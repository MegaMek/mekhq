--- conflicted
+++ resolved
@@ -261,13 +261,8 @@
             // This seems to be overwritten completely and immediately by refresh
             StringBuilder experienceString = new StringBuilder(64);
             experienceString.append("<html><b>")
-<<<<<<< HEAD
-                .append(SkillType.getColoredExperienceLevelName(getCampaign().getReputation().getAverageSkillLevel()))
-                .append("</b></html>");
-=======
                   .append(SkillType.getColoredExperienceLevelName(getCampaign().getReputation().getAverageSkillLevel()))
                   .append("</b></html>");
->>>>>>> 8801730d
             lblExperience.setText(experienceString.toString());
         }
 
@@ -632,13 +627,8 @@
 
             StringBuilder experienceString = new StringBuilder(64);
             experienceString.append("<html><b>")
-<<<<<<< HEAD
-                .append(SkillType.getColoredExperienceLevelName(campaign.getReputation().getAverageSkillLevel()))
-                .append("</b></html>");
-=======
                   .append(SkillType.getColoredExperienceLevelName(campaign.getReputation().getAverageSkillLevel()))
                   .append("</b></html>");
->>>>>>> 8801730d
             lblExperience.setText(experienceString.toString());
         }
 
