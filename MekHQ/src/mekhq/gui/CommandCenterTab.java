/*
 * Copyright (C) 2020-2025 The MegaMek Team. All Rights Reserved.
 *
 * This file is part of MekHQ.
 *
 * MekHQ is free software: you can redistribute it and/or modify
 * it under the terms of the GNU General Public License (GPL),
 * version 3 or (at your option) any later version,
 * as published by the Free Software Foundation.
 *
 * MekHQ is distributed in the hope that it will be useful,
 * but WITHOUT ANY WARRANTY; without even the implied warranty
 * of MERCHANTABILITY or FITNESS FOR A PARTICULAR PURPOSE.
 * See the GNU General Public License for more details.
 *
 * A copy of the GPL should have been included with this project;
 * if not, see <https://www.gnu.org/licenses/>.
 *
 * NOTICE: The MegaMek organization is a non-profit group of volunteers
 * creating free software for the BattleTech community.
 *
 * MechWarrior, BattleMech, `Mech and AeroTech are registered trademarks
 * of The Topps Company, Inc. All Rights Reserved.
 *
 * Catalyst Game Labs and the Catalyst Game Labs logo are trademarks of
 * InMediaRes Productions, LLC.
 *
 * MechWarrior Copyright Microsoft Corporation. MekHQ was created under
 * Microsoft's "Game Content Usage Rules"
 * <https://www.xbox.com/en-US/developers/rules> and it is not endorsed by or
 * affiliated with Microsoft.
 */
package mekhq.gui;

import static mekhq.campaign.personnel.skills.SkillType.EXP_REGULAR;

import java.awt.BorderLayout;
import java.awt.Dimension;
import java.awt.GridBagConstraints;
import java.awt.GridBagLayout;
import java.awt.GridLayout;
import java.awt.Insets;
import java.awt.event.ActionEvent;
import java.awt.event.KeyEvent;
import java.time.temporal.ChronoUnit;
import java.util.ArrayList;
import java.util.Collections;
import java.util.Comparator;
import java.util.List;
import java.util.ResourceBundle;
import javax.swing.*;
import javax.swing.border.TitledBorder;
import javax.swing.table.TableColumn;
import javax.swing.table.TableRowSorter;

import megamek.common.event.Subscribe;
import megamek.utilities.ImageUtilities;
import mekhq.MHQOptionsChangedEvent;
import mekhq.MekHQ;
import mekhq.campaign.Campaign;
import mekhq.campaign.CampaignSummary;
import mekhq.campaign.campaignOptions.CampaignOptions;
import mekhq.campaign.events.AcquisitionEvent;
import mekhq.campaign.events.NewDayEvent;
import mekhq.campaign.events.OptionsChangedEvent;
import mekhq.campaign.events.ProcurementEvent;
import mekhq.campaign.events.ReportEvent;
import mekhq.campaign.events.TransitCompleteEvent;
import mekhq.campaign.events.assets.AssetEvent;
import mekhq.campaign.events.loans.LoanEvent;
import mekhq.campaign.events.missions.MissionEvent;
import mekhq.campaign.events.persons.PersonEvent;
import mekhq.campaign.events.scenarios.ScenarioEvent;
import mekhq.campaign.events.transactions.TransactionEvent;
import mekhq.campaign.events.units.UnitEvent;
import mekhq.campaign.events.units.UnitRefitEvent;
import mekhq.campaign.finances.FinancialReport;
import mekhq.campaign.finances.Money;
import mekhq.campaign.mission.Mission;
import mekhq.campaign.mission.Scenario;
import mekhq.campaign.mission.TransportCostCalculations;
import mekhq.campaign.personnel.skills.SkillType;
import mekhq.campaign.rating.UnitRatingMethod;
import mekhq.campaign.report.CargoReport;
import mekhq.campaign.report.HangarReport;
import mekhq.campaign.report.PersonnelReport;
import mekhq.campaign.report.TransportReport;
import mekhq.campaign.work.IAcquisitionWork;
import mekhq.gui.adapter.ProcurementTableMouseAdapter;
import mekhq.gui.baseComponents.roundedComponents.RoundedJButton;
import mekhq.gui.baseComponents.roundedComponents.RoundedLineBorder;
import mekhq.gui.dialog.AcquisitionsDialog;
<<<<<<< HEAD
import mekhq.gui.dialog.DiplomacyReport;
=======
import mekhq.gui.dialog.JumpCostsSummary;
>>>>>>> 384056dc
import mekhq.gui.dialog.PartsReportDialog;
import mekhq.gui.dialog.factionStanding.FactionStandingReport;
import mekhq.gui.dialog.reportDialogs.CargoReportDialog;
import mekhq.gui.dialog.reportDialogs.HangarReportDialog;
import mekhq.gui.dialog.reportDialogs.PersonnelReportDialog;
import mekhq.gui.dialog.reportDialogs.ReputationReportDialog;
import mekhq.gui.dialog.reportDialogs.TransportReportDialog;
import mekhq.gui.dialog.reportDialogs.UnitRatingReportDialog;
import mekhq.gui.enums.MHQTabType;
import mekhq.gui.model.ProcurementTableModel;
import mekhq.gui.panels.TutorialHyperlinkPanel;
import mekhq.gui.sorter.FormattedNumberSorter;
import mekhq.gui.sorter.TargetSorter;
import mekhq.gui.utilities.JScrollPaneWithSpeed;
import mekhq.utilities.ReportingUtilities;

/**
 * Collates important information about the campaign and displays it, along with some actionable buttons
 */
public final class CommandCenterTab extends CampaignGuiTab {

    // basic info panel
    private JPanel panInfo;
    private JLabel lblRatingHead;
    private JLabel lblRating;
    private JLabel lblExperience;
    private JLabel lblPersonnel;
    private JLabel lblHRCapacity;
    private JLabel lblMissionSuccess;
    private JLabel lblComposition;
    private JLabel lblRepairStatus;
    private JLabel lblTransportCapacity;
    private JLabel lblCargoSummary;
    private JLabel lblFacilityCapacities;

    // objectives panel
    private JPanel panObjectives;
    JList<String> listObjectives;

    // daily report
    private DailyReportLogPanel panLog;

    // procurement table
    private JPanel panProcurement;
    private JTable procurementTable;
    private JLabel procurementTotalCostLabel;
    private ProcurementTableModel procurementModel;
    private RoundedJButton btnPauseProcurement;
    private RoundedJButton btnResumeProcurement;
    private RoundedJButton btnMRMSDialog;
    private RoundedJButton btnMRMSInstant;

    // available reports
    private JPanel panReports;
    private RoundedJButton btnUnitRating;

    private JLabel lblIcon;

    private static final ResourceBundle resourceMap = ResourceBundle.getBundle("mekhq.resources.CampaignGUI",
          MekHQ.getMHQOptions().getLocale());

    /**
     * @param gui  a {@link CampaignGUI} object that this tab is a component of
     * @param name a <code>String</code> giving the name of this tab
     */
    public CommandCenterTab(CampaignGUI gui, String name) {
        super(gui, name);
        MekHQ.registerHandler(this);
    }

    //region Getters/Setters
    public DailyReportLogPanel getPanLog() {
        return panLog;
    }
    //endregion Getters/Setters

    /**
     * initialize the contents and layout of the tab
     */
    @Override
    public void initTab() {
        JPanel panCommand = new JPanel(new GridBagLayout());

        initInfoPanel();
        initLogPanel();
        initReportsPanel();
        initProcurementPanel();
        initObjectivesPanel();
        //icon panel
        JPanel panIcon = new JPanel(new BorderLayout());
        lblIcon = new JLabel();
        lblIcon.getAccessibleContext().setAccessibleName("Player Camouflage");
        panIcon.add(lblIcon, BorderLayout.CENTER);
        ImageIcon icon = getAndScaleCampaignIcon();
        lblIcon.setIcon(icon);

        /* Set overall layout */
        GridBagConstraints gridBagConstraints = new GridBagConstraints();
        gridBagConstraints.gridx = 0;
        gridBagConstraints.gridy = 0;
        gridBagConstraints.gridheight = 2;
        gridBagConstraints.insets = new Insets(5, 5, 5, 5);
        gridBagConstraints.fill = GridBagConstraints.BOTH;
        gridBagConstraints.weightx = 0.0;
        gridBagConstraints.weighty = 1.0;
        panCommand.add(panLog, gridBagConstraints);
        gridBagConstraints.gridx = 1;
        gridBagConstraints.gridy = 1;
        gridBagConstraints.gridheight = 1;
        gridBagConstraints.gridwidth = 4;
        gridBagConstraints.fill = GridBagConstraints.BOTH;
        gridBagConstraints.weightx = 1.0;
        gridBagConstraints.weighty = 1.0;
        panCommand.add(panProcurement, gridBagConstraints);
        gridBagConstraints.gridx = 4;
        gridBagConstraints.gridy = 0;
        gridBagConstraints.gridwidth = 1;
        gridBagConstraints.anchor = GridBagConstraints.NORTHWEST;
        gridBagConstraints.fill = GridBagConstraints.NONE;
        gridBagConstraints.weightx = 1.0;
        gridBagConstraints.weighty = 0.0;
        panCommand.add(panReports, gridBagConstraints);
        gridBagConstraints.gridx = 3;
        gridBagConstraints.gridy = 0;
        gridBagConstraints.gridwidth = 1;
        gridBagConstraints.anchor = GridBagConstraints.NORTHWEST;
        gridBagConstraints.fill = GridBagConstraints.BOTH;
        gridBagConstraints.weightx = 1.0;
        gridBagConstraints.weighty = 0.0;
        panCommand.add(panObjectives, gridBagConstraints);
        gridBagConstraints.gridx = 2;
        gridBagConstraints.gridy = 0;
        gridBagConstraints.fill = GridBagConstraints.NONE;
        gridBagConstraints.weightx = 0.0;
        gridBagConstraints.weighty = 0.0;
        panCommand.add(panInfo, gridBagConstraints);
        gridBagConstraints.gridx = 1;
        gridBagConstraints.gridy = 0;
        gridBagConstraints.fill = GridBagConstraints.NONE;
        gridBagConstraints.weightx = 0.0;
        gridBagConstraints.weighty = 0.0;
        panCommand.add(panIcon, gridBagConstraints);

        JPanel pnlTutorial = new TutorialHyperlinkPanel("commandCenterTab");

        setLayout(new BorderLayout());
        add(panCommand, BorderLayout.CENTER);
        add(pnlTutorial, BorderLayout.SOUTH);
    }

    /**
     * Retrieves the campaign's main faction icon and scales it to a uniform display size.
     *
     * <p>This method obtains the image associated with the current campaign's faction and scales it proportionally
     * to a width or height of 150 pixels (whichever is larger), preserving aspect ratio, for consistent display in the
     * UI.</p>
     *
     * @return a {@link ImageIcon} representing the scaled campaign faction icon
     *
     * @author Illiani
     * @since 0.50.07
     */
    private ImageIcon getAndScaleCampaignIcon() {
        ImageIcon icon = getCampaign().getCampaignFactionIcon();
        icon = ImageUtilities.scaleImageIcon(icon, 150, true);
        return icon;
    }

    private void initInfoPanel() {
        panInfo = new JPanel(new GridBagLayout());
        GridBagConstraints gridBagConstraints;
        int y = 0;

        /* Unit Rating */
        lblRatingHead = new JLabel(resourceMap.getString("lblRating.text"));
        lblRatingHead.setVisible(getCampaign().getCampaignOptions().getUnitRatingMethod().isEnabled());
        gridBagConstraints = new GridBagConstraints();
        gridBagConstraints.gridx = 0;
        gridBagConstraints.gridy = y++;
        gridBagConstraints.fill = GridBagConstraints.NONE;
        gridBagConstraints.anchor = GridBagConstraints.NORTHWEST;
        gridBagConstraints.insets = new Insets(5, 5, 1, 5);
        panInfo.add(lblRatingHead, gridBagConstraints);
        lblRating = new JLabel(getCampaign().getUnitRatingText());
        lblRatingHead.setLabelFor(lblRating);
        lblRating.setVisible(getCampaign().getCampaignOptions().getUnitRatingMethod().isEnabled());
        gridBagConstraints.gridx = 1;
        gridBagConstraints.weightx = 1.0;
        panInfo.add(lblRating, gridBagConstraints);

        JLabel lblExperienceHead = new JLabel(resourceMap.getString("lblExperience.text"));
        gridBagConstraints = new GridBagConstraints();
        gridBagConstraints.gridx = 0;
        gridBagConstraints.gridy = y++;
        gridBagConstraints.fill = GridBagConstraints.NONE;
        gridBagConstraints.anchor = GridBagConstraints.NORTHWEST;
        gridBagConstraints.insets = new Insets(1, 5, 1, 5);
        panInfo.add(lblExperienceHead, gridBagConstraints);

        lblExperience = new JLabel();
        if (getCampaign().getCampaignOptions().getUnitRatingMethod().isFMMR()) {
            lblExperience.setText(getCampaign().getUnitRating().getAverageExperience().toString());
        } else {
            // This seems to be overwritten completely and immediately by refresh
            String experienceString = "<html><b>" +
                                            SkillType.getColoredExperienceLevelName(getCampaign().getReputation()
                                                                                          .getAverageSkillLevel()) +
                                            "</b></html>";
            lblExperience.setText(experienceString);
        }

        lblExperienceHead.setLabelFor(lblExperience);
        gridBagConstraints.gridx = 1;
        gridBagConstraints.weightx = 1.0;
        panInfo.add(lblExperience, gridBagConstraints);

        JLabel lblMissionSuccessHead = new JLabel(resourceMap.getString("lblMissionSuccess.text"));
        gridBagConstraints = new GridBagConstraints();
        gridBagConstraints.gridx = 0;
        gridBagConstraints.gridy = y++;
        gridBagConstraints.fill = GridBagConstraints.NONE;
        gridBagConstraints.anchor = GridBagConstraints.NORTHWEST;
        gridBagConstraints.insets = new Insets(1, 5, 1, 5);
        panInfo.add(lblMissionSuccessHead, gridBagConstraints);
        lblMissionSuccess = new JLabel(getCampaign().getCampaignSummary().getMissionSuccessReport());
        lblMissionSuccessHead.setLabelFor(lblMissionSuccess);
        gridBagConstraints.gridx = 1;
        gridBagConstraints.weightx = 1.0;
        panInfo.add(lblMissionSuccess, gridBagConstraints);

        JLabel lblPersonnelHead = new JLabel(resourceMap.getString("lblPersonnel.text"));
        gridBagConstraints = new GridBagConstraints();
        gridBagConstraints.gridx = 0;
        gridBagConstraints.gridy = y++;
        gridBagConstraints.fill = GridBagConstraints.NONE;
        gridBagConstraints.anchor = GridBagConstraints.NORTHWEST;
        gridBagConstraints.insets = new Insets(1, 5, 1, 5);
        panInfo.add(lblPersonnelHead, gridBagConstraints);
        lblPersonnel = new JLabel(getCampaign().getCampaignSummary().getPersonnelReport());
        lblPersonnelHead.setLabelFor(lblPersonnel);
        gridBagConstraints.gridx = 1;
        gridBagConstraints.weightx = 1.0;
        panInfo.add(lblPersonnel, gridBagConstraints);

        if ((getCampaign().getCampaignOptions().isUseRandomRetirement()) &&
                  (getCampaign().getCampaignOptions().isUseHRStrain())) {
            JLabel lblHRCapacityHead = new JLabel(resourceMap.getString("lblHRCapacity.text"));
            gridBagConstraints = new GridBagConstraints();
            gridBagConstraints.gridx = 0;
            gridBagConstraints.gridy = y++;
            gridBagConstraints.fill = GridBagConstraints.NONE;
            gridBagConstraints.anchor = GridBagConstraints.NORTHWEST;
            gridBagConstraints.insets = new Insets(1, 5, 1, 5);
            panInfo.add(lblHRCapacityHead, gridBagConstraints);
            lblHRCapacity = new JLabel(getCampaign().getCampaignSummary()
                                             .getHRCapacityReport(getCampaign()));
            lblHRCapacityHead.setLabelFor(lblHRCapacity);
            gridBagConstraints.gridx = 1;
            gridBagConstraints.weightx = 1.0;
            panInfo.add(lblHRCapacity, gridBagConstraints);
        }

        JLabel lblCompositionHead = new JLabel(resourceMap.getString("lblComposition.text"));
        gridBagConstraints = new GridBagConstraints();
        gridBagConstraints.gridx = 0;
        gridBagConstraints.gridy = y++;
        gridBagConstraints.fill = GridBagConstraints.NONE;
        gridBagConstraints.anchor = GridBagConstraints.NORTHWEST;
        gridBagConstraints.insets = new Insets(1, 5, 1, 5);
        panInfo.add(lblCompositionHead, gridBagConstraints);
        lblComposition = new JLabel(getCampaign().getCampaignSummary().getForceCompositionReport());
        lblCompositionHead.setLabelFor(lblComposition);
        gridBagConstraints.gridx = 1;
        gridBagConstraints.weightx = 1.0;
        panInfo.add(lblComposition, gridBagConstraints);

        JLabel lblRepairStatusHead = new JLabel(resourceMap.getString("lblRepairStatus.text"));
        gridBagConstraints = new GridBagConstraints();
        gridBagConstraints.gridx = 0;
        gridBagConstraints.gridy = y++;
        gridBagConstraints.fill = GridBagConstraints.NONE;
        gridBagConstraints.anchor = GridBagConstraints.NORTHWEST;
        gridBagConstraints.insets = new Insets(1, 5, 1, 5);
        panInfo.add(lblRepairStatusHead, gridBagConstraints);
        lblRepairStatus = new JLabel(getCampaign().getCampaignSummary().getForceRepairReport());
        lblRepairStatusHead.setLabelFor(lblRepairStatus);
        gridBagConstraints.gridx = 1;
        gridBagConstraints.weightx = 1.0;
        panInfo.add(lblRepairStatus, gridBagConstraints);

        JLabel lblTransportCapacityHead = new JLabel(resourceMap.getString("lblTransportCapacity.text"));
        gridBagConstraints = new GridBagConstraints();
        gridBagConstraints.gridx = 0;
        gridBagConstraints.gridy = y++;
        gridBagConstraints.fill = GridBagConstraints.NONE;
        gridBagConstraints.anchor = GridBagConstraints.NORTHWEST;
        gridBagConstraints.insets = new Insets(1, 5, 1, 5);
        panInfo.add(lblTransportCapacityHead, gridBagConstraints);
        lblTransportCapacity = new JLabel(getCampaign().getCampaignSummary().getTransportCapacity());
        lblTransportCapacityHead.setLabelFor(lblTransportCapacity);
        gridBagConstraints.gridx = 1;
        gridBagConstraints.weightx = 1.0;
        panInfo.add(lblTransportCapacity, gridBagConstraints);

        JLabel lblCargoSummaryHead = new JLabel(resourceMap.getString("lblCargoSummary.text"));
        gridBagConstraints = new GridBagConstraints();
        gridBagConstraints.gridx = 0;
        gridBagConstraints.gridy = y++;
        gridBagConstraints.fill = GridBagConstraints.NONE;
        gridBagConstraints.anchor = GridBagConstraints.NORTHWEST;
        gridBagConstraints.insets = new Insets(1, 5, 1, 5);
        panInfo.add(lblCargoSummaryHead, gridBagConstraints);
        lblCargoSummary = new JLabel(getCampaign().getCampaignSummary().getCargoCapacityReport().toString());
        lblCargoSummaryHead.setLabelFor(lblCargoSummary);
        gridBagConstraints.gridx = 1;
        gridBagConstraints.weightx = 1.0;
        panInfo.add(lblCargoSummary, gridBagConstraints);

        if ((getCampaignOptions().isUseFatigue()) ||
                  (getCampaignOptions().isUseAdvancedMedical() ||
                         (!getCampaignOptions().getPrisonerCaptureStyle().isNone()))) {
            JLabel lblFacilityCapacitiesHead = new JLabel(resourceMap.getString("lblFacilityCapacities.text"));
            gridBagConstraints = new GridBagConstraints();
            gridBagConstraints.gridx = 0;
            gridBagConstraints.gridy = y;
            gridBagConstraints.fill = GridBagConstraints.NONE;
            gridBagConstraints.anchor = GridBagConstraints.NORTHWEST;
            gridBagConstraints.insets = new Insets(1, 5, 1, 5);
            panInfo.add(lblFacilityCapacitiesHead, gridBagConstraints);
            lblFacilityCapacities = new JLabel(getCampaign().getCampaignSummary().getFacilityReport());
            lblFacilityCapacitiesHead.setLabelFor(lblFacilityCapacities);
            gridBagConstraints.gridx = 1;
            gridBagConstraints.weightx = 1.0;
            panInfo.add(lblFacilityCapacities, gridBagConstraints);
        }

        panInfo.setBorder(RoundedLineBorder.createRoundedLineBorder(getCampaign().getName()));
    }

    /**
     * Initialize the panel for showing any objectives that might exist. Objectives might come from different play
     * modes.
     */
    private void initObjectivesPanel() {
        panObjectives = new JPanel(new BorderLayout());
        panObjectives.setBorder(RoundedLineBorder.createRoundedLineBorder(resourceMap.getString("panObjectives.title")));

        listObjectives = new JList<>();

        listObjectives.setModel(new DefaultListModel<>());
        refreshObjectives();

        panObjectives.add(new JScrollPaneWithSpeed(listObjectives), BorderLayout.CENTER);
    }

    /**
     * Initialize the panel for displaying the daily report log
     */
    private void initLogPanel() {
        panLog = new DailyReportLogPanel(getCampaignGui());
        panLog.setBorder(RoundedLineBorder.createRoundedLineBorder(resourceMap.getString("panLog.title")));
        panLog.setMinimumSize(new Dimension(400, 100));
        panLog.setPreferredSize(new Dimension(400, 100));
    }

    /**
     * Initialize the panel for displaying procurement information
     */
    private void initProcurementPanel() {
        /* shopping buttons */
        JPanel panProcurementButtons = new JPanel(new GridLayout(8, 1, 0, 5));
        panProcurementButtons.getAccessibleContext().setAccessibleName("Procurement Actions");

        RoundedJButton btnNeededParts = new RoundedJButton(resourceMap.getString("btnNeededParts.text"));
        btnNeededParts.setToolTipText(resourceMap.getString("btnNeededParts.toolTipText"));
        btnNeededParts.addActionListener(evt -> new AcquisitionsDialog(getFrame(), true, getCampaignGui()).setVisible(
              true));
        panProcurementButtons.add(btnNeededParts);

        RoundedJButton btnPartsReport = new RoundedJButton(resourceMap.getString("btnPartsReport.text"));
        btnPartsReport.setToolTipText(resourceMap.getString("btnPartsReport.toolTipText"));
        btnPartsReport.addActionListener(evt -> new PartsReportDialog(getCampaignGui(), true).setVisible(true));
        panProcurementButtons.add(btnPartsReport);

        btnPauseProcurement = new RoundedJButton(resourceMap.getString("btnPauseProcurement.text"));
        btnPauseProcurement.addActionListener(evt -> {
            btnPauseProcurement.setEnabled(false);
            btnResumeProcurement.setEnabled(true);
            getCampaign().setProcessProcurement(false);
        });
        btnPauseProcurement.setEnabled(getCampaign().isProcessProcurement());
        panProcurementButtons.add(btnPauseProcurement);

        btnResumeProcurement = new RoundedJButton(resourceMap.getString("btnResumeProcurement.text"));
        btnResumeProcurement.addActionListener(evt -> {
            btnResumeProcurement.setEnabled(false);
            btnPauseProcurement.setEnabled(true);
            getCampaign().setProcessProcurement(true);
        });
        btnResumeProcurement.setEnabled(!getCampaign().isProcessProcurement());
        panProcurementButtons.add(btnResumeProcurement);
        /* shopping table */
        procurementTotalCostLabel = new JLabel();
        refreshProcurementTotalCost();
        procurementModel = new ProcurementTableModel(getCampaign());
        procurementTable = new JTable(procurementModel);
        procurementTable.getAccessibleContext().setAccessibleName("Pending Procurements");
        TableRowSorter<ProcurementTableModel> shoppingSorter = new TableRowSorter<>(procurementModel);
        shoppingSorter.setComparator(ProcurementTableModel.COL_COST, new FormattedNumberSorter());
        shoppingSorter.setComparator(ProcurementTableModel.COL_TOTAL_COST, new FormattedNumberSorter());
        shoppingSorter.setComparator(ProcurementTableModel.COL_TARGET, new TargetSorter());
        procurementTable.setRowSorter(shoppingSorter);
        TableColumn column;
        for (int i = 0; i < ProcurementTableModel.N_COL; i++) {
            column = procurementTable.getColumnModel().getColumn(i);
            column.setPreferredWidth(procurementModel.getColumnWidth(i));
            column.setCellRenderer(procurementModel.getRenderer());
        }
        procurementTable.setIntercellSpacing(new Dimension(0, 0));
        procurementTable.setShowGrid(false);
        ProcurementTableMouseAdapter.connect(getCampaignGui(), procurementTable, procurementModel);
        procurementTable.setSelectionMode(ListSelectionModel.MULTIPLE_INTERVAL_SELECTION);

        procurementTable.getInputMap(JComponent.WHEN_FOCUSED).put(KeyStroke.getKeyStroke(KeyEvent.VK_RIGHT, 0), "ADD");
        procurementTable.getInputMap(JComponent.WHEN_FOCUSED).put(KeyStroke.getKeyStroke(KeyEvent.VK_EQUALS, 0), "ADD");
        procurementTable.getInputMap(JComponent.WHEN_FOCUSED)
              .put(KeyStroke.getKeyStroke(KeyEvent.VK_LEFT, 0), "REMOVE");
        procurementTable.getInputMap(JComponent.WHEN_FOCUSED)
              .put(KeyStroke.getKeyStroke(KeyEvent.VK_MINUS, 0), "REMOVE");

        procurementTable.getActionMap().put("ADD", new AbstractAction() {
            @Override
            public void actionPerformed(ActionEvent e) {
                for (final int row : procurementTable.getSelectedRows()) {
                    if (row >= 0) {
                        procurementModel.incrementItem(procurementTable.convertRowIndexToModel(row));
                    }
                }
                refreshProcurementTotalCost();
            }
        });

        procurementTable.getActionMap().put("REMOVE", new AbstractAction() {
            @Override
            public void actionPerformed(ActionEvent e) {
                for (final int rowIndex : procurementTable.getSelectedRows()) {
                    if (rowIndex < 0) {
                        continue;
                    }
                    final int row = procurementTable.convertRowIndexToModel(rowIndex);
                    if (procurementModel.getAcquisition(row).map(IAcquisitionWork::getQuantity).orElse(0) > 0) {
                        procurementModel.decrementItem(row);
                    }
                }
                refreshProcurementTotalCost();
            }
        });

        JScrollPane scrollProcurement = new JScrollPaneWithSpeed(procurementTable);
        panProcurement = new JPanel(new GridBagLayout());
        panProcurement.setBorder(RoundedLineBorder.createRoundedLineBorder(resourceMap.getString("panProcurement.title")));
        GridBagConstraints gridBagConstraints = new GridBagConstraints();
        gridBagConstraints.gridx = 0;
        gridBagConstraints.gridy = 0;
        gridBagConstraints.anchor = GridBagConstraints.NORTHWEST;
        gridBagConstraints.insets = new Insets(5, 5, 5, 5);
        gridBagConstraints.fill = GridBagConstraints.NONE;
        gridBagConstraints.weightx = 0.0;
        gridBagConstraints.weighty = 0.0;
        panProcurement.add(panProcurementButtons, gridBagConstraints);
        gridBagConstraints.gridx = 1;
        gridBagConstraints.gridy = 0;
        gridBagConstraints.insets = new Insets(5, 5, 5, 5);
        gridBagConstraints.fill = GridBagConstraints.BOTH;
        gridBagConstraints.weightx = 1.0;
        gridBagConstraints.weighty = 1.0;
        panProcurement.add(scrollProcurement, gridBagConstraints);
        gridBagConstraints.gridx = 1;
        gridBagConstraints.gridy = 1;
        gridBagConstraints.weightx = 0.0;
        gridBagConstraints.weighty = 0.0;
        panProcurement.add(procurementTotalCostLabel, gridBagConstraints);
    }

    /**
     * Initialize the panel for displaying available reports
     */
    private void initReportsPanel() {
        panReports = new JPanel(new GridLayout(7, 1, 0, 5));

        RoundedJButton btnTransportReport = new RoundedJButton(resourceMap.getString("btnTransportReport.text"));
        btnTransportReport.addActionListener(ev -> new TransportReportDialog(getCampaignGui().getFrame(),
              new TransportReport(getCampaign())).setVisible(true));
        panReports.add(btnTransportReport);

        RoundedJButton btnHangarOverview = new RoundedJButton(resourceMap.getString("btnHangarOverview.text"));
        btnHangarOverview.addActionListener(evt -> new HangarReportDialog(getCampaignGui().getFrame(),
              new HangarReport(getCampaign())).setVisible(true));
        panReports.add(btnHangarOverview);

        RoundedJButton btnPersonnelOverview = new RoundedJButton(resourceMap.getString("btnPersonnelOverview.text"));
        btnPersonnelOverview.addActionListener(evt -> new PersonnelReportDialog(getCampaignGui().getFrame(),
              new PersonnelReport(getCampaign())).setVisible(true));
        panReports.add(btnPersonnelOverview);

        RoundedJButton btnCargoCapacity = new RoundedJButton(resourceMap.getString("btnCargoCapacity.text"));
        btnCargoCapacity.addActionListener(evt -> new CargoReportDialog(getCampaignGui().getFrame(),
              new CargoReport(getCampaign())).setVisible(true));
        panReports.add(btnCargoCapacity);

        btnUnitRating = new RoundedJButton(resourceMap.getString("btnUnitRating.text"));
        btnUnitRating.setEnabled(getCampaign().getCampaignOptions().getUnitRatingMethod().isEnabled());

        if (getCampaign().getCampaignOptions().getUnitRatingMethod().isFMMR()) {
            btnUnitRating.addActionListener(evt -> new UnitRatingReportDialog(getCampaignGui().getFrame(),
                  getCampaign()).setVisible(true));
        } else {
            btnUnitRating.addActionListener(evt -> new ReputationReportDialog(getCampaignGui().getFrame(),
                  getCampaign()).setVisible(true));
        }
        panReports.add(btnUnitRating);

        RoundedJButton btnFactionStanding = new RoundedJButton(resourceMap.getString("btnFactionStanding.text"));
        btnFactionStanding.addActionListener(evt -> {
            FactionStandingReport factionStandingReport = new FactionStandingReport(getCampaignGui().getFrame(),
                  getCampaign());

            for (String report : factionStandingReport.getReports()) {
                if (report != null && !report.isBlank()) {
                    getCampaign().addReport(report);
                }
            }
        });
        panReports.add(btnFactionStanding);

<<<<<<< HEAD
        RoundedJButton btnDiplomacy = new RoundedJButton(resourceMap.getString("btnDiplomacy.text"));
        btnDiplomacy.addActionListener(evt -> {
            new DiplomacyReport(getCampaignGui().getFrame(), getCampaign().isClanCampaign(),
                  getCampaign().getLocalDate());
        });
        panReports.add(btnDiplomacy);
=======
        RoundedJButton btnJumpFees = new RoundedJButton(resourceMap.getString("btnJumpFees.text"));
        btnJumpFees.addActionListener(evt -> {
            TransportCostCalculations transportCostCalculations =
                  getCampaign().getTransportCostCalculation(EXP_REGULAR);
            transportCostCalculations.calculateJumpCostForEachDay();
            new JumpCostsSummary(getCampaignGui().getFrame(), transportCostCalculations);
        });
        panReports.add(btnJumpFees);

>>>>>>> 384056dc
        panReports.setBorder(RoundedLineBorder.createRoundedLineBorder(resourceMap.getString("panReports.title")));
    }

    @Override
    public MHQTabType tabType() {
        return MHQTabType.COMMAND_CENTER;
    }

    /**
     * refresh all components
     */
    @Override
    public void refreshAll() {
        refreshBasicInfo();
        refreshProcurementList();
        refreshLog();
        refreshObjectives();
    }

    /**
     * refresh the basic info panel with campaign information
     */
    private void refreshBasicInfo() {
        final Campaign campaign = getCampaign();
        final CampaignOptions campaignOptions = campaign.getCampaignOptions();
        final UnitRatingMethod unitRatingMethod = campaignOptions.getUnitRatingMethod();
        final CampaignSummary campaignSummary = campaign.getCampaignSummary();

        if (panInfo.getBorder() instanceof TitledBorder titledBorder) {
            titledBorder.setTitle(getCampaign().getName());
            panInfo.repaint();
        }

        if (unitRatingMethod.isFMMR()) {
            campaign.getUnitRating().reInitialize();
            lblExperience.setText(campaign.getUnitRating().getAverageExperience().toString());
        } else if (unitRatingMethod.isCampaignOperations()) {
            String experienceString = "<html><b>" +
                                            SkillType.getColoredExperienceLevelName(campaign.getReputation()
                                                                                          .getAverageSkillLevel()) +
                                            "</b></html>";
            lblExperience.setText(experienceString);
        }

        campaignSummary.updateInformation();
        lblRating.setText(campaign.getUnitRatingText());
        lblPersonnel.setText(campaignSummary.getPersonnelReport());
        lblMissionSuccess.setText(campaignSummary.getMissionSuccessReport());
        lblComposition.setText(campaignSummary.getForceCompositionReport());
        lblCargoSummary.setText(campaignSummary.getCargoCapacityReport().toString());
        lblRepairStatus.setText(campaignSummary.getForceRepairReport());
        lblTransportCapacity.setText(campaignSummary.getTransportCapacity());

        if (campaignOptions.isUseHRStrain()) {
            try {
                lblHRCapacity.setText(campaignSummary.getHRCapacityReport(campaign));
            } catch (Exception ignored) {
            }
        }

        try {
            lblFacilityCapacities.setText(campaignSummary.getFacilityReport());
        } catch (Exception ignored) {
        }
    }

    private void refreshObjectives() {
        // Define the DefaultListModel
        DefaultListModel<String> model = new DefaultListModel<>();

        // Add items to the model
        if (getCampaign().getStoryArc() != null) {
            for (String objective : getCampaign().getCurrentObjectives()) {
                model.addElement(objective);
            }
        } else {
            for (String report : getAbridgedFinancialReport()) {
                model.addElement(String.format(report));
            }

            for (Mission mission : getCampaign().getActiveMissions(false)) {
                List<Scenario> scenarios = mission.getScenarios();

                scenarios.sort(Comparator.comparing(Scenario::getDate,
                      Comparator.nullsFirst(Comparator.naturalOrder())));
                Collections.reverse(scenarios);

                if (!scenarios.isEmpty()) {
                    model.addElement(String.format("<html><b>" + mission.getName() + "</b></html>"));

                    for (Scenario scenario : scenarios) {
                        if (scenario.getStatus().isCurrent()) {
                            // StratCon facility contacts that haven't yet been discovered are stored as scenarios with null start dates
                            if (scenario.getDate() != null) {
                                model.addElement(String.format("<html><b>" +
                                                                     scenario.getName() +
                                                                     ":</b> " +
                                                                     "<font color='" +
                                                                     MekHQ.getMHQOptions()
                                                                           .getFontColorWarningHexColor() +
                                                                     "'>" +
                                                                     ChronoUnit.DAYS.between(getCampaign().getLocalDate(),
                                                                           scenario.getDate())) + " days</font</html>");
                            }
                        }
                    }
                }
            }
        }

        // Set the model to the list
        listObjectives.setModel(model);
    }


    /**
     * @return a {@code List<String>} containing the abridged financial report entries.
     */
    public List<String> getAbridgedFinancialReport() {
        List<String> reportString = new ArrayList<>();

        FinancialReport report = FinancialReport.calculate(getCampaign());

        String formatted = "%ss";

        reportString.add("<html><b>Net Worth:</b> " +
                               String.format(formatted, report.getNetWorth().toAmountAndSymbolString()) +
                               "</html>");

        reportString.add("<html><b>Monthly Profit:</b> " +
                               String.format(formatted,
                                     report.getMonthlyIncome()
                                           .minus(report.getMonthlyExpenses())
                                           .toAmountAndSymbolString()) +
                               "</html>");

        reportString.add("<html><br></html>");

        return reportString;
    }

    /**
     * refresh the procurement list
     */
    private void refreshProcurementList() {
        procurementModel.setData(getCampaign().getShoppingList().getShoppingList());
        refreshProcurementTotalCost();
    }

    /**
     * refresh the total cost of procurement
     */
    private void refreshProcurementTotalCost() {

        String formatString, totalCostString;
        Money totalCost, funds;
        formatString = resourceMap.getString("lblProcurementTotalCost.text");
        totalCost = getCampaign().getShoppingList().getTotalBuyCost();
        funds = getCampaign().getFunds();
        if (funds.compareTo(totalCost) < 0) {
            String warningColor = ReportingUtilities.getWarningColor();
            String formatedString = "<b>" + totalCost.toAmountAndSymbolString() + "</b>";
            totalCostString = ReportingUtilities.messageSurroundedBySpanWithColor(warningColor, formatedString);
        } else {
            totalCostString = totalCost.toAmountAndSymbolString();
        }
        procurementTotalCostLabel.setText(String.format(formatString, totalCostString));
    }

    /**
     * Initialize a new daily log report
     */
    private void initLog() {
        String report = getCampaign().getCurrentReportHTML();
        panLog.refreshLog(report);
        getCampaign().fetchAndClearNewReports();
    }

    /**
     * append new reports to the daily log report
     */
    synchronized private void refreshLog() {
        panLog.appendLog(getCampaign().fetchAndClearNewReports());
    }

    private final ActionScheduler procurementListScheduler = new ActionScheduler(this::refreshProcurementList);
    private final ActionScheduler basicInfoScheduler = new ActionScheduler(this::refreshBasicInfo);
    private final ActionScheduler objectivesScheduler = new ActionScheduler(this::refreshObjectives);

    @Subscribe
    public void handle(UnitRefitEvent ev) {
        procurementListScheduler.schedule();
    }

    @Subscribe
    public void handle(AcquisitionEvent ev) {
        procurementListScheduler.schedule();
        basicInfoScheduler.schedule();
    }

    @Subscribe
    public void handle(ProcurementEvent ev) {
        procurementListScheduler.schedule();
    }

    @Subscribe
    public void handle(ReportEvent ev) {
        refreshLog();
    }

    @Subscribe
    public void handleNewDay(NewDayEvent evt) {
        procurementListScheduler.schedule();
        basicInfoScheduler.schedule();
        objectivesScheduler.schedule();
        initLog();
    }

    @Subscribe
    public void handle(MissionEvent evt) {
        basicInfoScheduler.schedule();
        objectivesScheduler.schedule();
    }

    @Subscribe
    public void handle(ScenarioEvent evt) {
        objectivesScheduler.schedule();
    }

    @Subscribe
    public void handle(TransitCompleteEvent evt) {
        objectivesScheduler.schedule();
    }

    @Subscribe
    public void handle(PersonEvent evt) {
        basicInfoScheduler.schedule();
    }

    @Subscribe
    public void handle(UnitEvent evt) {
        basicInfoScheduler.schedule();
    }

    @Subscribe
    public void handle(final OptionsChangedEvent evt) {
        lblRatingHead.setVisible(evt.getOptions().getUnitRatingMethod().isEnabled());
        lblRating.setVisible(evt.getOptions().getUnitRatingMethod().isEnabled());
        btnUnitRating.setVisible(evt.getOptions().getUnitRatingMethod().isEnabled());
        basicInfoScheduler.schedule();
        procurementListScheduler.schedule();
        ImageIcon icon = getAndScaleCampaignIcon();
        lblIcon.setIcon(icon);
    }

    @Subscribe
    public void handle(MHQOptionsChangedEvent evt) {
        btnMRMSDialog.setVisible(MekHQ.getMHQOptions().getCommandCenterMRMS());
        btnMRMSInstant.setVisible(MekHQ.getMHQOptions().getCommandCenterMRMS());
    }

    @Subscribe
    public void handle(TransactionEvent ev) {
        basicInfoScheduler.schedule();
    }

    @Subscribe
    public void handle(LoanEvent ev) {
        basicInfoScheduler.schedule();
    }

    @Subscribe
    public void handle(AssetEvent ev) {
        basicInfoScheduler.schedule();
    }
}<|MERGE_RESOLUTION|>--- conflicted
+++ resolved
@@ -90,11 +90,8 @@
 import mekhq.gui.baseComponents.roundedComponents.RoundedJButton;
 import mekhq.gui.baseComponents.roundedComponents.RoundedLineBorder;
 import mekhq.gui.dialog.AcquisitionsDialog;
-<<<<<<< HEAD
+import mekhq.gui.dialog.JumpCostsSummary;
 import mekhq.gui.dialog.DiplomacyReport;
-=======
-import mekhq.gui.dialog.JumpCostsSummary;
->>>>>>> 384056dc
 import mekhq.gui.dialog.PartsReportDialog;
 import mekhq.gui.dialog.factionStanding.FactionStandingReport;
 import mekhq.gui.dialog.reportDialogs.CargoReportDialog;
@@ -583,7 +580,7 @@
      * Initialize the panel for displaying available reports
      */
     private void initReportsPanel() {
-        panReports = new JPanel(new GridLayout(7, 1, 0, 5));
+        panReports = new JPanel(new GridLayout(8, 1, 0, 5));
 
         RoundedJButton btnTransportReport = new RoundedJButton(resourceMap.getString("btnTransportReport.text"));
         btnTransportReport.addActionListener(ev -> new TransportReportDialog(getCampaignGui().getFrame(),
@@ -630,14 +627,13 @@
         });
         panReports.add(btnFactionStanding);
 
-<<<<<<< HEAD
         RoundedJButton btnDiplomacy = new RoundedJButton(resourceMap.getString("btnDiplomacy.text"));
         btnDiplomacy.addActionListener(evt -> {
             new DiplomacyReport(getCampaignGui().getFrame(), getCampaign().isClanCampaign(),
                   getCampaign().getLocalDate());
         });
         panReports.add(btnDiplomacy);
-=======
+
         RoundedJButton btnJumpFees = new RoundedJButton(resourceMap.getString("btnJumpFees.text"));
         btnJumpFees.addActionListener(evt -> {
             TransportCostCalculations transportCostCalculations =
@@ -647,7 +643,6 @@
         });
         panReports.add(btnJumpFees);
 
->>>>>>> 384056dc
         panReports.setBorder(RoundedLineBorder.createRoundedLineBorder(resourceMap.getString("panReports.title")));
     }
 
