/*
 * Copyright (c) 2021-2022 - The MegaMek Team. All Rights Reserved.
 *
 * This file is part of MekHQ.
 *
 * MekHQ is free software: you can redistribute it and/or modify
 * it under the terms of the GNU General Public License as published by
 * the Free Software Foundation, either version 2 of the License, or
 * (at your option) any later version.
 *
 * MekHQ is distributed in the hope that it will be useful,
 * but WITHOUT ANY WARRANTY; without even the implied warranty of
 * MERCHANTABILITY or FITNESS FOR A PARTICULAR PURPOSE. See the
 * GNU General Public License for more details.
 *
 * You should have received a copy of the GNU General Public License
 * along with MekHQ. If not, see <http://www.gnu.org/licenses/>.
 */
package mekhq.gui.panes;

import megamek.client.generator.RandomGenderGenerator;
import megamek.client.generator.RandomNameGenerator;
import megamek.client.ui.baseComponents.JDisableablePanel;
import megamek.client.ui.baseComponents.MMButton;
import megamek.client.ui.baseComponents.MMComboBox;
import megamek.client.ui.dialogs.CamoChooserDialog;
import megamek.client.ui.enums.ValidationState;
import megamek.client.ui.swing.util.PlayerColour;
import megamek.codeUtilities.StringUtility;
import megamek.common.EquipmentType;
import megamek.common.ITechnology;
import megamek.common.annotations.Nullable;
import megamek.common.enums.Gender;
import megamek.common.icons.Camouflage;
import megamek.common.options.IOption;
import megamek.common.options.IOptionGroup;
import megamek.common.options.OptionsConstants;
import megamek.common.util.sorter.NaturalOrderComparator;
import mekhq.MekHQ;
import mekhq.campaign.Campaign;
import mekhq.campaign.CampaignOptions;
import mekhq.campaign.CampaignPreset;
import mekhq.campaign.RandomSkillPreferences;
import mekhq.campaign.enums.PlanetaryAcquisitionFactionLimit;
import mekhq.campaign.event.OptionsChangedEvent;
import mekhq.campaign.finances.enums.FinancialYearDuration;
import mekhq.campaign.icons.StandardForceIcon;
import mekhq.campaign.market.PersonnelMarketDylan;
import mekhq.campaign.market.PersonnelMarketRandom;
import mekhq.campaign.market.enums.ContractMarketMethod;
import mekhq.campaign.market.enums.UnitMarketMethod;
import mekhq.campaign.mission.AtBContract;
import mekhq.campaign.mission.enums.AtBLanceRole;
import mekhq.campaign.parts.Part;
import mekhq.campaign.personnel.PersonnelOptions;
import mekhq.campaign.personnel.SkillType;
import mekhq.campaign.personnel.SpecialAbility;
import mekhq.campaign.personnel.enums.*;
import mekhq.campaign.rating.UnitRatingMethod;
import mekhq.campaign.universe.Factions;
import mekhq.campaign.universe.RATManager;
import mekhq.gui.SpecialAbilityPanel;
import mekhq.gui.baseComponents.*;
import mekhq.gui.dialog.DateChooser;
import mekhq.gui.dialog.SelectUnusedAbilityDialog;
import mekhq.gui.dialog.iconDialogs.UnitIconDialog;
import mekhq.gui.displayWrappers.FactionDisplay;
import mekhq.gui.panels.RandomOriginOptionsPanel;
import mekhq.module.PersonnelMarketServiceManager;
import mekhq.module.api.PersonnelMarketMethod;
import org.apache.logging.log4j.LogManager;

import javax.swing.*;
import javax.swing.GroupLayout.Alignment;
import javax.swing.JSpinner.DefaultEditor;
import javax.swing.JSpinner.NumberEditor;
import javax.swing.LayoutStyle.ComponentPlacement;
import javax.swing.event.ChangeEvent;
import javax.swing.event.ChangeListener;
import javax.swing.table.DefaultTableCellRenderer;
import javax.swing.table.DefaultTableModel;
import javax.swing.table.JTableHeader;
import javax.swing.table.TableColumn;
import java.awt.*;
import java.awt.event.ActionEvent;
import java.beans.PropertyChangeEvent;
import java.beans.PropertyChangeListener;
import java.time.LocalDate;
import java.util.List;
import java.util.*;
import java.util.Map.Entry;
import java.util.stream.IntStream;

/**
 * @author Justin 'Windchild' Bowen
 */
public class CampaignOptionsPane extends AbstractMHQTabbedPane {
    //region Variable Declarations
    //region General Variables (ones not relating to a specific tab)
    private final Campaign campaign;
    private final boolean startup;
    private CampaignOptions options;
    private RandomSkillPreferences rSkillPrefs;
    private LocalDate date;
    private Camouflage camouflage;
    private PlayerColour colour;
    private StandardForceIcon unitIcon;
    private Hashtable<String, JSpinner> hashSkillTargets;
    private Hashtable<String, JSpinner> hashGreenSkill;
    private Hashtable<String, JSpinner> hashRegSkill;
    private Hashtable<String, JSpinner> hashVetSkill;
    private Hashtable<String, JSpinner> hashEliteSkill;
    //endregion General Variables (ones not relating to a specific tab)

    //region General Tab
    private JTextField txtName;
    private MMComboBox<FactionDisplay> comboFaction;
    private MMComboBox<UnitRatingMethod> unitRatingMethodCombo;
    private JSpinner manualUnitRatingModifier;
    private JButton btnDate;
    private JButton btnCamo;
    private JButton btnIcon;
    //endregion General Tab

    //region Repair and Maintenance Tab
    // Repair
    private JCheckBox useEraModsCheckBox;
    private JCheckBox assignedTechFirstCheckBox;
    private JCheckBox resetToFirstTechCheckBox;
    private JCheckBox useQuirksBox;
    private JCheckBox useAeroSystemHitsBox;
    private JCheckBox useDamageMargin;
    private JSpinner spnDamageMargin;
    private JSpinner spnDestroyPartTarget;

    // Maintenance
    private JCheckBox checkMaintenance;
    private JSpinner spnMaintenanceDays;
    private JSpinner spnMaintenanceBonus;
    private JCheckBox useQualityMaintenance;
    private JCheckBox reverseQualityNames;
    private JCheckBox useUnofficialMaintenance;
    private JCheckBox logMaintenance;
    //endregion Repair and Maintenance Tab

    //region Supplies and Acquisitions Tab
    // Acquisition
    private JSpinner spnAcquireWaitingPeriod;
    private MMComboBox<String> choiceAcquireSkill;
    private JCheckBox chkSupportStaffOnly;
    private JSpinner spnAcquireClanPenalty;
    private JSpinner spnAcquireIsPenalty;
    private JSpinner spnMaxAcquisitions;

    // Delivery
    private JSpinner spnNDiceTransitTime;
    private JSpinner spnConstantTransitTime;
    private MMComboBox<String> choiceTransitTimeUnits;
    private JSpinner spnAcquireMinimum;
    private MMComboBox<String> choiceAcquireMinimumUnit;
    private JSpinner spnAcquireMosBonus;
    private MMComboBox<String> choiceAcquireMosUnits;

    // Planetary Acquisitions
    private JCheckBox usePlanetaryAcquisitions;
    private JSpinner spnMaxJumpPlanetaryAcquisitions;
    private MMComboBox<PlanetaryAcquisitionFactionLimit> comboPlanetaryAcquisitionsFactionLimits;
    private JCheckBox disallowPlanetaryAcquisitionClanCrossover;
    private JCheckBox usePlanetaryAcquisitionsVerbose;
    private JSpinner[] spnPlanetAcquireTechBonus;
    private JSpinner[] spnPlanetAcquireIndustryBonus;
    private JSpinner[] spnPlanetAcquireOutputBonus;
    private JCheckBox disallowClanPartsFromIS;
    private JSpinner spnPenaltyClanPartsFromIS;
    //endregion Supplies and Acquisitions Tab

    //region Tech Limits Tab
    private JCheckBox limitByYearBox;
    private JCheckBox disallowExtinctStuffBox;
    private JCheckBox allowClanPurchasesBox;
    private JCheckBox allowISPurchasesBox;
    private JCheckBox allowCanonOnlyBox;
    private JCheckBox allowCanonRefitOnlyBox;
    private MMComboBox<String> choiceTechLevel;
    private JCheckBox variableTechLevelBox;
    private JCheckBox factionIntroDateBox;
    private JCheckBox useAmmoByTypeBox;
    //endregion Tech Limits Tab

    //region Personnel Tab
    // General Personnel
    private JCheckBox chkUseTactics;
    private JCheckBox chkUseInitiativeBonus;
    private JCheckBox chkUseToughness;
    private JCheckBox chkUseArtillery;
    private JCheckBox chkUseAbilities;
    private JCheckBox chkUseEdge;
    private JCheckBox chkUseSupportEdge;
    private JCheckBox chkUseImplants;
    private JCheckBox chkUseAlternativeQualityAveraging;
    private JCheckBox chkUseTransfers;
    private JCheckBox chkUseExtendedTOEForceName;
    private JCheckBox chkPersonnelLogSkillGain;
    private JCheckBox chkPersonnelLogAbilityGain;
    private JCheckBox chkPersonnelLogEdgeGain;

    // Expanded Personnel
    private JCheckBox chkUseTimeInService;
    private MMComboBox<TimeInDisplayFormat> comboTimeInServiceDisplayFormat;
    private JCheckBox chkUseTimeInRank;
    private MMComboBox<TimeInDisplayFormat> comboTimeInRankDisplayFormat;
    private JCheckBox chkTrackTotalEarnings;
    private JCheckBox chkTrackTotalXPEarnings;
    private JCheckBox chkShowOriginFaction;

    // Medical
    private JCheckBox chkUseAdvancedMedical;
    private JSpinner spnHealWaitingPeriod;
    private JSpinner spnNaturalHealWaitingPeriod;
    private JSpinner spnMinimumHitsForVehicles;
    private JCheckBox chkUseRandomHitsForVehicles;
    private JCheckBox chkUseTougherHealing;

    // Prisoners
    private MMComboBox<PrisonerCaptureStyle> comboPrisonerCaptureStyle;
    private MMComboBox<PrisonerStatus> comboPrisonerStatus;
    private JCheckBox chkPrisonerBabyStatus;
    private JCheckBox chkAtBPrisonerDefection;
    private JCheckBox chkAtBPrisonerRansom;

    // Personnel Randomization
    private JCheckBox chkUseDylansRandomXP;
    private RandomOriginOptionsPanel randomOriginOptionsPanel;

    // Retirement
    private JCheckBox chkUseRetirementDateTracking;
    private JPanel randomRetirementPanel;
    private MMComboBox<RandomRetirementMethod> comboRandomRetirementMethod;
    private JCheckBox chkUseYearEndRandomRetirement;
    private JCheckBox chkUseContractCompletionRandomRetirement;
    private JCheckBox chkUseCustomRetirementModifiers;
    private JCheckBox chkUseRandomFounderRetirement;
    private JCheckBox chkTrackUnitFatigue;

    // Family
    private MMComboBox<FamilialRelationshipDisplayLevel> comboFamilyDisplayLevel;

    // Dependent
    private JPanel randomDependentPanel;
    private MMComboBox<RandomDependentMethod> comboRandomDependentMethod;
    private JCheckBox chkUseRandomDependentAddition;
    private JCheckBox chkUseRandomDependentRemoval;

    // Salary
    private JSpinner spnCommissionedSalary;
    private JSpinner spnEnlistedSalary;
    private JSpinner spnAntiMekSalary;
    private JSpinner spnSpecialistInfantrySalary;
    private JSpinner[] spnSalaryExperienceMultipliers;
    private JSpinner[] spnBaseSalary;

    // Marriage
    private JCheckBox chkUseManualMarriages;
    private JCheckBox chkUseClanPersonnelMarriages;
    private JCheckBox chkUsePrisonerMarriages;
    private JSpinner spnMinimumMarriageAge;
    private JSpinner spnCheckMutualAncestorsDepth;
    private JCheckBox chkLogMarriageNameChanges;
    private Map<MergingSurnameStyle, JSpinner> spnMarriageSurnameWeights;
    private MMComboBox<RandomMarriageMethod> comboRandomMarriageMethod;
    private JCheckBox chkUseRandomSameSexMarriages;
    private JCheckBox chkUseRandomClanPersonnelMarriages;
    private JCheckBox chkUseRandomPrisonerMarriages;
    private JSpinner spnRandomMarriageAgeRange;
    private JSpinner spnPercentageRandomMarriageOppositeSexChance;
    private JLabel lblPercentageRandomMarriageSameSexChance;
    private JSpinner spnPercentageRandomMarriageSameSexChance;

    // Divorce
    private JCheckBox chkUseManualDivorce;
    private JCheckBox chkUseClanPersonnelDivorce;
    private JCheckBox chkUsePrisonerDivorce;
    private Map<SplittingSurnameStyle, JSpinner> spnDivorceSurnameWeights;
    private MMComboBox<RandomDivorceMethod> comboRandomDivorceMethod;
    private JCheckBox chkUseRandomOppositeSexDivorce;
    private JCheckBox chkUseRandomSameSexDivorce;
    private JCheckBox chkUseRandomClanPersonnelDivorce;
    private JCheckBox chkUseRandomPrisonerDivorce;
    private JLabel lblPercentageRandomDivorceOppositeSexChance;
    private JSpinner spnPercentageRandomDivorceOppositeSexChance;
    private JLabel lblPercentageRandomDivorceSameSexChance;
    private JSpinner spnPercentageRandomDivorceSameSexChance;

    // Procreation
    private JCheckBox chkUseManualProcreation;
    private JCheckBox chkUseClanPersonnelProcreation;
    private JCheckBox chkUsePrisonerProcreation;
    private JSpinner spnMultiplePregnancyOccurrences;
    private MMComboBox<BabySurnameStyle> comboBabySurnameStyle;
    private JCheckBox chkAssignNonPrisonerBabiesFounderTag;
    private JCheckBox chkAssignChildrenOfFoundersFounderTag;
    private JCheckBox chkDetermineFatherAtBirth;
    private JCheckBox chkDisplayTrueDueDate;
    private JCheckBox chkLogProcreation;
    private MMComboBox<RandomProcreationMethod> comboRandomProcreationMethod;
    private JCheckBox chkUseRelationshiplessRandomProcreation;
    private JCheckBox chkUseRandomClanPersonnelProcreation;
    private JCheckBox chkUseRandomPrisonerProcreation;
    private JSpinner spnPercentageRandomProcreationRelationshipChance;
    private JLabel lblPercentageRandomProcreationRelationshiplessChance;
    private JSpinner spnPercentageRandomProcreationRelationshiplessChance;

    // Death
    private JCheckBox chkKeepMarriedNameUponSpouseDeath;
    private MMComboBox<RandomDeathMethod> comboRandomDeathMethod;
    private Map<AgeGroup, JCheckBox> chkEnabledRandomDeathAgeGroups;
    private JCheckBox chkUseRandomClanPersonnelDeath;
    private JCheckBox chkUseRandomPrisonerDeath;
    private JCheckBox chkUseRandomDeathSuicideCause;
    private JSpinner spnPercentageRandomDeathChance;
    private JSpinner[] spnExponentialRandomDeathMaleValues;
    private JSpinner[] spnExponentialRandomDeathFemaleValues;
    private Map<TenYearAgeRange, JSpinner> spnAgeRangeRandomDeathMaleValues;
    private Map<TenYearAgeRange, JSpinner> spnAgeRangeRandomDeathFemaleValues;
    //endregion Personnel Tab

    //region Finances Tab
    private JCheckBox payForPartsBox;
    private JCheckBox payForRepairsBox;
    private JCheckBox payForUnitsBox;
    private JCheckBox payForSalariesBox;
    private JCheckBox payForOverheadBox;
    private JCheckBox payForMaintainBox;
    private JCheckBox payForTransportBox;
    private JCheckBox sellUnitsBox;
    private JCheckBox sellPartsBox;
    private JCheckBox payForRecruitmentBox;
    private JCheckBox useLoanLimitsBox;
    private JCheckBox usePercentageMaintBox;
    private JCheckBox useInfantryDontCountBox;
    private JCheckBox usePeacetimeCostBox;
    private JCheckBox useExtendedPartsModifierBox;
    private JCheckBox showPeacetimeCostBox;
    private JCheckBox newFinancialYearFinancesToCSVExportBox;
    private MMComboBox<FinancialYearDuration> comboFinancialYearDuration;

    // Price Multipliers
    private JSpinner spnCommonPartPriceMultiplier;
    private JSpinner spnInnerSphereUnitPriceMultiplier;
    private JSpinner spnInnerSpherePartPriceMultiplier;
    private JSpinner spnClanUnitPriceMultiplier;
    private JSpinner spnClanPartPriceMultiplier;
    private JSpinner spnMixedTechUnitPriceMultiplier;
    private JSpinner[] spnUsedPartPriceMultipliers;
    private JSpinner spnDamagedPartsValueMultiplier;
    private JSpinner spnUnrepairablePartsValueMultiplier;
    private JSpinner spnCancelledOrderRefundMultiplier;
    //endregion Finances Tab

    //region Mercenary Tab
    private JRadioButton btnContractEquipment;
    private JSpinner spnEquipPercent;
    private JSpinner spnDropShipPercent;
    private JSpinner spnJumpShipPercent;
    private JSpinner spnWarShipPercent;
    private JCheckBox chkEquipContractSaleValue;
    private JRadioButton btnContractPersonnel;
    private JCheckBox chkBLCSaleValue;
    private JCheckBox chkOverageRepaymentInFinalPayment;
    //endregion Mercenary Tab

    //region Experience Tab
    private JSpinner spnScenarioXP;
    private JSpinner spnKillXP;
    private JSpinner spnKills;
    private JSpinner spnTaskXP;
    private JSpinner spnNTasksXP;
    private JSpinner spnSuccessXP;
    private JSpinner spnMistakeXP;
    private JSpinner spnIdleXP;
    private JSpinner spnMonthsIdleXP;
    private JSpinner spnTargetIdleXP;
    private JSpinner spnContractNegotiationXP;
    private JSpinner spnAdminWeeklyXP;
    private JSpinner spnAdminWeeklyXPPeriod;
    private JSpinner spnEdgeCost;
    private JTable tableXP;
    private static final String[] TABLE_XP_COLUMN_NAMES = { "+0", "+1", "+2", "+3", "+4", "+5", "+6", "+7", "+8", "+9", "+10" };
    //endregion Experience Tab

    //region Skills Tab
    //endregion Skills Tab

    //region Special Abilities Tab
    private AbstractMHQScrollablePanel panSpecialAbilities;
    private Map<String, SpecialAbility> tempSPA;
    private JButton btnAddSPA;
    //endregion Special Abilities Tab

    //region Skill Randomization Tab
    private JCheckBox chkExtraRandom;
    private JSpinner[] phenotypeSpinners;
    private JSpinner spnProbAntiMek;
    private JSpinner spnOverallRecruitBonus;
    private JSpinner[] spnTypeRecruitBonus;
    private JSpinner spnArtyProb;
    private JSpinner spnArtyBonus;
    private JSpinner spnTacticsGreen;
    private JSpinner spnTacticsReg;
    private JSpinner spnTacticsVet;
    private JSpinner spnTacticsElite;
    private JSpinner spnCombatSA;
    private JSpinner spnSupportSA;
    private JSpinner spnSecondProb;
    private JSpinner spnSecondBonus;
    private JSpinner spnAbilGreen;
    private JSpinner spnAbilReg;
    private JSpinner spnAbilVet;
    private JSpinner spnAbilElite;
    //endregion Skill Randomization Tab

    //region Rank System Tab
    private RankSystemsPane rankSystemsPane;
    //endregion Rank System Tab

    //region Name and Portrait Generation Tab
    private JCheckBox chkUseOriginFactionForNames;
    private MMComboBox<String> comboFactionNames;
    private JSlider sldGender;
    private JCheckBox[] chkUsePortrait;
    private JCheckBox allPortraitsBox;
    private JCheckBox noPortraitsBox;
    private JCheckBox chkAssignPortraitOnRoleChange;
    //endregion Name and Portrait Generation Tab

    //region Markets Tab
    // Personnel Market
    private MMComboBox<String> comboPersonnelMarketType;
    private JCheckBox chkPersonnelMarketReportRefresh;
    private JSpinner spnPersonnelMarketRandomEliteRemoval;
    private JSpinner spnPersonnelMarketRandomVeteranRemoval;
    private JSpinner spnPersonnelMarketRandomRegularRemoval;
    private JSpinner spnPersonnelMarketRandomGreenRemoval;
    private JSpinner spnPersonnelMarketRandomUltraGreenRemoval;
    private JSpinner spnPersonnelMarketDylansWeight;

    // Unit Market
    private MMComboBox<UnitMarketMethod> comboUnitMarketMethod;
    private JCheckBox chkUnitMarketRegionalMechVariations;
    private JCheckBox chkInstantUnitMarketDelivery;
    private JCheckBox chkUnitMarketReportRefresh;

    // Contract Market
    private MMComboBox<ContractMarketMethod> comboContractMarketMethod;
    private JSpinner spnContractSearchRadius;
    private JCheckBox chkVariableContractLength;
    private JCheckBox chkContractMarketReportRefresh;
    //endregion Markets Tab

    //region RATs Tab
    private JRadioButton btnUseRATGenerator;
    private JRadioButton btnUseStaticRATs;
    private DefaultListModel<String> chosenRATModel;
    private DefaultListModel<String> availableRATModel;
    private JCheckBox chkIgnoreRATEra;
    //endregion RATs Tab

    //region Against the Bot Tab
    private AbstractMHQScrollablePanel panAtB;
    private JCheckBox chkUseAtB;
    private JCheckBox chkUseStratCon;
    private MMComboBox<String> comboSkillLevel;

    // unit administration
    private JCheckBox chkUseShareSystem;
    private JCheckBox chkSharesExcludeLargeCraft;
    private JCheckBox chkSharesForAll;
    private JCheckBox chkAeroRecruitsHaveUnits;
    private JCheckBox chkUseLeadership;
    private JCheckBox chkTrackOriginalUnit;
    private JCheckBox chkUseAero;
    private JCheckBox chkUseVehicles;
    private JCheckBox chkClanVehicles;

    // contract operations
    private JCheckBox chkMercSizeLimited;
    private JCheckBox chkRestrictPartsByMission;
    private JCheckBox chkLimitLanceWeight;
    private JCheckBox chkLimitLanceNumUnits;
    private JCheckBox chkUseStrategy;
    private JSpinner spnBaseStrategyDeployment;
    private JSpinner spnAdditionalStrategyDeployment;
    private JCheckBox chkAdjustPaymentForStrategy;
    private JSpinner spnAtBBattleIntensity;
    private JSpinner[] spnAtBBattleChance;
    private JButton btnIntensityUpdate;
    private JCheckBox chkGenerateChases;

    // scenarios
    private JCheckBox chkDoubleVehicles;
    private JSpinner spnOpForLanceTypeMechs;
    private JSpinner spnOpForLanceTypeMixed;
    private JSpinner spnOpForLanceTypeVehicles;
    private JCheckBox chkOpForUsesVTOLs;
    private JCheckBox chkOpForUsesAero;
    private JSpinner spnOpForAeroChance;
    private JCheckBox chkOpForUsesLocalForces;
    private JSpinner spnOpForLocalForceChance;
    private JSpinner spnSPAUpgradeIntensity;
    private JSpinner spnFixedMapChance;
    private JCheckBox chkAdjustPlayerVehicles;
    private JCheckBox chkRegionalMechVariations;
    private JCheckBox chkAttachedPlayerCamouflage;
    private JCheckBox chkPlayerControlsAttachedUnits;
    private JCheckBox chkUseDropShips;
    private JCheckBox chkUseWeatherConditions;
    private JCheckBox chkUseLightConditions;
    private JCheckBox chkUsePlanetaryConditions;
    //endregion Against the Bot Tab
    //endregion Variable Declarations

    //region Constructors
    public CampaignOptionsPane(final JFrame frame, final Campaign campaign, final boolean startup) {
        super(frame, ResourceBundle.getBundle("mekhq.resources.CampaignOptionsDialog",
                        MekHQ.getMHQOptions().getLocale()),
                "CampaignOptionsPane");
        this.campaign = campaign;
        this.startup = startup;
        this.date = campaign.getLocalDate();
        this.camouflage = campaign.getCamouflage();
        this.colour = campaign.getColour();
        this.unitIcon = campaign.getUnitIcon();
        hashSkillTargets = new Hashtable<>();
        hashGreenSkill = new Hashtable<>();
        hashRegSkill = new Hashtable<>();
        hashVetSkill = new Hashtable<>();
        hashEliteSkill = new Hashtable<>();

        initialize();
        setOptions(campaign.getCampaignOptions(), campaign.getRandomSkillPreferences());
        btnCamo.setIcon(camouflage.getImageIcon());
        btnIcon.setIcon(unitIcon.getImageIcon(75));
    }
    //endregion Constructors

    //region Getters/Setters
    public Campaign getCampaign() {
        return campaign;
    }

    public boolean isStartup() {
        return startup;
    }
    //endregion Getters/Setters

    //region Initialization
    @Override
    protected void initialize() {
        addTab(resources.getString("generalPanel.title"), createGeneralTab());
        addTab(resources.getString("repairAndMaintenancePanel.title"), createRepairAndMaintenanceTab());
        addTab(resources.getString("suppliesAndAcquisitionsPanel.title"), createSuppliesAndAcquisitionsTab());
        addTab(resources.getString("techLimitsPanel.title"), createTechLimitsTab());
        addTab(resources.getString("personnelPanel.title"), createPersonnelTab());
        addTab(resources.getString("financesPanel.title"), createFinancesTab());
        addTab(resources.getString("mercenaryPanel.title"), createMercenaryTab());
        addTab(resources.getString("experiencePanel.title"), createExperienceTab());
        addTab(resources.getString("skillsPanel.title"), createSkillsTab());
        addTab(resources.getString("specialAbilitiesPanel.title"), createSpecialAbilitiesTab());
        addTab(resources.getString("skillRandomizationPanel.title"), createSkillRandomizationTab());
        addTab(resources.getString("rankSystemsPanel.title"), createRankSystemsTab());
        addTab(resources.getString("nameAndPortraitGenerationPanel.title"), createNameAndPortraitGenerationTab());
        addTab(resources.getString("marketsPanel.title"), createMarketsTab());
        addTab(resources.getString("ratPanel.title"), createRATTab());
        addTab(resources.getString("againstTheBotPanel.title"), createAgainstTheBotTab());

        setPreferences();
    }

    //region Legacy Initialization
    private JScrollPane createGeneralTab() {
        int gridy = 0;
        int gridx = 0;

        AbstractMHQScrollablePanel panGeneral = new DefaultMHQScrollablePanel(getFrame(), "generalPanel", new GridBagLayout());

        JLabel lblName = new JLabel(resources.getString("lblName.text"));
        lblName.setName("lblName");
        GridBagConstraints gridBagConstraints = new GridBagConstraints();
        gridBagConstraints.gridx = gridx++;
        gridBagConstraints.gridy = gridy++;
        gridBagConstraints.anchor = GridBagConstraints.WEST;
        panGeneral.add(lblName, gridBagConstraints);

        txtName = new JTextField(campaign.getName());
        txtName.setName("txtName");
        txtName.setMinimumSize(new Dimension(500, 30));
        txtName.setPreferredSize(new Dimension(500, 30));
        gridBagConstraints.gridx = gridx--;
        panGeneral.add(txtName, gridBagConstraints);

        JLabel lblFaction = new JLabel(resources.getString("lblFaction.text"));
        lblFaction.setName("lblFaction");
        gridBagConstraints.gridx = gridx++;
        gridBagConstraints.gridy = gridy++;
        panGeneral.add(lblFaction, gridBagConstraints);

        final DefaultComboBoxModel<FactionDisplay> factionModel = new DefaultComboBoxModel<>();
        factionModel.addAll(FactionDisplay
                .getSortedValidFactionDisplays(Factions.getInstance().getChoosableFactions(), date));
        comboFaction = new MMComboBox<>("comboFaction", factionModel);
        comboFaction.setSelectedItem(new FactionDisplay(campaign.getFaction(), date));
        comboFaction.setMinimumSize(new Dimension(400, 30));
        comboFaction.setPreferredSize(new Dimension(400, 30));
        gridBagConstraints.gridx = gridx--;
        panGeneral.add(comboFaction, gridBagConstraints);

        JPanel unitRatingPanel = new JPanel(new GridBagLayout());

        JLabel unitRatingMethodLabel = new JLabel(resources.getString("unitRatingMethodLabel.text"));
        unitRatingMethodLabel.setName("unitRatingMethodLabel");
        gridBagConstraints.gridx = 0;
        unitRatingPanel.add(unitRatingMethodLabel, gridBagConstraints);

        unitRatingMethodCombo = new MMComboBox<>("unitRatingMethodCombo", UnitRatingMethod.values());
        gridBagConstraints.gridx = 1;
        unitRatingPanel.add(unitRatingMethodCombo, gridBagConstraints);

        JLabel manualUnitRatingModifierLabel = new JLabel(resources.getString("manualUnitRatingModifierLabel.text"));
        gridBagConstraints.gridx = 2;
        unitRatingPanel.add(manualUnitRatingModifierLabel, gridBagConstraints);

        manualUnitRatingModifier = new JSpinner(new SpinnerNumberModel(0, -100, 100, 1));
        gridBagConstraints.gridx = 3;
        unitRatingPanel.add(manualUnitRatingModifier, gridBagConstraints);

        gridBagConstraints = new GridBagConstraints();
        gridBagConstraints.gridx = gridx;
        gridBagConstraints.gridy = gridy++;
        gridBagConstraints.gridwidth = 2;
        gridBagConstraints.fill = GridBagConstraints.HORIZONTAL;
        gridBagConstraints.anchor = GridBagConstraints.NORTHWEST;
        panGeneral.add(unitRatingPanel, gridBagConstraints);

        JLabel lblDate = new JLabel(resources.getString("lblDate.text"));
        lblDate.setName("lblDate");
        gridBagConstraints = new GridBagConstraints();
        gridBagConstraints.gridx = gridx++;
        gridBagConstraints.gridy = gridy++;
        gridBagConstraints.anchor = GridBagConstraints.WEST;
        panGeneral.add(lblDate, gridBagConstraints);

        btnDate = new JButton(MekHQ.getMHQOptions().getDisplayFormattedDate(date));
        btnDate.setName("btnDate");
        btnDate.setMinimumSize(new Dimension(400, 30));
        btnDate.setPreferredSize(new Dimension(400, 30));
        btnDate.addActionListener(this::btnDateActionPerformed);
        gridBagConstraints.gridx = gridx--;
        panGeneral.add(btnDate, gridBagConstraints);

        JLabel lblCamo = new JLabel(resources.getString("lblCamo.text"));
        lblCamo.setName("lblCamo");
        gridBagConstraints.gridx = gridx++;
        gridBagConstraints.gridy = gridy++;
        panGeneral.add(lblCamo, gridBagConstraints);

        btnCamo = new JButton();
        btnCamo.setName("btnCamo");
        btnCamo.setMinimumSize(new Dimension(84, 72));
        btnCamo.setPreferredSize(new Dimension(84, 72));
        btnCamo.setMaximumSize(new Dimension(84, 72));
        btnCamo.addActionListener(this::btnCamoActionPerformed);
        gridBagConstraints.gridx = gridx--;
        gridBagConstraints.anchor = GridBagConstraints.NORTHWEST;
        panGeneral.add(btnCamo, gridBagConstraints);

        JLabel lblIcon = new JLabel(resources.getString("lblIcon.text"));
        gridBagConstraints.gridx = gridx++;
        gridBagConstraints.gridy = gridy++;
        gridBagConstraints.anchor = GridBagConstraints.WEST;
        panGeneral.add(lblIcon, gridBagConstraints);

        btnIcon = new JButton();
        btnIcon.setMinimumSize(new Dimension(84, 72));
        btnIcon.setPreferredSize(new Dimension(84, 72));
        btnIcon.setMaximumSize(new Dimension(84, 72));
        btnIcon.addActionListener(evt -> {
            final UnitIconDialog unitIconDialog = new UnitIconDialog(getFrame(), unitIcon);
            if (unitIconDialog.showDialog().isConfirmed() && (unitIconDialog.getSelectedItem() != null)) {
                unitIcon = unitIconDialog.getSelectedItem();
                btnIcon.setIcon(unitIcon.getImageIcon(75));
            }
        });
        gridBagConstraints.gridx = gridx--;
        gridBagConstraints.anchor = GridBagConstraints.NORTHWEST;
        panGeneral.add(btnIcon, gridBagConstraints);

        return new JScrollPane(panGeneral);
    }

    private JScrollPane createRepairAndMaintenanceTab() {
        final AbstractMHQScrollablePanel panRepair = new DefaultMHQScrollablePanel(getFrame(),
                "repairAndMaintenancePanel", new GridBagLayout());

        JPanel panSubRepair = new JPanel(new GridBagLayout());
        JPanel panSubMaintenance = new JPanel(new GridBagLayout());

        panSubRepair.setBorder(BorderFactory.createTitledBorder("Repair"));
        panSubMaintenance.setBorder(BorderFactory.createTitledBorder("Maintenance"));

        GridBagConstraints gridBagConstraints = new GridBagConstraints();
        gridBagConstraints.gridx = 0;
        gridBagConstraints.gridy = 0;
        gridBagConstraints.weightx = 0.5;
        gridBagConstraints.gridwidth = 1;
        gridBagConstraints.fill = GridBagConstraints.BOTH;
        panRepair.add(panSubRepair, gridBagConstraints);

        gridBagConstraints = new GridBagConstraints();
        gridBagConstraints.gridx = 1;
        gridBagConstraints.gridy = 0;
        gridBagConstraints.gridwidth = 1;
        gridBagConstraints.fill = GridBagConstraints.BOTH;
        panRepair.add(panSubMaintenance, gridBagConstraints);

        useEraModsCheckBox = new JCheckBox(resources.getString("useEraModsCheckBox.text"));
        useEraModsCheckBox.setToolTipText(resources.getString("useEraModsCheckBox.toolTipText"));
        useEraModsCheckBox.setName("useEraModsCheckBox");
        gridBagConstraints = new GridBagConstraints();
        gridBagConstraints.gridx = 0;
        gridBagConstraints.gridy = 0;
        gridBagConstraints.weightx = 0.0;
        gridBagConstraints.weighty = 0.0;
        gridBagConstraints.fill = GridBagConstraints.NONE;
        gridBagConstraints.anchor = GridBagConstraints.NORTHWEST;
        panSubRepair.add(useEraModsCheckBox, gridBagConstraints);

        assignedTechFirstCheckBox = new JCheckBox(resources.getString("assignedTechFirstCheckBox.text"));
        assignedTechFirstCheckBox.setToolTipText(resources.getString("assignedTechFirstCheckBox.toolTipText"));
        assignedTechFirstCheckBox.setName("assignedTechFirstCheckBox");
        gridBagConstraints = new GridBagConstraints();
        gridBagConstraints.gridx = 0;
        gridBagConstraints.gridy = 1;
        gridBagConstraints.weightx = 0.0;
        gridBagConstraints.weighty = 0.0;
        gridBagConstraints.fill = GridBagConstraints.NONE;
        gridBagConstraints.anchor = GridBagConstraints.NORTHWEST;
        panSubRepair.add(assignedTechFirstCheckBox, gridBagConstraints);

        resetToFirstTechCheckBox = new JCheckBox(resources.getString("resetToFirstTechCheckBox.text"));
        resetToFirstTechCheckBox.setToolTipText(resources.getString("resetToFirstTechCheckBox.toolTipText"));
        resetToFirstTechCheckBox.setName("resetToFirstTechCheckBox");
        gridBagConstraints = new GridBagConstraints();
        gridBagConstraints.gridx = 0;
        gridBagConstraints.gridy = 2;
        gridBagConstraints.weightx = 0.0;
        gridBagConstraints.weighty = 0.0;
        gridBagConstraints.fill = GridBagConstraints.NONE;
        gridBagConstraints.anchor = GridBagConstraints.NORTHWEST;
        panSubRepair.add(resetToFirstTechCheckBox, gridBagConstraints);

        useQuirksBox = new JCheckBox(resources.getString("useQuirksBox.text"));
        useQuirksBox.setToolTipText(resources.getString("useQuirksBox.toolTipText"));
        useQuirksBox.setName("useQuirksBox");
        gridBagConstraints = new GridBagConstraints();
        gridBagConstraints.gridx = 0;
        gridBagConstraints.gridy = 3;
        gridBagConstraints.fill = GridBagConstraints.NONE;
        gridBagConstraints.weightx = 0.0;
        gridBagConstraints.weighty = 0.0;
        gridBagConstraints.anchor = GridBagConstraints.NORTHWEST;
        panSubRepair.add(useQuirksBox, gridBagConstraints);

        useAeroSystemHitsBox = new JCheckBox(resources.getString("useAeroSystemHits.text"));
        useAeroSystemHitsBox.setToolTipText(resources.getString("useAeroSystemHits.toolTipText"));
        useAeroSystemHitsBox.setName("useAeroSystemHits");
        gridBagConstraints = new GridBagConstraints();
        gridBagConstraints.gridx = 0;
        gridBagConstraints.gridy = 4;
        gridBagConstraints.weightx = 0.0;
        gridBagConstraints.weighty = 0.0;
        gridBagConstraints.fill = GridBagConstraints.NONE;
        gridBagConstraints.anchor = GridBagConstraints.NORTHWEST;
        panSubRepair.add(useAeroSystemHitsBox, gridBagConstraints);

        useDamageMargin = new JCheckBox(resources.getString("useDamageMargin.text"));
        useDamageMargin.setToolTipText(resources.getString("useDamageMargin.toolTipText"));
        useDamageMargin.addActionListener(evt -> spnDamageMargin.setEnabled(useDamageMargin.isSelected()));
        gridBagConstraints = new GridBagConstraints();
        gridBagConstraints.gridx = 0;
        gridBagConstraints.gridy = 5;
        gridBagConstraints.weightx = 0.0;
        gridBagConstraints.weighty = 0.0;
        gridBagConstraints.fill = GridBagConstraints.NONE;
        gridBagConstraints.anchor = GridBagConstraints.NORTHWEST;
        panSubRepair.add(useDamageMargin, gridBagConstraints);

        spnDamageMargin = new JSpinner(new SpinnerNumberModel(1, 1, 20, 1));
        ((DefaultEditor) spnDamageMargin.getEditor()).getTextField().setEditable(false);
        JPanel pnlDamageMargin = new JPanel();
        pnlDamageMargin.add(new JLabel("Margin:"));
        pnlDamageMargin.add(spnDamageMargin);

        gridBagConstraints = new GridBagConstraints();
        gridBagConstraints.gridx = 0;
        gridBagConstraints.gridy = 6;
        gridBagConstraints.weightx = 1.0;
        gridBagConstraints.weighty = 0.0;
        gridBagConstraints.fill = GridBagConstraints.NONE;
        gridBagConstraints.anchor = GridBagConstraints.NORTHWEST;
        panSubRepair.add(pnlDamageMargin, gridBagConstraints);

        spnDestroyPartTarget = new JSpinner(new SpinnerNumberModel(2, 2, 13, 1));
        ((DefaultEditor) spnDestroyPartTarget.getEditor()).getTextField().setEditable(false);

        JPanel pnlDestroyPartTarget = new JPanel();
        pnlDestroyPartTarget.add(new JLabel("Equipment hit in combat survives on a roll of"));
        pnlDestroyPartTarget.add(spnDestroyPartTarget);
        pnlDestroyPartTarget.add(new JLabel("or better"));

        gridBagConstraints = new GridBagConstraints();
        gridBagConstraints.gridx = 0;
        gridBagConstraints.gridy = 7;
        gridBagConstraints.weightx = 1.0;
        gridBagConstraints.weighty = 1.0;
        gridBagConstraints.fill = GridBagConstraints.NONE;
        gridBagConstraints.anchor = GridBagConstraints.NORTHWEST;
        panSubRepair.add(pnlDestroyPartTarget, gridBagConstraints);

        checkMaintenance = new JCheckBox(resources.getString("checkMaintenance.text"));
        checkMaintenance.setToolTipText(resources.getString("checkMaintenance.toolTipText"));
        gridBagConstraints = new GridBagConstraints();
        gridBagConstraints.gridx = 0;
        gridBagConstraints.gridy = 0;
        gridBagConstraints.weightx = 0.0;
        gridBagConstraints.weighty = 0.0;
        gridBagConstraints.fill = GridBagConstraints.NONE;
        gridBagConstraints.anchor = GridBagConstraints.NORTHWEST;
        panSubMaintenance.add(checkMaintenance, gridBagConstraints);

        checkMaintenance.addActionListener(evt -> {
            if (checkMaintenance.isSelected()) {
                spnMaintenanceDays.setEnabled(true);
                useQualityMaintenance.setEnabled(true);
                useUnofficialMaintenance.setEnabled(true);
                reverseQualityNames.setEnabled(true);
                spnMaintenanceBonus.setEnabled(true);
                logMaintenance.setEnabled(true);
            } else {
                spnMaintenanceDays.setEnabled(false);
                useQualityMaintenance.setEnabled(false);
                useUnofficialMaintenance.setEnabled(false);
                reverseQualityNames.setEnabled(false);
                spnMaintenanceBonus.setEnabled(false);
                logMaintenance.setEnabled(false);
            }
        });

        spnMaintenanceDays = new JSpinner(new SpinnerNumberModel(30, 1, 365, 1));
        ((DefaultEditor) spnMaintenanceDays.getEditor()).getTextField().setEditable(false);
        JPanel pnlMaintenanceDays = new JPanel();
        pnlMaintenanceDays.add(spnMaintenanceDays);
        pnlMaintenanceDays.add(new JLabel("Maintenance cycle length in days"));
        gridBagConstraints = new GridBagConstraints();
        gridBagConstraints.gridx = 0;
        gridBagConstraints.gridy = 1;
        gridBagConstraints.weightx = 0.0;
        gridBagConstraints.weighty = 0.0;
        gridBagConstraints.fill = GridBagConstraints.NONE;
        gridBagConstraints.anchor = GridBagConstraints.NORTHWEST;
        panSubMaintenance.add(pnlMaintenanceDays, gridBagConstraints);

        spnMaintenanceBonus = new JSpinner(new SpinnerNumberModel(0, -13, 13, 1));
        ((DefaultEditor) spnMaintenanceBonus.getEditor()).getTextField().setEditable(false);
        spnMaintenanceBonus.setToolTipText(resources.getString("spnMaintenanceBonus.toolTipText"));

        JPanel pnlMaintenanceBonus = new JPanel();
        pnlMaintenanceBonus.add(spnMaintenanceBonus);
        pnlMaintenanceBonus.add(new JLabel("Maintenance modifier"));

        gridBagConstraints = new GridBagConstraints();
        gridBagConstraints.gridx = 0;
        gridBagConstraints.gridy = 2;
        gridBagConstraints.weightx = 0.0;
        gridBagConstraints.weighty = 0.0;
        gridBagConstraints.fill = GridBagConstraints.NONE;
        gridBagConstraints.anchor = GridBagConstraints.NORTHWEST;
        panSubMaintenance.add(pnlMaintenanceBonus, gridBagConstraints);

        useQualityMaintenance = new JCheckBox(resources.getString("useQualityMaintenance.text"));
        useQualityMaintenance.setToolTipText(resources.getString("useQualityMaintenance.toolTipText"));
        gridBagConstraints = new GridBagConstraints();
        gridBagConstraints.gridx = 0;
        gridBagConstraints.gridy = 3;
        gridBagConstraints.fill = GridBagConstraints.NONE;
        gridBagConstraints.weightx = 0.0;
        gridBagConstraints.weighty = 0.0;
        gridBagConstraints.anchor = GridBagConstraints.NORTHWEST;
        panSubMaintenance.add(useQualityMaintenance, gridBagConstraints);

        reverseQualityNames = new JCheckBox(resources.getString("reverseQualityNames.text"));
        reverseQualityNames.setToolTipText(resources.getString("reverseQualityNames.toolTipText"));
        gridBagConstraints = new GridBagConstraints();
        gridBagConstraints.gridx = 0;
        gridBagConstraints.gridy = 4;
        gridBagConstraints.fill = GridBagConstraints.NONE;
        gridBagConstraints.weightx = 0.0;
        gridBagConstraints.weighty = 0.0;
        gridBagConstraints.anchor = GridBagConstraints.NORTHWEST;
        panSubMaintenance.add(reverseQualityNames, gridBagConstraints);

        useUnofficialMaintenance = new JCheckBox(resources.getString("useUnofficialMaintenance.text"));
        useUnofficialMaintenance.setToolTipText(resources.getString("useUnofficialMaintenance.toolTipText"));
        gridBagConstraints = new GridBagConstraints();
        gridBagConstraints.gridx = 0;
        gridBagConstraints.gridy = 5;
        gridBagConstraints.fill = GridBagConstraints.NONE;
        gridBagConstraints.weightx = 0.0;
        gridBagConstraints.weighty = 0.0;
        gridBagConstraints.anchor = GridBagConstraints.NORTHWEST;
        panSubMaintenance.add(useUnofficialMaintenance, gridBagConstraints);

        logMaintenance = new JCheckBox(resources.getString("logMaintenance.text"));
        logMaintenance.setToolTipText(resources.getString("logMaintenance.toolTipText"));
        logMaintenance.setName("logMaintenance");
        gridBagConstraints.gridy = 6;
        gridBagConstraints.weightx = 1.0;
        gridBagConstraints.weighty = 1.0;
        panSubMaintenance.add(logMaintenance, gridBagConstraints);

        return new JScrollPane(panRepair);
    }

    private JScrollPane createSuppliesAndAcquisitionsTab() {
        final AbstractMHQScrollablePanel panSupplies = new DefaultMHQScrollablePanel(getFrame(),
                "suppliesAndAcquisitionsPanel", new GridBagLayout());

        JPanel panSubAcquire = new JPanel(new GridBagLayout());
        JPanel panSubDelivery = new JPanel(new GridBagLayout());
        JPanel panSubPlanetAcquire = new JPanel(new GridBagLayout());

        panSubAcquire.setBorder(BorderFactory.createTitledBorder("Acquisition"));
        panSubDelivery.setBorder(BorderFactory.createTitledBorder("Delivery"));
        panSubPlanetAcquire.setBorder(BorderFactory.createTitledBorder("Planetary Acquisition"));

        GridBagConstraints gridBagConstraints = new GridBagConstraints();
        gridBagConstraints.gridx = 0;
        gridBagConstraints.gridy = 0;
        gridBagConstraints.weightx = .5;
        gridBagConstraints.gridwidth = 1;
        gridBagConstraints.fill = GridBagConstraints.BOTH;
        panSupplies.add(panSubAcquire, gridBagConstraints);

        gridBagConstraints = new GridBagConstraints();
        gridBagConstraints.gridx = 1;
        gridBagConstraints.gridy = 0;
        gridBagConstraints.weightx = .5;
        gridBagConstraints.gridwidth = 1;
        gridBagConstraints.fill = GridBagConstraints.BOTH;
        panSupplies.add(panSubDelivery, gridBagConstraints);

        gridBagConstraints = new GridBagConstraints();
        gridBagConstraints.gridx = 0;
        gridBagConstraints.gridy = 1;
        gridBagConstraints.weightx = 1.0;
        gridBagConstraints.gridwidth = 2;
        gridBagConstraints.fill = GridBagConstraints.BOTH;
        panSupplies.add(panSubPlanetAcquire, gridBagConstraints);

        spnAcquireWaitingPeriod = new JSpinner(new SpinnerNumberModel(1, 1, 365, 1));
        ((DefaultEditor) spnAcquireWaitingPeriod.getEditor()).getTextField().setEditable(false);

        JPanel pnlWaitingPeriod = new JPanel();
        pnlWaitingPeriod.add(spnAcquireWaitingPeriod);
        pnlWaitingPeriod.add(new JLabel("Waiting period (in days) between acquisition rolls"));

        gridBagConstraints = new GridBagConstraints();
        gridBagConstraints.gridx = 0;
        gridBagConstraints.gridy = 1;
        gridBagConstraints.weightx = 0.0;
        gridBagConstraints.weighty = 0.0;
        gridBagConstraints.gridwidth = 2;
        gridBagConstraints.fill = GridBagConstraints.NONE;
        gridBagConstraints.anchor = GridBagConstraints.NORTHWEST;
        panSubAcquire.add(pnlWaitingPeriod, gridBagConstraints);

        gridBagConstraints = new GridBagConstraints();
        gridBagConstraints.gridx = 0;
        gridBagConstraints.gridy = 2;
        gridBagConstraints.fill = GridBagConstraints.NONE;
        gridBagConstraints.anchor = GridBagConstraints.WEST;
        panSubAcquire.add(new JLabel("Acquisition Skill:"), gridBagConstraints);

        DefaultComboBoxModel<String> acquireSkillModel = new DefaultComboBoxModel<>();
        acquireSkillModel.addElement(CampaignOptions.S_TECH);
        acquireSkillModel.addElement(SkillType.S_ADMIN);
        acquireSkillModel.addElement(SkillType.S_SCROUNGE);
        acquireSkillModel.addElement(SkillType.S_NEG);
        acquireSkillModel.addElement(CampaignOptions.S_AUTO);
        choiceAcquireSkill = new MMComboBox<>("choiceAcquireSkill", acquireSkillModel);
        gridBagConstraints = new GridBagConstraints();
        gridBagConstraints.gridx = 1;
        gridBagConstraints.gridy = 2;
        gridBagConstraints.fill = GridBagConstraints.NONE;
        gridBagConstraints.anchor = GridBagConstraints.WEST;
        panSubAcquire.add(choiceAcquireSkill, gridBagConstraints);

        chkSupportStaffOnly = new JCheckBox("Only support personnel can make acquisition checks");
        gridBagConstraints = new GridBagConstraints();
        gridBagConstraints.gridx = 0;
        gridBagConstraints.gridy = 3;
        gridBagConstraints.gridwidth = 2;
        gridBagConstraints.fill = GridBagConstraints.NONE;
        gridBagConstraints.weightx = 0.0;
        gridBagConstraints.weighty = 0.0;
        gridBagConstraints.anchor = GridBagConstraints.NORTHWEST;
        panSubAcquire.add(chkSupportStaffOnly, gridBagConstraints);

        spnAcquireClanPenalty = new JSpinner(new SpinnerNumberModel(0, 0, 13, 1));
        ((DefaultEditor) spnAcquireClanPenalty.getEditor()).getTextField().setEditable(false);

        JPanel pnlClanPenalty = new JPanel();
        pnlClanPenalty.add(spnAcquireClanPenalty);
        pnlClanPenalty.add(new JLabel("Penalty for Clan equipment"));

        gridBagConstraints = new GridBagConstraints();
        gridBagConstraints.gridx = 0;
        gridBagConstraints.gridy = 4;
        gridBagConstraints.weightx = 0.0;
        gridBagConstraints.weighty = 0.0;
        gridBagConstraints.gridwidth = 2;
        gridBagConstraints.fill = GridBagConstraints.NONE;
        gridBagConstraints.anchor = GridBagConstraints.NORTHWEST;
        panSubAcquire.add(pnlClanPenalty, gridBagConstraints);

        spnAcquireIsPenalty = new JSpinner(new SpinnerNumberModel(0, 0, 13, 1));
        ((DefaultEditor) spnAcquireIsPenalty.getEditor()).getTextField().setEditable(false);

        JPanel pnlIsPenalty = new JPanel();
        pnlIsPenalty.add(spnAcquireIsPenalty);
        pnlIsPenalty.add(new JLabel("Penalty for Inner Sphere equipment"));

        gridBagConstraints = new GridBagConstraints();
        gridBagConstraints.gridx = 0;
        gridBagConstraints.gridy = 5;
        gridBagConstraints.weightx = 0.0;
        gridBagConstraints.weighty = 0.0;
        gridBagConstraints.gridwidth = 2;
        gridBagConstraints.fill = GridBagConstraints.NONE;
        gridBagConstraints.anchor = GridBagConstraints.NORTHWEST;
        panSubAcquire.add(pnlIsPenalty, gridBagConstraints);

        spnMaxAcquisitions = new JSpinner(new SpinnerNumberModel(0, 0, 100, 1));
        spnMaxAcquisitions.setName("spnMaxAcquisitions");

        JPanel pnlMaxAcquisitions = new JPanel();
        pnlMaxAcquisitions.add(spnMaxAcquisitions);
        pnlMaxAcquisitions.add(new JLabel("Maximum Acquisitions Per Day (0 for unlimited)"));

        gridBagConstraints = new GridBagConstraints();
        gridBagConstraints.gridx = 0;
        gridBagConstraints.gridy = 6;
        gridBagConstraints.weightx = 1.0;
        gridBagConstraints.weighty = 1.0;
        gridBagConstraints.gridwidth = 2;
        gridBagConstraints.fill = GridBagConstraints.NONE;
        gridBagConstraints.anchor = GridBagConstraints.NORTHWEST;
        panSubAcquire.add(pnlMaxAcquisitions, gridBagConstraints);

        spnNDiceTransitTime = new JSpinner(new SpinnerNumberModel(0, 0, 365, 1));
        ((DefaultEditor) spnNDiceTransitTime.getEditor()).getTextField().setEditable(false);

        spnConstantTransitTime = new JSpinner(new SpinnerNumberModel(0, 0, 365, 1));
        ((DefaultEditor) spnConstantTransitTime.getEditor()).getTextField().setEditable(false);

        spnAcquireMosBonus = new JSpinner(new SpinnerNumberModel(0, 0, 365, 1));
        ((DefaultEditor) spnAcquireMosBonus.getEditor()).getTextField().setEditable(false);

        spnAcquireMinimum = new JSpinner(new SpinnerNumberModel(0, 0, 365, 1));
        ((DefaultEditor) spnAcquireMinimum.getEditor()).getTextField().setEditable(false);

        DefaultComboBoxModel<String> transitUnitModel = new DefaultComboBoxModel<>();
        for (int i = 0; i < CampaignOptions.TRANSIT_UNIT_NUM; i++) {
            transitUnitModel.addElement(CampaignOptions.getTransitUnitName(i));
        }
        choiceTransitTimeUnits = new MMComboBox<>("choiceTransitTimeUnits", transitUnitModel);

        DefaultComboBoxModel<String> transitMosUnitModel = new DefaultComboBoxModel<>();
        for (int i = 0; i < CampaignOptions.TRANSIT_UNIT_NUM; i++) {
            transitMosUnitModel.addElement(CampaignOptions.getTransitUnitName(i));
        }
        choiceAcquireMosUnits = new MMComboBox<>("choiceAcquireMosUnits", transitMosUnitModel);

        DefaultComboBoxModel<String> transitMinUnitModel = new DefaultComboBoxModel<>();
        for (int i = 0; i < CampaignOptions.TRANSIT_UNIT_NUM; i++) {
            transitMinUnitModel.addElement(CampaignOptions.getTransitUnitName(i));
        }
        choiceAcquireMinimumUnit = new MMComboBox<>("choiceAcquireMinimumUnit", transitMinUnitModel);

        JPanel pnlTransitTime = new JPanel();
        pnlTransitTime.add(new JLabel("Delivery Time:"));
        pnlTransitTime.add(spnNDiceTransitTime);
        pnlTransitTime.add(new JLabel("d6 + "));
        pnlTransitTime.add(spnConstantTransitTime);
        pnlTransitTime.add(choiceTransitTimeUnits);

        gridBagConstraints = new GridBagConstraints();
        gridBagConstraints.gridx = 0;
        gridBagConstraints.gridy = 0;
        gridBagConstraints.fill = GridBagConstraints.NONE;
        gridBagConstraints.weightx = 0.0;
        gridBagConstraints.weighty = 0.0;
        gridBagConstraints.anchor = GridBagConstraints.NORTHWEST;
        panSubDelivery.add(pnlTransitTime, gridBagConstraints);

        JPanel pnlMinTransit = new JPanel();
        pnlMinTransit.add(new JLabel("Minimum Transit Time:"));
        pnlMinTransit.add(spnAcquireMinimum);
        pnlMinTransit.add(choiceAcquireMinimumUnit);

        gridBagConstraints = new GridBagConstraints();
        gridBagConstraints.gridx = 0;
        gridBagConstraints.gridy = 1;
        gridBagConstraints.fill = GridBagConstraints.NONE;
        gridBagConstraints.weightx = 0.0;
        gridBagConstraints.weighty = 0.0;
        gridBagConstraints.anchor = GridBagConstraints.NORTHWEST;
        panSubDelivery.add(pnlMinTransit, gridBagConstraints);

        JPanel pnlMosBonus = new JPanel();
        pnlMosBonus.add(new JLabel("Reduce delivery time by"));
        pnlMosBonus.add(spnAcquireMosBonus);
        pnlMosBonus.add(choiceAcquireMosUnits);
        pnlMosBonus.add(new JLabel("per MoS"));

        gridBagConstraints = new GridBagConstraints();
        gridBagConstraints.gridx = 0;
        gridBagConstraints.gridy = 2;
        gridBagConstraints.fill = GridBagConstraints.NONE;
        gridBagConstraints.weightx = 1.0;
        gridBagConstraints.weighty = 1.0;
        gridBagConstraints.anchor = GridBagConstraints.NORTHWEST;
        panSubDelivery.add(pnlMosBonus, gridBagConstraints);

        usePlanetaryAcquisitions = new JCheckBox(resources.getString("usePlanetaryAcquisitions.text"));
        usePlanetaryAcquisitions.setToolTipText(resources.getString("usePlanetaryAcquisitions.toolTipText"));
        gridBagConstraints = new GridBagConstraints();
        gridBagConstraints.gridx = 0;
        gridBagConstraints.gridy = 0;
        gridBagConstraints.weightx = 0.0;
        gridBagConstraints.weighty = 0.0;
        gridBagConstraints.fill = GridBagConstraints.NONE;
        gridBagConstraints.anchor = GridBagConstraints.NORTHWEST;
        panSubPlanetAcquire.add(usePlanetaryAcquisitions, gridBagConstraints);

        spnMaxJumpPlanetaryAcquisitions = new JSpinner(new SpinnerNumberModel(2, 0, 5, 1));
        JPanel panMaxJump = new JPanel();
        panMaxJump.add(spnMaxJumpPlanetaryAcquisitions);
        panMaxJump.add(new JLabel(resources.getString("lblMaxJumpPlanetaryAcquisitions.text")));
        gridBagConstraints = new GridBagConstraints();
        gridBagConstraints.gridx = 0;
        gridBagConstraints.gridy = 1;
        gridBagConstraints.weightx = 0.0;
        gridBagConstraints.weighty = 0.0;
        gridBagConstraints.fill = GridBagConstraints.NONE;
        gridBagConstraints.anchor = GridBagConstraints.NORTHWEST;
        panSubPlanetAcquire.add(panMaxJump, gridBagConstraints);

        comboPlanetaryAcquisitionsFactionLimits = new MMComboBox<>("comboPlanetaryAcquisitionsFactionLimits", PlanetaryAcquisitionFactionLimit.values());
        JPanel panFactionLimit = new JPanel();
        panFactionLimit.add(new JLabel(resources.getString("lblPlanetaryAcquisitionsFactionLimits.text")));
        panFactionLimit.add(comboPlanetaryAcquisitionsFactionLimits);
        gridBagConstraints = new GridBagConstraints();
        gridBagConstraints.gridx = 0;
        gridBagConstraints.gridy = 2;
        gridBagConstraints.weightx = 0.0;
        gridBagConstraints.weighty = 0.0;
        gridBagConstraints.fill = GridBagConstraints.NONE;
        gridBagConstraints.anchor = GridBagConstraints.NORTHWEST;
        panSubPlanetAcquire.add(panFactionLimit, gridBagConstraints);

        disallowPlanetaryAcquisitionClanCrossover = new JCheckBox(resources.getString("disallowPlanetaryAcquisitionClanCrossover.text"));
        disallowPlanetaryAcquisitionClanCrossover.setToolTipText(resources.getString("disallowPlanetaryAcquisitionClanCrossover.toolTipText"));
        gridBagConstraints = new GridBagConstraints();
        gridBagConstraints.gridx = 0;
        gridBagConstraints.gridy = 3;
        gridBagConstraints.weightx = 0.0;
        gridBagConstraints.weighty = 0.0;
        gridBagConstraints.fill = GridBagConstraints.NONE;
        gridBagConstraints.anchor = GridBagConstraints.NORTHWEST;
        panSubPlanetAcquire.add(disallowPlanetaryAcquisitionClanCrossover, gridBagConstraints);

        disallowClanPartsFromIS = new JCheckBox(resources.getString("disallowClanPartsFromIS.text"));
        disallowClanPartsFromIS.setToolTipText(resources.getString("disallowClanPartsFromIS.toolTipText"));
        gridBagConstraints = new GridBagConstraints();
        gridBagConstraints.gridx = 0;
        gridBagConstraints.gridy = 4;
        gridBagConstraints.weightx = 0.0;
        gridBagConstraints.weighty = 0.0;
        gridBagConstraints.fill = GridBagConstraints.NONE;
        gridBagConstraints.anchor = GridBagConstraints.NORTHWEST;
        panSubPlanetAcquire.add(disallowClanPartsFromIS, gridBagConstraints);

        spnPenaltyClanPartsFromIS = new JSpinner(new SpinnerNumberModel(0, 0, 12, 1));
        JPanel panPenaltyClanPartsFromIS = new JPanel();
        panPenaltyClanPartsFromIS.add(spnPenaltyClanPartsFromIS);
        JLabel lblPenaltyClanPartsFromIS = new JLabel(resources.getString("spnPenaltyClanPartsFromIS.text"));
        lblPenaltyClanPartsFromIS.setToolTipText(resources.getString("spnPenaltyClanPartsFromIS.toolTipText"));
        panPenaltyClanPartsFromIS.add(lblPenaltyClanPartsFromIS);
        gridBagConstraints = new GridBagConstraints();
        gridBagConstraints.gridx = 0;
        gridBagConstraints.gridy = 5;
        gridBagConstraints.weightx = 0.0;
        gridBagConstraints.weighty = 0.0;
        gridBagConstraints.fill = GridBagConstraints.NONE;
        gridBagConstraints.anchor = GridBagConstraints.NORTHWEST;
        panSubPlanetAcquire.add(panPenaltyClanPartsFromIS, gridBagConstraints);

        usePlanetaryAcquisitionsVerbose = new JCheckBox(resources.getString("usePlanetaryAcquisitionsVerbose.text"));
        usePlanetaryAcquisitionsVerbose.setToolTipText(resources.getString("usePlanetaryAcquisitionsVerbose.toolTipText"));
        gridBagConstraints = new GridBagConstraints();
        gridBagConstraints.gridx = 0;
        gridBagConstraints.gridy = 6;
        gridBagConstraints.weightx = 0.0;
        gridBagConstraints.weighty = 0.0;
        gridBagConstraints.fill = GridBagConstraints.NONE;
        gridBagConstraints.anchor = GridBagConstraints.NORTHWEST;
        panSubPlanetAcquire.add(usePlanetaryAcquisitionsVerbose, gridBagConstraints);

        JPanel panSocioIndustrialBonus = new JPanel();
        panSocioIndustrialBonus.setLayout(new BoxLayout(panSocioIndustrialBonus, BoxLayout.LINE_AXIS));
        panSocioIndustrialBonus.setBorder(BorderFactory.createTitledBorder("Planet socio-industrial modifiers "));

        JPanel panTechBonus = new JPanel(new GridBagLayout());
        JPanel panIndustryBonus = new JPanel(new GridBagLayout());
        JPanel panOutputBonus = new JPanel(new GridBagLayout());

        spnPlanetAcquireTechBonus = new JSpinner[6];
        spnPlanetAcquireIndustryBonus = new JSpinner[6];
        spnPlanetAcquireOutputBonus = new JSpinner[6];

        gridBagConstraints = new GridBagConstraints();
        gridBagConstraints.gridy = 0;
        gridBagConstraints.gridx = 0;
        gridBagConstraints.gridwidth = 2;
        panTechBonus.add(new JLabel("<html><b>Tech<b></html>"), gridBagConstraints);
        panIndustryBonus.add(new JLabel("<html><b>Industry<b></html>"), gridBagConstraints);
        panOutputBonus.add(new JLabel("<html><b>Output<b></html>"), gridBagConstraints);
        for (int i = EquipmentType.RATING_A; i <= EquipmentType.RATING_F; i++) {
            gridBagConstraints.gridwidth = 1;
            gridBagConstraints.gridy++;
            gridBagConstraints.gridx = 0;
            gridBagConstraints.insets = new Insets(0, 20, 0, 0);
            panTechBonus.add(new JLabel(ITechnology.getRatingName(i) + " Level"), gridBagConstraints);
            panIndustryBonus.add(new JLabel(ITechnology.getRatingName(i) + " Level"), gridBagConstraints);
            panOutputBonus.add(new JLabel(ITechnology.getRatingName(i) + " Level"), gridBagConstraints);
            gridBagConstraints.gridx = 1;
            gridBagConstraints.insets = new Insets(0, 10, 0, 0);
            spnPlanetAcquireTechBonus[i] = new JSpinner(new SpinnerNumberModel(0, -12, 12, 1));
            spnPlanetAcquireIndustryBonus[i] = new JSpinner(new SpinnerNumberModel(0, -12, 12, 1));
            spnPlanetAcquireOutputBonus[i] = new JSpinner(new SpinnerNumberModel(0, -12, 12, 1));
            ((DefaultEditor) spnPlanetAcquireTechBonus[i].getEditor()).getTextField().setEditable(false);
            ((DefaultEditor) spnPlanetAcquireIndustryBonus[i].getEditor()).getTextField().setEditable(false);
            ((DefaultEditor) spnPlanetAcquireOutputBonus[i].getEditor()).getTextField().setEditable(false);

            panTechBonus.add(spnPlanetAcquireTechBonus[i], gridBagConstraints);
            panOutputBonus.add(spnPlanetAcquireOutputBonus[i], gridBagConstraints);
            panIndustryBonus.add(spnPlanetAcquireIndustryBonus[i], gridBagConstraints);
        }

        panSocioIndustrialBonus.add(panTechBonus);
        panSocioIndustrialBonus.add(panIndustryBonus);
        panSocioIndustrialBonus.add(panOutputBonus);

        gridBagConstraints = new GridBagConstraints();
        gridBagConstraints.gridx = 1;
        gridBagConstraints.gridy = 0;
        gridBagConstraints.weightx = 0.0;
        gridBagConstraints.weighty = 0.0;
        gridBagConstraints.gridheight = 7;
        gridBagConstraints.fill = GridBagConstraints.NONE;
        gridBagConstraints.anchor = GridBagConstraints.NORTHWEST;
        panSubPlanetAcquire.add(panSocioIndustrialBonus, gridBagConstraints);

        return new JScrollPane(panSupplies);
    }

    private JScrollPane createTechLimitsTab() {
        int gridy = 0;

        final AbstractMHQScrollablePanel panTech = new DefaultMHQScrollablePanel(getFrame(), "techLimitsPanel", new GridBagLayout());

        limitByYearBox = new JCheckBox(resources.getString("limitByYearBox.text"));
        limitByYearBox.setToolTipText(resources.getString("limitByYearBox.toolTipText"));
        limitByYearBox.setName("limitByYearBox");
        limitByYearBox.addActionListener(e -> variableTechLevelBox.setEnabled(limitByYearBox.isSelected()));
        GridBagConstraints gridBagConstraints = new GridBagConstraints();
        gridBagConstraints.gridx = 0;
        gridBagConstraints.gridy = gridy++;
        gridBagConstraints.gridwidth = 2;
        gridBagConstraints.fill = GridBagConstraints.HORIZONTAL;
        gridBagConstraints.anchor = GridBagConstraints.NORTHWEST;
        panTech.add(limitByYearBox, gridBagConstraints);

        disallowExtinctStuffBox = new JCheckBox(resources.getString("disallowExtinctStuffBox.text"));
        disallowExtinctStuffBox.setToolTipText(resources.getString("disallowExtinctStuffBox.toolTipText"));
        disallowExtinctStuffBox.setName("disallowExtinctStuffBox");
        gridBagConstraints = new GridBagConstraints();
        gridBagConstraints.gridx = 0;
        gridBagConstraints.gridy = gridy++;
        gridBagConstraints.gridwidth = 2;
        gridBagConstraints.fill = GridBagConstraints.HORIZONTAL;
        gridBagConstraints.anchor = GridBagConstraints.NORTHWEST;
        panTech.add(disallowExtinctStuffBox, gridBagConstraints);

        allowClanPurchasesBox = new JCheckBox(resources.getString("allowClanPurchasesBox.text"));
        allowClanPurchasesBox.setToolTipText(resources.getString("allowClanPurchasesBox.toolTipText"));
        allowClanPurchasesBox.setName("allowClanPurchasesBox");
        gridBagConstraints = new GridBagConstraints();
        gridBagConstraints.gridx = 0;
        gridBagConstraints.gridy = gridy++;
        gridBagConstraints.gridwidth = 2;
        gridBagConstraints.fill = GridBagConstraints.HORIZONTAL;
        gridBagConstraints.anchor = GridBagConstraints.NORTHWEST;
        panTech.add(allowClanPurchasesBox, gridBagConstraints);

        allowISPurchasesBox = new JCheckBox(resources.getString("allowISPurchasesBox.text"));
        allowISPurchasesBox.setToolTipText(resources.getString("allowISPurchasesBox.toolTipText"));
        allowISPurchasesBox.setName("allowISPurchasesBox");
        gridBagConstraints = new GridBagConstraints();
        gridBagConstraints.gridx = 0;
        gridBagConstraints.gridy = gridy++;
        gridBagConstraints.gridwidth = 2;
        gridBagConstraints.fill = GridBagConstraints.HORIZONTAL;
        gridBagConstraints.anchor = GridBagConstraints.NORTHWEST;
        panTech.add(allowISPurchasesBox, gridBagConstraints);

        allowCanonOnlyBox = new JCheckBox(resources.getString("allowCanonOnlyBox.text"));
        allowCanonOnlyBox.setToolTipText(resources.getString("allowCanonOnlyBox.toolTipText"));
        allowCanonOnlyBox.setName("allowCanonOnlyBox");
        gridBagConstraints = new GridBagConstraints();
        gridBagConstraints.gridx = 0;
        gridBagConstraints.gridy = gridy++;
        gridBagConstraints.gridwidth = 2;
        gridBagConstraints.fill = GridBagConstraints.HORIZONTAL;
        gridBagConstraints.anchor = GridBagConstraints.NORTHWEST;
        panTech.add(allowCanonOnlyBox, gridBagConstraints);

        allowCanonRefitOnlyBox = new JCheckBox(resources.getString("allowCanonRefitOnlyBox.text"));
        allowCanonRefitOnlyBox.setToolTipText(resources.getString("allowCanonRefitOnlyBox.toolTipText"));
        allowCanonRefitOnlyBox.setName("allowCanonRefitOnlyBox");
        gridBagConstraints = new GridBagConstraints();
        gridBagConstraints.gridx = 0;
        gridBagConstraints.gridy = gridy++;
        gridBagConstraints.gridwidth = 2;
        gridBagConstraints.fill = GridBagConstraints.HORIZONTAL;
        gridBagConstraints.anchor = GridBagConstraints.NORTHWEST;
        panTech.add(allowCanonRefitOnlyBox, gridBagConstraints);

        JLabel lblTechLevel = new JLabel(resources.getString("lblTechLevel.text"));
        lblTechLevel.setName("lblTechLevel");
        gridBagConstraints = new GridBagConstraints();
        gridBagConstraints.gridx = 0;
        gridBagConstraints.gridy = gridy++;
        gridBagConstraints.fill = GridBagConstraints.HORIZONTAL;
        gridBagConstraints.anchor = GridBagConstraints.WEST;
        panTech.add(lblTechLevel, gridBagConstraints);

        DefaultComboBoxModel<String> techLevelComboBoxModel = new DefaultComboBoxModel<>();
        techLevelComboBoxModel.addElement(CampaignOptions.getTechLevelName(CampaignOptions.TECH_INTRO));
        techLevelComboBoxModel.addElement(CampaignOptions.getTechLevelName(CampaignOptions.TECH_STANDARD));
        techLevelComboBoxModel.addElement(CampaignOptions.getTechLevelName(CampaignOptions.TECH_ADVANCED));
        techLevelComboBoxModel.addElement(CampaignOptions.getTechLevelName(CampaignOptions.TECH_EXPERIMENTAL));
        techLevelComboBoxModel.addElement(CampaignOptions.getTechLevelName(CampaignOptions.TECH_UNOFFICIAL));
        choiceTechLevel = new MMComboBox<>("choiceTechLevel", techLevelComboBoxModel);
        gridBagConstraints = new GridBagConstraints();
        gridBagConstraints.gridx = 1;
        gridBagConstraints.gridy = gridy++;
        gridBagConstraints.fill = GridBagConstraints.HORIZONTAL;
        gridBagConstraints.anchor = GridBagConstraints.NORTHWEST;
        panTech.add(choiceTechLevel, gridBagConstraints);

        variableTechLevelBox = new JCheckBox(resources.getString("variableTechLevelBox.text"));
        variableTechLevelBox.setToolTipText(resources.getString("variableTechLevelBox.toolTipText"));
        variableTechLevelBox.setName("variableTechLevelBox");
        gridBagConstraints = new GridBagConstraints();
        gridBagConstraints.gridx = 0;
        gridBagConstraints.gridy = gridy++;
        gridBagConstraints.gridwidth = 2;
        gridBagConstraints.fill = GridBagConstraints.HORIZONTAL;
        gridBagConstraints.anchor = GridBagConstraints.NORTHWEST;
        panTech.add(variableTechLevelBox, gridBagConstraints);

        factionIntroDateBox = new JCheckBox(resources.getString("factionIntroDateBox.text"));
        factionIntroDateBox.setToolTipText(resources.getString("factionIntroDateBox.toolTipText"));
        factionIntroDateBox.setName("factionIntroDateBox");
        gridBagConstraints = new GridBagConstraints();
        gridBagConstraints.gridx = 0;
        gridBagConstraints.gridy = gridy++;
        gridBagConstraints.gridwidth = 2;
        gridBagConstraints.fill = GridBagConstraints.HORIZONTAL;
        gridBagConstraints.anchor = GridBagConstraints.NORTHWEST;
        panTech.add(factionIntroDateBox, gridBagConstraints);

        useAmmoByTypeBox = new JCheckBox(resources.getString("useAmmoByTypeBox.text"));
        useAmmoByTypeBox.setToolTipText(resources.getString("useAmmoByTypeBox.toolTipText"));
        useAmmoByTypeBox.setName("useAmmoByTypeBox");
        gridBagConstraints = new GridBagConstraints();
        gridBagConstraints.gridx = 0;
        gridBagConstraints.gridy = gridy++;
        gridBagConstraints.gridwidth = 2;
        gridBagConstraints.fill = GridBagConstraints.HORIZONTAL;
        gridBagConstraints.anchor = GridBagConstraints.NORTHWEST;
        panTech.add(useAmmoByTypeBox, gridBagConstraints);

        return new JScrollPane(panTech);
    }

    private JScrollPane createFinancesTab() {
        int gridy = 0;

        AbstractMHQScrollablePanel panFinances = new DefaultMHQScrollablePanel(getFrame(),
                "financesPanel", new GridBagLayout());

        payForPartsBox = new JCheckBox(resources.getString("payForPartsBox.text"));
        payForPartsBox.setToolTipText(resources.getString("payForPartsBox.toolTipText"));
        payForPartsBox.setName("payForPartsBox");
        GridBagConstraints gridBagConstraints = new GridBagConstraints();
        gridBagConstraints.gridx = 0;
        gridBagConstraints.gridy = gridy++;
        gridBagConstraints.gridwidth = 2;
        gridBagConstraints.fill = GridBagConstraints.HORIZONTAL;
        gridBagConstraints.anchor = GridBagConstraints.NORTHWEST;
        panFinances.add(payForPartsBox, gridBagConstraints);

        payForRepairsBox = new JCheckBox(resources.getString("payForRepairsBox.text"));
        payForRepairsBox.setToolTipText(resources.getString("payForRepairsBox.toolTipText"));
        payForRepairsBox.setName("payForRepairsBox");
        gridBagConstraints = new GridBagConstraints();
        gridBagConstraints.gridx = 0;
        gridBagConstraints.gridy = gridy++;
        gridBagConstraints.gridwidth = 2;
        gridBagConstraints.fill = GridBagConstraints.HORIZONTAL;
        gridBagConstraints.anchor = GridBagConstraints.NORTHWEST;
        panFinances.add(payForRepairsBox, gridBagConstraints);

        payForUnitsBox = new JCheckBox(resources.getString("payForUnitsBox.text"));
        payForUnitsBox.setToolTipText(resources.getString("payForUnitsBox.toolTipText"));
        payForUnitsBox.setName("payForUnitsBox");
        gridBagConstraints = new GridBagConstraints();
        gridBagConstraints.gridx = 0;
        gridBagConstraints.gridy = gridy++;
        gridBagConstraints.gridwidth = 2;
        gridBagConstraints.fill = GridBagConstraints.HORIZONTAL;
        gridBagConstraints.anchor = GridBagConstraints.NORTHWEST;
        panFinances.add(payForUnitsBox, gridBagConstraints);

        payForSalariesBox = new JCheckBox(resources.getString("payForSalariesBox.text"));
        payForSalariesBox.setToolTipText(resources.getString("payForSalariesBox.toolTipText"));
        payForSalariesBox.setName("payForSalariesBox");
        gridBagConstraints = new GridBagConstraints();
        gridBagConstraints.gridx = 0;
        gridBagConstraints.gridy = gridy++;
        gridBagConstraints.gridwidth = 2;
        gridBagConstraints.fill = GridBagConstraints.HORIZONTAL;
        gridBagConstraints.anchor = GridBagConstraints.NORTHWEST;
        panFinances.add(payForSalariesBox, gridBagConstraints);

        payForOverheadBox = new JCheckBox(resources.getString("payForOverheadBox.text"));
        payForOverheadBox.setToolTipText(resources.getString("payForOverheadBox.toolTipText"));
        payForOverheadBox.setName("payForOverheadBox");
        gridBagConstraints = new GridBagConstraints();
        gridBagConstraints.gridx = 0;
        gridBagConstraints.gridy = gridy++;
        gridBagConstraints.gridwidth = 2;
        gridBagConstraints.fill = GridBagConstraints.HORIZONTAL;
        gridBagConstraints.anchor = GridBagConstraints.NORTHWEST;
        panFinances.add(payForOverheadBox, gridBagConstraints);

        payForMaintainBox = new JCheckBox(resources.getString("payForMaintainBox.text"));
        payForMaintainBox.setToolTipText(resources.getString("payForMaintainBox.toolTipText"));
        payForMaintainBox.setName("payForMaintainBox");
        gridBagConstraints = new GridBagConstraints();
        gridBagConstraints.gridx = 0;
        gridBagConstraints.gridy = gridy++;
        gridBagConstraints.gridwidth = 2;
        gridBagConstraints.fill = GridBagConstraints.HORIZONTAL;
        gridBagConstraints.anchor = GridBagConstraints.NORTHWEST;
        panFinances.add(payForMaintainBox, gridBagConstraints);

        payForTransportBox = new JCheckBox(resources.getString("payForTransportBox.text"));
        payForTransportBox.setToolTipText(resources.getString("payForTransportBox.toolTipText"));
        payForTransportBox.setName("payForTransportBox");
        gridBagConstraints = new GridBagConstraints();
        gridBagConstraints.gridx = 0;
        gridBagConstraints.gridy = gridy++;
        gridBagConstraints.gridwidth = 2;
        gridBagConstraints.fill = GridBagConstraints.HORIZONTAL;
        gridBagConstraints.anchor = GridBagConstraints.NORTHWEST;
        panFinances.add(payForTransportBox, gridBagConstraints);

        sellUnitsBox = new JCheckBox(resources.getString("sellUnitsBox.text"));
        sellUnitsBox.setToolTipText(resources.getString("sellUnitsBox.toolTipText"));
        sellUnitsBox.setName("sellUnitsBox");
        gridBagConstraints = new GridBagConstraints();
        gridBagConstraints.gridx = 0;
        gridBagConstraints.gridy = gridy++;
        gridBagConstraints.gridwidth = 2;
        gridBagConstraints.fill = GridBagConstraints.HORIZONTAL;
        gridBagConstraints.anchor = GridBagConstraints.NORTHWEST;
        panFinances.add(sellUnitsBox, gridBagConstraints);

        sellPartsBox = new JCheckBox(resources.getString("sellPartsBox.text"));
        sellPartsBox.setToolTipText(resources.getString("sellPartsBox.toolTipText"));
        sellPartsBox.setName("sellPartsBox");
        gridBagConstraints = new GridBagConstraints();
        gridBagConstraints.gridx = 0;
        gridBagConstraints.gridy = gridy++;
        gridBagConstraints.gridwidth = 2;
        gridBagConstraints.fill = GridBagConstraints.HORIZONTAL;
        gridBagConstraints.anchor = GridBagConstraints.NORTHWEST;
        panFinances.add(sellPartsBox, gridBagConstraints);

        payForRecruitmentBox = new JCheckBox(resources.getString("payForRecruitmentBox.text"));
        payForRecruitmentBox.setToolTipText(resources.getString("payForRecruitmentBox.toolTipText"));
        gridBagConstraints = new GridBagConstraints();
        gridBagConstraints.gridx = 0;
        gridBagConstraints.gridy = gridy++;
        gridBagConstraints.gridwidth = 2;
        gridBagConstraints.fill = GridBagConstraints.HORIZONTAL;
        gridBagConstraints.anchor = GridBagConstraints.NORTHWEST;
        panFinances.add(payForRecruitmentBox, gridBagConstraints);

        useLoanLimitsBox = new JCheckBox(resources.getString("useLoanLimitsBox.text"));
        useLoanLimitsBox.setToolTipText(resources.getString("useLoanLimitsBox.toolTipText"));
        gridBagConstraints = new GridBagConstraints();
        gridBagConstraints.gridx = 0;
        gridBagConstraints.gridy = gridy++;
        gridBagConstraints.gridwidth = 2;
        gridBagConstraints.fill = GridBagConstraints.HORIZONTAL;
        gridBagConstraints.anchor = GridBagConstraints.NORTHWEST;
        panFinances.add(useLoanLimitsBox, gridBagConstraints);

        // Unofficial maintenance costs
        usePercentageMaintBox = new JCheckBox(resources.getString("usePercentageMaintBox.text"));
        usePercentageMaintBox.setToolTipText(resources.getString("usePercentageMaintBox.toolTipText"));
        gridBagConstraints = new GridBagConstraints();
        gridBagConstraints.gridx = 0;
        gridBagConstraints.gridy = gridy++;
        gridBagConstraints.gridwidth = 2;
        gridBagConstraints.fill = GridBagConstraints.HORIZONTAL;
        gridBagConstraints.anchor = GridBagConstraints.NORTHWEST;
        panFinances.add(usePercentageMaintBox, gridBagConstraints);

        // Unofficial infantry don't count for contract pay
        useInfantryDontCountBox = new JCheckBox(resources.getString("infantryDontCount.text"));
        useInfantryDontCountBox.setToolTipText(resources.getString("infantryDontCount.toolTipText"));
        gridBagConstraints = new GridBagConstraints();
        gridBagConstraints.gridx = 0;
        gridBagConstraints.gridy = gridy++;
        gridBagConstraints.gridwidth = 2;
        gridBagConstraints.fill = GridBagConstraints.HORIZONTAL;
        gridBagConstraints.anchor = GridBagConstraints.NORTHWEST;
        panFinances.add(useInfantryDontCountBox, gridBagConstraints);

        // Campaign Operations Peacetime operating costs
        usePeacetimeCostBox = new JCheckBox(resources.getString("usePeacetimeCostBox.text"));
        usePeacetimeCostBox.setToolTipText(resources.getString("usePeacetimeCostBox.toolTipText"));
        usePeacetimeCostBox.setName("usePeacetimeCostBox");
        gridBagConstraints = new GridBagConstraints();
        gridBagConstraints.gridx = 0;
        gridBagConstraints.gridy = gridy++;
        gridBagConstraints.gridwidth = 2;
        gridBagConstraints.fill = GridBagConstraints.HORIZONTAL;
        gridBagConstraints.anchor = GridBagConstraints.NORTHWEST;
        panFinances.add(usePeacetimeCostBox, gridBagConstraints);

        useExtendedPartsModifierBox = new JCheckBox(resources.getString("useExtendedPartsModifierBox.text"));
        useExtendedPartsModifierBox.setName("useExtendedPartsModifierBox");
        gridBagConstraints = new GridBagConstraints();
        gridBagConstraints.gridx = 0;
        gridBagConstraints.gridy = gridy++;
        gridBagConstraints.gridwidth = 2;
        gridBagConstraints.fill = GridBagConstraints.HORIZONTAL;
        gridBagConstraints.anchor = GridBagConstraints.NORTHWEST;
        panFinances.add(useExtendedPartsModifierBox, gridBagConstraints);

        showPeacetimeCostBox = new JCheckBox(resources.getString("showPeacetimeCostBox.text"));
        showPeacetimeCostBox.setToolTipText(resources.getString("showPeacetimeCostBox.toolTipText"));
        showPeacetimeCostBox.setName("showPeacetimeCostBox");
        gridBagConstraints = new GridBagConstraints();
        gridBagConstraints.gridx = 0;
        gridBagConstraints.gridy = gridy++;
        gridBagConstraints.gridwidth = 2;
        gridBagConstraints.fill = GridBagConstraints.HORIZONTAL;
        gridBagConstraints.anchor = GridBagConstraints.NORTHWEST;
        panFinances.add(showPeacetimeCostBox, gridBagConstraints);

        DefaultComboBoxModel<FinancialYearDuration> financialYearDurationModel = new DefaultComboBoxModel<>(FinancialYearDuration.values());
        comboFinancialYearDuration = new MMComboBox<>("comboFinancialYearDuration", financialYearDurationModel);
        comboFinancialYearDuration.setRenderer(new DefaultListCellRenderer() {
            @Override
            public Component getListCellRendererComponent(JList<?> list, Object value, int index, boolean isSelected, boolean cellHasFocus) {
                super.getListCellRendererComponent(list, value, index, isSelected, cellHasFocus);
                if (value instanceof FinancialYearDuration) {
                    list.setToolTipText(((FinancialYearDuration) value).getToolTipText());
                }
                return this;
            }
        });
        JPanel pnlFinancialYearDuration = new JPanel();
        pnlFinancialYearDuration.add(new JLabel(resources.getString("financialYearDuration.text")));
        pnlFinancialYearDuration.setToolTipText(resources.getString("financialYearDuration.toolTipText"));
        pnlFinancialYearDuration.add(comboFinancialYearDuration);
        gridBagConstraints.gridy = gridy++;
        panFinances.add(pnlFinancialYearDuration, gridBagConstraints);

        newFinancialYearFinancesToCSVExportBox = new JCheckBox(resources.getString("newFinancialYearFinancesToCSVExportBox.text"));
        newFinancialYearFinancesToCSVExportBox.setToolTipText(resources.getString("newFinancialYearFinancesToCSVExportBox.toolTipText"));
        newFinancialYearFinancesToCSVExportBox.setName("newFinancialYearFinancesToCSVExportBox");
        gridBagConstraints.gridy = gridy++;
        panFinances.add(newFinancialYearFinancesToCSVExportBox, gridBagConstraints);

        gridBagConstraints.gridx = 2;
        gridBagConstraints.gridy = 0;
        gridBagConstraints.gridheight = 20;
        panFinances.add(createPriceModifiersPanel(), gridBagConstraints);

        return new JScrollPane(panFinances);
    }

    private JScrollPane createMercenaryTab() {
        final AbstractMHQScrollablePanel panMercenary = new DefaultMHQScrollablePanel(getFrame(),
                "mercenaryPanel", new GridBagLayout());

        btnContractEquipment = new JRadioButton(resources.getString("panMercenary.IntOpsPayment.title"));
        btnContractEquipment.setToolTipText(resources.getString("panMercenary.IntOpsPayment.tooltip"));
        GridBagConstraints gridBagConstraints = new GridBagConstraints();
        gridBagConstraints.gridx = 0;
        gridBagConstraints.gridy = 0;
        gridBagConstraints.fill = GridBagConstraints.NONE;
        gridBagConstraints.gridwidth = 3;
        gridBagConstraints.anchor = GridBagConstraints.NORTHWEST;
        panMercenary.add(btnContractEquipment, gridBagConstraints);

        gridBagConstraints = new GridBagConstraints();
        gridBagConstraints.gridx = 0;
        gridBagConstraints.gridy = 1;
        gridBagConstraints.fill = GridBagConstraints.NONE;
        gridBagConstraints.insets = new Insets(5, 30, 5, 5);
        gridBagConstraints.anchor = GridBagConstraints.NORTHWEST;
        panMercenary.add(new JLabel("Combat Percent:"), gridBagConstraints);

        spnEquipPercent = new JSpinner(new SpinnerNumberModel(0.1, 0.1, CampaignOptions.MAXIMUM_COMBAT_EQUIPMENT_PERCENT, 0.1));
        spnEquipPercent.setEditor(new NumberEditor(spnEquipPercent, "0.0"));
        ((DefaultEditor) spnEquipPercent.getEditor()).getTextField().setEditable(false);
        gridBagConstraints = new GridBagConstraints();
        gridBagConstraints.gridx = 1;
        gridBagConstraints.gridy = 1;
        gridBagConstraints.fill = GridBagConstraints.NONE;
        gridBagConstraints.anchor = GridBagConstraints.NORTHWEST;
        panMercenary.add(spnEquipPercent, gridBagConstraints);

        chkEquipContractSaleValue = new JCheckBox("Base on equipment sale value");
        gridBagConstraints = new GridBagConstraints();
        gridBagConstraints.gridx = 2;
        gridBagConstraints.gridy = 1;
        gridBagConstraints.fill = GridBagConstraints.NONE;
        gridBagConstraints.anchor = GridBagConstraints.NORTHWEST;
        panMercenary.add(chkEquipContractSaleValue, gridBagConstraints);

        gridBagConstraints = new GridBagConstraints();
        gridBagConstraints.gridx = 0;
        gridBagConstraints.gridy = 2;
        gridBagConstraints.fill = GridBagConstraints.NONE;
        gridBagConstraints.insets = new Insets(5, 30, 5, 5);
        gridBagConstraints.anchor = GridBagConstraints.NORTHWEST;
        panMercenary.add(new JLabel("DropShip Percent:"), gridBagConstraints);

        spnDropShipPercent = new JSpinner(new SpinnerNumberModel(0.1, 0.0, CampaignOptions.MAXIMUM_DROPSHIP_EQUIPMENT_PERCENT, 0.1));
        spnDropShipPercent.setEditor(new NumberEditor(spnDropShipPercent, "0.0"));
        ((NumberEditor) spnDropShipPercent.getEditor()).getTextField().setEditable(false);
        gridBagConstraints = new GridBagConstraints();
        gridBagConstraints.gridx = 1;
        gridBagConstraints.gridy = 2;
        gridBagConstraints.fill = GridBagConstraints.NONE;
        gridBagConstraints.anchor = GridBagConstraints.NORTHWEST;
        panMercenary.add(spnDropShipPercent, gridBagConstraints);

        gridBagConstraints = new GridBagConstraints();
        gridBagConstraints.gridx = 0;
        gridBagConstraints.gridy = 3;
        gridBagConstraints.fill = GridBagConstraints.NONE;
        gridBagConstraints.insets = new Insets(5, 30, 5, 5);
        gridBagConstraints.anchor = GridBagConstraints.NORTHWEST;
        panMercenary.add(new JLabel("JumpShip Percent:"), gridBagConstraints);

        spnJumpShipPercent = new JSpinner(new SpinnerNumberModel(0.1, 0.0, CampaignOptions.MAXIMUM_JUMPSHIP_EQUIPMENT_PERCENT, 0.1));
        spnJumpShipPercent.setEditor(new NumberEditor(spnJumpShipPercent, "0.0"));
        ((DefaultEditor) spnJumpShipPercent.getEditor()).getTextField().setEditable(false);
        gridBagConstraints = new GridBagConstraints();
        gridBagConstraints.gridx = 1;
        gridBagConstraints.gridy = 3;
        gridBagConstraints.fill = GridBagConstraints.NONE;
        gridBagConstraints.anchor = GridBagConstraints.NORTHWEST;
        panMercenary.add(spnJumpShipPercent, gridBagConstraints);

        gridBagConstraints = new GridBagConstraints();
        gridBagConstraints.gridx = 0;
        gridBagConstraints.gridy = 4;
        gridBagConstraints.fill = GridBagConstraints.NONE;
        gridBagConstraints.insets = new Insets(5, 30, 5, 5);
        gridBagConstraints.anchor = GridBagConstraints.NORTHWEST;
        panMercenary.add(new JLabel("WarShip Percent:"), gridBagConstraints);

        spnWarShipPercent = new JSpinner(new SpinnerNumberModel(0.1, 0.0, CampaignOptions.MAXIMUM_WARSHIP_EQUIPMENT_PERCENT, 0.1));
        spnWarShipPercent.setEditor(new NumberEditor(spnWarShipPercent, "0.0"));
        ((DefaultEditor) spnWarShipPercent.getEditor()).getTextField().setEditable(false);
        gridBagConstraints = new GridBagConstraints();
        gridBagConstraints.gridx = 1;
        gridBagConstraints.gridy = 4;
        gridBagConstraints.fill = GridBagConstraints.NONE;
        gridBagConstraints.anchor = GridBagConstraints.NORTHWEST;
        panMercenary.add(spnWarShipPercent, gridBagConstraints);

        btnContractPersonnel = new JRadioButton(resources.getString("panMercenary.FMMRPayment.title"));
        btnContractPersonnel.setToolTipText(resources.getString("panMercenary.FMMRPayment.tooltip"));
        gridBagConstraints = new GridBagConstraints();
        gridBagConstraints.gridx = 0;
        gridBagConstraints.gridy = 5;
        gridBagConstraints.gridwidth = 3;
        gridBagConstraints.fill = GridBagConstraints.NONE;
        gridBagConstraints.anchor = GridBagConstraints.NORTHWEST;
        panMercenary.add(btnContractPersonnel, gridBagConstraints);

        chkBLCSaleValue = new JCheckBox("Base battle loss compensation on equipment sale value");
        gridBagConstraints.gridy = 6;
        panMercenary.add(chkBLCSaleValue, gridBagConstraints);

        chkOverageRepaymentInFinalPayment = new JCheckBox(resources.getString("chkOverageRepaymentInFinalPayment.text"));
        chkOverageRepaymentInFinalPayment.setToolTipText(resources.getString("chkOverageRepaymentInFinalPayment.toolTipText"));
        gridBagConstraints.gridy = 7;
        panMercenary.add(chkOverageRepaymentInFinalPayment, gridBagConstraints);

        ButtonGroup groupContract = new ButtonGroup();
        groupContract.add(btnContractEquipment);
        groupContract.add(btnContractPersonnel);

        return new JScrollPane(panMercenary);
    }

    private JScrollPane createExperienceTab() {
        final AbstractMHQScrollablePanel panXP = new DefaultMHQScrollablePanel(getFrame(),
                "experiencePanel", new GridBagLayout());

        JLabel lblScenarioXP = new JLabel(resources.getString("lblScenarioXP.text"));
        spnScenarioXP = new JSpinner(new SpinnerNumberModel(0, 0, 10000, 1));
        ((DefaultEditor) spnScenarioXP.getEditor()).getTextField().setEditable(false);
        GridBagConstraints gridBagConstraints = new GridBagConstraints();
        gridBagConstraints.gridx = 0;
        gridBagConstraints.gridy = 0;
        gridBagConstraints.fill = GridBagConstraints.NONE;
        gridBagConstraints.anchor = GridBagConstraints.NORTHWEST;
        gridBagConstraints.insets = new Insets(5, 5, 5, 5);
        panXP.add(spnScenarioXP, gridBagConstraints);

        gridBagConstraints = new GridBagConstraints();
        gridBagConstraints.gridx = 1;
        gridBagConstraints.gridy = 0;
        gridBagConstraints.gridwidth = 3;
        gridBagConstraints.fill = GridBagConstraints.BOTH;
        gridBagConstraints.anchor = GridBagConstraints.NORTHWEST;
        gridBagConstraints.insets = new Insets(5, 5, 5, 5);
        panXP.add(lblScenarioXP, gridBagConstraints);

        JLabel lblKillXP = new JLabel(resources.getString("lblKillXP.text"));
        spnKillXP = new JSpinner(new SpinnerNumberModel(0, 0, 10000, 1));
        ((DefaultEditor) spnKillXP.getEditor()).getTextField().setEditable(false);
        gridBagConstraints = new GridBagConstraints();
        gridBagConstraints.gridx = 0;
        gridBagConstraints.gridy = 1;
        gridBagConstraints.fill = GridBagConstraints.BOTH;
        gridBagConstraints.anchor = GridBagConstraints.NORTHWEST;
        gridBagConstraints.insets = new Insets(5, 5, 5, 5);
        panXP.add(spnKillXP, gridBagConstraints);

        gridBagConstraints = new GridBagConstraints();
        gridBagConstraints.gridx = 1;
        gridBagConstraints.gridy = 1;
        gridBagConstraints.fill = GridBagConstraints.BOTH;
        gridBagConstraints.anchor = GridBagConstraints.NORTHWEST;
        gridBagConstraints.insets = new Insets(5, 5, 5, 5);
        panXP.add(lblKillXP, gridBagConstraints);

        JLabel lblKills = new JLabel(resources.getString("lblKills.text"));
        spnKills = new JSpinner(new SpinnerNumberModel(0, 0, 10000, 1));
        ((DefaultEditor) spnKills.getEditor()).getTextField().setEditable(false);
        gridBagConstraints = new GridBagConstraints();
        gridBagConstraints.gridx = 2;
        gridBagConstraints.gridy = 1;
        gridBagConstraints.fill = GridBagConstraints.NONE;
        gridBagConstraints.anchor = GridBagConstraints.NORTHWEST;
        gridBagConstraints.insets = new Insets(5, 5, 5, 5);
        panXP.add(spnKills, gridBagConstraints);

        gridBagConstraints = new GridBagConstraints();
        gridBagConstraints.gridx = 3;
        gridBagConstraints.gridy = 1;
        gridBagConstraints.fill = GridBagConstraints.BOTH;
        gridBagConstraints.anchor = GridBagConstraints.NORTHWEST;
        gridBagConstraints.insets = new Insets(5, 5, 5, 5);
        panXP.add(lblKills, gridBagConstraints);

        JLabel lblTaskXP = new JLabel(resources.getString("lblKillXP.text"));
        spnTaskXP = new JSpinner(new SpinnerNumberModel(0, 0, 10000, 1));
        ((DefaultEditor) spnTaskXP.getEditor()).getTextField().setEditable(false);
        gridBagConstraints = new GridBagConstraints();
        gridBagConstraints.gridx = 0;
        gridBagConstraints.gridy = 2;
        gridBagConstraints.fill = GridBagConstraints.BOTH;
        gridBagConstraints.anchor = GridBagConstraints.NORTHWEST;
        gridBagConstraints.insets = new Insets(5, 5, 5, 5);
        panXP.add(spnTaskXP, gridBagConstraints);

        gridBagConstraints = new GridBagConstraints();
        gridBagConstraints.gridx = 1;
        gridBagConstraints.gridy = 2;
        gridBagConstraints.fill = GridBagConstraints.BOTH;
        gridBagConstraints.anchor = GridBagConstraints.NORTHWEST;
        gridBagConstraints.insets = new Insets(5, 5, 5, 5);
        panXP.add(lblTaskXP, gridBagConstraints);

        JLabel lblTasks = new JLabel(resources.getString("lblTasks.text"));
        spnNTasksXP = new JSpinner(new SpinnerNumberModel(0, 0, 10000, 1));
        ((DefaultEditor) spnNTasksXP.getEditor()).getTextField().setEditable(false);

        gridBagConstraints = new GridBagConstraints();
        gridBagConstraints.gridx = 2;
        gridBagConstraints.gridy = 2;
        gridBagConstraints.fill = GridBagConstraints.NONE;
        gridBagConstraints.anchor = GridBagConstraints.NORTHWEST;
        gridBagConstraints.insets = new Insets(5, 5, 5, 5);
        panXP.add(spnNTasksXP, gridBagConstraints);

        gridBagConstraints = new GridBagConstraints();
        gridBagConstraints.gridx = 3;
        gridBagConstraints.gridy = 2;
        gridBagConstraints.fill = GridBagConstraints.BOTH;
        gridBagConstraints.anchor = GridBagConstraints.NORTHWEST;
        gridBagConstraints.insets = new Insets(5, 5, 5, 5);
        panXP.add(lblTasks, gridBagConstraints);

        JLabel lblSuccessXp = new JLabel(resources.getString("lblSuccessXP.text"));
        spnSuccessXP = new JSpinner(new SpinnerNumberModel(0, 0, 10000, 1));
        ((DefaultEditor) spnSuccessXP.getEditor()).getTextField().setEditable(false);

        gridBagConstraints = new GridBagConstraints();
        gridBagConstraints.gridx = 0;
        gridBagConstraints.gridy = 3;
        gridBagConstraints.fill = GridBagConstraints.NONE;
        gridBagConstraints.anchor = GridBagConstraints.NORTHWEST;
        gridBagConstraints.insets = new Insets(5, 5, 5, 5);
        panXP.add(spnSuccessXP, gridBagConstraints);

        gridBagConstraints = new GridBagConstraints();
        gridBagConstraints.gridx = 1;
        gridBagConstraints.gridy = 3;
        gridBagConstraints.gridwidth = 3;
        gridBagConstraints.fill = GridBagConstraints.BOTH;
        gridBagConstraints.anchor = GridBagConstraints.NORTHWEST;
        gridBagConstraints.insets = new Insets(5, 5, 5, 5);
        panXP.add(lblSuccessXp, gridBagConstraints);

        JLabel lblMistakeXP = new JLabel(resources.getString("lblMistakeXP.text"));
        spnMistakeXP = new JSpinner(new SpinnerNumberModel(0, 0, 10000, 1));
        ((DefaultEditor) spnMistakeXP.getEditor()).getTextField().setEditable(false);
        gridBagConstraints = new GridBagConstraints();
        gridBagConstraints.gridx = 0;
        gridBagConstraints.gridy = 4;
        gridBagConstraints.fill = GridBagConstraints.NONE;
        gridBagConstraints.anchor = GridBagConstraints.NORTHWEST;
        gridBagConstraints.insets = new Insets(5, 5, 5, 5);
        panXP.add(spnMistakeXP, gridBagConstraints);

        gridBagConstraints = new GridBagConstraints();
        gridBagConstraints.gridx = 1;
        gridBagConstraints.gridy = 4;
        gridBagConstraints.gridwidth = 3;
        gridBagConstraints.fill = GridBagConstraints.BOTH;
        gridBagConstraints.anchor = GridBagConstraints.NORTHWEST;
        gridBagConstraints.insets = new Insets(5, 5, 5, 5);
        panXP.add(lblMistakeXP, gridBagConstraints);

        spnIdleXP = new JSpinner(new SpinnerNumberModel(0, 0, 10000, 1));
        ((DefaultEditor) spnIdleXP.getEditor()).getTextField().setEditable(false);
        gridBagConstraints = new GridBagConstraints();
        gridBagConstraints.gridx = 0;
        gridBagConstraints.gridy = 5;
        gridBagConstraints.fill = GridBagConstraints.NONE;
        gridBagConstraints.anchor = GridBagConstraints.NORTHWEST;
        gridBagConstraints.insets = new Insets(5, 5, 5, 5);
        panXP.add(spnIdleXP, gridBagConstraints);

        gridBagConstraints.gridx = 1;
        gridBagConstraints.gridy = 5;
        gridBagConstraints.fill = GridBagConstraints.NONE;
        gridBagConstraints.anchor = GridBagConstraints.NORTHWEST;
        gridBagConstraints.insets = new Insets(5, 5, 5, 5);
        panXP.add(new JLabel("XP for every"), gridBagConstraints);

        spnMonthsIdleXP = new JSpinner(new SpinnerNumberModel(0, 0, 36, 1));
        ((DefaultEditor) spnMonthsIdleXP.getEditor()).getTextField().setEditable(false);
        gridBagConstraints = new GridBagConstraints();
        gridBagConstraints.gridx = 2;
        gridBagConstraints.gridy = 5;
        gridBagConstraints.fill = GridBagConstraints.NONE;
        gridBagConstraints.anchor = GridBagConstraints.NORTHWEST;
        gridBagConstraints.insets = new Insets(5, 5, 5, 5);
        panXP.add(spnMonthsIdleXP, gridBagConstraints);

        gridBagConstraints.gridx = 3;
        gridBagConstraints.gridy = 5;
        gridBagConstraints.fill = GridBagConstraints.NONE;
        gridBagConstraints.anchor = GridBagConstraints.NORTHWEST;
        gridBagConstraints.insets = new Insets(5, 5, 5, 5);
        panXP.add(new JLabel("active month(s) on a 2d6 roll of greater than or equal to"), gridBagConstraints);

        spnTargetIdleXP = new JSpinner(new SpinnerNumberModel(2, 2, 13, 1));
        ((DefaultEditor) spnTargetIdleXP.getEditor()).getTextField().setEditable(false);
        gridBagConstraints = new GridBagConstraints();
        gridBagConstraints.gridx = 4;
        gridBagConstraints.gridy = 5;
        gridBagConstraints.fill = GridBagConstraints.NONE;
        gridBagConstraints.anchor = GridBagConstraints.NORTHWEST;
        gridBagConstraints.insets = new Insets(5, 5, 5, 5);
        panXP.add(spnTargetIdleXP, gridBagConstraints);

        spnContractNegotiationXP = new JSpinner(new SpinnerNumberModel(0, 0, 10000, 1));
        ((DefaultEditor) spnContractNegotiationXP.getEditor()).getTextField().setEditable(false);
        gridBagConstraints = new GridBagConstraints();
        gridBagConstraints.gridx = 0;
        gridBagConstraints.gridy = 6;
        gridBagConstraints.fill = GridBagConstraints.NONE;
        gridBagConstraints.anchor = GridBagConstraints.NORTHWEST;
        gridBagConstraints.insets = new Insets(5, 5, 5, 5);
        panXP.add(spnContractNegotiationXP, gridBagConstraints);

        gridBagConstraints.gridx = 1;
        gridBagConstraints.gridy = 6;
        gridBagConstraints.fill = GridBagConstraints.NONE;
        gridBagConstraints.anchor = GridBagConstraints.NORTHWEST;
        gridBagConstraints.insets = new Insets(5, 5, 5, 5);
        panXP.add(new JLabel("XP awarded to the selected negotiator for a new contract"), gridBagConstraints);

        spnAdminWeeklyXP = new JSpinner(new SpinnerNumberModel(0, 0, 10000, 1));
        ((DefaultEditor) spnAdminWeeklyXP.getEditor()).getTextField().setEditable(false);
        gridBagConstraints = new GridBagConstraints();
        gridBagConstraints.gridx = 0;
        gridBagConstraints.gridy = 7;
        gridBagConstraints.fill = GridBagConstraints.NONE;
        gridBagConstraints.anchor = GridBagConstraints.NORTHWEST;
        gridBagConstraints.insets = new Insets(5, 5, 5, 5);
        panXP.add(spnAdminWeeklyXP, gridBagConstraints);

        gridBagConstraints.gridx = 1;
        gridBagConstraints.gridy = 7;
        gridBagConstraints.fill = GridBagConstraints.NONE;
        gridBagConstraints.anchor = GridBagConstraints.NORTHWEST;
        gridBagConstraints.insets = new Insets(5, 5, 5, 5);
        panXP.add(new JLabel("XP awarded to each administrator every Monday for the work of the previous"), gridBagConstraints);

        spnAdminWeeklyXPPeriod = new JSpinner(new SpinnerNumberModel(1, 1, 100, 1));
        ((DefaultEditor) spnAdminWeeklyXPPeriod.getEditor()).getTextField().setEditable(false);
        gridBagConstraints = new GridBagConstraints();
        gridBagConstraints.gridx = 2;
        gridBagConstraints.gridy = 7;
        gridBagConstraints.fill = GridBagConstraints.NONE;
        gridBagConstraints.anchor = GridBagConstraints.NORTHWEST;
        gridBagConstraints.insets = new Insets(5, 5, 5, 5);
        panXP.add(spnAdminWeeklyXPPeriod, gridBagConstraints);

        gridBagConstraints.gridx = 3;
        gridBagConstraints.gridy = 7;
        gridBagConstraints.fill = GridBagConstraints.NONE;
        gridBagConstraints.anchor = GridBagConstraints.NORTHWEST;
        gridBagConstraints.insets = new Insets(5, 5, 5, 5);
        panXP.add(new JLabel("week(s)"), gridBagConstraints);

        spnEdgeCost = new JSpinner(new SpinnerNumberModel(0, 0, 10000, 1));
        ((DefaultEditor) spnEdgeCost.getEditor()).getTextField().setEditable(false);
        gridBagConstraints = new GridBagConstraints();
        gridBagConstraints.gridx = 0;
        gridBagConstraints.gridy = 8;
        gridBagConstraints.fill = GridBagConstraints.NONE;
        gridBagConstraints.anchor = GridBagConstraints.NORTHWEST;
        gridBagConstraints.insets = new Insets(5, 5, 5, 5);
        panXP.add(spnEdgeCost, gridBagConstraints);

        gridBagConstraints.gridx = 1;
        gridBagConstraints.gridy = 8;
        gridBagConstraints.fill = GridBagConstraints.NONE;
        gridBagConstraints.anchor = GridBagConstraints.NORTHWEST;
        gridBagConstraints.insets = new Insets(5, 5, 5, 5);
        panXP.add(new JLabel("XP Cost for 1 Edge Point"), gridBagConstraints);

        final JTextArea txtInstructionsXP = new JTextArea(resources.getString("txtInstructionsXP.text"));
        txtInstructionsXP.setName("txtInstructions");
        txtInstructionsXP.setEditable(false);
        txtInstructionsXP.setEditable(false);
        txtInstructionsXP.setLineWrap(true);
        txtInstructionsXP.setWrapStyleWord(true);
        txtInstructionsXP.setBorder(BorderFactory.createCompoundBorder(
                BorderFactory.createTitledBorder(resources.getString("txtInstructionsXP.title")),
                BorderFactory.createEmptyBorder(5, 5, 5, 5)));
        txtInstructionsXP.setOpaque(false);
        txtInstructionsXP.setMinimumSize(new Dimension(550, 120));
        gridBagConstraints = new GridBagConstraints();
        gridBagConstraints.gridx = 0;
        gridBagConstraints.gridy = 9;
        gridBagConstraints.gridwidth = 6;
        gridBagConstraints.weightx = 1.0;
        gridBagConstraints.weighty = 0.0;
        gridBagConstraints.fill = GridBagConstraints.BOTH;
        gridBagConstraints.anchor = GridBagConstraints.NORTHWEST;
        gridBagConstraints.insets = new Insets(5, 5, 5, 5);
        panXP.add(txtInstructionsXP, gridBagConstraints);

        tableXP = new JTable(getSkillCostsArray(SkillType.getSkillHash()), TABLE_XP_COLUMN_NAMES);
        tableXP.setSelectionMode(ListSelectionModel.SINGLE_SELECTION);
        tableXP.setRowSelectionAllowed(false);
        tableXP.setColumnSelectionAllowed(false);
        tableXP.setCellSelectionEnabled(true);
        final JScrollPane scrXP = new JScrollPane(tableXP);
        scrXP.setMinimumSize(new Dimension(550, 140));
        scrXP.setPreferredSize(new Dimension(550, 140));
        JTable rowTable = new RowNamesTable(tableXP);
        scrXP.setRowHeaderView(rowTable);
        scrXP.setCorner(JScrollPane.UPPER_LEFT_CORNER, rowTable.getTableHeader());
        gridBagConstraints = new GridBagConstraints();
        gridBagConstraints.gridx = 0;
        gridBagConstraints.gridy = 10;
        gridBagConstraints.weightx = 1.0;
        gridBagConstraints.weighty = 1.0;
        gridBagConstraints.gridwidth = 5;
        gridBagConstraints.anchor = GridBagConstraints.NORTHWEST;
        gridBagConstraints.fill = GridBagConstraints.BOTH;
        gridBagConstraints.insets = new Insets(5, 5, 5, 5);
        panXP.add(scrXP, gridBagConstraints);

        return new JScrollPane(panXP);
    }

    private JScrollPane createSkillsTab() {
        final AbstractMHQScrollablePanel panSkill = new DefaultMHQScrollablePanel(getFrame(), "skillsPanel", new GridBagLayout());

        JPanel skPanel;

        GridBagConstraints gridBagConstraints = new GridBagConstraints();
        gridBagConstraints.gridx = 0;
        gridBagConstraints.gridy = 0;
        gridBagConstraints.weightx = 1.0;
        gridBagConstraints.weighty = 1.0;
        gridBagConstraints.fill = GridBagConstraints.BOTH;
        gridBagConstraints.anchor = GridBagConstraints.NORTHWEST;
        gridBagConstraints.insets = new Insets(5, 5, 5, 5);

        GridBagConstraints c;
        JSpinner spnTarget;
        JSpinner spnGreen;
        JSpinner spnReg;
        JSpinner spnVet;
        JSpinner spnElite;
        SkillType type;
        JLabel lblSkill;
        for (final String skillName : SkillType.getSkillList()) {
            type = SkillType.getType(skillName);
            skPanel = new JPanel();
            c = new GridBagConstraints();
            c.gridx = 0;
            c.gridy = 0;
            c.weightx = 1.0;
            c.weighty = 1.0;
            c.fill = GridBagConstraints.BOTH;
            c.anchor = GridBagConstraints.WEST;
            c.insets = new Insets(5, 5, 5, 5);
            lblSkill = new JLabel(resources.getString("lblSkillTarget.text"));
            skPanel.add(lblSkill, c);
            c.gridx++;
            spnTarget = new JSpinner(new SpinnerNumberModel(type.getTarget(), 0, 12, 1));
            ((DefaultEditor) spnTarget.getEditor()).getTextField().setEditable(false);
            hashSkillTargets.put(skillName, spnTarget);
            skPanel.add(spnTarget, c);
            c.gridx++;
            lblSkill = new JLabel(resources.getString("lblSkillGreen.text"));
            skPanel.add(lblSkill, c);
            c.gridx++;
            spnGreen = new JSpinner(new SpinnerNumberModel(type.getGreenLevel(), 0, 10, 1));
            ((DefaultEditor) spnGreen.getEditor()).getTextField().setEditable(false);
            hashGreenSkill.put(skillName, spnGreen);
            skPanel.add(spnGreen, c);
            c.gridx++;
            lblSkill = new JLabel(resources.getString("lblSkillRegular.text"));
            skPanel.add(lblSkill, c);
            c.gridx++;
            spnReg = new JSpinner(new SpinnerNumberModel(type.getRegularLevel(), 0, 10, 1));
            ((DefaultEditor) spnReg.getEditor()).getTextField().setEditable(false);
            hashRegSkill.put(skillName, spnReg);
            skPanel.add(spnReg, c);
            c.gridx++;
            lblSkill = new JLabel(resources.getString("lblSkillVeteran.text"));
            skPanel.add(lblSkill, c);
            c.gridx++;
            spnVet = new JSpinner(new SpinnerNumberModel(type.getVeteranLevel(), 0, 10, 1));
            ((DefaultEditor) spnVet.getEditor()).getTextField().setEditable(false);
            hashVetSkill.put(skillName, spnVet);
            skPanel.add(spnVet, c);
            c.gridx++;
            lblSkill = new JLabel(resources.getString("lblSkillElite.text"));
            skPanel.add(lblSkill, c);
            c.gridx++;
            spnElite = new JSpinner(new SpinnerNumberModel(type.getEliteLevel(), 0, 10, 1));
            ((DefaultEditor) spnElite.getEditor()).getTextField().setEditable(false);
            hashEliteSkill.put(skillName, spnElite);
            skPanel.add(spnElite, c);
            c.gridx++;

            skPanel.setBorder(BorderFactory.createTitledBorder(skillName));
            panSkill.add(skPanel, gridBagConstraints);
            gridBagConstraints.gridy++;
        }

        final JScrollPane scrSkill = new JScrollPane(panSkill);
        scrSkill.setPreferredSize(new Dimension(500, 400));
        return scrSkill;
    }

    private JScrollPane createSpecialAbilitiesTab() {
        panSpecialAbilities = new DefaultMHQScrollablePanel(getFrame(), "specialAbilitiesPanel", new GridBagLayout());

        Set<String> spaNames = SpecialAbility.getSpecialAbilities().keySet();
        //We need to create a temporary hash of special abilities that we can modify without
        //changing the underlying one in case the user cancels the changes
        tempSPA = new Hashtable<>();
        for (final String name : spaNames) {
            getCurrentSPA().put(name, SpecialAbility.getAbility(name).clone());
        }

        btnAddSPA = new JButton("Add Another Special Ability");
        btnAddSPA.addActionListener(evt -> btnAddSPA());

        recreateSPAPanel(!getUnusedSPA().isEmpty());

        JScrollPane scrSPA = new JScrollPane(panSpecialAbilities);
        scrSPA.setPreferredSize(new Dimension(500, 400));
        return scrSPA;
    }

    private JScrollPane createSkillRandomizationTab() {
        GridBagConstraints gridBagConstraints;

        final AbstractMHQScrollablePanel panRandomSkill = new DefaultMHQScrollablePanel(getFrame(),
                "skillRandomizationPanel", new GridBagLayout());

        JPanel panRollTable = new JPanel(new GridLayout(6, 3, 5, 0));
        panRollTable.add(new JLabel("<html><b>Value</b></html>"));
        panRollTable.add(new JLabel("<html><b>Level</b></html>"));
        panRollTable.add(new JLabel("<html><b># Abils</b></html>"));
        panRollTable.add(new JLabel("less than 2"));
        JLabel lblUltraGreen = new JLabel("Ultra-Green/None");
        lblUltraGreen.setToolTipText(resources.getString("lblUltraGreen.toolTipText"));
        panRollTable.add(lblUltraGreen);
        panRollTable.add(new JLabel("0"));
        panRollTable.add(new JLabel("2-5"));
        panRollTable.add(new JLabel(SkillType.SKILL_LEVEL_NAMES[SkillType.EXP_GREEN]));
        panRollTable.add(new JLabel("0"));
        panRollTable.add(new JLabel("6-9"));
        panRollTable.add(new JLabel(SkillType.SKILL_LEVEL_NAMES[SkillType.EXP_REGULAR]));
        panRollTable.add(new JLabel("0"));
        panRollTable.add(new JLabel("10-11"));
        panRollTable.add(new JLabel(SkillType.SKILL_LEVEL_NAMES[SkillType.EXP_VETERAN]));
        panRollTable.add(new JLabel("1"));
        panRollTable.add(new JLabel("12 or more"));
        panRollTable.add(new JLabel(SkillType.SKILL_LEVEL_NAMES[SkillType.EXP_ELITE]));
        panRollTable.add(new JLabel("2"));
        panRollTable.setBorder(BorderFactory.createCompoundBorder(
                BorderFactory.createTitledBorder("2d6 + Bonus"),
                BorderFactory.createEmptyBorder(5, 5, 5, 5)));

        JLabel lblOverallRecruitBonus = new JLabel(resources.getString("lblOverallRecruitBonus.text"));
        chkExtraRandom = new JCheckBox(resources.getString("chkExtraRandom.text"));
        chkExtraRandom.setToolTipText(resources.getString("chkExtraRandom.toolTipText"));
        JLabel lblProbAntiMek = new JLabel(resources.getString("lblProbAntiMek.text"));
        spnProbAntiMek = new JSpinner(new SpinnerNumberModel(0, 0, 100, 5));
        ((DefaultEditor) spnProbAntiMek.getEditor()).getTextField().setEditable(false);
        spnOverallRecruitBonus = new JSpinner(new SpinnerNumberModel(0, -12, 12, 1));
        ((DefaultEditor) spnOverallRecruitBonus.getEditor()).getTextField().setEditable(false);
        spnOverallRecruitBonus.setToolTipText(resources.getString("spnOverallRecruitBonus.toolTipText"));

        final PersonnelRole[] personnelRoles = PersonnelRole.values();
        spnTypeRecruitBonus = new JSpinner[personnelRoles.length];
        int nRow = (int) Math.ceil(personnelRoles.length / 4.0);
        JPanel panTypeRecruitBonus = new JPanel(new GridLayout(nRow, 4));
        JSpinner spin;
        JPanel panRecruit;
        for (final PersonnelRole role : personnelRoles) {
            panRecruit = new JPanel(new GridBagLayout());

            spin = new JSpinner(new SpinnerNumberModel(0, -12, 12, 1));
            ((DefaultEditor) spin.getEditor()).getTextField().setEditable(false);
            spnTypeRecruitBonus[role.ordinal()] = spin;
            gridBagConstraints = new GridBagConstraints();
            gridBagConstraints.gridx = 0;
            gridBagConstraints.gridy = 0;
            gridBagConstraints.anchor = GridBagConstraints.WEST;
            gridBagConstraints.insets = new Insets(2, 5, 0, 0);
            panRecruit.add(spin, gridBagConstraints);

            gridBagConstraints.gridx = 1;
            gridBagConstraints.fill = GridBagConstraints.HORIZONTAL;
            gridBagConstraints.weightx = 1.0;
            panRecruit.add(new JLabel(role.toString()), gridBagConstraints);

            panTypeRecruitBonus.add(panRecruit);
        }

        panTypeRecruitBonus.setBorder(BorderFactory.createCompoundBorder(
                BorderFactory.createTitledBorder(resources.getString("panTypeRecruitBonus.title")),
                BorderFactory.createEmptyBorder(5, 5, 5, 5)));

        gridBagConstraints = new GridBagConstraints();
        gridBagConstraints.gridx = 0;
        gridBagConstraints.gridy = 0;
        gridBagConstraints.gridwidth = 2;
        gridBagConstraints.fill = GridBagConstraints.NONE;
        gridBagConstraints.anchor = GridBagConstraints.NORTHWEST;
        gridBagConstraints.insets = new Insets(5, 5, 5, 5);
        panRandomSkill.add(chkExtraRandom, gridBagConstraints);

        // Phenotype Percentage Generation
        List<Phenotype> phenotypes = Phenotype.getExternalPhenotypes();
        phenotypeSpinners = new JSpinner[phenotypes.size()];

        JPanel phenotypesPanel = new JPanel(new GridLayout((int) Math.ceil(phenotypes.size() / 2.0), 2));
        phenotypesPanel.setBorder(BorderFactory.createTitledBorder("Trueborn Phenotype Probabilities"));

        for (int i = 0; i < phenotypes.size(); i++) {
            JSpinner phenotypeSpinner = new JSpinner(new SpinnerNumberModel(0, 0, 100, 1));
            phenotypeSpinners[i] = phenotypeSpinner;
            JPanel phenotypePanel = new JPanel();
            phenotypePanel.add(phenotypeSpinner);
            phenotypePanel.add(new JLabel(phenotypes.get(i).getName()));
            phenotypePanel.setToolTipText(phenotypes.get(i).getToolTipText());
            phenotypesPanel.add(phenotypePanel);
        }

        gridBagConstraints = new GridBagConstraints();
        gridBagConstraints.gridx = 0;
        gridBagConstraints.gridy = 1;
        gridBagConstraints.gridwidth = 2;
        gridBagConstraints.fill = GridBagConstraints.NONE;
        gridBagConstraints.anchor = GridBagConstraints.NORTHWEST;
        gridBagConstraints.insets = new Insets(5, 5, 5, 5);
        panRandomSkill.add(phenotypesPanel, gridBagConstraints);

        gridBagConstraints = new GridBagConstraints();
        gridBagConstraints.gridx = 2;
        gridBagConstraints.gridy = 0;
        gridBagConstraints.gridheight = 3;
        gridBagConstraints.weightx = 1.0;
        gridBagConstraints.fill = GridBagConstraints.BOTH;
        gridBagConstraints.anchor = GridBagConstraints.NORTHWEST;
        gridBagConstraints.insets = new Insets(5, 5, 5, 5);
        panRandomSkill.add(panRollTable, gridBagConstraints);

        gridBagConstraints = new GridBagConstraints();
        gridBagConstraints.gridx = 0;
        gridBagConstraints.gridy = 2;
        gridBagConstraints.fill = GridBagConstraints.NONE;
        gridBagConstraints.anchor = GridBagConstraints.NORTHWEST;
        gridBagConstraints.insets = new Insets(5, 5, 5, 5);
        panRandomSkill.add(spnProbAntiMek, gridBagConstraints);

        gridBagConstraints = new GridBagConstraints();
        gridBagConstraints.gridx = 1;
        gridBagConstraints.gridy = 2;
        gridBagConstraints.fill = GridBagConstraints.BOTH;
        gridBagConstraints.anchor = GridBagConstraints.NORTHWEST;
        gridBagConstraints.insets = new Insets(5, 5, 5, 5);
        panRandomSkill.add(lblProbAntiMek, gridBagConstraints);

        gridBagConstraints = new GridBagConstraints();
        gridBagConstraints.gridx = 0;
        gridBagConstraints.gridy = 3;
        gridBagConstraints.fill = GridBagConstraints.NONE;
        gridBagConstraints.anchor = GridBagConstraints.NORTHWEST;
        gridBagConstraints.insets = new Insets(5, 5, 5, 5);
        panRandomSkill.add(spnOverallRecruitBonus, gridBagConstraints);

        gridBagConstraints = new GridBagConstraints();
        gridBagConstraints.gridx = 1;
        gridBagConstraints.gridy = 3;
        gridBagConstraints.fill = GridBagConstraints.BOTH;
        gridBagConstraints.weightx = 1.0;
        gridBagConstraints.anchor = GridBagConstraints.NORTHWEST;
        gridBagConstraints.insets = new Insets(5, 5, 5, 5);
        panRandomSkill.add(lblOverallRecruitBonus, gridBagConstraints);

        gridBagConstraints = new GridBagConstraints();
        gridBagConstraints.gridx = 0;
        gridBagConstraints.gridy = 4;
        gridBagConstraints.gridwidth = 3;
        gridBagConstraints.fill = GridBagConstraints.BOTH;
        gridBagConstraints.anchor = GridBagConstraints.NORTHWEST;
        gridBagConstraints.insets = new Insets(5, 5, 5, 5);
        panRandomSkill.add(panTypeRecruitBonus, gridBagConstraints);

        JPanel panArtillery = new JPanel();
        panArtillery.setBorder(BorderFactory.createCompoundBorder(
                BorderFactory.createTitledBorder("Artillery Skill"),
                BorderFactory.createEmptyBorder(5, 5, 5, 5)));
        spnArtyProb = new JSpinner(new SpinnerNumberModel(0, 0, 100, 5));
        ((DefaultEditor) spnArtyProb.getEditor()).getTextField().setEditable(false);
        spnArtyProb.setToolTipText(resources.getString("spnArtyProb.toolTipText"));
        panArtillery.add(spnArtyProb);
        panArtillery.add(new JLabel("Probability"));
        spnArtyBonus = new JSpinner(new SpinnerNumberModel(0, -10, 10, 1));
        ((DefaultEditor) spnArtyBonus.getEditor()).getTextField().setEditable(false);
        panArtillery.add(spnArtyBonus);
        panArtillery.add(new JLabel("Bonus"));
        JPanel panSecondary = new JPanel();
        spnSecondProb = new JSpinner(new SpinnerNumberModel(0, 0, 100, 5));
        ((DefaultEditor) spnSecondProb.getEditor()).getTextField().setEditable(false);
        spnSecondProb.setToolTipText(resources.getString("spnSecondProb.toolTipText"));
        panSecondary.add(spnSecondProb);
        panSecondary.add(new JLabel("Probability"));
        spnSecondBonus = new JSpinner(new SpinnerNumberModel(0, -10, 10, 1));
        ((DefaultEditor) spnSecondBonus.getEditor()).getTextField().setEditable(false);
        panSecondary.add(spnSecondBonus);
        panSecondary.add(new JLabel("Bonus"));
        panSecondary.setBorder(BorderFactory.createCompoundBorder(
                BorderFactory.createTitledBorder("Secondary Skills"),
                BorderFactory.createEmptyBorder(5, 5, 5, 5)));
        JPanel panTactics = new JPanel();
        spnTacticsGreen = new JSpinner(new SpinnerNumberModel(0, -10, 10, 1));
        ((DefaultEditor) spnTacticsGreen.getEditor()).getTextField().setEditable(false);
        spnTacticsGreen.setToolTipText(resources.getString("spnTacticsGreen.toolTipText"));
        spnTacticsReg = new JSpinner(new SpinnerNumberModel(0, -10, 10, 1));
        ((DefaultEditor) spnTacticsReg.getEditor()).getTextField().setEditable(false);
        spnTacticsReg.setToolTipText(resources.getString("spnTacticsReg.toolTipText"));
        spnTacticsVet = new JSpinner(new SpinnerNumberModel(0, -10, 10, 1));
        ((DefaultEditor) spnTacticsVet.getEditor()).getTextField().setEditable(false);
        spnTacticsVet.setToolTipText(resources.getString("spnTacticsVet.toolTipText"));
        spnTacticsElite = new JSpinner(new SpinnerNumberModel(0, -10, 10, 1));
        ((DefaultEditor) spnTacticsElite.getEditor()).getTextField().setEditable(false);
        spnTacticsElite.setToolTipText(resources.getString("spnTacticsElite.toolTipText"));
        panTactics.add(spnTacticsGreen);
        panTactics.add(new JLabel("Green"));
        panTactics.add(spnTacticsReg);
        panTactics.add(new JLabel("Reg"));
        panTactics.add(spnTacticsVet);
        panTactics.add(new JLabel("Vet"));
        panTactics.add(spnTacticsElite);
        panTactics.add(new JLabel("Elite"));
        panTactics.setBorder(BorderFactory.createCompoundBorder(
                BorderFactory.createTitledBorder("Tactics Skill"),
                BorderFactory.createEmptyBorder(5, 5, 5, 5)));
        JPanel panSmallArms = new JPanel();
        spnCombatSA = new JSpinner(new SpinnerNumberModel(0, -10, 10, 1));
        ((DefaultEditor) spnCombatSA.getEditor()).getTextField().setEditable(false);
        spnCombatSA.setToolTipText(resources.getString("spnCombatSA.toolTipText"));
        spnSupportSA = new JSpinner(new SpinnerNumberModel(0, -10, 10, 1));
        ((DefaultEditor) spnSupportSA.getEditor()).getTextField().setEditable(false);
        spnSupportSA.setToolTipText(resources.getString("spnSupportSA.toolTipText"));
        panSmallArms.add(spnCombatSA);
        panSmallArms.add(new JLabel("Combat Personnel"));
        panSmallArms.add(spnSupportSA);
        panSmallArms.add(new JLabel("Support Personnel"));
        panSmallArms.setBorder(BorderFactory.createCompoundBorder(
                BorderFactory.createTitledBorder("Small Arms Skill"),
                BorderFactory.createEmptyBorder(5, 5, 5, 5)));
        JPanel panAbilities = new JPanel();
        spnAbilGreen = new JSpinner(new SpinnerNumberModel(0, -10, 10, 1));
        ((DefaultEditor) spnAbilGreen.getEditor()).getTextField().setEditable(false);
        spnAbilGreen.setToolTipText(resources.getString("spnAbilGreen.toolTipText"));
        spnAbilReg = new JSpinner(new SpinnerNumberModel(0, -10, 10, 1));
        ((DefaultEditor) spnAbilReg.getEditor()).getTextField().setEditable(false);
        spnAbilReg.setToolTipText(resources.getString("spnAbilReg.toolTipText"));
        spnAbilVet = new JSpinner(new SpinnerNumberModel(0, -10, 10, 1));
        ((DefaultEditor) spnAbilVet.getEditor()).getTextField().setEditable(false);
        spnAbilVet.setToolTipText(resources.getString("spnAbilVet.toolTipText"));
        spnAbilElite = new JSpinner(new SpinnerNumberModel(0, -10, 10, 1));
        ((DefaultEditor) spnAbilElite.getEditor()).getTextField().setEditable(false);
        spnAbilElite.setToolTipText(resources.getString("spnAbilElite.toolTipText"));
        panAbilities.add(spnAbilGreen);
        panAbilities.add(new JLabel("Green"));
        panAbilities.add(spnAbilReg);
        panAbilities.add(new JLabel("Reg"));
        panAbilities.add(spnAbilVet);
        panAbilities.add(new JLabel("Vet"));
        panAbilities.add(spnAbilElite);
        panAbilities.add(new JLabel("Elite"));
        panAbilities.setBorder(BorderFactory.createCompoundBorder(
                BorderFactory.createTitledBorder("Special Abilities"),
                BorderFactory.createEmptyBorder(5, 5, 5, 5)));

        JPanel panOtherBonuses = new JPanel(new GridLayout(3, 2));
        panOtherBonuses.add(panArtillery);
        panOtherBonuses.add(panSecondary);
        panOtherBonuses.add(panTactics);
        panOtherBonuses.add(panAbilities);
        panOtherBonuses.add(panSmallArms);

        gridBagConstraints = new GridBagConstraints();
        gridBagConstraints.gridx = 0;
        gridBagConstraints.gridy = 5;
        gridBagConstraints.gridwidth = 3;
        gridBagConstraints.fill = GridBagConstraints.BOTH;
        gridBagConstraints.anchor = GridBagConstraints.NORTHWEST;
        gridBagConstraints.insets = new Insets(5, 5, 5, 5);
        panRandomSkill.add(panOtherBonuses, gridBagConstraints);

        JScrollPane scrRandomSkill = new JScrollPane(panRandomSkill);
        scrRandomSkill.setPreferredSize(new Dimension(500, 400));
        return scrRandomSkill;
    }

    private JScrollPane createNameAndPortraitGenerationTab() {
        int gridy = 0;

        final AbstractMHQScrollablePanel panNameGen = new DefaultMHQScrollablePanel(getFrame(),
                "nameAndPortraitGenerationPanel", new GridBagLayout());

        chkUseOriginFactionForNames = new JCheckBox(resources.getString("chkUseOriginFactionForNames.text"));
        chkUseOriginFactionForNames.setToolTipText(resources.getString("chkUseOriginFactionForNames.toolTipText"));
        chkUseOriginFactionForNames.setName("chkUseOriginFactionForNames");
        chkUseOriginFactionForNames.addActionListener(
                evt -> comboFactionNames.setEnabled(!chkUseOriginFactionForNames.isSelected()));
        GridBagConstraints gridBagConstraints = new GridBagConstraints();
        gridBagConstraints.gridx = 0;
        gridBagConstraints.gridy = gridy;
        gridBagConstraints.gridwidth = 2;
        gridBagConstraints.fill = GridBagConstraints.HORIZONTAL;
        gridBagConstraints.anchor = GridBagConstraints.NORTHWEST;
        panNameGen.add(chkUseOriginFactionForNames, gridBagConstraints);

        JLabel lblFactionNames = new JLabel(resources.getString("lblFactionNames.text"));
        lblFactionNames.setName("lblFactionNames");
        gridBagConstraints = new GridBagConstraints();
        gridBagConstraints.gridx = 0;
        gridBagConstraints.gridy = ++gridy;
        gridBagConstraints.anchor = GridBagConstraints.WEST;
        panNameGen.add(lblFactionNames, gridBagConstraints);

        DefaultComboBoxModel<String> factionNamesModel = new DefaultComboBoxModel<>();
        for (final String faction : RandomNameGenerator.getInstance().getFactions()) {
            factionNamesModel.addElement(faction);
        }
        factionNamesModel.setSelectedItem(RandomNameGenerator.getInstance().getChosenFaction());
        comboFactionNames = new MMComboBox<>("comboFactionNames", factionNamesModel);
        comboFactionNames.setMinimumSize(new Dimension(400, 30));
        comboFactionNames.setPreferredSize(new Dimension(400, 30));
        gridBagConstraints = new GridBagConstraints();
        gridBagConstraints.gridx = 1;
        gridBagConstraints.gridy = gridy;
        gridBagConstraints.anchor = GridBagConstraints.WEST;
        panNameGen.add(comboFactionNames, gridBagConstraints);

        JLabel lblGender = new JLabel(resources.getString("lblGender.text"));
        lblGender.setName("lblGender");
        gridBagConstraints = new GridBagConstraints();
        gridBagConstraints.gridx = 0;
        gridBagConstraints.gridy = ++gridy;
        gridBagConstraints.insets = new Insets(10, 0, 0, 0);
        gridBagConstraints.anchor = GridBagConstraints.WEST;
        panNameGen.add(lblGender, gridBagConstraints);

        sldGender = new JSlider(SwingConstants.HORIZONTAL, 0, 100, RandomGenderGenerator.getPercentFemale());
        sldGender.setMajorTickSpacing(25);
        sldGender.setPaintTicks(true);
        sldGender.setPaintLabels(true);
        gridBagConstraints = new GridBagConstraints();
        gridBagConstraints.gridx = 1;
        gridBagConstraints.gridy = gridy;
        gridBagConstraints.anchor = GridBagConstraints.WEST;
        gridBagConstraints.insets = new Insets(10, 0, 0, 0);
        panNameGen.add(sldGender, gridBagConstraints);

        final JPanel panRandomPortrait = new JPanel();
        panRandomPortrait.setName("panRandomPortrait");
        panRandomPortrait.setLayout(new BorderLayout());

        // The math below is used to determine how to split the personnel role options for portraits,
        // which it does into 4 columns with rows equal to the number of roles plus two, with the
        // additional two being the all role and no role options.
        final PersonnelRole[] personnelRoles = PersonnelRole.values();
        JPanel panUsePortrait = new JPanel(new GridLayout((int) Math.ceil((personnelRoles.length + 2) / 4.0), 4));
        chkUsePortrait = new JCheckBox[personnelRoles.length];
        allPortraitsBox = new JCheckBox(resources.getString("panUsePortrait.all.text"));
        noPortraitsBox = new JCheckBox(resources.getString("panUsePortrait.no.text"));
        allPortraitsBox.addActionListener(evt -> {
            final boolean selected = allPortraitsBox.isSelected();
            for (final JCheckBox box : chkUsePortrait) {
                if (selected) {
                    box.setSelected(true);
                }
                box.setEnabled(!selected);
            }
            if (selected) {
                noPortraitsBox.setSelected(false);
            }
        });
        noPortraitsBox.addActionListener(evt -> {
            final boolean selected = noPortraitsBox.isSelected();
            for (final JCheckBox box : chkUsePortrait) {
                if (selected) {
                    box.setSelected(false);
                }
                box.setEnabled(!selected);
            }
            if (selected) {
                allPortraitsBox.setSelected(false);
            }
        });
        panUsePortrait.add(allPortraitsBox);
        panUsePortrait.add(noPortraitsBox);

        JCheckBox box;
        for (final PersonnelRole role : PersonnelRole.values()) {
            box = new JCheckBox(role.toString());
            panUsePortrait.add(box);
            chkUsePortrait[role.ordinal()] = box;
        }

        panRandomPortrait.add(panUsePortrait, BorderLayout.CENTER);
        JTextArea txtPortraitInst = new JTextArea(resources.getString("txtPortraitInst.text"));
        txtPortraitInst.setPreferredSize(new Dimension(728, 60));
        txtPortraitInst.setEditable(false);
        txtPortraitInst.setLineWrap(true);
        txtPortraitInst.setWrapStyleWord(true);
        txtPortraitInst.setOpaque(false);
        panRandomPortrait.add(txtPortraitInst, BorderLayout.PAGE_START);

        panRandomPortrait.setBorder(BorderFactory.createCompoundBorder(
                BorderFactory.createTitledBorder(resources.getString("panRandomPortrait.title")),
                BorderFactory.createEmptyBorder(5, 5, 5, 5)));

        gridBagConstraints = new GridBagConstraints();
        gridBagConstraints.gridx = 0;
        gridBagConstraints.gridy = ++gridy;
        gridBagConstraints.gridwidth = 2;
        gridBagConstraints.fill = GridBagConstraints.BOTH;
        gridBagConstraints.insets = new Insets(10, 0, 0, 0);
        gridBagConstraints.anchor = GridBagConstraints.NORTHWEST;
        panNameGen.add(panRandomPortrait, gridBagConstraints);

        chkAssignPortraitOnRoleChange = new JCheckBox(resources.getString("chkAssignPortraitOnRoleChange.text"));
        chkAssignPortraitOnRoleChange.setToolTipText(resources.getString("chkAssignPortraitOnRoleChange.toolTipText"));
        chkAssignPortraitOnRoleChange.setName("chkAssignPortraitOnRoleChange");
        gridBagConstraints = new GridBagConstraints();
        gridBagConstraints.gridx = 0;
        gridBagConstraints.gridy = ++gridy;
        gridBagConstraints.anchor = GridBagConstraints.WEST;
        panNameGen.add(chkAssignPortraitOnRoleChange, gridBagConstraints);

        return new JScrollPane(panNameGen);
    }

    private JScrollPane createAgainstTheBotTab() {
        panAtB = new DefaultMHQScrollablePanel(getFrame(), "atbPanel", new GridBagLayout());

        JPanel panSubAtBAdmin = new JPanel(new GridBagLayout());
        JPanel panSubAtBContract = new JPanel(new GridBagLayout());
        JPanel panSubAtBScenario = new JPanel(new GridBagLayout());
        panSubAtBAdmin.setBorder(BorderFactory.createTitledBorder("Unit Administration"));
        panSubAtBContract.setBorder(BorderFactory.createTitledBorder("Contract Operations"));
        panSubAtBScenario.setBorder(BorderFactory.createTitledBorder("Scenarios"));

        chkUseAtB = new JCheckBox(resources.getString("chkUseAtB.text"));
        chkUseAtB.setToolTipText(resources.getString("chkUseAtB.toolTipText"));
        chkUseAtB.setSelected(true);
        chkUseAtB.addActionListener(evt -> {
            final boolean enabled = chkUseAtB.isSelected();
            enableAtBComponents(panAtB, enabled);
            randomRetirementPanel.setEnabled(enabled);
            randomDependentPanel.setEnabled(enabled);
        });
        GridBagConstraints gridBagConstraints = new GridBagConstraints();
        gridBagConstraints.gridx = 0;
        gridBagConstraints.gridy = 0;
        gridBagConstraints.gridwidth = 2;
        gridBagConstraints.fill = GridBagConstraints.NONE;
        gridBagConstraints.insets = new Insets(10, 10, 10, 10);
        gridBagConstraints.anchor = GridBagConstraints.NORTHWEST;
        panAtB.add(chkUseAtB, gridBagConstraints);

        JLabel lblSkillLevel = new JLabel(resources.getString("lblSkillLevel.text"));
        gridBagConstraints.gridx = 0;
        gridBagConstraints.gridy = 1;
        gridBagConstraints.gridwidth = 1;
        panAtB.add(lblSkillLevel, gridBagConstraints);

        // TODO : Switch me to use a modified RandomSkillsGenerator.levelNames
        comboSkillLevel = new MMComboBox<>("comboSkillLevel");
        comboSkillLevel.addItem(SkillType.SKILL_LEVEL_NAMES[SkillType.EXP_ULTRA_GREEN]);
        comboSkillLevel.addItem(SkillType.SKILL_LEVEL_NAMES[SkillType.EXP_GREEN]);
        comboSkillLevel.addItem(SkillType.SKILL_LEVEL_NAMES[SkillType.EXP_REGULAR]);
        comboSkillLevel.addItem(SkillType.SKILL_LEVEL_NAMES[SkillType.EXP_VETERAN]);
        comboSkillLevel.addItem(SkillType.SKILL_LEVEL_NAMES[SkillType.EXP_ELITE]);
        gridBagConstraints.gridx = 1;
        gridBagConstraints.gridy = 1;
        panAtB.add(comboSkillLevel, gridBagConstraints);

        gridBagConstraints.gridx = 0;
        gridBagConstraints.gridy = 2;
        gridBagConstraints.gridwidth = 2;
        panAtB.add(panSubAtBAdmin, gridBagConstraints);
        gridBagConstraints.gridx = 2;
        gridBagConstraints.gridy = 2;
        panAtB.add(panSubAtBScenario, gridBagConstraints);
        gridBagConstraints.gridx = 0;
        gridBagConstraints.gridy = 3;
        panAtB.add(panSubAtBContract, gridBagConstraints);

        chkUseStratCon = new JCheckBox(resources.getString("chkUseStratCon.text"));
        chkUseStratCon.setToolTipText(resources.getString("chkUseStratCon.toolTipText"));
        gridBagConstraints.gridx = 0;
        gridBagConstraints.gridy = 4;
        gridBagConstraints.gridwidth = 2;
        panAtB.add(chkUseStratCon, gridBagConstraints);

        // AtB options: "Unit Administration" frame controls
        chkUseShareSystem = new JCheckBox(resources.getString("chkUseShareSystem.text"));
        chkUseShareSystem.setToolTipText(resources.getString("chkUseShareSystem.toolTipText"));
        gridBagConstraints = new GridBagConstraints();
        gridBagConstraints.gridx = 0;
        gridBagConstraints.gridy = 0;
        gridBagConstraints.gridwidth = 1;
        gridBagConstraints.fill = GridBagConstraints.BOTH;
        gridBagConstraints.insets = new Insets(5, 5, 5, 5);
        gridBagConstraints.anchor = GridBagConstraints.NORTHWEST;
        panSubAtBAdmin.add(chkUseShareSystem, gridBagConstraints);

        chkSharesExcludeLargeCraft = new JCheckBox(resources.getString("chkSharesExcludeLargeCraft.text"));
        chkSharesExcludeLargeCraft.setToolTipText(resources.getString("chkSharesExcludeLargeCraft.toolTipText"));
        gridBagConstraints.gridy++;
        panSubAtBAdmin.add(chkSharesExcludeLargeCraft, gridBagConstraints);

        chkSharesForAll = new JCheckBox(resources.getString("chkSharesForAll.text"));
        chkSharesForAll.setToolTipText(resources.getString("chkSharesForAll.toolTipText"));
        gridBagConstraints.gridy++;
        panSubAtBAdmin.add(chkSharesForAll, gridBagConstraints);

        chkAeroRecruitsHaveUnits = new JCheckBox(resources.getString("chkAeroRecruitsHaveUnits.text"));
        chkAeroRecruitsHaveUnits.setToolTipText(resources.getString("chkAeroRecruitsHaveUnits.toolTipText"));
        gridBagConstraints.gridy++;
        panSubAtBAdmin.add(chkAeroRecruitsHaveUnits, gridBagConstraints);

        chkUseLeadership = new JCheckBox(resources.getString("chkUseLeadership.text"));
        chkUseLeadership.setToolTipText(resources.getString("chkUseLeadership.toolTipText"));
        gridBagConstraints.gridy++;
        panSubAtBAdmin.add(chkUseLeadership, gridBagConstraints);

        chkTrackOriginalUnit = new JCheckBox(resources.getString("chkTrackOriginalUnit.text"));
        chkTrackOriginalUnit.setToolTipText(resources.getString("chkTrackOriginalUnit.toolTipText"));
        gridBagConstraints.gridy++;
        panSubAtBAdmin.add(chkTrackOriginalUnit, gridBagConstraints);

        chkUseAero = new JCheckBox(resources.getString("chkUseAero.text"));
        chkUseAero.setToolTipText(resources.getString("chkUseAero.toolTipText"));
        gridBagConstraints.gridy++;
        panSubAtBAdmin.add(chkUseAero, gridBagConstraints);

        chkUseVehicles = new JCheckBox(resources.getString("chkUseVehicles.text"));
        chkUseVehicles.setToolTipText(resources.getString("chkUseVehicles.toolTipText"));
        gridBagConstraints.gridy++;
        panSubAtBAdmin.add(chkUseVehicles, gridBagConstraints);

        chkClanVehicles = new JCheckBox(resources.getString("chkClanVehicles.text"));
        chkClanVehicles.setToolTipText(resources.getString("chkClanVehicles.toolTipText"));
        gridBagConstraints.gridy++;
        panSubAtBAdmin.add(chkClanVehicles, gridBagConstraints);

        chkMercSizeLimited = new JCheckBox(resources.getString("chkMercSizeLimited.text"));
        chkMercSizeLimited.setToolTipText(resources.getString("chkMercSizeLimited.toolTipText"));
        gridBagConstraints.gridx = 0;
        gridBagConstraints.gridy = 2;
        gridBagConstraints.gridwidth = 2;
        panSubAtBContract.add(chkMercSizeLimited, gridBagConstraints);

        chkRestrictPartsByMission = new JCheckBox(resources.getString("chkRestrictPartsByMission.text"));
        chkRestrictPartsByMission.setToolTipText(resources.getString("chkRestrictPartsByMission.toolTipText"));
        gridBagConstraints.gridx = 0;
        gridBagConstraints.gridy = 3;
        gridBagConstraints.gridwidth = 2;
        panSubAtBContract.add(chkRestrictPartsByMission, gridBagConstraints);

        chkLimitLanceWeight = new JCheckBox(resources.getString("chkLimitLanceWeight.text"));
        chkLimitLanceWeight.setToolTipText(resources.getString("chkLimitLanceWeight.toolTipText"));
        gridBagConstraints.gridx = 0;
        gridBagConstraints.gridy = 4;
        gridBagConstraints.gridwidth = 2;
        panSubAtBContract.add(chkLimitLanceWeight, gridBagConstraints);

        chkLimitLanceNumUnits = new JCheckBox(resources.getString("chkLimitLanceNumUnits.text"));
        chkLimitLanceNumUnits.setToolTipText(resources.getString("chkLimitLanceNumUnits.toolTipText"));
        gridBagConstraints.gridx = 0;
        gridBagConstraints.gridy = 5;
        gridBagConstraints.gridwidth = 2;
        panSubAtBContract.add(chkLimitLanceNumUnits, gridBagConstraints);

        JLabel lblLanceStructure = new JLabel(resources.getString("lblLanceStructure.text"));
        gridBagConstraints.gridx = 0;
        gridBagConstraints.gridy = 6;
        gridBagConstraints.gridwidth = 1;
        panSubAtBContract.add(lblLanceStructure, gridBagConstraints);

        chkUseStrategy = new JCheckBox(resources.getString("chkUseStrategy.text"));
        chkUseStrategy.setToolTipText(resources.getString("chkUseStrategy.toolTipText"));
        gridBagConstraints.gridx = 0;
        gridBagConstraints.gridy = 7;
        gridBagConstraints.gridwidth = 2;
        panSubAtBContract.add(chkUseStrategy, gridBagConstraints);

        JLabel lblBaseStrategyDeployment = new JLabel(resources.getString("lblBaseStrategyDeployment.text"));
        gridBagConstraints.gridx = 0;
        gridBagConstraints.gridy = 8;
        gridBagConstraints.gridwidth = 1;
        panSubAtBContract.add(lblBaseStrategyDeployment, gridBagConstraints);

        spnBaseStrategyDeployment = new JSpinner(new SpinnerNumberModel(0, 0, 10, 1));
        spnBaseStrategyDeployment.setToolTipText(resources.getString("spnBaseStrategyDeployment.toolTipText"));
        gridBagConstraints.gridx = 1;
        gridBagConstraints.gridy = 8;
        panSubAtBContract.add(spnBaseStrategyDeployment, gridBagConstraints);

        JLabel lblAdditionalStrategyDeployment = new JLabel(resources.getString("lblAdditionalStrategyDeployment.text"));
        gridBagConstraints.gridx = 0;
        gridBagConstraints.gridy = 9;
        gridBagConstraints.gridwidth = 1;
        panSubAtBContract.add(lblAdditionalStrategyDeployment, gridBagConstraints);

        spnAdditionalStrategyDeployment = new JSpinner(new SpinnerNumberModel(0, 0, 10, 1));
        spnAdditionalStrategyDeployment.setToolTipText(resources.getString("spnAdditionalStrategyDeployment.toolTipText"));
        gridBagConstraints.gridx = 1;
        gridBagConstraints.gridy = 9;
        panSubAtBContract.add(spnAdditionalStrategyDeployment, gridBagConstraints);

        chkAdjustPaymentForStrategy = new JCheckBox(resources.getString("chkAdjustPaymentForStrategy.text"));
        chkAdjustPaymentForStrategy.setName("chkAdjustPaymentForStrategy");
        chkAdjustPaymentForStrategy.setToolTipText(resources.getString("chkAdjustPaymentForStrategy.toolTipText"));
        gridBagConstraints.gridx = 0;
        gridBagConstraints.gridy = 10;
        gridBagConstraints.gridwidth = 2;
        panSubAtBContract.add(chkAdjustPaymentForStrategy, gridBagConstraints);

        JLabel lblIntensity = new JLabel(resources.getString("lblIntensity.text"));
        gridBagConstraints.gridx = 0;
        gridBagConstraints.gridy = 11;
        panSubAtBContract.add(lblIntensity, gridBagConstraints);

        // Note that spnAtBBattleIntensity is located here visibly, however must be initialized
        // following the chance of battle by role

        JLabel lblBattleFrequency = new JLabel(resources.getString("lblBattleFrequency.text"));
        gridBagConstraints.gridx = 0;
        gridBagConstraints.gridy = 12;
        gridBagConstraints.gridwidth = 2;
        panSubAtBContract.add(lblBattleFrequency, gridBagConstraints);

        spnAtBBattleChance = new JSpinner[AtBLanceRole.values().length - 1];

        JLabel lblFightChance = new JLabel(AtBLanceRole.FIGHTING + ":");
        gridBagConstraints.gridy = 13;
        gridBagConstraints.gridwidth = 1;
        panSubAtBContract.add(lblFightChance, gridBagConstraints);

        JSpinner atbBattleChance = new JSpinner(new SpinnerNumberModel(0, 0, 100, 1));
        spnAtBBattleChance[AtBLanceRole.FIGHTING.ordinal()] = atbBattleChance;
        gridBagConstraints.gridx = 1;
        panSubAtBContract.add(atbBattleChance, gridBagConstraints);

        JLabel lblDefendChance = new JLabel(AtBLanceRole.DEFENCE + ":");
        gridBagConstraints.gridx = 0;
        gridBagConstraints.gridy = 14;
        panSubAtBContract.add(lblDefendChance, gridBagConstraints);

        atbBattleChance = new JSpinner(new SpinnerNumberModel(0, 0, 100, 1));
        spnAtBBattleChance[AtBLanceRole.DEFENCE.ordinal()] = atbBattleChance;
        gridBagConstraints.gridx = 1;
        panSubAtBContract.add(atbBattleChance, gridBagConstraints);

        JLabel lblScoutChance = new JLabel(AtBLanceRole.SCOUTING + ":");
        gridBagConstraints.gridx = 0;
        gridBagConstraints.gridy = 15;
        panSubAtBContract.add(lblScoutChance, gridBagConstraints);

        atbBattleChance = new JSpinner(new SpinnerNumberModel(0, 0, 100, 1));
        spnAtBBattleChance[AtBLanceRole.SCOUTING.ordinal()] = atbBattleChance;
        gridBagConstraints.gridx = 1;
        panSubAtBContract.add(atbBattleChance, gridBagConstraints);

        JLabel lblTrainingChance = new JLabel(AtBLanceRole.TRAINING + ":");
        gridBagConstraints.gridx = 0;
        gridBagConstraints.gridy = 16;
        panSubAtBContract.add(lblTrainingChance, gridBagConstraints);

        atbBattleChance = new JSpinner(new SpinnerNumberModel(0, 0, 100, 1));
        spnAtBBattleChance[AtBLanceRole.TRAINING.ordinal()] = atbBattleChance;
        gridBagConstraints.gridx = 1;
        panSubAtBContract.add(atbBattleChance, gridBagConstraints);

        btnIntensityUpdate = new JButton(resources.getString("btnIntensityUpdate.text"));
        AtBBattleIntensityChangeListener atBBattleIntensityChangeListener = new AtBBattleIntensityChangeListener();
        btnIntensityUpdate.addChangeListener(evt -> {
            spnAtBBattleIntensity.removeChangeListener(atBBattleIntensityChangeListener);
            spnAtBBattleIntensity.setValue(determineAtBBattleIntensity());
            spnAtBBattleIntensity.addChangeListener(atBBattleIntensityChangeListener);
        });
        gridBagConstraints.gridx = 0;
        gridBagConstraints.gridy = 17;
        gridBagConstraints.gridwidth = 2;
        panSubAtBContract.add(btnIntensityUpdate, gridBagConstraints);

        // Note that this must be after the chance by role because it requires the chance by role
        // for the initial value to be calculated
        spnAtBBattleIntensity = new JSpinner(new SpinnerNumberModel(0.0, 0.0, 100.0, 0.1));
        spnAtBBattleIntensity.setToolTipText(resources.getString("spnIntensity.toolTipText"));
        spnAtBBattleIntensity.addChangeListener(atBBattleIntensityChangeListener);
        spnAtBBattleIntensity.setMinimumSize(new Dimension(60, 25));
        spnAtBBattleIntensity.setPreferredSize(new Dimension(60, 25));
        gridBagConstraints.gridx = 1;
        gridBagConstraints.gridy = 11;
        gridBagConstraints.gridwidth = 1;
        panSubAtBContract.add(spnAtBBattleIntensity, gridBagConstraints);

        chkGenerateChases = new JCheckBox(resources.getString("chkGenerateChases.text"));
        chkGenerateChases.setName("chkGenerateChases");
        chkGenerateChases.setToolTipText(resources.getString("chkGenerateChases.toolTipText"));
        gridBagConstraints.gridx = 0;
        gridBagConstraints.gridy = 18;
        panSubAtBContract.add(chkGenerateChases, gridBagConstraints);

        int yTablePosition = 0;
        chkDoubleVehicles = new JCheckBox(resources.getString("chkDoubleVehicles.text"));
        chkDoubleVehicles.setToolTipText(resources.getString("chkDoubleVehicles.toolTipText"));
        gridBagConstraints = new GridBagConstraints();
        gridBagConstraints.gridx = 0;
        gridBagConstraints.gridy = yTablePosition++;
        gridBagConstraints.gridwidth = 2;
        gridBagConstraints.fill = GridBagConstraints.NONE;
        gridBagConstraints.insets = new Insets(5, 5, 5, 5);
        gridBagConstraints.anchor = GridBagConstraints.NORTHWEST;
        panSubAtBScenario.add(chkDoubleVehicles, gridBagConstraints);

        JLabel lblOpForLanceType = new JLabel(resources.getString("lblOpForLanceType.text"));
        lblOpForLanceType.setToolTipText(resources.getString("lblOpForLanceType.toolTipText"));
        gridBagConstraints.gridx = 0;
        gridBagConstraints.gridy = yTablePosition++;
        gridBagConstraints.gridwidth = 2;
        gridBagConstraints.fill = GridBagConstraints.NONE;
        gridBagConstraints.insets = new Insets(5, 5, 5, 5);
        gridBagConstraints.anchor = GridBagConstraints.NORTHWEST;
        panSubAtBScenario.add(lblOpForLanceType, gridBagConstraints);

        spnOpForLanceTypeMechs = new JSpinner(new SpinnerNumberModel(0, 0, 10, 1));
        spnOpForLanceTypeMechs.setToolTipText(resources.getString("lblOpForLanceType.toolTipText"));
        spnOpForLanceTypeMixed = new JSpinner(new SpinnerNumberModel(0, 0, 10, 1));
        spnOpForLanceTypeMixed.setToolTipText(resources.getString("lblOpForLanceType.toolTipText"));
        spnOpForLanceTypeVehicles = new JSpinner(new SpinnerNumberModel(0, 0, 10, 1));
        spnOpForLanceTypeVehicles.setToolTipText(resources.getString("lblOpForLanceType.toolTipText"));
        JPanel panOpForLanceType = new JPanel();
        panOpForLanceType.add(new JLabel(resources.getString("lblOpForLanceTypeMek.text")));
        panOpForLanceType.add(spnOpForLanceTypeMechs);
        panOpForLanceType.add(new JLabel(resources.getString("lblOpForLanceTypeMixed.text")));
        panOpForLanceType.add(spnOpForLanceTypeMixed);
        panOpForLanceType.add(new JLabel(resources.getString("lblOpForLanceTypeVehicle.text")));
        panOpForLanceType.add(spnOpForLanceTypeVehicles);
        gridBagConstraints.gridx = 0;
        gridBagConstraints.gridy = yTablePosition++;
        gridBagConstraints.gridwidth = 2;
        gridBagConstraints.fill = GridBagConstraints.NONE;
        gridBagConstraints.insets = new Insets(5, 5, 5, 5);
        gridBagConstraints.anchor = GridBagConstraints.NORTHWEST;
        panSubAtBScenario.add(panOpForLanceType, gridBagConstraints);

        chkOpForUsesVTOLs = new JCheckBox(resources.getString("chkOpForUsesVTOLs.text"));
        chkOpForUsesVTOLs.setToolTipText(resources.getString("chkOpForUsesVTOLs.toolTipText"));
        gridBagConstraints.gridx = 0;
        gridBagConstraints.gridy = yTablePosition++;
        gridBagConstraints.gridwidth = 2;
        gridBagConstraints.fill = GridBagConstraints.NONE;
        gridBagConstraints.insets = new Insets(5, 5, 5, 5);
        gridBagConstraints.anchor = GridBagConstraints.NORTHWEST;
        panSubAtBScenario.add(chkOpForUsesVTOLs, gridBagConstraints);

        JPanel panOpForAero = new JPanel();
        chkOpForUsesAero = new JCheckBox(resources.getString("chkOpForUsesAero.text"));
        chkOpForUsesAero.setToolTipText(resources.getString("chkOpForUsesAero.toolTipText"));
        JLabel lblOpForAeroChance = new JLabel(resources.getString("lblOpForAeroLikelihood.text"));
        lblOpForAeroChance.setToolTipText(resources.getString("lblOpForAeroLikelihood.toolTipText"));
        spnOpForAeroChance = new JSpinner(new SpinnerNumberModel(0, 0, 6, 1));
        panOpForAero.add(chkOpForUsesAero);
        panOpForAero.add(spnOpForAeroChance);
        panOpForAero.add(lblOpForAeroChance);
        gridBagConstraints.gridx = 0;
        gridBagConstraints.gridy = yTablePosition++;
        gridBagConstraints.gridwidth = 2;
        gridBagConstraints.fill = GridBagConstraints.NONE;
        gridBagConstraints.insets = new Insets(5, 5, 5, 5);
        gridBagConstraints.anchor = GridBagConstraints.NORTHWEST;
        panSubAtBScenario.add(panOpForAero, gridBagConstraints);

        JPanel panOpForLocal = new JPanel();
        chkOpForUsesLocalForces = new JCheckBox(resources.getString("chkOpForUsesLocalForces.text"));
        chkOpForUsesLocalForces.setToolTipText(resources.getString("chkOpForUsesLocalForces.toolTipText"));
        JLabel lblOpForLocalForceChance = new JLabel(resources.getString("lblOpForLocalForceLikelihood.text"));
        lblOpForLocalForceChance.setToolTipText(resources.getString("lblOpForLocalForceLikelihood.toolTipText"));
        spnOpForLocalForceChance = new JSpinner(new SpinnerNumberModel(0, 0, 6, 1));
        panOpForLocal.add(chkOpForUsesLocalForces);
        panOpForLocal.add(spnOpForLocalForceChance);
        panOpForLocal.add(lblOpForLocalForceChance);
        gridBagConstraints.gridx = 0;
        gridBagConstraints.gridy = yTablePosition++;
        gridBagConstraints.gridwidth = 2;
        gridBagConstraints.fill = GridBagConstraints.NONE;
        gridBagConstraints.insets = new Insets(0, 5, 5, 5);
        gridBagConstraints.anchor = GridBagConstraints.NORTHWEST;
        panSubAtBScenario.add(panOpForLocal, gridBagConstraints);

        chkAdjustPlayerVehicles = new JCheckBox(resources.getString("chkAdjustPlayerVehicles.text"));
        chkAdjustPlayerVehicles.setToolTipText(resources.getString("chkAdjustPlayerVehicles.toolTipText"));
        gridBagConstraints = new GridBagConstraints();
        gridBagConstraints.gridx = 0;
        gridBagConstraints.gridy = yTablePosition++;
        gridBagConstraints.gridwidth = 2;
        gridBagConstraints.fill = GridBagConstraints.NONE;
        gridBagConstraints.insets = new Insets(5, 5, 5, 5);
        gridBagConstraints.anchor = GridBagConstraints.NORTHWEST;
        panSubAtBScenario.add(chkAdjustPlayerVehicles, gridBagConstraints);

        chkRegionalMechVariations = new JCheckBox(resources.getString("chkRegionalMechVariations.text"));
        chkRegionalMechVariations.setToolTipText(resources.getString("chkRegionalMechVariations.toolTipText"));
        gridBagConstraints.gridy = yTablePosition++;
        panSubAtBScenario.add(chkRegionalMechVariations, gridBagConstraints);

        chkAttachedPlayerCamouflage = new JCheckBox(resources.getString("chkAttachedPlayerCamouflage.text"));
        gridBagConstraints.gridy = yTablePosition++;
        panSubAtBScenario.add(chkAttachedPlayerCamouflage, gridBagConstraints);

        chkPlayerControlsAttachedUnits = new JCheckBox(resources.getString("chkPlayerControlsAttachedUnits.text"));
        gridBagConstraints.gridy = yTablePosition++;
        panSubAtBScenario.add(chkPlayerControlsAttachedUnits, gridBagConstraints);

        chkUseDropShips = new JCheckBox(resources.getString("chkUseDropShips.text"));
        chkUseDropShips.setToolTipText(resources.getString("chkUseDropShips.toolTipText"));
        gridBagConstraints.gridy = yTablePosition++;
        panSubAtBScenario.add(chkUseDropShips, gridBagConstraints);

        chkUseWeatherConditions = new JCheckBox(resources.getString("chkUseWeatherConditions.text"));
        chkUseWeatherConditions.setToolTipText(resources.getString("chkUseWeatherConditions.toolTipText"));
        gridBagConstraints.gridy = yTablePosition++;
        panSubAtBScenario.add(chkUseWeatherConditions, gridBagConstraints);

        chkUseLightConditions = new JCheckBox(resources.getString("chkUseLightConditions.text"));
        chkUseLightConditions.setToolTipText(resources.getString("chkUseLightConditions.toolTipText"));
        gridBagConstraints.gridx = 0;
        gridBagConstraints.gridy = yTablePosition++;
        gridBagConstraints.gridwidth = 2;
        gridBagConstraints.fill = GridBagConstraints.NONE;
        gridBagConstraints.insets = new Insets(5, 5, 5, 5);
        gridBagConstraints.anchor = GridBagConstraints.NORTHWEST;
        panSubAtBScenario.add(chkUseLightConditions, gridBagConstraints);

        chkUsePlanetaryConditions = new JCheckBox(resources.getString("chkUsePlanetaryConditions.text"));
        chkUsePlanetaryConditions.setToolTipText(resources.getString("chkUsePlanetaryConditions.toolTipText"));
        gridBagConstraints.gridx = 0;
        gridBagConstraints.gridy = yTablePosition++;
        gridBagConstraints.gridwidth = 2;
        gridBagConstraints.fill = GridBagConstraints.NONE;
        gridBagConstraints.insets = new Insets(5, 5, 5, 5);
        gridBagConstraints.anchor = GridBagConstraints.NORTHWEST;
        panSubAtBScenario.add(chkUsePlanetaryConditions, gridBagConstraints);

        JPanel panFixedMapChance = new JPanel();
        JLabel lblFixedMapChance = new JLabel(resources.getString("lblFixedMapChance.text"));
        lblFixedMapChance.setToolTipText(resources.getString("lblFixedMapChance.toolTipText"));
        spnFixedMapChance = new JSpinner(new SpinnerNumberModel(0, 0, 100, 10));
        panFixedMapChance.add(lblFixedMapChance);
        panFixedMapChance.add(spnFixedMapChance);
        gridBagConstraints.gridx = 0;
        gridBagConstraints.gridy = yTablePosition++;
        gridBagConstraints.gridwidth = 2;
        gridBagConstraints.fill = GridBagConstraints.NONE;
        gridBagConstraints.insets = new Insets(0, 5, 5, 5);
        gridBagConstraints.anchor = GridBagConstraints.NORTHWEST;
        panSubAtBScenario.add(panFixedMapChance, gridBagConstraints);

        JPanel panSPAUpgradeIntensity = new JPanel();
        JLabel lblSPAUpgradeIntensity = new JLabel(resources.getString("lblSPAUpgradeIntensity.text"));
        lblSPAUpgradeIntensity.setToolTipText(resources.getString("lblSPAUpgradeIntensity.toolTipText"));
        spnSPAUpgradeIntensity = new JSpinner(new SpinnerNumberModel(0, -1, 3, 1));
        panSPAUpgradeIntensity.add(lblSPAUpgradeIntensity);
        panSPAUpgradeIntensity.add(spnSPAUpgradeIntensity);
        gridBagConstraints.gridx = 0;
        gridBagConstraints.gridy = yTablePosition++;
        gridBagConstraints.gridwidth = 2;
        gridBagConstraints.fill = GridBagConstraints.NONE;
        gridBagConstraints.insets = new Insets(0, 5, 5, 5);
        gridBagConstraints.anchor = GridBagConstraints.NORTHWEST;
        panSubAtBScenario.add(panSPAUpgradeIntensity, gridBagConstraints);

        JScrollPane scrAtB = new JScrollPane(panAtB);
        scrAtB.setPreferredSize(new Dimension(500, 410));
        return scrAtB;
    }
    //endregion Legacy Initialization

    //region Modern Initialization
    //region Personnel Tab
    private JScrollPane createPersonnelTab() {
        final AbstractMHQScrollablePanel personnelPanel = new DefaultMHQScrollablePanel(getFrame(),
                "personnelPanel", new GridBagLayout());
        personnelPanel.setTracksViewportWidth(false);

        final GridBagConstraints gbc = new GridBagConstraints();
        gbc.gridx = 0;
        gbc.gridy = 0;
        gbc.anchor = GridBagConstraints.NORTHWEST;
        gbc.fill = GridBagConstraints.HORIZONTAL;
        personnelPanel.add(createGeneralPersonnelPanel(), gbc);

        gbc.gridx++;
        personnelPanel.add(createExpandedPersonnelInformationPanel(), gbc);

        gbc.gridx = 0;
        gbc.gridy++;
        personnelPanel.add(createMedicalPanel(), gbc);

        gbc.gridx++;
        personnelPanel.add(createPrisonerPanel(), gbc);

        gbc.gridx = 0;
        gbc.gridy++;
        personnelPanel.add(createPersonnelRandomizationPanel(), gbc);

        gbc.gridx++;
        personnelPanel.add(createRetirementPanel(), gbc);

        gbc.gridx = 0;
        gbc.gridy++;
        personnelPanel.add(createFamilyPanel(), gbc);

        gbc.gridx++;
        personnelPanel.add(createDependentPanel(), gbc);

        gbc.gridx = 0;
        gbc.gridy++;
        gbc.gridwidth = 2;
        personnelPanel.add(createSalaryPanel(), gbc);

        gbc.gridy++;
        gbc.gridwidth = 1;
        personnelPanel.add(createMarriagePanel(), gbc);

        gbc.gridx++;
        personnelPanel.add(createDivorcePanel(), gbc);

        gbc.gridx = 0;
        gbc.gridy++;
        personnelPanel.add(createProcreationPanel(), gbc);

        gbc.gridx++;
        personnelPanel.add(createDeathPanel(), gbc);

        final JScrollPane scrollPersonnel = new JScrollPane(personnelPanel);
        scrollPersonnel.setPreferredSize(new Dimension(500, 400));

        return scrollPersonnel;
    }

    private JPanel createGeneralPersonnelPanel() {
        // Create Panel Components
        chkUseTactics = new JCheckBox(resources.getString("chkUseTactics.text"));
        chkUseTactics.setToolTipText(resources.getString("chkUseTactics.toolTipText"));
        chkUseTactics.setName("chkUseTactics");

        chkUseInitiativeBonus = new JCheckBox(resources.getString("chkUseInitiativeBonus.text"));
        chkUseInitiativeBonus.setToolTipText(resources.getString("chkUseInitiativeBonus.toolTipText"));
        chkUseInitiativeBonus.setName("chkUseInitiativeBonus");

        chkUseToughness = new JCheckBox(resources.getString("chkUseToughness.text"));
        chkUseToughness.setToolTipText(resources.getString("chkUseToughness.toolTipText"));
        chkUseToughness.setName("chkUseToughness");

        chkUseArtillery = new JCheckBox(resources.getString("chkUseArtillery.text"));
        chkUseArtillery.setToolTipText(resources.getString("chkUseArtillery.toolTipText"));
        chkUseArtillery.setName("chkUseArtillery");

        chkUseAbilities = new JCheckBox(resources.getString("chkUseAbilities.text"));
        chkUseAbilities.setToolTipText(resources.getString("chkUseAbilities.toolTipText"));
        chkUseAbilities.setName("chkUseAbilities");

        chkUseEdge = new JCheckBox(resources.getString("chkUseEdge.text"));
        chkUseEdge.setToolTipText(resources.getString("chkUseEdge.toolTipText"));
        chkUseEdge.setName("chkUseEdge");
        chkUseEdge.addActionListener(evt -> chkUseSupportEdge.setEnabled(chkUseEdge.isSelected()));

        chkUseSupportEdge = new JCheckBox(resources.getString("chkUseSupportEdge.text"));
        chkUseSupportEdge.setToolTipText(resources.getString("chkUseSupportEdge.toolTipText"));
        chkUseSupportEdge.setName("chkUseSupportEdge");

        chkUseImplants = new JCheckBox(resources.getString("chkUseImplants.text"));
        chkUseImplants.setToolTipText(resources.getString("chkUseImplants.toolTipText"));
        chkUseImplants.setName("chkUseImplants");

        chkUseAlternativeQualityAveraging = new JCheckBox(resources.getString("chkUseAlternativeQualityAveraging.text"));
        chkUseAlternativeQualityAveraging.setToolTipText(resources.getString("chkUseAlternativeQualityAveraging.toolTipText"));
        chkUseAlternativeQualityAveraging.setName("chkUseAlternativeQualityAveraging");

        chkUseTransfers = new JCheckBox(resources.getString("chkUseTransfers.text"));
        chkUseTransfers.setToolTipText(resources.getString("chkUseTransfers.toolTipText"));
        chkUseTransfers.setName("chkUseTransfers");

        chkUseExtendedTOEForceName = new JCheckBox(resources.getString("chkUseExtendedTOEForceName.text"));
        chkUseExtendedTOEForceName.setToolTipText(resources.getString("chkUseExtendedTOEForceName.toolTipText"));
        chkUseExtendedTOEForceName.setName("chkUseExtendedTOEForceName ");

        chkPersonnelLogSkillGain = new JCheckBox(resources.getString("chkPersonnelLogSkillGain.text"));
        chkPersonnelLogSkillGain.setToolTipText(resources.getString("chkPersonnelLogSkillGain.toolTipText"));
        chkPersonnelLogSkillGain.setName("chkPersonnelLogSkillGain");

        chkPersonnelLogAbilityGain = new JCheckBox(resources.getString("chkPersonnelLogAbilityGain.text"));
        chkPersonnelLogAbilityGain.setToolTipText(resources.getString("chkPersonnelLogAbilityGain.toolTipText"));
        chkPersonnelLogAbilityGain.setName("chkPersonnelLogAbilityGain");

        chkPersonnelLogEdgeGain = new JCheckBox(resources.getString("chkPersonnelLogEdgeGain.text"));
        chkPersonnelLogEdgeGain.setToolTipText(resources.getString("chkPersonnelLogEdgeGain.toolTipText"));
        chkPersonnelLogEdgeGain.setName("chkPersonnelLogEdgeGain");

        // Layout the Panel
        final JPanel panel = new JPanel();
        panel.setBorder(BorderFactory.createTitledBorder(""));
        panel.setName("generalPersonnelPanel");

        final GroupLayout layout = new GroupLayout(panel);
        layout.setAutoCreateGaps(true);
        layout.setAutoCreateContainerGaps(true);
        panel.setLayout(layout);

        layout.setVerticalGroup(
                layout.createSequentialGroup()
                        .addComponent(chkUseTactics)
                        .addComponent(chkUseInitiativeBonus)
                        .addComponent(chkUseToughness)
                        .addComponent(chkUseArtillery)
                        .addComponent(chkUseAbilities)
                        .addComponent(chkUseEdge)
                        .addComponent(chkUseSupportEdge)
                        .addComponent(chkUseImplants)
                        .addComponent(chkUseAlternativeQualityAveraging)
                        .addComponent(chkUseTransfers)
                        .addComponent(chkUseExtendedTOEForceName)
                        .addComponent(chkPersonnelLogSkillGain)
                        .addComponent(chkPersonnelLogAbilityGain)
                        .addComponent(chkPersonnelLogEdgeGain)
        );

        layout.setHorizontalGroup(
                layout.createParallelGroup(Alignment.LEADING)
                        .addComponent(chkUseTactics)
                        .addComponent(chkUseInitiativeBonus)
                        .addComponent(chkUseToughness)
                        .addComponent(chkUseArtillery)
                        .addComponent(chkUseAbilities)
                        .addComponent(chkUseEdge)
                        .addComponent(chkUseSupportEdge)
                        .addComponent(chkUseImplants)
                        .addComponent(chkUseAlternativeQualityAveraging)
                        .addComponent(chkUseTransfers)
                        .addComponent(chkUseExtendedTOEForceName)
                        .addComponent(chkPersonnelLogSkillGain)
                        .addComponent(chkPersonnelLogAbilityGain)
                        .addComponent(chkPersonnelLogEdgeGain)
        );

        return panel;
    }

    private JPanel createExpandedPersonnelInformationPanel() {
        // Initialize Labels Used in ActionListeners
        final JLabel lblTimeInServiceDisplayFormat = new JLabel();
        final JLabel lblTimeInRankDisplayFormat = new JLabel();

        // Create Panel Components
        chkUseTimeInService = new JCheckBox(resources.getString("chkUseTimeInService.text"));
        chkUseTimeInService.setToolTipText(resources.getString("chkUseTimeInService.toolTipText"));
        chkUseTimeInService.setName("chkUseTimeInService");
        chkUseTimeInService.addActionListener(evt -> {
            lblTimeInServiceDisplayFormat.setEnabled(chkUseTimeInService.isSelected());
            comboTimeInServiceDisplayFormat.setEnabled(chkUseTimeInService.isSelected());
        });

        lblTimeInServiceDisplayFormat.setText(resources.getString("lblTimeInServiceDisplayFormat.text"));
        lblTimeInServiceDisplayFormat.setToolTipText(resources.getString("lblTimeInServiceDisplayFormat.toolTipText"));
        lblTimeInServiceDisplayFormat.setName("lblTimeInServiceDisplayFormat");

        comboTimeInServiceDisplayFormat = new MMComboBox<>("comboTimeInServiceDisplayFormat", TimeInDisplayFormat.values());
        comboTimeInServiceDisplayFormat.setToolTipText(resources.getString("lblTimeInServiceDisplayFormat.toolTipText"));

        chkUseTimeInRank = new JCheckBox(resources.getString("chkUseTimeInRank.text"));
        chkUseTimeInRank.setToolTipText(resources.getString("chkUseTimeInRank.toolTipText"));
        chkUseTimeInRank.setName("chkUseTimeInRank");
        chkUseTimeInRank.addActionListener(evt -> {
            lblTimeInRankDisplayFormat.setEnabled(chkUseTimeInRank.isSelected());
            comboTimeInRankDisplayFormat.setEnabled(chkUseTimeInRank.isSelected());
        });

        lblTimeInRankDisplayFormat.setText(resources.getString("lblTimeInRankDisplayFormat.text"));
        lblTimeInRankDisplayFormat.setToolTipText(resources.getString("lblTimeInRankDisplayFormat.toolTipText"));
        lblTimeInRankDisplayFormat.setName("lblTimeInRankDisplayFormat");

        comboTimeInRankDisplayFormat = new MMComboBox<>("comboTimeInRankDisplayFormat", TimeInDisplayFormat.values());
        comboTimeInRankDisplayFormat.setToolTipText(resources.getString("lblTimeInRankDisplayFormat.toolTipText"));

        chkTrackTotalEarnings = new JCheckBox(resources.getString("chkTrackTotalEarnings.text"));
        chkTrackTotalEarnings.setToolTipText(resources.getString("chkTrackTotalEarnings.toolTipText"));
        chkTrackTotalEarnings.setName("chkTrackTotalEarnings");

        chkTrackTotalXPEarnings = new JCheckBox(resources.getString("chkTrackTotalXPEarnings.text"));
        chkTrackTotalXPEarnings.setToolTipText(resources.getString("chkTrackTotalXPEarnings.toolTipText"));
        chkTrackTotalXPEarnings.setName("chkTrackTotalXPEarnings");

        chkShowOriginFaction = new JCheckBox(resources.getString("chkShowOriginFaction.text"));
        chkShowOriginFaction.setToolTipText(resources.getString("chkShowOriginFaction.toolTipText"));
        chkShowOriginFaction.setName("chkShowOriginFaction");

        // Programmatically Assign Accessibility Labels
        lblTimeInServiceDisplayFormat.setLabelFor(comboTimeInServiceDisplayFormat);
        lblTimeInRankDisplayFormat.setLabelFor(comboTimeInRankDisplayFormat);

        // Disable Panel Portions by Default
        chkUseTimeInService.setSelected(true);
        chkUseTimeInService.doClick();
        chkUseTimeInRank.setSelected(true);
        chkUseTimeInRank.doClick();

        // Layout the Panel
        final JPanel panel = new JPanel();
        panel.setBorder(BorderFactory.createTitledBorder(resources.getString("expandedPersonnelInformationPanel.title")));
        panel.setName("expandedPersonnelInformationPanel");

        final GroupLayout layout = new GroupLayout(panel);
        layout.setAutoCreateGaps(true);
        layout.setAutoCreateContainerGaps(true);
        panel.setLayout(layout);

        layout.setVerticalGroup(
                layout.createSequentialGroup()
                        .addComponent(chkUseTimeInService)
                        .addGroup(layout.createParallelGroup(Alignment.BASELINE)
                                .addComponent(lblTimeInServiceDisplayFormat)
                                .addComponent(comboTimeInServiceDisplayFormat, Alignment.LEADING))
                        .addComponent(chkUseTimeInRank)
                        .addGroup(layout.createParallelGroup(Alignment.BASELINE)
                                .addComponent(lblTimeInRankDisplayFormat)
                                .addComponent(comboTimeInRankDisplayFormat, Alignment.LEADING))
                        .addComponent(chkTrackTotalEarnings)
                        .addComponent(chkTrackTotalXPEarnings)
                        .addComponent(chkShowOriginFaction)
        );

        layout.setHorizontalGroup(
                layout.createParallelGroup(Alignment.LEADING)
                        .addComponent(chkUseTimeInService)
                        .addGroup(layout.createSequentialGroup()
                                .addComponent(lblTimeInServiceDisplayFormat)
                                .addComponent(comboTimeInServiceDisplayFormat))
                        .addComponent(chkUseTimeInRank)
                        .addGroup(layout.createSequentialGroup()
                                .addComponent(lblTimeInRankDisplayFormat)
                                .addComponent(comboTimeInRankDisplayFormat))
                        .addComponent(chkTrackTotalEarnings)
                        .addComponent(chkTrackTotalXPEarnings)
                        .addComponent(chkShowOriginFaction)
        );

        return panel;
    }

    private JPanel createMedicalPanel() {
        // Create Panel Components
        chkUseAdvancedMedical = new JCheckBox(resources.getString("chkUseAdvancedMedical.text"));
        chkUseAdvancedMedical.setToolTipText(resources.getString("chkUseAdvancedMedical.toolTipText"));
        chkUseAdvancedMedical.setName("chkUseAdvancedMedical");

        final JLabel lblHealWaitingPeriod = new JLabel(resources.getString("lblHealWaitingPeriod.text"));
        lblHealWaitingPeriod.setToolTipText(resources.getString("lblHealWaitingPeriod.toolTipText"));
        lblHealWaitingPeriod.setName("lblHealWaitingPeriod");

        spnHealWaitingPeriod = new JSpinner(new SpinnerNumberModel(1, 1, 30, 1));
        spnHealWaitingPeriod.setToolTipText(resources.getString("lblHealWaitingPeriod.toolTipText"));
        spnHealWaitingPeriod.setName("spnHealWaitingPeriod");

        final JLabel lblNaturalHealWaitingPeriod = new JLabel(resources.getString("lblNaturalHealWaitingPeriod.text"));
        lblNaturalHealWaitingPeriod.setToolTipText(resources.getString("lblNaturalHealWaitingPeriod.toolTipText"));
        lblNaturalHealWaitingPeriod.setName("lblNaturalHealWaitingPeriod");

        spnNaturalHealWaitingPeriod = new JSpinner(new SpinnerNumberModel(1, 1, 365, 1));
        spnNaturalHealWaitingPeriod.setToolTipText(resources.getString("lblNaturalHealWaitingPeriod.toolTipText"));
        spnNaturalHealWaitingPeriod.setName("spnNaturalHealWaitingPeriod");

        final JLabel lblMinimumHitsForVehicles = new JLabel(resources.getString("lblMinimumHitsForVehicles.text"));
        lblMinimumHitsForVehicles.setToolTipText(resources.getString("lblMinimumHitsForVehicles.toolTipText"));
        lblMinimumHitsForVehicles.setName("lblMinimumHitsForVehicles");

        spnMinimumHitsForVehicles = new JSpinner(new SpinnerNumberModel(1, 1, 5, 1));
        spnMinimumHitsForVehicles.setToolTipText(resources.getString("lblMinimumHitsForVehicles.toolTipText"));
        spnMinimumHitsForVehicles.setName("spnMinimumHitsForVehicles");
        ((DefaultEditor) spnMinimumHitsForVehicles.getEditor()).getTextField().setEditable(false);

        chkUseRandomHitsForVehicles = new JCheckBox(resources.getString("chkUseRandomHitsForVehicles.text"));
        chkUseRandomHitsForVehicles.setToolTipText(resources.getString("chkUseRandomHitsForVehicles.toolTipText"));
        chkUseRandomHitsForVehicles.setName("chkUseRandomHitsForVehicles");

        chkUseTougherHealing = new JCheckBox(resources.getString("chkUseTougherHealing.text"));
        chkUseTougherHealing.setToolTipText(resources.getString("chkUseTougherHealing.toolTipText"));
        chkUseTougherHealing.setName("chkUseTougherHealing");

        // Programmatically Assign Accessibility Labels
        lblHealWaitingPeriod.setLabelFor(spnHealWaitingPeriod);
        lblNaturalHealWaitingPeriod.setLabelFor(spnNaturalHealWaitingPeriod);
        lblMinimumHitsForVehicles.setLabelFor(spnMinimumHitsForVehicles);

        // Layout the Panel
        final JPanel panel = new JPanel();
        panel.setBorder(BorderFactory.createTitledBorder(resources.getString("medicalPanel.title")));
        panel.setName("medicalPanel");

        final GroupLayout layout = new GroupLayout(panel);
        layout.setAutoCreateGaps(true);
        layout.setAutoCreateContainerGaps(true);
        panel.setLayout(layout);

        layout.setVerticalGroup(
                layout.createSequentialGroup()
                        .addComponent(chkUseAdvancedMedical)
                        .addGroup(layout.createParallelGroup(Alignment.BASELINE)
                                .addComponent(lblHealWaitingPeriod)
                                .addComponent(spnHealWaitingPeriod, Alignment.LEADING))
                        .addGroup(layout.createParallelGroup(Alignment.BASELINE)
                                .addComponent(lblNaturalHealWaitingPeriod)
                                .addComponent(spnNaturalHealWaitingPeriod, Alignment.LEADING))
                        .addGroup(layout.createParallelGroup(Alignment.BASELINE)
                                .addComponent(lblMinimumHitsForVehicles)
                                .addComponent(spnMinimumHitsForVehicles, Alignment.LEADING))
                        .addComponent(chkUseRandomHitsForVehicles)
                        .addComponent(chkUseTougherHealing)
        );

        layout.setHorizontalGroup(
                layout.createParallelGroup(Alignment.LEADING)
                        .addComponent(chkUseAdvancedMedical)
                        .addGroup(layout.createSequentialGroup()
                                .addComponent(lblHealWaitingPeriod)
                                .addComponent(spnHealWaitingPeriod))
                        .addGroup(layout.createSequentialGroup()
                                .addComponent(lblNaturalHealWaitingPeriod)
                                .addComponent(spnNaturalHealWaitingPeriod))
                        .addGroup(layout.createSequentialGroup()
                                .addComponent(lblMinimumHitsForVehicles)
                                .addComponent(spnMinimumHitsForVehicles))
                        .addComponent(chkUseRandomHitsForVehicles)
                        .addComponent(chkUseTougherHealing)
        );

        return panel;
    }

    private JPanel createPrisonerPanel() {
        // Create Panel Components
        final JLabel lblPrisonerCaptureStyle = new JLabel(resources.getString("lblPrisonerCaptureStyle.text"));
        lblPrisonerCaptureStyle.setToolTipText(resources.getString("lblPrisonerCaptureStyle.toolTipText"));
        lblPrisonerCaptureStyle.setName("lblPrisonerCaptureStyle");

        comboPrisonerCaptureStyle = new MMComboBox<>("comboPrisonerCaptureStyle", PrisonerCaptureStyle.values());
        comboPrisonerCaptureStyle.setToolTipText(resources.getString("lblPrisonerCaptureStyle.toolTipText"));
        comboPrisonerCaptureStyle.setRenderer(new DefaultListCellRenderer() {
            @Override
            public Component getListCellRendererComponent(final JList<?> list, final Object value,
                                                          final int index, final boolean isSelected,
                                                          final boolean cellHasFocus) {
                super.getListCellRendererComponent(list, value, index, isSelected, cellHasFocus);
                if (value instanceof PrisonerCaptureStyle) {
                    list.setToolTipText(((PrisonerCaptureStyle) value).getToolTipText());
                }
                return this;
            }
        });

        final JLabel lblPrisonerStatus = new JLabel(resources.getString("lblPrisonerStatus.text"));
        lblPrisonerStatus.setToolTipText(resources.getString("lblPrisonerStatus.toolTipText"));
        lblPrisonerStatus.setName("lblPrisonerStatus");

        final DefaultComboBoxModel<PrisonerStatus> prisonerStatusModel = new DefaultComboBoxModel<>(PrisonerStatus.values());
        prisonerStatusModel.removeElement(PrisonerStatus.FREE); // we don't want this as a standard use case for prisoners
        comboPrisonerStatus = new MMComboBox<>("comboPrisonerStatus", prisonerStatusModel);
        comboPrisonerStatus.setToolTipText(resources.getString("lblPrisonerStatus.toolTipText"));

        chkPrisonerBabyStatus = new JCheckBox(resources.getString("chkPrisonerBabyStatus.text"));
        chkPrisonerBabyStatus.setToolTipText(resources.getString("chkPrisonerBabyStatus.toolTipText"));
        chkPrisonerBabyStatus.setName("chkPrisonerBabyStatus");

        chkAtBPrisonerDefection = new JCheckBox(resources.getString("chkAtBPrisonerDefection.text"));
        chkAtBPrisonerDefection.setToolTipText(resources.getString("chkAtBPrisonerDefection.toolTipText"));
        chkAtBPrisonerDefection.setName("chkAtBPrisonerDefection");

        chkAtBPrisonerRansom = new JCheckBox(resources.getString("chkAtBPrisonerRansom.text"));
        chkAtBPrisonerRansom.setToolTipText(resources.getString("chkAtBPrisonerRansom.toolTipText"));
        chkAtBPrisonerRansom.setName("chkAtBPrisonerRansom");

        // Programmatically Assign Accessibility Labels
        lblPrisonerCaptureStyle.setLabelFor(comboPrisonerCaptureStyle);
        lblPrisonerStatus.setLabelFor(comboPrisonerStatus);

        // Layout the Panel
        final JPanel panel = new JPanel();
        panel.setBorder(BorderFactory.createTitledBorder(resources.getString("prisonerPanel.title")));
        panel.setName("prisonerPanel");

        final GroupLayout layout = new GroupLayout(panel);
        layout.setAutoCreateGaps(true);
        layout.setAutoCreateContainerGaps(true);
        panel.setLayout(layout);

        layout.setVerticalGroup(
                layout.createSequentialGroup()
                        .addGroup(layout.createParallelGroup(Alignment.BASELINE)
                                .addComponent(lblPrisonerCaptureStyle)
                                .addComponent(comboPrisonerCaptureStyle, Alignment.LEADING))
                        .addGroup(layout.createParallelGroup(Alignment.BASELINE)
                                .addComponent(lblPrisonerStatus)
                                .addComponent(comboPrisonerStatus, Alignment.LEADING))
                        .addComponent(chkPrisonerBabyStatus)
                        .addComponent(chkAtBPrisonerDefection)
                        .addComponent(chkAtBPrisonerRansom)
        );

        layout.setHorizontalGroup(
                layout.createParallelGroup(Alignment.LEADING)
                        .addGroup(layout.createSequentialGroup()
                                .addComponent(lblPrisonerCaptureStyle)
                                .addComponent(comboPrisonerCaptureStyle))
                        .addGroup(layout.createSequentialGroup()
                                .addComponent(lblPrisonerStatus)
                                .addComponent(comboPrisonerStatus))
                        .addComponent(chkPrisonerBabyStatus)
                        .addComponent(chkAtBPrisonerDefection)
                        .addComponent(chkAtBPrisonerRansom)
        );

        return panel;
    }

    private JPanel createPersonnelRandomizationPanel() {
        // Create Panel Components
        chkUseDylansRandomXP = new JCheckBox(resources.getString("chkUseDylansRandomXP.text"));
        chkUseDylansRandomXP.setToolTipText(resources.getString("chkUseDylansRandomXP.toolTipText"));
        chkUseDylansRandomXP.setName("chkUseDylansRandomXP");

        randomOriginOptionsPanel = new RandomOriginOptionsPanel(getFrame(), campaign, comboFaction);

        // Layout the Panel
        final JPanel panel = new JPanel();
        panel.setBorder(BorderFactory.createTitledBorder(resources.getString("personnelRandomizationPanel.title")));
        panel.setName("personnelRandomizationPanel");

        final GroupLayout layout = new GroupLayout(panel);
        layout.setAutoCreateGaps(true);
        layout.setAutoCreateContainerGaps(true);
        panel.setLayout(layout);

        layout.setVerticalGroup(
                layout.createSequentialGroup()
                        .addComponent(chkUseDylansRandomXP)
                        .addComponent(randomOriginOptionsPanel)
        );

        layout.setHorizontalGroup(
                layout.createParallelGroup(Alignment.LEADING)
                        .addComponent(chkUseDylansRandomXP)
                        .addComponent(randomOriginOptionsPanel)
        );

        return panel;
    }

    private JPanel createRetirementPanel() {
        // Create Panel Components
        chkUseRetirementDateTracking = new JCheckBox(resources.getString("chkUseRetirementDateTracking.text"));
        chkUseRetirementDateTracking.setToolTipText(resources.getString("chkUseRetirementDateTracking.toolTipText"));
        chkUseRetirementDateTracking.setName("chkUseRetirementDateTracking");

        createRandomRetirementPanel();

        // Layout the Panel
        final JPanel panel = new JPanel();
        panel.setBorder(BorderFactory.createTitledBorder(resources.getString("retirementPanel.title")));
        panel.setToolTipText(resources.getString("retirementPanel.toolTipText"));
        panel.setName("retirementPanel");

        final GroupLayout layout = new GroupLayout(panel);
        panel.setLayout(layout);
        layout.setAutoCreateGaps(true);
        layout.setAutoCreateContainerGaps(true);

        layout.setVerticalGroup(
                layout.createSequentialGroup()
                        .addComponent(chkUseRetirementDateTracking)
                        .addComponent(randomRetirementPanel)
        );

        layout.setHorizontalGroup(
                layout.createParallelGroup(Alignment.LEADING)
                        .addComponent(chkUseRetirementDateTracking)
                        .addComponent(randomRetirementPanel)
        );

        return panel;
    }

    private void createRandomRetirementPanel() {
        // Create Panel Components
        final JLabel lblRandomRetirementMethod = new JLabel(resources.getString("lblRandomRetirementMethod.text"));
        lblRandomRetirementMethod.setToolTipText(resources.getString("lblRandomRetirementMethod.toolTipText"));
        lblRandomRetirementMethod.setName("lblRandomRetirementMethod");

        comboRandomRetirementMethod = new MMComboBox<>("comboRandomRetirementMethod", RandomRetirementMethod.values());
        comboRandomRetirementMethod.setToolTipText(resources.getString("lblRandomRetirementMethod.toolTipText"));
        comboRandomRetirementMethod.setRenderer(new DefaultListCellRenderer() {
            @Override
            public Component getListCellRendererComponent(final JList<?> list, final Object value,
                                                          final int index, final boolean isSelected,
                                                          final boolean cellHasFocus) {
                super.getListCellRendererComponent(list, value, index, isSelected, cellHasFocus);
                if (value instanceof RandomRetirementMethod) {
                    list.setToolTipText(((RandomRetirementMethod) value).getToolTipText());
                }
                return this;
            }
        });
        comboRandomRetirementMethod.addActionListener(evt -> {
            final RandomRetirementMethod method = comboRandomRetirementMethod.getSelectedItem();
            if (method == null) {
                return;
            }
            final boolean enabled = comboRandomRetirementMethod.isEnabled() && !method.isNone();
            chkUseYearEndRandomRetirement.setEnabled(enabled);
            chkUseContractCompletionRandomRetirement.setEnabled(enabled);
            chkUseCustomRetirementModifiers.setEnabled(enabled);
            chkUseRandomFounderRetirement.setEnabled(enabled);
            chkTrackUnitFatigue.setEnabled(enabled);
        });

        chkUseYearEndRandomRetirement = new JCheckBox(resources.getString("chkUseYearEndRandomRetirement.text"));
        chkUseYearEndRandomRetirement.setToolTipText(resources.getString("chkUseYearEndRandomRetirement.toolTipText"));
        chkUseYearEndRandomRetirement.setName("chkUseYearEndRandomRetirement");

        chkUseContractCompletionRandomRetirement = new JCheckBox(resources.getString("chkUseContractCompletionRandomRetirement.text"));
        chkUseContractCompletionRandomRetirement.setToolTipText(resources.getString("chkUseContractCompletionRandomRetirement.toolTipText"));
        chkUseContractCompletionRandomRetirement.setName("chkUseContractCompletionRandomRetirement");

        chkUseCustomRetirementModifiers = new JCheckBox(resources.getString("chkUseCustomRetirementModifiers.text"));
        chkUseCustomRetirementModifiers.setToolTipText(resources.getString("chkUseCustomRetirementModifiers.toolTipText"));
        chkUseCustomRetirementModifiers.setName("chkUseCustomRetirementModifiers");

        chkUseRandomFounderRetirement = new JCheckBox(resources.getString("chkUseRandomFounderRetirement.text"));
        chkUseRandomFounderRetirement.setToolTipText(resources.getString("chkUseRandomFounderRetirement.toolTipText"));
        chkUseRandomFounderRetirement.setName("chkUseRandomFounderRetirement");

        chkTrackUnitFatigue = new JCheckBox(resources.getString("chkTrackUnitFatigue.text"));
        chkTrackUnitFatigue.setToolTipText(resources.getString("chkTrackUnitFatigue.toolTipText"));
        chkTrackUnitFatigue.setName("chkTrackUnitFatigue");

        // Layout the Panel
        randomRetirementPanel = new JDisableablePanel("randomRetirementPanel");
        randomRetirementPanel.setBorder(BorderFactory.createTitledBorder(resources.getString("randomRetirementPanel.title")));
        randomRetirementPanel.setToolTipText(resources.getString("randomRetirementPanel.toolTipText"));

        final GroupLayout layout = new GroupLayout(randomRetirementPanel);
        randomRetirementPanel.setLayout(layout);
        layout.setAutoCreateGaps(true);
        layout.setAutoCreateContainerGaps(true);

        layout.setVerticalGroup(
                layout.createSequentialGroup()
                        .addGroup(layout.createParallelGroup(Alignment.BASELINE)
                                .addComponent(lblRandomRetirementMethod)
                                .addComponent(comboRandomRetirementMethod, Alignment.LEADING))
                        .addComponent(chkUseYearEndRandomRetirement)
                        .addComponent(chkUseContractCompletionRandomRetirement)
                        .addComponent(chkUseRandomFounderRetirement)
                        .addComponent(chkUseCustomRetirementModifiers)
                        .addComponent(chkTrackUnitFatigue)
        );

        layout.setHorizontalGroup(
                layout.createParallelGroup(Alignment.LEADING)
                        .addGroup(layout.createSequentialGroup()
                                .addComponent(lblRandomRetirementMethod)
                                .addComponent(comboRandomRetirementMethod))
                        .addComponent(chkUseYearEndRandomRetirement)
                        .addComponent(chkUseContractCompletionRandomRetirement)
                        .addComponent(chkUseRandomFounderRetirement)
                        .addComponent(chkUseCustomRetirementModifiers)
                        .addComponent(chkTrackUnitFatigue)
        );
    }

    private JPanel createFamilyPanel() {
        // Create Panel Components
        final JLabel lblFamilyDisplayLevel = new JLabel(resources.getString("lblFamilyDisplayLevel.text"));
        lblFamilyDisplayLevel.setToolTipText(resources.getString("lblFamilyDisplayLevel.toolTipText"));
        lblFamilyDisplayLevel.setName("lblFamilyDisplayLevel");

        comboFamilyDisplayLevel = new MMComboBox<>("comboFamilyDisplayLevel", FamilialRelationshipDisplayLevel.values());
        comboFamilyDisplayLevel.setToolTipText(resources.getString("lblFamilyDisplayLevel.toolTipText"));
        comboFamilyDisplayLevel.setName("comboFamilyDisplayLevel");

        // Programmatically Assign Accessibility Labels
        lblFamilyDisplayLevel.setLabelFor(comboFamilyDisplayLevel);

        // Layout the Panel
        final JPanel panel = new JPanel();
        panel.setBorder(BorderFactory.createTitledBorder(resources.getString("familyPanel.title")));
        panel.setName("familyPanel");

        final GroupLayout layout = new GroupLayout(panel);
        layout.setAutoCreateGaps(true);
        layout.setAutoCreateContainerGaps(true);
        panel.setLayout(layout);

        layout.setVerticalGroup(
                layout.createSequentialGroup()
                        .addGroup(layout.createParallelGroup(Alignment.BASELINE)
                                .addComponent(lblFamilyDisplayLevel)
                                .addComponent(comboFamilyDisplayLevel, Alignment.LEADING))
        );

        layout.setHorizontalGroup(
                layout.createParallelGroup(Alignment.LEADING)
                        .addGroup(layout.createSequentialGroup()
                                .addComponent(lblFamilyDisplayLevel)
                                .addComponent(comboFamilyDisplayLevel))
        );

        return panel;
    }

    private JPanel createDependentPanel() {
        // Create Panel Components
        createRandomDependentPanel();

        // Layout the Panel
        final JPanel panel = new JPanel();
        panel.setBorder(BorderFactory.createTitledBorder(resources.getString("dependentPanel.title")));
        panel.setToolTipText(resources.getString("dependentPanel.toolTipText"));
        panel.setName("dependentPanel");

        final GroupLayout layout = new GroupLayout(panel);
        panel.setLayout(layout);
        layout.setAutoCreateGaps(true);
        layout.setAutoCreateContainerGaps(true);

        layout.setVerticalGroup(
                layout.createSequentialGroup()
                        .addComponent(randomDependentPanel)
        );

        layout.setHorizontalGroup(
                layout.createParallelGroup(Alignment.LEADING)
                        .addComponent(randomDependentPanel)
        );

        return panel;
    }

    private void createRandomDependentPanel() {
        // Create Panel Components
        final JLabel lblRandomDependentMethod = new JLabel(resources.getString("lblRandomDependentMethod.text"));
        lblRandomDependentMethod.setToolTipText(resources.getString("lblRandomDependentMethod.toolTipText"));
        lblRandomDependentMethod.setName("lblRandomDependentMethod");

        comboRandomDependentMethod = new MMComboBox<>("comboRandomDependentMethod", RandomDependentMethod.values());
        comboRandomDependentMethod.setToolTipText(resources.getString("lblRandomDependentMethod.toolTipText"));
        comboRandomDependentMethod.setRenderer(new DefaultListCellRenderer() {
            @Override
            public Component getListCellRendererComponent(final JList<?> list, final Object value,
                                                          final int index, final boolean isSelected,
                                                          final boolean cellHasFocus) {
                super.getListCellRendererComponent(list, value, index, isSelected, cellHasFocus);
                if (value instanceof RandomDependentMethod) {
                    list.setToolTipText(((RandomDependentMethod) value).getToolTipText());
                }
                return this;
            }
        });
        comboRandomDependentMethod.addActionListener(evt -> {
            final RandomDependentMethod method = comboRandomDependentMethod.getSelectedItem();
            if (method == null) {
                return;
            }
            final boolean enabled = comboRandomDependentMethod.isEnabled() && !method.isNone();
            chkUseRandomDependentAddition.setEnabled(enabled);
            chkUseRandomDependentRemoval.setEnabled(enabled);
        });

        chkUseRandomDependentAddition = new JCheckBox(resources.getString("chkUseRandomDependentAddition.text"));
        chkUseRandomDependentAddition.setToolTipText(resources.getString("chkUseRandomDependentAddition.toolTipText"));
        chkUseRandomDependentAddition.setName("chkUseRandomDependentAddition");

        chkUseRandomDependentRemoval = new JCheckBox(resources.getString("chkUseRandomDependentRemoval.text"));
        chkUseRandomDependentRemoval.setToolTipText(resources.getString("chkUseRandomDependentRemoval.toolTipText"));
        chkUseRandomDependentRemoval.setName("chkUseRandomDependentRemoval");

        // Layout the Panel
        randomDependentPanel = new JDisableablePanel("randomDependentPanel");
        randomDependentPanel.setBorder(BorderFactory.createTitledBorder(resources.getString("randomDependentPanel.title")));
        randomDependentPanel.setToolTipText(resources.getString("randomDependentPanel.toolTipText"));

        final GroupLayout layout = new GroupLayout(randomDependentPanel);
        randomDependentPanel.setLayout(layout);
        layout.setAutoCreateGaps(true);
        layout.setAutoCreateContainerGaps(true);

        layout.setVerticalGroup(
                layout.createSequentialGroup()
                        .addGroup(layout.createParallelGroup(Alignment.BASELINE)
                                .addComponent(lblRandomDependentMethod)
                                .addComponent(comboRandomDependentMethod, Alignment.LEADING))
                        .addComponent(chkUseRandomDependentAddition)
                        .addComponent(chkUseRandomDependentRemoval)
        );

        layout.setHorizontalGroup(
                layout.createParallelGroup(Alignment.LEADING)
                        .addGroup(layout.createSequentialGroup()
                                .addComponent(lblRandomDependentMethod)
                                .addComponent(comboRandomDependentMethod))
                        .addComponent(chkUseRandomDependentAddition)
                        .addComponent(chkUseRandomDependentRemoval)
        );
    }

    private JPanel createSalaryPanel() {
        // Create Panel Components
        final JPanel salaryMultiplierPanel = createSalaryMultiplierPanel();

        final JPanel salaryExperienceModifierPanel = createSalaryExperienceMultiplierPanel();

        final JPanel baseSalaryPanel = createBaseSalaryPanel();

        // Layout the Panel
        final JPanel panel = new JPanel();
        panel.setBorder(BorderFactory.createTitledBorder(resources.getString("salaryPanel.title")));
        panel.setName("salaryPanel");

        final GroupLayout layout = new GroupLayout(panel);
        layout.setAutoCreateGaps(true);
        layout.setAutoCreateContainerGaps(true);
        panel.setLayout(layout);

        layout.setVerticalGroup(
                layout.createSequentialGroup()
                        .addComponent(salaryMultiplierPanel)
                        .addComponent(salaryExperienceModifierPanel)
                        .addComponent(baseSalaryPanel)
        );

        layout.setHorizontalGroup(
                layout.createParallelGroup(Alignment.LEADING)
                        .addComponent(salaryMultiplierPanel)
                        .addComponent(salaryExperienceModifierPanel)
                        .addComponent(baseSalaryPanel)
        );

        return panel;
    }

    private JPanel createSalaryMultiplierPanel() {
        // Create Panel Components
        final JLabel lblCommissionedSalary = new JLabel(resources.getString("lblCommissionedSalary.text"));
        lblCommissionedSalary.setToolTipText(resources.getString("lblCommissionedSalary.toolTipText"));
        lblCommissionedSalary.setName("lblCommissionedSalary");

        spnCommissionedSalary = new JSpinner(new SpinnerNumberModel(0, 0, 10, 0.05));
        spnCommissionedSalary.setToolTipText(resources.getString("lblCommissionedSalary.toolTipText"));
        spnCommissionedSalary.setName("spnCommissionedSalary");

        final JLabel lblEnlistedSalary = new JLabel(resources.getString("lblEnlistedSalary.text"));
        lblEnlistedSalary.setToolTipText(resources.getString("lblEnlistedSalary.toolTipText"));
        lblEnlistedSalary.setName("lblEnlistedSalary");

        spnEnlistedSalary = new JSpinner(new SpinnerNumberModel(0, 0, 10, 0.05));
        spnEnlistedSalary.setToolTipText(resources.getString("lblEnlistedSalary.toolTipText"));
        spnEnlistedSalary.setName("spnEnlistedSalary");

        final JLabel lblAntiMekSalary = new JLabel(resources.getString("lblAntiMekSalary.text"));
        lblAntiMekSalary.setToolTipText(resources.getString("lblAntiMekSalary.toolTipText"));
        lblAntiMekSalary.setName("lblAntiMekSalary");

        spnAntiMekSalary = new JSpinner(new SpinnerNumberModel(0, 0, 100, 0.05));
        spnAntiMekSalary.setToolTipText(resources.getString("lblAntiMekSalary.toolTipText"));
        spnAntiMekSalary.setName("spnAntiMekSalary");

        final JLabel lblSpecialistInfantrySalary = new JLabel(resources.getString("lblSpecialistInfantrySalary.text"));
        lblSpecialistInfantrySalary.setToolTipText(resources.getString("lblSpecialistInfantrySalary.toolTipText"));
        lblSpecialistInfantrySalary.setName("lblSpecialistInfantrySalary");

        spnSpecialistInfantrySalary = new JSpinner(new SpinnerNumberModel(0, 0, 100, 0.05));
        spnSpecialistInfantrySalary.setToolTipText(resources.getString("lblSpecialistInfantrySalary.toolTipText"));
        spnSpecialistInfantrySalary.setName("spnSpecialistInfantrySalary");

        // Programmatically Assign Accessibility Labels
        lblCommissionedSalary.setLabelFor(spnCommissionedSalary);
        lblEnlistedSalary.setLabelFor(spnEnlistedSalary);
        lblAntiMekSalary.setLabelFor(spnAntiMekSalary);
        lblSpecialistInfantrySalary.setLabelFor(spnSpecialistInfantrySalary);

        // Layout the Panel
        final JPanel panel = new JPanel();
        panel.setBorder(BorderFactory.createTitledBorder(resources.getString("salaryMultiplierPanel.title")));
        panel.setToolTipText(resources.getString("salaryMultiplierPanel.toolTipText"));
        panel.setName("salaryMultiplierPanel");

        final GroupLayout layout = new GroupLayout(panel);
        layout.setAutoCreateGaps(true);
        layout.setAutoCreateContainerGaps(true);
        panel.setLayout(layout);

        layout.setVerticalGroup(
                layout.createSequentialGroup()
                        .addGroup(layout.createParallelGroup(Alignment.BASELINE)
                                .addComponent(lblCommissionedSalary)
                                .addComponent(spnCommissionedSalary)
                                .addComponent(lblEnlistedSalary)
                                .addComponent(spnEnlistedSalary)
                                .addComponent(lblAntiMekSalary)
                                .addComponent(spnAntiMekSalary)
                                .addComponent(lblSpecialistInfantrySalary)
                                .addComponent(spnSpecialistInfantrySalary, Alignment.LEADING))
        );

        layout.setHorizontalGroup(
                layout.createParallelGroup(Alignment.LEADING)
                        .addGroup(layout.createSequentialGroup()
                                .addComponent(lblCommissionedSalary)
                                .addComponent(spnCommissionedSalary)
                                .addComponent(lblEnlistedSalary)
                                .addComponent(spnEnlistedSalary)
                                .addComponent(lblAntiMekSalary)
                                .addComponent(spnAntiMekSalary)
                                .addComponent(lblSpecialistInfantrySalary)
                                .addComponent(spnSpecialistInfantrySalary))
        );

        return panel;
    }

    private JPanel createSalaryExperienceMultiplierPanel() {
        final JPanel panel = new JPanel(new GridLayout(1, 10));
        panel.setBorder(BorderFactory.createTitledBorder(resources.getString("salaryExperienceMultiplierPanel.title")));
        panel.setToolTipText(resources.getString("salaryExperienceMultiplierPanel.toolTipText"));
        panel.setName("salaryExperienceMultiplierPanel");

        spnSalaryExperienceMultipliers = new JSpinner[5];
        for (int i = 0; i < 5; i++) {
            final String skillLevel = SkillType.getExperienceLevelName(i);
            final String toolTipText = String.format(resources.getString("lblSalaryExperienceMultiplier.toolTipText"), skillLevel);

            final JLabel label = new JLabel(skillLevel);
            label.setToolTipText(toolTipText);
            label.setName("lbl" + skillLevel);
            panel.add(label);

            spnSalaryExperienceMultipliers[i] = new JSpinner(new SpinnerNumberModel(0, 0, 10, 0.05));
            spnSalaryExperienceMultipliers[i].setToolTipText(toolTipText);
            spnSalaryExperienceMultipliers[i].setName("spn" + skillLevel);
            panel.add(spnSalaryExperienceMultipliers[i]);

            label.setLabelFor(spnSalaryExperienceMultipliers[i]);
        }

        return panel;
    }

    private JPanel createBaseSalaryPanel() {
        final PersonnelRole[] personnelRoles = PersonnelRole.values();
        final JPanel panel = new JPanel(new GridLayout((int) Math.ceil((double) (personnelRoles.length - 1) / 3.0), 6));
        panel.setBorder(BorderFactory.createTitledBorder(resources.getString("baseSalaryPanel.title")));
        panel.setPreferredSize(new Dimension(200, 200));

        spnBaseSalary = new JSpinner[personnelRoles.length];
        for (final PersonnelRole personnelRole : personnelRoles) {
            // Create Reused Values
            final String toolTipText = String.format(resources.getString("lblBaseSalary.toolTipText"), personnelRole.toString());

            // Create Panel Components
            final JLabel label = new JLabel(personnelRole.toString());
            label.setToolTipText(toolTipText);
            label.setName("lbl" + personnelRole.name());
            panel.add(label);

            final JSpinner salarySpinner = new JSpinner(new SpinnerNumberModel(0.0, 0.0, null, 10.0));
            salarySpinner.setToolTipText(toolTipText);
            salarySpinner.setName("spn" + personnelRole.name());
            panel.add(salarySpinner);

            // Programmatically Assign Accessibility Labels
            label.setLabelFor(salarySpinner);

            // Component Tracking Assignment
            spnBaseSalary[personnelRole.ordinal()] = salarySpinner;
        }

        return panel;
    }

    private JPanel createMarriagePanel() {
        // Create Panel Components
        chkUseManualMarriages = new JCheckBox(resources.getString("chkUseManualMarriages.text"));
        chkUseManualMarriages.setToolTipText(resources.getString("chkUseManualMarriages.toolTipText"));
        chkUseManualMarriages.setName("chkUseManualMarriages");

        chkUseClanPersonnelMarriages = new JCheckBox(resources.getString("chkUseClanPersonnelMarriages.text"));
        chkUseClanPersonnelMarriages.setToolTipText(resources.getString("chkUseClanPersonnelMarriages.toolTipText"));
        chkUseClanPersonnelMarriages.setName("chkUseClanPersonnelMarriages");
        chkUseClanPersonnelMarriages.addActionListener(evt -> {
            final RandomMarriageMethod method = comboRandomMarriageMethod.getSelectedItem();
            if (method == null) {
                return;
            }
            chkUseRandomClanPersonnelMarriages.setEnabled(!method.isNone() && chkUseClanPersonnelMarriages.isSelected());
        });

        chkUsePrisonerMarriages = new JCheckBox(resources.getString("chkUsePrisonerMarriages.text"));
        chkUsePrisonerMarriages.setToolTipText(resources.getString("chkUsePrisonerMarriages.toolTipText"));
        chkUsePrisonerMarriages.setName("chkUsePrisonerMarriages");
        chkUsePrisonerMarriages.addActionListener(evt -> {
            final RandomMarriageMethod method = comboRandomMarriageMethod.getSelectedItem();
            if (method == null) {
                return;
            }
            chkUseRandomPrisonerMarriages.setEnabled(!method.isNone() && chkUsePrisonerMarriages.isSelected());
        });

        final JLabel lblMinimumMarriageAge = new JLabel(resources.getString("lblMinimumMarriageAge.text"));
        lblMinimumMarriageAge.setToolTipText(resources.getString("lblMinimumMarriageAge.toolTipText"));
        lblMinimumMarriageAge.setName("lblMinimumMarriageAge");

        spnMinimumMarriageAge = new JSpinner(new SpinnerNumberModel(16, 14, null, 1));
        spnMinimumMarriageAge.setToolTipText(resources.getString("lblMinimumMarriageAge.toolTipText"));
        spnMinimumMarriageAge.setName("spnMinimumMarriageAge");

        final JLabel lblCheckMutualAncestorsDepth = new JLabel(resources.getString("lblCheckMutualAncestorsDepth.text"));
        lblCheckMutualAncestorsDepth.setToolTipText(resources.getString("lblCheckMutualAncestorsDepth.toolTipText"));
        lblCheckMutualAncestorsDepth.setName("lblCheckMutualAncestorsDepth");

        spnCheckMutualAncestorsDepth = new JSpinner(new SpinnerNumberModel(4, 0, 20, 1));
        spnCheckMutualAncestorsDepth.setToolTipText(resources.getString("lblCheckMutualAncestorsDepth.toolTipText"));
        spnCheckMutualAncestorsDepth.setName("spnCheckMutualAncestorsDepth");

        chkLogMarriageNameChanges = new JCheckBox(resources.getString("chkLogMarriageNameChanges.text"));
        chkLogMarriageNameChanges.setToolTipText(resources.getString("chkLogMarriageNameChanges.toolTipText"));
        chkLogMarriageNameChanges.setName("chkLogMarriageNameChanges");

        final JPanel marriageSurnameWeightsPanel = createMarriageSurnameWeightsPanel();

        final JPanel randomMarriagePanel = createRandomMarriagePanel();

        // Programmatically Assign Accessibility Labels
        lblMinimumMarriageAge.setLabelFor(spnMinimumMarriageAge);
        lblCheckMutualAncestorsDepth.setLabelFor(spnCheckMutualAncestorsDepth);

        // Layout the Panel
        final JPanel panel = new JPanel();
        panel.setBorder(BorderFactory.createTitledBorder(resources.getString("marriagePanel.title")));
        panel.setName("marriagePanel");

        final GroupLayout layout = new GroupLayout(panel);
        layout.setAutoCreateGaps(true);
        layout.setAutoCreateContainerGaps(true);
        panel.setLayout(layout);

        layout.setVerticalGroup(
                layout.createSequentialGroup()
                        .addComponent(chkUseManualMarriages)
                        .addComponent(chkUseClanPersonnelMarriages)
                        .addComponent(chkUsePrisonerMarriages)
                        .addGroup(layout.createParallelGroup(Alignment.BASELINE)
                                .addComponent(lblMinimumMarriageAge)
                                .addComponent(spnMinimumMarriageAge, Alignment.LEADING))
                        .addGroup(layout.createParallelGroup(Alignment.BASELINE)
                                .addComponent(lblCheckMutualAncestorsDepth)
                                .addComponent(spnCheckMutualAncestorsDepth, Alignment.LEADING))
                        .addComponent(chkLogMarriageNameChanges)
                        .addComponent(marriageSurnameWeightsPanel)
                        .addComponent(randomMarriagePanel)
        );

        layout.setHorizontalGroup(
                layout.createParallelGroup(Alignment.LEADING)
                        .addComponent(chkUseManualMarriages)
                        .addComponent(chkUseClanPersonnelMarriages)
                        .addComponent(chkUsePrisonerMarriages)
                        .addGroup(layout.createSequentialGroup()
                                .addComponent(lblMinimumMarriageAge)
                                .addComponent(spnMinimumMarriageAge))
                        .addGroup(layout.createSequentialGroup()
                                .addComponent(lblCheckMutualAncestorsDepth)
                                .addComponent(spnCheckMutualAncestorsDepth))
                        .addComponent(chkLogMarriageNameChanges)
                        .addComponent(marriageSurnameWeightsPanel)
                        .addComponent(randomMarriagePanel)
        );

        return panel;
    }

    private JPanel createMarriageSurnameWeightsPanel() {
        final JPanel panel = new JPanel(new GridLayout(0, 6));
        panel.setBorder(BorderFactory.createTitledBorder(resources.getString("marriageSurnameWeightsPanel.title")));
        panel.setToolTipText(resources.getString("marriageSurnameWeightsPanel.toolTipText"));
        panel.setName("marriageSurnameWeightsPanel");

        spnMarriageSurnameWeights = new HashMap<>();
        for (final MergingSurnameStyle style : MergingSurnameStyle.values()) {
            if (style.isWeighted()) {
                continue;
            }
            final JLabel label = new JLabel(style.toString());
            label.setToolTipText(style.getToolTipText());
            label.setName("lbl" + style);
            panel.add(label);

            final JSpinner spinner = new JSpinner(new SpinnerNumberModel(0, 0, 100, 0.1));
            spinner.setToolTipText(style.getToolTipText());
            spinner.setName("spn" + style);
            spnMarriageSurnameWeights.put(style, spinner);
            panel.add(spinner);

            label.setLabelFor(spinner);
        }

        return panel;
    }

    private JPanel createRandomMarriagePanel() {
        // Initialize Components Used in ActionListeners
        final JLabel lblRandomMarriageAgeRange = new JLabel();
        final JPanel percentageRandomMarriagePanel = new JDisableablePanel("percentageRandomMarriagePanel");

        // Create Panel Components
        final JLabel lblRandomMarriageMethod = new JLabel(resources.getString("lblRandomMarriageMethod.text"));
        lblRandomMarriageMethod.setToolTipText(resources.getString("lblRandomMarriageMethod.toolTipText"));
        lblRandomMarriageMethod.setName("lblRandomMarriageMethod");

        comboRandomMarriageMethod = new MMComboBox<>("comboRandomMarriageMethod", RandomMarriageMethod.values());
        comboRandomMarriageMethod.setToolTipText(resources.getString("lblRandomMarriageMethod.toolTipText"));
        comboRandomMarriageMethod.setRenderer(new DefaultListCellRenderer() {
            @Override
            public Component getListCellRendererComponent(final JList<?> list, final Object value,
                                                          final int index, final boolean isSelected,
                                                          final boolean cellHasFocus) {
                super.getListCellRendererComponent(list, value, index, isSelected, cellHasFocus);
                if (value instanceof RandomMarriageMethod) {
                    list.setToolTipText(((RandomMarriageMethod) value).getToolTipText());
                }
                return this;
            }
        });
        comboRandomMarriageMethod.addActionListener(evt -> {
            final RandomMarriageMethod method = comboRandomMarriageMethod.getSelectedItem();
            if (method == null) {
                return;
            }
            final boolean enabled = !method.isNone();
            final boolean sameSexEnabled = enabled && chkUseRandomSameSexMarriages.isSelected();
            final boolean percentageEnabled = method.isPercentage();
            chkUseRandomSameSexMarriages.setEnabled(enabled);
            chkUseRandomClanPersonnelMarriages.setEnabled(enabled && chkUseClanPersonnelMarriages.isSelected());
            chkUseRandomPrisonerMarriages.setEnabled(enabled && chkUsePrisonerMarriages.isSelected());
            lblRandomMarriageAgeRange.setEnabled(enabled);
            spnRandomMarriageAgeRange.setEnabled(enabled);
            percentageRandomMarriagePanel.setEnabled(percentageEnabled);
            lblPercentageRandomMarriageSameSexChance.setEnabled(sameSexEnabled && percentageEnabled);
            spnPercentageRandomMarriageSameSexChance.setEnabled(sameSexEnabled && percentageEnabled);
        });

        chkUseRandomSameSexMarriages = new JCheckBox(resources.getString("chkUseRandomSameSexMarriages.text"));
        chkUseRandomSameSexMarriages.setToolTipText(resources.getString("chkUseRandomSameSexMarriages.toolTipText"));
        chkUseRandomSameSexMarriages.setName("chkUseRandomSameSexMarriages");
        chkUseRandomSameSexMarriages.addActionListener(evt -> {
            final RandomMarriageMethod method = comboRandomMarriageMethod.getSelectedItem();
            if (method == null) {
                return;
            }
            final boolean sameSexEnabled = chkUseRandomSameSexMarriages.isEnabled()
                    && chkUseRandomSameSexMarriages.isSelected();
            final boolean percentageEnabled = sameSexEnabled && method.isPercentage();
            lblPercentageRandomMarriageSameSexChance.setEnabled(percentageEnabled);
            spnPercentageRandomMarriageSameSexChance.setEnabled(percentageEnabled);
        });

        chkUseRandomClanPersonnelMarriages = new JCheckBox(resources.getString("chkUseRandomClanPersonnelMarriages.text"));
        chkUseRandomClanPersonnelMarriages.setToolTipText(resources.getString("chkUseRandomClanPersonnelMarriages.toolTipText"));
        chkUseRandomClanPersonnelMarriages.setName("chkUseRandomClanPersonnelMarriages");

        chkUseRandomPrisonerMarriages = new JCheckBox(resources.getString("chkUseRandomPrisonerMarriages.text"));
        chkUseRandomPrisonerMarriages.setToolTipText(resources.getString("chkUseRandomPrisonerMarriages.toolTipText"));
        chkUseRandomPrisonerMarriages.setName("chkUseRandomPrisonerMarriages");

        lblRandomMarriageAgeRange.setText(resources.getString("lblRandomMarriageAgeRange.text"));
        lblRandomMarriageAgeRange.setToolTipText(resources.getString("lblRandomMarriageAgeRange.toolTipText"));
        lblRandomMarriageAgeRange.setName("lblRandomMarriageAgeRange");

        spnRandomMarriageAgeRange = new JSpinner(new SpinnerNumberModel(10, 0, null, 1.0));
        spnRandomMarriageAgeRange.setToolTipText(resources.getString("lblRandomMarriageAgeRange.toolTipText"));
        spnRandomMarriageAgeRange.setName("spnRandomMarriageAgeRange");

        createPercentageRandomMarriagePanel(percentageRandomMarriagePanel);

        // Programmatically Assign Accessibility Labels
        lblRandomMarriageMethod.setLabelFor(comboRandomMarriageMethod);
        lblRandomMarriageAgeRange.setLabelFor(spnRandomMarriageAgeRange);

        // Layout the Panel
        final JPanel panel = new JPanel();
        panel.setBorder(BorderFactory.createTitledBorder(resources.getString("randomMarriagePanel.title")));
        panel.setName("randomMarriagePanel");

        final GroupLayout layout = new GroupLayout(panel);
        layout.setAutoCreateGaps(true);
        layout.setAutoCreateContainerGaps(true);
        panel.setLayout(layout);

        layout.setVerticalGroup(
                layout.createSequentialGroup()
                        .addGroup(layout.createParallelGroup(Alignment.BASELINE)
                                .addComponent(lblRandomMarriageMethod)
                                .addComponent(comboRandomMarriageMethod, Alignment.LEADING))
                        .addComponent(chkUseRandomSameSexMarriages)
                        .addComponent(chkUseRandomClanPersonnelMarriages)
                        .addComponent(chkUseRandomPrisonerMarriages)
                        .addGroup(layout.createParallelGroup(Alignment.BASELINE)
                                .addComponent(lblRandomMarriageAgeRange)
                                .addComponent(spnRandomMarriageAgeRange, Alignment.LEADING))
                        .addComponent(percentageRandomMarriagePanel)
        );

        layout.setHorizontalGroup(
                layout.createParallelGroup(Alignment.LEADING)
                        .addGroup(layout.createSequentialGroup()
                                .addComponent(lblRandomMarriageMethod)
                                .addComponent(comboRandomMarriageMethod))
                        .addComponent(chkUseRandomSameSexMarriages)
                        .addComponent(chkUseRandomClanPersonnelMarriages)
                        .addComponent(chkUseRandomPrisonerMarriages)
                        .addGroup(layout.createSequentialGroup()
                                .addComponent(lblRandomMarriageAgeRange)
                                .addComponent(spnRandomMarriageAgeRange))
                        .addComponent(percentageRandomMarriagePanel)
        );

        return panel;
    }

    private void createPercentageRandomMarriagePanel(final JPanel panel) {
        // Create Panel Components
        final JLabel lblPercentageRandomMarriageOppositeSexChance = new JLabel(resources.getString("lblPercentageRandomMarriageOppositeSexChance.text"));
        lblPercentageRandomMarriageOppositeSexChance.setToolTipText(resources.getString("lblPercentageRandomMarriageOppositeSexChance.toolTipText"));
        lblPercentageRandomMarriageOppositeSexChance.setName("lblPercentageRandomMarriageOppositeSexChance");

        spnPercentageRandomMarriageOppositeSexChance = new JSpinner(new SpinnerNumberModel(0, 0, 100, 0.001));
        spnPercentageRandomMarriageOppositeSexChance.setToolTipText(resources.getString("lblPercentageRandomMarriageOppositeSexChance.toolTipText"));
        spnPercentageRandomMarriageOppositeSexChance.setName("spnPercentageRandomMarriageOppositeSexChance");

        lblPercentageRandomMarriageSameSexChance = new JLabel(resources.getString("lblPercentageRandomMarriageSameSexChance.text"));
        lblPercentageRandomMarriageSameSexChance.setToolTipText(resources.getString("lblPercentageRandomMarriageSameSexChance.toolTipText"));
        lblPercentageRandomMarriageSameSexChance.setName("lblPercentageRandomMarriageSameSexChance");

        spnPercentageRandomMarriageSameSexChance = new JSpinner(new SpinnerNumberModel(0, 0, 100, 0.001));
        spnPercentageRandomMarriageSameSexChance.setToolTipText(resources.getString("lblPercentageRandomMarriageSameSexChance.toolTipText"));
        spnPercentageRandomMarriageSameSexChance.setName("spnPercentageRandomMarriageSameSexChance");

        // Programmatically Assign Accessibility Labels
        lblPercentageRandomMarriageOppositeSexChance.setLabelFor(spnPercentageRandomMarriageOppositeSexChance);
        lblPercentageRandomMarriageSameSexChance.setLabelFor(spnPercentageRandomMarriageSameSexChance);

        // Layout the Panel
        panel.setBorder(BorderFactory.createTitledBorder(resources.getString("percentageRandomMarriagePanel.title")));
        panel.setToolTipText(RandomMarriageMethod.PERCENTAGE.getToolTipText());

        final GroupLayout layout = new GroupLayout(panel);
        layout.setAutoCreateGaps(true);
        layout.setAutoCreateContainerGaps(true);
        panel.setLayout(layout);

        layout.setVerticalGroup(
                layout.createSequentialGroup()
                        .addGroup(layout.createParallelGroup(Alignment.BASELINE)
                                .addComponent(lblPercentageRandomMarriageOppositeSexChance)
                                .addComponent(spnPercentageRandomMarriageOppositeSexChance, Alignment.LEADING))
                        .addGroup(layout.createParallelGroup(Alignment.BASELINE)
                                .addComponent(lblPercentageRandomMarriageSameSexChance)
                                .addComponent(spnPercentageRandomMarriageSameSexChance, Alignment.LEADING))
        );

        layout.setHorizontalGroup(
                layout.createParallelGroup(Alignment.LEADING)
                        .addGroup(layout.createSequentialGroup()
                                .addComponent(lblPercentageRandomMarriageOppositeSexChance)
                                .addComponent(spnPercentageRandomMarriageOppositeSexChance))
                        .addGroup(layout.createSequentialGroup()
                                .addComponent(lblPercentageRandomMarriageSameSexChance)
                                .addComponent(spnPercentageRandomMarriageSameSexChance))
        );
    }

    private JPanel createDivorcePanel() {
        // Create Panel Components
        chkUseManualDivorce = new JCheckBox(resources.getString("chkUseManualDivorce.text"));
        chkUseManualDivorce.setToolTipText(resources.getString("chkUseManualDivorce.toolTipText"));
        chkUseManualDivorce.setName("chkUseManualDivorce");

        chkUseClanPersonnelDivorce = new JCheckBox(resources.getString("chkUseClanPersonnelDivorce.text"));
        chkUseClanPersonnelDivorce.setToolTipText(resources.getString("chkUseClanPersonnelDivorce.toolTipText"));
        chkUseClanPersonnelDivorce.setName("chkUseClanPersonnelDivorce");
        chkUseClanPersonnelDivorce.addActionListener(evt -> {
            final RandomDivorceMethod method = comboRandomDivorceMethod.getSelectedItem();
            if (method == null) {
                return;
            }
            chkUseRandomClanPersonnelDivorce.setEnabled(!method.isNone() && chkUseClanPersonnelDivorce.isSelected());
        });

        chkUsePrisonerDivorce = new JCheckBox(resources.getString("chkUsePrisonerDivorce.text"));
        chkUsePrisonerDivorce.setToolTipText(resources.getString("chkUsePrisonerDivorce.toolTipText"));
        chkUsePrisonerDivorce.setName("chkUsePrisonerDivorce");
        chkUsePrisonerDivorce.addActionListener(evt -> {
            final RandomDivorceMethod method = comboRandomDivorceMethod.getSelectedItem();
            if (method == null) {
                return;
            }
            chkUseRandomPrisonerDivorce.setEnabled(!method.isNone() && chkUsePrisonerDivorce.isSelected());
        });

        final JPanel divorceSurnameWeightsPanel = createDivorceSurnameWeightsPanel();

        final JPanel randomDivorcePanel = createRandomDivorcePanel();

        // Layout the Panel
        final JPanel panel = new JPanel();
        panel.setBorder(BorderFactory.createTitledBorder(resources.getString("divorcePanel.title")));
        panel.setName("divorcePanel");

        final GroupLayout layout = new GroupLayout(panel);
        layout.setAutoCreateGaps(true);
        layout.setAutoCreateContainerGaps(true);
        panel.setLayout(layout);

        layout.setVerticalGroup(
                layout.createSequentialGroup()
                        .addComponent(chkUseManualDivorce)
                        .addComponent(chkUseClanPersonnelDivorce)
                        .addComponent(chkUsePrisonerDivorce)
                        .addComponent(divorceSurnameWeightsPanel)
                        .addComponent(randomDivorcePanel)
        );

        layout.setHorizontalGroup(
                layout.createParallelGroup(Alignment.LEADING)
                        .addComponent(chkUseManualDivorce)
                        .addComponent(chkUseClanPersonnelDivorce)
                        .addComponent(chkUsePrisonerDivorce)
                        .addComponent(divorceSurnameWeightsPanel)
                        .addComponent(randomDivorcePanel)
        );

        return panel;
    }

    private JPanel createDivorceSurnameWeightsPanel() {
        final JPanel panel = new JPanel(new GridLayout(0, 4));
        panel.setBorder(BorderFactory.createTitledBorder(resources.getString("divorceSurnameWeightsPanel.title")));
        panel.setToolTipText(resources.getString("divorceSurnameWeightsPanel.toolTipText"));
        panel.setName("divorceSurnameWeightsPanel");

        spnDivorceSurnameWeights = new HashMap<>();
        for (final SplittingSurnameStyle style : SplittingSurnameStyle.values()) {
            if (style.isWeighted()) {
                continue;
            }
            final JLabel label = new JLabel(style.toString());
            label.setToolTipText(style.getToolTipText());
            label.setName("lbl" + style);
            panel.add(label);

            final JSpinner spinner = new JSpinner(new SpinnerNumberModel(0, 0, 100, 0.1));
            spinner.setToolTipText(style.getToolTipText());
            spinner.setName("spn" + style);
            spnDivorceSurnameWeights.put(style, spinner);
            panel.add(spinner);

            label.setLabelFor(spinner);
        }

        return panel;
    }

    private JPanel createRandomDivorcePanel() {
        // Initialize Components Used in ActionListeners
        final JPanel percentageRandomDivorcePanel = new JDisableablePanel("percentageRandomDivorcePanel");

        // Create Panel Components
        final JLabel lblRandomDivorceMethod = new JLabel(resources.getString("lblRandomDivorceMethod.text"));
        lblRandomDivorceMethod.setToolTipText(resources.getString("lblRandomDivorceMethod.toolTipText"));
        lblRandomDivorceMethod.setName("lblRandomDivorceMethod");

        comboRandomDivorceMethod = new MMComboBox<>("comboRandomDivorceMethod", RandomDivorceMethod.values());
        comboRandomDivorceMethod.setToolTipText(resources.getString("lblRandomDivorceMethod.toolTipText"));
        comboRandomDivorceMethod.setRenderer(new DefaultListCellRenderer() {
            @Override
            public Component getListCellRendererComponent(final JList<?> list, final Object value,
                                                          final int index, final boolean isSelected,
                                                          final boolean cellHasFocus) {
                super.getListCellRendererComponent(list, value, index, isSelected, cellHasFocus);
                if (value instanceof RandomDivorceMethod) {
                    list.setToolTipText(((RandomDivorceMethod) value).getToolTipText());
                }
                return this;
            }
        });
        comboRandomDivorceMethod.addActionListener(evt -> {
            final RandomDivorceMethod method = comboRandomDivorceMethod.getSelectedItem();
            if (method == null) {
                return;
            }
            final boolean enabled = !method.isNone();
            final boolean oppositeSexEnabled = enabled && chkUseRandomOppositeSexDivorce.isSelected();
            final boolean sameSexEnabled = enabled && chkUseRandomSameSexDivorce.isSelected();
            final boolean percentageEnabled = method.isPercentage();
            chkUseRandomOppositeSexDivorce.setEnabled(enabled);
            chkUseRandomSameSexDivorce.setEnabled(enabled);
            chkUseRandomClanPersonnelDivorce.setEnabled(enabled && chkUseClanPersonnelDivorce.isSelected());
            chkUseRandomPrisonerDivorce.setEnabled(enabled && chkUsePrisonerDivorce.isSelected());
            percentageRandomDivorcePanel.setEnabled(percentageEnabled);
            lblPercentageRandomDivorceOppositeSexChance.setEnabled(oppositeSexEnabled && percentageEnabled);
            spnPercentageRandomDivorceOppositeSexChance.setEnabled(oppositeSexEnabled && percentageEnabled);
            lblPercentageRandomDivorceSameSexChance.setEnabled(sameSexEnabled && percentageEnabled);
            spnPercentageRandomDivorceSameSexChance.setEnabled(sameSexEnabled && percentageEnabled);
        });

        chkUseRandomOppositeSexDivorce = new JCheckBox(resources.getString("chkUseRandomOppositeSexDivorce.text"));
        chkUseRandomOppositeSexDivorce.setToolTipText(resources.getString("chkUseRandomOppositeSexDivorce.toolTipText"));
        chkUseRandomOppositeSexDivorce.setName("chkUseRandomOppositeSexDivorce");
        chkUseRandomOppositeSexDivorce.addActionListener(evt -> {
            final RandomDivorceMethod method = comboRandomDivorceMethod.getSelectedItem();
            if (method == null) {
                return;
            }
            final boolean selected = chkUseRandomOppositeSexDivorce.isEnabled()
                    && chkUseRandomOppositeSexDivorce.isSelected();
            final boolean percentageEnabled = selected && method.isPercentage();
            lblPercentageRandomDivorceOppositeSexChance.setEnabled(percentageEnabled);
            spnPercentageRandomDivorceOppositeSexChance.setEnabled(percentageEnabled);
        });

        chkUseRandomSameSexDivorce = new JCheckBox(resources.getString("chkUseRandomSameSexDivorce.text"));
        chkUseRandomSameSexDivorce.setToolTipText(resources.getString("chkUseRandomSameSexDivorce.toolTipText"));
        chkUseRandomSameSexDivorce.setName("chkUseRandomSameSexDivorce");
        chkUseRandomSameSexDivorce.addActionListener(evt -> {
            final RandomDivorceMethod method = comboRandomDivorceMethod.getSelectedItem();
            if (method == null) {
                return;
            }
            final boolean selected = chkUseRandomSameSexDivorce.isEnabled()
                    && chkUseRandomSameSexDivorce.isSelected();
            final boolean percentageEnabled = selected && method.isPercentage();
            lblPercentageRandomDivorceSameSexChance.setEnabled(percentageEnabled);
            spnPercentageRandomDivorceSameSexChance.setEnabled(percentageEnabled);
        });

        chkUseRandomClanPersonnelDivorce = new JCheckBox(resources.getString("chkUseRandomClanPersonnelDivorce.text"));
        chkUseRandomClanPersonnelDivorce.setToolTipText(resources.getString("chkUseRandomClanPersonnelDivorce.toolTipText"));
        chkUseRandomClanPersonnelDivorce.setName("chkUseRandomClanPersonnelDivorce");

        chkUseRandomPrisonerDivorce = new JCheckBox(resources.getString("chkUseRandomPrisonerDivorce.text"));
        chkUseRandomPrisonerDivorce.setToolTipText(resources.getString("chkUseRandomPrisonerDivorce.toolTipText"));
        chkUseRandomPrisonerDivorce.setName("chkUseRandomPrisonerDivorce");

        createPercentageRandomDivorcePanel(percentageRandomDivorcePanel);

        // Programmatically Assign Accessibility Labels
        lblRandomDivorceMethod.setLabelFor(comboRandomDivorceMethod);

        // Layout the Panel
        final JPanel panel = new JPanel();
        panel.setBorder(BorderFactory.createTitledBorder(resources.getString("randomDivorcePanel.title")));
        panel.setName("randomDivorcePanel");

        final GroupLayout layout = new GroupLayout(panel);
        layout.setAutoCreateGaps(true);
        layout.setAutoCreateContainerGaps(true);
        panel.setLayout(layout);

        layout.setVerticalGroup(
                layout.createSequentialGroup()
                        .addGroup(layout.createParallelGroup(Alignment.BASELINE)
                                .addComponent(lblRandomDivorceMethod)
                                .addComponent(comboRandomDivorceMethod, Alignment.LEADING))
                        .addComponent(chkUseRandomOppositeSexDivorce)
                        .addComponent(chkUseRandomSameSexDivorce)
                        .addComponent(chkUseRandomClanPersonnelDivorce)
                        .addComponent(chkUseRandomPrisonerDivorce)
                        .addComponent(percentageRandomDivorcePanel)
        );

        layout.setHorizontalGroup(
                layout.createParallelGroup(Alignment.LEADING)
                        .addGroup(layout.createSequentialGroup()
                                .addComponent(lblRandomDivorceMethod)
                                .addComponent(comboRandomDivorceMethod))
                        .addComponent(chkUseRandomOppositeSexDivorce)
                        .addComponent(chkUseRandomSameSexDivorce)
                        .addComponent(chkUseRandomClanPersonnelDivorce)
                        .addComponent(chkUseRandomPrisonerDivorce)
                        .addComponent(percentageRandomDivorcePanel)
        );

        return panel;
    }

    private void createPercentageRandomDivorcePanel(final JPanel panel) {
        // Create Panel Components
        lblPercentageRandomDivorceOppositeSexChance = new JLabel(resources.getString("lblPercentageRandomDivorceOppositeSexChance.text"));
        lblPercentageRandomDivorceOppositeSexChance.setToolTipText(resources.getString("lblPercentageRandomDivorceOppositeSexChance.toolTipText"));
        lblPercentageRandomDivorceOppositeSexChance.setName("lblPercentageRandomDivorceOppositeSexChance");

        spnPercentageRandomDivorceOppositeSexChance = new JSpinner(new SpinnerNumberModel(0, 0, 100, 0.00001));
        spnPercentageRandomDivorceOppositeSexChance.setToolTipText(resources.getString("lblPercentageRandomDivorceOppositeSexChance.toolTipText"));
        spnPercentageRandomDivorceOppositeSexChance.setName("spnPercentageRandomDivorceOppositeSexChance");
        spnPercentageRandomDivorceOppositeSexChance.setEditor(new NumberEditor(spnPercentageRandomDivorceOppositeSexChance, "0.00000"));

        lblPercentageRandomDivorceSameSexChance = new JLabel(resources.getString("lblPercentageRandomDivorceSameSexChance.text"));
        lblPercentageRandomDivorceSameSexChance.setToolTipText(resources.getString("lblPercentageRandomDivorceSameSexChance.toolTipText"));
        lblPercentageRandomDivorceSameSexChance.setName("lblPercentageRandomDivorceSameSexChance");

        spnPercentageRandomDivorceSameSexChance = new JSpinner(new SpinnerNumberModel(0, 0, 100, 0.00001));
        spnPercentageRandomDivorceSameSexChance.setToolTipText(resources.getString("lblPercentageRandomDivorceSameSexChance.toolTipText"));
        spnPercentageRandomDivorceSameSexChance.setName("spnPercentageRandomDivorceSameSexChance");
        spnPercentageRandomDivorceSameSexChance.setEditor(new NumberEditor(spnPercentageRandomDivorceSameSexChance, "0.00000"));

        // Programmatically Assign Accessibility Labels
        lblPercentageRandomDivorceOppositeSexChance.setLabelFor(spnPercentageRandomDivorceOppositeSexChance);
        lblPercentageRandomDivorceSameSexChance.setLabelFor(spnPercentageRandomDivorceSameSexChance);

        // Layout the Panel
        panel.setBorder(BorderFactory.createTitledBorder(resources.getString("percentageRandomDivorcePanel.title")));
        panel.setToolTipText(RandomDivorceMethod.PERCENTAGE.getToolTipText());

        final GroupLayout layout = new GroupLayout(panel);
        layout.setAutoCreateGaps(true);
        layout.setAutoCreateContainerGaps(true);
        panel.setLayout(layout);

        layout.setVerticalGroup(
                layout.createSequentialGroup()
                        .addGroup(layout.createParallelGroup(Alignment.BASELINE)
                                .addComponent(lblPercentageRandomDivorceOppositeSexChance)
                                .addComponent(spnPercentageRandomDivorceOppositeSexChance, Alignment.LEADING))
                        .addGroup(layout.createParallelGroup(Alignment.BASELINE)
                                .addComponent(lblPercentageRandomDivorceSameSexChance)
                                .addComponent(spnPercentageRandomDivorceSameSexChance, Alignment.LEADING))
        );

        layout.setHorizontalGroup(
                layout.createParallelGroup(Alignment.LEADING)
                        .addGroup(layout.createSequentialGroup()
                                .addComponent(lblPercentageRandomDivorceOppositeSexChance)
                                .addComponent(spnPercentageRandomDivorceOppositeSexChance))
                        .addGroup(layout.createSequentialGroup()
                                .addComponent(lblPercentageRandomDivorceSameSexChance)
                                .addComponent(spnPercentageRandomDivorceSameSexChance))
        );
    }

    private JPanel createProcreationPanel() {
        // Create Panel Components
        chkUseManualProcreation = new JCheckBox(resources.getString("chkUseManualProcreation.text"));
        chkUseManualProcreation.setToolTipText(resources.getString("chkUseManualProcreation.toolTipText"));
        chkUseManualProcreation.setName("chkUseManualProcreation");

        chkUseClanPersonnelProcreation = new JCheckBox(resources.getString("chkUseClanPersonnelProcreation.text"));
        chkUseClanPersonnelProcreation.setToolTipText(resources.getString("chkUseClanPersonnelProcreation.toolTipText"));
        chkUseClanPersonnelProcreation.setName("chkUseClanPersonnelProcreation");
        chkUseClanPersonnelProcreation.addActionListener(evt -> {
            final RandomProcreationMethod method = comboRandomProcreationMethod.getSelectedItem();
            if (method == null) {
                return;
            }
            chkUseRandomClanPersonnelProcreation.setEnabled(!method.isNone() && chkUseClanPersonnelProcreation.isSelected());
        });

        chkUsePrisonerProcreation = new JCheckBox(resources.getString("chkUsePrisonerProcreation.text"));
        chkUsePrisonerProcreation.setToolTipText(resources.getString("chkUsePrisonerProcreation.toolTipText"));
        chkUsePrisonerProcreation.setName("chkUsePrisonerProcreation");
        chkUsePrisonerProcreation.addActionListener(evt -> {
            final RandomProcreationMethod method = comboRandomProcreationMethod.getSelectedItem();
            if (method == null) {
                return;
            }
            chkUseRandomPrisonerProcreation.setEnabled(!method.isNone() && chkUsePrisonerProcreation.isSelected());
        });

        final JLabel lblMultiplePregnancyOccurrences = new JLabel(resources.getString("lblMultiplePregnancyOccurrences.text"));
        lblMultiplePregnancyOccurrences.setToolTipText(resources.getString("lblMultiplePregnancyOccurrences.toolTipText"));
        lblMultiplePregnancyOccurrences.setName("lblMultiplePregnancyOccurrences");

        spnMultiplePregnancyOccurrences = new JSpinner(new SpinnerNumberModel(50, 1, 1000, 1));
        spnMultiplePregnancyOccurrences.setToolTipText(resources.getString("lblMultiplePregnancyOccurrences.toolTipText"));
        spnMultiplePregnancyOccurrences.setName("spnMultiplePregnancyOccurrences");

        final JLabel lblMultiplePregnancyOccurrencesEnd = new JLabel(resources.getString("lblMultiplePregnancyOccurrencesEnd.text"));
        lblMultiplePregnancyOccurrencesEnd.setToolTipText(resources.getString("lblMultiplePregnancyOccurrences.toolTipText"));
        lblMultiplePregnancyOccurrencesEnd.setName("lblMultiplePregnancyOccurrencesEnd");

        final JLabel lblBabySurnameStyle = new JLabel(resources.getString("lblBabySurnameStyle.text"));
        lblBabySurnameStyle.setToolTipText(resources.getString("lblBabySurnameStyle.toolTipText"));
        lblBabySurnameStyle.setName("lblBabySurnameStyle");

        comboBabySurnameStyle = new MMComboBox<>("comboBabySurnameStyle", BabySurnameStyle.values());
        comboBabySurnameStyle.setToolTipText(resources.getString("lblBabySurnameStyle.toolTipText"));
        comboBabySurnameStyle.setRenderer(new DefaultListCellRenderer() {
            @Override
            public Component getListCellRendererComponent(final JList<?> list, final Object value,
                                                          final int index, final boolean isSelected,
                                                          final boolean cellHasFocus) {
                super.getListCellRendererComponent(list, value, index, isSelected, cellHasFocus);
                if (value instanceof BabySurnameStyle) {
                    list.setToolTipText(((BabySurnameStyle) value).getToolTipText());
                }
                return this;
            }
        });

        chkAssignNonPrisonerBabiesFounderTag = new JCheckBox(resources.getString("chkAssignNonPrisonerBabiesFounderTag.text"));
        chkAssignNonPrisonerBabiesFounderTag.setToolTipText(resources.getString("chkAssignNonPrisonerBabiesFounderTag.toolTipText"));
        chkAssignNonPrisonerBabiesFounderTag.setName("chkAssignNonPrisonerBabiesFounderTag");

        chkAssignChildrenOfFoundersFounderTag = new JCheckBox(resources.getString("chkAssignChildrenOfFoundersFounderTag.text"));
        chkAssignChildrenOfFoundersFounderTag.setToolTipText(resources.getString("chkAssignChildrenOfFoundersFounderTag.toolTipText"));
        chkAssignChildrenOfFoundersFounderTag.setName("chkAssignChildrenOfFoundersFounderTag");

        chkDetermineFatherAtBirth = new JCheckBox(resources.getString("chkDetermineFatherAtBirth.text"));
        chkDetermineFatherAtBirth.setToolTipText(resources.getString("chkDetermineFatherAtBirth.toolTipText"));
        chkDetermineFatherAtBirth.setName("chkDetermineFatherAtBirth");

        chkDisplayTrueDueDate = new JCheckBox(resources.getString("chkDisplayTrueDueDate.text"));
        chkDisplayTrueDueDate.setToolTipText(resources.getString("chkDisplayTrueDueDate.toolTipText"));
        chkDisplayTrueDueDate.setName("chkDisplayTrueDueDate");

        chkLogProcreation = new JCheckBox(resources.getString("chkLogProcreation.text"));
        chkLogProcreation.setToolTipText(resources.getString("chkLogProcreation.toolTipText"));
        chkLogProcreation.setName("chkLogProcreation");

        final JPanel randomProcreationPanel = createRandomProcreationPanel();

        // Programmatically Assign Accessibility Labels
        lblMultiplePregnancyOccurrences.setLabelFor(spnMultiplePregnancyOccurrences);
        lblBabySurnameStyle.setLabelFor(comboBabySurnameStyle);

        // Layout the Panel
        final JPanel panel = new JPanel();
        panel.setBorder(BorderFactory.createTitledBorder(resources.getString("procreationPanel.title")));
        panel.setName("procreationPanel");

        final GroupLayout layout = new GroupLayout(panel);
        layout.setAutoCreateGaps(true);
        layout.setAutoCreateContainerGaps(true);
        panel.setLayout(layout);

        layout.setVerticalGroup(
                layout.createSequentialGroup()
                        .addComponent(chkUseManualProcreation)
                        .addComponent(chkUseClanPersonnelProcreation)
                        .addComponent(chkUsePrisonerProcreation)
                        .addGroup(layout.createParallelGroup(Alignment.BASELINE)
                                .addComponent(lblMultiplePregnancyOccurrences)
                                .addComponent(spnMultiplePregnancyOccurrences)
                                .addComponent(lblMultiplePregnancyOccurrencesEnd, Alignment.LEADING))
                        .addGroup(layout.createParallelGroup(Alignment.BASELINE)
                                .addComponent(lblBabySurnameStyle)
                                .addComponent(comboBabySurnameStyle, Alignment.LEADING))
                        .addComponent(chkAssignNonPrisonerBabiesFounderTag)
                        .addComponent(chkAssignChildrenOfFoundersFounderTag)
                        .addComponent(chkDetermineFatherAtBirth)
                        .addComponent(chkDisplayTrueDueDate)
                        .addComponent(chkLogProcreation)
                        .addComponent(randomProcreationPanel)
        );

        layout.setHorizontalGroup(
                layout.createParallelGroup(Alignment.LEADING)
                        .addComponent(chkUseManualProcreation)
                        .addComponent(chkUseClanPersonnelProcreation)
                        .addComponent(chkUsePrisonerProcreation)
                        .addGroup(layout.createSequentialGroup()
                                .addComponent(lblMultiplePregnancyOccurrences)
                                .addComponent(spnMultiplePregnancyOccurrences)
                                .addComponent(lblMultiplePregnancyOccurrencesEnd))
                        .addGroup(layout.createSequentialGroup()
                                .addComponent(lblBabySurnameStyle)
                                .addComponent(comboBabySurnameStyle))
                        .addComponent(chkAssignNonPrisonerBabiesFounderTag)
                        .addComponent(chkAssignChildrenOfFoundersFounderTag)
                        .addComponent(chkDetermineFatherAtBirth)
                        .addComponent(chkDisplayTrueDueDate)
                        .addComponent(chkLogProcreation)
                        .addComponent(randomProcreationPanel)
        );

        return panel;
    }

    private JPanel createRandomProcreationPanel() {
        // Initialize Components Used in ActionListeners
        final JPanel percentageRandomProcreationPanel = new JDisableablePanel("percentageRandomProcreationPanel");

        // Create Panel Components
        final JLabel lblRandomProcreationMethod = new JLabel(resources.getString("lblRandomProcreationMethod.text"));
        lblRandomProcreationMethod.setToolTipText(resources.getString("lblRandomProcreationMethod.toolTipText"));
        lblRandomProcreationMethod.setName("lblRandomProcreationMethod");

        comboRandomProcreationMethod = new MMComboBox<>("comboRandomProcreationMethod", RandomProcreationMethod.values());
        comboRandomProcreationMethod.setToolTipText(resources.getString("lblRandomProcreationMethod.toolTipText"));
        comboRandomProcreationMethod.setRenderer(new DefaultListCellRenderer() {
            @Override
            public Component getListCellRendererComponent(final JList<?> list, final Object value,
                                                          final int index, final boolean isSelected,
                                                          final boolean cellHasFocus) {
                super.getListCellRendererComponent(list, value, index, isSelected, cellHasFocus);
                if (value instanceof RandomProcreationMethod) {
                    list.setToolTipText(((RandomProcreationMethod) value).getToolTipText());
                }
                return this;
            }
        });
        comboRandomProcreationMethod.addActionListener(evt -> {
            final RandomProcreationMethod method = comboRandomProcreationMethod.getSelectedItem();
            if (method == null) {
                return;
            }
            final boolean enabled = !method.isNone();
            final boolean percentageEnabled = method.isPercentage();
            final boolean relationshiplessEnabled = enabled && chkUseRelationshiplessRandomProcreation.isSelected();
            chkUseRelationshiplessRandomProcreation.setEnabled(enabled);
            chkUseRandomClanPersonnelProcreation.setEnabled(enabled && chkUseClanPersonnelProcreation.isSelected());
            chkUseRandomPrisonerProcreation.setEnabled(enabled && chkUsePrisonerProcreation.isSelected());
            percentageRandomProcreationPanel.setEnabled(percentageEnabled);
            lblPercentageRandomProcreationRelationshiplessChance.setEnabled(relationshiplessEnabled && percentageEnabled);
            spnPercentageRandomProcreationRelationshiplessChance.setEnabled(relationshiplessEnabled && percentageEnabled);
        });

        chkUseRelationshiplessRandomProcreation = new JCheckBox(resources.getString("chkUseRelationshiplessRandomProcreation.text"));
        chkUseRelationshiplessRandomProcreation.setToolTipText(resources.getString("chkUseRelationshiplessRandomProcreation.toolTipText"));
        chkUseRelationshiplessRandomProcreation.setName("chkUseRelationshiplessRandomProcreation");
        chkUseRelationshiplessRandomProcreation.addActionListener(evt -> {
            final RandomProcreationMethod method = comboRandomProcreationMethod.getSelectedItem();
            if (method == null) {
                return;
            }
            final boolean sameSexEnabled = chkUseRelationshiplessRandomProcreation.isEnabled()
                    && chkUseRelationshiplessRandomProcreation.isSelected();
            final boolean percentageEnabled = sameSexEnabled && method.isPercentage();
            lblPercentageRandomProcreationRelationshiplessChance.setEnabled(percentageEnabled);
            spnPercentageRandomProcreationRelationshiplessChance.setEnabled(percentageEnabled);
        });

        chkUseRandomClanPersonnelProcreation = new JCheckBox(resources.getString("chkUseRandomClanPersonnelProcreation.text"));
        chkUseRandomClanPersonnelProcreation.setToolTipText(resources.getString("chkUseRandomClanPersonnelProcreation.toolTipText"));
        chkUseRandomClanPersonnelProcreation.setName("chkUseRandomClanPersonnelProcreation");

        chkUseRandomPrisonerProcreation = new JCheckBox(resources.getString("chkUseRandomPrisonerProcreation.text"));
        chkUseRandomPrisonerProcreation.setToolTipText(resources.getString("chkUseRandomPrisonerProcreation.toolTipText"));
        chkUseRandomPrisonerProcreation.setName("chkUseRandomPrisonerProcreation");

        createPercentageRandomProcreationPanel(percentageRandomProcreationPanel);

        // Programmatically Assign Accessibility Labels
        lblRandomProcreationMethod.setLabelFor(comboRandomProcreationMethod);

        // Layout the Panel
        final JPanel panel = new JPanel();
        panel.setBorder(BorderFactory.createTitledBorder(resources.getString("randomProcreationPanel.title")));
        panel.setName("randomProcreationPanel");

        final GroupLayout layout = new GroupLayout(panel);
        layout.setAutoCreateGaps(true);
        layout.setAutoCreateContainerGaps(true);
        panel.setLayout(layout);

        layout.setVerticalGroup(
                layout.createSequentialGroup()
                        .addGroup(layout.createParallelGroup(Alignment.BASELINE)
                                .addComponent(lblRandomProcreationMethod)
                                .addComponent(comboRandomProcreationMethod, Alignment.LEADING))
                        .addComponent(chkUseRelationshiplessRandomProcreation)
                        .addComponent(chkUseRandomClanPersonnelProcreation)
                        .addComponent(chkUseRandomPrisonerProcreation)
                        .addComponent(percentageRandomProcreationPanel)
        );

        layout.setHorizontalGroup(
                layout.createParallelGroup(Alignment.LEADING)
                        .addGroup(layout.createSequentialGroup()
                                .addComponent(lblRandomProcreationMethod)
                                .addComponent(comboRandomProcreationMethod))
                        .addComponent(chkUseRelationshiplessRandomProcreation)
                        .addComponent(chkUseRandomClanPersonnelProcreation)
                        .addComponent(chkUseRandomPrisonerProcreation)
                        .addComponent(percentageRandomProcreationPanel)
        );

        return panel;
    }

    private void createPercentageRandomProcreationPanel(final JPanel panel) {
        // Create Panel Components
        final JLabel lblPercentageRandomProcreationRelationshipChance = new JLabel(resources.getString("lblPercentageRandomProcreationRelationshipChance.text"));
        lblPercentageRandomProcreationRelationshipChance.setToolTipText(resources.getString("lblPercentageRandomProcreationRelationshipChance.toolTipText"));
        lblPercentageRandomProcreationRelationshipChance.setName("lblPercentageRandomProcreationRelationshipChance");

        spnPercentageRandomProcreationRelationshipChance = new JSpinner(new SpinnerNumberModel(0, 0, 100, 0.001));
        spnPercentageRandomProcreationRelationshipChance.setToolTipText(resources.getString("lblPercentageRandomProcreationRelationshipChance.toolTipText"));
        spnPercentageRandomProcreationRelationshipChance.setName("spnPercentageRandomProcreationRelationshipChance");

        lblPercentageRandomProcreationRelationshiplessChance = new JLabel(resources.getString("lblPercentageRandomProcreationRelationshiplessChance.text"));
        lblPercentageRandomProcreationRelationshiplessChance.setToolTipText(resources.getString("lblPercentageRandomProcreationRelationshiplessChance.toolTipText"));
        lblPercentageRandomProcreationRelationshiplessChance.setName("lblPercentageRandomProcreationRelationshiplessChance");

        spnPercentageRandomProcreationRelationshiplessChance = new JSpinner(new SpinnerNumberModel(0, 0, 100, 0.001));
        spnPercentageRandomProcreationRelationshiplessChance.setToolTipText(resources.getString("lblPercentageRandomProcreationRelationshiplessChance.toolTipText"));
        spnPercentageRandomProcreationRelationshiplessChance.setName("spnPercentageRandomProcreationRelationshiplessChance");

        // Programmatically Assign Accessibility Labels
        lblPercentageRandomProcreationRelationshipChance.setLabelFor(spnPercentageRandomProcreationRelationshipChance);
        lblPercentageRandomProcreationRelationshiplessChance.setLabelFor(spnPercentageRandomProcreationRelationshiplessChance);

        // Layout the Panel
        panel.setBorder(BorderFactory.createTitledBorder(resources.getString("percentageRandomProcreationPanel.title")));
        panel.setToolTipText(RandomProcreationMethod.PERCENTAGE.getToolTipText());

        final GroupLayout layout = new GroupLayout(panel);
        layout.setAutoCreateGaps(true);
        layout.setAutoCreateContainerGaps(true);
        panel.setLayout(layout);

        layout.setVerticalGroup(
                layout.createSequentialGroup()
                        .addGroup(layout.createParallelGroup(Alignment.BASELINE)
                                .addComponent(lblPercentageRandomProcreationRelationshipChance)
                                .addComponent(spnPercentageRandomProcreationRelationshipChance, Alignment.LEADING))
                        .addGroup(layout.createParallelGroup(Alignment.BASELINE)
                                .addComponent(lblPercentageRandomProcreationRelationshiplessChance)
                                .addComponent(spnPercentageRandomProcreationRelationshiplessChance, Alignment.LEADING))
        );

        layout.setHorizontalGroup(
                layout.createParallelGroup(Alignment.LEADING)
                        .addGroup(layout.createSequentialGroup()
                                .addComponent(lblPercentageRandomProcreationRelationshipChance)
                                .addComponent(spnPercentageRandomProcreationRelationshipChance))
                        .addGroup(layout.createSequentialGroup()
                                .addComponent(lblPercentageRandomProcreationRelationshiplessChance)
                                .addComponent(spnPercentageRandomProcreationRelationshiplessChance))
        );
    }

    private JPanel createDeathPanel() {
        // Create Panel Components
        chkKeepMarriedNameUponSpouseDeath = new JCheckBox(resources.getString("chkKeepMarriedNameUponSpouseDeath.text"));
        chkKeepMarriedNameUponSpouseDeath.setToolTipText(resources.getString("chkKeepMarriedNameUponSpouseDeath.toolTipText"));
        chkKeepMarriedNameUponSpouseDeath.setName("chkKeepMarriedNameUponSpouseDeath");

        final JPanel randomDeathPanel = createRandomDeathPanel();

        // Layout the Panel
        final JPanel panel = new JPanel();
        panel.setBorder(BorderFactory.createTitledBorder(resources.getString("deathPanel.title")));
        panel.setName("deathPanel");

        final GroupLayout layout = new GroupLayout(panel);
        layout.setAutoCreateGaps(true);
        layout.setAutoCreateContainerGaps(true);
        panel.setLayout(layout);

        layout.setVerticalGroup(
                layout.createSequentialGroup()
                        .addComponent(chkKeepMarriedNameUponSpouseDeath)
                        .addComponent(randomDeathPanel)
        );

        layout.setHorizontalGroup(
                layout.createParallelGroup(Alignment.LEADING)
                        .addComponent(chkKeepMarriedNameUponSpouseDeath)
                        .addComponent(randomDeathPanel)
        );

        return panel;
    }


    private JPanel createRandomDeathPanel() {
        // Initialize Components Used in ActionListeners
        final JPanel enabledRandomDeathAgeGroupsPanel = new JDisableablePanel("enabledRandomDeathAgeGroupsPanel");

        final JPanel percentageRandomDeathPanel = new JDisableablePanel("percentageRandomDeathPanel");

        final JPanel exponentialRandomDeathPanel = new JDisableablePanel("exponentialRandomDeathPanel");

        final JPanel ageRangeRandomDeathPanel = new JDisableablePanel("ageRangeRandomDeathPanel");

        // Create Panel Components
        final JLabel lblRandomDeathMethod = new JLabel(resources.getString("lblRandomDeathMethod.text"));
        lblRandomDeathMethod.setToolTipText(resources.getString("lblRandomDeathMethod.toolTipText"));
        lblRandomDeathMethod.setName("lblRandomDeathMethod");

        comboRandomDeathMethod = new MMComboBox<>("comboRandomDeathMethod", RandomDeathMethod.values());
        comboRandomDeathMethod.setToolTipText(resources.getString("lblRandomDeathMethod.toolTipText"));
        comboRandomDeathMethod.setRenderer(new DefaultListCellRenderer() {
            @Override
            public Component getListCellRendererComponent(final JList<?> list, final Object value,
                                                          final int index, final boolean isSelected,
                                                          final boolean cellHasFocus) {
                super.getListCellRendererComponent(list, value, index, isSelected, cellHasFocus);
                if (value instanceof RandomDeathMethod) {
                    list.setToolTipText(((RandomDeathMethod) value).getToolTipText());
                }
                return this;
            }
        });
        comboRandomDeathMethod.addActionListener(evt -> {
            final RandomDeathMethod method = Objects.requireNonNull(comboRandomDeathMethod.getSelectedItem());
            final boolean enabled = !method.isNone();
            enabledRandomDeathAgeGroupsPanel.setEnabled(enabled);
            chkUseRandomClanPersonnelDeath.setEnabled(enabled);
            chkUseRandomPrisonerDeath.setEnabled(enabled);
            chkUseRandomDeathSuicideCause.setEnabled(enabled);
            percentageRandomDeathPanel.setEnabled(method.isPercentage());
            exponentialRandomDeathPanel.setEnabled(method.isExponential());
            ageRangeRandomDeathPanel.setEnabled(method.isAgeRange());
        });

        createEnabledRandomDeathAgeGroupsPanel(enabledRandomDeathAgeGroupsPanel);

        chkUseRandomClanPersonnelDeath = new JCheckBox(resources.getString("chkUseRandomClanPersonnelDeath.text"));
        chkUseRandomClanPersonnelDeath.setToolTipText(resources.getString("chkUseRandomClanPersonnelDeath.toolTipText"));
        chkUseRandomClanPersonnelDeath.setName("chkUseRandomClanPersonnelDeath");

        chkUseRandomPrisonerDeath = new JCheckBox(resources.getString("chkUseRandomPrisonerDeath.text"));
        chkUseRandomPrisonerDeath.setToolTipText(resources.getString("chkUseRandomPrisonerDeath.toolTipText"));
        chkUseRandomPrisonerDeath.setName("chkUseRandomPrisonerDeath");

        chkUseRandomDeathSuicideCause = new JCheckBox(resources.getString("chkUseRandomDeathSuicideCause.text"));
        chkUseRandomDeathSuicideCause.setToolTipText(resources.getString("chkUseRandomDeathSuicideCause.toolTipText"));
        chkUseRandomDeathSuicideCause.setName("chkUseRandomDeathSuicideCause");

        createPercentageRandomDeathPanel(percentageRandomDeathPanel);

        createExponentialRandomDeathPanel(exponentialRandomDeathPanel);

        createAgeRangeRandomDeathPanel(ageRangeRandomDeathPanel);

        // Layout the Panel
        final JPanel panel = new JPanel();
        panel.setBorder(BorderFactory.createTitledBorder(resources.getString("randomDeathPanel.title")));
        panel.setName("randomDeathPanel");
        final GroupLayout layout = new GroupLayout(panel);
        panel.setLayout(layout);

        layout.setAutoCreateGaps(true);
        layout.setAutoCreateContainerGaps(true);

        layout.setVerticalGroup(
                layout.createSequentialGroup()
                        .addGroup(layout.createParallelGroup(Alignment.BASELINE)
                                .addComponent(lblRandomDeathMethod)
                                .addComponent(comboRandomDeathMethod, Alignment.LEADING))
                        .addComponent(enabledRandomDeathAgeGroupsPanel)
                        .addComponent(chkUseRandomClanPersonnelDeath)
                        .addComponent(chkUseRandomPrisonerDeath)
                        .addComponent(chkUseRandomDeathSuicideCause)
                        .addComponent(percentageRandomDeathPanel)
                        .addComponent(exponentialRandomDeathPanel)
                        .addComponent(ageRangeRandomDeathPanel)
        );

        layout.setHorizontalGroup(
                layout.createParallelGroup(Alignment.LEADING)
                        .addGroup(layout.createSequentialGroup()
                                .addComponent(lblRandomDeathMethod)
                                .addComponent(comboRandomDeathMethod))
                        .addComponent(enabledRandomDeathAgeGroupsPanel)
                        .addComponent(chkUseRandomClanPersonnelDeath)
                        .addComponent(chkUseRandomPrisonerDeath)
                        .addComponent(chkUseRandomDeathSuicideCause)
                        .addComponent(percentageRandomDeathPanel)
                        .addComponent(exponentialRandomDeathPanel)
                        .addComponent(ageRangeRandomDeathPanel)
        );

        return panel;
    }

    private void createEnabledRandomDeathAgeGroupsPanel(final JPanel panel) {
        // Initialize Variables Required
        final AgeGroup[] ageGroups = AgeGroup.values();

        chkEnabledRandomDeathAgeGroups = new HashMap<>();

        // Create the Panel
        panel.setBorder(BorderFactory.createTitledBorder(resources.getString("enabledRandomDeathAgeGroupsPanel.title")));
        panel.setToolTipText(resources.getString("enabledRandomDeathAgeGroupsPanel.toolTipText"));
        panel.setLayout(new GridLayout(1, ageGroups.length));

        // Create the primary panel
        for (final AgeGroup ageGroup : ageGroups) {
            // Create Panel Components
            final JCheckBox checkBox = new JCheckBox(ageGroup.toString());
            checkBox.setToolTipText(ageGroup.getToolTipText());
            checkBox.setName("chk" + ageGroup);
            panel.add(checkBox);
            chkEnabledRandomDeathAgeGroups.put(ageGroup, checkBox);
        }
    }

    private void createPercentageRandomDeathPanel(final JPanel panel) {
        // Create Panel Components
        final JLabel lblPercentageRandomDeathChance = new JLabel(resources.getString("lblPercentageRandomDeathChance.text"));
        lblPercentageRandomDeathChance.setToolTipText(resources.getString("lblPercentageRandomDeathChance.toolTipText"));
        lblPercentageRandomDeathChance.setName("lblPercentageRandomDeathChance");

        spnPercentageRandomDeathChance = new JSpinner(new SpinnerNumberModel(0, 0, 100, 0.000001));
        spnPercentageRandomDeathChance.setToolTipText(resources.getString("lblPercentageRandomDeathChance.toolTipText"));
        spnPercentageRandomDeathChance.setName("spnPercentageRandomDeathChance");
        spnPercentageRandomDeathChance.setEditor(new NumberEditor(spnPercentageRandomDeathChance, "0.000000"));

        // Programmatically Assign Accessibility Labels
        lblPercentageRandomDeathChance.setLabelFor(spnPercentageRandomDeathChance);

        // Layout the Panel
        panel.setBorder(BorderFactory.createTitledBorder(resources.getString("percentageRandomDeathPanel.title")));
        panel.setToolTipText(RandomProcreationMethod.PERCENTAGE.getToolTipText());

        final GroupLayout layout = new GroupLayout(panel);
        layout.setAutoCreateGaps(true);
        layout.setAutoCreateContainerGaps(true);
        panel.setLayout(layout);

        layout.setVerticalGroup(
                layout.createSequentialGroup()
                        .addGroup(layout.createParallelGroup(Alignment.BASELINE)
                                .addComponent(lblPercentageRandomDeathChance)
                                .addComponent(spnPercentageRandomDeathChance, Alignment.LEADING))
        );

        layout.setHorizontalGroup(
                layout.createParallelGroup(Alignment.LEADING)
                        .addGroup(layout.createSequentialGroup()
                                .addComponent(lblPercentageRandomDeathChance)
                                .addComponent(spnPercentageRandomDeathChance))
        );
    }

    private void createExponentialRandomDeathPanel(final JPanel panel) {
        // Create Panel Components
        final JPanel exponentialRandomDeathMalePanel = createExponentialRandomDeathMalePanel();

        final JPanel exponentialRandomDeathFemalePanel = createExponentialRandomDeathFemalePanel();

        // Layout the Panel
        panel.setBorder(BorderFactory.createTitledBorder(resources.getString("exponentialRandomDeathPanel.title")));
        panel.setToolTipText(RandomDeathMethod.EXPONENTIAL.getToolTipText());
        final GroupLayout layout = new GroupLayout(panel);
        panel.setLayout(layout);

        layout.setAutoCreateGaps(true);
        layout.setAutoCreateContainerGaps(true);

        layout.setVerticalGroup(
                layout.createSequentialGroup()
                        .addGroup(layout.createParallelGroup(Alignment.BASELINE)
                                .addComponent(exponentialRandomDeathMalePanel)
                                .addComponent(exponentialRandomDeathFemalePanel, Alignment.LEADING))
        );

        layout.setHorizontalGroup(
                layout.createParallelGroup(Alignment.LEADING)
                        .addGroup(layout.createSequentialGroup()
                                .addComponent(exponentialRandomDeathMalePanel)
                                .addComponent(exponentialRandomDeathFemalePanel))
        );
    }

    private JPanel createExponentialRandomDeathMalePanel() {
        // Create Panel Components
        spnExponentialRandomDeathMaleValues = new JSpinner[3];

        spnExponentialRandomDeathMaleValues[0] = new JSpinner(new SpinnerNumberModel(0.0, 0.0, 10.0, 0.0001));
        spnExponentialRandomDeathMaleValues[0].setToolTipText(RandomDeathMethod.EXPONENTIAL.getToolTipText());
        spnExponentialRandomDeathMaleValues[0].setName("spnExponentialRandomDeathMaleC");
        ((NumberEditor) spnExponentialRandomDeathMaleValues[0].getEditor()).getFormat().setMaximumFractionDigits(4);

        final JLabel lblPowerOfTen = new JLabel(resources.getString("PowerOfTen.text"));
        lblPowerOfTen.setName("lblPowerOfTen");

        spnExponentialRandomDeathMaleValues[1] = new JSpinner(new SpinnerNumberModel(0.0, -100.0, 100.0, 1.0));
        spnExponentialRandomDeathMaleValues[1].setToolTipText(RandomDeathMethod.EXPONENTIAL.getToolTipText());
        spnExponentialRandomDeathMaleValues[1].setName("spnExponentialRandomDeathMaleN");

        final JLabel lblExponential = new JLabel(resources.getString("Exponential.text"));
        lblExponential.setName("lblExponential");

        spnExponentialRandomDeathMaleValues[2] = new JSpinner(new SpinnerNumberModel(0.0, -100.0, 100.0, 0.0001));
        spnExponentialRandomDeathMaleValues[2].setToolTipText(RandomDeathMethod.EXPONENTIAL.getToolTipText());
        spnExponentialRandomDeathMaleValues[2].setName("spnExponentialRandomDeathMaleK");
        ((NumberEditor) spnExponentialRandomDeathMaleValues[2].getEditor()).getFormat().setMaximumFractionDigits(4);

        final JLabel lblExponentialRandomDeathAge = new JLabel(resources.getString("lblExponentialRandomDeathAge.text"));
        lblExponential.setName("lblExponentialRandomDeathAge");

        // Layout the Panel
        final JPanel panel = new JDisableablePanel("exponentialRandomDeathMalePanel");
        panel.setBorder(BorderFactory.createTitledBorder(Gender.MALE.toString()));
        final GroupLayout layout = new GroupLayout(panel);
        panel.setLayout(layout);

        layout.setAutoCreateGaps(true);
        layout.setAutoCreateContainerGaps(true);

        layout.setVerticalGroup(
                layout.createSequentialGroup()
                        .addGroup(layout.createParallelGroup(Alignment.BASELINE)
                                .addComponent(spnExponentialRandomDeathMaleValues[0])
                                .addComponent(lblPowerOfTen)
                                .addComponent(spnExponentialRandomDeathMaleValues[1])
                                .addComponent(lblExponential)
                                .addComponent(spnExponentialRandomDeathMaleValues[2])
                                .addComponent(lblExponentialRandomDeathAge, Alignment.LEADING))
        );

        layout.setHorizontalGroup(
                layout.createParallelGroup(Alignment.LEADING)
                        .addGroup(layout.createSequentialGroup()
                                .addComponent(spnExponentialRandomDeathMaleValues[0])
                                .addComponent(lblPowerOfTen)
                                .addComponent(spnExponentialRandomDeathMaleValues[1])
                                .addComponent(lblExponential)
                                .addComponent(spnExponentialRandomDeathMaleValues[2])
                                .addComponent(lblExponentialRandomDeathAge))
        );

        return panel;
    }

    private JPanel createExponentialRandomDeathFemalePanel() {
        // Create Panel Components
        spnExponentialRandomDeathFemaleValues = new JSpinner[3];

        spnExponentialRandomDeathFemaleValues[0] = new JSpinner(new SpinnerNumberModel(0.0, 0.0, 10.0, 0.0001));
        spnExponentialRandomDeathFemaleValues[0].setToolTipText(RandomDeathMethod.EXPONENTIAL.getToolTipText());
        spnExponentialRandomDeathFemaleValues[0].setName("spnExponentialRandomDeathFemaleC");
        ((NumberEditor) spnExponentialRandomDeathFemaleValues[0].getEditor()).getFormat().setMaximumFractionDigits(4);

        final JLabel lblPowerOfTen = new JLabel(resources.getString("PowerOfTen.text"));
        lblPowerOfTen.setName("lblPowerOfTen");

        spnExponentialRandomDeathFemaleValues[1] = new JSpinner(new SpinnerNumberModel(0.0, -100.0, 100.0, 1.0));
        spnExponentialRandomDeathFemaleValues[1].setToolTipText(RandomDeathMethod.EXPONENTIAL.getToolTipText());
        spnExponentialRandomDeathFemaleValues[1].setName("spnExponentialRandomDeathFemaleN");

        final JLabel lblExponential = new JLabel(resources.getString("Exponential.text"));
        lblExponential.setName("lblExponential");

        spnExponentialRandomDeathFemaleValues[2] = new JSpinner(new SpinnerNumberModel(0.0, -100.0, 100.0, 0.0001));
        spnExponentialRandomDeathFemaleValues[2].setToolTipText(RandomDeathMethod.EXPONENTIAL.getToolTipText());
        spnExponentialRandomDeathFemaleValues[2].setName("spnExponentialRandomDeathFemaleK");
        ((NumberEditor) spnExponentialRandomDeathFemaleValues[2].getEditor()).getFormat().setMaximumFractionDigits(4);

        final JLabel lblExponentialRandomDeathAge = new JLabel(resources.getString("lblExponentialRandomDeathAge.text"));
        lblExponential.setName("lblExponentialRandomDeathAge");

        // Layout the Panel
        final JPanel panel = new JDisableablePanel("exponentialRandomDeathFemalePanel");
        panel.setBorder(BorderFactory.createTitledBorder(Gender.FEMALE.toString()));
        final GroupLayout layout = new GroupLayout(panel);
        panel.setLayout(layout);

        layout.setAutoCreateGaps(true);
        layout.setAutoCreateContainerGaps(true);

        layout.setVerticalGroup(
                layout.createSequentialGroup()
                        .addGroup(layout.createParallelGroup(Alignment.BASELINE)
                                .addComponent(spnExponentialRandomDeathFemaleValues[0])
                                .addComponent(lblPowerOfTen)
                                .addComponent(spnExponentialRandomDeathFemaleValues[1])
                                .addComponent(lblExponential)
                                .addComponent(spnExponentialRandomDeathFemaleValues[2])
                                .addComponent(lblExponentialRandomDeathAge, Alignment.LEADING))
        );

        layout.setHorizontalGroup(
                layout.createParallelGroup(Alignment.LEADING)
                        .addGroup(layout.createSequentialGroup()
                                .addComponent(spnExponentialRandomDeathFemaleValues[0])
                                .addComponent(lblPowerOfTen)
                                .addComponent(spnExponentialRandomDeathFemaleValues[1])
                                .addComponent(lblExponential)
                                .addComponent(spnExponentialRandomDeathFemaleValues[2])
                                .addComponent(lblExponentialRandomDeathAge))
        );

        return panel;
    }

    private void createAgeRangeRandomDeathPanel(final JPanel panel) {
        // Initialize Variables Required
        final TenYearAgeRange[] ageRanges = TenYearAgeRange.values();

        spnAgeRangeRandomDeathMaleValues = new HashMap<>();

        spnAgeRangeRandomDeathFemaleValues = new HashMap<>();

        // Create the Panel
        panel.setBorder(BorderFactory.createTitledBorder(resources.getString("ageRangeRandomDeathPanel.title")));
        panel.setToolTipText(RandomDeathMethod.AGE_RANGE.getToolTipText());
        panel.setLayout(new GridLayout(ageRanges.length + 1, 3));

        // Create Title Row
        final JLabel lblAgeRange = new JLabel(resources.getString("lblAgeRange.text"));
        lblAgeRange.setName("lblAgeRange");
        panel.add(lblAgeRange);

        final JLabel lblMale = new JLabel(Gender.MALE.toString());
        lblMale.setName("lblMale");
        panel.add(lblMale);

        final JLabel lblFemale = new JLabel(Gender.FEMALE.toString());
        lblFemale.setName("lblFemale");
        panel.add(lblFemale);

        // Create the primary panel
        for (final TenYearAgeRange ageRange : ageRanges) {
            // Create Panel Components
            final JLabel label = new JLabel(ageRange.toString());
            label.setName("lbl" + ageRange);
            panel.add(label);

            JSpinner spinner = new JSpinner(new SpinnerNumberModel(0.0, 0.0, 100000.0, 10.0));
            spinner.setToolTipText(RandomDeathMethod.AGE_RANGE.getToolTipText());
            spinner.setName("spnAgeRangeRandomDeathMale" + ageRange);
            ((NumberEditor) spinner.getEditor()).getFormat().applyPattern("###,###.0");
            ((NumberEditor) spinner.getEditor()).getFormat().setMaximumFractionDigits(1);
            panel.add(spinner);
            spnAgeRangeRandomDeathMaleValues.put(ageRange, spinner);

            spinner = new JSpinner(new SpinnerNumberModel(0.0, 0.0, 100000.0, 10.0));
            spinner.setToolTipText(RandomDeathMethod.AGE_RANGE.getToolTipText());
            spinner.setName("spnAgeRangeRandomDeathFemale" + ageRange);
            ((NumberEditor) spinner.getEditor()).getFormat().applyPattern("###,###.0");
            ((NumberEditor) spinner.getEditor()).getFormat().setMaximumFractionDigits(1);
            panel.add(spinner);
            spnAgeRangeRandomDeathFemaleValues.put(ageRange, spinner);
        }
    }
    //endregion Personnel Tab

    //region Finances Tab
    private JPanel createPriceModifiersPanel() {
        // Create Panel Components
        final JLabel lblCommonPartPriceMultiplier = new JLabel(resources.getString("lblCommonPartPriceMultiplier.text"));
        lblCommonPartPriceMultiplier.setToolTipText(resources.getString("lblCommonPartPriceMultiplier.toolTipText"));
        lblCommonPartPriceMultiplier.setName("lblCommonPartPriceMultiplier");

        spnCommonPartPriceMultiplier = new JSpinner(new SpinnerNumberModel(1.0, 0.1, null, 0.1));
        spnCommonPartPriceMultiplier.setToolTipText(resources.getString("lblCommonPartPriceMultiplier.toolTipText"));
        spnCommonPartPriceMultiplier.setName("spnCommonPartPriceMultiplier");

        final JLabel lblInnerSphereUnitPriceMultiplier = new JLabel(resources.getString("lblInnerSphereUnitPriceMultiplier.text"));
        lblInnerSphereUnitPriceMultiplier.setToolTipText(resources.getString("lblInnerSphereUnitPriceMultiplier.toolTipText"));
        lblInnerSphereUnitPriceMultiplier.setName("lblInnerSphereUnitPriceMultiplier");

        spnInnerSphereUnitPriceMultiplier = new JSpinner(new SpinnerNumberModel(1.0, 0.1, null, 0.1));
        spnInnerSphereUnitPriceMultiplier.setToolTipText(resources.getString("lblInnerSphereUnitPriceMultiplier.toolTipText"));
        spnInnerSphereUnitPriceMultiplier.setName("spnInnerSphereUnitPriceMultiplier");

        final JLabel lblInnerSpherePartPriceMultiplier = new JLabel(resources.getString("lblInnerSpherePartPriceMultiplier.text"));
        lblInnerSpherePartPriceMultiplier.setToolTipText(resources.getString("lblInnerSpherePartPriceMultiplier.toolTipText"));
        lblInnerSpherePartPriceMultiplier.setName("lblInnerSpherePartPriceMultiplier");

        spnInnerSpherePartPriceMultiplier = new JSpinner(new SpinnerNumberModel(1.0, 0.1, null, 0.1));
        spnInnerSpherePartPriceMultiplier.setToolTipText(resources.getString("lblInnerSpherePartPriceMultiplier.toolTipText"));
        spnInnerSpherePartPriceMultiplier.setName("spnInnerSpherePartPriceMultiplier");

        final JLabel lblClanUnitPriceMultiplier = new JLabel(resources.getString("lblClanUnitPriceMultiplier.text"));
        lblClanUnitPriceMultiplier.setToolTipText(resources.getString("lblClanUnitPriceMultiplier.toolTipText"));
        lblClanUnitPriceMultiplier.setName("lblClanUnitPriceMultiplier");

        spnClanUnitPriceMultiplier = new JSpinner(new SpinnerNumberModel(1.0, 0.1, null, 0.1));
        spnClanUnitPriceMultiplier.setToolTipText(resources.getString("lblClanUnitPriceMultiplier.toolTipText"));
        spnClanUnitPriceMultiplier.setName("spnClanUnitPriceMultiplier");

        final JLabel lblClanPartPriceMultiplier = new JLabel(resources.getString("lblClanPartPriceMultiplier.text"));
        lblClanPartPriceMultiplier.setToolTipText(resources.getString("lblClanPartPriceMultiplier.toolTipText"));
        lblClanPartPriceMultiplier.setName("lblClanPartPriceMultiplier");

        spnClanPartPriceMultiplier = new JSpinner(new SpinnerNumberModel(1.0, 0.1, null, 0.1));
        spnClanPartPriceMultiplier.setToolTipText(resources.getString("lblClanPartPriceMultiplier.toolTipText"));
        spnClanPartPriceMultiplier.setName("spnClanPartPriceMultiplier");

        final JLabel lblMixedTechUnitPriceMultiplier = new JLabel(resources.getString("lblMixedTechUnitPriceMultiplier.text"));
        lblMixedTechUnitPriceMultiplier.setToolTipText(resources.getString("lblMixedTechUnitPriceMultiplier.toolTipText"));
        lblMixedTechUnitPriceMultiplier.setName("lblMixedTechUnitPriceMultiplier");

        spnMixedTechUnitPriceMultiplier = new JSpinner(new SpinnerNumberModel(1.0, 0.1, null, 0.1));
        spnMixedTechUnitPriceMultiplier.setToolTipText(resources.getString("lblMixedTechUnitPriceMultiplier.toolTipText"));
        spnMixedTechUnitPriceMultiplier.setName("spnMixedTechUnitPriceMultiplier");

        final JPanel usedPartsValueMultipliersPanel = createUsedPartsValueMultipliersPanel();

        final JLabel lblDamagedPartsValueMultiplier = new JLabel(resources.getString("lblDamagedPartsValueMultiplier.text"));
        lblDamagedPartsValueMultiplier.setToolTipText(resources.getString("lblDamagedPartsValueMultiplier.toolTipText"));
        lblDamagedPartsValueMultiplier.setName("lblDamagedPartsValueMultiplier");

        spnDamagedPartsValueMultiplier = new JSpinner(new SpinnerNumberModel(0.33, 0.00, 1.00, 0.05));
        spnDamagedPartsValueMultiplier.setToolTipText(resources.getString("lblDamagedPartsValueMultiplier.toolTipText"));
        spnDamagedPartsValueMultiplier.setName("spnDamagedPartsValueMultiplier");
        spnDamagedPartsValueMultiplier.setEditor(new NumberEditor(spnDamagedPartsValueMultiplier, "0.00"));

        final JLabel lblUnrepairablePartsValueMultiplier = new JLabel(resources.getString("lblUnrepairablePartsValueMultiplier.text"));
        lblUnrepairablePartsValueMultiplier.setToolTipText(resources.getString("lblUnrepairablePartsValueMultiplier.toolTipText"));
        lblUnrepairablePartsValueMultiplier.setName("lblUnrepairablePartsValueMultiplier");

        spnUnrepairablePartsValueMultiplier = new JSpinner(new SpinnerNumberModel(0.10, 0.00, 1.00, 0.05));
        spnUnrepairablePartsValueMultiplier.setToolTipText(resources.getString("lblUnrepairablePartsValueMultiplier.toolTipText"));
        spnUnrepairablePartsValueMultiplier.setName("spnUnrepairablePartsValueMultiplier");
        spnUnrepairablePartsValueMultiplier.setEditor(new NumberEditor(spnUnrepairablePartsValueMultiplier, "0.00"));

        final JLabel lblCancelledOrderRefundMultiplier = new JLabel(resources.getString("lblCancelledOrderRefundMultiplier.text"));
        lblCancelledOrderRefundMultiplier.setToolTipText(resources.getString("lblCancelledOrderRefundMultiplier.toolTipText"));
        lblCancelledOrderRefundMultiplier.setName("lblCancelledOrderRefundMultiplier");

        spnCancelledOrderRefundMultiplier = new JSpinner(new SpinnerNumberModel(0.50, 0.00, 1.00, 0.05));
        spnCancelledOrderRefundMultiplier.setToolTipText(resources.getString("lblCancelledOrderRefundMultiplier.toolTipText"));
        spnCancelledOrderRefundMultiplier.setName("spnCancelledOrderRefundMultiplier");
        spnCancelledOrderRefundMultiplier.setEditor(new NumberEditor(spnCancelledOrderRefundMultiplier, "0.00"));

        // Programmatically Assign Accessibility Labels
        lblCommonPartPriceMultiplier.setLabelFor(spnCommonPartPriceMultiplier);
        lblInnerSphereUnitPriceMultiplier.setLabelFor(spnInnerSphereUnitPriceMultiplier);
        lblInnerSpherePartPriceMultiplier.setLabelFor(spnInnerSpherePartPriceMultiplier);
        lblClanUnitPriceMultiplier.setLabelFor(spnClanUnitPriceMultiplier);
        lblClanPartPriceMultiplier.setLabelFor(spnClanPartPriceMultiplier);
        lblMixedTechUnitPriceMultiplier.setLabelFor(spnMixedTechUnitPriceMultiplier);
        lblDamagedPartsValueMultiplier.setLabelFor(spnDamagedPartsValueMultiplier);
        lblUnrepairablePartsValueMultiplier.setLabelFor(spnUnrepairablePartsValueMultiplier);
        lblCancelledOrderRefundMultiplier.setLabelFor(spnCancelledOrderRefundMultiplier);

        // Layout the Panel
        final JPanel panel = new JPanel();
        panel.setBorder(BorderFactory.createTitledBorder(resources.getString("priceMultipliersPanel.title")));
        panel.setName("priceMultipliersPanel");

        final GroupLayout layout = new GroupLayout(panel);
        layout.setAutoCreateGaps(true);
        layout.setAutoCreateContainerGaps(true);
        panel.setLayout(layout);

        layout.setVerticalGroup(
                layout.createSequentialGroup()
                        .addGroup(layout.createParallelGroup(Alignment.BASELINE)
                                .addComponent(lblCommonPartPriceMultiplier)
                                .addComponent(spnCommonPartPriceMultiplier, Alignment.LEADING))
                        .addGroup(layout.createParallelGroup(Alignment.BASELINE)
                                .addComponent(lblInnerSphereUnitPriceMultiplier)
                                .addComponent(spnInnerSphereUnitPriceMultiplier, Alignment.LEADING))
                        .addGroup(layout.createParallelGroup(Alignment.BASELINE)
                                .addComponent(lblInnerSpherePartPriceMultiplier)
                                .addComponent(spnInnerSpherePartPriceMultiplier, Alignment.LEADING))
                        .addGroup(layout.createParallelGroup(Alignment.BASELINE)
                                .addComponent(lblClanUnitPriceMultiplier)
                                .addComponent(spnClanUnitPriceMultiplier, Alignment.LEADING))
                        .addGroup(layout.createParallelGroup(Alignment.BASELINE)
                                .addComponent(lblClanPartPriceMultiplier)
                                .addComponent(spnClanPartPriceMultiplier, Alignment.LEADING))
                        .addGroup(layout.createParallelGroup(Alignment.BASELINE)
                                .addComponent(lblMixedTechUnitPriceMultiplier)
                                .addComponent(spnMixedTechUnitPriceMultiplier, Alignment.LEADING))
                        .addComponent(usedPartsValueMultipliersPanel)
                        .addGroup(layout.createParallelGroup(Alignment.BASELINE)
                                .addComponent(lblDamagedPartsValueMultiplier)
                                .addComponent(spnDamagedPartsValueMultiplier, Alignment.LEADING))
                        .addGroup(layout.createParallelGroup(Alignment.BASELINE)
                                .addComponent(lblUnrepairablePartsValueMultiplier)
                                .addComponent(spnUnrepairablePartsValueMultiplier, Alignment.LEADING))
                        .addGroup(layout.createParallelGroup(Alignment.BASELINE)
                                .addComponent(lblCancelledOrderRefundMultiplier)
                                .addComponent(spnCancelledOrderRefundMultiplier, Alignment.LEADING))
        );

        layout.setHorizontalGroup(
                layout.createParallelGroup(Alignment.LEADING)
                        .addGroup(layout.createSequentialGroup()
                                .addComponent(lblCommonPartPriceMultiplier)
                                .addComponent(spnCommonPartPriceMultiplier))
                        .addGroup(layout.createSequentialGroup()
                                .addComponent(lblInnerSphereUnitPriceMultiplier)
                                .addComponent(spnInnerSphereUnitPriceMultiplier))
                        .addGroup(layout.createSequentialGroup()
                                .addComponent(lblInnerSpherePartPriceMultiplier)
                                .addComponent(spnInnerSpherePartPriceMultiplier))
                        .addGroup(layout.createSequentialGroup()
                                .addComponent(lblClanUnitPriceMultiplier)
                                .addComponent(spnClanUnitPriceMultiplier))
                        .addGroup(layout.createSequentialGroup()
                                .addComponent(lblClanPartPriceMultiplier)
                                .addComponent(spnClanPartPriceMultiplier))
                        .addGroup(layout.createSequentialGroup()
                                .addComponent(lblMixedTechUnitPriceMultiplier)
                                .addComponent(spnMixedTechUnitPriceMultiplier))
                        .addComponent(usedPartsValueMultipliersPanel)
                        .addGroup(layout.createSequentialGroup()
                                .addComponent(lblDamagedPartsValueMultiplier)
                                .addComponent(spnDamagedPartsValueMultiplier))
                        .addGroup(layout.createSequentialGroup()
                                .addComponent(lblUnrepairablePartsValueMultiplier)
                                .addComponent(spnUnrepairablePartsValueMultiplier))
                        .addGroup(layout.createSequentialGroup()
                                .addComponent(lblCancelledOrderRefundMultiplier)
                                .addComponent(spnCancelledOrderRefundMultiplier))
        );

        return panel;
    }

    private JPanel createUsedPartsValueMultipliersPanel() {
        final JPanel panel = new JPanel(new GridLayout(0, 2));
        panel.setBorder(BorderFactory.createTitledBorder(resources.getString("usedPartsValueMultipliersPanel.title")));
        panel.setName("usedPartsValueMultipliersPanel");

        spnUsedPartPriceMultipliers = new JSpinner[Part.QUALITY_F + 1];
        for (int i = Part.QUALITY_A; i <= Part.QUALITY_F; i++) {
            final String qualityLevel = Part.getQualityName(i, false);

            final JLabel label = new JLabel(qualityLevel);
            label.setToolTipText(resources.getString("lblUsedPartPriceMultiplier.toolTipText"));
            label.setName("lbl" + qualityLevel);
            panel.add(label);

            spnUsedPartPriceMultipliers[i] = new JSpinner(new SpinnerNumberModel(0.00, 0.00, 1.00, 0.05));
            spnUsedPartPriceMultipliers[i].setToolTipText(resources.getString("lblUsedPartPriceMultiplier.toolTipText"));
            spnUsedPartPriceMultipliers[i].setName("spn" + qualityLevel);
            spnUsedPartPriceMultipliers[i].setEditor(new NumberEditor(spnUsedPartPriceMultipliers[i], "0.00"));
            panel.add(spnUsedPartPriceMultipliers[i]);

            label.setLabelFor(spnUsedPartPriceMultipliers[i]);
        }

        return panel;
    }
    //endregion Finances Tab

    //region Rank Systems Tab
    private JScrollPane createRankSystemsTab() {
        rankSystemsPane = new RankSystemsPane(getFrame(), getCampaign());
        return rankSystemsPane;
    }
    //endregion Rank Systems Tab

    //region Markets Tab
    private JScrollPane createMarketsTab() {
        final AbstractMHQScrollablePanel marketsPanel = new DefaultMHQScrollablePanel(getFrame(), "marketsPanel", new GridBagLayout());

        GridBagConstraints gbc = new GridBagConstraints();
        gbc.gridx = 0;
        gbc.gridy = 0;
        gbc.fill = GridBagConstraints.HORIZONTAL;
        gbc.anchor = GridBagConstraints.NORTH;
        marketsPanel.add(createPersonnelMarketPanel(), gbc);

        gbc.gridx++;
        marketsPanel.add(createContractMarketPanel(), gbc);

        gbc.gridx = 0;
        gbc.gridy++;
        marketsPanel.add(createUnitMarketPanel(), gbc);

        JScrollPane scrollMarkets = new JScrollPane(marketsPanel);
        scrollMarkets.setPreferredSize(new Dimension(500, 400));

        return scrollMarkets;
    }

    private JPanel createPersonnelMarketPanel() {
        // Initialize Labels Used in ActionListeners
        final JLabel lblPersonnelMarketRandomEliteRemoval = new JLabel();
        final JLabel lblPersonnelMarketRandomVeteranRemoval = new JLabel();
        final JLabel lblPersonnelMarketRandomRegularRemoval = new JLabel();
        final JLabel lblPersonnelMarketRandomGreenRemoval = new JLabel();
        final JLabel lblPersonnelMarketRandomUltraGreenRemoval = new JLabel();
        final JLabel lblPersonnelMarketDylansWeight = new JLabel();

        // Create Panel Components
        final JLabel lblPersonnelMarketType = new JLabel(resources.getString("lblPersonnelMarket.text"));
        lblPersonnelMarketType.setToolTipText(resources.getString("lblPersonnelMarketType.toolTipText"));
        lblPersonnelMarketType.setName("lblPersonnelMarketType");

        final DefaultComboBoxModel<String> personnelMarketTypeModel = new DefaultComboBoxModel<>();
        for (final PersonnelMarketMethod method : PersonnelMarketServiceManager.getInstance().getAllServices(true)) {
            personnelMarketTypeModel.addElement(method.getModuleName());
        }
        comboPersonnelMarketType = new MMComboBox<>("comboPersonnelMarketType", personnelMarketTypeModel);
        comboPersonnelMarketType.setToolTipText(resources.getString("lblPersonnelMarketType.toolTipText"));
        comboPersonnelMarketType.addActionListener(evt -> {
            final boolean isDylan = new PersonnelMarketDylan().getModuleName().equals(comboPersonnelMarketType.getSelectedItem());
            final boolean enabled = isDylan || new PersonnelMarketRandom().getModuleName().equals(comboPersonnelMarketType.getSelectedItem());
            lblPersonnelMarketRandomEliteRemoval.setEnabled(enabled);
            spnPersonnelMarketRandomEliteRemoval.setEnabled(enabled);
            lblPersonnelMarketRandomVeteranRemoval.setEnabled(enabled);
            spnPersonnelMarketRandomVeteranRemoval.setEnabled(enabled);
            lblPersonnelMarketRandomRegularRemoval.setEnabled(enabled);
            spnPersonnelMarketRandomRegularRemoval.setEnabled(enabled);
            lblPersonnelMarketRandomGreenRemoval.setEnabled(enabled);
            spnPersonnelMarketRandomGreenRemoval.setEnabled(enabled);
            lblPersonnelMarketRandomUltraGreenRemoval.setEnabled(enabled);
            spnPersonnelMarketRandomUltraGreenRemoval.setEnabled(enabled);
            lblPersonnelMarketDylansWeight.setEnabled(isDylan);
            spnPersonnelMarketDylansWeight.setEnabled(isDylan);
        });

        chkPersonnelMarketReportRefresh = new JCheckBox(resources.getString("chkPersonnelMarketReportRefresh.text"));
        chkPersonnelMarketReportRefresh.setToolTipText(resources.getString("chkPersonnelMarketReportRefresh.toolTipText"));
        chkPersonnelMarketReportRefresh.setName("chkPersonnelMarketReportRefresh");

        lblPersonnelMarketRandomEliteRemoval.setText(resources.getString("lblPersonnelMarketRandomEliteRemoval.text"));
        lblPersonnelMarketRandomEliteRemoval.setToolTipText(resources.getString("lblPersonnelMarketRandomEliteRemoval.toolTipText"));
        lblPersonnelMarketRandomEliteRemoval.setName("lblPersonnelMarketRandomEliteRemoval");

        spnPersonnelMarketRandomEliteRemoval = new JSpinner(new SpinnerNumberModel(0, 0, 12, 1));
        spnPersonnelMarketRandomEliteRemoval.setToolTipText(resources.getString("lblPersonnelMarketRandomEliteRemoval.toolTipText"));
        spnPersonnelMarketRandomEliteRemoval.setName("spnPersonnelMarketRandomEliteRemoval");

        lblPersonnelMarketRandomVeteranRemoval.setText(resources.getString("lblPersonnelMarketRandomVeteranRemoval.text"));
        lblPersonnelMarketRandomVeteranRemoval.setToolTipText(resources.getString("lblPersonnelMarketRandomVeteranRemoval.toolTipText"));
        lblPersonnelMarketRandomVeteranRemoval.setName("lblPersonnelMarketRandomVeteranRemoval");

        spnPersonnelMarketRandomVeteranRemoval = new JSpinner(new SpinnerNumberModel(0, 0, 12, 1));
        spnPersonnelMarketRandomVeteranRemoval.setToolTipText(resources.getString("lblPersonnelMarketRandomVeteranRemoval.toolTipText"));
        spnPersonnelMarketRandomVeteranRemoval.setName("spnPersonnelMarketRandomVeteranRemoval");

        lblPersonnelMarketRandomRegularRemoval.setText(resources.getString("lblPersonnelMarketRandomRegularRemoval.text"));
        lblPersonnelMarketRandomRegularRemoval.setToolTipText(resources.getString("lblPersonnelMarketRandomRegularRemoval.toolTipText"));
        lblPersonnelMarketRandomRegularRemoval.setName("lblPersonnelMarketRandomRegularRemoval");

        spnPersonnelMarketRandomRegularRemoval = new JSpinner(new SpinnerNumberModel(0, 0, 12, 1));
        spnPersonnelMarketRandomRegularRemoval.setToolTipText(resources.getString("lblPersonnelMarketRandomRegularRemoval.toolTipText"));
        spnPersonnelMarketRandomRegularRemoval.setName("spnPersonnelMarketRandomRegularRemoval");

        lblPersonnelMarketRandomGreenRemoval.setText(resources.getString("lblPersonnelMarketRandomGreenRemoval.text"));
        lblPersonnelMarketRandomGreenRemoval.setToolTipText(resources.getString("lblPersonnelMarketRandomGreenRemoval.toolTipText"));
        lblPersonnelMarketRandomGreenRemoval.setName("lblPersonnelMarketRandomGreenRemoval");

        spnPersonnelMarketRandomGreenRemoval = new JSpinner(new SpinnerNumberModel(0, 0, 12, 1));
        spnPersonnelMarketRandomGreenRemoval.setToolTipText(resources.getString("lblPersonnelMarketRandomGreenRemoval.toolTipText"));
        spnPersonnelMarketRandomGreenRemoval.setName("spnPersonnelMarketRandomGreenRemoval");

        lblPersonnelMarketRandomUltraGreenRemoval.setText(resources.getString("lblPersonnelMarketRandomUltraGreenRemoval.text"));
        lblPersonnelMarketRandomUltraGreenRemoval.setToolTipText(resources.getString("lblPersonnelMarketRandomUltraGreenRemoval.toolTipText"));
        lblPersonnelMarketRandomUltraGreenRemoval.setName("lblPersonnelMarketRandomUltraGreenRemoval");

        spnPersonnelMarketRandomUltraGreenRemoval = new JSpinner(new SpinnerNumberModel(0, 0, 12, 1));
        spnPersonnelMarketRandomUltraGreenRemoval.setToolTipText(resources.getString("lblPersonnelMarketRandomUltraGreenRemoval.toolTipText"));
        spnPersonnelMarketRandomUltraGreenRemoval.setName("spnPersonnelMarketRandomUltraGreenRemoval");

        lblPersonnelMarketDylansWeight.setText(resources.getString("lblPersonnelMarketDylansWeight.text"));
        lblPersonnelMarketDylansWeight.setToolTipText(resources.getString("lblPersonnelMarketDylansWeight.toolTipText"));
        lblPersonnelMarketDylansWeight.setName("lblPersonnelMarketDylansWeight");

        spnPersonnelMarketDylansWeight = new JSpinner(new SpinnerNumberModel(0.3, 0, 1, 0.1));
        spnPersonnelMarketDylansWeight.setToolTipText(resources.getString("lblPersonnelMarketDylansWeight.toolTipText"));
        spnPersonnelMarketDylansWeight.setName("spnPersonnelMarketDylansWeight");

        // Programmatically Assign Accessibility Labels
        lblPersonnelMarketType.setLabelFor(comboPersonnelMarketType);
        lblPersonnelMarketRandomEliteRemoval.setLabelFor(spnPersonnelMarketRandomEliteRemoval);
        lblPersonnelMarketRandomVeteranRemoval.setLabelFor(spnPersonnelMarketRandomVeteranRemoval);
        lblPersonnelMarketRandomRegularRemoval.setLabelFor(spnPersonnelMarketRandomRegularRemoval);
        lblPersonnelMarketRandomGreenRemoval.setLabelFor(spnPersonnelMarketRandomGreenRemoval);
        lblPersonnelMarketRandomUltraGreenRemoval.setLabelFor(spnPersonnelMarketRandomUltraGreenRemoval);
        lblPersonnelMarketDylansWeight.setLabelFor(spnPersonnelMarketDylansWeight);

        // Layout the UI
        final JPanel panel = new JPanel();
        panel.setBorder(BorderFactory.createTitledBorder(resources.getString("personnelMarketPanel.title")));
        panel.setName("personnelMarketPanel");

        final GroupLayout layout = new GroupLayout(panel);
        layout.setAutoCreateGaps(true);
        layout.setAutoCreateContainerGaps(true);
        panel.setLayout(layout);

        layout.setVerticalGroup(
                layout.createSequentialGroup()
                        .addGroup(layout.createParallelGroup(Alignment.BASELINE)
                                .addComponent(lblPersonnelMarketType)
                                .addComponent(comboPersonnelMarketType, Alignment.LEADING))
                        .addComponent(chkPersonnelMarketReportRefresh)
                        .addGroup(layout.createParallelGroup(Alignment.BASELINE)
                                .addComponent(lblPersonnelMarketRandomEliteRemoval)
                                .addComponent(spnPersonnelMarketRandomEliteRemoval, Alignment.LEADING))
                        .addGroup(layout.createParallelGroup(Alignment.BASELINE)
                                .addComponent(lblPersonnelMarketRandomVeteranRemoval)
                                .addComponent(spnPersonnelMarketRandomVeteranRemoval, Alignment.LEADING))
                        .addGroup(layout.createParallelGroup(Alignment.BASELINE)
                                .addComponent(lblPersonnelMarketRandomRegularRemoval)
                                .addComponent(spnPersonnelMarketRandomRegularRemoval, Alignment.LEADING))
                        .addGroup(layout.createParallelGroup(Alignment.BASELINE)
                                .addComponent(lblPersonnelMarketRandomGreenRemoval)
                                .addComponent(spnPersonnelMarketRandomGreenRemoval, Alignment.LEADING))
                        .addGroup(layout.createParallelGroup(Alignment.BASELINE)
                                .addComponent(lblPersonnelMarketRandomUltraGreenRemoval)
                                .addComponent(spnPersonnelMarketRandomUltraGreenRemoval, Alignment.LEADING))
                        .addGroup(layout.createParallelGroup(Alignment.BASELINE)
                                .addComponent(lblPersonnelMarketDylansWeight)
                                .addComponent(spnPersonnelMarketDylansWeight, Alignment.LEADING))
        );

        layout.setHorizontalGroup(
                layout.createParallelGroup(Alignment.LEADING)
                        .addGroup(layout.createSequentialGroup()
                                .addComponent(lblPersonnelMarketType)
                                .addComponent(comboPersonnelMarketType))
                        .addComponent(chkPersonnelMarketReportRefresh)
                        .addGroup(layout.createSequentialGroup()
                                .addComponent(lblPersonnelMarketRandomEliteRemoval)
                                .addComponent(spnPersonnelMarketRandomEliteRemoval))
                        .addGroup(layout.createSequentialGroup()
                                .addComponent(lblPersonnelMarketRandomVeteranRemoval)
                                .addComponent(spnPersonnelMarketRandomVeteranRemoval))
                        .addGroup(layout.createSequentialGroup()
                                .addComponent(lblPersonnelMarketRandomRegularRemoval)
                                .addComponent(spnPersonnelMarketRandomRegularRemoval))
                        .addGroup(layout.createSequentialGroup()
                                .addComponent(lblPersonnelMarketRandomGreenRemoval)
                                .addComponent(spnPersonnelMarketRandomGreenRemoval))
                        .addGroup(layout.createSequentialGroup()
                                .addComponent(lblPersonnelMarketRandomUltraGreenRemoval)
                                .addComponent(spnPersonnelMarketRandomUltraGreenRemoval))
                        .addGroup(layout.createSequentialGroup()
                                .addComponent(lblPersonnelMarketDylansWeight)
                                .addComponent(spnPersonnelMarketDylansWeight))
        );

        return panel;
    }

    private JPanel createUnitMarketPanel() {
        // Create Panel Components
        final JLabel lblUnitMarketMethod = new JLabel(resources.getString("lblUnitMarketMethod.text"));
        lblUnitMarketMethod.setToolTipText(resources.getString("lblUnitMarketMethod.toolTipText"));
        lblUnitMarketMethod.setName("lblUnitMarketMethod");

        comboUnitMarketMethod = new MMComboBox<>("comboUnitMarketMethod", UnitMarketMethod.values());
        comboUnitMarketMethod.setToolTipText(resources.getString("lblUnitMarketMethod.toolTipText"));
        comboUnitMarketMethod.setRenderer(new DefaultListCellRenderer() {
            @Override
            public Component getListCellRendererComponent(final JList<?> list, final Object value,
                                                          final int index, final boolean isSelected,
                                                          final boolean cellHasFocus) {
                super.getListCellRendererComponent(list, value, index, isSelected, cellHasFocus);
                if (value instanceof UnitMarketMethod) {
                    list.setToolTipText(((UnitMarketMethod) value).getToolTipText());
                }
                return this;
            }
        });
        comboUnitMarketMethod.addActionListener(evt -> {
            final boolean enabled = !Objects.requireNonNull(comboUnitMarketMethod.getSelectedItem()).isNone();
            chkUnitMarketRegionalMechVariations.setEnabled(enabled);
            chkInstantUnitMarketDelivery.setEnabled(enabled);
            chkUnitMarketReportRefresh.setEnabled(enabled);
        });

        chkUnitMarketRegionalMechVariations = new JCheckBox(resources.getString("chkUnitMarketRegionalMechVariations.text"));
        chkUnitMarketRegionalMechVariations.setToolTipText(resources.getString("chkUnitMarketRegionalMechVariations.toolTipText"));
        chkUnitMarketRegionalMechVariations.setName("chkUnitMarketRegionalMechVariations");

        chkInstantUnitMarketDelivery = new JCheckBox(resources.getString("chkInstantUnitMarketDelivery.text"));
        chkInstantUnitMarketDelivery.setToolTipText(resources.getString("chkInstantUnitMarketDelivery.toolTipText"));
        chkInstantUnitMarketDelivery.setName("chkInstantUnitMarketDelivery");

        chkUnitMarketReportRefresh = new JCheckBox(resources.getString("chkUnitMarketReportRefresh.text"));
        chkUnitMarketReportRefresh.setToolTipText(resources.getString("chkUnitMarketReportRefresh.toolTipText"));
        chkUnitMarketReportRefresh.setName("chkUnitMarketReportRefresh");

        // Programmatically Assign Accessibility Labels
        lblUnitMarketMethod.setLabelFor(comboUnitMarketMethod);

        // Layout the UI
        final JPanel panel = new JPanel();
        panel.setBorder(BorderFactory.createTitledBorder(resources.getString("unitMarketPanel.title")));
        panel.setName("unitMarketPanel");

        final GroupLayout layout = new GroupLayout(panel);
        layout.setAutoCreateGaps(true);
        layout.setAutoCreateContainerGaps(true);
        panel.setLayout(layout);

        layout.setVerticalGroup(
                layout.createSequentialGroup()
                        .addGroup(layout.createParallelGroup(Alignment.BASELINE)
                                .addComponent(lblUnitMarketMethod)
                                .addComponent(comboUnitMarketMethod, Alignment.LEADING))
                        .addComponent(chkUnitMarketRegionalMechVariations)
                        .addComponent(chkInstantUnitMarketDelivery)
                        .addComponent(chkUnitMarketReportRefresh)
        );

        layout.setHorizontalGroup(
                layout.createParallelGroup(Alignment.LEADING)
                        .addGroup(layout.createSequentialGroup()
                                .addComponent(lblUnitMarketMethod)
                                .addComponent(comboUnitMarketMethod))
                        .addComponent(chkUnitMarketRegionalMechVariations)
                        .addComponent(chkInstantUnitMarketDelivery)
                        .addComponent(chkUnitMarketReportRefresh)
        );

        return panel;
    }

    private JPanel createContractMarketPanel() {
        // Create Panel Components
        final JLabel lblContractMarketMethod = new JLabel(resources.getString("lblContractMarketMethod.text"));
        lblContractMarketMethod.setToolTipText(resources.getString("lblContractMarketMethod.toolTipText"));
        lblContractMarketMethod.setName("lblContractMarketMethod");
        lblContractMarketMethod.setVisible(false); // TODO : AbstractContractMarket : Remove

        comboContractMarketMethod = new MMComboBox<>("comboContractMarketMethod", ContractMarketMethod.values());
        comboContractMarketMethod.setToolTipText(resources.getString("lblContractMarketMethod.toolTipText"));
        comboContractMarketMethod.setVisible(false); // TODO : AbstractContractMarket : Remove
        /*
        comboContractMarketMethod.setRenderer(new DefaultListCellRenderer() {
            @Override
            public Component getListCellRendererComponent(final JList<?> list, final Object value,
                                                          final int index, final boolean isSelected,
                                                          final boolean cellHasFocus) {
                super.getListCellRendererComponent(list, value, index, isSelected, cellHasFocus);
                if (value instanceof ContractMarketMethod) {
                    list.setToolTipText(((ContractMarketMethod) value).getToolTipText());
                }
                return this;
            }
        });
        comboContractMarketMethod.addActionListener(evt -> {
            final boolean enabled = !((ContractMarketMethod) Objects.requireNonNull(comboContractMarketMethod.getSelectedItem())).isNone();
            chkContractMarketReportRefresh.setEnabled(enabled);
        });
         */

        final JLabel lblContractSearchRadius = new JLabel(resources.getString("lblContractSearchRadius.text"));
        lblContractSearchRadius.setToolTipText(resources.getString("lblContractSearchRadius.toolTipText"));
        lblContractSearchRadius.setName("lblContractSearchRadius");

        spnContractSearchRadius = new JSpinner(new SpinnerNumberModel(300, 100, 2500, 100));
        spnContractSearchRadius.setToolTipText(resources.getString("lblContractSearchRadius.toolTipText"));
        spnContractSearchRadius.setName("spnContractSearchRadius");

        chkVariableContractLength = new JCheckBox(resources.getString("chkVariableContractLength.text"));
        chkVariableContractLength.setToolTipText(resources.getString("chkVariableContractLength.toolTipText"));
        chkVariableContractLength.setName("chkVariableContractLength");

        chkContractMarketReportRefresh = new JCheckBox(resources.getString("chkContractMarketReportRefresh.text"));
        chkContractMarketReportRefresh.setToolTipText(resources.getString("chkContractMarketReportRefresh.toolTipText"));
        chkContractMarketReportRefresh.setName("chkContractMarketReportRefresh");

        // Programmatically Assign Accessibility Labels
        lblContractMarketMethod.setLabelFor(comboContractMarketMethod);
        lblContractSearchRadius.setLabelFor(spnContractSearchRadius);

        // Layout the UI
        final JPanel panel = new JPanel();
        panel.setBorder(BorderFactory.createTitledBorder(resources.getString("contractMarketPanel.title")));
        panel.setName("contractMarketPanel");

        final GroupLayout layout = new GroupLayout(panel);
        layout.setAutoCreateGaps(true);
        layout.setAutoCreateContainerGaps(true);
        panel.setLayout(layout);

        layout.setVerticalGroup(
                layout.createSequentialGroup()
                        .addGroup(layout.createParallelGroup(Alignment.BASELINE)
                                .addComponent(lblContractMarketMethod)
                                .addComponent(comboContractMarketMethod, Alignment.LEADING))
                        .addGroup(layout.createParallelGroup(Alignment.BASELINE)
                                .addComponent(lblContractSearchRadius)
                                .addComponent(spnContractSearchRadius, Alignment.LEADING))
                        .addComponent(chkVariableContractLength)
                        .addComponent(chkContractMarketReportRefresh)
        );

        layout.setHorizontalGroup(
                layout.createParallelGroup(Alignment.LEADING)
                        .addGroup(layout.createSequentialGroup()
                                .addComponent(lblContractMarketMethod)
                                .addComponent(comboContractMarketMethod))
                        .addGroup(layout.createSequentialGroup()
                                .addComponent(lblContractSearchRadius)
                                .addComponent(spnContractSearchRadius))
                        .addComponent(chkVariableContractLength)
                        .addComponent(chkContractMarketReportRefresh)
        );

        return panel;
    }
    //endregion Markets Tab

    //region RATs Tab
    private JScrollPane createRATTab() {
        // Initialize Components Used in ActionListeners
        final JDisableablePanel traditionalRATPanel = new JDisableablePanel("traditionalRATPanel");

        // Initialize Parsing Variables
        final ButtonGroup group = new ButtonGroup();

        // Create the Panel
        final AbstractMHQScrollablePanel panel = new DefaultMHQScrollablePanel(getFrame(), "ratPanel", new GridBagLayout());

        // Create Panel Components
        btnUseRATGenerator = new JRadioButton(resources.getString("btnUseRATGenerator.text"));
        btnUseRATGenerator.setToolTipText(resources.getString("btnUseRATGenerator.tooltip"));
        btnUseRATGenerator.setName("btnUseRATGenerator");
        group.add(btnUseRATGenerator);
        final GridBagConstraints gbc = new GridBagConstraints();
        gbc.gridx = 0;
        gbc.gridy = 0;
        gbc.fill = GridBagConstraints.HORIZONTAL;
        gbc.anchor = GridBagConstraints.NORTH;
        panel.add(btnUseRATGenerator, gbc);

        btnUseStaticRATs = new JRadioButton(resources.getString("btnUseStaticRATs.text"));
        btnUseStaticRATs.setToolTipText(resources.getString("btnUseStaticRATs.tooltip"));
        btnUseStaticRATs.setName("btnUseStaticRATs");
        btnUseStaticRATs.addItemListener(ev -> traditionalRATPanel.setEnabled(btnUseStaticRATs.isSelected()));
        group.add(btnUseStaticRATs);
        gbc.gridy++;
        panel.add(btnUseStaticRATs, gbc);

        createTraditionalRATPanel(traditionalRATPanel);
        gbc.gridy++;
        panel.add(traditionalRATPanel, gbc);

        // Disable Panel Portions by Default
        btnUseStaticRATs.setSelected(true);
        btnUseStaticRATs.doClick();

        return new JScrollPane(panel);
    }

    private void createTraditionalRATPanel(final JDisableablePanel panel) {
        // Initialize Components Used in ActionListeners
        final JList<String> chosenRATs = new JList<>();

        // Create Panel Components
        final JTextArea txtRATInstructions = new JTextArea(resources.getString("txtRATInstructions.text"));
        txtRATInstructions.setEditable(false);
        txtRATInstructions.setLineWrap(true);
        txtRATInstructions.setWrapStyleWord(true);

        final JLabel lblAvailableRATs = new JLabel(resources.getString("lblAvailableRATs.text"));

        availableRATModel = new DefaultListModel<>();
        for (final String rat : RATManager.getAllRATCollections().keySet()) {
            final List<Integer> eras = RATManager.getAllRATCollections().get(rat);
            if (eras != null) {
                final StringBuilder displayName = new StringBuilder(rat);
                if (!eras.isEmpty()) {
                    displayName.append(" (").append(eras.get(0));
                    if (eras.size() > 1) {
                        displayName.append('-').append(eras.get(eras.size() - 1));
                    }
                    displayName.append(')');
                }
                availableRATModel.addElement(displayName.toString());
            }
        }
        final JList<String> availableRATs = new JList<>(availableRATModel);
        availableRATs.setSelectionMode(ListSelectionModel.SINGLE_SELECTION);

        final JButton btnAddRAT = new MMButton("btnAddRAT", resources, "btnAddRAT.text",
                "btnAddRAT.toolTipText", evt -> {
            final int selectedIndex = availableRATs.getSelectedIndex();
            if (selectedIndex < 0) {
                return;
            }
            chosenRATModel.addElement(availableRATs.getSelectedValue());
            availableRATModel.removeElementAt(availableRATs.getSelectedIndex());
            availableRATs.setSelectedIndex(Math.min(selectedIndex, availableRATModel.size() - 1));
        });

        final JButton btnRemoveRAT = new MMButton("btnRemoveRAT", resources, "btnRemoveRAT.text",
                "btnRemoveRAT.toolTipText", evt -> {
            final int selectedIndex = chosenRATs.getSelectedIndex();
            if (selectedIndex < 0) {
                return;
            }
            availableRATModel.addElement(chosenRATs.getSelectedValue());
            chosenRATModel.removeElementAt(chosenRATs.getSelectedIndex());
            chosenRATs.setSelectedIndex(Math.min(selectedIndex, chosenRATModel.size() - 1));
        });

        final JButton btnMoveRATUp = new MMButton("btnMoveRATUp", resources, "btnMoveRATUp.text",
                "btnMoveRATUp.toolTipText", evt ->{
            final int selectedIndex = chosenRATs.getSelectedIndex();
            if (selectedIndex < 0) {
                return;
            }
            final String element = chosenRATModel.getElementAt(selectedIndex);
            chosenRATModel.setElementAt(chosenRATModel.getElementAt(selectedIndex - 1), selectedIndex);
            chosenRATModel.setElementAt(element, selectedIndex - 1);
            chosenRATs.setSelectedIndex(selectedIndex - 1);
        });

        final JButton btnMoveRATDown = new MMButton("btnMoveRATDown", resources, "btnMoveRATDown.text",
                "btnMoveRATDown.toolTipText", evt -> {
            final int selectedIndex = chosenRATs.getSelectedIndex();
            if (selectedIndex < 0) {
                return;
            }
            final String element = chosenRATModel.getElementAt(selectedIndex);
            chosenRATModel.setElementAt(chosenRATModel.getElementAt(selectedIndex + 1), selectedIndex);
            chosenRATModel.setElementAt(element, selectedIndex + 1);
            chosenRATs.setSelectedIndex(selectedIndex + 1);
        });

        final JLabel lblChosenRATs = new JLabel(resources.getString("lblChosenRATs.text"));

        chosenRATModel = new DefaultListModel<>();
        chosenRATs.setModel(chosenRATModel);
        chosenRATs.setSelectionMode(ListSelectionModel.SINGLE_SELECTION);
        chosenRATs.addListSelectionListener(evt -> {
            btnRemoveRAT.setEnabled(chosenRATs.getSelectedIndex() >= 0);
            btnMoveRATUp.setEnabled(chosenRATs.getSelectedIndex() > 0);
            btnMoveRATDown.setEnabled(chosenRATModel.size() > chosenRATs.getSelectedIndex() + 1);
        });

        chkIgnoreRATEra = new JCheckBox(resources.getString("chkIgnoreRATEra.text"));
        chkIgnoreRATEra.setToolTipText(resources.getString("chkIgnoreRATEra.toolTipText"));
        chkIgnoreRATEra.setName("chkIgnoreRATEra");

        // Add Previously Impossible Listeners
        availableRATs.addListSelectionListener(evt -> btnAddRAT.setEnabled(availableRATs.getSelectedIndex() >= 0));

        // Programmatically Assign Accessibility Labels
        lblAvailableRATs.setLabelFor(availableRATs);
        lblChosenRATs.setLabelFor(chosenRATs);

        // Layout the UI
        panel.setBorder(BorderFactory.createTitledBorder(resources.getString("traditionalRATPanel.title")));
        panel.setLayout(new BorderLayout());

        final GroupLayout layout = new GroupLayout(panel);
        layout.setAutoCreateGaps(true);
        layout.setAutoCreateContainerGaps(true);
        panel.setLayout(layout);

        layout.setHorizontalGroup(
                layout.createParallelGroup(Alignment.LEADING)
                        .addComponent(txtRATInstructions)
                        .addGroup(layout.createSequentialGroup()
                                .addGroup(layout.createParallelGroup(Alignment.LEADING)
                                        .addComponent(lblAvailableRATs)
                                        .addComponent(availableRATs))
                                .addGroup(layout.createParallelGroup(Alignment.LEADING)
                                        .addComponent(btnAddRAT)
                                        .addComponent(btnRemoveRAT)
                                        .addComponent(btnMoveRATUp)
                                        .addComponent(btnMoveRATDown))
                                .addGroup(layout.createParallelGroup(Alignment.LEADING)
                                        .addComponent(lblChosenRATs)
                                        .addComponent(chosenRATs)))
                        .addComponent(chkIgnoreRATEra)
        );

        layout.setVerticalGroup(
                layout.createParallelGroup(Alignment.LEADING)
                        .addGroup(layout.createSequentialGroup()
                                .addComponent(txtRATInstructions)
                                .addPreferredGap(ComponentPlacement.UNRELATED)
                                .addGroup(layout.createParallelGroup(Alignment.BASELINE)
                                        .addComponent(lblAvailableRATs)
                                        .addComponent(lblChosenRATs))
                                .addPreferredGap(ComponentPlacement.RELATED)
                                .addGroup(layout.createParallelGroup(Alignment.LEADING)
                                        .addComponent(availableRATs)
                                        .addGroup(layout.createSequentialGroup()
                                                .addComponent(btnAddRAT)
                                                .addPreferredGap(ComponentPlacement.RELATED)
                                                .addComponent(btnRemoveRAT)
                                                .addPreferredGap(ComponentPlacement.RELATED)
                                                .addComponent(btnMoveRATUp)
                                                .addPreferredGap(ComponentPlacement.RELATED)
                                                .addComponent(btnMoveRATDown))
                                        .addComponent(chosenRATs))
                                .addComponent(chkIgnoreRATEra))
        );
    }
    //endregion RATs Tab

    //region Against the Bot Tab
    //endregion Against the Bot Tab
    //endregion Modern Initialization
    //endregion Initialization

    //region Options
    public void setOptions(@Nullable CampaignOptions options,
                           @Nullable RandomSkillPreferences randomSkillPreferences) {
        // Use the provided options and preferences when possible, but flip if they are null to be safe
        if (options != null) {
            this.options = options;
        } else {
            options = this.options;
        }

        if (randomSkillPreferences != null) {
            this.rSkillPrefs = randomSkillPreferences;
        } else {
            randomSkillPreferences = this.rSkillPrefs;
        }

        //region General Tab
        unitRatingMethodCombo.setSelectedItem(options.getUnitRatingMethod());
        manualUnitRatingModifier.setValue(options.getManualUnitRatingModifier());
        //endregion General Tab

        //region Repair and Maintenance Tab
        useEraModsCheckBox.setSelected(options.isUseEraMods());
        assignedTechFirstCheckBox.setSelected(options.isAssignedTechFirst());
        resetToFirstTechCheckBox.setSelected(options.isResetToFirstTech());
        useQuirksBox.setSelected(options.isUseQuirks());
        useAeroSystemHitsBox.setSelected(options.isUseAeroSystemHits());
        if (useDamageMargin.isSelected() != options.isDestroyByMargin()) {
            useDamageMargin.doClick();
        }
        spnDamageMargin.setValue(options.getDestroyMargin());
        spnDestroyPartTarget.setValue(options.getDestroyPartTarget());

        if (checkMaintenance.isSelected() != options.isCheckMaintenance()) {
            checkMaintenance.doClick();
        }
        spnMaintenanceDays.setValue(options.getMaintenanceCycleDays());
        spnMaintenanceBonus.setValue(options.getMaintenanceBonus());
        useQualityMaintenance.setSelected(options.isUseQualityMaintenance());
        reverseQualityNames.setSelected(options.isReverseQualityNames());
        useUnofficialMaintenance.setSelected(options.isUseUnofficialMaintenance());
        logMaintenance.setSelected(options.isLogMaintenance());
        //endregion Repair and Maintenance Tab

        //region Supplies and Acquisitions Tab
        spnAcquireWaitingPeriod.setValue(options.getWaitingPeriod());
        choiceAcquireSkill.setSelectedItem(options.getAcquisitionSkill());
        chkSupportStaffOnly.setSelected(options.isAcquisitionSupportStaffOnly());
        spnAcquireClanPenalty.setValue(options.getClanAcquisitionPenalty());
        spnAcquireIsPenalty.setValue(options.getIsAcquisitionPenalty());
        spnMaxAcquisitions.setValue(options.getMaxAcquisitions());

        spnNDiceTransitTime.setValue(options.getNDiceTransitTime());
        spnConstantTransitTime.setValue(options.getConstantTransitTime());
        choiceTransitTimeUnits.setSelectedItem(CampaignOptions.getTransitUnitName(options.getUnitTransitTime()));
        spnAcquireMinimum.setValue(options.getAcquireMinimumTime());
        choiceAcquireMinimumUnit.setSelectedItem(CampaignOptions.getTransitUnitName(options.getAcquireMinimumTimeUnit()));
        spnAcquireMosBonus.setValue(options.getAcquireMosBonus());
        choiceAcquireMosUnits.setSelectedItem(CampaignOptions.getTransitUnitName(options.getAcquireMosUnit()));

        usePlanetaryAcquisitions.setSelected(options.isUsePlanetaryAcquisition());
        spnMaxJumpPlanetaryAcquisitions.setValue(options.getMaxJumpsPlanetaryAcquisition());
        comboPlanetaryAcquisitionsFactionLimits.setSelectedItem(options.getPlanetAcquisitionFactionLimit());
        disallowPlanetaryAcquisitionClanCrossover.setSelected(options.isPlanetAcquisitionNoClanCrossover());
        disallowClanPartsFromIS.setSelected(options.isNoClanPartsFromIS());
        spnPenaltyClanPartsFromIS.setValue(options.getPenaltyClanPartsFromIS());
        usePlanetaryAcquisitionsVerbose.setSelected(options.isPlanetAcquisitionVerbose());
        for (int i = EquipmentType.RATING_A; i <= EquipmentType.RATING_F; i++) {
            spnPlanetAcquireTechBonus[i].setValue(options.getPlanetTechAcquisitionBonus(i));
            spnPlanetAcquireIndustryBonus[i].setValue(options.getPlanetIndustryAcquisitionBonus(i));
            spnPlanetAcquireOutputBonus[i].setValue(options.getPlanetOutputAcquisitionBonus(i));
        }
        //endregion Supplies and Acquisitions Tab

        //region Tech Limits Tab
        if (limitByYearBox.isSelected() != options.isLimitByYear()) {
            limitByYearBox.doClick();
        }
        disallowExtinctStuffBox.setSelected(options.isDisallowExtinctStuff());
        allowClanPurchasesBox.setSelected(options.isAllowClanPurchases());
        allowISPurchasesBox.setSelected(options.isAllowISPurchases());
        allowCanonOnlyBox.setSelected(options.isAllowCanonOnly());
        allowCanonRefitOnlyBox.setSelected(options.isAllowCanonRefitOnly());
        choiceTechLevel.setSelectedIndex(options.getTechLevel());
        variableTechLevelBox.setSelected(options.isVariableTechLevel() && options.isLimitByYear());
        factionIntroDateBox.setSelected(options.isFactionIntroDate());
        useAmmoByTypeBox.setSelected(options.isUseAmmoByType());
        //endregion Tech Limits Tab

        //region Personnel Tab
        // General Personnel
        chkUseTactics.setSelected(options.isUseTactics());
        chkUseInitiativeBonus.setSelected(options.isUseInitiativeBonus());
        chkUseToughness.setSelected(options.isUseToughness());
        chkUseArtillery.setSelected(options.isUseArtillery());
        chkUseAbilities.setSelected(options.isUseAbilities());
        if (chkUseEdge.isSelected() != options.isUseEdge()) {
            chkUseEdge.doClick();
        }
        chkUseSupportEdge.setSelected(options.isUseSupportEdge());
        chkUseImplants.setSelected(options.isUseImplants());
        chkUseAlternativeQualityAveraging.setSelected(options.isAlternativeQualityAveraging());
        chkUseTransfers.setSelected(options.isUseTransfers());
        chkUseExtendedTOEForceName.setSelected(options.isUseExtendedTOEForceName());
        chkPersonnelLogSkillGain.setSelected(options.isPersonnelLogSkillGain());
        chkPersonnelLogAbilityGain.setSelected(options.isPersonnelLogAbilityGain());
        chkPersonnelLogEdgeGain.setSelected(options.isPersonnelLogEdgeGain());

        // Expanded Personnel Information
        if (chkUseTimeInService.isSelected() != options.isUseTimeInService()) {
            chkUseTimeInService.doClick();
        }
        comboTimeInServiceDisplayFormat.setSelectedItem(options.getTimeInServiceDisplayFormat());
        if (chkUseTimeInRank.isSelected() != options.isUseTimeInRank()) {
            chkUseTimeInRank.doClick();
        }
        comboTimeInRankDisplayFormat.setSelectedItem(options.getTimeInRankDisplayFormat());
        chkTrackTotalEarnings.setSelected(options.isTrackTotalEarnings());
        chkTrackTotalXPEarnings.setSelected(options.isTrackTotalXPEarnings());
        chkShowOriginFaction.setSelected(options.isShowOriginFaction());

        // Medical
        chkUseAdvancedMedical.setSelected(options.isUseAdvancedMedical());
        spnHealWaitingPeriod.setValue(options.getHealingWaitingPeriod());
        spnNaturalHealWaitingPeriod.setValue(options.getNaturalHealingWaitingPeriod());
        spnMinimumHitsForVehicles.setValue(options.getMinimumHitsForVehicles());
        chkUseRandomHitsForVehicles.setSelected(options.isUseRandomHitsForVehicles());
        chkUseTougherHealing.setSelected(options.isTougherHealing());

        // Prisoners
        comboPrisonerCaptureStyle.setSelectedItem(options.getPrisonerCaptureStyle());
        comboPrisonerStatus.setSelectedItem(options.getDefaultPrisonerStatus());
        chkPrisonerBabyStatus.setSelected(options.isPrisonerBabyStatus());
        chkAtBPrisonerDefection.setSelected(options.isUseAtBPrisonerDefection());
        chkAtBPrisonerRansom.setSelected(options.isUseAtBPrisonerRansom());

        // Personnel Randomization
        chkUseDylansRandomXP.setSelected(options.isUseDylansRandomXP());
        randomOriginOptionsPanel.setOptions(options.getRandomOriginOptions());

        // Retirement
        chkUseRetirementDateTracking.setSelected(options.isUseRetirementDateTracking());
        comboRandomRetirementMethod.setSelectedItem(options.getRandomRetirementMethod());
        chkUseYearEndRandomRetirement.setSelected(options.isUseYearEndRandomRetirement());
        chkUseContractCompletionRandomRetirement.setSelected(options.isUseContractCompletionRandomRetirement());
        chkUseCustomRetirementModifiers.setSelected(options.isUseCustomRetirementModifiers());
        chkUseRandomFounderRetirement.setSelected(options.isUseRandomFounderRetirement());
        chkTrackUnitFatigue.setSelected(options.isTrackUnitFatigue());

        // Family
        comboFamilyDisplayLevel.setSelectedItem(options.getFamilyDisplayLevel());

        // Dependent
        comboRandomDependentMethod.setSelectedItem(options.getRandomDependentMethod());
        chkUseRandomDependentAddition.setSelected(options.isUseRandomDependentAddition());
        chkUseRandomDependentRemoval.setSelected(options.isUseRandomDependentRemoval());

        // Salary
        spnCommissionedSalary.setValue(options.getSalaryCommissionMultiplier());
        spnEnlistedSalary.setValue(options.getSalaryEnlistedMultiplier());
        spnAntiMekSalary.setValue(options.getSalaryAntiMekMultiplier());
        spnSpecialistInfantrySalary.setValue(options.getSalarySpecialistInfantryMultiplier());
        for (int i = 0; i < spnSalaryExperienceMultipliers.length; i++) {
            spnSalaryExperienceMultipliers[i].setValue(options.getSalaryXPMultiplier(i));
        }
        for (int i = 0; i < spnBaseSalary.length; i++) {
            spnBaseSalary[i].setValue(options.getRoleBaseSalaries()[i].getAmount().doubleValue());
        }

        // Marriage
        chkUseManualMarriages.setSelected(options.isUseManualMarriages());
        chkUseClanPersonnelMarriages.setSelected(options.isUseClanPersonnelMarriages());
        chkUsePrisonerMarriages.setSelected(options.isUsePrisonerMarriages());
        spnMinimumMarriageAge.setValue(options.getMinimumMarriageAge());
        spnCheckMutualAncestorsDepth.setValue(options.getCheckMutualAncestorsDepth());
        chkLogMarriageNameChanges.setSelected(options.isLogMarriageNameChanges());
        for (final Entry<MergingSurnameStyle, JSpinner> entry : spnMarriageSurnameWeights.entrySet()) {
            entry.getValue().setValue(options.getMarriageSurnameWeights().get(entry.getKey()) / 10.0);
        }
        comboRandomMarriageMethod.setSelectedItem(options.getRandomMarriageMethod());
        if (chkUseRandomSameSexMarriages.isSelected() != options.isUseRandomSameSexMarriages()) {
            if (chkUseRandomSameSexMarriages.isEnabled()) {
                chkUseRandomSameSexMarriages.doClick();
            } else {
                chkUseRandomSameSexMarriages.setSelected(options.isUseRandomSameSexMarriages());
            }
        }
        chkUseRandomClanPersonnelMarriages.setSelected(options.isUseRandomClanPersonnelMarriages());
        chkUseRandomPrisonerMarriages.setSelected(options.isUseRandomPrisonerMarriages());
        spnRandomMarriageAgeRange.setValue(options.getRandomMarriageAgeRange());
        spnPercentageRandomMarriageOppositeSexChance.setValue(options.getPercentageRandomMarriageOppositeSexChance() * 100.0);
        spnPercentageRandomMarriageSameSexChance.setValue(options.getPercentageRandomMarriageSameSexChance() * 100.0);

        // Divorce
        chkUseManualDivorce.setSelected(options.isUseManualDivorce());
        chkUseClanPersonnelDivorce.setSelected(options.isUseClanPersonnelDivorce());
        chkUsePrisonerDivorce.setSelected(options.isUsePrisonerDivorce());
        for (final Entry<SplittingSurnameStyle, JSpinner> entry : spnDivorceSurnameWeights.entrySet()) {
            entry.getValue().setValue(options.getDivorceSurnameWeights().get(entry.getKey()) / 10.0);
        }
        comboRandomDivorceMethod.setSelectedItem(options.getRandomDivorceMethod());
        if (chkUseRandomOppositeSexDivorce.isSelected() != options.isUseRandomOppositeSexDivorce()) {
            if (chkUseRandomOppositeSexDivorce.isEnabled()) {
                chkUseRandomOppositeSexDivorce.doClick();
            } else {
                chkUseRandomOppositeSexDivorce.setSelected(options.isUseRandomOppositeSexDivorce());
            }
        }

        if (chkUseRandomSameSexDivorce.isSelected() != options.isUseRandomSameSexDivorce()) {
            if (chkUseRandomSameSexDivorce.isEnabled()) {
                chkUseRandomSameSexDivorce.doClick();
            } else {
                chkUseRandomSameSexDivorce.setSelected(options.isUseRandomSameSexDivorce());
            }
        }
        chkUseRandomClanPersonnelDivorce.setSelected(options.isUseRandomClanPersonnelDivorce());
        chkUseRandomPrisonerDivorce.setSelected(options.isUseRandomPrisonerDivorce());
        spnPercentageRandomDivorceOppositeSexChance.setValue(options.getPercentageRandomDivorceOppositeSexChance() * 100.0);
        spnPercentageRandomDivorceSameSexChance.setValue(options.getPercentageRandomDivorceSameSexChance() * 100.0);

        // Procreation
        chkUseManualProcreation.setSelected(options.isUseManualProcreation());
        chkUseClanPersonnelProcreation.setSelected(options.isUseClanPersonnelProcreation());
        chkUsePrisonerProcreation.setSelected(options.isUsePrisonerProcreation());
        spnMultiplePregnancyOccurrences.setValue(options.getMultiplePregnancyOccurrences());
        comboBabySurnameStyle.setSelectedItem(options.getBabySurnameStyle());
        chkAssignNonPrisonerBabiesFounderTag.setSelected(options.isAssignNonPrisonerBabiesFounderTag());
        chkAssignChildrenOfFoundersFounderTag.setSelected(options.isAssignChildrenOfFoundersFounderTag());
        chkDetermineFatherAtBirth.setSelected(options.isDetermineFatherAtBirth());
        chkDisplayTrueDueDate.setSelected(options.isDisplayTrueDueDate());
        chkLogProcreation.setSelected(options.isLogProcreation());
        comboRandomProcreationMethod.setSelectedItem(options.getRandomProcreationMethod());
        if (chkUseRelationshiplessRandomProcreation.isSelected() != options.isUseRelationshiplessRandomProcreation()) {
            if (chkUseRelationshiplessRandomProcreation.isEnabled()) {
                chkUseRelationshiplessRandomProcreation.doClick();
            } else {
                chkUseRelationshiplessRandomProcreation.setSelected(options.isUseRelationshiplessRandomProcreation());
            }
        }
        chkUseRandomClanPersonnelProcreation.setSelected(options.isUseRandomClanPersonnelProcreation());
        chkUseRandomPrisonerProcreation.setSelected(options.isUseRandomPrisonerProcreation());
        spnPercentageRandomProcreationRelationshipChance.setValue(options.getPercentageRandomProcreationRelationshipChance() * 100.0);
        spnPercentageRandomProcreationRelationshiplessChance.setValue(options.getPercentageRandomProcreationRelationshiplessChance() * 100.0);

        // Death
        chkKeepMarriedNameUponSpouseDeath.setSelected(options.isKeepMarriedNameUponSpouseDeath());
        comboRandomDeathMethod.setSelectedItem(options.getRandomDeathMethod());
        for (final AgeGroup ageGroup : AgeGroup.values()) {
            chkEnabledRandomDeathAgeGroups.get(ageGroup).setSelected(options.getEnabledRandomDeathAgeGroups().get(ageGroup));
        }
        chkUseRandomClanPersonnelDeath.setSelected(options.isUseRandomClanPersonnelDeath());
        chkUseRandomPrisonerDeath.setSelected(options.isUseRandomPrisonerDeath());
        chkUseRandomDeathSuicideCause.setSelected(options.isUseRandomDeathSuicideCause());
        spnPercentageRandomDeathChance.setValue(options.getPercentageRandomDeathChance());
        for (int i = 0; i < spnExponentialRandomDeathMaleValues.length; i++) {
            spnExponentialRandomDeathMaleValues[i].setValue(options.getExponentialRandomDeathMaleValues()[i]);
            spnExponentialRandomDeathFemaleValues[i].setValue(options.getExponentialRandomDeathFemaleValues()[i]);
        }
        for (final TenYearAgeRange ageRange : TenYearAgeRange.values()) {
            spnAgeRangeRandomDeathMaleValues.get(ageRange).setValue(options.getAgeRangeRandomDeathMaleValues().get(ageRange));
            spnAgeRangeRandomDeathFemaleValues.get(ageRange).setValue(options.getAgeRangeRandomDeathFemaleValues().get(ageRange));
        }
        //endregion Personnel Tab

        //region Finances Tab
        payForPartsBox.setSelected(options.isPayForParts());
        payForRepairsBox.setSelected(options.isPayForRepairs());
        payForUnitsBox.setSelected(options.isPayForUnits());
        payForSalariesBox.setSelected(options.isPayForSalaries());
        payForOverheadBox.setSelected(options.isPayForOverhead());
        payForMaintainBox.setSelected(options.isPayForMaintain());
        payForTransportBox.setSelected(options.isPayForTransport());
        sellUnitsBox.setSelected(options.isSellUnits());
        sellPartsBox.setSelected(options.isSellParts());
        payForRecruitmentBox.setSelected(options.isPayForRecruitment());
        useLoanLimitsBox.setSelected(options.isUseLoanLimits());
        usePercentageMaintBox.setSelected(options.isUsePercentageMaint());
        useInfantryDontCountBox.setSelected(options.isInfantryDontCount());
        usePeacetimeCostBox.setSelected(options.isUsePeacetimeCost());
        useExtendedPartsModifierBox.setSelected(options.isUseExtendedPartsModifier());
        showPeacetimeCostBox.setSelected(options.isShowPeacetimeCost());
        comboFinancialYearDuration.setSelectedItem(options.getFinancialYearDuration());
        newFinancialYearFinancesToCSVExportBox.setSelected(options.isNewFinancialYearFinancesToCSVExport());

        // Price Multipliers
        spnCommonPartPriceMultiplier.setValue(options.getCommonPartPriceMultiplier());
        spnInnerSphereUnitPriceMultiplier.setValue(options.getInnerSphereUnitPriceMultiplier());
        spnInnerSpherePartPriceMultiplier.setValue(options.getInnerSpherePartPriceMultiplier());
        spnClanUnitPriceMultiplier.setValue(options.getClanUnitPriceMultiplier());
        spnClanPartPriceMultiplier.setValue(options.getClanPartPriceMultiplier());
        spnMixedTechUnitPriceMultiplier.setValue(options.getMixedTechUnitPriceMultiplier());
        for (int i = 0; i < spnUsedPartPriceMultipliers.length; i++) {
            spnUsedPartPriceMultipliers[i].setValue(options.getUsedPartPriceMultipliers()[i]);
        }
        spnDamagedPartsValueMultiplier.setValue(options.getDamagedPartsValueMultiplier());
        spnUnrepairablePartsValueMultiplier.setValue(options.getUnrepairablePartsValueMultiplier());
        spnCancelledOrderRefundMultiplier.setValue(options.getCancelledOrderRefundMultiplier());
        //endregion Finances Tab

        //region Mercenary Tab
        if (options.isEquipmentContractBase()) {
            btnContractEquipment.setSelected(true);
        } else {
            btnContractPersonnel.setSelected(true);
        }
        spnEquipPercent.setValue(options.getEquipmentContractPercent());
        spnDropShipPercent.setValue(options.getDropShipContractPercent());
        spnJumpShipPercent.setValue(options.getJumpShipContractPercent());
        spnWarShipPercent.setValue(options.getWarShipContractPercent());
        chkEquipContractSaleValue.setSelected(options.isEquipmentContractSaleValue());
        chkBLCSaleValue.setSelected(options.isBLCSaleValue());
        chkOverageRepaymentInFinalPayment.setSelected(options.isOverageRepaymentInFinalPayment());
        //endregion Mercenary Tab

        //region Experience Tab
        spnScenarioXP.setValue(options.getScenarioXP());
        spnKillXP.setValue(options.getKillXPAward());
        spnKills.setValue(options.getKillsForXP());
        spnTaskXP.setValue(options.getTaskXP());
        spnNTasksXP.setValue(options.getNTasksXP());
        spnSuccessXP.setValue(options.getSuccessXP());
        spnMistakeXP.setValue(options.getMistakeXP());
        spnIdleXP.setValue(options.getIdleXP());
        spnMonthsIdleXP.setValue(options.getMonthsIdleXP());
        spnTargetIdleXP.setValue(options.getTargetIdleXP());
        spnContractNegotiationXP.setValue(options.getContractNegotiationXP());
        spnAdminWeeklyXP.setValue(options.getAdminXP());
        spnAdminWeeklyXPPeriod.setValue(options.getAdminXPPeriod());
        spnEdgeCost.setValue(options.getEdgeCost());
        //endregion Experience Tab

        //region Skills Tab
        //endregion Skills Tab

        //region Special Abilities Tab
        //endregion Special Abilities Tab

        //region Skill Randomization Tab
        chkExtraRandom.setSelected(randomSkillPreferences.randomizeSkill());
        final int[] phenotypeProbabilities = options.getPhenotypeProbabilities();
        for (int i = 0; i < phenotypeSpinners.length; i++) {
            phenotypeSpinners[i].setValue(phenotypeProbabilities[i]);
        }
        spnProbAntiMek.setValue(rSkillPrefs.getAntiMekProb());
        spnOverallRecruitBonus.setValue(rSkillPrefs.getOverallRecruitBonus());
        for (int i = 0; i < spnTypeRecruitBonus.length; i++) {
            spnTypeRecruitBonus[i].setValue(rSkillPrefs.getRecruitBonuses()[i]);
        }
        spnArtyProb.setValue(rSkillPrefs.getArtilleryProb());
        spnArtyBonus.setValue(rSkillPrefs.getArtilleryBonus());
        spnSecondProb.setValue(rSkillPrefs.getSecondSkillProb());
        spnSecondBonus.setValue(rSkillPrefs.getSecondSkillBonus());
        spnTacticsGreen.setValue(rSkillPrefs.getTacticsMod(SkillType.EXP_GREEN));
        spnTacticsReg.setValue(rSkillPrefs.getTacticsMod(SkillType.EXP_REGULAR));
        spnTacticsVet.setValue(rSkillPrefs.getTacticsMod(SkillType.EXP_VETERAN));
        spnTacticsElite.setValue(rSkillPrefs.getTacticsMod(SkillType.EXP_ELITE));
        spnAbilGreen.setValue(rSkillPrefs.getSpecialAbilBonus(SkillType.EXP_GREEN));
        spnAbilReg.setValue(rSkillPrefs.getSpecialAbilBonus(SkillType.EXP_REGULAR));
        spnAbilVet.setValue(rSkillPrefs.getSpecialAbilBonus(SkillType.EXP_VETERAN));
        spnAbilElite.setValue(rSkillPrefs.getSpecialAbilBonus(SkillType.EXP_ELITE));
        spnCombatSA.setValue(rSkillPrefs.getCombatSmallArmsBonus());
        spnSupportSA.setValue(rSkillPrefs.getSupportSmallArmsBonus());
        //endregion Skill Randomization Tab

        //region Rank System Tab
        //endregion Rank System Tab

        //region Name and Portrait Generation Tab
        if (chkUseOriginFactionForNames.isSelected() != options.isUseOriginFactionForNames()) {
            chkUseOriginFactionForNames.doClick();
        }

        boolean allSelected = true;
        boolean noneSelected = true;
        final boolean[] usePortraitForRole = options.isUsePortraitForRoles();
        for (int i = 0; i < chkUsePortrait.length; i++) {
            chkUsePortrait[i].setSelected(usePortraitForRole[i]);
            if (usePortraitForRole[i]) {
                noneSelected = false;
            } else {
                allSelected = false;
            }
        }
        if (allSelected != allPortraitsBox.isSelected()) {
            allPortraitsBox.doClick();
        }

        if (noneSelected != noPortraitsBox.isSelected()) {
            noPortraitsBox.doClick();
        }

        chkAssignPortraitOnRoleChange.setSelected(options.isAssignPortraitOnRoleChange());
        //endregion Name and Portrait Generation Tab

        //region Markets Tab
        comboPersonnelMarketType.setSelectedItem(options.getPersonnelMarketName());
        chkPersonnelMarketReportRefresh.setSelected(options.isPersonnelMarketReportRefresh());
        spnPersonnelMarketRandomEliteRemoval.setValue(options.getPersonnelMarketRandomEliteRemoval());
        spnPersonnelMarketRandomVeteranRemoval.setValue(options.getPersonnelMarketRandomVeteranRemoval());
        spnPersonnelMarketRandomRegularRemoval.setValue(options.getPersonnelMarketRandomRegularRemoval());
        spnPersonnelMarketRandomGreenRemoval.setValue(options.getPersonnelMarketRandomGreenRemoval());
        spnPersonnelMarketRandomUltraGreenRemoval.setValue(options.getPersonnelMarketRandomUltraGreenRemoval());
        spnPersonnelMarketDylansWeight.setValue(options.getPersonnelMarketDylansWeight());

        // Unit Market
        comboUnitMarketMethod.setSelectedItem(options.getUnitMarketMethod());
        chkUnitMarketRegionalMechVariations.setSelected(options.isUnitMarketRegionalMechVariations());
        chkInstantUnitMarketDelivery.setSelected(options.isInstantUnitMarketDelivery());
        chkUnitMarketReportRefresh.setSelected(options.isUnitMarketReportRefresh());

        // Contract Market
        comboContractMarketMethod.setSelectedItem(options.getContractMarketMethod());
<<<<<<< HEAD
        chkContractMarketReportRefresh.setSelected(options.isContractMarketReportRefresh());
=======
        spnContractSearchRadius.setValue(options.getContractSearchRadius());
        chkVariableContractLength.setSelected(options.isVariableContractLength());
        chkContractMarketReportRefresh.setSelected(options.getContractMarketReportRefresh());
>>>>>>> 21741747
        //endregion Markets Tab

        //region RATs Tab
        btnUseRATGenerator.setSelected(!options.isUseStaticRATs());
        if (options.isUseStaticRATs() != btnUseStaticRATs.isSelected()) {
            btnUseStaticRATs.doClick();
        }
        for (final String rat : options.getRATs()) {
            final List<Integer> eras = RATManager.getAllRATCollections().get(rat);
            if (eras != null) {
                final StringBuilder displayName = new StringBuilder(rat);
                if (!eras.isEmpty()) {
                    displayName.append(" (").append(eras.get(0));
                    if (eras.size() > 1) {
                        displayName.append('-').append(eras.get(eras.size() - 1));
                    }
                    displayName.append(')');
                }

                if (availableRATModel.contains(displayName.toString())) {
                    chosenRATModel.addElement(displayName.toString());
                    availableRATModel.removeElement(displayName.toString());
                }
            }
        }
        chkIgnoreRATEra.setSelected(options.isIgnoreRATEra());
        //endregion RATs Tab

        //region Against the Bot Tab
        if (chkUseAtB.isSelected() != options.isUseAtB()) {
            chkUseAtB.doClick();
        }
        chkUseStratCon.setSelected(options.isUseStratCon());
        comboSkillLevel.setSelectedIndex(options.getSkillLevel());

        chkUseShareSystem.setSelected(options.isUseShareSystem());
        chkSharesExcludeLargeCraft.setSelected(options.isSharesExcludeLargeCraft());
        chkSharesForAll.setSelected(options.isSharesForAll());
        chkAeroRecruitsHaveUnits.setSelected(options.isAeroRecruitsHaveUnits());
        chkUseLeadership.setSelected(options.isUseLeadership());
        chkTrackOriginalUnit.setSelected(options.isTrackOriginalUnit());
        chkUseAero.setSelected(options.isUseAero());
        chkUseVehicles.setSelected(options.isUseVehicles());
        chkClanVehicles.setSelected(options.isClanVehicles());

<<<<<<< HEAD
        spnSearchRadius.setValue(options.getSearchRadius());
        chkVariableContractLength.setSelected(options.isVariableContractLength());
=======
>>>>>>> 21741747
        chkMercSizeLimited.setSelected(options.isMercSizeLimited());
        chkRestrictPartsByMission.setSelected(options.isRestrictPartsByMission());
        chkLimitLanceWeight.setSelected(options.isLimitLanceWeight());
        chkLimitLanceNumUnits.setSelected(options.isLimitLanceNumUnits());
        chkUseStrategy.setSelected(options.isUseStrategy());
        spnBaseStrategyDeployment.setValue(options.getBaseStrategyDeployment());
        spnAdditionalStrategyDeployment.setValue(options.getAdditionalStrategyDeployment());
        chkAdjustPaymentForStrategy.setSelected(options.isAdjustPaymentForStrategy());
        spnAtBBattleChance[AtBLanceRole.FIGHTING.ordinal()].setValue(options.getAtBBattleChance(AtBLanceRole.FIGHTING));
        spnAtBBattleChance[AtBLanceRole.DEFENCE.ordinal()].setValue(options.getAtBBattleChance(AtBLanceRole.DEFENCE));
        spnAtBBattleChance[AtBLanceRole.SCOUTING.ordinal()].setValue(options.getAtBBattleChance(AtBLanceRole.SCOUTING));
        spnAtBBattleChance[AtBLanceRole.TRAINING.ordinal()].setValue(options.getAtBBattleChance(AtBLanceRole.TRAINING));
        btnIntensityUpdate.doClick();
        chkGenerateChases.setSelected(options.isGenerateChases());

        chkDoubleVehicles.setSelected(options.isDoubleVehicles());
        spnOpForLanceTypeMechs.setValue(options.getOpForLanceTypeMechs());
        spnOpForLanceTypeMixed.setValue(options.getOpForLanceTypeMixed());
        spnOpForLanceTypeVehicles.setValue(options.getOpForLanceTypeVehicles());
        chkOpForUsesVTOLs.setSelected(options.isOpForUsesVTOLs());
        chkOpForUsesAero.setSelected(options.isAllowOpForAeros());
        spnOpForAeroChance.setValue(options.getOpForAeroChance());
        chkOpForUsesLocalForces.setSelected(options.isAllowOpForLocalUnits());
        spnOpForLocalForceChance.setValue(options.getOpForLocalUnitChance());
        chkAdjustPlayerVehicles.setSelected(options.isAdjustPlayerVehicles());
        spnFixedMapChance.setValue(options.getFixedMapChance());
        spnSPAUpgradeIntensity.setValue(options.getSpaUpgradeIntensity());
        chkRegionalMechVariations.setSelected(options.isRegionalMechVariations());
        chkAttachedPlayerCamouflage.setSelected(options.isAttachedPlayerCamouflage());
        chkPlayerControlsAttachedUnits.setSelected(options.isPlayerControlsAttachedUnits());
        chkUseDropShips.setSelected(options.isUseDropShips());
        chkUseWeatherConditions.setSelected(options.isUseWeatherConditions());
        chkUseLightConditions.setSelected(options.isUseLightConditions());
        chkUsePlanetaryConditions.setSelected(options.isUsePlanetaryConditions());
        //endregion Against the Bot Tab
    }

    public void updateOptions() {
        try {
            campaign.setName(txtName.getText());
            if (isStartup()) {
                getCampaign().getForces().setName(getCampaign().getName());
            }
            campaign.setLocalDate(date);
            // Ensure that the MegaMek year GameOption matches the campaign year
            campaign.getGameOptions().getOption(OptionsConstants.ALLOWED_YEAR).setValue(campaign.getGameYear());
            // Null state handled during validation
            campaign.setFaction(comboFaction.getSelectedItem().getFaction());
            RandomNameGenerator.getInstance().setChosenFaction(comboFactionNames.getSelectedItem());
            RandomGenderGenerator.setPercentFemale(sldGender.getValue());
            rankSystemsPane.applyToCampaign();
            campaign.setCamouflage(camouflage);
            campaign.setColour(colour);
            campaign.setUnitIcon(unitIcon);

            for (int i = 0; i < chkUsePortrait.length; i++) {
                options.setUsePortraitForRole(i, chkUsePortrait[i].isSelected());
            }

            updateSkillTypes();
            updateXPCosts();

            // Rules panel
            options.setEraMods(useEraModsCheckBox.isSelected());
            options.setAssignedTechFirst(assignedTechFirstCheckBox.isSelected());
            options.setResetToFirstTech(resetToFirstTechCheckBox.isSelected());
            options.setQuirks(useQuirksBox.isSelected());
            campaign.getGameOptions().getOption(OptionsConstants.ADVANCED_STRATOPS_QUIRKS).setValue(useQuirksBox.isSelected());
            options.setUnitRatingMethod(unitRatingMethodCombo.getSelectedItem());
            options.setManualUnitRatingModifier((Integer) manualUnitRatingModifier.getValue());
            options.setUseOriginFactionForNames(chkUseOriginFactionForNames.isSelected());
            options.setDestroyByMargin(useDamageMargin.isSelected());
            options.setDestroyMargin((Integer) spnDamageMargin.getValue());
            options.setDestroyPartTarget((Integer) spnDestroyPartTarget.getValue());
            options.setUseAeroSystemHits(useAeroSystemHitsBox.isSelected());
            options.setCheckMaintenance(checkMaintenance.isSelected());
            options.setUseQualityMaintenance(useQualityMaintenance.isSelected());
            options.setReverseQualityNames(reverseQualityNames.isSelected());
            options.setUseUnofficialMaintenance(useUnofficialMaintenance.isSelected());
            options.setLogMaintenance(logMaintenance.isSelected());
            options.setMaintenanceBonus((Integer) spnMaintenanceBonus.getValue());
            options.setMaintenanceCycleDays((Integer) spnMaintenanceDays.getValue());
            options.setPayForParts(payForPartsBox.isSelected());
            options.setPayForRepairs(payForRepairsBox.isSelected());
            options.setPayForUnits(payForUnitsBox.isSelected());
            options.setPayForSalaries(payForSalariesBox.isSelected());
            options.setPayForOverhead(payForOverheadBox.isSelected());
            options.setPayForMaintain(payForMaintainBox.isSelected());
            options.setPayForTransport(payForTransportBox.isSelected());
            options.setPayForRecruitment(payForRecruitmentBox.isSelected());
            options.setLoanLimits(useLoanLimitsBox.isSelected());
            options.setUsePercentageMaint(usePercentageMaintBox.isSelected());
            options.setUseInfantryDontCount(useInfantryDontCountBox.isSelected());
            options.setSellUnits(sellUnitsBox.isSelected());
            options.setSellParts(sellPartsBox.isSelected());
            options.setUsePeacetimeCost(usePeacetimeCostBox.isSelected());
            options.setUseExtendedPartsModifier(useExtendedPartsModifierBox.isSelected());
            options.setShowPeacetimeCost(showPeacetimeCostBox.isSelected());
            options.setNewFinancialYearFinancesToCSVExport(newFinancialYearFinancesToCSVExportBox.isSelected());
            options.setFinancialYearDuration(comboFinancialYearDuration.getSelectedItem());
            options.setAssignPortraitOnRoleChange(chkAssignPortraitOnRoleChange.isSelected());

            options.setEquipmentContractBase(btnContractEquipment.isSelected());
            options.setEquipmentContractPercent((Double) spnEquipPercent.getValue());
            options.setDropShipContractPercent((Double) spnDropShipPercent.getValue());
            options.setJumpShipContractPercent((Double) spnJumpShipPercent.getValue());
            options.setWarShipContractPercent((Double) spnWarShipPercent.getValue());
            options.setEquipmentContractSaleValue(chkEquipContractSaleValue.isSelected());
            options.setBLCSaleValue(chkBLCSaleValue.isSelected());
            options.setOverageRepaymentInFinalPayment(chkOverageRepaymentInFinalPayment.isSelected());

            options.setWaitingPeriod((Integer) spnAcquireWaitingPeriod.getValue());
            options.setAcquisitionSkill(choiceAcquireSkill.getSelectedItem());
            options.setAcquisitionSupportStaffOnly(chkSupportStaffOnly.isSelected());
            options.setClanAcquisitionPenalty((Integer) spnAcquireClanPenalty.getValue());
            options.setIsAcquisitionPenalty((Integer) spnAcquireIsPenalty.getValue());
            options.setMaxAcquisitions((Integer) spnMaxAcquisitions.getValue());

            options.setNDiceTransitTime((Integer) spnNDiceTransitTime.getValue());
            options.setConstantTransitTime((Integer) spnConstantTransitTime.getValue());
            options.setUnitTransitTime(choiceTransitTimeUnits.getSelectedIndex());
            options.setAcquireMosBonus((Integer) spnAcquireMosBonus.getValue());
            options.setAcquireMinimumTime((Integer) spnAcquireMinimum.getValue());
            options.setAcquireMinimumTimeUnit(choiceAcquireMinimumUnit.getSelectedIndex());
            options.setAcquireMosUnit(choiceAcquireMosUnits.getSelectedIndex());
            options.setPlanetaryAcquisition(usePlanetaryAcquisitions.isSelected());
            options.setDisallowClanPartsFromIS(disallowClanPartsFromIS.isSelected());
            options.setPlanetAcquisitionVerboseReporting(usePlanetaryAcquisitionsVerbose.isSelected());
            options.setDisallowPlanetAcquisitionClanCrossover(disallowPlanetaryAcquisitionClanCrossover.isSelected());
            options.setMaxJumpsPlanetaryAcquisition((int) spnMaxJumpPlanetaryAcquisitions.getValue());
            options.setPenaltyClanPartsFromIS((int) spnPenaltyClanPartsFromIS.getValue());
            options.setPlanetAcquisitionFactionLimit(comboPlanetaryAcquisitionsFactionLimits.getSelectedItem());

            for (int i = ITechnology.RATING_A; i <= ITechnology.RATING_F; i++) {
                options.setPlanetTechAcquisitionBonus((int) spnPlanetAcquireTechBonus[i].getValue(), i);
                options.setPlanetIndustryAcquisitionBonus((int) spnPlanetAcquireIndustryBonus[i].getValue(), i);
                options.setPlanetOutputAcquisitionBonus((int) spnPlanetAcquireOutputBonus[i].getValue(), i);

            }

            options.setScenarioXP((Integer) spnScenarioXP.getValue());
            options.setKillsForXP((Integer) spnKills.getValue());
            options.setKillXPAward((Integer) spnKillXP.getValue());

            options.setTaskXP((Integer) spnTaskXP.getValue());
            options.setNTasksXP((Integer) spnNTasksXP.getValue());
            options.setSuccessXP((Integer) spnSuccessXP.getValue());
            options.setMistakeXP((Integer) spnMistakeXP.getValue());
            options.setIdleXP((Integer) spnIdleXP.getValue());
            options.setMonthsIdleXP((Integer) spnMonthsIdleXP.getValue());
            options.setContractNegotiationXP((Integer) spnContractNegotiationXP.getValue());
            options.setAdminXP((Integer) spnAdminWeeklyXP.getValue());
            options.setAdminXPPeriod((Integer) spnAdminWeeklyXPPeriod.getValue());
            options.setEdgeCost((Integer) spnEdgeCost.getValue());
            options.setTargetIdleXP((Integer) spnTargetIdleXP.getValue());

            options.setLimitByYear(limitByYearBox.isSelected());
            options.setDisallowExtinctStuff(disallowExtinctStuffBox.isSelected());
            options.setAllowClanPurchases(allowClanPurchasesBox.isSelected());
            options.setAllowISPurchases(allowISPurchasesBox.isSelected());
            options.setAllowCanonOnly(allowCanonOnlyBox.isSelected());
            campaign.getGameOptions().getOption(OptionsConstants.ALLOWED_CANON_ONLY).setValue(allowCanonOnlyBox.isSelected());
            campaign.getGameOptions().getOption(OptionsConstants.ALLOWED_ERA_BASED).setValue(variableTechLevelBox.isSelected());
            options.setVariableTechLevel(variableTechLevelBox.isSelected() && options.isLimitByYear());
            options.setFactionIntroDate(factionIntroDateBox.isSelected());
            campaign.updateTechFactionCode();
            options.setAllowCanonRefitOnly(allowCanonRefitOnlyBox.isSelected());
            options.setUseAmmoByType(useAmmoByTypeBox.isSelected());
            options.setTechLevel(choiceTechLevel.getSelectedIndex());
            campaign.getGameOptions().getOption(OptionsConstants.ALLOWED_TECHLEVEL).setValue(choiceTechLevel.getSelectedItem());

            rSkillPrefs.setOverallRecruitBonus((Integer) spnOverallRecruitBonus.getValue());
            for (int i = 0; i < spnTypeRecruitBonus.length; i++) {
                rSkillPrefs.setRecruitBonus(i, (Integer) spnTypeRecruitBonus[i].getValue());
            }
            rSkillPrefs.setRandomizeSkill(chkExtraRandom.isSelected());
            rSkillPrefs.setAntiMekProb((Integer) spnProbAntiMek.getValue());
            rSkillPrefs.setArtilleryProb((Integer) spnArtyProb.getValue());
            rSkillPrefs.setArtilleryBonus((Integer) spnArtyBonus.getValue());
            rSkillPrefs.setSecondSkillProb((Integer) spnSecondProb.getValue());
            rSkillPrefs.setSecondSkillBonus((Integer) spnSecondBonus.getValue());
            rSkillPrefs.setTacticsMod(SkillType.EXP_GREEN, (Integer) spnTacticsGreen.getValue());
            rSkillPrefs.setTacticsMod(SkillType.EXP_REGULAR, (Integer) spnTacticsReg.getValue());
            rSkillPrefs.setTacticsMod(SkillType.EXP_VETERAN, (Integer) spnTacticsVet.getValue());
            rSkillPrefs.setTacticsMod(SkillType.EXP_ELITE, (Integer) spnTacticsElite.getValue());
            rSkillPrefs.setCombatSmallArmsBonus((Integer) spnCombatSA.getValue());
            rSkillPrefs.setSupportSmallArmsBonus((Integer) spnSupportSA.getValue());
            rSkillPrefs.setSpecialAbilBonus(SkillType.EXP_GREEN, (Integer) spnAbilGreen.getValue());
            rSkillPrefs.setSpecialAbilBonus(SkillType.EXP_REGULAR, (Integer) spnAbilReg.getValue());
            rSkillPrefs.setSpecialAbilBonus(SkillType.EXP_VETERAN, (Integer) spnAbilVet.getValue());
            rSkillPrefs.setSpecialAbilBonus(SkillType.EXP_ELITE, (Integer) spnAbilElite.getValue());
            campaign.setRandomSkillPreferences(rSkillPrefs);

            for (int i = 0; i < phenotypeSpinners.length; i++) {
                options.setPhenotypeProbability(i, (Integer) phenotypeSpinners[i].getValue());
            }

            //region Personnel Tab
            // General Personnel
            options.setUseTactics(chkUseTactics.isSelected());
            campaign.getGameOptions().getOption(OptionsConstants.RPG_COMMAND_INIT).setValue(chkUseTactics.isSelected());
            options.setUseInitiativeBonus(chkUseInitiativeBonus.isSelected());
            campaign.getGameOptions().getOption(OptionsConstants.RPG_INDIVIDUAL_INITIATIVE).setValue(chkUseInitiativeBonus.isSelected());
            options.setUseToughness(chkUseToughness.isSelected());
            campaign.getGameOptions().getOption(OptionsConstants.RPG_TOUGHNESS).setValue(chkUseToughness.isSelected());
            options.setUseArtillery(chkUseArtillery.isSelected());
            campaign.getGameOptions().getOption(OptionsConstants.RPG_ARTILLERY_SKILL).setValue(chkUseArtillery.isSelected());
            options.setUseAbilities(chkUseAbilities.isSelected());
            campaign.getGameOptions().getOption(OptionsConstants.RPG_PILOT_ADVANTAGES).setValue(chkUseAbilities.isSelected());
            options.setUseEdge(chkUseEdge.isSelected());
            campaign.getGameOptions().getOption(OptionsConstants.EDGE).setValue(chkUseEdge.isSelected());
            options.setUseSupportEdge(chkUseEdge.isSelected() && chkUseSupportEdge.isSelected());
            options.setUseImplants(chkUseImplants.isSelected());
            campaign.getGameOptions().getOption(OptionsConstants.RPG_MANEI_DOMINI).setValue(chkUseImplants.isSelected());
            options.setAlternativeQualityAveraging(chkUseAlternativeQualityAveraging.isSelected());
            options.setUseTransfers(chkUseTransfers.isSelected());
            options.setUseExtendedTOEForceName(chkUseExtendedTOEForceName.isSelected());
            options.setPersonnelLogSkillGain(chkPersonnelLogSkillGain.isSelected());
            options.setPersonnelLogAbilityGain(chkPersonnelLogAbilityGain.isSelected());
            options.setPersonnelLogEdgeGain(chkPersonnelLogEdgeGain.isSelected());

            // Expanded Personnel Information
            options.setUseTimeInService(chkUseTimeInService.isSelected());
            options.setTimeInServiceDisplayFormat(comboTimeInServiceDisplayFormat.getSelectedItem());
            options.setUseTimeInRank(chkUseTimeInRank.isSelected());
            options.setTimeInRankDisplayFormat(comboTimeInRankDisplayFormat.getSelectedItem());
            options.setTrackTotalEarnings(chkTrackTotalEarnings.isSelected());
            options.setTrackTotalXPEarnings(chkTrackTotalXPEarnings.isSelected());
            options.setShowOriginFaction(chkShowOriginFaction.isSelected());

            // Medical
            options.setUseAdvancedMedical(chkUseAdvancedMedical.isSelected());
            // we need to reset healing time options through the campaign because we may need to
            // loop through personnel to make adjustments
            campaign.setHealingTimeOptions((Integer) spnHealWaitingPeriod.getValue(),
                    (Integer) spnNaturalHealWaitingPeriod.getValue());
            options.setMinimumHitsForVehicles((Integer) spnMinimumHitsForVehicles.getValue());
            options.setUseRandomHitsForVehicles(chkUseRandomHitsForVehicles.isSelected());
            options.setTougherHealing(chkUseTougherHealing.isSelected());

            // Prisoners
            options.setPrisonerCaptureStyle(comboPrisonerCaptureStyle.getSelectedItem());
            options.setDefaultPrisonerStatus(comboPrisonerStatus.getSelectedItem());
            options.setPrisonerBabyStatus(chkPrisonerBabyStatus.isSelected());
            options.setUseAtBPrisonerDefection(chkAtBPrisonerDefection.isSelected());
            options.setUseAtBPrisonerRansom(chkAtBPrisonerRansom.isSelected());

            // Personnel Randomization
            options.setUseDylansRandomXP(chkUseDylansRandomXP.isSelected());
            options.setRandomOriginOptions(randomOriginOptionsPanel.createOptionsFromPanel());

            // Retirement
            options.setUseRetirementDateTracking(chkUseRetirementDateTracking.isSelected());
            options.setRandomRetirementMethod(comboRandomRetirementMethod.getSelectedItem());
            options.setUseYearEndRandomRetirement(chkUseYearEndRandomRetirement.isSelected());
            options.setUseContractCompletionRandomRetirement(chkUseContractCompletionRandomRetirement.isSelected());
            options.setUseCustomRetirementModifiers(chkUseCustomRetirementModifiers.isSelected());
            options.setUseRandomFounderRetirement(chkUseRandomFounderRetirement.isSelected());
            options.setTrackUnitFatigue(chkTrackUnitFatigue.isSelected());

            // Family
            options.setFamilyDisplayLevel(comboFamilyDisplayLevel.getSelectedItem());

            // Dependent
            options.setRandomDependentMethod(comboRandomDependentMethod.getSelectedItem());
            options.setUseRandomDependentAddition(chkUseRandomDependentAddition.isSelected());
            options.setUseRandomDependentRemoval(chkUseRandomDependentRemoval.isSelected());

            // Salary
            options.setSalaryCommissionMultiplier((Double) spnCommissionedSalary.getValue());
            options.setSalaryEnlistedMultiplier((Double) spnEnlistedSalary.getValue());
            options.setSalaryAntiMekMultiplier((Double) spnAntiMekSalary.getValue());
            options.setSalarySpecialistInfantryMultiplier((Double) spnSpecialistInfantrySalary.getValue());
            for (int i = 0; i < spnSalaryExperienceMultipliers.length; i++) {
                options.setSalaryXPMultiplier(i, (Double) spnSalaryExperienceMultipliers[i].getValue());
            }

            for (final PersonnelRole personnelRole : PersonnelRole.values()) {
                options.setRoleBaseSalary(personnelRole, (double) spnBaseSalary[personnelRole.ordinal()].getValue());
            }

            // Marriage
            options.setUseManualMarriages(chkUseManualMarriages.isSelected());
            options.setUseClanPersonnelMarriages(chkUseClanPersonnelMarriages.isSelected());
            options.setUsePrisonerMarriages(chkUsePrisonerMarriages.isSelected());
            options.setMinimumMarriageAge((Integer) spnMinimumMarriageAge.getValue());
            options.setCheckMutualAncestorsDepth((Integer) spnCheckMutualAncestorsDepth.getValue());
            options.setLogMarriageNameChanges(chkLogMarriageNameChanges.isSelected());
            for (final Entry<MergingSurnameStyle, JSpinner> entry : spnMarriageSurnameWeights.entrySet()) {
                options.getMarriageSurnameWeights().put(entry.getKey(), (int) Math.round((Double) entry.getValue().getValue() * 10.0));
            }
            options.setRandomMarriageMethod(comboRandomMarriageMethod.getSelectedItem());
            options.setUseRandomSameSexMarriages(chkUseRandomSameSexMarriages.isSelected());
            options.setUseRandomClanPersonnelMarriages(chkUseRandomClanPersonnelMarriages.isSelected());
            options.setUseRandomPrisonerMarriages(chkUseRandomPrisonerMarriages.isSelected());
            options.setRandomMarriageAgeRange((Integer) spnRandomMarriageAgeRange.getValue());
            options.setPercentageRandomMarriageOppositeSexChance((Double) spnPercentageRandomMarriageOppositeSexChance.getValue() / 100.0);
            options.setPercentageRandomMarriageSameSexChance((Double) spnPercentageRandomMarriageSameSexChance.getValue() / 100.0);

            // Divorce
            options.setUseManualDivorce(chkUseManualDivorce.isSelected());
            options.setUseClanPersonnelDivorce(chkUseClanPersonnelDivorce.isSelected());
            options.setUsePrisonerDivorce(chkUsePrisonerDivorce.isSelected());
            for (final Entry<SplittingSurnameStyle, JSpinner> entry : spnDivorceSurnameWeights.entrySet()) {
                options.getDivorceSurnameWeights().put(entry.getKey(), (int) Math.round((Double) entry.getValue().getValue() * 10.0));
            }
            options.setRandomDivorceMethod(comboRandomDivorceMethod.getSelectedItem());
            options.setUseRandomOppositeSexDivorce(chkUseRandomOppositeSexDivorce.isSelected());
            options.setUseRandomSameSexDivorce(chkUseRandomSameSexDivorce.isSelected());
            options.setUseRandomClanPersonnelDivorce(chkUseRandomClanPersonnelDivorce.isSelected());
            options.setUseRandomPrisonerDivorce(chkUseRandomPrisonerDivorce.isSelected());
            options.setPercentageRandomDivorceOppositeSexChance((Double) spnPercentageRandomDivorceOppositeSexChance.getValue() / 100.0);
            options.setPercentageRandomDivorceSameSexChance((Double) spnPercentageRandomDivorceSameSexChance.getValue() / 100.0);

            // Procreation
            options.setUseManualProcreation(chkUseManualProcreation.isSelected());
            options.setUseClanPersonnelProcreation(chkUseClanPersonnelProcreation.isSelected());
            options.setUsePrisonerProcreation(chkUsePrisonerProcreation.isSelected());
            options.setMultiplePregnancyOccurrences((Integer) spnMultiplePregnancyOccurrences.getValue());
            options.setBabySurnameStyle(comboBabySurnameStyle.getSelectedItem());
            options.setAssignNonPrisonerBabiesFounderTag(chkAssignNonPrisonerBabiesFounderTag.isSelected());
            options.setAssignChildrenOfFoundersFounderTag(chkAssignChildrenOfFoundersFounderTag.isSelected());
            options.setDetermineFatherAtBirth(chkDetermineFatherAtBirth.isSelected());
            options.setDisplayTrueDueDate(chkDisplayTrueDueDate.isSelected());
            options.setLogProcreation(chkLogProcreation.isSelected());
            options.setRandomProcreationMethod(comboRandomProcreationMethod.getSelectedItem());
            options.setUseRelationshiplessRandomProcreation(chkUseRelationshiplessRandomProcreation.isSelected());
            options.setUseRandomClanPersonnelProcreation(chkUseRandomClanPersonnelProcreation.isSelected());
            options.setUseRandomPrisonerProcreation(chkUseRandomPrisonerProcreation.isSelected());
            options.setPercentageRandomProcreationRelationshipChance((Double) spnPercentageRandomProcreationRelationshipChance.getValue() / 100.0);
            options.setPercentageRandomProcreationRelationshiplessChance((Double) spnPercentageRandomProcreationRelationshiplessChance.getValue() / 100.0);

            // Death
            options.setKeepMarriedNameUponSpouseDeath(chkKeepMarriedNameUponSpouseDeath.isSelected());
            options.setRandomDeathMethod(comboRandomDeathMethod.getSelectedItem());
            for (final AgeGroup ageGroup : AgeGroup.values()) {
                options.getEnabledRandomDeathAgeGroups().put(ageGroup, chkEnabledRandomDeathAgeGroups.get(ageGroup).isSelected());
            }
            options.setUseRandomClanPersonnelDeath(chkUseRandomClanPersonnelDeath.isSelected());
            options.setUseRandomPrisonerDeath(chkUseRandomPrisonerDeath.isSelected());
            options.setUseRandomDeathSuicideCause(chkUseRandomDeathSuicideCause.isSelected());
            options.setPercentageRandomDeathChance((Double) spnPercentageRandomDeathChance.getValue());
            for (int i = 0; i < spnExponentialRandomDeathMaleValues.length; i++) {
                options.getExponentialRandomDeathMaleValues()[i] = (double) spnExponentialRandomDeathMaleValues[i].getValue();
                options.getExponentialRandomDeathFemaleValues()[i] = (double) spnExponentialRandomDeathFemaleValues[i].getValue();
            }
            for (final TenYearAgeRange ageRange : TenYearAgeRange.values()) {
                options.getAgeRangeRandomDeathMaleValues().put(ageRange, (double) spnAgeRangeRandomDeathMaleValues.get(ageRange).getValue());
                options.getAgeRangeRandomDeathFemaleValues().put(ageRange, (double) spnAgeRangeRandomDeathFemaleValues.get(ageRange).getValue());
            }
            //endregion Personnel Tab

            //region Finances Tab

            // Price Multipliers
            options.setCommonPartPriceMultiplier((Double) spnCommonPartPriceMultiplier.getValue());
            options.setInnerSphereUnitPriceMultiplier((Double) spnInnerSphereUnitPriceMultiplier.getValue());
            options.setInnerSpherePartPriceMultiplier((Double) spnInnerSpherePartPriceMultiplier.getValue());
            options.setClanUnitPriceMultiplier((Double) spnClanUnitPriceMultiplier.getValue());
            options.setClanPartPriceMultiplier((Double) spnClanPartPriceMultiplier.getValue());
            options.setMixedTechUnitPriceMultiplier((Double) spnMixedTechUnitPriceMultiplier.getValue());
            for (int i = 0; i < spnUsedPartPriceMultipliers.length; i++) {
                options.getUsedPartPriceMultipliers()[i] = (Double) spnUsedPartPriceMultipliers[i].getValue();
            }
            options.setDamagedPartsValueMultiplier((Double) spnDamagedPartsValueMultiplier.getValue());
            options.setUnrepairablePartsValueMultiplier((Double) spnUnrepairablePartsValueMultiplier.getValue());
            options.setCancelledOrderRefundMultiplier((Double) spnCancelledOrderRefundMultiplier.getValue());
            //endregion Finances Tab

            //start SPA
            SpecialAbility.replaceSpecialAbilities(getCurrentSPA());
            //end SPA

            //region Markets Tab
            // Personnel Market
            options.setPersonnelMarketName(comboPersonnelMarketType.getSelectedItem());
            options.setPersonnelMarketReportRefresh(chkPersonnelMarketReportRefresh.isSelected());
            options.setPersonnelMarketRandomEliteRemoval((Integer) spnPersonnelMarketRandomEliteRemoval.getValue());
            options.setPersonnelMarketRandomVeteranRemoval((Integer) spnPersonnelMarketRandomVeteranRemoval.getValue());
            options.setPersonnelMarketRandomRegularRemoval((Integer) spnPersonnelMarketRandomRegularRemoval.getValue());
            options.setPersonnelMarketRandomGreenRemoval((Integer) spnPersonnelMarketRandomGreenRemoval.getValue());
            options.setPersonnelMarketRandomUltraGreenRemoval((Integer) spnPersonnelMarketRandomUltraGreenRemoval.getValue());
            options.setPersonnelMarketDylansWeight((Double) spnPersonnelMarketDylansWeight.getValue());

            // Unit Market
            options.setUnitMarketMethod(comboUnitMarketMethod.getSelectedItem());
            options.setUnitMarketRegionalMechVariations(chkUnitMarketRegionalMechVariations.isSelected());
            options.setInstantUnitMarketDelivery(chkInstantUnitMarketDelivery.isSelected());
            options.setUnitMarketReportRefresh(chkUnitMarketReportRefresh.isSelected());

            // Contract Market
            options.setContractMarketMethod(comboContractMarketMethod.getSelectedItem());
            options.setContractSearchRadius((Integer) spnContractSearchRadius.getValue());
            options.setVariableContractLength(chkVariableContractLength.isSelected());
            options.setContractMarketReportRefresh(chkContractMarketReportRefresh.isSelected());
            //endregion Markets Tab

            //region RATs Tab
            options.setUseStaticRATs(btnUseStaticRATs.isSelected());
            // We use a stream to strip dates used in display name
            options.setRATs(IntStream.range(0, chosenRATModel.size())
                    .mapToObj(i -> chosenRATModel.elementAt(i).replaceFirst(" \\(.*?\\)", ""))
                    .toArray(String[]::new));
            options.setIgnoreRATEra(chkIgnoreRATEra.isSelected());
            //endregion RATs Tab

            //region Against the Bot
            options.setUseAtB(chkUseAtB.isSelected());
            options.setUseStratCon(chkUseStratCon.isSelected());
            options.setSkillLevel(comboSkillLevel.getSelectedIndex());
            options.setUseShareSystem(chkUseShareSystem.isSelected());
            options.setSharesExcludeLargeCraft(chkSharesExcludeLargeCraft.isSelected());
            options.setSharesForAll(chkSharesForAll.isSelected());
            options.setTrackOriginalUnit(chkTrackOriginalUnit.isSelected());
            options.setTrackUnitFatigue(chkTrackUnitFatigue.isSelected());
            options.setLimitLanceWeight(chkLimitLanceWeight.isSelected());
            options.setLimitLanceNumUnits(chkLimitLanceNumUnits.isSelected());
            options.setUseLeadership(chkUseLeadership.isSelected());
            options.setUseStrategy(chkUseStrategy.isSelected());
            options.setBaseStrategyDeployment((Integer) spnBaseStrategyDeployment.getValue());
            options.setAdditionalStrategyDeployment((Integer) spnAdditionalStrategyDeployment.getValue());
            options.setAdjustPaymentForStrategy(chkAdjustPaymentForStrategy.isSelected());

            options.setUseAero(chkUseAero.isSelected());
            options.setUseVehicles(chkUseVehicles.isSelected());
            options.setClanVehicles(chkClanVehicles.isSelected());
            options.setDoubleVehicles(chkDoubleVehicles.isSelected());
            options.setAdjustPlayerVehicles(chkAdjustPlayerVehicles.isSelected());
            options.setOpForLanceTypeMechs((Integer) spnOpForLanceTypeMechs.getValue());
            options.setOpForLanceTypeMixed((Integer) spnOpForLanceTypeMixed.getValue());
            options.setOpForLanceTypeVehicles((Integer) spnOpForLanceTypeVehicles.getValue());
            options.setOpForUsesVTOLs(chkOpForUsesVTOLs.isSelected());
            options.setAllowOpForAeros(chkOpForUsesAero.isSelected());
            options.setAllowOpForLocalUnits(chkOpForUsesLocalForces.isSelected());
            options.setOpForAeroChance((Integer) spnOpForAeroChance.getValue());
            options.setOpForLocalUnitChance((Integer) spnOpForLocalForceChance.getValue());
            options.setFixedMapChance((Integer) spnFixedMapChance.getValue());
            options.setSpaUpgradeIntensity((Integer) spnSPAUpgradeIntensity.getValue());
            options.setUseDropShips(chkUseDropShips.isSelected());

            for (int i = 0; i < spnAtBBattleChance.length; i++) {
                options.setAtBBattleChance(i, (Integer) spnAtBBattleChance[i].getValue());
            }
            options.setGenerateChases(chkGenerateChases.isSelected());
            options.setMercSizeLimited(chkMercSizeLimited.isSelected());
            options.setRestrictPartsByMission(chkRestrictPartsByMission.isSelected());
            options.setRegionalMechVariations(chkRegionalMechVariations.isSelected());
            options.setAttachedPlayerCamouflage(chkAttachedPlayerCamouflage.isSelected());
            options.setPlayerControlsAttachedUnits(chkPlayerControlsAttachedUnits.isSelected());
            options.setUseWeatherConditions(chkUseWeatherConditions.isSelected());
            options.setUseLightConditions(chkUseLightConditions.isSelected());
            options.setUsePlanetaryConditions(chkUsePlanetaryConditions.isSelected());
            options.setAeroRecruitsHaveUnits(chkAeroRecruitsHaveUnits.isSelected());
            //endregion Against the Bot

            campaign.setCampaignOptions(options);

            MekHQ.triggerEvent(new OptionsChangedEvent(campaign, options));
        } catch (Exception ex) {
            LogManager.getLogger().error("", ex);
            JOptionPane.showMessageDialog(getFrame(),
                    "Campaign Options update failure, please check the logs for the exception reason.",
                    "Error Updating Campaign Options", JOptionPane.ERROR_MESSAGE);
        }
    }

    /**
     * Validates the data contained in this panel, returning the current state of validation.
     * @param display to display dialogs containing the messages or not
     * @return ValidationState.SUCCESS if the data validates successfully, ValidationState.WARNING
     * if a warning was issued, or ValidationState.FAILURE if validation fails
     */
    public ValidationState validateOptions(final boolean display) {
        //region Errors
        // Name Validation
        if (txtName.getText().isBlank()) {
            if (display) {
                JOptionPane.showMessageDialog(getFrame(),
                        resources.getString("CampaignOptionsPane.EmptyCampaignName.text"),
                        resources.getString("InvalidOptions.title"),
                        JOptionPane.ERROR_MESSAGE);
            }
            return ValidationState.FAILURE;
        }

        // Faction Validation
        final FactionDisplay factionDisplay = comboFaction.getSelectedItem();
        if (factionDisplay == null) {
            if (display) {
                JOptionPane.showMessageDialog(getFrame(),
                        resources.getString("CampaignOptionsPane.NullFactionSelected.text"),
                        resources.getString("InvalidOptions.title"),
                        JOptionPane.ERROR_MESSAGE);
            }
            return ValidationState.FAILURE;
        } else if (StringUtility.isNullOrBlank(factionDisplay.getFaction().getShortName())) {
            if (display) {
                JOptionPane.showMessageDialog(getFrame(),
                        String.format(resources.getString("CampaignOptionsPane.FactionWithoutFactionCodeSelected.text"),
                                factionDisplay),
                        resources.getString("InvalidOptions.title"),
                        JOptionPane.ERROR_MESSAGE);
            }
            return ValidationState.FAILURE;
        }
        //endregion Errors

        // The options specified are correct, and thus can be saved
        return ValidationState.SUCCESS;
    }
    //endregion Options

    //region Unsorted Or Legacy Methods
    public void applyPreset(final @Nullable CampaignPreset preset) {
        if (preset == null) {
            return;
        }

        if (isStartup()) {
            if (preset.getFaction() != null) {
                comboFaction.setSelectedItem(new FactionDisplay(preset.getFaction(), date));
            }

            if (preset.getRankSystem() != null) {
                if (preset.getRankSystem().getType().isCampaign()) {
                    rankSystemsPane.getRankSystemModel().addElement(preset.getRankSystem());
                }
                rankSystemsPane.getComboRankSystems().setSelectedItem(preset.getRankSystem());
            }
        }

        // Handle CampaignOptions and RandomSkillPreferences
        if (preset.getCampaignOptions() != null) {
            setOptions(preset.getCampaignOptions(), preset.getRandomSkillPreferences());
        }

        // Handle SPAs
        if (!preset.getSpecialAbilities().isEmpty()) {
            tempSPA = preset.getSpecialAbilities();
            recreateSPAPanel(!getUnusedSPA().isEmpty());
        }

        if (!preset.getSkills().isEmpty()) {
            // Overwriting XP Table
            tableXP.setModel(new DefaultTableModel(getSkillCostsArray(preset.getSkills()), TABLE_XP_COLUMN_NAMES));
            ((DefaultTableModel) tableXP.getModel()).fireTableDataChanged();

            // Overwriting Skill List
            for (final String skillName : SkillType.getSkillList()) {
                final JSpinner spnTarget = hashSkillTargets.get(skillName);
                if (spnTarget == null) {
                    continue;
                }
                final SkillType skillType = preset.getSkills().get(skillName);

                spnTarget.setValue(skillType.getTarget());
                hashGreenSkill.get(skillName).setValue(skillType.getGreenLevel());
                hashRegSkill.get(skillName).setValue(skillType.getRegularLevel());
                hashVetSkill.get(skillName).setValue(skillType.getVeteranLevel());
                hashEliteSkill.get(skillName).setValue(skillType.getEliteLevel());
            }
        }
    }

    public static String[][] getSkillCostsArray(Map<String, SkillType> skillHash) {
        String[][] array = new String[SkillType.getSkillList().length][11];
        int i = 0;
        for (final String name : SkillType.getSkillList()) {
            SkillType type = skillHash.get(name);
            for (int j = 0; j < 11; j++) {
                array[i][j] = Integer.toString(type.getCost(j));
            }
            i++;
        }
        return array;
    }

    private void updateXPCosts() {
        for (int i = 0; i < SkillType.skillList.length; i++) {
            for (int j = 0; j < 11; j++) {
                try {
                    int cost = Integer.parseInt((String) tableXP.getValueAt(i, j));
                    SkillType.setCost(SkillType.skillList[i], cost, j);
                } catch (Exception ex) {
                    LogManager.getLogger().error("unreadable value in skill cost table for " + SkillType.skillList[i]);
                }
            }
        }
    }

    private void updateSkillTypes() {
        for (final String skillName : SkillType.getSkillList()) {
            SkillType type = SkillType.getType(skillName);
            if (hashSkillTargets.get(skillName) != null) {
                type.setTarget((Integer) hashSkillTargets.get(skillName).getValue());
            }

            if (hashGreenSkill.get(skillName) != null) {
                type.setGreenLevel((Integer) hashGreenSkill.get(skillName).getValue());
            }

            if (hashRegSkill.get(skillName) != null) {
                type.setRegularLevel((Integer) hashRegSkill.get(skillName).getValue());
            }

            if (hashVetSkill.get(skillName) != null) {
                type.setVeteranLevel((Integer) hashVetSkill.get(skillName).getValue());
            }

            if (hashEliteSkill.get(skillName) != null) {
                type.setEliteLevel((Integer) hashEliteSkill.get(skillName).getValue());
            }
        }
    }

    private void btnDateActionPerformed(ActionEvent evt) {
        // show the date chooser
        DateChooser dc = new DateChooser(getFrame(), date);
        // user can either choose a date or cancel by closing
        if (dc.showDateChooser() == DateChooser.OK_OPTION) {
            setDate(dc.getDate());
        }
    }

    private void setDate(final @Nullable LocalDate date) {
        if (date == null) {
            return;
        }

        this.date = date;
        btnDate.setText(MekHQ.getMHQOptions().getDisplayFormattedDate(date));

        final FactionDisplay factionDisplay = comboFaction.getSelectedItem();
        comboFaction.removeAllItems();
        ((DefaultComboBoxModel<FactionDisplay>) comboFaction.getModel()).addAll(FactionDisplay
                .getSortedValidFactionDisplays(Factions.getInstance().getChoosableFactions(), date));
        comboFaction.setSelectedItem(factionDisplay);
    }

    private void btnCamoActionPerformed(ActionEvent evt) {
        CamoChooserDialog ccd = new CamoChooserDialog(getFrame(), camouflage);
        if (ccd.showDialog().isConfirmed()) {
            camouflage = ccd.getSelectedItem();
            btnCamo.setIcon(camouflage.getImageIcon());
        }
    }

    private Vector<String> getUnusedSPA() {
        Vector<String> unused = new Vector<>();
        PersonnelOptions poptions = new PersonnelOptions();
        for (final Enumeration<IOptionGroup> i = poptions.getGroups(); i.hasMoreElements();) {
            IOptionGroup group = i.nextElement();

            if (!group.getKey().equalsIgnoreCase(PersonnelOptions.LVL3_ADVANTAGES)) {
                continue;
            }

            for (final Enumeration<IOption> j = group.getOptions(); j.hasMoreElements();) {
                IOption option = j.nextElement();
                if (getCurrentSPA().get(option.getName()) == null) {
                    unused.add(option.getName());
                }
            }
        }

        for (final String key : SpecialAbility.getDefaultSpecialAbilities().keySet()) {
            if ((getCurrentSPA().get(key) == null) && !unused.contains(key)) {
                unused.add(key);
            }
        }

        return unused;
    }

    public Map<String, SpecialAbility> getCurrentSPA() {
        return tempSPA;
    }

    private void btnAddSPA() {
        SelectUnusedAbilityDialog suad = new SelectUnusedAbilityDialog(getFrame(), getUnusedSPA(), getCurrentSPA());
        suad.setVisible(true);

        recreateSPAPanel(!getUnusedSPA().isEmpty());
    }

    public void btnRemoveSPA(String name) {
        getCurrentSPA().remove(name);

        // we also need to cycle through the existing SPAs and remove this one from any prereqs
        for (final String key : getCurrentSPA().keySet()) {
            SpecialAbility otherAbil = getCurrentSPA().get(key);
            Vector<String> prereq = otherAbil.getPrereqAbilities();
            Vector<String> invalid = otherAbil.getInvalidAbilities();
            Vector<String> remove = otherAbil.getRemovedAbilities();
            if (prereq.remove(name)) {
                otherAbil.setPrereqAbilities(prereq);
            }

            if (invalid.remove(name)) {
                otherAbil.setInvalidAbilities(invalid);
            }

            if (remove.remove(name)) {
                otherAbil.setRemovedAbilities(remove);
            }
        }

        recreateSPAPanel(true);
    }

    public void recreateSPAPanel(boolean enableAddSPA) {
        panSpecialAbilities.removeAll();

        GridBagConstraints gridBagConstraints = new GridBagConstraints();
        gridBagConstraints.fill = GridBagConstraints.NONE;
        gridBagConstraints.anchor = GridBagConstraints.NORTHWEST;
        gridBagConstraints.gridx = 0;
        gridBagConstraints.gridy = 0;
        gridBagConstraints.weightx = 1.0;
        gridBagConstraints.weighty = 0.0;
        panSpecialAbilities.add(btnAddSPA, gridBagConstraints);
        btnAddSPA.setEnabled(enableAddSPA);

        gridBagConstraints.fill = GridBagConstraints.BOTH;
        gridBagConstraints.gridy = 1;
        gridBagConstraints.weighty = 1.0;

        NaturalOrderComparator naturalOrderComparator = new NaturalOrderComparator();
        getCurrentSPA().values().stream().sorted((o1, o2) ->
                naturalOrderComparator.compare(o1.getDisplayName(), o2.getDisplayName())
        ).forEach(spa -> {
            panSpecialAbilities.add(new SpecialAbilityPanel(spa, this), gridBagConstraints);
            gridBagConstraints.gridy++;
        });
        panSpecialAbilities.revalidate();
        panSpecialAbilities.repaint();
    }

    private void enableAtBComponents(JPanel panel, boolean enabled) {
        for (final Component c : panel.getComponents()) {
            if (c.equals(chkUseAtB)) {
                continue;
            }

            if (c instanceof JPanel) {
                enableAtBComponents((JPanel) c, enabled);
            } else {
                c.setEnabled(enabled);
            }
        }
    }

    private double determineAtBBattleIntensity() {
        double intensity = 0.0;

        int x = (Integer) spnAtBBattleChance[AtBLanceRole.FIGHTING.ordinal()].getValue();
        intensity += ((-3.0 / 2.0) * (2.0 * x - 1.0)) / (2.0 * x - 201.0);

        x = (Integer) spnAtBBattleChance[AtBLanceRole.DEFENCE.ordinal()].getValue();
        intensity += ((-4.0) * (2.0 * x - 1.0)) / (2.0 * x - 201.0);

        x = (Integer) spnAtBBattleChance[AtBLanceRole.SCOUTING.ordinal()].getValue();
        intensity += ((-2.0 / 3.0) * (2.0 * x - 1.0)) / (2.0 * x - 201.0);

        x = (Integer) spnAtBBattleChance[AtBLanceRole.TRAINING.ordinal()].getValue();
        intensity += ((-9.0) * (2.0 * x - 1.0)) / (2.0 * x - 201.0);

        intensity = intensity / 4.0;

        if (intensity > 100.0) {
            intensity = 100.0;
        }

        return Math.round(intensity * 10.0) / 10.0;
    }

    private class AtBBattleIntensityChangeListener implements ChangeListener {
        @Override
        public void stateChanged(ChangeEvent e) {
            double intensity = (Double) spnAtBBattleIntensity.getValue();

            if (intensity >= AtBContract.MINIMUM_INTENSITY) {
                int value = (int) Math.min(Math.round(400.0 * intensity / (4.0 * intensity + 6.0) + 0.05), 100);
                spnAtBBattleChance[AtBLanceRole.FIGHTING.ordinal()].setValue(value);
                value = (int) Math.min(Math.round(200.0 * intensity / (2.0 * intensity + 8.0) + 0.05), 100);
                spnAtBBattleChance[AtBLanceRole.DEFENCE.ordinal()].setValue(value);
                value = (int) Math.min(Math.round(600.0 * intensity / (6.0 * intensity + 4.0) + 0.05), 100);
                spnAtBBattleChance[AtBLanceRole.SCOUTING.ordinal()].setValue(value);
                value = (int) Math.min(Math.round(100.0 * intensity / (intensity + 9.0) + 0.05), 100);
                spnAtBBattleChance[AtBLanceRole.TRAINING.ordinal()].setValue(value);
            } else {
                spnAtBBattleChance[AtBLanceRole.FIGHTING.ordinal()].setValue(0);
                spnAtBBattleChance[AtBLanceRole.DEFENCE.ordinal()].setValue(0);
                spnAtBBattleChance[AtBLanceRole.SCOUTING.ordinal()].setValue(0);
                spnAtBBattleChance[AtBLanceRole.TRAINING.ordinal()].setValue(0);
            }
        }
    }

    /*
     * Taken from:
     * http://tips4java.wordpress.com/2008/11/18/row-number-table/
     * Use a JTable as a renderer for row numbers of a given main table.
     * This table must be added to the row header of the scrollpane that
     * contains the main table.
     */
    public static class RowNamesTable extends JTable implements ChangeListener, PropertyChangeListener {
        private JTable main;

        public RowNamesTable(JTable table) {
            main = table;
            main.addPropertyChangeListener(this);

            setFocusable(false);
            setAutoCreateColumnsFromModel(false);
            setModel(main.getModel());
            setSelectionModel(main.getSelectionModel());

            TableColumn column = new TableColumn();
            column.setHeaderValue(" ");
            addColumn(column);
            column.setCellRenderer(new RowNumberRenderer());

            getColumnModel().getColumn(0).setPreferredWidth(120);
            setPreferredScrollableViewportSize(getPreferredSize());
        }

        @Override
        public void addNotify() {
            super.addNotify();
            Component c = getParent();
            //  Keep scrolling of the row table in sync with the main table.
            if (c instanceof JViewport) {
                JViewport viewport = (JViewport) c;
                viewport.addChangeListener(this);
            }
        }

        /*
         * Delegate method to main table
         */
        @Override
        public int getRowCount() {
            return main.getRowCount();
        }

        @Override
        public int getRowHeight(int row) {
            return main.getRowHeight(row);
        }

        /*
         * This table does not use any data from the main TableModel,
         * so just return a value based on the row parameter.
         */
        @Override
        public Object getValueAt(int row, int column) {
            return SkillType.skillList[row];
        }

        /*
         * Don't edit data in the main TableModel by mistake
         */
        @Override
        public boolean isCellEditable(int row, int column) {
            return false;
        }

        //
        // Implement the ChangeListener
        //
        @Override
        public void stateChanged(ChangeEvent e) {
            //  Keep the scrolling of the row table in sync with main table
            JViewport viewport = (JViewport) e.getSource();
            JScrollPane scrollPane = (JScrollPane) viewport.getParent();
            scrollPane.getVerticalScrollBar().setValue(viewport.getViewPosition().y);
        }

        //
        // Implement the PropertyChangeListener
        //
        @Override
        public void propertyChange(PropertyChangeEvent e) {
            // Keep the row table in sync with the main table

            if ("selectionModel".equals(e.getPropertyName())) {
                setSelectionModel(main.getSelectionModel());
            }

            if ("model".equals(e.getPropertyName())) {
                setModel(main.getModel());
            }
        }

        /*
         * Borrow the renderer from JDK1.4.2 table header
         */
        private static class RowNumberRenderer extends DefaultTableCellRenderer {
            public RowNumberRenderer() {
                setHorizontalAlignment(JLabel.LEFT);
            }

            @Override
            public Component getTableCellRendererComponent(final JTable table, final Object value,
                                                           final boolean isSelected,
                                                           final boolean hasFocus, final int row,
                                                           final int column) {
                if (table != null) {
                    JTableHeader header = table.getTableHeader();

                    if (header != null) {
                        setForeground(header.getForeground());
                        setBackground(header.getBackground());
                        setFont(header.getFont());
                    }
                }

                if (isSelected) {
                    setFont(getFont().deriveFont(Font.BOLD));
                }

                setText((value == null) ? "" : value.toString());
                setBorder(UIManager.getBorder("TableHeader.cellBorder"));

                return this;
            }
        }
    }
    //endregion Unsorted Or Legacy Methods
}<|MERGE_RESOLUTION|>--- conflicted
+++ resolved
@@ -6346,13 +6346,9 @@
 
         // Contract Market
         comboContractMarketMethod.setSelectedItem(options.getContractMarketMethod());
-<<<<<<< HEAD
-        chkContractMarketReportRefresh.setSelected(options.isContractMarketReportRefresh());
-=======
         spnContractSearchRadius.setValue(options.getContractSearchRadius());
         chkVariableContractLength.setSelected(options.isVariableContractLength());
-        chkContractMarketReportRefresh.setSelected(options.getContractMarketReportRefresh());
->>>>>>> 21741747
+        chkContractMarketReportRefresh.setSelected(options.isContractMarketReportRefresh());
         //endregion Markets Tab
 
         //region RATs Tab
@@ -6397,12 +6393,6 @@
         chkUseAero.setSelected(options.isUseAero());
         chkUseVehicles.setSelected(options.isUseVehicles());
         chkClanVehicles.setSelected(options.isClanVehicles());
-
-<<<<<<< HEAD
-        spnSearchRadius.setValue(options.getSearchRadius());
-        chkVariableContractLength.setSelected(options.isVariableContractLength());
-=======
->>>>>>> 21741747
         chkMercSizeLimited.setSelected(options.isMercSizeLimited());
         chkRestrictPartsByMission.setSelected(options.isRestrictPartsByMission());
         chkLimitLanceWeight.setSelected(options.isLimitLanceWeight());
