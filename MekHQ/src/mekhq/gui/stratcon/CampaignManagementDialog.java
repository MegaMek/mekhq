--- conflicted
+++ resolved
@@ -39,15 +39,9 @@
 public class CampaignManagementDialog extends JDialog {
     private Campaign campaign;
     private StratconCampaignState currentCampaignState;
-<<<<<<< HEAD
-    private StratconTab parent;
-    private JButton btnConvertVPToSP;
-    private JButton btnRequestResupply;
-=======
     private final StratconTab parent;
     private JButton btnRemoveCVP;
-    private JButton btnConvertSPtoBonusPart;
->>>>>>> 3d3fc7ce
+    private JButton btnRequestResupply;
     private JButton btnGMAddVP;
     private JButton btnGMAddSP;
     private JLabel lblTrackScenarioOdds;
@@ -65,13 +59,8 @@
                         StratconTrackState currentTrack, boolean gmMode) {
         currentCampaignState = campaignState;
 
-<<<<<<< HEAD
-        btnConvertVPToSP.setEnabled(currentCampaignState.getVictoryPoints() > 0);
+        btnRemoveCVP.setEnabled(currentCampaignState.getVictoryPoints() > 0);
         btnRequestResupply.setEnabled(currentCampaignState.getSupportPoints() > 0);
-=======
-        btnRemoveCVP.setEnabled(currentCampaignState.getVictoryPoints() > 0);
-        btnConvertSPtoBonusPart.setEnabled(currentCampaignState.getSupportPoints() > 0);
->>>>>>> 3d3fc7ce
         btnGMAddVP.setEnabled(gmMode);
         btnGMAddSP.setEnabled(gmMode);
 
@@ -124,16 +113,9 @@
         pack();
     }
 
-<<<<<<< HEAD
-    private void convertVPtoSPHandler(ActionEvent e) {
-        currentCampaignState.convertVictoryToSupportPoint();
-        btnConvertVPToSP.setEnabled(currentCampaignState.getVictoryPoints() > 0);
-        btnRequestResupply.setEnabled(currentCampaignState.getSupportPoints() > 0);
-=======
     private void removeCVP(ActionEvent e) {
         currentCampaignState.updateVictoryPoints(-1);
 
->>>>>>> 3d3fc7ce
         parent.updateCampaignState();
     }
 
