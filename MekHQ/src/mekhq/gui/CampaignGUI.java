--- conflicted
+++ resolved
@@ -124,7 +124,6 @@
 import mekhq.gui.model.PartsTableModel;
 import mekhq.io.FileType;
 import mekhq.utilities.MHQXMLUtility;
-<<<<<<< HEAD
 import org.apache.logging.log4j.LogManager;
 import org.w3c.dom.Document;
 import org.w3c.dom.Element;
@@ -145,8 +144,6 @@
 import java.util.*;
 import java.util.stream.IntStream;
 import java.util.zip.GZIPOutputStream;
-=======
->>>>>>> c7afe429
 
 /**
  * The application's main frame.
@@ -1807,30 +1804,27 @@
     protected void exportPlanets(FileType format, String dialogTitle, String filename) {
         // TODO: Fix this
         /*
-         * GUI.fileDialogSave(
-         * frame,
-         * dialogTitle,
-         * format,
-         * MekHQ.getPlanetsDirectory().getValue(),
-         * "planets." + format.getRecommendedExtension())
-         * .ifPresent(f -> {
-         * MekHQ.getPlanetsDirectory().setValue(f.getParent());
-         * File file = checkFileEnding(f, format.getRecommendedExtension());
-         * checkToBackupFile(file, file.getPath());
-         * String report = Planets.getInstance().exportPlanets(file.getPath(),
-         * format.getRecommendedExtension());
-         * JOptionPane.showMessageDialog(mainPanel, report);
-         * });
-         *
-         * GUI.fileDialogSave(frame, dialogTitle, new File(".", "planets." +
-         * format.getRecommendedExtension()), format).ifPresent(f -> {
-         * File file = checkFileEnding(f, format.getRecommendedExtension());
-         * checkToBackupFile(file, file.getPath());
-         * String report = Planets.getInstance().exportPlanets(file.getPath(),
-         * format.getRecommendedExtension());
-         * JOptionPane.showMessageDialog(mainPanel, report);
-         * });
-         */
+        GUI.fileDialogSave(
+                frame,
+                dialogTitle,
+                format,
+                MekHQ.getPlanetsDirectory().getValue(),
+                "planets." + format.getRecommendedExtension())
+                .ifPresent(f -> {
+                    MekHQ.getPlanetsDirectory().setValue(f.getParent());
+                    File file = checkFileEnding(f, format.getRecommendedExtension());
+                    checkToBackupFile(file, file.getPath());
+                    String report = Planets.getInstance().exportPlanets(file.getPath(), format.getRecommendedExtension());
+                    JOptionPane.showMessageDialog(mainPanel, report);
+                });
+
+        GUI.fileDialogSave(frame, dialogTitle, new File(".", "planets." + format.getRecommendedExtension()), format).ifPresent(f -> {
+            File file = checkFileEnding(f, format.getRecommendedExtension());
+            checkToBackupFile(file, file.getPath());
+            String report = Planets.getInstance().exportPlanets(file.getPath(), format.getRecommendedExtension());
+            JOptionPane.showMessageDialog(mainPanel, report);
+        });
+        */
     }
 
     /**
