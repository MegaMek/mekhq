--- conflicted
+++ resolved
@@ -37,6 +37,7 @@
 import mekhq.*;
 import mekhq.campaign.Campaign;
 import mekhq.campaign.CampaignController;
+import mekhq.campaign.CampaignOptions;
 import mekhq.campaign.CampaignPreset;
 import mekhq.campaign.event.*;
 import mekhq.campaign.finances.Money;
@@ -1406,25 +1407,15 @@
      * @param evt the event triggering the opening of the Campaign Options Dialog
      */
     private void menuOptionsActionPerformed(final ActionEvent evt) {
-<<<<<<< HEAD
         final CampaignOptions oldOptions = getCampaign().getCampaignOptions();
         // We need to handle it like this for now, as the options above get written to currently
         boolean atb = oldOptions.getUseAtB();
         boolean timeIn = oldOptions.getUseTimeInService();
         boolean rankIn = oldOptions.getUseTimeInRank();
         boolean retirementDateTracking = oldOptions.useRetirementDateTracking();
-        boolean staticRATs = oldOptions.useStaticRATs();
+        boolean staticRATs = oldOptions.isUseStaticRATs();
         boolean factionIntroDate = oldOptions.useFactionIntroDate();
         final RandomProcreationMethod randomProcreationMethod = oldOptions.getRandomProcreationMethod();
-
-=======
-        boolean atb = getCampaign().getCampaignOptions().getUseAtB();
-        boolean timeIn = getCampaign().getCampaignOptions().getUseTimeInService();
-        boolean rankIn = getCampaign().getCampaignOptions().getUseTimeInRank();
-        boolean retirementDateTracking = getCampaign().getCampaignOptions().useRetirementDateTracking();
-        boolean staticRATs = getCampaign().getCampaignOptions().isUseStaticRATs();
-        boolean factionIntroDate = getCampaign().getCampaignOptions().useFactionIntroDate();
->>>>>>> d096667d
         CampaignOptionsDialog cod = new CampaignOptionsDialog(getFrame(), getCampaign(), false);
         cod.setVisible(true);
 
@@ -1515,13 +1506,11 @@
                 getCampaign().shutdownAtB();
             }
         }
-<<<<<<< HEAD
-        if (staticRATs != newOptions.useStaticRATs()) {
-=======
-        if (staticRATs != getCampaign().getCampaignOptions().isUseStaticRATs()) {
->>>>>>> d096667d
+
+        if (staticRATs != newOptions.isUseStaticRATs()) {
             getCampaign().initUnitGenerator();
         }
+
         if (factionIntroDate != newOptions.useFactionIntroDate()) {
             getCampaign().updateTechFactionCode();
         }
