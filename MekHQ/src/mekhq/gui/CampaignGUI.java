--- conflicted
+++ resolved
@@ -1212,18 +1212,10 @@
     }
 
     public boolean nagOutstandingScenarios() {
-<<<<<<< HEAD
         nagUnresolvedStratconContacts();
-        
-        for (Mission m : getCampaign().getMissions()) {
-            if (!m.isActive() || !(m instanceof AtBContract)) {
-                continue;
-            }
-            for (Scenario s : m.getScenarios()) {
-=======
+
         for (AtBContract contract : getCampaign().getActiveAtBContracts(true)) {
             for (Scenario s : contract.getScenarios()) {
->>>>>>> 7156e177
                 if (!s.isCurrent() || !(s instanceof AtBScenario)) {
                     continue;
                 }
