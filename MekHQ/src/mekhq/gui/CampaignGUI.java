/*
 * CampaignGUI.java
 *
 * Copyright (c) 2009 Jay Lawson (jaylawson39 at yahoo.com). All rights reserved.
 * Copyright (c) 2020-2021 - The MegaMek Team. All Rights Reserved.
 *
 * This file is part of MekHQ.
 *
 * MekHQ is free software: you can redistribute it and/or modify
 * it under the terms of the GNU General Public License as published by
 * the Free Software Foundation, either version 3 of the License, or
 * (at your option) any later version.
 *
 * MekHQ is distributed in the hope that it will be useful,
 * but WITHOUT ANY WARRANTY; without even the implied warranty of
 * MERCHANTABILITY or FITNESS FOR A PARTICULAR PURPOSE. See the
 * GNU General Public License for more details.
 *
 * You should have received a copy of the GNU General Public License
 * along with MekHQ. If not, see <http://www.gnu.org/licenses/>.
 */
package mekhq.gui;

import megamek.Version;
import megamek.client.generator.RandomUnitGenerator;
import megamek.client.ui.preferences.JWindowPreference;
import megamek.client.ui.preferences.PreferencesNode;
import megamek.client.ui.swing.GameOptionsDialog;
import megamek.client.ui.swing.UnitLoadingDialog;
import megamek.client.ui.swing.dialog.AbstractUnitSelectorDialog;
import megamek.client.ui.swing.util.UIUtil;
import megamek.common.*;
import megamek.common.annotations.Nullable;
import megamek.common.event.Subscribe;
import megamek.common.loaders.EntityLoadingException;
import megamek.common.util.EncodeControl;
import mekhq.*;
import mekhq.campaign.Campaign;
import mekhq.campaign.CampaignController;
import mekhq.campaign.CampaignOptions;
import mekhq.campaign.CampaignPreset;
import mekhq.campaign.event.*;
import mekhq.campaign.finances.Money;
import mekhq.campaign.force.Force;
import mekhq.campaign.icons.StandardForceIcon;
import mekhq.campaign.market.unitMarket.AbstractUnitMarket;
import mekhq.campaign.mission.Scenario;
import mekhq.campaign.parts.Part;
import mekhq.campaign.parts.Refit;
import mekhq.campaign.personnel.Person;
import mekhq.campaign.personnel.SkillType;
import mekhq.campaign.personnel.divorce.PercentageRandomDivorce;
import mekhq.campaign.personnel.enums.PersonnelRole;
import mekhq.campaign.personnel.enums.RandomDivorceMethod;
import mekhq.campaign.personnel.enums.RandomMarriageMethod;
import mekhq.campaign.personnel.enums.RandomProcreationMethod;
import mekhq.campaign.personnel.marriage.PercentageRandomMarriage;
import mekhq.campaign.personnel.procreation.AbstractProcreation;
import mekhq.campaign.personnel.procreation.PercentageRandomProcreation;
import mekhq.campaign.personnel.ranks.RankSystem;
import mekhq.campaign.personnel.ranks.Ranks;
import mekhq.campaign.report.CargoReport;
import mekhq.campaign.report.HangarReport;
import mekhq.campaign.report.PersonnelReport;
import mekhq.campaign.report.TransportReport;
import mekhq.campaign.unit.Unit;
import mekhq.campaign.universe.NewsItem;
import mekhq.campaign.universe.RandomFactionGenerator;
import mekhq.gui.dialog.*;
import mekhq.gui.dialog.nagDialogs.*;
import mekhq.gui.dialog.reportDialogs.*;
import mekhq.gui.model.PartsTableModel;
import mekhq.io.FileType;
import org.apache.logging.log4j.LogManager;
import org.w3c.dom.Document;
import org.w3c.dom.Element;
import org.w3c.dom.Node;
import org.w3c.dom.NodeList;

import javax.swing.*;
import javax.swing.UIManager.LookAndFeelInfo;
import javax.xml.parsers.DocumentBuilder;
import java.awt.*;
import java.awt.event.ActionEvent;
import java.awt.event.KeyEvent;
import java.awt.event.WindowAdapter;
import java.awt.event.WindowEvent;
import java.io.*;
import java.lang.reflect.Method;
import java.nio.charset.StandardCharsets;
import java.time.format.DateTimeFormatter;
import java.util.List;
import java.util.*;
import java.util.zip.GZIPOutputStream;

/**
 * The application's main frame.
 */
public class CampaignGUI extends JPanel {
    //region Variable Declarations
    public static final int MAX_START_WIDTH = 1400;
    public static final int MAX_START_HEIGHT = 900;
    // the max quantity when mass purchasing parts, hiring, etc. using the JSpinner
    public static final int MAX_QUANTITY_SPINNER = 1000;

    private JFrame frame;

    private MekHQ app;

    private ResourceBundle resourceMap = ResourceBundle.getBundle("mekhq.resources.CampaignGUI",
            MekHQ.getMHQOptions().getLocale(), new EncodeControl());

    /* for the main panel */
    private JTabbedPane tabMain;

    /* For the menu bar */
    private JMenuBar menuBar;
    private JMenu menuThemes;
    private JMenuItem miContractMarket;
    private JMenuItem miUnitMarket;
    private JMenuItem miShipSearch;
    private JMenuItem miRetirementDefectionDialog;
    private JMenuItem miAdvanceMultipleDays;
    private JMenuItem miCompanyGenerator;

    private EnumMap<GuiTabType, CampaignGuiTab> standardTabs;

    /* Components for the status panel */
    private JPanel statusPanel;
    private JLabel lblLocation;
    private JLabel lblFunds;
    private JLabel lblTempAstechs;
    private JLabel lblTempMedics;
    private JLabel lblPartsAvailabilityRating;
    @SuppressWarnings(value = "unused")
    private JLabel lblCargo; // FIXME: Re-add this in an optionized form

    /* for the top button panel */
    private JPanel btnPanel;
    private JToggleButton btnGMMode;
    private JToggleButton btnOvertime;
    private JButton btnAdvanceDay;

    ReportHyperlinkListener reportHLL;

    private boolean logNagActive = false;

    private transient StandardForceIcon copyForceIcon = null;
    //endregion Variable Declarations

    //region Constructors
    public CampaignGUI(MekHQ app) {
        this.app = app;
        reportHLL = new ReportHyperlinkListener(this);
        standardTabs = new EnumMap<>(GuiTabType.class);
        initComponents();
        MekHQ.registerHandler(this);
        setUserPreferences();
    }
    //endregion Constructors

    //region Getters/Setters
    /**
     * @return the force icon to paste
     */
    public @Nullable StandardForceIcon getCopyForceIcon() {
        return copyForceIcon;
    }

    public void setCopyForceIcon(final @Nullable StandardForceIcon copyForceIcon) {
        this.copyForceIcon = copyForceIcon;
    }
    //endregion Getters/Setters

    public void showAboutBox() {
        MekHQAboutBox aboutBox = new MekHQAboutBox(getFrame());
        aboutBox.setLocationRelativeTo(getFrame());
        aboutBox.setModal(true);
        aboutBox.setVisible(true);
        aboutBox.dispose();
    }

    private void showHistoricalDailyReportDialog() {
        HistoricalDailyReportDialog histDailyReportDialog = new HistoricalDailyReportDialog(getFrame(), this);
        histDailyReportDialog.setModal(true);
        histDailyReportDialog.setVisible(true);
        histDailyReportDialog.dispose();
    }

    public void showRetirementDefectionDialog() {
        /*
         * if there are unresolved personnel, show the results view; otherwise,
         * present the retirement view to give the player a chance to follow a
         * custom schedule
         */
        RetirementDefectionDialog rdd = new RetirementDefectionDialog(this, null,
                getCampaign().getRetirementDefectionTracker().getRetirees().isEmpty());
        rdd.setVisible(true);
        if (!rdd.wasAborted()) {
            getCampaign().applyRetirement(rdd.totalPayout(), rdd.getUnitAssignments());
        }
    }

    /**
     * Show a dialog indicating that the user must resolve overdue loans before advancing the day
     */
    public void showOverdueLoansDialog() {
        JOptionPane.showMessageDialog(null, "You must resolve overdue loans before advancing the day",
                "Overdue loans", JOptionPane.WARNING_MESSAGE);
    }

    public void showAdvanceMultipleDays(boolean isHost) {
        miAdvanceMultipleDays.setVisible(isHost);
    }

    public void showGMToolsDialog() {
        new GMToolsDialog(getFrame(), this, null).setVisible(true);
    }

    public void showMassMothballDialog(Unit[] units, boolean activate) {
        MassMothballDialog mothballDialog = new MassMothballDialog(getFrame(), units, getCampaign(), activate);
        mothballDialog.setVisible(true);
    }

    public void showAdvanceDaysDialog() {
        new AdvanceDaysDialog(getFrame(), this).setVisible(true);
    }

    public void randomizeAllBloodnames() {
        for (Person p : getCampaign().getPersonnel()) {
            getCampaign().checkBloodnameAdd(p, false);
        }
    }

    public void spendBatchXP() {
        BatchXPDialog batchXPDialog = new BatchXPDialog(getFrame(), getCampaign());
        batchXPDialog.setVisible(true);
    }

    private void initComponents() {
        frame = new JFrame("MekHQ");
        frame.setDefaultCloseOperation(JFrame.DO_NOTHING_ON_CLOSE);

        tabMain = new JTabbedPane();
<<<<<<< HEAD
        tabMain.setToolTipText(""); // NOI18N
=======
        tabMain.setToolTipText(resourceMap.getString("tabMain.toolTipText"));
>>>>>>> 1d22d3f4
        tabMain.setMinimumSize(new java.awt.Dimension(600, 200));
        tabMain.setPreferredSize(new java.awt.Dimension(900, 300));

        addStandardTab(GuiTabType.COMMAND);
        addStandardTab(GuiTabType.TOE);
        addStandardTab(GuiTabType.BRIEFING);
        if (getCampaign().getCampaignOptions().getUseStratCon()) {
            addStandardTab(GuiTabType.STRATCON);
        }
        addStandardTab(GuiTabType.MAP);
        addStandardTab(GuiTabType.PERSONNEL);
        addStandardTab(GuiTabType.HANGAR);
        addStandardTab(GuiTabType.WAREHOUSE);
        addStandardTab(GuiTabType.REPAIR);
        addStandardTab(GuiTabType.INFIRMARY);
        addStandardTab(GuiTabType.MEKLAB);
        addStandardTab(GuiTabType.FINANCES);

        //check to see if we just selected the command center tab
        //and if so change its color to standard
        tabMain.addChangeListener(e -> {
            if (tabMain.getSelectedIndex() == 0) {
                tabMain.setBackgroundAt(0, null);
                logNagActive = false;
            }
        });

        initTopButtons();
        initStatusBar();

        setLayout(new BorderLayout());

        add(tabMain, BorderLayout.CENTER);
        add(btnPanel, BorderLayout.PAGE_START);
        add(statusPanel, BorderLayout.PAGE_END);

        standardTabs.values().forEach(CampaignGuiTab::refreshAll);

        refreshCalendar();
        refreshFunds();
        refreshLocation();
        refreshTempAstechs();
        refreshTempMedics();
        refreshPartsAvailability();

        Dimension dim = Toolkit.getDefaultToolkit().getScreenSize();

        frame.setSize(Math.min(MAX_START_WIDTH, dim.width),
                Math.min(MAX_START_HEIGHT, dim.height));

        // Determine the new location of the window
        int w = frame.getSize().width;
        int h = frame.getSize().height;
        int x = (dim.width - w) / 2;
        int y = (dim.height - h) / 2;

        // Move the window
        frame.setLocation(x, y);

        initMenu();
        frame.setJMenuBar(menuBar);
        frame.getContentPane().setLayout(new BorderLayout());
        frame.getContentPane().add(this, BorderLayout.CENTER);
        frame.validate();

        if (isMacOSX()) {
            enableFullScreenMode(frame);
        }

        frame.setVisible(true);
        frame.addWindowListener(new WindowAdapter() {
            @Override
            public void windowClosing(WindowEvent e) {
                getApplication().exit();
            }
        });

    }

    private void setUserPreferences() {
        PreferencesNode preferences = MekHQ.getMHQPreferences().forClass(CampaignGUI.class);

        frame.setName("mainWindow");
        preferences.manage(new JWindowPreference(frame));
        UIUtil.keepOnScreen(frame);
    }

    public CampaignGuiTab getTab(GuiTabType tabType) {
        return standardTabs.get(tabType);
    }

    public CommandCenterTab getCommandCenterTab() {
        return (CommandCenterTab) getTab(GuiTabType.COMMAND);
    }

    public TOETab getTOETab() {
        return (TOETab) getTab(GuiTabType.TOE);
    }

    public BriefingTab getBriefingTab() {
        return (BriefingTab) getTab(GuiTabType.BRIEFING);
    }

    public MapTab getMapTab() {
        return (MapTab) getTab(GuiTabType.MAP);
    }

    public PersonnelTab getPersonnelTab() {
        return (PersonnelTab) getTab(GuiTabType.PERSONNEL);
    }

    public HangarTab getHangarTab() {
        return (HangarTab) getTab(GuiTabType.HANGAR);
    }

    public WarehouseTab getWarehouseTab() {
        return (WarehouseTab) getTab(GuiTabType.WAREHOUSE);
    }

    public RepairTab getRepairTab() {
        return (RepairTab) getTab(GuiTabType.REPAIR);
    }

    public MekLabTab getMekLabTab() {
        return (MekLabTab) getTab(GuiTabType.MEKLAB);
    }

    public InfirmaryTab getInfirmaryTab() {
        return (InfirmaryTab) getTab(GuiTabType.INFIRMARY);
    }

    public boolean hasTab(GuiTabType tabType) {
        return standardTabs.containsKey(tabType);
    }

    /**
     * Sets the selected tab by its {@link GuiTabType}.
     * @param tabType The type of tab to select.
     */
    public void setSelectedTab(GuiTabType tabType) {
        if (standardTabs.containsKey(tabType)) {
            CampaignGuiTab tab = standardTabs.get(tabType);
            for (int ii = 0; ii < tabMain.getTabCount(); ++ii) {
                if (tabMain.getComponentAt(ii) == tab) {
                    tabMain.setSelectedIndex(ii);
                    break;
                }
            }
        }
    }

    /**
     * Adds one of the built-in tabs to the gui, if it is not already present.
     *
     * @param tab The type of tab to add
     */
    public void addStandardTab(GuiTabType tab) {
        if (tab.equals(GuiTabType.CUSTOM)) {
            throw new IllegalArgumentException("Attempted to add custom tab as standard");
        }
        if (!standardTabs.containsKey(tab)) {
            CampaignGuiTab t = tab.createTab(this);
            if (t != null) {
                standardTabs.put(tab, t);
                int index = tabMain.getTabCount();
                for (int i = 0; i < tabMain.getTabCount(); i++) {
                    if (((CampaignGuiTab) tabMain.getComponentAt(i)).tabType().getDefaultPos() > tab.getDefaultPos()) {
                        index = i;
                        break;
                    }
                }
                tabMain.insertTab(t.getTabName(), null, t, null, index);
                tabMain.setMnemonicAt(index, tab.getMnemonic());
            }
        }
    }

    /**
     * Adds a custom tab to the gui at the end
     *
     * @param tab The tab to add
     */
    public void addCustomTab(CampaignGuiTab tab) {
        if (tabMain.indexOfComponent(tab) >= 0) {
            return;
        }
        if (tab.tabType().equals(GuiTabType.CUSTOM)) {
            tabMain.addTab(tab.getTabName(), tab);
        } else {
            addStandardTab(tab.tabType());
        }
    }

    /**
     * Adds a custom tab to the gui in the specified position. If <code>tab</code> is a built-in
     * type it will be placed in its normal position if it does not already exist.
     *
     * @param tab The tab to add
     * @param index The position to place the tab
     */
    public void insertCustomTab(CampaignGuiTab tab, int index) {
        if (tabMain.indexOfComponent(tab) >= 0) {
            return;
        }
        if (tab.tabType().equals(GuiTabType.CUSTOM)) {
            tabMain.insertTab(tab.getTabName(), null, tab, null, Math.min(index, tabMain.getTabCount()));
        } else {
            addStandardTab(tab.tabType());
        }
    }

    /**
     * Adds a custom tab to the gui positioned after one of the built-in tabs
     *
     * @param tab The tab to add
     * @param stdTab The build-in tab after which to place the new one
     */
    public void insertCustomTabAfter(CampaignGuiTab tab, GuiTabType stdTab) {
        if (tabMain.indexOfComponent(tab) >= 0) {
            return;
        }
        if (tab.tabType().equals(GuiTabType.CUSTOM)) {
            int index = tabMain.indexOfTab(stdTab.getTabName());
            if (index < 0) {
                if (stdTab.getDefaultPos() == 0) {
                    index = tabMain.getTabCount();
                } else {
                    for (int i = stdTab.getDefaultPos() - 1; i >= 0; i--) {
                        index = tabMain.indexOfTab(GuiTabType.values()[i].getTabName());
                        if (index >= 0) {
                            break;
                        }
                    }
                }
            }
            insertCustomTab(tab, index);
        } else {
            addStandardTab(tab.tabType());
        }
    }

    /**
     * Adds a custom tab to the gui positioned before one of the built-in tabs
     *
     * @param tab The tab to add
     * @param stdTab The build-in tab before which to place the new one
     */
    public void insertCustomTabBefore(CampaignGuiTab tab, GuiTabType stdTab) {
        if (tabMain.indexOfComponent(tab) >= 0) {
            return;
        }
        if (tab.tabType().equals(GuiTabType.CUSTOM)) {
            int index = tabMain.indexOfTab(stdTab.getTabName());
            if (index < 0) {
                if (stdTab.getDefaultPos() == GuiTabType.values().length - 1) {
                    index = tabMain.getTabCount();
                } else {
                    for (int i = stdTab.getDefaultPos() + 1; i >= GuiTabType.values().length; i++) {
                        index = tabMain.indexOfTab(GuiTabType.values()[i].getTabName());
                        if (index >= 0) {
                            break;
                        }
                    }
                }
            }
            insertCustomTab(tab, Math.max(0, index - 1));
        } else {
            addStandardTab(tab.tabType());
        }
    }

    /**
     * Removes one of the built-in tabs from the gui.
     *
     * @param tabType The tab to remove
     */
    public void removeStandardTab(GuiTabType tabType) {
        CampaignGuiTab tab = standardTabs.get(tabType);
        if (tab != null) {
            MekHQ.unregisterHandler(tab);
            removeTab(tab);
        }
    }

    /**
     * Removes a tab from the gui.
     *
     * @param tab The tab to remove
     */
    public void removeTab(CampaignGuiTab tab) {
        tab.disposeTab();
        removeTab(tab.getTabName());
    }

    /**
     * Removes a tab from the gui.
     *
     * @param tabName The name of the tab to remove
     */
    public void removeTab(String tabName) {
        int index = tabMain.indexOfTab(tabName);
        if (index >= 0) {
            CampaignGuiTab tab = (CampaignGuiTab) tabMain.getComponentAt(index);
            standardTabs.remove(tab.tabType());
            tabMain.removeTabAt(index);
        }
    }

    /**
     * This is used to initialize the top menu bar.
     * All the top level menu bar and {@link GuiTabType} mnemonics must be unique, as they are both
     * accessed through the same GUI page.
     * The following mnemonic keys are being used as of 30-MAR-2020:
     * A, B, C, E, F, H, I, L, M, N, O, P, R, S, T, V, W, /
     *
     * Note 1: the slash is used for the help, as it is normally the same key as the ?
     * Note 2: the A mnemonic is used for the Advance Day button
     */
    private void initMenu() {
        // TODO: Implement "Export All" versions for Personnel and Parts
        // See the JavaDoc comment for used mnemonic keys
        menuBar = new JMenuBar();
        menuBar.getAccessibleContext().setAccessibleName("Main Menu");

        //region File Menu
        // The File menu uses the following Mnemonic keys as of 05-APR-2021:
        // C, E, H, I, L, M, N, R, S, T, U, X
        JMenu menuFile = new JMenu(resourceMap.getString("fileMenu.text"));
        menuFile.setMnemonic(KeyEvent.VK_F);

        JMenuItem menuLoad = new JMenuItem(resourceMap.getString("menuLoad.text"));
        menuLoad.setMnemonic(KeyEvent.VK_L);
        menuLoad.addActionListener(this::menuLoadXmlActionPerformed);
        menuFile.add(menuLoad);

        JMenuItem menuSave = new JMenuItem(resourceMap.getString("menuSave.text"));
        menuSave.setMnemonic(KeyEvent.VK_S);
        menuSave.addActionListener(this::saveCampaign);
        menuFile.add(menuSave);

        JMenuItem menuNew = new JMenuItem(resourceMap.getString("menuNew.text"));
        menuNew.setMnemonic(KeyEvent.VK_N);
        menuNew.addActionListener(this::menuNewCampaignActionPerformed);
        menuFile.add(menuNew);

        //region menuImport
        // The Import menu uses the following Mnemonic keys as of 12-APR-2021:
        // A, C, F, I, P
        JMenu menuImport = new JMenu(resourceMap.getString("menuImport.text"));
        menuImport.setMnemonic(KeyEvent.VK_I);

        final JMenuItem miImportCampaignPreset = new JMenuItem(resourceMap.getString("miImportCampaignPreset.text"));
        miImportCampaignPreset.setToolTipText(resourceMap.getString("miImportCampaignPreset.toolTipText"));
        miImportCampaignPreset.setName("miImportCampaignPreset");
        miImportCampaignPreset.setMnemonic(KeyEvent.VK_C);
        miImportCampaignPreset.addActionListener(evt -> {
            final CampaignPresetSelectionDialog campaignPresetSelectionDialog = new CampaignPresetSelectionDialog(getFrame());
            if (!campaignPresetSelectionDialog.showDialog().isConfirmed()) {
                return;
            }
            final CampaignPreset preset = campaignPresetSelectionDialog.getSelectedPreset();
            if (preset == null) {
                return;
            }
            preset.applyContinuousToCampaign(getCampaign());
        });
        menuImport.add(miImportCampaignPreset);

        JMenuItem miImportPerson = new JMenuItem(resourceMap.getString("miImportPerson.text"));
        miImportPerson.setMnemonic(KeyEvent.VK_P);
        miImportPerson.addActionListener(this::miImportPersonActionPerformed);
        menuImport.add(miImportPerson);

        JMenuItem miImportIndividualRankSystem = new JMenuItem(resourceMap.getString("miImportIndividualRankSystem.text"));
        miImportIndividualRankSystem.setToolTipText(resourceMap.getString("miImportIndividualRankSystem.toolTipText"));
        miImportIndividualRankSystem.setName("miImportIndividualRankSystem");
        miImportIndividualRankSystem.setMnemonic(KeyEvent.VK_I);
        miImportIndividualRankSystem.addActionListener(evt -> getCampaign().setRankSystem(RankSystem
                .generateIndividualInstanceFromXML(FileDialogs.openIndividualRankSystem(getFrame()).orElse(null))));
        menuImport.add(miImportIndividualRankSystem);

        JMenuItem miImportParts = new JMenuItem(resourceMap.getString("miImportParts.text"));
        miImportParts.setMnemonic(KeyEvent.VK_A);
        miImportParts.addActionListener(this::miImportPartsActionPerformed);
        menuImport.add(miImportParts);

        JMenuItem miLoadForces = new JMenuItem(resourceMap.getString("miLoadForces.text"));
        miLoadForces.setMnemonic(KeyEvent.VK_F);
        miLoadForces.addActionListener(this::miLoadForcesActionPerformed);
        menuImport.add(miLoadForces);

        menuFile.add(menuImport);
        //endregion menuImport

        //region menuExport
        // The Export menu uses the following Mnemonic keys as of 12-APR-2021:
        // C, X, S
        JMenu menuExport = new JMenu(resourceMap.getString("menuExport.text"));
        menuExport.setMnemonic(KeyEvent.VK_X);

        //region CSV Export
        // The CSV menu uses the following Mnemonic keys as of 12-APR-2021:
        // F, P, U
        JMenu miExportCSVFile = new JMenu(resourceMap.getString("menuExportCSV.text"));
        miExportCSVFile.setMnemonic(KeyEvent.VK_C);

        JMenuItem miExportPersonCSV = new JMenuItem(resourceMap.getString("miExportPersonnel.text"));
        miExportPersonCSV.setMnemonic(KeyEvent.VK_P);
        miExportPersonCSV.addActionListener(this::miExportPersonnelCSVActionPerformed);
        miExportCSVFile.add(miExportPersonCSV);

        JMenuItem miExportUnitCSV = new JMenuItem(resourceMap.getString("miExportUnit.text"));
        miExportUnitCSV.setMnemonic(KeyEvent.VK_U);
        miExportUnitCSV.addActionListener(this::miExportUnitCSVActionPerformed);
        miExportCSVFile.add(miExportUnitCSV);

        JMenuItem miExportFinancesCSV = new JMenuItem(resourceMap.getString("miExportFinances.text"));
        miExportFinancesCSV.setMnemonic(KeyEvent.VK_F);
        miExportFinancesCSV.addActionListener(this::miExportFinancesCSVActionPerformed);
        miExportCSVFile.add(miExportFinancesCSV);

        menuExport.add(miExportCSVFile);
        //endregion CSV Export

        //region XML Export
        // The XML menu uses the following Mnemonic keys as of 12-APR-2021:
        // C, I, P, R
        JMenu miExportXMLFile = new JMenu(resourceMap.getString("menuExportXML.text"));
        miExportXMLFile.setMnemonic(KeyEvent.VK_X);

        final JMenuItem miExportCampaignPreset = new JMenuItem(resourceMap.getString("miExportCampaignPreset.text"));
        miExportCampaignPreset.setName("miExportCampaignPreset");
        miExportCampaignPreset.setMnemonic(KeyEvent.VK_C);
        miExportCampaignPreset.addActionListener(evt -> {
            final CreateCampaignPresetDialog createCampaignPresetDialog
                    = new CreateCampaignPresetDialog(getFrame(), getCampaign(), null);
            if (!createCampaignPresetDialog.showDialog().isConfirmed()) {
                return;
            }
            final CampaignPreset preset = createCampaignPresetDialog.getPreset();
            if (preset == null) {
                return;
            }
            preset.writeToFile(getFrame(),
                    FileDialogs.saveCampaignPreset(getFrame(), preset).orElse(null));
        });
        miExportXMLFile.add(miExportCampaignPreset);

        JMenuItem miExportRankSystems = new JMenuItem(resourceMap.getString("miExportRankSystems.text"));
        miExportRankSystems.setName("miExportRankSystems");
        miExportRankSystems.setMnemonic(KeyEvent.VK_R);
        miExportRankSystems.addActionListener(evt -> Ranks.exportRankSystemsToFile(FileDialogs
                        .saveRankSystems(getFrame()).orElse(null), getCampaign().getRankSystem()));
        miExportXMLFile.add(miExportRankSystems);

        JMenuItem miExportIndividualRankSystem = new JMenuItem(resourceMap.getString("miExportIndividualRankSystem.text"));
        miExportIndividualRankSystem.setName("miExportIndividualRankSystem");
        miExportIndividualRankSystem.setMnemonic(KeyEvent.VK_I);
        miExportIndividualRankSystem.addActionListener(evt -> getCampaign().getRankSystem()
                .writeToFile(FileDialogs.saveIndividualRankSystem(getFrame()).orElse(null)));
        miExportXMLFile.add(miExportIndividualRankSystem);

        JMenuItem miExportPlanetsXML = new JMenuItem(resourceMap.getString("miExportPlanets.text"));
        miExportPlanetsXML.setMnemonic(KeyEvent.VK_P);
        miExportPlanetsXML.addActionListener(this::miExportPlanetsXMLActionPerformed);
        miExportXMLFile.add(miExportPlanetsXML);

        menuExport.add(miExportXMLFile);
        //endregion XML Export

        JMenuItem miExportCampaignSubset = new JMenuItem(resourceMap.getString("miExportCampaignSubset.text"));
        miExportCampaignSubset.setMnemonic(KeyEvent.VK_S);
        miExportCampaignSubset.addActionListener(evt -> {
            CampaignExportWizard cew = new CampaignExportWizard(getCampaign());
            cew.display(CampaignExportWizard.CampaignExportWizardState.ForceSelection);
        });
        menuExport.add(miExportCampaignSubset);

        menuFile.add(menuExport);
        //endregion menuExport

        //region Menu Refresh
        // The Import menu uses the following Mnemonic keys as of 29-MAY-2021:
        // A, C, F, P, R, U
        JMenu menuRefresh = new JMenu(resourceMap.getString("menuRefresh.text"));
        menuRefresh.setMnemonic(KeyEvent.VK_R);

        JMenuItem miRefreshUnitCache = new JMenuItem(resourceMap.getString("miRefreshUnitCache.text"));
        miRefreshUnitCache.setName("miRefreshUnitCache");
        miRefreshUnitCache.setMnemonic(KeyEvent.VK_U);
        miRefreshUnitCache.addActionListener(evt -> MechSummaryCache.refreshUnitData(false));
        menuRefresh.add(miRefreshUnitCache);

        JMenuItem miRefreshCamouflage = new JMenuItem(resourceMap.getString("miRefreshCamouflage.text"));
        miRefreshCamouflage.setName("miRefreshCamouflage");
        miRefreshCamouflage.setMnemonic(KeyEvent.VK_C);
        miRefreshCamouflage.addActionListener(evt -> {
            MHQStaticDirectoryManager.refreshCamouflageDirectory();
            refreshAllTabs();
        });
        menuRefresh.add(miRefreshCamouflage);

        JMenuItem miRefreshPortraits = new JMenuItem(resourceMap.getString("miRefreshPortraits.text"));
        miRefreshPortraits.setName("miRefreshPortraits");
        miRefreshPortraits.setMnemonic(KeyEvent.VK_P);
        miRefreshPortraits.addActionListener(evt -> {
            MHQStaticDirectoryManager.refreshPortraitDirectory();
            refreshAllTabs();
        });
        menuRefresh.add(miRefreshPortraits);

        JMenuItem miRefreshForceIcons = new JMenuItem(resourceMap.getString("miRefreshForceIcons.text"));
        miRefreshForceIcons.setName("miRefreshForceIcons");
        miRefreshForceIcons.setMnemonic(KeyEvent.VK_F);
        miRefreshForceIcons.addActionListener(evt -> {
            MHQStaticDirectoryManager.refreshForceIcons();
            refreshAllTabs();
        });
        menuRefresh.add(miRefreshForceIcons);

        JMenuItem miRefreshAwards = new JMenuItem(resourceMap.getString("miRefreshAwards.text"));
        miRefreshAwards.setName("miRefreshAwards");
        miRefreshAwards.setMnemonic(KeyEvent.VK_A);
        miRefreshAwards.addActionListener(evt -> {
            MHQStaticDirectoryManager.refreshAwardIcons();
            refreshAllTabs();
        });
        menuRefresh.add(miRefreshAwards);

        JMenuItem miRefreshRanks = new JMenuItem(resourceMap.getString("miRefreshRanks.text"));
        miRefreshRanks.setName("miRefreshRanks");
        miRefreshRanks.setMnemonic(KeyEvent.VK_R);
        miRefreshRanks.addActionListener(evt -> Ranks.reinitializeRankSystems(getCampaign()));
        menuRefresh.add(miRefreshRanks);

        menuFile.add(menuRefresh);
        //endregion Menu Refresh

        JMenuItem miMercRoster = new JMenuItem(resourceMap.getString("miMercRoster.text"));
        miMercRoster.setMnemonic(KeyEvent.VK_U);
        miMercRoster.addActionListener(evt -> showMercRosterDialog());
        menuFile.add(miMercRoster);

        JMenuItem menuOptions = new JMenuItem(resourceMap.getString("menuOptions.text"));
        menuOptions.setMnemonic(KeyEvent.VK_C);
        menuOptions.addActionListener(this::menuOptionsActionPerformed);
        menuFile.add(menuOptions);

        JMenuItem menuOptionsMM = new JMenuItem(resourceMap.getString("menuOptionsMM.text"));
        menuOptionsMM.setMnemonic(KeyEvent.VK_M);
        menuOptionsMM.addActionListener(this::menuOptionsMMActionPerformed);
        menuFile.add(menuOptionsMM);

        JMenuItem menuMekHqOptions = new JMenuItem(resourceMap.getString("menuMekHqOptions.text"));
        menuMekHqOptions.setMnemonic(KeyEvent.VK_H);
        menuMekHqOptions.addActionListener(evt -> new MekHqOptionsDialog(getFrame()).setVisible(true));
        menuFile.add(menuMekHqOptions);

        menuThemes = new JMenu(resourceMap.getString("menuThemes.text"));
        menuThemes.setMnemonic(KeyEvent.VK_T);
        refreshThemeChoices();
        menuFile.add(menuThemes);

        JMenuItem menuExitItem = new JMenuItem(resourceMap.getString("menuExit.text"));
        menuExitItem.setMnemonic(KeyEvent.VK_E);
        menuExitItem.addActionListener(evt -> getApplication().exit());
        menuFile.add(menuExitItem);

        menuBar.add(menuFile);
        //endregion File Menu

        //region Marketplace Menu
        // The Marketplace menu uses the following Mnemonic keys as of 19-March-2020:
        // A, B, C, H, M, N, P, R, S, U
        JMenu menuMarket = new JMenu(resourceMap.getString("menuMarket.text"));
        menuMarket.setMnemonic(KeyEvent.VK_M);

        JMenuItem miPersonnelMarket = new JMenuItem(resourceMap.getString("miPersonnelMarket.text"));
        miPersonnelMarket.setMnemonic(KeyEvent.VK_P);
        miPersonnelMarket.addActionListener(evt -> hirePersonMarket());
        menuMarket.add(miPersonnelMarket);

        miContractMarket = new JMenuItem(resourceMap.getString("miContractMarket.text"));
        miContractMarket.setMnemonic(KeyEvent.VK_C);
        miContractMarket.addActionListener(evt -> showContractMarket());
        miContractMarket.setVisible(getCampaign().getCampaignOptions().getUseAtB());
        menuMarket.add(miContractMarket);

        miUnitMarket = new JMenuItem(resourceMap.getString("miUnitMarket.text"));
        miUnitMarket.setMnemonic(KeyEvent.VK_U);
        miUnitMarket.addActionListener(evt -> showUnitMarket());
        miUnitMarket.setVisible(!getCampaign().getUnitMarket().getMethod().isNone());
        menuMarket.add(miUnitMarket);

        miShipSearch = new JMenuItem(resourceMap.getString("miShipSearch.text"));
        miShipSearch.setMnemonic(KeyEvent.VK_S);
        miShipSearch.addActionListener(ev -> showShipSearch());
        miShipSearch.setVisible(getCampaign().getCampaignOptions().getUseAtB());
        menuMarket.add(miShipSearch);

        JMenuItem miPurchaseUnit = new JMenuItem(resourceMap.getString("miPurchaseUnit.text"));
        miPurchaseUnit.setMnemonic(KeyEvent.VK_N);
        miPurchaseUnit.addActionListener(this::miPurchaseUnitActionPerformed);
        menuMarket.add(miPurchaseUnit);

        JMenuItem miBuyParts = new JMenuItem(resourceMap.getString("miBuyParts.text"));
        miBuyParts.setMnemonic(KeyEvent.VK_R);
        miBuyParts.addActionListener(evt -> buyParts());
        menuMarket.add(miBuyParts);

        JMenuItem miHireBulk = new JMenuItem(resourceMap.getString("miHireBulk.text"));
        miHireBulk.setMnemonic(KeyEvent.VK_B);
        miHireBulk.addActionListener(evt -> hireBulkPersonnel());
        menuMarket.add(miHireBulk);

        JMenu menuHire = new JMenu(resourceMap.getString("menuHire.text"));
        menuHire.setMnemonic(KeyEvent.VK_H);
        for (PersonnelRole role : PersonnelRole.getPrimaryRoles()) {
            JMenuItem miHire = new JMenuItem(role.getName(getCampaign().getFaction().isClan()));
            if (role.getMnemonic() != KeyEvent.VK_UNDEFINED) {
                miHire.setMnemonic(role.getMnemonic());
            }
            miHire.setActionCommand(role.name());
            miHire.addActionListener(this::hirePerson);
            menuHire.add(miHire);
        }
        menuMarket.add(menuHire);

        //region Astech Pool
        // The Astech Pool menu uses the following Mnemonic keys as of 19-March-2020:
        // B, E, F, H
        JMenu menuAstechPool = new JMenu(resourceMap.getString("menuAstechPool.text"));
        menuAstechPool.setMnemonic(KeyEvent.VK_A);

        JMenuItem miHireAstechs = new JMenuItem(resourceMap.getString("miHireAstechs.text"));
        miHireAstechs.setMnemonic(KeyEvent.VK_H);
        miHireAstechs.addActionListener(evt -> {
            PopupValueChoiceDialog pvcd = new PopupValueChoiceDialog(
                    getFrame(), true, resourceMap.getString("popupHireAstechsNum.text"),
                    1, 0, CampaignGUI.MAX_QUANTITY_SPINNER);
            pvcd.setVisible(true);
            if (pvcd.getValue() >= 0) {
                getCampaign().increaseAstechPool(pvcd.getValue());
            }
        });
        menuAstechPool.add(miHireAstechs);

        JMenuItem miFireAstechs = new JMenuItem(resourceMap.getString("miFireAstechs.text"));
        miFireAstechs.setMnemonic(KeyEvent.VK_E);
        miFireAstechs.addActionListener(evt -> {
            PopupValueChoiceDialog pvcd = new PopupValueChoiceDialog(
                    getFrame(), true, resourceMap.getString("popupFireAstechsNum.text"),
                    1, 0, getCampaign().getAstechPool());
            pvcd.setVisible(true);
            if (pvcd.getValue() >= 0) {
                getCampaign().decreaseAstechPool(pvcd.getValue());
            }
        });
        menuAstechPool.add(miFireAstechs);

        JMenuItem miFullStrengthAstechs = new JMenuItem(resourceMap.getString("miFullStrengthAstechs.text"));
        miFullStrengthAstechs.setMnemonic(KeyEvent.VK_B);
        miFullStrengthAstechs.addActionListener(evt -> getCampaign().fillAstechPool());
        menuAstechPool.add(miFullStrengthAstechs);

        JMenuItem miFireAllAstechs = new JMenuItem(resourceMap.getString("miFireAllAstechs.text"));
        miFireAllAstechs.setMnemonic(KeyEvent.VK_R);
        miFireAllAstechs.addActionListener(evt -> getCampaign().decreaseAstechPool(getCampaign().getAstechPool()));
        menuAstechPool.add(miFireAllAstechs);
        menuMarket.add(menuAstechPool);
        //endregion Astech Pool

        //region Medic Pool
        // The Medic Pool menu uses the following Mnemonic keys as of 19-March-2020:
        // B, E, H, R
        JMenu menuMedicPool = new JMenu(resourceMap.getString("menuMedicPool.text"));
        menuMedicPool.setMnemonic(KeyEvent.VK_M);

        JMenuItem miHireMedics = new JMenuItem(resourceMap.getString("miHireMedics.text"));
        miHireMedics.setMnemonic(KeyEvent.VK_H);
        miHireMedics.addActionListener(evt -> {
            PopupValueChoiceDialog pvcd = new PopupValueChoiceDialog(
                    getFrame(), true, resourceMap.getString("popupHireMedicsNum.text"),
                    1, 0, CampaignGUI.MAX_QUANTITY_SPINNER);
            pvcd.setVisible(true);
            if (pvcd.getValue() >= 0) {
                getCampaign().increaseMedicPool(pvcd.getValue());
            }
        });
        menuMedicPool.add(miHireMedics);

        JMenuItem miFireMedics = new JMenuItem(resourceMap.getString("miFireMedics.text"));
        miFireMedics.setMnemonic(KeyEvent.VK_E);
        miFireMedics.addActionListener(evt -> {
            PopupValueChoiceDialog pvcd = new PopupValueChoiceDialog(
                    getFrame(), true, resourceMap.getString("popupFireMedicsNum.text"),
                    1, 0, getCampaign().getMedicPool());
            pvcd.setVisible(true);
            if (pvcd.getValue() >= 0) {
                getCampaign().decreaseMedicPool(pvcd.getValue());
            }
        });
        menuMedicPool.add(miFireMedics);

        JMenuItem miFullStrengthMedics = new JMenuItem(resourceMap.getString("miFullStrengthMedics.text"));
        miFullStrengthMedics.setMnemonic(KeyEvent.VK_B);
        miFullStrengthMedics.addActionListener(evt -> getCampaign().fillMedicPool());
        menuMedicPool.add(miFullStrengthMedics);

        JMenuItem miFireAllMedics = new JMenuItem(resourceMap.getString("miFireAllMedics.text"));
        miFireAllMedics.setMnemonic(KeyEvent.VK_R);
        miFireAllMedics.addActionListener(evt -> getCampaign().decreaseMedicPool(getCampaign().getMedicPool()));
        menuMedicPool.add(miFireAllMedics);
        menuMarket.add(menuMedicPool);
        //endregion Medic Pool

        menuBar.add(menuMarket);
        //endregion Marketplace Menu

        //region Reports Menu
        // The Reports menu uses the following Mnemonic keys as of 19-March-2020:
        // C, H, P, T, U
        JMenu menuReports = new JMenu(resourceMap.getString("menuReports.text"));
        menuReports.setMnemonic(KeyEvent.VK_E);

        JMenuItem miDragoonsRating = new JMenuItem(resourceMap.getString("miDragoonsRating.text"));
        miDragoonsRating.setMnemonic(KeyEvent.VK_U);
        miDragoonsRating.addActionListener(evt ->
                new UnitRatingReportDialog(getFrame(), getCampaign()).setVisible(true));
        menuReports.add(miDragoonsRating);

        JMenuItem miPersonnelReport = new JMenuItem(resourceMap.getString("miPersonnelReport.text"));
        miPersonnelReport.setMnemonic(KeyEvent.VK_P);
        miPersonnelReport.addActionListener(evt ->
                new PersonnelReportDialog(getFrame(), new PersonnelReport(getCampaign())).setVisible(true));
        menuReports.add(miPersonnelReport);

        JMenuItem miHangarBreakdown = new JMenuItem(resourceMap.getString("miHangarBreakdown.text"));
        miHangarBreakdown.setMnemonic(KeyEvent.VK_H);
        miHangarBreakdown.addActionListener(evt ->
                new HangarReportDialog(getFrame(), new HangarReport(getCampaign())).setVisible(true));
        menuReports.add(miHangarBreakdown);

        JMenuItem miTransportReport = new JMenuItem(resourceMap.getString("miTransportReport.text"));
        miTransportReport.setMnemonic(KeyEvent.VK_T);
        miTransportReport.addActionListener(evt ->
                new TransportReportDialog(getFrame(), new TransportReport(getCampaign())).setVisible(true));
        menuReports.add(miTransportReport);

        JMenuItem miCargoReport = new JMenuItem(resourceMap.getString("miCargoReport.text"));
        miCargoReport.setMnemonic(KeyEvent.VK_C);
        miCargoReport.addActionListener(evt ->
                new CargoReportDialog(getFrame(), new CargoReport(getCampaign())).setVisible(true));
        menuReports.add(miCargoReport);

        menuBar.add(menuReports);
        //endregion Reports Menu

        //region View Menu
        // The View menu uses the following Mnemonic keys as of 02-June-2020:
        // H, R
        JMenu menuView = new JMenu(resourceMap.getString("menuView.text"));
        menuView.setMnemonic(KeyEvent.VK_V);

        JMenuItem miHistoricalDailyReportDialog = new JMenuItem(resourceMap.getString("miShowHistoricalReportLog.text"));
        miHistoricalDailyReportDialog.setMnemonic(KeyEvent.VK_H);
        miHistoricalDailyReportDialog.addActionListener(evt -> showHistoricalDailyReportDialog());
        menuView.add(miHistoricalDailyReportDialog);

        miRetirementDefectionDialog = new JMenuItem(resourceMap.getString("miRetirementDefectionDialog.text"));
        miRetirementDefectionDialog.setMnemonic(KeyEvent.VK_R);
        miRetirementDefectionDialog.setVisible(!getCampaign().getCampaignOptions().getRandomRetirementMethod().isNone());
        miRetirementDefectionDialog.addActionListener(evt -> showRetirementDefectionDialog());
        menuView.add(miRetirementDefectionDialog);

        menuBar.add(menuView);
        //endregion View Menu

        //region Manage Campaign Menu
        // The Manage Campaign menu uses the following Mnemonic keys as of 19-March-2020:
        // A, B, C, G, M, S
        JMenu menuManage = new JMenu(resourceMap.getString("menuManageCampaign.text"));
        menuManage.setMnemonic(KeyEvent.VK_C);
        menuManage.setName("manageMenu");

        JMenuItem miGMToolsDialog = new JMenuItem(resourceMap.getString("miGMToolsDialog.text"));
        miGMToolsDialog.setMnemonic(KeyEvent.VK_G);
        miGMToolsDialog.addActionListener(evt -> showGMToolsDialog());
        menuManage.add(miGMToolsDialog);

        miAdvanceMultipleDays = new JMenuItem(resourceMap.getString("miAdvanceMultipleDays.text"));
        miAdvanceMultipleDays.setMnemonic(KeyEvent.VK_A);
        miAdvanceMultipleDays.addActionListener(evt -> showAdvanceDaysDialog());
        miAdvanceMultipleDays.setVisible(getCampaignController().isHost());
        menuManage.add(miAdvanceMultipleDays);

        JMenuItem miBloodnames = new JMenuItem(resourceMap.getString("miRandomBloodnames.text"));
        miBloodnames.setMnemonic(KeyEvent.VK_B);
        miBloodnames.addActionListener(evt -> randomizeAllBloodnames());
        menuManage.add(miBloodnames);

        JMenuItem miBatchXP = new JMenuItem(resourceMap.getString("miBatchXP.text"));
        miBatchXP.setMnemonic(KeyEvent.VK_M);
        miBatchXP.addActionListener(evt -> spendBatchXP());
        menuManage.add(miBatchXP);

        JMenuItem miScenarioEditor = new JMenuItem(resourceMap.getString("miScenarioEditor.text"));
        miScenarioEditor.setMnemonic(KeyEvent.VK_S);
        miScenarioEditor.addActionListener(evt -> {
            ScenarioTemplateEditorDialog sted = new ScenarioTemplateEditorDialog(getFrame());
            sted.setVisible(true);
        });
        menuManage.add(miScenarioEditor);

        miCompanyGenerator = new JMenuItem(resourceMap.getString("miCompanyGenerator.text"));
        miCompanyGenerator.setMnemonic(KeyEvent.VK_C);
        miCompanyGenerator.setVisible(MekHQ.getMHQOptions().getShowCompanyGenerator());
        miCompanyGenerator.addActionListener(evt ->
                new CompanyGenerationDialog(getFrame(), getCampaign()).setVisible(true));
        menuManage.add(miCompanyGenerator);

        menuBar.add(menuManage);
        //endregion Manage Campaign Menu

        //region Help Menu
        // The Help menu uses the following Mnemonic keys as of 19-March-2020:
        // A
        JMenu menuHelp = new JMenu(resourceMap.getString("menuHelp.text"));
        menuHelp.setMnemonic(KeyEvent.VK_SLASH);
        menuHelp.setName("helpMenu");

        JMenuItem menuAboutItem = new JMenuItem(resourceMap.getString("menuAbout.text"));
        menuAboutItem.setMnemonic(KeyEvent.VK_A);
        menuAboutItem.setName("aboutMenuItem");
        menuAboutItem.addActionListener(evt -> showAboutBox());
        menuHelp.add(menuAboutItem);

        menuBar.add(menuHelp);
        //endregion Help Menu
    }

    private void initStatusBar() {
        statusPanel = new JPanel(new FlowLayout(FlowLayout.LEADING, 20, 4));
        statusPanel.getAccessibleContext().setAccessibleName("Status Bar");

        lblFunds = new JLabel();
        lblTempAstechs = new JLabel();
        lblTempMedics = new JLabel();
        lblPartsAvailabilityRating = new JLabel();

        statusPanel.add(lblFunds);
        statusPanel.add(lblTempAstechs);
        statusPanel.add(lblTempMedics);
        statusPanel.add(lblPartsAvailabilityRating);
    }

    private void initTopButtons() {
        GridBagConstraints gridBagConstraints;

        lblLocation = new JLabel(getCampaign().getLocation().getReport(getCampaign().getLocalDate()));

        btnPanel = new JPanel(new GridBagLayout());
        btnPanel.getAccessibleContext().setAccessibleName("Campaign Actions");

        gridBagConstraints = new java.awt.GridBagConstraints();
        gridBagConstraints.gridx = 0;
        gridBagConstraints.gridy = 0;
        gridBagConstraints.fill = java.awt.GridBagConstraints.NONE;
        gridBagConstraints.weightx = 0.0;
        gridBagConstraints.weighty = 0.0;
        gridBagConstraints.gridheight = 2;
        gridBagConstraints.anchor = java.awt.GridBagConstraints.WEST;
        gridBagConstraints.insets = new java.awt.Insets(3, 10, 3, 3);
        btnPanel.add(lblLocation, gridBagConstraints);

        btnGMMode = new JToggleButton(resourceMap.getString("btnGMMode.text"));
        btnGMMode.setToolTipText(resourceMap.getString("btnGMMode.toolTipText"));
        btnGMMode.setSelected(getCampaign().isGM());
        btnGMMode.addActionListener(e -> getCampaign().setGMMode(btnGMMode.isSelected()));
        btnGMMode.setMinimumSize(new Dimension(150, 25));
        btnGMMode.setPreferredSize(new Dimension(150, 25));
        btnGMMode.setMaximumSize(new Dimension(150, 25));
        gridBagConstraints = new java.awt.GridBagConstraints();
        gridBagConstraints.gridx = 1;
        gridBagConstraints.gridy = 0;
        gridBagConstraints.fill = java.awt.GridBagConstraints.NONE;
        gridBagConstraints.weightx = 1.0;
        gridBagConstraints.weighty = 0.0;
        gridBagConstraints.anchor = java.awt.GridBagConstraints.EAST;
        gridBagConstraints.insets = new java.awt.Insets(3, 3, 3, 3);
        btnPanel.add(btnGMMode, gridBagConstraints);

        btnOvertime = new JToggleButton(resourceMap.getString("btnOvertime.text"));
        btnOvertime.setToolTipText(resourceMap.getString("btnOvertime.toolTipText"));
        btnOvertime.addActionListener(this::btnOvertimeActionPerformed);
        btnOvertime.setMinimumSize(new Dimension(150, 25));
        btnOvertime.setPreferredSize(new Dimension(150, 25));
        btnOvertime.setMaximumSize(new Dimension(150, 25));
        gridBagConstraints = new java.awt.GridBagConstraints();
        gridBagConstraints.gridx = 1;
        gridBagConstraints.gridy = 1;
        gridBagConstraints.fill = java.awt.GridBagConstraints.NONE;
        gridBagConstraints.weightx = 1.0;
        gridBagConstraints.weighty = 0.0;
        gridBagConstraints.anchor = java.awt.GridBagConstraints.EAST;
        gridBagConstraints.insets = new java.awt.Insets(3, 3, 3, 3);
        btnPanel.add(btnOvertime, gridBagConstraints);

        // This button uses a mnemonic that is unique and listed in the initMenu JavaDoc
        btnAdvanceDay = new JButton(resourceMap.getString("btnAdvanceDay.text"));
        btnAdvanceDay.setToolTipText(resourceMap.getString("btnAdvanceDay.toolTipText"));
        btnAdvanceDay.addActionListener(evt -> getCampaignController().advanceDay());
        btnAdvanceDay.setMnemonic(KeyEvent.VK_A);
        btnAdvanceDay.setPreferredSize(new Dimension(250, 50));
        gridBagConstraints = new java.awt.GridBagConstraints();
        gridBagConstraints.gridx = 2;
        gridBagConstraints.gridy = 0;
        gridBagConstraints.fill = java.awt.GridBagConstraints.VERTICAL;
        gridBagConstraints.weightx = 0.0;
        gridBagConstraints.weighty = 0.0;
        gridBagConstraints.gridheight = 2;
        gridBagConstraints.anchor = java.awt.GridBagConstraints.NORTHEAST;
        gridBagConstraints.insets = new java.awt.Insets(3, 3, 3, 15);
        btnPanel.add(btnAdvanceDay, gridBagConstraints);
    }

    private static void enableFullScreenMode(Window window) {
        String className = "com.apple.eawt.FullScreenUtilities";
        String methodName = "setWindowCanFullScreen";

        try {
            Class<?> clazz = Class.forName(className);
            Method method = clazz.getMethod(methodName, Window.class, boolean.class);
            method.invoke(null, window, true);
        } catch (Throwable t) {
            LogManager.getLogger().error("Full screen mode is not supported", t);
        }
    }

    private static boolean isMacOSX() {
        return System.getProperty("os.name").contains("Mac OS X");
    }

    private void changeTheme(ActionEvent evt) {
        MekHQ.getSelectedTheme().setValue(evt.getActionCommand());
        refreshThemeChoices();
    }

    private void refreshThemeChoices() {
        menuThemes.removeAll();
        JCheckBoxMenuItem miPlaf;
        for (LookAndFeelInfo laf : UIManager.getInstalledLookAndFeels()) {
            miPlaf = new JCheckBoxMenuItem(laf.getName());
            if (laf.getClassName().equalsIgnoreCase(MekHQ.getSelectedTheme().getValue())) {
                miPlaf.setSelected(true);
            }

            menuThemes.add(miPlaf);
            miPlaf.setActionCommand(laf.getClassName());
            miPlaf.addActionListener(this::changeTheme);
        }
    }

    //TODO: trigger from event
    public void filterTasks() {
        if (getTab(GuiTabType.REPAIR) != null) {
            ((RepairTab) getTab(GuiTabType.REPAIR)).filterTasks();
        }
    }

    public void focusOnUnit(UUID id) {
        HangarTab ht = (HangarTab) getTab(GuiTabType.HANGAR);
        if (null == id || null == ht) {
            return;
        }
        ht.focusOnUnit(id);
        tabMain.setSelectedIndex(getTabIndexByName(resourceMap
                .getString("panHangar.TabConstraints.tabTitle")));
    }

    public void focusOnUnitInRepairBay(UUID id) {
        if (null == id) {
            return;
        }
        if (getTab(GuiTabType.REPAIR) != null) {
            ((RepairTab) getTab(GuiTabType.REPAIR)).focusOnUnit(id);
            tabMain.setSelectedComponent(getTab(GuiTabType.REPAIR));
        }
    }

    public void focusOnPerson(Person person) {
        if (person != null) {
            focusOnPerson(person.getId());
        }
    }

    public void focusOnPerson(UUID id) {
        if (id == null) {
            return;
        }
        PersonnelTab pt = (PersonnelTab) getTab(GuiTabType.PERSONNEL);
        if (pt == null) {
            return;
        }
        pt.focusOnPerson(id);
        tabMain.setSelectedComponent(pt);
    }

    public void showNews(int id) {
        NewsItem news = getCampaign().getNews().getNewsItem(id);
        if (null != news) {
            NewsReportDialog nrd = new NewsReportDialog(frame, news);
            nrd.setVisible(true);
        }
    }

    private void hirePerson(final ActionEvent evt) {
        final NewRecruitDialog npd = new NewRecruitDialog(this, true,
                getCampaign().newPerson(PersonnelRole.valueOf(evt.getActionCommand())));
        npd.setVisible(true);
    }

    public void hirePersonMarket() {
        PersonnelMarketDialog pmd = new PersonnelMarketDialog(getFrame(), this, getCampaign());
        pmd.setVisible(true);
    }

    private void hireBulkPersonnel() {
        HireBulkPersonnelDialog hbpd = new HireBulkPersonnelDialog(getFrame(), true, getCampaign());
        hbpd.setVisible(true);
    }

    public void showContractMarket() {
        ContractMarketDialog cmd = new ContractMarketDialog(getFrame(), getCampaign());
        cmd.setVisible(true);
    }

    public void showUnitMarket() {
        if (getCampaign().getUnitMarket().getMethod().isNone()) {
            LogManager.getLogger().error("Attempted to show the unit market while it is disabled");
        } else {
            new UnitMarketDialog(getFrame(), getCampaign()).showDialog();
        }
    }

    public void showShipSearch() {
        ShipSearchDialog ssd = new ShipSearchDialog(getFrame(), this);
        ssd.setVisible(true);
    }

    public boolean saveCampaign(ActionEvent evt) {
        LogManager.getLogger().info("Saving campaign...");
        // Choose a file...
        File file = selectSaveCampaignFile();
        if (file == null) {
            // I want a file, y'know!
            return false;
        }

        return saveCampaign(getFrame(), getCampaign(), file);
    }

    /**
     * Attempts to saves the given campaign to the given file.
     * @param frame The parent frame in which to display the error message. May be null.
     */
    public static boolean saveCampaign(JFrame frame, Campaign campaign, File file) {
        String path = file.getPath();
        if (!path.endsWith(".cpnx") && !path.endsWith(".cpnx.gz")) {
            path += ".cpnx";
            file = new File(path);
        }

        // check for existing file and make a back-up if found
        String path2 = path + "_backup";
        File backupFile = new File(path2);
        if (file.exists()) {
            Utilities.copyfile(file, backupFile);
        }

        // Then save it out to that file.
        FileOutputStream fos;
        OutputStream os;
        PrintWriter pw;

        try {
            os = fos = new FileOutputStream(file);
            if (path.endsWith(".gz")) {
                os = new GZIPOutputStream(fos);
            }
            os = new BufferedOutputStream(os);
            pw = new PrintWriter(new OutputStreamWriter(os, StandardCharsets.UTF_8));
            campaign.writeToXML(pw);
            pw.flush();
            pw.close();
            os.close();
            // delete the backup file because we didn't need it
            if (backupFile.exists()) {
                backupFile.delete();
            }
            LogManager.getLogger().info("Campaign saved to " + file);
        } catch (Exception ex) {
            LogManager.getLogger().error("", ex);
            JOptionPane.showMessageDialog(frame,
                    "Oh no! The program was unable to correctly save your game. We know this\n"
                            + "is annoying and apologize. Please help us out and submit a bug with the\n"
                            + "mekhqlog.txt file from this game so we can prevent this from happening in\n"
                            + "the future.", "Could not save game",
                    JOptionPane.ERROR_MESSAGE);
            // restore the backup file
            file.delete();
            if (backupFile.exists()) {
                Utilities.copyfile(backupFile, file);
                backupFile.delete();
            }

            return false;
        }

        return true;
    }

    private File selectSaveCampaignFile() {
        return FileDialogs.saveCampaign(frame, getCampaign()).orElse(null);
    }

    private void menuLoadXmlActionPerformed(ActionEvent evt) {
        File f = selectLoadCampaignFile();
        if (null == f) {
            return;
        }
        boolean hadAtB = getCampaign().getCampaignOptions().getUseAtB();
        DataLoadingDialog dataLoadingDialog = new DataLoadingDialog(
                getApplication(), getFrame(), f);
        // TODO: does this effectively deal with memory management issues?
        dataLoadingDialog.setVisible(true);
        if (hadAtB && !getCampaign().getCampaignOptions().getUseAtB()) {
            RandomFactionGenerator.getInstance().dispose();
            RandomUnitGenerator.getInstance().dispose();
        }
        //Unregister event handlers for CampaignGUI and tabs
        for (int i = 0; i < tabMain.getTabCount(); i++) {
            if (tabMain.getComponentAt(i) instanceof CampaignGuiTab) {
                ((CampaignGuiTab) tabMain.getComponentAt(i)).disposeTab();
            }
        }
        MekHQ.unregisterHandler(this);
    }

    private File selectLoadCampaignFile() {
        return FileDialogs.openCampaign(frame).orElse(null);
    }

    private void menuNewCampaignActionPerformed(ActionEvent e) {
        DataLoadingDialog dataLoadingDialog = new DataLoadingDialog(app, frame, null);
        dataLoadingDialog.setVisible(true);
    }

    private void btnOvertimeActionPerformed(ActionEvent evt) {
        getCampaign().setOvertime(btnOvertime.isSelected());
    }

    /**
     * @param evt the event triggering the opening of the Campaign Options Dialog
     */
    private void menuOptionsActionPerformed(final ActionEvent evt) {
        final CampaignOptions oldOptions = getCampaign().getCampaignOptions();
        // We need to handle it like this for now, as the options above get written to currently
        boolean atb = oldOptions.getUseAtB();
        boolean timeIn = oldOptions.getUseTimeInService();
        boolean rankIn = oldOptions.getUseTimeInRank();
        boolean staticRATs = oldOptions.isUseStaticRATs();
        boolean factionIntroDate = oldOptions.useFactionIntroDate();
        final RandomDivorceMethod randomDivorceMethod = oldOptions.getRandomDivorceMethod();
        final RandomMarriageMethod randomMarriageMethod = oldOptions.getRandomMarriageMethod();
        final RandomProcreationMethod randomProcreationMethod = oldOptions.getRandomProcreationMethod();
        final boolean retirementDateTracking = oldOptions.isUseRetirementDateTracking();
        final CampaignOptionsDialog cod = new CampaignOptionsDialog(getFrame(), getCampaign(), false);
        cod.setVisible(true);

        final CampaignOptions newOptions = getCampaign().getCampaignOptions();

        if (timeIn != newOptions.getUseTimeInService()) {
            if (newOptions.getUseTimeInService()) {
                getCampaign().initTimeInService();
            } else {
                for (Person person : getCampaign().getPersonnel()) {
                    person.setRecruitment(null);
                }
            }
        }

        if (rankIn != newOptions.getUseTimeInRank()) {
            if (newOptions.getUseTimeInRank()) {
                getCampaign().initTimeInRank();
            } else {
                for (Person person : getCampaign().getPersonnel()) {
                    person.setLastRankChangeDate(null);
                }
            }
        }

        if (randomDivorceMethod != newOptions.getRandomDivorceMethod()) {
            getCampaign().setDivorce(newOptions.getRandomDivorceMethod().getMethod(newOptions));
        } else {
            getCampaign().getDivorce().setUseClannerDivorce(newOptions.isUseClannerDivorce());
            getCampaign().getDivorce().setUsePrisonerDivorce(newOptions.isUsePrisonerDivorce());
            getCampaign().getDivorce().setUseRandomOppositeSexDivorce(newOptions.isUseRandomOppositeSexDivorce());
            getCampaign().getDivorce().setUseRandomSameSexDivorce(newOptions.isUseRandomSameSexDivorce());
            getCampaign().getDivorce().setUseRandomClannerDivorce(newOptions.isUseRandomClannerDivorce());
            getCampaign().getDivorce().setUseRandomPrisonerDivorce(newOptions.isUseRandomPrisonerDivorce());
            if (getCampaign().getDivorce().getMethod().isPercentage()) {
                ((PercentageRandomDivorce) getCampaign().getDivorce()).setOppositeSexPercentage(
                        newOptions.getPercentageRandomDivorceOppositeSexChance());
                ((PercentageRandomDivorce) getCampaign().getDivorce()).setSameSexPercentage(
                        newOptions.getPercentageRandomDivorceSameSexChance());
            }
        }

        if (randomMarriageMethod != newOptions.getRandomMarriageMethod()) {
            getCampaign().setMarriage(newOptions.getRandomMarriageMethod().getMethod(newOptions));
        } else {
            getCampaign().getMarriage().setUseClannerMarriages(newOptions.isUseClannerMarriages());
            getCampaign().getMarriage().setUsePrisonerMarriages(newOptions.isUsePrisonerMarriages());
            getCampaign().getMarriage().setUseRandomSameSexMarriages(newOptions.isUseRandomSameSexMarriages());
            getCampaign().getMarriage().setUseRandomClannerMarriages(newOptions.isUseRandomClannerMarriages());
            getCampaign().getMarriage().setUseRandomPrisonerMarriages(newOptions.isUseRandomPrisonerMarriages());
            if (getCampaign().getMarriage().getMethod().isPercentage()) {
                ((PercentageRandomMarriage) getCampaign().getMarriage()).setOppositeSexPercentage(
                        newOptions.getPercentageRandomMarriageOppositeSexChance());
                ((PercentageRandomMarriage) getCampaign().getMarriage()).setSameSexPercentage(
                        newOptions.getPercentageRandomMarriageSameSexChance());
            }
        }

        if (randomProcreationMethod != newOptions.getRandomProcreationMethod()) {
            getCampaign().setProcreation(newOptions.getRandomProcreationMethod().getMethod(newOptions));
        } else {
            getCampaign().getProcreation().setUseClannerProcreation(newOptions.isUseClannerProcreation());
            getCampaign().getProcreation().setUsePrisonerProcreation(newOptions.isUsePrisonerProcreation());
            getCampaign().getProcreation().setUseRelationshiplessProcreation(newOptions.isUseRelationshiplessRandomProcreation());
            getCampaign().getProcreation().setUseRandomClannerProcreation(newOptions.isUseRandomClannerProcreation());
            getCampaign().getProcreation().setUseRandomPrisonerProcreation(newOptions.isUseRandomPrisonerProcreation());
            if (getCampaign().getProcreation().getMethod().isPercentage()) {
                ((PercentageRandomProcreation) getCampaign().getProcreation()).setPercentage(
                        newOptions.getPercentageRandomProcreationRelationshipChance());
                ((PercentageRandomProcreation) getCampaign().getProcreation()).setRelationshiplessPercentage(
                        newOptions.getPercentageRandomProcreationRelationshiplessChance());
            }
        }

        // Clear Procreation Data if Disabled
        if (!newOptions.isUseManualProcreation() && newOptions.getRandomProcreationMethod().isNone()) {
            getCampaign().getPersonnel().parallelStream().filter(Person::isPregnant)
                    .forEach(person -> getCampaign().getProcreation().removePregnancy(person));
        }

        if (retirementDateTracking != newOptions.isUseRetirementDateTracking()) {
            if (newOptions.isUseRetirementDateTracking()) {
                getCampaign().initRetirementDateTracking();
            } else {
                for (Person person : getCampaign().getPersonnel()) {
                    person.setRetirement(null);
                }
            }
        }

        final AbstractUnitMarket unitMarket = getCampaign().getUnitMarket();
        if (unitMarket.getMethod() != newOptions.getUnitMarketMethod()) {
            getCampaign().setUnitMarket(newOptions.getUnitMarketMethod().getUnitMarket());
            getCampaign().getUnitMarket().setOffers(unitMarket.getOffers());
            miUnitMarket.setVisible(!getCampaign().getUnitMarket().getMethod().isNone());
        }

        if (atb != newOptions.getUseAtB()) {
            if (newOptions.getUseAtB()) {
                getCampaign().initAtB(false);
                //refresh lance assignment table
                MekHQ.triggerEvent(new OrganizationChangedEvent(getCampaign().getForces()));
            }
            miContractMarket.setVisible(newOptions.getUseAtB());
            miShipSearch.setVisible(newOptions.getUseAtB());
            if (newOptions.getUseAtB()) {
                int loops = 0;
                while (!RandomUnitGenerator.getInstance().isInitialized()) {
                    try {
                        Thread.sleep(50);
                        if (++loops > 20) {
                            // Wait for up to a second
                            break;
                        }
                    } catch (InterruptedException ignore) {
                    }
                }
            } else {
                getCampaign().shutdownAtB();
            }
        }

        if (staticRATs != newOptions.isUseStaticRATs()) {
            getCampaign().initUnitGenerator();
        }

        if (factionIntroDate != newOptions.useFactionIntroDate()) {
            getCampaign().updateTechFactionCode();
        }
        refreshCalendar();
        getCampaign().reloadNews();
    }

    private void menuOptionsMMActionPerformed(final ActionEvent evt) {
        final GameOptionsDialog god = new GameOptionsDialog(getFrame(), getCampaign().getGameOptions(), false);
        god.setEditable(true);
        if (god.showDialog().isConfirmed()) {
            getCampaign().setGameOptions(god.getOptions());
            refreshCalendar();
        }
    }

    private void miLoadForcesActionPerformed(ActionEvent evt) {
        loadListFile(true);
    }

    private void miImportPersonActionPerformed(ActionEvent evt) {
        loadPersonFile();
    }

    public void miExportPersonActionPerformed(ActionEvent evt) {
        savePersonFile();
    }

    private void miExportPlanetsXMLActionPerformed(ActionEvent evt) {
        try {
            exportPlanets(FileType.XML, resourceMap.getString("dlgSavePlanetsXML.text"),
                    getCampaign().getName() + getCampaign().getLocalDate().format(
                            DateTimeFormatter.ofPattern(MHQConstants.FILENAME_DATE_FORMAT)
                                    .withLocale(MekHQ.getMHQOptions().getDateLocale()))
                            + "_ExportedPlanets");
        } catch (Exception ex) {
            LogManager.getLogger().error("", ex);
        }
    }

    private void miExportFinancesCSVActionPerformed(ActionEvent evt) {
        try {
            exportFinances(FileType.CSV, resourceMap.getString("dlgSaveFinancesCSV.text"),
                    getCampaign().getName() + getCampaign().getLocalDate().format(
                            DateTimeFormatter.ofPattern(MHQConstants.FILENAME_DATE_FORMAT)
                                    .withLocale(MekHQ.getMHQOptions().getDateLocale()))
                            + "_ExportedFinances");
        } catch (Exception ex) {
            LogManager.getLogger().error("", ex);
        }
    }

    private void miExportPersonnelCSVActionPerformed(ActionEvent evt) {
        try {
            exportPersonnel(FileType.CSV, resourceMap.getString("dlgSavePersonnelCSV.text"),
                    getCampaign().getLocalDate().format(
                            DateTimeFormatter.ofPattern(MHQConstants.FILENAME_DATE_FORMAT)
                                    .withLocale(MekHQ.getMHQOptions().getDateLocale()))
                            + "_ExportedPersonnel");
        } catch (Exception ex) {
            LogManager.getLogger().error("", ex);
        }
    }

    private void miExportUnitCSVActionPerformed(ActionEvent evt) {
        try {
            exportUnits(FileType.CSV, resourceMap.getString("dlgSaveUnitsCSV.text"),
                    getCampaign().getName() + getCampaign().getLocalDate().format(
                            DateTimeFormatter.ofPattern(MHQConstants.FILENAME_DATE_FORMAT)
                                    .withLocale(MekHQ.getMHQOptions().getDateLocale()))
                            + "_ExportedUnits");
        } catch (Exception ex) {
            LogManager.getLogger().error("", ex);
        }
    }

    private void miImportPartsActionPerformed(ActionEvent evt) {
        loadPartsFile();
    }

    public void miExportPartsActionPerformed(ActionEvent evt) {
        savePartsFile();
    }

    private void miPurchaseUnitActionPerformed(ActionEvent evt) {
        UnitLoadingDialog unitLoadingDialog = new UnitLoadingDialog(frame);
        if (!MechSummaryCache.getInstance().isInitialized()) {
            unitLoadingDialog.setVisible(true);
        }
        AbstractUnitSelectorDialog usd = new MekHQUnitSelectorDialog(getFrame(), unitLoadingDialog,
                getCampaign(), true);
        usd.setVisible(true);
    }

    private void buyParts() {
        PartsStoreDialog psd = new PartsStoreDialog(true, this);
        psd.setVisible(true);
    }

    private void showMercRosterDialog() {
        MercRosterDialog mrd = new MercRosterDialog(getFrame(), true, getCampaign());
        mrd.setVisible(true);
    }

    public void refitUnit(Refit r, boolean selectModelName) {
        if (r.getOriginalEntity() instanceof Dropship || r.getOriginalEntity() instanceof Jumpship) {
            Person engineer = r.getOriginalUnit().getEngineer();
            if (engineer == null) {
                JOptionPane.showMessageDialog(frame,
                        "You cannot refit a ship that does not have an engineer. Assign a qualified vessel crew to this unit.",
                        "No Engineer", JOptionPane.WARNING_MESSAGE);
                return;
            }
            r.setTech(engineer);
        } else if (getCampaign().getActivePersonnel().stream().anyMatch(Person::isTech)) {
            String name;
            Map<String, Person> techHash = new HashMap<>();
            List<String> techList = new ArrayList<>();
            String skillLvl;

            List<Person> techs = getCampaign().getTechs(false, true);
            int lastRightTech = 0;

            for (Person tech : techs) {
                if (getCampaign().isWorkingOnRefit(tech) || tech.isEngineer()) {
                    continue;
                }
                skillLvl = SkillType.getExperienceLevelName(tech.getExperienceLevel(getCampaign(), false));
                name = tech.getFullName() + ", " + skillLvl + " " + tech.getPrimaryRoleDesc()
                        + " (" + getCampaign().getTargetFor(r, tech).getValueAsString() + "+), "
                        + tech.getMinutesLeft() + "/" + tech.getDailyAvailableTechTime() + " minutes";
                techHash.put(name, tech);
                if (tech.isRightTechTypeFor(r)) {
                    techList.add(lastRightTech++, name);
                } else {
                    techList.add(name);
                }
            }

            String s = (String) JOptionPane.showInputDialog(frame,
                    "Which tech should work on the refit?", "Select Tech",
                    JOptionPane.PLAIN_MESSAGE, null, techList.toArray(), techList.get(0));

            if (null == s) {
                return;
            }

            Person selectedTech = techHash.get(s);

            if (!selectedTech.isRightTechTypeFor(r)) {
                if (JOptionPane.NO_OPTION == JOptionPane.showConfirmDialog(null,
                        "This tech is not appropriate for this unit. Would you like to continue?",
                        "Incorrect Tech Type", JOptionPane.YES_NO_OPTION)) {
                    return;
                }
            }

            r.setTech(selectedTech);
        } else {
            JOptionPane.showMessageDialog(frame,
                    "You have no techs available to work on this refit.",
                    "No Techs", JOptionPane.WARNING_MESSAGE);
            return;
        }
        if (selectModelName) {
            // select a model name
            RefitNameDialog rnd = new RefitNameDialog(frame, true, r);
            rnd.setVisible(true);
            if (rnd.wasCancelled()) {
                // Set the tech team to null since we may want to change it when we re-do the refit
                r.setTech(null);
                return;
            }
        }
        // TODO: allow overtime work?
        // check to see if user really wants to do it - give some info on what
        // will be done
        // TODO: better information
        String RefitRefurbish;
        if (r.isBeingRefurbished()) {
            RefitRefurbish = "Refurbishment is a " + r.getRefitClassName() + " refit and must be done at a factory and costs 10% of the purchase price"
                    + ".\n Are you sure you want to refurbish ";
        } else {
            RefitRefurbish = "This is a " + r.getRefitClassName() + " refit. Are you sure you want to refit ";
        }
        if (0 != JOptionPane
                .showConfirmDialog(null, RefitRefurbish
                                + r.getUnit().getName() + "?", "Proceed?",
                        JOptionPane.YES_NO_OPTION)) {
            return;
        }
        try {
            r.begin();
        } catch (EntityLoadingException ex) {
            JOptionPane
                    .showMessageDialog(
                            null,
                            "For some reason, the unit you are trying to customize cannot be loaded\n and so the customization was cancelled. Please report the bug with a description\nof the unit being customized.",
                            "Could not customize unit",
                            JOptionPane.ERROR_MESSAGE);
            return;
        } catch (IOException e) {
            JOptionPane.showMessageDialog(null, e.getMessage(), "IO Exception",
                    JOptionPane.ERROR_MESSAGE);
            return;
        }
        getCampaign().refit(r);
        if (hasTab(GuiTabType.MEKLAB)) {
            ((MekLabTab) getTab(GuiTabType.MEKLAB)).clearUnit();
        }
    }

    /**
     * Shows a dialog that lets the user select a tech for a task on a particular unit
     *
     * @param u                 The unit to be serviced, used to filter techs for skill on the unit.
     * @param desc              The description of the task
     * @param ignoreMaintenance If true, ignores the time required for maintenance tasks when displaying
     *                          the tech's time available.
     * @return                  The ID of the selected tech, or null if none is selected.
     */
    public @Nullable UUID selectTech(Unit u, String desc, boolean ignoreMaintenance) {
        String name;
        Map<String, Person> techHash = new LinkedHashMap<>();
        for (Person tech : getCampaign().getTechs()) {
            if (!tech.isMothballing() && tech.canTech(u.getEntity())) {
                int time = tech.getMinutesLeft();
                if (!ignoreMaintenance) {
                    time -= Math.max(0, tech.getMaintenanceTimeUsing());
                }
                name = tech.getFullTitle() + ", "
                        + SkillType.getExperienceLevelName(tech.getSkillForWorkingOn(u).getExperienceLevel())
                        + " (" + time + "min)";
                techHash.put(name, tech);
            }
        }
        if (techHash.isEmpty()) {
            JOptionPane.showMessageDialog(frame,
                    "You have no techs available.", "No Techs",
                    JOptionPane.WARNING_MESSAGE);
            return null;
        }

        Object[] nameArray = techHash.keySet().toArray();

        String s = (String) JOptionPane.showInputDialog(frame,
                "Which tech should work on " + desc + "?", "Select Tech",
                JOptionPane.PLAIN_MESSAGE, null, nameArray, nameArray[0]);
        if (null == s) {
            return null;
        }
        return techHash.get(s).getId();
    }

    /**
     * Exports Planets to a file (CSV, XML, etc.)
     * @param format
     * @param dialogTitle
     * @param filename
     */
    protected void exportPlanets(FileType format, String dialogTitle, String filename) {
        //TODO: Fix this
        /*
        GUI.fileDialogSave(
                frame,
                dialogTitle,
                format,
                MekHQ.getPlanetsDirectory().getValue(),
                "planets." + format.getRecommendedExtension())
                .ifPresent(f -> {
                    MekHQ.getPlanetsDirectory().setValue(f.getParent());
                    File file = checkFileEnding(f, format.getRecommendedExtension());
                    checkToBackupFile(file, file.getPath());
                    String report = Planets.getInstance().exportPlanets(file.getPath(), format.getRecommendedExtension());
                    JOptionPane.showMessageDialog(mainPanel, report);
                });

        GUI.fileDialogSave(frame, dialogTitle, new File(".", "planets." + format.getRecommendedExtension()), format).ifPresent(f -> {
            File file = checkFileEnding(f, format.getRecommendedExtension());
            checkToBackupFile(file, file.getPath());
            String report = Planets.getInstance().exportPlanets(file.getPath(), format.getRecommendedExtension());
            JOptionPane.showMessageDialog(mainPanel, report);
        });
        */
    }

    /**
     * Exports Personnel to a file (CSV, XML, etc.)
     * @param format        file format to export to
     * @param dialogTitle   title of the dialog frame
     * @param filename      file name to save to
     */
    protected void exportPersonnel(FileType format, String dialogTitle, String filename) {
        if (((PersonnelTab) getTab(GuiTabType.PERSONNEL)).getPersonnelTable().getRowCount() != 0) {
            GUI.fileDialogSave(
                    frame,
                    dialogTitle,
                    format,
                    MekHQ.getPersonnelDirectory().getValue(),
                    filename + "." + format.getRecommendedExtension())
                    .ifPresent(f -> {
                        MekHQ.getPersonnelDirectory().setValue(f.getParent());
                        File file = checkFileEnding(f, format.getRecommendedExtension());
                        checkToBackupFile(file, file.getPath());
                        String report;
                        // TODO add support for xml and json export
                        if (format.equals(FileType.CSV)) {
                            report = Utilities.exportTableToCSV(((PersonnelTab) getTab(GuiTabType.PERSONNEL)).getPersonnelTable(), file);
                        } else {
                            report = "Unsupported FileType in Export Personnel";
                        }
                        JOptionPane.showMessageDialog(tabMain, report);
                    });
        } else {
            JOptionPane.showMessageDialog(tabMain, resourceMap.getString("dlgNoPersonnel.text"));
        }
    }

    /**
     * Exports Units to a file (CSV, XML, etc.)
     * @param format        file format to export to
     * @param dialogTitle   title of the dialog frame
     * @param filename      file name to save to
     */
    protected void exportUnits(FileType format, String dialogTitle, String filename) {
        if (((HangarTab) getTab(GuiTabType.HANGAR)).getUnitTable().getRowCount() != 0) {
            GUI.fileDialogSave(
                    frame,
                    dialogTitle,
                    format,
                    MekHQ.getUnitsDirectory().getValue(),
                    filename + "." + format.getRecommendedExtension())
                    .ifPresent(f -> {
                        MekHQ.getUnitsDirectory().setValue(f.getParent());
                        File file = checkFileEnding(f, format.getRecommendedExtension());
                        checkToBackupFile(file, file.getPath());
                        String report;
                        // TODO add support for xml and json export
                        if (format.equals(FileType.CSV)) {
                            report = Utilities.exportTableToCSV(((HangarTab) getTab(GuiTabType.HANGAR)).getUnitTable(), file);
                        } else {
                            report = "Unsupported FileType in Export Units";
                        }
                        JOptionPane.showMessageDialog(tabMain, report);
                    });
        } else {
            JOptionPane.showMessageDialog(tabMain, resourceMap.getString("dlgNoUnits.text"));
        }
    }

     /**
     * Exports Finances to a file (CSV, XML, etc.)
     * @param format        file format to export to
     * @param dialogTitle   title of the dialog frame
     * @param filename      file name to save to
     */
    protected void exportFinances(FileType format, String dialogTitle, String filename) {
        if (!getCampaign().getFinances().getAllTransactions().isEmpty()) {
            GUI.fileDialogSave(
                    frame,
                    dialogTitle,
                    format,
                    MekHQ.getFinancesDirectory().getValue(),
                    filename + "." + format.getRecommendedExtension())
                    .ifPresent(f -> {
                        MekHQ.getFinancesDirectory().setValue(f.getParent());
                        File file = checkFileEnding(f, format.getRecommendedExtension());
                        checkToBackupFile(file, file.getPath());
                        String report;
                        // TODO add support for xml and json export
                        if (format.equals(FileType.CSV)) {
                            report = getCampaign().getFinances().exportFinancesToCSV(file.getPath(),
                                    format.getRecommendedExtension());
                        } else {
                            report = "Unsupported FileType in Export Finances";
                        }
                        JOptionPane.showMessageDialog(tabMain, report);
                    });
        } else {
            JOptionPane.showMessageDialog(tabMain, resourceMap.getString("dlgNoFinances.text"));
        }
    }

    /**
     * Checks if a file already exists, if so it makes a backup copy.
     * @param file to determine if there is an existing file with that name
     * @param path path to the file
     */
    private void checkToBackupFile(File file, String path) {
        // check for existing file and make a back-up if found
        String path2 = path + "_backup";
        File backupFile = new File(path2);
        if (file.exists()) {
            Utilities.copyfile(file, backupFile);
        }
    }

    /**
     * Checks to make sure the file has the appropriate ending / extension.
     * @param file   the file to check
     * @param format proper format for the ending/extension
     * @return File  with the appropriate ending/ extension
     */
    private File checkFileEnding(File file, String format) {
        String path = file.getPath();
        if (!path.endsWith("." + format)) {
            path += "." + format;
            file = new File(path);
        }
        return file;
    }

    protected void loadListFile(final boolean allowNewPilots) {
        final File unitFile = FileDialogs.openUnits(getFrame()).orElse(null);
        if (unitFile != null) {
            try {
                for (Entity entity : new MULParser(unitFile, getCampaign().getGameOptions()).getEntities()) {
                    getCampaign().addNewUnit(entity, allowNewPilots, 0);
                }
            } catch (Exception e) {
                LogManager.getLogger().error("", e);
            }
        }
    }

    protected void loadPersonFile() {
        File personnelFile = FileDialogs.openPersonnel(frame).orElse(null);

        if (personnelFile != null) {
            LogManager.getLogger().info("Starting load of personnel file from XML...");
            // Initialize variables.
            Document xmlDoc;

            // Open the file
            try (InputStream is = new FileInputStream(personnelFile)) {
                // Using factory get an instance of document builder
                DocumentBuilder db = MekHqXmlUtil.newSafeDocumentBuilder();

                // Parse using builder to get DOM representation of the XML file
                xmlDoc = db.parse(is);
            } catch (Exception ex) {
                LogManager.getLogger().error("Cannot load person XML", ex);
                return; // otherwise we NPE out in the next line
            }

            Element personnelEle = xmlDoc.getDocumentElement();
            NodeList nl = personnelEle.getChildNodes();

            // Get rid of empty text nodes and adjacent text nodes...
            // Stupid weird parsing of XML. At least this cleans it up.
            personnelEle.normalize();

            final Version version = new Version(personnelEle.getAttribute("version"));

            // we need to iterate through three times, the first time to collect
            // any custom units that might not be written yet
            for (int x = 0; x < nl.getLength(); x++) {
                Node wn2 = nl.item(x);

                // If it's not an element node, we ignore it.
                if (wn2.getNodeType() != Node.ELEMENT_NODE) {
                    continue;
                }

                if (!wn2.getNodeName().equalsIgnoreCase("person")) {
                    LogManager.getLogger().error("Unknown node type not loaded in Personnel nodes: " + wn2.getNodeName());
                    continue;
                }

                Person p = Person.generateInstanceFromXML(wn2, getCampaign(), version);
                if ((p != null) && (getCampaign().getPerson(p.getId()) != null)) {
                    LogManager.getLogger().error("ERROR: Cannot load person who exists, ignoring. (Name: "
                            + p.getFullName() + ", Id " + p.getId() + ")");
                    p = null;
                }

                if (p != null) {
                    getCampaign().recruitPerson(p, true);

                    // Clear some values we no longer should have set in case this
                    // has transferred campaigns or things in the campaign have
                    // changed...
                    p.setUnit(null);
                    p.clearTechUnits();
                }
            }

            // Fix Spouse Id Information - This is required to fix spouse NPEs where one doesn't export
            // both members of the couple
            // TODO : make it so that exports will automatically include both spouses
            for (Person p : getCampaign().getActivePersonnel()) {
                if (p.getGenealogy().hasSpouse()
                        && !getCampaign().getPersonnel().contains(p.getGenealogy().getSpouse())) {
                    // If this happens, we need to clear the spouse
                    if (p.getMaidenName() != null) {
                        p.setSurname(p.getMaidenName());
                    }

                    p.getGenealogy().setSpouse(null);
                }

                if (p.isPregnant()) {
                    String fatherIdString = p.getExtraData().get(AbstractProcreation.PREGNANCY_FATHER_DATA);
                    UUID fatherId = (fatherIdString != null) ? UUID.fromString(fatherIdString) : null;
                    if ((fatherId != null)
                            && !getCampaign().getPersonnel().contains(getCampaign().getPerson(fatherId))) {
                        p.getExtraData().set(AbstractProcreation.PREGNANCY_FATHER_DATA, null);
                    }
                }
            }

            LogManager.getLogger().info("Finished load of personnel file");
        }
    }

    // TODO: disable if not using personnel tab
    private void savePersonFile() {
        File file = FileDialogs.savePersonnel(frame, getCampaign()).orElse(null);
        if (file == null) {
            // I want a file, y'know!
            return;
        }
        String path = file.getPath();
        if (!path.endsWith(".prsx")) {
            path += ".prsx";
            file = new File(path);
        }

        // check for existing file and make a back-up if found
        String path2 = path + "_backup";
        File backupFile = new File(path2);
        if (file.exists()) {
            Utilities.copyfile(file, backupFile);
        }

        // Then save it out to that file.
        try (OutputStream os = new FileOutputStream(file);
             PrintWriter pw = new PrintWriter(new OutputStreamWriter(os, StandardCharsets.UTF_8))) {

            PersonnelTab pt = (PersonnelTab) getTab(GuiTabType.PERSONNEL);
            int row = pt.getPersonnelTable().getSelectedRow();
            if (row < 0) {
                LogManager.getLogger().warn("ERROR: Cannot export person if no one is selected! Ignoring.");
                return;
            }
            Person selectedPerson = pt.getPersonModel().getPerson(pt.getPersonnelTable()
                    .convertRowIndexToModel(row));
            int[] rows = pt.getPersonnelTable().getSelectedRows();
            Person[] people = new Person[rows.length];
            for (int i = 0; i < rows.length; i++) {
                people[i] = pt.getPersonModel().getPerson(pt.getPersonnelTable().convertRowIndexToModel(rows[i]));
            }

            // File header
            pw.println("<?xml version=\"1.0\" encoding=\"UTF-8\"?>");

            // Start the XML root.
            pw.println("<personnel version=\"" + MHQConstants.VERSION + "\">");

            if (rows.length > 1) {
                for (int i = 0; i < rows.length; i++) {
                    people[i].writeToXML(pw, 1, getCampaign());
                }
            } else {
                selectedPerson.writeToXML(pw, 1, getCampaign());
            }
            // Okay, we're done.
            // Close everything out and be done with it.
            pw.println("</personnel>");
            pw.flush();
            // delete the backup file because we didn't need it
            if (backupFile.exists()) {
                backupFile.delete();
            }
            LogManager.getLogger().info("Personnel saved to " + file);
        } catch (Exception ex) {
            LogManager.getLogger().error("", ex);
            JOptionPane.showMessageDialog(getFrame(),
                    "Oh no! The program was unable to correctly export your personnel. We know this\n"
                            + "is annoying and apologize. Please help us out and submit a bug with the\n"
                            + "mekhqlog.txt file from this game so we can prevent this from happening in\n"
                            + "the future.",
                    "Could not export personnel", JOptionPane.ERROR_MESSAGE);
            // restore the backup file
            file.delete();
            if (backupFile.exists()) {
                Utilities.copyfile(backupFile, file);
                backupFile.delete();
            }
        }
    }

    protected void loadPartsFile() {
        Optional<File> maybeFile = FileDialogs.openParts(frame);

        if (maybeFile.isEmpty()) {
            return;
        }

        File partsFile = maybeFile.get();

        LogManager.getLogger().info("Starting load of parts file from XML...");
        // Initialize variables.
        Document xmlDoc;

        // Open up the file.
        try (InputStream is = new FileInputStream(partsFile)) {
            // Using factory get an instance of document builder
            DocumentBuilder db = MekHqXmlUtil.newSafeDocumentBuilder();

            // Parse using builder to get DOM representation of the XML file
            xmlDoc = db.parse(is);
        } catch (Exception ex) {
            LogManager.getLogger().error("", ex);
            return;
        }

        Element partsEle = xmlDoc.getDocumentElement();
        NodeList nl = partsEle.getChildNodes();

        // Get rid of empty text nodes and adjacent text nodes...
        // Stupid weird parsing of XML. At least this cleans it up.
        partsEle.normalize();

        final Version version = new Version(partsEle.getAttribute("version"));

        // we need to iterate through three times, the first time to collect
        // any custom units that might not be written yet
        List<Part> parts = new ArrayList<>();
        for (int x = 0; x < nl.getLength(); x++) {
            Node wn2 = nl.item(x);

            // If it's not an element node, we ignore it.
            if (wn2.getNodeType() != Node.ELEMENT_NODE) {
                continue;
            }

            if (!wn2.getNodeName().equalsIgnoreCase("part")) {
                // Error condition of sorts!
                // Errr, what should we do here?
                LogManager.getLogger().error("Unknown node type not loaded in Parts nodes: " + wn2.getNodeName());
                continue;
            }

            Part p = Part.generateInstanceFromXML(wn2, version);
            if (p != null) {
                parts.add(p);
            }
        }

        getCampaign().importParts(parts);
        LogManager.getLogger().info("Finished load of parts file");
    }

    private void savePartsFile() {
        Optional<File> maybeFile = FileDialogs.saveParts(frame, getCampaign());

        if (maybeFile.isEmpty()) {
            return;
        }

        File file = maybeFile.get();

        if (!file.getName().endsWith(".parts")) {
            file = new File(file.getAbsolutePath() + ".parts");
        }

        // check for existing file and make a back-up if found
        String path2 = file.getAbsolutePath() + "_backup";
        File backupFile = new File(path2);
        if (file.exists()) {
            Utilities.copyfile(file, backupFile);
        }

        // Then save it out to that file.
        FileOutputStream fos;
        PrintWriter pw;

        if (getTab(GuiTabType.WAREHOUSE) != null) {
            try {
                JTable partsTable = ((WarehouseTab) getTab(GuiTabType.WAREHOUSE)).getPartsTable();
                PartsTableModel partsModel = ((WarehouseTab) getTab(GuiTabType.WAREHOUSE)).getPartsModel();
                int row = partsTable.getSelectedRow();
                if (row < 0) {
                    LogManager.getLogger().warn("ERROR: Cannot export parts if none are selected! Ignoring.");
                    return;
                }
                Part selectedPart = partsModel.getPartAt(partsTable
                        .convertRowIndexToModel(row));
                int[] rows = partsTable.getSelectedRows();
                Part[] parts = new Part[rows.length];
                for (int i = 0; i < rows.length; i++) {
                    parts[i] = partsModel.getPartAt(partsTable.convertRowIndexToModel(rows[i]));
                }
                fos = new FileOutputStream(file);
                pw = new PrintWriter(new OutputStreamWriter(fos, StandardCharsets.UTF_8));

                // File header
                pw.println("<?xml version=\"1.0\" encoding=\"UTF-8\"?>");

                // Start the XML root.
                pw.println("<parts version=\"" + MHQConstants.VERSION + "\">");

                if (rows.length > 1) {
                    for (int i = 0; i < rows.length; i++) {
                        parts[i].writeToXML(pw, 1);
                    }
                } else {
                    selectedPart.writeToXML(pw, 1);
                }
                // Okay, we're done.
                // Close everything out and be done with it.
                pw.println("</parts>");
                pw.flush();
                pw.close();
                fos.close();
                // delete the backup file because we didn't need it
                if (backupFile.exists()) {
                    backupFile.delete();
                }
                LogManager.getLogger().info("Parts saved to " + file);
            } catch (Exception ex) {
                LogManager.getLogger().error("", ex);
                JOptionPane.showMessageDialog(getFrame(),
                        "Oh no! The program was unable to correctly export your parts. We know this\n"
                                + "is annoying and apologize. Please help us out and submit a bug with the\n"
                                + "mekhqlog.txt file from this game so we can prevent this from happening in\n"
                                + "the future.", "Could not export parts", JOptionPane.ERROR_MESSAGE);
                // restore the backup file
                file.delete();
                if (backupFile.exists()) {
                    Utilities.copyfile(backupFile, file);
                    backupFile.delete();
                }
            }
        }
    }

    /**
     * Check to see if the command center tab is currently active and if not, color the tab. Should be
     * called when items are added to daily report log panel and user is not on the command center tab
     * in order to draw attention to it
     */
    public void checkDailyLogNag() {
        if (!logNagActive) {
            if (tabMain.getSelectedIndex() != 0) {
                tabMain.setBackgroundAt(0, Color.RED);
                logNagActive = true;
            }
        }
    }

    public void refreshAllTabs() {
        for (int i = 0; i < tabMain.getTabCount(); i++) {
            ((CampaignGuiTab) tabMain.getComponentAt(i)).refreshAll();
        }
    }

    public void refreshLab() {
        MekLabTab lab = (MekLabTab) getTab(GuiTabType.MEKLAB);
        if (null == lab) {
            return;
        }
        Unit u = lab.getUnit();
        if (null == u) {
            return;
        }
        if (null == getCampaign().getUnit(u.getId())) {
            // this unit has been removed so clear the mek lab
            lab.clearUnit();
        } else {
            // put a try-catch here so that bugs in the meklab don't screw up
            // other stuff
            try {
                lab.refreshRefitSummary();
            } catch (Exception e) {
                LogManager.getLogger().error("", e);
            }
        }
    }

    public void refreshCalendar() {
        getFrame().setTitle(getCampaign().getTitle());
    }

    private void refreshFunds() {
        Money funds = getCampaign().getFunds();
        String inDebt = "";
        if (getCampaign().getFinances().isInDebt()) {
            inDebt = " <font color='red'>(in Debt)</font>";
        }
        String text = "<html><b>Funds</b>: " + funds.toAmountAndSymbolString() + inDebt + "</html>";
        lblFunds.setText(text);
    }

    private void refreshTempAstechs() {
        String text = "<html><b>Temp Astechs</b>: " + getCampaign().getAstechPool() + "</html>";
        lblTempAstechs.setText(text);
    }

    private void refreshTempMedics() {
        String text = "<html><b>Temp Medics</b>: " + getCampaign().getMedicPool() + "</html>";
        lblTempMedics.setText(text);
    }

    private void refreshPartsAvailability() {
        if (!getCampaign().getCampaignOptions().getUseAtB()
                || CampaignOptions.S_AUTO.equals(getCampaign().getCampaignOptions().getAcquisitionSkill())) {
            lblPartsAvailabilityRating.setText("");
        } else {
            StringBuilder report = new StringBuilder();
            int partsAvailability = getCampaign().findAtBPartsAvailabilityLevel(null, report);
            lblPartsAvailabilityRating.setText("<html><b>Campaign Parts Availability</b>: " + partsAvailability + "</html>");
        }
    }

    private ActionScheduler fundsScheduler = new ActionScheduler(this::refreshFunds);

    @Subscribe
    public void handleDayEnding(DayEndingEvent evt) {
        // first check for overdue loan payments - don't allow advancement until
        // these are addressed
        if (getCampaign().checkOverDueLoans()) {
            refreshFunds();
            showOverdueLoansDialog();
            evt.cancel();
            return;
        }

        if (getCampaign().checkRetirementDefections()) {
            showRetirementDefectionDialog();
            evt.cancel();
            return;
        }

        if (getCampaign().checkYearlyRetirements()) {
            showRetirementDefectionDialog();
            evt.cancel();
            return;
        }

        if (new UnmaintainedUnitsNagDialog(getFrame(), getCampaign()).showDialog().isCancelled()) {
            evt.cancel();
            return;
        }

        if (new InsufficientAstechsNagDialog(getFrame(), getCampaign()).showDialog().isCancelled()) {
            evt.cancel();
            return;
        }

        if (new InsufficientAstechTimeNagDialog(getFrame(), getCampaign()).showDialog().isCancelled()) {
            evt.cancel();
            return;
        }

        if (new InsufficientMedicsNagDialog(getFrame(), getCampaign()).showDialog().isCancelled()) {
            evt.cancel();
            return;
        }

        if (getCampaign().getCampaignOptions().getUseAtB()) {
            if (new ShortDeploymentNagDialog(getFrame(), getCampaign()).showDialog().isCancelled()) {
                evt.cancel();
                return;
            }

            if (new UnresolvedStratConContactsNagDialog(getFrame(), getCampaign()).showDialog().isCancelled()) {
                evt.cancel();
                return;
            }

            if (new OutstandingScenariosNagDialog(getFrame(), getCampaign()).showDialog().isCancelled()) {
                evt.cancel();
                return;
            }
        }
    }

    @Subscribe
    public void handleNewDay(NewDayEvent evt) {
        refreshCalendar();
        refreshLocation();
        refreshFunds();
        refreshPartsAvailability();

        refreshAllTabs();
    }

    @Subscribe
    public void handle(final OptionsChangedEvent evt) {
        if (!getCampaign().getCampaignOptions().getUseStratCon() && (getTab(GuiTabType.STRATCON) != null)) {
            removeStandardTab(GuiTabType.STRATCON);
        } else if (getCampaign().getCampaignOptions().getUseStratCon() && (getTab(GuiTabType.STRATCON) == null)) {
            addStandardTab(GuiTabType.STRATCON);
        }

        refreshAllTabs();
        fundsScheduler.schedule();
        refreshPartsAvailability();

        miRetirementDefectionDialog.setVisible(!evt.getOptions().getRandomRetirementMethod().isNone());
        miUnitMarket.setVisible(!evt.getOptions().getUnitMarketMethod().isNone());
    }

    @Subscribe
    public void handle(TransactionEvent ev) {
        fundsScheduler.schedule();
        refreshPartsAvailability();
    }

    @Subscribe
    public void handle(LoanEvent ev) {
        fundsScheduler.schedule();
        refreshPartsAvailability();
    }

    @Subscribe
    public void handle(AssetEvent ev) {
        fundsScheduler.schedule();
    }

    @Subscribe
    public void handle(AstechPoolChangedEvent ev) {
        refreshTempAstechs();
    }

    @Subscribe
    public void handle(MedicPoolChangedEvent ev) {
        refreshTempMedics();
    }

    @Subscribe
    public void handleLocationChanged(LocationChangedEvent ev) {
        refreshLocation();
    }

    @Subscribe
    public void handleMissionChanged(MissionEvent ev) {
        refreshPartsAvailability();
    }

    @Subscribe
    public void handlePersonUpdate(PersonEvent ev) {
        // only bother recalculating AtB parts availability if a logistics admin has been changed
        // refreshPartsAvailability cuts out early with a "use AtB" check so it's not necessary here
        if (ev.getPerson().hasRole(PersonnelRole.ADMINISTRATOR_LOGISTICS)) {
            refreshPartsAvailability();
        }
    }

    @Subscribe
    public void handle(final MekHQOptionsChangedEvent evt) {
        miCompanyGenerator.setVisible(MekHQ.getMHQOptions().getShowCompanyGenerator());
    }

    public void refreshLocation() {
        lblLocation.setText(getCampaign().getLocation().getReport(getCampaign().getLocalDate()));
    }

    protected MekHQ getApplication() {
        return app;
    }

    public ReportHyperlinkListener getReportHLL() {
        return reportHLL;
    }

    public Campaign getCampaign() {
        return getApplication().getCampaign();
    }

    public CampaignController getCampaignController() {
        return getApplication().getCampaignController();
    }

    public IconPackage getIconPackage() {
        return getApplication().getIconPackage();
    }

    public JFrame getFrame() {
        return frame;
    }

    public int getTabIndexByName(String tabTitle) {
        int retVal = -1;
        for (int i = 0; i < tabMain.getTabCount(); i++) {
            if (tabMain.getTitleAt(i).equals(tabTitle)) {
                retVal = i;
                break;
            }
        }
        return retVal;
    }

    public void undeployUnit(Unit u) {
        Force f = getCampaign().getForce(u.getForceId());
        if (f != null) {
            undeployForce(f, false);
        }
        Scenario s = getCampaign().getScenario(u.getScenarioId());
        s.removeUnit(u.getId());
        u.undeploy();
        MekHQ.triggerEvent(new DeploymentChangedEvent(u, s));
    }

    public void undeployForces(Vector<Force> forces) {
        for (Force force : forces) {
            undeployForce(force);
            undeployForces(force.getSubForces());
        }
    }

    public void undeployForce(Force f) {
        undeployForce(f, true);
    }

    public void undeployForce(Force f, boolean killSubs) {
        int sid = f.getScenarioId();
        Scenario scenario = getCampaign().getScenario(sid);
        if (null != scenario) {
            f.clearScenarioIds(getCampaign(), killSubs);
            scenario.removeForce(f.getId());
            if (killSubs) {
                for (UUID uid : f.getAllUnits(false)) {
                    Unit u = getCampaign().getUnit(uid);
                    if (null != u) {
                        scenario.removeUnit(u.getId());
                        u.undeploy();
                    }
                }
            }

            // We have to clear out the parents as well.
            Force parent = f;
            int prevId = f.getId();
            while ((parent = parent.getParentForce()) != null) {
                if (parent.getScenarioId() == -1) {
                    break;
                }
                parent.clearScenarioIds(getCampaign(), false);
                scenario.removeForce(parent.getId());
                for (Force sub : parent.getSubForces()) {
                    if (sub.getId() == prevId) {
                        continue;
                    }
                    scenario.addForces(sub.getId());
                    sub.setScenarioId(scenario.getId());
                }
                prevId = parent.getId();
            }
        }

        if (null != scenario) {
            MekHQ.triggerEvent(new DeploymentChangedEvent(f, scenario));
        }
    }

    public JTabbedPane getTabMain() {
        return tabMain;
    }

    /**
     * @return the resourceMap
     */
    public ResourceBundle getResourceMap() {
        return resourceMap;
    }
}<|MERGE_RESOLUTION|>--- conflicted
+++ resolved
@@ -242,11 +242,7 @@
         frame.setDefaultCloseOperation(JFrame.DO_NOTHING_ON_CLOSE);
 
         tabMain = new JTabbedPane();
-<<<<<<< HEAD
-        tabMain.setToolTipText(""); // NOI18N
-=======
-        tabMain.setToolTipText(resourceMap.getString("tabMain.toolTipText"));
->>>>>>> 1d22d3f4
+        tabMain.setToolTipText("");
         tabMain.setMinimumSize(new java.awt.Dimension(600, 200));
         tabMain.setPreferredSize(new java.awt.Dimension(900, 300));
 
