--- conflicted
+++ resolved
@@ -1444,19 +1444,6 @@
             }
         }
 
-<<<<<<< HEAD
-        // Procreation Updates
-=======
-        if (retirementDateTracking != newOptions.useRetirementDateTracking()) {
-            if (newOptions.useRetirementDateTracking()) {
-                getCampaign().initRetirementDateTracking();
-            } else {
-                for (Person person : getCampaign().getPersonnel()) {
-                    person.setRetirement(null);
-                }
-            }
-        }
-
         if (randomDivorceMethod != newOptions.getRandomDivorceMethod()) {
             getCampaign().setDivorce(newOptions.getRandomDivorceMethod().getMethod(newOptions));
         } else {
@@ -1490,7 +1477,6 @@
             }
         }
 
->>>>>>> b2c325a8
         if (randomProcreationMethod != newOptions.getRandomProcreationMethod()) {
             getCampaign().setProcreation(newOptions.getRandomProcreationMethod().getMethod(newOptions));
         } else {
@@ -1507,6 +1493,12 @@
             }
         }
 
+        // Clear Procreation Data if Disabled
+        if (!newOptions.isUseManualProcreation() && newOptions.getRandomProcreationMethod().isNone()) {
+            getCampaign().getPersonnel().parallelStream().filter(Person::isPregnant)
+                    .forEach(person -> getCampaign().getProcreation().removePregnancy(person));
+        }
+
         if (retirementDateTracking != newOptions.isUseRetirementDateTracking()) {
             if (newOptions.isUseRetirementDateTracking()) {
                 getCampaign().initRetirementDateTracking();
@@ -1515,12 +1507,6 @@
                     person.setRetirement(null);
                 }
             }
-        }
-
-        // Clear Procreation Data if Disabled
-        if (!newOptions.isUseManualProcreation() && newOptions.getRandomProcreationMethod().isNone()) {
-            getCampaign().getPersonnel().parallelStream().filter(Person::isPregnant)
-                    .forEach(person -> getCampaign().getProcreation().removePregnancy(person));
         }
 
         final AbstractUnitMarket unitMarket = getCampaign().getUnitMarket();
