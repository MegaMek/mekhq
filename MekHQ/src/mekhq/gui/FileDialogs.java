--- conflicted
+++ resolved
@@ -130,7 +130,6 @@
     }
 
     /**
-<<<<<<< HEAD
      * Displays a dialog window from which the user can select a <tt>.png</tt> file to save to.
      *
      * @return the file selected, if any
@@ -144,26 +143,7 @@
     }
 
     /**
-     * Displays a dialog window from which the user can select an <tt>.xml</tt> file to open.
-     *
-     * @return the file selected, if any
-     */
-    public static Optional<File> openCampaignOptions(JFrame frame) {
-        Optional<File> value = GUI.fileDialogOpen(
-                frame,
-                "Load Campaign Options",
-                FileType.XML,
-                MekHQ.getCampaignOptionsDirectory().getValue());
-
-        value.ifPresent(x -> MekHQ.getCampaignOptionsDirectory().setValue(x.getParent()));
-        return value;
-    }
-
-    /**
      * Displays a dialog window from which the user can select a <tt>.mul</tt> file to save to.
-=======
-     * Displays a dialog window from which the user can select a <tt>.xml</tt> file to save to.
->>>>>>> 6370300e
      *
      * @return the file selected, if any
      */
