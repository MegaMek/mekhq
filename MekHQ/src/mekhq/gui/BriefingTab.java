/*
 * Copyright (C) 2017-2025 The MegaMek Team. All Rights Reserved.
 *
 * This file is part of MekHQ.
 *
 * MekHQ is free software: you can redistribute it and/or modify
 * it under the terms of the GNU General Public License (GPL),
 * version 3 or (at your option) any later version,
 * as published by the Free Software Foundation.
 *
 * MekHQ is distributed in the hope that it will be useful,
 * but WITHOUT ANY WARRANTY; without even the implied warranty
 * of MERCHANTABILITY or FITNESS FOR A PARTICULAR PURPOSE.
 * See the GNU General Public License for more details.
 *
 * A copy of the GPL should have been included with this project;
 * if not, see <https://www.gnu.org/licenses/>.
 *
 * NOTICE: The MegaMek organization is a non-profit group of volunteers
 * creating free software for the BattleTech community.
 *
 * MechWarrior, BattleMech, `Mech and AeroTech are registered trademarks
 * of The Topps Company, Inc. All Rights Reserved.
 *
 * Catalyst Game Labs and the Catalyst Game Labs logo are trademarks of
 * InMediaRes Productions, LLC.
 *
 * MechWarrior Copyright Microsoft Corporation. MekHQ was created under
 * Microsoft's "Game Content Usage Rules"
 * <https://www.xbox.com/en-US/developers/rules> and it is not endorsed by or
 * affiliated with Microsoft.
 */
package mekhq.gui;

import static megamek.client.ratgenerator.ForceDescriptor.RATING_5;
import static mekhq.campaign.force.Force.NO_ASSIGNED_SCENARIO;
import static mekhq.campaign.mission.enums.MissionStatus.PARTIAL;
import static mekhq.campaign.mission.enums.MissionStatus.SUCCESS;
import static mekhq.campaign.mission.enums.ScenarioStatus.DRAW;
import static mekhq.campaign.randomEvents.prisoners.PrisonerEventManager.DEFAULT_TEMPORARY_CAPACITY;
import static mekhq.campaign.stratCon.StratConRulesManager.generateDailyScenariosForTrack;
import static mekhq.campaign.stratCon.StratConRulesManager.isForceDeployedToStratCon;
import static mekhq.campaign.universe.Faction.PIRATE_FACTION_CODE;
import static mekhq.gui.dialog.factionStanding.manualMissionDialogs.SimulateMissionDialog.handleFactionRegardUpdates;
import static mekhq.utilities.MHQInternationalization.getText;
import static mekhq.utilities.MHQInternationalization.getTextAt;

import java.awt.BorderLayout;
import java.awt.Dimension;
import java.awt.GridBagConstraints;
import java.awt.GridBagLayout;
import java.awt.GridLayout;
import java.io.File;
import java.time.LocalDate;
import java.util.*;
import javax.swing.JLabel;
import javax.swing.JOptionPane;
import javax.swing.JPanel;
import javax.swing.JScrollPane;
import javax.swing.JSplitPane;
import javax.swing.JTable;
import javax.swing.ListSelectionModel;
import javax.swing.ScrollPaneConstants;
import javax.swing.SwingUtilities;
import javax.swing.table.TableColumn;
import javax.swing.table.TableRowSorter;

import megamek.client.bot.princess.BehaviorSettings;
import megamek.client.bot.princess.PrincessException;
import megamek.client.generator.ReconfigurationParameters;
import megamek.client.generator.TeamLoadOutGenerator;
import megamek.client.ui.comboBoxes.MMComboBox;
import megamek.codeUtilities.ObjectUtility;
import megamek.common.annotations.Nullable;
import megamek.common.containers.MunitionTree;
import megamek.common.enums.Gender;
import megamek.common.equipment.GunEmplacement;
import megamek.common.event.Subscribe;
import megamek.common.game.Game;
import megamek.common.options.OptionsConstants;
import megamek.common.ui.FastJScrollPane;
import megamek.common.units.Entity;
import megamek.common.units.EntityListFile;
import megamek.common.util.sorter.NaturalOrderComparator;
import megamek.logging.MMLogger;
import megameklab.util.UnitPrintManager;
import mekhq.MekHQ;
import mekhq.campaign.Campaign;
import mekhq.campaign.Hangar;
import mekhq.campaign.autoResolve.AutoResolveMethod;
import mekhq.campaign.campaignOptions.CampaignOptions;
import mekhq.campaign.events.GMModeEvent;
import mekhq.campaign.events.OptionsChangedEvent;
import mekhq.campaign.events.OrganizationChangedEvent;
import mekhq.campaign.events.missions.MissionChangedEvent;
import mekhq.campaign.events.missions.MissionCompletedEvent;
import mekhq.campaign.events.missions.MissionNewEvent;
import mekhq.campaign.events.missions.MissionRemovedEvent;
import mekhq.campaign.events.scenarios.ScenarioChangedEvent;
import mekhq.campaign.events.scenarios.ScenarioNewEvent;
import mekhq.campaign.events.scenarios.ScenarioRemovedEvent;
import mekhq.campaign.events.scenarios.ScenarioResolvedEvent;
import mekhq.campaign.force.CombatTeam;
import mekhq.campaign.force.Force;
import mekhq.campaign.mission.AtBContract;
import mekhq.campaign.mission.AtBDynamicScenario;
import mekhq.campaign.mission.AtBDynamicScenarioFactory;
import mekhq.campaign.mission.AtBScenario;
import mekhq.campaign.mission.BotForce;
import mekhq.campaign.mission.Contract;
import mekhq.campaign.mission.Mission;
import mekhq.campaign.mission.Scenario;
import mekhq.campaign.mission.camOpsSalvage.CamOpsSalvageUtilities;
import mekhq.campaign.mission.camOpsSalvage.SalvageForceData;
import mekhq.campaign.mission.camOpsSalvage.SalvageTechData;
import mekhq.campaign.mission.enums.CombatRole;
import mekhq.campaign.mission.enums.MissionStatus;
import mekhq.campaign.personnel.Person;
import mekhq.campaign.personnel.autoAwards.AutoAwardsController;
import mekhq.campaign.personnel.enums.PersonnelRole;
import mekhq.campaign.personnel.skills.SkillType;
import mekhq.campaign.randomEvents.prisoners.PrisonerMissionEndEvent;
import mekhq.campaign.stratCon.StratConCampaignState;
import mekhq.campaign.stratCon.StratConScenario;
import mekhq.campaign.unit.Unit;
import mekhq.campaign.universe.Faction;
import mekhq.campaign.universe.Factions;
import mekhq.campaign.universe.factionStanding.FactionStandings;
import mekhq.gui.adapter.ScenarioTableMouseAdapter;
import mekhq.gui.baseComponents.immersiveDialogs.ImmersiveDialogNotification;
import mekhq.gui.baseComponents.immersiveDialogs.ImmersiveDialogSimple;
import mekhq.gui.baseComponents.roundedComponents.RoundedJButton;
import mekhq.gui.baseComponents.roundedComponents.RoundedLineBorder;
import mekhq.gui.dialog.CompleteMissionDialog;
import mekhq.gui.dialog.CustomizeAtBContractDialog;
import mekhq.gui.dialog.CustomizeMissionDialog;
import mekhq.gui.dialog.CustomizeScenarioDialog;
import mekhq.gui.dialog.MissionTypeDialog;
import mekhq.gui.dialog.NewAtBContractDialog;
import mekhq.gui.dialog.NewContractDialog;
import mekhq.gui.dialog.RetirementDefectionDialog;
import mekhq.gui.dialog.camOpsSalvage.SalvageForcePicker;
import mekhq.gui.dialog.camOpsSalvage.SalvageTechPicker;
import mekhq.gui.dialog.factionStanding.manualMissionDialogs.ManualMissionDialog;
import mekhq.gui.dialog.factionStanding.manualMissionDialogs.SimulateMissionDialog;
import mekhq.gui.enums.MHQTabType;
import mekhq.gui.model.ScenarioTableModel;
import mekhq.gui.panels.TutorialHyperlinkPanel;
import mekhq.gui.sorter.DateStringComparator;
import mekhq.gui.view.AtBScenarioViewPanel;
import mekhq.gui.view.LanceAssignmentView;
import mekhq.gui.view.MissionViewPanel;
import mekhq.gui.view.ScenarioViewPanel;

/**
 * Displays Mission/Contract and Scenario details.
 */
public final class BriefingTab extends CampaignGuiTab {
    private static final String RESOURCE_BUNDLE = "mekhq.resources.CampaignGUI";

    @Deprecated(since = "0.50.10", forRemoval = false)
    private static final ResourceBundle resourceMap = ResourceBundle.getBundle("mekhq.resources.CampaignGUI",
          MekHQ.getMHQOptions().getLocale());

    private LanceAssignmentView panLanceAssignment;
    private JSplitPane splitScenario;
    private JTable scenarioTable;
    private MMComboBox<Mission> comboMission;
    private JScrollPane scrollMissionView;
    private JScrollPane scrollScenarioView;
    private RoundedJButton btnAddScenario;
    private RoundedJButton btnEditMission;
    private RoundedJButton btnCompleteMission;
    private RoundedJButton btnDeleteMission;
    private RoundedJButton btnGMGenerateScenarios;
    private RoundedJButton btnStartGame;
    private RoundedJButton btnJoinGame;
    private RoundedJButton btnLoadGame;
    private RoundedJButton btnPrintRS;
    private RoundedJButton btnGetMul;
    private RoundedJButton btnClearAssignedUnits;
    private RoundedJButton btnResolveScenario;
    private RoundedJButton btnAutoResolveScenario;

    private ScenarioTableModel scenarioModel;

    public int selectedScenario;

    private static final MMLogger logger = MMLogger.create(BriefingTab.class);

    // region Constructors
    public BriefingTab(CampaignGUI gui, String tabName) {
        super(gui, tabName);
        selectedScenario = -1;
        MekHQ.registerHandler(this);
    }
    // endregion Constructors

    @Override
    public MHQTabType tabType() {
        return MHQTabType.BRIEFING_ROOM;
    }

    /*
     * (non-Javadoc)
     *
     * @see mekhq.gui.CampaignGuiTab#initTab()
     */
    @Override
    public void initTab() {
        JPanel panMission = new JPanel(new GridBagLayout());

        GridBagConstraints gridBagConstraints = new GridBagConstraints();
        gridBagConstraints.gridx = 0;
        gridBagConstraints.gridy = 0;
        gridBagConstraints.fill = GridBagConstraints.NONE;
        gridBagConstraints.anchor = GridBagConstraints.CENTER;
        gridBagConstraints.weightx = 0.0;
        gridBagConstraints.weighty = 0.0;
        panMission.add(new JLabel(resourceMap.getString("lblMission.text")), gridBagConstraints);

        comboMission = new MMComboBox<>("comboMission");
        comboMission.addActionListener(ev -> changeMission());
        gridBagConstraints = new GridBagConstraints();
        gridBagConstraints.gridx = 0;
        gridBagConstraints.gridy = 1;
        gridBagConstraints.fill = GridBagConstraints.HORIZONTAL;
        gridBagConstraints.anchor = GridBagConstraints.WEST;
        gridBagConstraints.weightx = 1.0;
        gridBagConstraints.weighty = 0.0;
        panMission.add(comboMission, gridBagConstraints);

        JPanel panMissionButtons = new JPanel(new GridLayout(2, 3));
        gridBagConstraints = new GridBagConstraints();
        gridBagConstraints.gridx = 1;
        gridBagConstraints.gridy = 0;
        gridBagConstraints.gridheight = 2;
        gridBagConstraints.fill = GridBagConstraints.HORIZONTAL;
        gridBagConstraints.weightx = 1.0;
        gridBagConstraints.weighty = 0.0;
        panMission.add(panMissionButtons, gridBagConstraints);

        RoundedJButton btnAddMission = new RoundedJButton(resourceMap.getString("btnAddMission.text"));
        btnAddMission.setToolTipText(resourceMap.getString("btnAddMission.toolTipText"));
        btnAddMission.addActionListener(ev -> addMission());
        panMissionButtons.add(btnAddMission);

        btnAddScenario = new RoundedJButton(resourceMap.getString("btnAddScenario.text"));
        btnAddScenario.setToolTipText(resourceMap.getString("btnAddScenario.toolTipText"));
        btnAddScenario.addActionListener(ev -> addScenario());
        panMissionButtons.add(btnAddScenario);

        btnEditMission = new RoundedJButton(resourceMap.getString("btnEditMission.text"));
        btnEditMission.setToolTipText(resourceMap.getString("btnEditMission.toolTipText"));
        btnEditMission.addActionListener(ev -> editMission());
        panMissionButtons.add(btnEditMission);

        btnCompleteMission = new RoundedJButton(resourceMap.getString("btnCompleteMission.text"));
        btnCompleteMission.setToolTipText(resourceMap.getString("btnCompleteMission.toolTipText"));
        btnCompleteMission.addActionListener(ev -> completeMission());
        panMissionButtons.add(btnCompleteMission);

        btnDeleteMission = new RoundedJButton(resourceMap.getString("btnDeleteMission.text"));
        btnDeleteMission.setToolTipText(resourceMap.getString("btnDeleteMission.toolTipText"));
        btnDeleteMission.setName("btnDeleteMission");
        btnDeleteMission.addActionListener(ev -> deleteMission());
        panMissionButtons.add(btnDeleteMission);

        btnGMGenerateScenarios = new RoundedJButton(getTextAt(RESOURCE_BUNDLE, "btnGMGenerateScenarios.text"));
        btnGMGenerateScenarios.setToolTipText(resourceMap.getString("btnGMGenerateScenarios.toolTipText"));
        btnGMGenerateScenarios.setName("btnGMGenerateScenarios");
        btnGMGenerateScenarios.addActionListener(ev -> gmGenerateScenarios());
        panMissionButtons.add(btnGMGenerateScenarios);

        scrollMissionView = new FastJScrollPane();
        scrollMissionView.setBorder(RoundedLineBorder.createRoundedLineBorder());
        scrollMissionView.setHorizontalScrollBarPolicy(ScrollPaneConstants.HORIZONTAL_SCROLLBAR_NEVER);
        scrollMissionView.setViewportView(null);
        gridBagConstraints = new GridBagConstraints();
        gridBagConstraints.gridx = 0;
        gridBagConstraints.gridy = 2;
        gridBagConstraints.gridwidth = 2;
        gridBagConstraints.fill = GridBagConstraints.BOTH;
        gridBagConstraints.weightx = 1.0;
        gridBagConstraints.weighty = 1.0;
        panMission.add(scrollMissionView, gridBagConstraints);

        scenarioModel = new ScenarioTableModel(getCampaign());
        scenarioTable = new JTable(scenarioModel);
        scenarioTable.setSelectionMode(ListSelectionModel.SINGLE_SELECTION);
        scenarioTable.setAutoResizeMode(JTable.AUTO_RESIZE_ALL_COLUMNS);
        TableRowSorter<ScenarioTableModel> scenarioSorter = new TableRowSorter<>(scenarioModel);
        scenarioSorter.setComparator(ScenarioTableModel.COL_NAME, new NaturalOrderComparator());
        scenarioSorter.setComparator(ScenarioTableModel.COL_DATE, new DateStringComparator());
        scenarioTable.setRowSorter(scenarioSorter);
        scenarioTable.setShowGrid(false);
        ScenarioTableMouseAdapter.connect(getCampaignGui(), scenarioTable, scenarioModel);
        for (int i = 0; i < ScenarioTableModel.N_COL; i++) {
            final TableColumn column = scenarioTable.getColumnModel().getColumn(i);
            column.setPreferredWidth(scenarioModel.getColumnWidth(i));
            column.setCellRenderer(scenarioModel.getRenderer());
        }
        scenarioTable.setIntercellSpacing(new Dimension(0, 0));
        scenarioTable.getSelectionModel().addListSelectionListener(ev -> refreshScenarioView());

        JPanel panScenario = new JPanel(new GridBagLayout());

        JPanel panScenarioButtons = new JPanel(new GridLayout(3, 3));
        gridBagConstraints = new GridBagConstraints();
        gridBagConstraints.gridx = 0;
        gridBagConstraints.gridy = 0;
        gridBagConstraints.gridwidth = 1;
        gridBagConstraints.fill = GridBagConstraints.HORIZONTAL;
        gridBagConstraints.weightx = 1.0;
        gridBagConstraints.weighty = 0.0;
        panScenario.add(panScenarioButtons, gridBagConstraints);

        btnStartGame = new RoundedJButton(resourceMap.getString("btnStartGame.text"));
        btnStartGame.setToolTipText(resourceMap.getString("btnStartGame.toolTipText"));
        btnStartGame.addActionListener(ev -> startScenario());
        btnStartGame.setEnabled(false);
        panScenarioButtons.add(btnStartGame);

        btnJoinGame = new RoundedJButton(resourceMap.getString("btnJoinGame.text"));
        btnJoinGame.setToolTipText(resourceMap.getString("btnJoinGame.toolTipText"));
        btnJoinGame.addActionListener(ev -> joinScenario());
        btnJoinGame.setEnabled(false);
        panScenarioButtons.add(btnJoinGame);

        btnLoadGame = new RoundedJButton(resourceMap.getString("btnLoadGame.text"));
        btnLoadGame.setToolTipText(resourceMap.getString("btnLoadGame.toolTipText"));
        btnLoadGame.addActionListener(ev -> loadScenario());
        btnLoadGame.setEnabled(false);
        panScenarioButtons.add(btnLoadGame);

        btnPrintRS = new RoundedJButton(resourceMap.getString("btnPrintRS.text"));
        btnPrintRS.setToolTipText(resourceMap.getString("btnPrintRS.toolTipText"));
        btnPrintRS.addActionListener(ev -> printRecordSheets());
        btnPrintRS.setEnabled(false);
        panScenarioButtons.add(btnPrintRS);

        btnGetMul = new RoundedJButton(resourceMap.getString("btnGetMul.text"));
        btnGetMul.setToolTipText(resourceMap.getString("btnGetMul.toolTipText"));
        btnGetMul.setName("btnGetMul");
        btnGetMul.addActionListener(ev -> deployListFile());
        btnGetMul.setEnabled(false);
        panScenarioButtons.add(btnGetMul);

        btnResolveScenario = new RoundedJButton(resourceMap.getString("btnResolveScenario.text"));
        btnResolveScenario.setToolTipText(resourceMap.getString("btnResolveScenario.toolTipText"));
        btnResolveScenario.addActionListener(ev -> resolveScenario());
        btnResolveScenario.setEnabled(false);
        panScenarioButtons.add(btnResolveScenario);

        btnAutoResolveScenario = new RoundedJButton(resourceMap.getString("btnAutoResolveScenario.text"));
        btnAutoResolveScenario.setToolTipText(resourceMap.getString("btnAutoResolveScenario.toolTipText"));
        btnAutoResolveScenario.addActionListener(ev -> autoResolveScenario());
        btnAutoResolveScenario.setEnabled(false);
        panScenarioButtons.add(btnAutoResolveScenario);

        btnClearAssignedUnits = new RoundedJButton(resourceMap.getString("btnClearAssignedUnits.text"));
        btnClearAssignedUnits.setToolTipText(resourceMap.getString("btnClearAssignedUnits.toolTipText"));
        btnClearAssignedUnits.addActionListener(ev -> clearAssignedUnits());
        btnClearAssignedUnits.setEnabled(false);
        panScenarioButtons.add(btnClearAssignedUnits);

        scrollScenarioView = new FastJScrollPane();
        scrollScenarioView.setBorder(RoundedLineBorder.createRoundedLineBorder());
        scrollScenarioView.setViewportView(null);
        gridBagConstraints = new GridBagConstraints();
        gridBagConstraints.gridx = 0;
        gridBagConstraints.gridy = 1;
        gridBagConstraints.fill = GridBagConstraints.BOTH;
        gridBagConstraints.anchor = GridBagConstraints.NORTHWEST;
        gridBagConstraints.weightx = 1.0;
        gridBagConstraints.weighty = 1.0;
        panScenario.add(scrollScenarioView, gridBagConstraints);

        /* ATB */
        panLanceAssignment = new LanceAssignmentView(getCampaign());
        JScrollPane paneLanceDeployment = new FastJScrollPane(panLanceAssignment);
        paneLanceDeployment.setBorder(null);
        paneLanceDeployment.setMinimumSize(new Dimension(200, 300));
        paneLanceDeployment.setPreferredSize(new Dimension(200, 300));
        paneLanceDeployment.setVisible(getCampaignOptions().isUseAtB());
        splitScenario = new JSplitPane(JSplitPane.VERTICAL_SPLIT, panScenario, paneLanceDeployment);
        splitScenario.setOneTouchExpandable(true);
        splitScenario.setResizeWeight(1.0);

        JSplitPane splitBrief = new JSplitPane(JSplitPane.HORIZONTAL_SPLIT, panMission, splitScenario);
        splitBrief.setOneTouchExpandable(true);
        splitBrief.setResizeWeight(0.5);
        splitBrief.addPropertyChangeListener(JSplitPane.DIVIDER_LOCATION_PROPERTY, ev -> refreshScenarioView());

        JPanel pnlTutorial = new TutorialHyperlinkPanel("missionTab");

        setLayout(new BorderLayout());
        add(splitBrief, BorderLayout.CENTER);
        add(pnlTutorial, BorderLayout.SOUTH);
    }

    private void addMission() {
        MissionTypeDialog mtd = new MissionTypeDialog(getFrame(), true);
        mtd.setVisible(true);
        if (mtd.isContract()) {
            NewContractDialog ncd = getCampaignOptions().isUseAtB() ?
                                          new NewAtBContractDialog(getFrame(), true, getCampaign()) :
                                          new NewContractDialog(getFrame(), true, getCampaign());
            ncd.setVisible(true);
            comboMission.setSelectedItem(ncd.getContract());
        }
        if (mtd.isMission()) {
            CustomizeMissionDialog cmd = new CustomizeMissionDialog(getFrame(), true, null, getCampaign());
            cmd.setVisible(true);
            comboMission.setSelectedItem(cmd.getMission());
        }
    }

    private void editMission() {
        final Mission mission = comboMission.getSelectedItem();
        if (mission == null) {
            return;
        }

        if (getCampaignOptions().isUseAtB() && (mission instanceof AtBContract)) {
            CustomizeAtBContractDialog cmd = new CustomizeAtBContractDialog(getFrame(),
                  true,
                  (AtBContract) mission,
                  getCampaign());
            cmd.setVisible(true);
            comboMission.setSelectedItem(cmd.getAtBContract());
        } else {
            CustomizeMissionDialog cmd = new CustomizeMissionDialog(getFrame(), true, mission, getCampaign());
            cmd.setVisible(true);
            comboMission.setSelectedItem(cmd.getMission());
        }
        MekHQ.triggerEvent(new MissionChangedEvent(mission));
    }

    private void completeMission() {
        final Mission mission = comboMission.getSelectedItem();

        if (mission == null) {
            return;
        }

        CampaignOptions campaignOptions = getCampaignOptions();

        getCampaign().getApp().getAutosaveService().requestBeforeMissionEndAutosave(getCampaign());

        final CompleteMissionDialog cmd = new CompleteMissionDialog(getFrame());
        if (!cmd.showDialog().isConfirmed()) {
            return;
        }

        final MissionStatus status = cmd.getStatus();
        if (status.isActive()) {
            return;
        }

        PrisonerMissionEndEvent prisoners = new PrisonerMissionEndEvent(getCampaign(), mission);

        if (!getCampaign().getPrisonerDefectors().isEmpty() &&
                  prisoners.handlePrisonerDefectors() == 0) { // This is the cancel choice index
            return;
        }

        if (campaignOptions.isUseAtB() && (mission instanceof AtBContract)) {
            if (((AtBContract) mission).contractExtended(getCampaign())) {
                return;
            }
        }

        getCampaign().completeMission(mission, status);
        MekHQ.triggerEvent(new MissionCompletedEvent(mission));

        // apply mission xp
        int xpAward = getMissionXpAward(cmd.getStatus(), mission);

        LocalDate today = getCampaign().getLocalDate();
        if (xpAward > 0) {
            for (Person person : getCampaign().getActivePersonnel(false, false)) {
                if (person.isChild(today)) {
                    continue;
                }

                if (person.isDependent()) {
                    continue;
                }

                person.awardXP(getCampaign(), xpAward);
            }
        }

        // Prisoners
        boolean wasOverallSuccess = cmd.getStatus() == SUCCESS || cmd.getStatus() == PARTIAL;

        // We only resolve prisoners if there are no active Missions
        if (getCampaign().getActiveMissions(false).isEmpty()) {
            if (!getCampaign().getFriendlyPrisoners().isEmpty()) {
                prisoners.handlePrisoners(wasOverallSuccess, true);
            }

            if (!getCampaign().getCurrentPrisoners().isEmpty()) {
                prisoners.handlePrisoners(wasOverallSuccess, false);
            }

            getCampaign().setTemporaryPrisonerCapacity(DEFAULT_TEMPORARY_CAPACITY);
        }

        // resolve turnover
        if ((campaignOptions.isUseRandomRetirement()) && (campaignOptions.isUseContractCompletionRandomRetirement())) {
            RetirementDefectionDialog rdd = new RetirementDefectionDialog(getCampaignGui(), mission, true);

            if (rdd.wasAborted()) {
                /*
                 * Once the retirement rolls have been made, the outstanding payouts can be
                 * resolved
                 * without a reference to the contract and the dialog can be accessed through
                 * the menu
                 * provided they aren't still assigned to the mission in question.
                 */
                if (!getCampaign().getRetirementDefectionTracker().isOutstanding(mission.getId())) {
                    return;
                }
            } else {
                if ((getCampaign().getRetirementDefectionTracker().getRetirees(mission) != null) &&
                          getCampaign().getFinances().getBalance().isGreaterOrEqualThan(rdd.totalPayout())) {
                    for (PersonnelRole role : PersonnelRole.getAdministratorRoles()) {
                        Person admin = getCampaign().findBestInRole(role, SkillType.S_ADMIN);
                        if (admin != null) {
                            admin.awardXP(getCampaign(), 1);
                            getCampaign().addReport(admin.getHyperlinkedName() + " has gained 1 XP.");
                        }
                    }
                }

                if (!getCampaign().applyRetirement(rdd.totalPayout(), rdd.getUnitAssignments())) {
                    return;
                }
            }
        }

        if (campaignOptions.isUseAtB() && (mission instanceof AtBContract)) {
            getCampaign().getContractMarket().checkForFollowup(getCampaign(), (AtBContract) mission);
        }

        // prompt autoAwards ceremony
        if (campaignOptions.isEnableAutoAwards()) {
            AutoAwardsController autoAwardsController = new AutoAwardsController();

            // for the purposes of Mission Accomplished awards, we do not count partial
            // Successes as Success
            autoAwardsController.PostMissionController(getCampaign(),
                  mission,
                  Objects.equals(String.valueOf(cmd.getStatus()), "Success"));
        }

        // Update Faction Standings
        if (campaignOptions.isTrackFactionStanding()) {
            FactionStandings factionStandings = getCampaign().getFactionStandings();
            List<String> reports = new ArrayList<>();

            double regardMultiplier = campaignOptions.getRegardMultiplier();

            if (mission instanceof AtBContract contract) {
                Faction employer = contract.getEmployerFaction();
                reports = factionStandings.processContractCompletion(getCampaign().getFaction(), employer, today,
                      status, regardMultiplier, contract.getLength());
            } else {
                SimulateMissionDialog dialog = getSimulateMissionDialog(mission, status);

                Faction employerChoice = dialog.getEmployerChoice();
                Faction enemyChoice = dialog.getEnemyChoice();
                MissionStatus statusChoice = dialog.getStatusChoice();
                int durationChoice = dialog.getDurationChoice();

                reports.addAll(handleFactionRegardUpdates(getCampaign().getFaction(), employerChoice, enemyChoice,
                      statusChoice, today, factionStandings, regardMultiplier, durationChoice));
            }

            for (String report : reports) {
                if (report != null && !report.isBlank()) {
                    getCampaign().addReport(report);
                }
            }
        }

        // Undeploy forces & units
        boolean isCadreDuty = mission instanceof AtBContract && ((AtBContract) mission).getContractType().isCadreDuty();
        boolean hadCadreForces = false;
        for (Force force : getCampaign().getAllForces()) {
            if (isCadreDuty && force.getCombatRoleInMemory().isCadre()) {
                force.setCombatRoleInMemory(CombatRole.FRONTLINE);
                hadCadreForces = true;
            }

            int scenarioAssignment = force.getScenarioId();
            if (scenarioAssignment != NO_ASSIGNED_SCENARIO) {
                Scenario scenario = getCampaign().getScenario(scenarioAssignment);

                // This shouldn't be necessary, but now is as good a time as any to check for null scenarios
                if (scenario == null || scenario.getMissionId() == mission.getId()) {
                    force.setScenarioId(NO_ASSIGNED_SCENARIO, getCampaign());
                }
            }
        }

        if (hadCadreForces) {
            new ImmersiveDialogNotification(getCampaign(), resourceMap.getString("cadreReassignment.text"),
                  true);
        }

        for (Unit unit : getCampaign().getUnits()) {
            int scenarioAssignment = unit.getScenarioId();
            if (scenarioAssignment != NO_ASSIGNED_SCENARIO) {
                Scenario scenario = getCampaign().getScenario(scenarioAssignment);

                // This shouldn't be necessary, but now is as good a time as any to check for null scenarios
                if (scenario == null || scenario.getMissionId() == mission.getId()) {
                    unit.setScenarioId(NO_ASSIGNED_SCENARIO);
                }
            }
        }

        // Resolve any outstanding scenarios
        for (Scenario scenario : mission.getCurrentScenarios()) {
            scenario.setStatus(DRAW);
        }

<<<<<<< HEAD
        if (mission instanceof AtBContract contract) {
            if (contract.getEmployerCode().equals(PIRATE_FACTION_CODE)) {
                // CamOps 'other crimes' value
                getCampaign().changeCrimePirateModifier(10);
=======
        if (getCampaignOptions().getUnitRatingMethod().isCampaignOperations()) {
            if (mission instanceof AtBContract contract) {
                if (contract.getEmployerCode().equals(PIRATE_FACTION_CODE)) {
                    // CamOps 'other crimes' value
                    getCampaign().changeCrimePirateModifier(10);
                }
>>>>>>> eb821576
            }
        }

        // Clear out any old StratCon campaign data (it's not going to be used, moving forward). We do this near the
        // end to ensure there isn't any risk of us accidentally killing the data when it's still required.
        if (mission instanceof AtBContract contract) {
            contract.setStratConCampaignState(null);
        }

        final List<Mission> missions = getCampaign().getSortedMissions();
        comboMission.setSelectedItem(missions.isEmpty() ? null : missions.get(0));
    }

    /**
     * Creates and returns a {@link SimulateMissionDialog} for the given mission and status.
     *
     * <p>Determines the start date for the dialog as follows:</p>
     *
     * <ul>
     *   <li>If the mission is a contract, the contract's start date is used; otherwise, {@code null} is assigned.</li>
     *   <li>If the start date equals the campaign's current local date, the method iterates through the mission's
     *   scenarios and uses the earliest scenario date found.</li>
     * </ul>
     *
     * <p>The returned dialog is initialized with campaign and mission details.</p>
     *
     * @param mission the mission for which the simulation dialog is created
     * @param status  the status to preselect in the dialog
     *
     * @return a configured {@code ManualMissionDialog} for the mission
     *
     * @author Illiani
     * @since 0.50.07
     */
    private SimulateMissionDialog getSimulateMissionDialog(Mission mission, MissionStatus status) {
        LocalDate startDate = mission instanceof Contract
                                    ? ((Contract) mission).getStartDate()
                                    : null;
        LocalDate today = getCampaign().getLocalDate();
        if (startDate == null) {
            startDate = today;
        }

        if (startDate.equals(today)) {
            for (Scenario scenario : mission.getScenarios()) {
                LocalDate scenarioDate = scenario.getDate();
                if (scenarioDate.isBefore(startDate)) {
                    startDate = scenarioDate;
                }
            }
        }

        return new ManualMissionDialog(getFrame(),
              getCampaign().getCampaignFactionIcon(),
              getCampaign().getFaction(),
              startDate,
              status,
              mission.getName(),
              mission.getLength());
    }

    /**
     * Calculates the XP award for completing a mission.
     *
     * @param missionStatus The status of the mission as a MissionStatus enum.
     * @param mission       The Mission object representing the completed mission.
     *
     * @return The XP award for completing the mission.
     */
    private int getMissionXpAward(MissionStatus missionStatus, Mission mission) {
        return switch (missionStatus) {
            case FAILED, BREACH -> getCampaignOptions().getMissionXpFail();
            case SUCCESS, PARTIAL -> {
                if ((getCampaignOptions().isUseStratCon()) &&
                          (mission instanceof AtBContract)) {
                    StratConCampaignState stratConCampaignState = ((AtBContract) mission).getStratconCampaignState();

                    if (stratConCampaignState == null || stratConCampaignState.getVictoryPoints() < 3) {
                        yield getCampaignOptions().getMissionXpSuccess();
                    } else {
                        yield getCampaignOptions().getMissionXpOutstandingSuccess();
                    }
                } else {
                    yield getCampaignOptions().getMissionXpSuccess();
                }
            }
            case ACTIVE -> 0;
        };
    }

    private void deleteMission() {
        final Mission mission = comboMission.getSelectedItem();
        if (mission == null) {
            logger.error("Cannot remove null mission");
            return;
        }
        logger.debug("Attempting to Delete Mission, Mission ID: {}", mission.getId());
        if (0 !=
                  JOptionPane.showConfirmDialog(null,
                        "Are you sure you want to delete this mission?",
                        "Delete mission?",
                        JOptionPane.YES_NO_OPTION)) {
            return;
        }

        // Undeploy forces
        for (Scenario scenario : mission.getScenarios()) {
            for (Force force : getCampaign().getAllForces()) {
                if (force.getScenarioId() == scenario.getId()) {
                    force.setScenarioId(NO_ASSIGNED_SCENARIO, getCampaign());
                }
            }
        }

        getCampaign().removeMission(mission);
        final List<Mission> missions = getCampaign().getSortedMissions();
        comboMission.setSelectedItem(missions.isEmpty() ? null : missions.get(0));
        MekHQ.triggerEvent(new MissionRemovedEvent(mission));
    }

    private void gmGenerateScenarios() {
        if (!getCampaign().isGM()) {
            JOptionPane.showMessageDialog(this,
                  getTextAt(RESOURCE_BUNDLE, "btnGMGenerateScenarios.error.notGM.message"),
                  getTextAt(RESOURCE_BUNDLE, "btnGMGenerateScenarios.error.notGM.title"),
                  JOptionPane.ERROR_MESSAGE);
            return;
        }

        if (!getCampaignOptions().isUseStratCon()) {
            JOptionPane.showMessageDialog(this,
                  getTextAt(RESOURCE_BUNDLE, "btnGMGenerateScenarios.error.notUsingStratCon.message"),
                  getTextAt(RESOURCE_BUNDLE, "btnGMGenerateScenarios.error.notUsingStratCon.title"),
                  JOptionPane.ERROR_MESSAGE);
            return;
        }

        if (comboMission.getSelectedItem() instanceof AtBContract contract) {
            StratConCampaignState campaignState = contract.getStratconCampaignState();
            if (campaignState != null) {
                generateDailyScenariosForTrack(getCampaign(), campaignState, contract, 1);
                this.refreshAll(); // We need to refresh otherwise the scenario won't show up in the GUI
                return;
            }
        }

        JOptionPane.showMessageDialog(this,
              getTextAt(RESOURCE_BUNDLE, "btnGMGenerateScenarios.error.notStratConContract.message"),
              getTextAt(RESOURCE_BUNDLE, "btnGMGenerateScenarios.error.notStratConContract.title"),
              JOptionPane.ERROR_MESSAGE);
    }

    private void addScenario() {
        final Mission mission = comboMission.getSelectedItem();
        if (mission == null) {
            return;
        }

        CustomizeScenarioDialog csd = new CustomizeScenarioDialog(getFrame(), true, null, mission, getCampaignGui());
        csd.setVisible(true);
        // need to update the scenario table and refresh the scroll view
        refreshScenarioTableData();
        scrollMissionView.revalidate();
        scrollMissionView.repaint();
    }

    private void clearAssignedUnits() {
        if (0 ==
                  JOptionPane.showConfirmDialog(null,
                        "Do you really want to remove all units from this scenario?",
                        "Clear Units?",
                        JOptionPane.YES_NO_OPTION)) {
            Scenario scenario = getScenario();
            if (scenario == null) {
                return;
            }

            // This handles StratCon undeployment
            if (scenario instanceof AtBScenario) {
                AtBContract contract = ((AtBScenario) scenario).getContract(getCampaign());
                StratConScenario stratConScenario = ((AtBScenario) scenario).getStratconScenario(contract,
                      (AtBScenario) scenario);

                if (stratConScenario != null) {
                    stratConScenario.resetScenario(getCampaign());
                    return;
                }
            }

            // This handles Legacy AtB undeployment
            scenario.clearAllForcesAndPersonnel(getCampaign());
        }
    }

    private void printRecordSheets() {
        final Scenario scenario = getScenario();
        if (scenario == null) {
            return;
        }

        // First, we need to get all units assigned to the current scenario
        final List<UUID> unitIds = scenario.getForces(getCampaign()).getAllUnits(false);

        // Then, we need to convert the ids to units, and filter out any units that are
        // null and
        // any units with null entities
        final List<Unit> units = unitIds.stream()
                                       .map(unitId -> getCampaign().getUnit(unitId))
                                       .filter(unit -> (unit != null) && (unit.getEntity() != null))
                                       .toList();

        final List<Entity> chosen = new ArrayList<>();
        final StringBuilder unDeployed = new StringBuilder();

        for (final Unit unit : units) {
            if (unit.checkDeployment() == null) {
                unit.resetPilotAndEntity();
                chosen.add(unit.getEntity());
            } else {
                unDeployed.append('\n').append(unit.getName()).append(" (").append(unit.checkDeployment()).append(')');
            }
        }

        if (!unDeployed.isEmpty()) {
            final Object[] options = { "Continue", "Cancel" };
            if (JOptionPane.showOptionDialog(getFrame(),
                  "The following units could not be deployed:" + unDeployed,
                  "Could not deploy some units",
                  JOptionPane.OK_CANCEL_OPTION,
                  JOptionPane.WARNING_MESSAGE,
                  null,
                  options,
                  options[1]) == JOptionPane.NO_OPTION) {
                return;
            }
        }

        if (scenario instanceof AtBScenario atBScenario) {
            // Also print off allied sheets
            chosen.addAll(atBScenario.getAlliesPlayer());
        }

        // add bot forces
        chosen.addAll(scenario.getBotForces()
                            .stream()
                            .flatMap(botForce -> botForce.getFullEntityList(getCampaign()).stream())
                            .toList());

        if (!chosen.isEmpty()) {
            UnitPrintManager.printAllUnits(chosen, true);
        }
    }

    private void loadScenario() {
        Scenario scenario = getScenario();
        if (null != scenario) {
            getCampaignGui().getApplication().startHost(scenario, true, new ArrayList<>());
        }
    }

    /**
     * Initiates the start of the selected scenario after confirming briefing acceptance.
     *
     * <p>This method first presents the scenario briefing dialog to the user via {@link #createBriefingDialog()}. If
     * the user cancels or does not accept the briefing, the method returns and does not proceed further. If accepted,
     * it calls {@link #startScenario(Scenario, BehaviorSettings)} to begin the scenario.</p>
     */
    private void startScenario() {
        if (!createBriefingDialog()) {
            return;
        }

        Scenario scenario = getScenario();
        if (scenario == null) {
            return;
        }

        if (handleSalvageAssignments(scenario)) {
            return;
        }

        startScenario(scenario, null);
    }

    private boolean handleSalvageAssignments(Scenario scenario) {
        boolean hasSalvageOpportunity = isHasSalvageOpportunity(scenario.getMissionId());
        if (hasSalvageOpportunity) {
            if (!displaySalvageForcePicker(scenario)) {
                return true;
            }

            return !displaySalvageTechPicker(scenario);
        }

        return false;
    }

    /**
     * Checks whether the player is able to salvage in the mission associated with the chosen scenario.
     *
     * @param missionId the id of the mission being checked.
     *
     * @return {@code true} if the player can salvage
     *
     * @author Illiani
     * @since 0.50.10
     */
    private boolean isHasSalvageOpportunity(int missionId) {
        boolean hasSalvageOpportunity = true;
        Mission mission = getCampaign().getMission(missionId);
        if (mission instanceof Contract contract) {
            hasSalvageOpportunity = contract.canSalvage();
        }
        return hasSalvageOpportunity;
    }

    /**
     * Displays a dialog allowing the player to select forces for salvage operations.
     *
     * <p>This method gathers all available salvage-capable forces from the campaign and presents
     * them to the player via a {@link SalvageForcePicker} dialog. Forces are filtered based on their salvage
     * capabilities and whether they are deployed.</p>
     *
     * @param scenario the scenario for which salvage forces are being selected
     *
     * @return {@code true} if the player confirmed their force selection, {@code false} if they canceled
     *
     * @author Illiani
     * @since 0.50.10
     */
    private boolean displaySalvageForcePicker(Scenario scenario) {
        if (!getCampaignOptions().isUseCamOpsSalvage()) {
            return true;
        }

        boolean isSpace = scenario.getBoardType() == AtBScenario.T_SPACE;
        List<SalvageForceData> salvageForceOptions = getSalvageForces(getCampaign(),
              isSpace,
              scenario.getSalvageForces());

        SalvageForcePicker forcePicker = new SalvageForcePicker(getCampaign(), salvageForceOptions, isSpace,
              scenario.getSalvageForces());
        boolean wasConfirmed = forcePicker.wasConfirmed();
        if (wasConfirmed) {
            scenario.clearSalvageForces();
            Hangar hangar = getCampaign().getHangar();
            List<Force> selectedForces = forcePicker.getSelectedForces();
            for (Force force : selectedForces) {
                scenario.addSalvageForce(force.getId());
                if (force.getTechID() != null) {
                    Person tech = getCampaign().getPerson(force.getTechID());
                    if (tech != null && !tech.isEngineer()) {
                        scenario.addSalvageTech(force.getTechID());
                    }
                }

                for (Unit unit : force.getAllUnitsAsUnits(hangar, false)) {
                    if (unit.isSelfCrewed()) {
                        continue;
                    }

                    // Add tech crew members (excluding engineers) from non-self-crewed units to the salvage tech list.
                    // This ensures that all available technical personnel who are not engineers and are not assigned to self-crewed units
                    // are included for salvage operations, as they may be needed for post-battle recovery and repair tasks.
                    for (Person person : unit.getCrew()) {
                        if (person.isTechExpanded() && !person.isEngineer()) {
                            scenario.addSalvageTech(person.getId());
                        }
                    }
                }
            }

            if (getCampaignOptions().isUseStratCon()) {
                CamOpsSalvageUtilities.deploySalvageTeams(getCampaign(), scenario);
            }
        }

        return forcePicker.wasConfirmed();
    }


    /**
     * Displays a dialog allowing the player to select techs for salvage operations.
     *
     * <p>This method gathers all available techs from the campaign and presents them to the player via a
     * {@link SalvageTechPicker} dialog.</p>
     *
     * @param scenario the scenario for which salvage forces are being selected
     *
     * @return {@code true} if the player confirmed their tech selection, {@code false} if they canceled
     *
     * @author Illiani
     * @since 0.50.10
     */
    private boolean displaySalvageTechPicker(Scenario scenario) {
        if (!getCampaignOptions().isUseCamOpsSalvage()) {
            return true;
        }

        List<UUID> priorSelectedTechs = new ArrayList<>();
        List<Integer> forceIds = scenario.getSalvageForces();
        for (Integer forceId : forceIds) {
            Force force = getCampaign().getForce(forceId);
            if (force != null && force.getForceType().isSalvage()) {
                if (force.getTechID() != null) {
                    Person tech = getCampaign().getPerson(force.getTechID());
                    if (tech != null && !tech.isEngineer()) {
                        priorSelectedTechs.add(force.getTechID());
                    }
                }
            }
        }

        List<Person> availableTechs = getAvailableTechs();
        List<UUID> assignedTechs = scenario.getSalvageTechs();
        for (UUID techID : assignedTechs) {
            Person tech = getCampaign().getPerson(techID);
            if (tech != null && !availableTechs.contains(tech) && !tech.isEngineer()) {
                availableTechs.add(0, tech);
            }
        }

        List<SalvageTechData> techData = new ArrayList<>();
        for (Person tech : availableTechs) {
            if (tech.isSalvageSupervisor()) {
                SalvageTechData data = SalvageTechData.buildData(getCampaign(), tech);
                techData.add(data);
            }
        }

        // Add any other techs that were previously selected
        for (UUID techID : scenario.getSalvageTechs()) {
            if (!priorSelectedTechs.contains(techID)) {
                Person tech = getCampaign().getPerson(techID);
                if (tech != null && tech.isSalvageSupervisor()) {
                    priorSelectedTechs.add(techID);
                }
            }
        }

        SalvageTechPicker techPicker = new SalvageTechPicker(techData, priorSelectedTechs,
              getCampaign().isClanCampaign());
        boolean wasConfirmed = techPicker.wasConfirmed();
        if (wasConfirmed) {
            scenario.clearSalvageTechs();
            List<UUID> selectedTechs = techPicker.getSelectedTechs();
            for (UUID techId : selectedTechs) {
                scenario.addSalvageTech(techId);
            }
        }

        return techPicker.wasConfirmed();
    }

    /**
     * Retrieves a list of technicians available for work assignment.
     *
     * <p>This method filters the campaign's expanded tech roster to find personnel who meet all availability
     * criteria. A technician is considered available if they:</p>
     *
     * <ul>
     *   <li>Are not currently deployed</li>
     *   <li>Have remaining work time available (minutesLeft > 0)</li>
     *   <li>Are not classified as engineers</li>
     * </ul>
     *
     * @return a list of available technicians meeting all criteria; may be empty if no technicians are available
     *
     * @author Illiani
     * @since 0.50.10
     */
    private List<Person> getAvailableTechs() {
        List<Person> availableTechs = new ArrayList<>();
        for (Person tech : getCampaign().getTechsExpanded(true, false, true)) {
            if (!tech.isDeployed() && tech.getMinutesLeft() > 0 && !tech.isEngineer()) {
                availableTechs.add(tech);
            }
        }

        return availableTechs;
    }

    /**
     * Retrieves all available forces capable of performing salvage operations.
     *
     * <p>This method collects forces in two passes:</p>
     * <ol>
     *   <li>First, it examines all combat teams and their parent forces, adding any undeployed forces
     *       with salvage-capable units. It tracks visited force IDs to avoid duplication.</li>
     *   <li>Second, it searches for dedicated salvage forces (non-combat team forces with salvage type)
     *       that weren't already visited in the first pass.</li>
     * </ol>
     *
     * <p>Forces are filtered to include only those that:</p>
     * <ul>
     *   <li>Are not currently deployed</li>
     *   <li>Have at least one unit capable of salvage operations</li>
     *   <li>Meet the scenario environment requirements (ground or space)</li>
     * </ul>
     *
     * <p>The returned list is sorted alphabetically by force name.</p>
     *
     * @param campaign        the current campaign state
     * @param isSpaceScenario {@code true} if checking for space salvage capabilities, {@code false} for ground
     * @param alreadyAssignedForces a list of salvage forces that have already been assigned to the scenario
     *
     * @return a sorted list of forces capable of salvage operations
     *
     * @author Illiani
     * @since 0.50.10
     */
    private List<SalvageForceData> getSalvageForces(Campaign campaign, boolean isSpaceScenario,
          List<Integer> alreadyAssignedForces) {
        List<SalvageForceData> salvageForceOptions = new ArrayList<>();

        // Collect eligible salvage forces (We want salvage forces first)
        List<AtBContract> activeContracts = getCampaign().getActiveAtBContracts();
        Hangar hangar = campaign.getHangar();
        List<Force> eligibleSalvageForces = new ArrayList<>();
        for (Force force : getCampaign().getAllForces()) {
            Force parentForce = force.getParentForce();
            if (parentForce != null && parentForce.getForceType().isSalvage()) {
                continue;
            }

            boolean isDeployedToScenario = force.isDeployed();
            // If the force is already assigned to this scenario, then we bypass the 'is deployed to StratCon' check.
            // Otherwise, if the player assigns a force and then cancels at the last minute, the already assigned
            // forces will no longer be available for the salvage operations they were assigned to perform.
            boolean isDeployedToStratCon = !alreadyAssignedForces.contains(force.getId()) &&
                                                 isForceDeployedToStratCon(activeContracts, force.getId());
            boolean isSalvageForce = force.getForceType().isSalvage();
            boolean hasAtLeastOneSalvageUnit = force.getSalvageUnitCount(hangar, isSpaceScenario) > 0;

            if (!isDeployedToScenario &&
                      !isDeployedToStratCon &&
                      isSalvageForce &&
                      hasAtLeastOneSalvageUnit) {
                eligibleSalvageForces.add(force);
            }
        }

        eligibleSalvageForces.sort(Comparator.comparing(Force::getFullName));
        for (Force force : eligibleSalvageForces) {
            SalvageForceData data = SalvageForceData.buildData(campaign, force, isSpaceScenario);
            salvageForceOptions.add(data);
        }

        // Collect eligible Combat Teams
        List<Force> eligibleCombatTeams = new ArrayList<>();
        for (CombatTeam combatTeam : getCampaign().getCombatTeamsAsList()) {
            int forceId = combatTeam.getForceId();
            Force force = getCampaign().getForce(forceId);
            if (force == null) {
                continue;
            }

            boolean isDeployedToScenario = force.isDeployed();
            // If the force is already assigned to this scenario, then we bypass the 'is deployed to StratCon' check.
            // Otherwise, if the player assigns a force and then cancels at the last minute, the already assigned
            // forces will no longer be available for the salvage operations they were assigned to perform.
            boolean isDeployedToStratCon = !alreadyAssignedForces.contains(force.getId()) &&
                                                 isForceDeployedToStratCon(activeContracts, force.getId());
            boolean hasAtLeastOneSalvageUnit = force.getSalvageUnitCount(hangar, isSpaceScenario) > 0;

            if (!isDeployedToScenario &&
                      !isDeployedToStratCon &&
                      hasAtLeastOneSalvageUnit) {
                eligibleCombatTeams.add(force);
            }
        }

        eligibleCombatTeams.sort(Comparator.comparing(Force::getFullName));
        for (Force force : eligibleCombatTeams) {
            SalvageForceData data = SalvageForceData.buildData(campaign, force, isSpaceScenario);
            salvageForceOptions.add(data);
        }

        return salvageForceOptions;
    }

    /**
     * Displays a dialog presenting the scenario briefing and allows the user to accept or cancel the scenario.
     *
     * <p>This method retrieves the selected scenario from the scenario table, obtains relevant mission and commander
     * information, constructs the description with preserved line breaks, and then shows an
     * {@code ImmersiveDialogSimple} with accept and cancel buttons.</p>
     *
     * @return {@code true} if the user accepts the scenario or no scenario is selected; {@code false} if the scenario
     *       is canceled.
     *
     * @author Illiani
     * @since 0.50.06
     */
    private boolean createBriefingDialog() {
        int row = scenarioTable.getSelectedRow();
        if (row < 0) {
            return true;
        }
        Scenario scenario = scenarioModel.getScenario(scenarioTable.convertRowIndexToModel(row));
        if (scenario == null) {
            return true;
        }

        String description = scenario.getDescription().replaceAll("(\r\n|\n)", "<br>");

        // If there isn't a description, we have nothing to display, so just act as if the player confirmed the dialog
        if (description.isBlank()) {
            return true;
        }

        Mission mission = null;
        if (scenario.getMissionId() != -1) {
            mission = getCampaign().getMission(scenario.getMissionId());
        }
        if (mission == null) {
            mission = comboMission.getSelectedItem();
        }

        Person speaker;
        if (mission instanceof AtBContract contract) {
            speaker = contract.getEmployerLiaison();
        } else {
            // If we're not working with an AtBContract we have to generate the liaison each time
            speaker = getCampaign().newPerson(PersonnelRole.ADMINISTRATOR_COMMAND, "MERC", Gender.RANDOMIZE);
        }

        List<Person> forceCommanders = new ArrayList<>();
        for (Force force : getCampaign().getAllForces()) {
            Person commander = getCampaign().getPerson(force.getForceCommanderID());
            if (commander != null) {
                forceCommanders.add(commander);
            }
        }

        Person overallCommander = null;
        for (Person commander : forceCommanders) {
            if (overallCommander == null) {
                overallCommander = commander;
                continue;
            }

            if (commander.outRanksUsingSkillTiebreaker(getCampaign(), overallCommander)) {
                overallCommander = commander;
            }
        }

        List<String> buttons = List.of(resourceMap.getString("dialogScenarioAcceptance.button.accept"),
              resourceMap.getString("dialogScenarioAcceptance.button.cancel"));

        ImmersiveDialogSimple dialog = new ImmersiveDialogSimple(getCampaign(),
              speaker,
              overallCommander,
              description,
              buttons,
              resourceMap.getString("dialogScenarioAcceptance.outOfCharacter"),
              null,
              false);

        return dialog.getDialogChoice() == 0;
    }


    /**
     * Resolve the selected scenario by proving a MUL file
     */
    private void resolveScenario() {
        Scenario scenario = getSelectedScenario();
        if (null == scenario) {
            return;
        }
        getCampaign().getApp().resolveScenario(scenario);
    }

    /**
     * Auto-resolve the selected scenario. Can run both the auto resolve using princess or using the ACS engine
     */
    private void autoResolveScenario() {
        Scenario scenario = getSelectedScenario();
        if (null == scenario) {
            return;
        }
        promptAutoResolve(scenario);
    }

    private void runAbstractCombatAutoResolve(Scenario scenario) {
        if (handleSalvageAssignments(scenario)) {
            return;
        }

        List<Unit> chosen = playerUnits(scenario, new StringBuilder());
        if (chosen.isEmpty()) {
            return;
        }
        getCampaign().getApp().startAutoResolve(scenario, chosen);
    }

    private void runPrincessAutoResolve() {
        Scenario scenario = getScenario();
        if (scenario == null) {
            return;
        }

        if (handleSalvageAssignments(scenario)) {
            return;
        }

        startScenario(scenario, getCampaign().getAutoResolveBehaviorSettings());
    }

    private @Nullable Scenario getScenario() {
        int row = scenarioTable.getSelectedRow();
        if (row < 0) {
            return null;
        }
        return scenarioModel.getScenario(scenarioTable.convertRowIndexToModel(row));
    }

    private void promptAutoResolve(Scenario scenario) {
        // the options for the auto resolve method follow a predefined order, which is the same as the order in the enum,
        // and it uses that to preselect the option that is currently set in the campaign options
        Object[] options = new Object[] { getText("AutoResolveMethod.PRINCESS.text"),
                                          getText("AutoResolveMethod.ABSTRACT_COMBAT.text"), };

        var preSelectedOptionIndex = getCampaignOptions().getAutoResolveMethod().ordinal();

        var selectedOption = JOptionPane.showOptionDialog(getFrame(),
              getText("AutoResolveMethod.promptForAutoResolveMethod.text"),
              getText("AutoResolveMethod.promptForAutoResolveMethod.title"),
              JOptionPane.YES_NO_OPTION,
              JOptionPane.QUESTION_MESSAGE,
              null,
              options,
              options[preSelectedOptionIndex]);

        if (selectedOption == JOptionPane.CLOSED_OPTION) {
            return;
        }

        var autoResolveMethod = AutoResolveMethod.values()[selectedOption];

        if (autoResolveMethod == AutoResolveMethod.PRINCESS) {
            runPrincessAutoResolve();
        } else if (autoResolveMethod == AutoResolveMethod.ABSTRACT_COMBAT) {
            runAbstractCombatAutoResolve(scenario);
        }
    }


    private List<Unit> playerUnits(Scenario scenario, StringBuilder unDeployed) {
        Vector<UUID> uids = scenario.getForces(getCampaign()).getAllUnits(false);
        if (uids.isEmpty()) {
            return Collections.emptyList();
        }
        List<Unit> chosen = new ArrayList<>();
        for (UUID uid : uids) {
            Unit u = getCampaign().getUnit(uid);

            if ((null != u) && (null != u.getEntity())) {
                if (null == u.checkDeployment()) {
                    // Make sure the unit's entity and pilot are fully up to date!
                    u.resetPilotAndEntity();
                    chosen.add(u);
                } else {
                    unDeployed.append('\n').append(u.getName()).append(" (").append(u.checkDeployment()).append(')');
                }
            }
        }
        return chosen;
    }

    private Scenario getSelectedScenario() {
        int row = scenarioTable.getSelectedRow();
        if (row < 0) {
            return null;
        }
        return scenarioModel.getScenario(scenarioTable.convertRowIndexToModel(row));
    }

    private void startScenario(Scenario scenario, BehaviorSettings autoResolveBehaviorSettings) {
        Vector<UUID> uids = scenario.getForces(getCampaign()).getAllUnits(false);
        if (uids.isEmpty()) {
            return;
        }

        List<Unit> chosen = new ArrayList<>();
        List<Unit> unDeployedUnits = new ArrayList<>();
        StringBuilder unDeployed = new StringBuilder();

        Map<Unit, Entity> unitEntityMap = new HashMap<>();
        for (UUID uid : uids) {
            Unit unit = getCampaign().getUnit(uid);

            if (unit == null) {
                logger.error("Skipping unit {} because it is null", uid);
                continue;
            }

            Entity entity = unit.getEntity();

            if (entity == null) {
                logger.error("Skipping unit {} because it's entity is null", uid);
                continue;
            }

            String deploymentStatus = unit.checkDeployment();
            if (deploymentStatus != null) {
                unDeployed.append('\n').append(unit.getName()).append(" (").append(unit.checkDeployment()).append(')');
                unDeployedUnits.add(unit);
                continue;
            }

            unitEntityMap.put(unit, entity);
        }

        List<Unit> prospectiveCommanders = new ArrayList<>();

        for (Unit unit : unitEntityMap.keySet()) {
            int forceId = unit.getForceId();
            Force force = getCampaign().getForce(forceId);

            // This will occur if the unit doesn't have an associated force
            if (force == null) {
                logger.error("Skipping unit {} because it's force is null", unit.getName());
                continue;
            }

            UUID forceCommanderId = force.getForceCommanderID();
            Person unitCommander = unit.getCommander();

            if (unitCommander == null) {
                logger.error("Skipping unit {} because it's commander is null", unit.getName());
                continue;
            }

            UUID unitCommanderId = unitCommander.getId();

            if (Objects.equals(forceCommanderId, unitCommanderId)) {
                prospectiveCommanders.add(unit);
            }
        }

        Unit commandUnit = null;
        if (prospectiveCommanders.isEmpty()) {
            // If we don't have an empty map we can just grab someone at random
            if (!unitEntityMap.isEmpty()) {
                Entity entity = ObjectUtility.getRandomItem(unitEntityMap.values());
                entity.setCommander(true);
            }
        } else {
            Person overallCommander = null;
            for (Unit unit : prospectiveCommanders) {
                Person commander = unit.getCommander();

                if (commander.outRanksUsingSkillTiebreaker(getCampaign(), overallCommander)) {
                    overallCommander = commander;
                    commandUnit = unit;
                }
            }

            if (commandUnit != null) {
                Entity entity = unitEntityMap.get(commandUnit);
                entity.setCommander(true);
            } else {
                if (!unitEntityMap.isEmpty()) {
                    commandUnit = ObjectUtility.getRandomItem(unitEntityMap.keySet());
                }
            }
        }

        for (Unit unit : unitEntityMap.keySet()) {
            if (!unDeployedUnits.contains(unit)) {
                // Make sure the unit's entity and pilot are fully up to date!
                unit.resetPilotAndEntity();

                // Assign commander - we need to do this here because otherwise the above step will wipe it
                Entity commandEntity = unitEntityMap.get(commandUnit);

                if (commandEntity != null) {
                    commandEntity.setCommander(true);
                }

                // Add and run
                chosen.add(unit);
            }
        }

        if (scenario instanceof AtBDynamicScenario atBDynamicScenario) {
            AtBDynamicScenarioFactory.setPlayerDeploymentTurns(atBDynamicScenario, getCampaign());
            AtBDynamicScenarioFactory.finalizeStaggeredDeploymentTurns(atBDynamicScenario, getCampaign());
            AtBDynamicScenarioFactory.setPlayerDeploymentZones(atBDynamicScenario, getCampaign());
        }

        if (!unDeployed.isEmpty()) {
            Object[] options = { "Continue", "Cancel" };
            int n = JOptionPane.showOptionDialog(getFrame(),
                  "The following units could not be deployed:" + unDeployed,
                  "Could not deploy some units",
                  JOptionPane.OK_CANCEL_OPTION,
                  JOptionPane.WARNING_MESSAGE,
                  null,
                  options,
                  options[1]);

            if (n == 1) {
                return;
            }
        }

        // Ensure that the MegaMek year GameOption matches the campaign year
        // this is being set early on so that when setting up the autoconfig munitions
        // the correct year is used
        getCampaign().getGameOptions().getOption(OptionsConstants.ALLOWED_YEAR).setValue(getCampaign().getGameYear());

        // code to support deployment of reinforcements for legacy ATB scenarios.
        if ((scenario instanceof AtBScenario atBScenario) && !(scenario instanceof AtBDynamicScenario)) {

            CombatTeam combatTeam = atBScenario.getCombatTeamById(getCampaign());
            if (combatTeam != null) {
                int assignedForceId = combatTeam.getForceId();
                int cmdrStrategy = 0;
                Person commander = getCampaign().getPerson(CombatTeam.findCommander(assignedForceId, getCampaign()));
                if ((null != commander) && (null != commander.getSkill(SkillType.S_STRATEGY))) {
                    cmdrStrategy = commander.getSkill(SkillType.S_STRATEGY).getLevel();
                }
                List<Entity> reinforcementEntities = new ArrayList<>();

                for (Unit unit : chosen) {
                    if (unit.getForceId() != assignedForceId) {
                        reinforcementEntities.add(unit.getEntity());
                    }
                }

                AtBDynamicScenarioFactory.setDeploymentTurnsForReinforcements(getCampaign().getHangar(),
                      scenario,
                      reinforcementEntities,
                      cmdrStrategy);
            }
        }

        if (getCampaignOptions().isUseAtB() && (scenario instanceof AtBScenario atBScenario)) {
            atBScenario.refresh(getCampaign());

            // Autoconfigure munitions for all non-player forces once more, using finalized
            // forces
            if (getCampaignOptions().isAutoConfigMunitions()) {
                autoconfigureBotMunitions(atBScenario, chosen);
            }
            configureBotAi(atBScenario);
        }

        if (scenario.getStratConScenarioType().isConvoy() && (autoResolveBehaviorSettings != null)) {
            try {
                autoResolveBehaviorSettings = autoResolveBehaviorSettings.getCopy();
                autoResolveBehaviorSettings.setIAmAPirate(true);
            } catch (PrincessException e) {
                logger.error("Failed to copy autoResolveBehaviorSettings", e);
            }
        }

        if (!chosen.isEmpty()) {
            getCampaignGui().getApplication().startHost(scenario, false, chosen, autoResolveBehaviorSettings);
        }
    }

    private void configureBotAi(AtBScenario scenario) {
        Faction opFor = getEnemyFactionFromScenario(scenario);
        boolean isPirate = opFor.isRebelOrPirate();
        for (var bf : scenario.getBotForces()) {
            bf.getBehaviorSettings().setIAmAPirate(isPirate);
        }
    }

    /**
     * Get the enemy faction from the Mission from the scenario
     *
     * @param scenario the scenario to get the enemy faction from
     *
     * @return the enemy faction
     */
    private Faction getEnemyFactionFromScenario(Scenario scenario) {
        Mission mission = null;
        if (scenario.getMissionId() != -1) {
            mission = getCampaign().getMission(scenario.getMissionId());
        }
        if (mission == null) {
            mission = comboMission.getSelectedItem();
        }
        String opForFactionCode = "IS";
        Faction enemy;
        if (mission instanceof AtBContract atBContract) {
            enemy = atBContract.getEnemy();
            if (enemy != null) {
                return atBContract.getEnemy();
            }
            opForFactionCode = atBContract.getEnemyCode().isBlank() ? opForFactionCode : atBContract.getEnemyCode();
        }
        enemy = Factions.getInstance().getFaction(opForFactionCode);
        return enemy;
    }

    /**
     * Designed to fully kit out all non-player-controlled forces prior to battle. Does not do any checks for supplies,
     * only for availability to each faction during the current timeframe.
     *
     */
    private void autoconfigureBotMunitions(AtBScenario scenario, List<Unit> chosen) {
        Game cGame = getCampaign().getGame();
        boolean groundMap = scenario.getBoardType() == AtBScenario.T_GROUND;
        boolean spaceMap = scenario.getBoardType() == AtBScenario.T_SPACE;
        ArrayList<Entity> alliedEntities = new ArrayList<>();

        ArrayList<String> allyFactionCodes = new ArrayList<>();
        ArrayList<String> opForFactionCodes = new ArrayList<>();
        String opForFactionCode = "IS";
        String allyFaction = "IS";
        int opForQuality = RATING_5;
        HashMap<Integer, ArrayList<Entity>> botTeamMappings = new HashMap<>();
        int allowedYear = cGame.getOptions().intOption(OptionsConstants.ALLOWED_YEAR);

        // This had better be an AtB contract...
        final Mission mission = comboMission.getSelectedItem();
        if (mission instanceof AtBContract atbContract) {
            opForFactionCode = (atbContract.getEnemyCode().isBlank()) ? opForFactionCode : atbContract.getEnemyCode();
            opForQuality = atbContract.getEnemyQuality();
            allyFactionCodes.add(atbContract.getEmployerCode());
            allyFaction = atbContract.getEmployerName(allowedYear);
        } else {
            allyFactionCodes.add(allyFaction);
        }
        Faction opforFaction = Factions.getInstance().getFaction(opForFactionCode);
        opForFactionCodes.add(opForFactionCode);
        boolean isPirate = opforFaction.isRebelOrPirate();

        // Collect player units to use as configuration fodder
        ArrayList<Entity> playerEntities = new ArrayList<>();
        for (final Unit unit : chosen) {
            playerEntities.add(unit.getEntity());
        }
        allyFactionCodes.add(getCampaign().getFaction().getShortName());

        // Split up bot forces into teams for separate handling
        for (final BotForce botForce : scenario.getBotForces()) {
            // Do not include Turrets
            List<Entity> filteredEntityList =
                  botForce.getFixedEntityList().stream().filter(
                        e -> !(e instanceof GunEmplacement)
                  ).toList();
            if (botForce.getName().contains(allyFaction)) {
                // Stuff with our employer's name should be with us.
                playerEntities.addAll(filteredEntityList);
                alliedEntities.addAll(filteredEntityList);
            } else {
                int botTeam = botForce.getTeam();
                if (!botTeamMappings.containsKey(botTeam)) {
                    botTeamMappings.put(botTeam, new ArrayList<>());
                }
                botTeamMappings.get(botTeam).addAll(filteredEntityList);
            }
        }

        // Configure generated units with appropriate munitions (for BV calculations)
        TeamLoadOutGenerator tlg = new TeamLoadOutGenerator(cGame);

        // Reconfigure each group separately so they only consider their own
        // capabilities
        for (ArrayList<Entity> entityList : botTeamMappings.values()) {
            // bin fill ratio will be adjusted by the loadout generator based on piracy and
            // quality
            ReconfigurationParameters rp = TeamLoadOutGenerator.generateParameters(cGame,
                  cGame.getOptions(),
                  entityList,
                  opForFactionCode,
                  playerEntities,
                  allyFactionCodes,
                  opForQuality,
                  ((isPirate) ? TeamLoadOutGenerator.UNSET_FILL_RATIO : 1.0f));
            rp.isPirate = isPirate;
            rp.groundMap = groundMap;
            rp.spaceEnvironment = spaceMap;
            MunitionTree mt = TeamLoadOutGenerator.generateMunitionTree(rp, entityList, "");
            tlg.reconfigureEntities(entityList, opForFactionCode, mt, rp);
        }

        // Finally, reconfigure all allies (but not player entities) as one organization
        ArrayList<Entity> allEnemyEntities = new ArrayList<>();
        botTeamMappings.values().forEach(allEnemyEntities::addAll);
        ReconfigurationParameters rp = TeamLoadOutGenerator.generateParameters(cGame,
              cGame.getOptions(),
              alliedEntities,
              allyFactionCodes.get(0),
              allEnemyEntities,
              opForFactionCodes,
              opForQuality,
              (getCampaign().getFaction().isPirate()) ? TeamLoadOutGenerator.UNSET_FILL_RATIO : 1.0f);
        rp.isPirate = getCampaign().getFaction().isPirate();
        rp.groundMap = groundMap;
        rp.spaceEnvironment = spaceMap;
        MunitionTree mt = TeamLoadOutGenerator.generateMunitionTree(rp, alliedEntities, "");
        tlg.reconfigureEntities(alliedEntities, allyFactionCodes.get(0), mt, rp);

    }

    private void joinScenario() {
        Scenario scenario = getScenario();
        if (scenario == null) {
            return;
        }
        Vector<UUID> uids = scenario.getForces(getCampaign()).getAllUnits(false);
        if (uids.isEmpty()) {
            return;
        }

        List<Unit> chosen = new ArrayList<>();
        StringBuilder unDeployed = new StringBuilder();

        for (UUID uid : uids) {
            Unit u = getCampaign().getUnit(uid);
            if (null != u.getEntity()) {
                if (null == u.checkDeployment()) {
                    // Make sure the unit's entity and pilot are fully up to date!
                    u.resetPilotAndEntity();

                    // Add and run
                    chosen.add(u);

                } else {
                    unDeployed.append('\n').append(u.getName()).append(" (").append(u.checkDeployment()).append(')');
                }
            }
        }

        if (!unDeployed.isEmpty()) {
            Object[] options = { "Continue", "Cancel" };
            int n = JOptionPane.showOptionDialog(getFrame(),
                  "The following units could not be deployed:" + unDeployed,
                  "Could not deploy some units",
                  JOptionPane.OK_CANCEL_OPTION,
                  JOptionPane.WARNING_MESSAGE,
                  null,
                  options,
                  options[1]);
            if (n == 1) {
                return;
            }
        }

        if (!chosen.isEmpty()) {
            getCampaignGui().getApplication().joinGame(scenario, chosen);
        }
    }

    private void deployListFile() {
        final Scenario scenario = getScenario();
        if (scenario == null) {
            return;
        }

        // First, we need to get all units assigned to the current scenario
        final List<UUID> unitIds = scenario.getForces(getCampaign()).getAllUnits(false);

        // Then, we need to convert the ids to units, and filter out any units that are
        // null and
        // any units with null entities
        final List<Unit> units = unitIds.stream()
                                       .map(unitId -> getCampaign().getUnit(unitId))
                                       .filter(unit -> (unit != null) && (unit.getEntity() != null))
                                       .toList();

        final ArrayList<Entity> chosen = new ArrayList<>();
        final StringBuilder unDeployed = new StringBuilder();

        for (final Unit unit : units) {
            if (unit.checkDeployment() == null) {
                unit.resetPilotAndEntity();
                chosen.add(unit.getEntity());
            } else {
                unDeployed.append('\n').append(unit.getName()).append(" (").append(unit.checkDeployment()).append(')');
            }
        }

        if (!unDeployed.isEmpty()) {
            final Object[] options = { "Continue", "Cancel" };
            if (JOptionPane.showOptionDialog(getFrame(),
                  "The following units could not be deployed:" + unDeployed,
                  "Could not deploy some units",
                  JOptionPane.OK_CANCEL_OPTION,
                  JOptionPane.WARNING_MESSAGE,
                  null,
                  options,
                  options[1]) == JOptionPane.NO_OPTION) {
                return;
            }
        }

        File file = determineMULFilePath(scenario, getCampaign().getName());
        if (file == null) {
            return;
        }

        try {
            // Save the player's entities to the file.
            EntityListFile.saveTo(file, chosen);
        } catch (Exception ex) {
            logger.error("", ex);
        }

        final Mission mission = comboMission.getSelectedItem();
        if ((mission instanceof AtBContract) &&
                  (scenario instanceof AtBScenario) &&
                  !((AtBScenario) scenario).getAlliesPlayer().isEmpty()) {
            // Export allies
            chosen.clear();
            chosen.addAll(((AtBScenario) scenario).getAlliesPlayer());
            file = determineMULFilePath(scenario, ((AtBContract) mission).getEmployer());

            int genericBattleValue = calculateGenericBattleValue(chosen);

            if (file != null) {
                try {
                    // Save the player's allied entities to the file.
                    EntityListFile.saveTo(file, chosen, genericBattleValue);
                } catch (Exception ex) {
                    logger.error("", ex);
                }
            }
        }

        // Export Bot forces
        for (final BotForce botForce : scenario.getBotForces()) {
            chosen.clear();
            chosen.addAll(botForce.getFullEntityList(getCampaign()));
            if (chosen.isEmpty()) {
                continue;
            }
            file = determineMULFilePath(scenario, botForce.getName());

            int genericBattleValue = calculateGenericBattleValue(chosen);

            if (file != null) {
                try {
                    // Save the bot force's entities to the file.
                    EntityListFile.saveTo(file, chosen, genericBattleValue);
                } catch (Exception ex) {
                    logger.error("", ex);
                }
            }
        }
    }

    /**
     * Calculates the total generic battle value of the entities chosen. If the use of generic battle value option is
     * enabled in the campaign options, the generic battle value of each entity in the list is summed up and returned as
     * the total generic battle value. If the said option is disabled, the method returns 0.
     *
     * @param chosen the list of entities for which the generic battle value is to be calculated.
     *
     * @return the total generic battle value or 0 if the generic battle value usage is turned off in campaign options.
     */
    private int calculateGenericBattleValue(ArrayList<Entity> chosen) {
        int genericBattleValue = 0;
        if (getCampaignOptions().isUseGenericBattleValue()) {
            genericBattleValue = chosen.stream().mapToInt(Entity::getGenericBattleValue).sum();
        }
        return genericBattleValue;
    }

    private @Nullable File determineMULFilePath(final Scenario scenario, final String name) {
        final Optional<File> maybeUnitFile = FileDialogs.saveDeployUnits(getFrame(), scenario, name);
        if (maybeUnitFile.isEmpty()) {
            return null;
        }

        final File unitFile = maybeUnitFile.get();
        if (unitFile.getName().toLowerCase().endsWith(".mul")) {
            return unitFile;
        } else {
            try {
                return new File(unitFile.getCanonicalPath() + ".mul");
            } catch (Exception ignored) {
                // nothing needs to be done here
                return null;
            }
        }
    }

    public void refreshMissions() {
        comboMission.removeAllItems();
        final List<Mission> missions = getCampaign().getSortedMissions();
        for (final Mission mission : missions) {
            comboMission.addItem(mission);
        }

        if ((comboMission.getSelectedIndex() == -1) && !missions.isEmpty()) {
            comboMission.setSelectedIndex(0);
        }

        changeMission();
        if (getCampaignOptions().isUseAtB()) {
            refreshLanceAssignments();
        }
    }

    public void refreshScenarioView() {
        int row = scenarioTable.getSelectedRow();
        if (row < 0) {
            scrollScenarioView.setViewportView(null);
            btnStartGame.setEnabled(false);
            btnJoinGame.setEnabled(false);
            btnLoadGame.setEnabled(false);
            btnGetMul.setEnabled(false);
            btnClearAssignedUnits.setEnabled(false);
            btnResolveScenario.setEnabled(false);
            btnAutoResolveScenario.setEnabled(false);
            btnPrintRS.setEnabled(false);
            selectedScenario = -1;
            return;
        }
        Scenario scenario = scenarioModel.getScenario(scenarioTable.convertRowIndexToModel(row));
        if (scenario == null) {
            return;
        }
        selectedScenario = scenario.getId();
        if (getCampaignOptions().isUseAtB() && (scenario instanceof AtBScenario)) {
            scrollScenarioView.setViewportView(new AtBScenarioViewPanel((AtBScenario) scenario,
                  getCampaign(),
                  getFrame()));
        } else {
            scrollScenarioView.setViewportView(new ScenarioViewPanel(getFrame(), getCampaign(), scenario));
        }
        // This odd code is to make sure that the scrollbar stays at the top
        // I can't just call it here, because it ends up getting reset somewhere
        // later
        SwingUtilities.invokeLater(() -> scrollScenarioView.getVerticalScrollBar().setValue(0));

        final boolean canStartGame = ((!getCampaign().checkLinkedScenario(scenario.getId())) &&
                                            (scenario.canStartScenario(getCampaign())));

        btnStartGame.setEnabled(canStartGame);
        btnJoinGame.setEnabled(canStartGame);
        btnLoadGame.setEnabled(canStartGame);
        btnGetMul.setEnabled(canStartGame);

        final boolean hasTrack = scenario.getHasTrack();
        if (hasTrack) {
            btnClearAssignedUnits.setEnabled(canStartGame && getCampaign().isGM());
        } else {
            btnClearAssignedUnits.setEnabled(canStartGame);
        }

        btnResolveScenario.setEnabled(canStartGame);
        btnAutoResolveScenario.setEnabled(canStartGame);
        btnPrintRS.setEnabled(canStartGame);
    }

    public void refreshLanceAssignments() {
        panLanceAssignment.refresh();
    }

    /*
     * (non-Javadoc)
     *
     * @see mekhq.gui.CampaignGuiTab#refreshAll()
     */
    @Override
    public void refreshAll() {
        refreshMissions();
        refreshScenarioTableData();
    }

    public void changeMission() {
        final Mission mission = comboMission.getSelectedItem();
        if (mission == null) {
            scrollMissionView.setViewportView(null);
            btnEditMission.setEnabled(false);
            btnCompleteMission.setEnabled(false);
            btnDeleteMission.setEnabled(false);
            btnAddScenario.setEnabled(false);
            btnGMGenerateScenarios.setEnabled(false);
        } else {
            scrollMissionView.setViewportView(new MissionViewPanel(mission, scenarioTable, getCampaignGui()));
            // This odd code is to make sure that the scrollbar stays at the top
            // I can't just call it here, because it ends up getting reset somewhere later
            SwingUtilities.invokeLater(() -> scrollMissionView.getVerticalScrollBar().setValue(0));
            btnEditMission.setEnabled(true);
            btnCompleteMission.setEnabled(mission.getStatus().isActive());
            btnDeleteMission.setEnabled(true);
            btnAddScenario.setEnabled(mission.isActiveOn(getCampaign().getLocalDate()));
            btnGMGenerateScenarios.setEnabled(mission.isActiveOn(getCampaign().getLocalDate()) &&
                                                    getCampaign().isGM() &&
                                                    getCampaignOptions().isUseStratCon());
        }
        refreshScenarioTableData();
    }

    public void refreshScenarioTableData() {
        final Mission mission = comboMission.getSelectedItem();
        scenarioModel.setData((mission == null) ? new ArrayList<>() : mission.getVisibleScenarios());
        selectedScenario = -1;
        scenarioTable.setPreferredScrollableViewportSize(scenarioTable.getPreferredSize());
        scenarioTable.setFillsViewportHeight(true);
    }

    /**
     * Focuses the UI on a specific scenario by its ID.
     *
     * <p>This method searches through all missions in the campaign to find the scenario with the matching ID. If
     * found, it will:</p>
     *
     * <ol>
     *   <li>Select the parent mission in the mission combo box (if available)</li>
     *   <li>Select the scenario in the scenario table (if the table contains rows)</li>
     *   <li>Scroll the scenario table to make the selected scenario visible</li>
     *   <li>Update the selectedScenario tracking variable</li>
     * </ol>
     *
     * <p>If the parent mission is not available in the mission combo box, or if the scenario table is empty, those
     * selection steps will be skipped.</p>
     *
     * @param targetId The unique identifier of the scenario to focus on
     *
     * @author Illiani
     * @since 0.50.05
     */
    public void focusOnScenario(int targetId) {
        Mission targetMission = null;

        // First find the mission and scenario
        for (Mission mission : getCampaign().getMissions()) {
            for (Scenario scenario : mission.getScenarios()) {
                if (scenario.getId() == targetId) {
                    targetMission = mission;
                    break;
                }
            }

            if (targetMission != null) {
                break;
            }
        }

        // If we found the mission, select it
        if (targetMission != null) {
            // Check if the targetMission is actually in the comboMission items
            boolean missionInCombo = false;
            for (int i = 0; i < comboMission.getItemCount(); i++) {
                if (comboMission.getItemAt(i).equals(targetMission)) {
                    missionInCombo = true;
                    break;
                }
            }

            if (missionInCombo) {
                comboMission.setSelectedItem(targetMission);

                // Only try to select in the table if the table has rows
                if (scenarioTable.getRowCount() > 0) {
                    for (int row = 0; row < scenarioTable.getRowCount(); row++) {
                        Scenario currentScenario = scenarioModel.getScenario(row);
                        if (currentScenario.getId() == targetId) {
                            // Select the row in the table
                            scenarioTable.setRowSelectionInterval(row, row);
                            // Ensure the selected row is visible
                            scenarioTable.scrollRectToVisible(scenarioTable.getCellRect(row, 0, true));
                            selectedScenario = row;
                            break;
                        }
                    }
                }
            }
        }
    }

    /**
     * Focuses the UI on a specific mission by its ID.
     *
     * <p>This method retrieves the mission with the matching ID from the campaign. If the mission is found and is
     * available in the mission combo box, it will be selected, making it the currently displayed mission in the
     * UI.</p>
     *
     * <p>If the mission cannot be found in the campaign, or if it is not available in the mission combo box items,
     * no selection will occur.</p>
     *
     * @param targetId The unique identifier of the mission to focus on
     *
     * @author Illiani
     * @since 0.50.05
     */
    public void focusOnMission(int targetId) {
        Mission mission = getCampaign().getMission(targetId);

        if (mission == null) {
            return;
        }

        // Check if the targetMission is actually in the comboMission items
        for (int i = 0; i < comboMission.getItemCount(); i++) {
            if (comboMission.getItemAt(i).equals(mission)) {
                comboMission.setSelectedItem(mission);
                break;
            }
        }
    }

    private final ActionScheduler scenarioDataScheduler = new ActionScheduler(this::refreshScenarioTableData);
    private final ActionScheduler scenarioViewScheduler = new ActionScheduler(this::refreshScenarioView);
    private final ActionScheduler missionsScheduler = new ActionScheduler(this::refreshMissions);
    private final ActionScheduler lanceAssignmentScheduler = new ActionScheduler(this::refreshLanceAssignments);

    @Subscribe
    public void handle(OptionsChangedEvent ev) {
        splitScenario.getBottomComponent().setVisible(getCampaignOptions().isUseAtB());
        splitScenario.resetToPreferredSizes();
    }

    @Subscribe
    public void handle(ScenarioChangedEvent evt) {
        final Mission mission = comboMission.getSelectedItem();
        if ((evt.getScenario() != null) &&
                  (evt.getScenario().getMissionId() == (mission == null ? -1 : mission.getId()))) {
            scenarioTable.repaint();
            if (evt.getScenario().getId() == selectedScenario) {
                scenarioViewScheduler.schedule();
            }
            scenarioDataScheduler.schedule();
        }
    }

    @Subscribe
    public void handle(ScenarioResolvedEvent ev) {
        missionsScheduler.schedule();
    }

    @Subscribe
    public void handle(OrganizationChangedEvent ev) {
        scenarioDataScheduler.schedule();
        if (getCampaignOptions().isUseAtB()) {
            lanceAssignmentScheduler.schedule();
        }
    }

    @Subscribe
    public void handle(ScenarioNewEvent ev) {
        scenarioDataScheduler.schedule();
    }

    @Subscribe
    public void handle(ScenarioRemovedEvent ev) {
        scenarioDataScheduler.schedule();
    }

    @Subscribe
    public void handle(MissionNewEvent ev) {
        missionsScheduler.schedule();
    }

    @Subscribe
    public void handle(MissionRemovedEvent ev) {
        missionsScheduler.schedule();
    }

    @Subscribe
    public void handle(MissionCompletedEvent ev) {
        missionsScheduler.schedule();
    }

    @Subscribe
    public void handle(MissionChangedEvent evt) {
        final Mission mission = comboMission.getSelectedItem();
        if ((mission != null) && (evt.getMission().getId() == mission.getId())) {
            changeMission();
        }
    }

    @Subscribe
    public void handle(GMModeEvent ev) {
        btnGMGenerateScenarios.setEnabled(ev.isGMMode());
    }
}<|MERGE_RESOLUTION|>--- conflicted
+++ resolved
@@ -628,19 +628,10 @@
             scenario.setStatus(DRAW);
         }
 
-<<<<<<< HEAD
         if (mission instanceof AtBContract contract) {
             if (contract.getEmployerCode().equals(PIRATE_FACTION_CODE)) {
                 // CamOps 'other crimes' value
                 getCampaign().changeCrimePirateModifier(10);
-=======
-        if (getCampaignOptions().getUnitRatingMethod().isCampaignOperations()) {
-            if (mission instanceof AtBContract contract) {
-                if (contract.getEmployerCode().equals(PIRATE_FACTION_CODE)) {
-                    // CamOps 'other crimes' value
-                    getCampaign().changeCrimePirateModifier(10);
-                }
->>>>>>> eb821576
             }
         }
 
