--- conflicted
+++ resolved
@@ -199,7 +199,6 @@
         if (equipment instanceof Part) {
             gui.getCampaign().getQuartermaster().addPart((Part) equipment, 0);
         } else if (equipment instanceof Entity) {
-<<<<<<< HEAD
             int quality;
 
             if (gui.getCampaign().getCampaignOptions().isUseRandomUnitQualities()) {
@@ -209,9 +208,6 @@
             }
 
             gui.getCampaign().addNewUnit((Entity) equipment, false, 0, quality);
-=======
-            gui.getCampaign().addNewUnit((Entity) equipment, false, 0, 3);
->>>>>>> 531beeb0
         } else {
             LogManager.getLogger().error("Attempted to add unknown equipment of {}", acquisition.getAcquisitionName());
             return;
