--- conflicted
+++ resolved
@@ -54,10 +54,7 @@
 import mekhq.gui.CampaignGUI;
 import mekhq.gui.model.ProcurementTableModel;
 import mekhq.gui.utilities.JMenuHelpers;
-<<<<<<< HEAD
-=======
 import mekhq.utilities.ReportingUtilities;
->>>>>>> 2e302df0
 
 public class ProcurementTableMouseAdapter extends JPopupMenuAdapter {
     private static final MMLogger logger = MMLogger.create(ProcurementTableMouseAdapter.class);
@@ -68,12 +65,12 @@
     private final ProcurementTableModel model;
 
     private final transient ResourceBundle resources = ResourceBundle.getBundle("mekhq.resources.GUI",
-          MekHQ.getMHQOptions().getLocale());
+            MekHQ.getMHQOptions().getLocale());
     // endregion Variable Declarations
 
     // region Constructors
     protected ProcurementTableMouseAdapter(final CampaignGUI gui, final JTable table,
-          final ProcurementTableModel model) {
+            final ProcurementTableModel model) {
         this.gui = gui;
         this.table = table;
         this.model = model;
@@ -215,23 +212,6 @@
         }
 
         if (success) {
-<<<<<<< HEAD
-            gui.getCampaign()
-                  .addReport("<font color='" +
-                                   MekHQ.getMHQOptions().getFontColorPositiveHexColor() +
-                                   "'>" +
-                                   String.format(resources.getString("ProcurementTableMouseAdapter.ProcuredItem.report") +
-                                                       "</font>", acquisition.getAcquisitionName()));
-            acquisition.decrementQuantity();
-        } else {
-            gui.getCampaign()
-                  .addReport("<font color='" +
-                                   MekHQ.getMHQOptions().getFontColorNegativeHexColor() +
-                                   "'>" +
-                                   String.format(resources.getString(
-                                               "ProcurementTableMouseAdapter.CannotAffordToPurchaseItem.report") + "</font>",
-                                         acquisition.getAcquisitionName()));
-=======
             gui.getCampaign().addReport("<font color='" + ReportingUtilities.getPositiveColor() + "'>"
                     + String.format(resources.getString("ProcurementTableMouseAdapter.ProcuredItem.report") + "</font>",
                             acquisition.getAcquisitionName()));
@@ -241,8 +221,7 @@
                     + String.format(
                             resources.getString("ProcurementTableMouseAdapter.CannotAffordToPurchaseItem.report")
                                     + "</font>",
-                            acquisition.getAcquisitionName()));
->>>>>>> 2e302df0
+                                         acquisition.getAcquisitionName()));
         }
         return success;
     }
@@ -296,18 +275,9 @@
             return;
         }
 
-<<<<<<< HEAD
-        gui.getCampaign()
-              .addReport("<font color='" +
-                               MekHQ.getMHQOptions().getFontColorPositiveHexColor() +
-                               "'>" +
-                               String.format(resources.getString("ProcurementTableMouseAdapter.GMAdded.report") +
-                                                   "</font>", acquisition.getAcquisitionName()));
-=======
         gui.getCampaign().addReport("<font color='" + ReportingUtilities.getPositiveColor() + "'>"
                 + String.format(resources.getString("ProcurementTableMouseAdapter.GMAdded.report") + "</font>",
                         acquisition.getAcquisitionName()));
->>>>>>> 2e302df0
         acquisition.decrementQuantity();
     }
 }