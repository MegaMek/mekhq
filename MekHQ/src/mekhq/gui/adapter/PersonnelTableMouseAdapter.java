/*
 * Copyright (c) 2019-2021 - The MegaMek Team. All Rights Reserved.
 *
 * This file is part of MekHQ.
 *
 * MekHQ is free software: you can redistribute it and/or modify
 * it under the terms of the GNU General Public License as published by
 * the Free Software Foundation, either version 3 of the License, or
 * (at your option) any later version.
 *
 * MekHQ is distributed in the hope that it will be useful,
 * but WITHOUT ANY WARRANTY; without even the implied warranty of
 * MERCHANTABILITY or FITNESS FOR A PARTICULAR PURPOSE. See the
 * GNU General Public License for more details.
 *
 * You should have received a copy of the GNU General Public License
 * along with MekHQ. If not, see <http://www.gnu.org/licenses/>.
 */
package mekhq.gui.adapter;

import megamek.client.generator.RandomCallsignGenerator;
import megamek.client.generator.RandomNameGenerator;
import megamek.client.ui.dialogs.PortraitChooserDialog;
import megamek.common.*;
import megamek.common.options.IOption;
import megamek.common.options.OptionsConstants;
import megamek.common.options.PilotOptions;
import megamek.common.util.EncodeControl;
import megamek.common.util.sorter.NaturalOrderComparator;
import mekhq.MekHQ;
import mekhq.Utilities;
import mekhq.campaign.Kill;
import mekhq.campaign.event.PersonChangedEvent;
import mekhq.campaign.event.PersonLogEvent;
import mekhq.campaign.finances.Money;
import mekhq.campaign.finances.enums.TransactionType;
import mekhq.campaign.log.LogEntry;
import mekhq.campaign.log.PersonalLogger;
import mekhq.campaign.personnel.*;
import mekhq.campaign.personnel.enums.*;
import mekhq.campaign.personnel.generator.SingleSpecialAbilityGenerator;
import mekhq.campaign.personnel.ranks.Rank;
import mekhq.campaign.personnel.ranks.RankSystem;
import mekhq.campaign.personnel.ranks.RankValidator;
import mekhq.campaign.personnel.ranks.Ranks;
import mekhq.campaign.unit.HangarSorter;
import mekhq.campaign.unit.Unit;
import mekhq.campaign.universe.Faction;
import mekhq.campaign.universe.Planet;
import mekhq.gui.CampaignGUI;
import mekhq.gui.PersonnelTab;
import mekhq.gui.dialog.*;
import mekhq.gui.displayWrappers.RankDisplay;
import mekhq.gui.model.PersonnelTableModel;
import mekhq.gui.utilities.JMenuHelpers;
import mekhq.gui.utilities.MultiLineTooltip;
import mekhq.gui.utilities.StaticChecks;

import javax.swing.*;
import java.awt.*;
import java.awt.event.ActionEvent;
import java.awt.event.MouseEvent;
import java.time.LocalDate;
import java.util.List;
import java.util.*;
import java.util.stream.Collectors;
import java.util.stream.Stream;

public class PersonnelTableMouseAdapter extends JPopupMenuAdapter {
    //region Variable Declarations
    private static final String CMD_RANKSYSTEM = "RANKSYSTEM";
    private static final String CMD_RANK = "RANK";
    private static final String CMD_MANEI_DOMINI_RANK = "MD_RANK";
    private static final String CMD_MANEI_DOMINI_CLASS = "MD_CLASS";
    private static final String CMD_PRIMARY_ROLE = "PROLE";
    private static final String CMD_SECONDARY_ROLE = "SROLE";
    private static final String CMD_PRIMARY_DESIGNATOR = "DESIG_PRI";
    private static final String CMD_SECONDARY_DESIGNATOR = "DESIG_SEC";
    private static final String CMD_REMOVE_UNIT = "REMOVE_UNIT";
    private static final String CMD_ADD_PILOT = "ADD_PILOT";
    private static final String CMD_ADD_SOLDIER = "ADD_SOLDIER";
    private static final String CMD_ADD_DRIVER = "ADD_DRIVER";
    private static final String CMD_ADD_VESSEL_PILOT = "ADD_VESSEL_PILOT";
    private static final String CMD_ADD_GUNNER = "ADD_GUNNER";
    private static final String CMD_ADD_CREW = "ADD_CREW";
    private static final String CMD_ADD_NAVIGATOR = "ADD_NAV";
    private static final String CMD_ADD_TECH_OFFICER = "ADD_TECH_OFFICER";
    private static final String CMD_ADD_AWARD = "ADD_AWARD";
    private static final String CMD_RMV_AWARD = "RMV_AWARD";

    private static final String CMD_EDIT_SALARY = "SALARY";
    private static final String CMD_EDIT_INJURIES = "EDIT_INJURIES";
    private static final String CMD_REMOVE_INJURY = "REMOVE_INJURY";
    private static final String CMD_CLEAR_INJURIES = "CLEAR_INJURIES";
    private static final String CMD_CALLSIGN = "CALLSIGN";
    private static final String CMD_COMMANDER = "COMMANDER";
    private static final String CMD_TRYING_TO_CONCEIVE = "TRYING_TO_CONCEIVE";
    private static final String CMD_TRYING_TO_MARRY = "TRYING_TO_MARRY";
    private static final String CMD_FOUNDER = "FOUNDER";
    private static final String CMD_EDIT_PERSONNEL_LOG = "LOG";
    private static final String CMD_ADD_LOG_ENTRY = "ADD_PERSONNEL_LOG_SINGLE";
    private static final String CMD_EDIT_MISSIONS_LOG = "MISSIONS_LOG";
    private static final String CMD_ADD_MISSION_ENTRY = "ADD_MISSION_ENTRY";
    private static final String CMD_EDIT_KILL_LOG = "KILL_LOG";
    private static final String CMD_ADD_KILL = "ADD_KILL";
    private static final String CMD_BUY_EDGE = "EDGE_BUY";
    private static final String CMD_SET_EDGE = "EDGE_SET";
    private static final String CMD_SET_XP = "XP_SET";
    private static final String CMD_ADD_1_XP = "XP_ADD_1";
    private static final String CMD_ADD_XP = "XP_ADD";
    private static final String CMD_EDIT_BIOGRAPHY = "BIOGRAPHY";
    private static final String CMD_EDIT_PORTRAIT = "PORTRAIT";
    private static final String CMD_EDIT_HITS = "EDIT_HITS";
    private static final String CMD_EDIT = "EDIT";
    private static final String CMD_SACK = "SACK";
    private static final String CMD_REMOVE = "REMOVE";
    private static final String CMD_EDGE_TRIGGER = "EDGE";
    private static final String CMD_CHANGE_PRISONER_STATUS = "PRISONER_STATUS";
    private static final String CMD_CHANGE_STATUS = "STATUS";
    private static final String CMD_ACQUIRE_SPECIALIST = "SPECIALIST";
    private static final String CMD_ACQUIRE_WEAPON_SPECIALIST = "WSPECIALIST";
    private static final String CMD_ACQUIRE_RANGEMASTER = "RANGEMASTER";
    private static final String CMD_ACQUIRE_HUMANTRO = "HUMANTRO";
    private static final String CMD_ACQUIRE_ABILITY = "ABILITY";
    private static final String CMD_ACQUIRE_CUSTOM_CHOICE = "CUSTOM_CHOICE";
    private static final String CMD_IMPROVE = "IMPROVE";
    private static final String CMD_ADD_SPOUSE = "SPOUSE";
    private static final String CMD_REMOVE_SPOUSE = "REMOVE_SPOUSE";
    private static final String CMD_ADD_PREGNANCY = "ADD_PREGNANCY";
    private static final String CMD_REMOVE_PREGNANCY = "PREGNANCY_SPOUSE";
    private static final String CMD_ADD_TECH = "ADD_TECH";

    private static final String CMD_IMPRISON = "IMPRISON";
    private static final String CMD_FREE = "FREE";
    private static final String CMD_RECRUIT = "RECRUIT";
    private static final String CMD_RANSOM = "RANSOM";

    // MechWarrior Edge Options
    private static final String OPT_EDGE_MASC_FAILURE = "edge_when_masc_fails";
    private static final String OPT_EDGE_EXPLOSION = "edge_when_explosion";
    private static final String OPT_EDGE_KO = "edge_when_ko";
    private static final String OPT_EDGE_TAC = "edge_when_tac";
    private static final String OPT_EDGE_HEADHIT = "edge_when_headhit";

    // Aero Edge Options
    private static final String OPT_EDGE_WHEN_AERO_ALT_LOSS= "edge_when_aero_alt_loss";
    private static final String OPT_EDGE_WHEN_AERO_EXPLOSION= "edge_when_aero_explosion";
    private static final String OPT_EDGE_WHEN_AERO_KO= "edge_when_aero_ko";
    private static final String OPT_EDGE_WHEN_AERO_LUCKY_CRIT= "edge_when_aero_lucky_crit";
    private static final String OPT_EDGE_WHEN_AERO_NUKE_CRIT= "edge_when_aero_nuke_crit";
    private static final String OPT_EDGE_WHEN_AERO_UNIT_CARGO_LOST= "edge_when_aero_unit_cargo_lost";

    //region Randomization Menu
    private static final String CMD_RANDOM_NAME = "RANDOM_NAME";
    private static final String CMD_RANDOM_BLOODNAME = "RANDOM_BLOODNAME";
    private static final String CMD_RANDOM_CALLSIGN = "RANDOM_CALLSIGN";
    private static final String CMD_RANDOM_PORTRAIT = "RANDOM_PORTRAIT";
    private static final String CMD_RANDOM_ORIGIN = "RANDOM_ORIGIN";
    private static final String CMD_RANDOM_ORIGIN_FACTION = "RANDOM_ORIGIN_FACTION";
    private static final String CMD_RANDOM_ORIGIN_PLANET = "RANDOM_ORIGIN_PLANET";
    //endregion Randomization Menu

    private static final String SEPARATOR = "@";
    private static final String TRUE = String.valueOf(true);
    private static final String FALSE = String.valueOf(false);

    private final CampaignGUI gui;
    private final JTable personnelTable;
    private final PersonnelTableModel personnelModel;

    private final ResourceBundle resourceMap = ResourceBundle.getBundle("mekhq.resources.PersonnelTableMouseAdapter", new EncodeControl());
    //endregion Variable Declarations

    protected PersonnelTableMouseAdapter(CampaignGUI gui, JTable personnelTable,
                                         PersonnelTableModel personnelModel) {
        this.gui = gui;
        this.personnelTable = personnelTable;
        this.personnelModel = personnelModel;
    }

    public static void connect(CampaignGUI gui, JTable personnelTable,
            PersonnelTableModel personnelModel, JSplitPane splitPersonnel) {
        new PersonnelTableMouseAdapter(gui, personnelTable, personnelModel) {
            @Override
            public void mouseClicked(MouseEvent e) {
                if ((e.getButton() == MouseEvent.BUTTON1) && (e.getClickCount() == 2)) {
                    int width = splitPersonnel.getSize().width;
                    int location = splitPersonnel.getDividerLocation();
                    int size = splitPersonnel.getDividerSize();
                    if ((width - location + size) < PersonnelTab.PERSONNEL_VIEW_WIDTH) {
                        // expand
                        splitPersonnel.resetToPreferredSizes();
                    } else {
                        // collapse
                        splitPersonnel.setDividerLocation(1.0);
                    }
                }
            }
        }.connect(personnelTable);
    }

    private String makeCommand(String ... parts) {
        return Utilities.combineString(Arrays.asList(parts), SEPARATOR);
    }

    @Override
    public void actionPerformed(ActionEvent action) {
        int row = personnelTable.getSelectedRow();
        if (row < 0) {
            return;
        }
        Person selectedPerson = personnelModel.getPerson(personnelTable.convertRowIndexToModel(row));
        int[] rows = personnelTable.getSelectedRows();
        Person[] people = new Person[rows.length];
        for (int i = 0; i < rows.length; i++) {
            people[i] = personnelModel.getPerson(personnelTable.convertRowIndexToModel(rows[i]));
        }

        String[] data = action.getActionCommand().split(SEPARATOR, -1);

        switch (data[0]) {
            case CMD_RANKSYSTEM: {
                final RankSystem rankSystem = Ranks.getRankSystemFromCode(data[1]);
                final RankValidator rankValidator = new RankValidator();
                for (final Person person : people) {
                    person.setRankSystem(rankValidator, rankSystem);
                }
                break;
            }
            case CMD_RANK: {
                try {
                    final int rank = Integer.parseInt(data[1]);
                    final int level = (data.length > 2) ? Integer.parseInt(data[2]) : 0;
                    for (final Person person : people) {
                        person.changeRank(gui.getCampaign(), rank, level, true);
                    }
                } catch (Exception e) {
                    MekHQ.getLogger().error(e);
                }
                break;
            }
            case CMD_MANEI_DOMINI_CLASS: {
                try {
                    final ManeiDominiClass mdClass = ManeiDominiClass.valueOf(data[1]);
                    for (final Person person : people) {
                        person.setManeiDominiClass(mdClass);
                    }
                } catch (Exception e) {
                    MekHQ.getLogger().error("Failed to assign Manei Domini Class", e);
                }
                break;
            }
            case CMD_MANEI_DOMINI_RANK: {
                final ManeiDominiRank maneiDominiRank = ManeiDominiRank.valueOf(data[1]);
                for (final Person person : people) {
                    person.setManeiDominiRank(maneiDominiRank);
                }
                break;
            }
            case CMD_PRIMARY_DESIGNATOR: {
                try {
                    ROMDesignation romDesignation = ROMDesignation.valueOf(data[1]);
                    for (Person person : people) {
                        person.setPrimaryDesignator(romDesignation);
                    }
                } catch (Exception e) {
                    MekHQ.getLogger().error("Failed to assign ROM designator", e);
                }
                break;
            }
            case CMD_SECONDARY_DESIGNATOR: {
                try {
                    ROMDesignation romDesignation = ROMDesignation.valueOf(data[1]);
                    for (Person person : people) {
                        person.setSecondaryDesignator(romDesignation);
                    }
                } catch (Exception e) {
                    MekHQ.getLogger().error("Failed to assign ROM secondary designator", e);
                }
                break;
            }
            case CMD_PRIMARY_ROLE: {
                PersonnelRole role = PersonnelRole.valueOf(data[1]);
                for (final Person person : people) {
                    person.setPrimaryRole(gui.getCampaign(), role);
                    gui.getCampaign().personUpdated(person);
                    if (gui.getCampaign().getCampaignOptions().usePortraitForRole(role)
                            && gui.getCampaign().getCampaignOptions().getAssignPortraitOnRoleChange()
                            && person.getPortrait().hasDefaultFilename()) {
                        gui.getCampaign().assignRandomPortraitFor(person);
                    }
                }
                break;
            }
            case CMD_SECONDARY_ROLE: {
                PersonnelRole role = PersonnelRole.valueOf(data[1]);
                for (final Person person : people) {
                    person.setSecondaryRole(role);
                    gui.getCampaign().personUpdated(person);
                }
                break;
            }
            case CMD_REMOVE_UNIT: {
                for (Person person : people) {
                    Unit u = person.getUnit();
                    if (null != u) {
                        u.remove(person, true);
                        u.resetEngineer();
                        u.runDiagnostic(false);
                    }
                    // check for tech unit assignments
                    if (!person.getTechUnits().isEmpty()) {
                        for (Unit unitWeTech : new ArrayList<>(person.getTechUnits())) {
                            unitWeTech.remove(person, true);
                            unitWeTech.resetEngineer();
                            unitWeTech.runDiagnostic(false);
                        }
                        /*
                         * Incase there's still some assignments for this tech,
                         * clear them out. This can happen if the target unit
                         * above is null. The tech will still have the pointer
                         * but to a null unit and it will never go away
                         * otherwise.
                         */
                        person.clearTechUnits();
                    }
                }
                break;
            }
            case CMD_ADD_PILOT: {
                UUID selected = UUID.fromString(data[1]);
                Unit u = gui.getCampaign().getUnit(selected);
                Unit oldUnit = selectedPerson.getUnit();
                boolean useTransfers = false;
                boolean transferLog = !gui.getCampaign().getCampaignOptions().useTransfers();
                if (null != oldUnit) {
                    oldUnit.remove(selectedPerson, transferLog);
                    useTransfers = gui.getCampaign().getCampaignOptions().useTransfers();
                }
                if (null != u) {
                    u.addPilotOrSoldier(selectedPerson, useTransfers);
                    u.resetPilotAndEntity();
                    u.runDiagnostic(false);
                }
                break;
            }
            case CMD_ADD_SOLDIER: {
                UUID selected = UUID.fromString(data[1]);
                Unit u = gui.getCampaign().getUnit(selected);
                if (null != u) {
                    for (Person p : people) {
                        if (u.canTakeMoreGunners()) {
                            Unit oldUnit = p.getUnit();
                            boolean useTransfers = false;
                            boolean transferLog = !gui.getCampaign().getCampaignOptions().useTransfers();
                            if (null != oldUnit) {
                                oldUnit.remove(p, transferLog);
                                useTransfers = gui.getCampaign().getCampaignOptions().useTransfers();
                            }
                            u.addPilotOrSoldier(p, useTransfers);
                        }
                    }

                    u.resetPilotAndEntity();
                    u.runDiagnostic(false);
                }
                break;
            }
            case CMD_ADD_DRIVER: {
                UUID selected = UUID.fromString(data[1]);
                Unit u = gui.getCampaign().getUnit(selected);
                Unit oldUnit = selectedPerson.getUnit();
                boolean useTransfers = false;
                boolean transferLog = !gui.getCampaign().getCampaignOptions().useTransfers();
                if (null != oldUnit) {
                    oldUnit.remove(selectedPerson, transferLog);
                    useTransfers = gui.getCampaign().getCampaignOptions().useTransfers();
                }
                if (null != u) {
                    u.addDriver(selectedPerson, useTransfers);
                    u.resetPilotAndEntity();
                    u.runDiagnostic(false);
                }
                break;
            }
            case CMD_ADD_VESSEL_PILOT: {
                UUID selected = UUID.fromString(data[1]);
                Unit u = gui.getCampaign().getUnit(selected);
                if (null != u) {
                    for (Person p : people) {
                        if (u.canTakeMoreDrivers()) {
                            Unit oldUnit = p.getUnit();
                            boolean useTransfers = false;
                            boolean transferLog = !gui.getCampaign().getCampaignOptions().useTransfers();
                            if (null != oldUnit) {
                                oldUnit.remove(p, transferLog);
                                useTransfers = gui.getCampaign().getCampaignOptions().useTransfers();
                            }
                            u.addDriver(p, useTransfers);
                        }
                    }
                    u.resetPilotAndEntity();
                    u.runDiagnostic(false);
                }
                break;
            }
            case CMD_ADD_GUNNER: {
                UUID selected = UUID.fromString(data[1]);
                Unit u = gui.getCampaign().getUnit(selected);
                if (null != u) {
                    for (Person p : people) {
                        if (u.canTakeMoreGunners()) {
                            Unit oldUnit = p.getUnit();
                            boolean useTransfers = false;
                            boolean transferLog = !gui.getCampaign().getCampaignOptions().useTransfers();
                            if (null != oldUnit) {
                                oldUnit.remove(p, transferLog);
                                useTransfers = gui.getCampaign().getCampaignOptions().useTransfers();
                            }
                            u.addGunner(p, useTransfers);
                        }
                    }

                    u.resetPilotAndEntity();
                    u.runDiagnostic(false);
                }
                break;
            }
            case CMD_ADD_CREW: {
                UUID selected = UUID.fromString(data[1]);
                Unit u = gui.getCampaign().getUnit(selected);
                if (null != u) {
                    for (Person p : people) {
                        if (u.canTakeMoreVesselCrew()) {
                            Unit oldUnit = p.getUnit();
                            boolean useTransfers = false;
                            boolean transferLog = !gui.getCampaign().getCampaignOptions().useTransfers();
                            if (null != oldUnit) {
                                oldUnit.remove(p, transferLog);
                                useTransfers = gui.getCampaign().getCampaignOptions().useTransfers();
                            }
                            u.addVesselCrew(p, useTransfers);
                        }
                    }

                    u.resetPilotAndEntity();
                    u.runDiagnostic(false);
                }
                break;
            }
            case CMD_ADD_NAVIGATOR: {
                UUID selected = UUID.fromString(data[1]);
                Unit u = gui.getCampaign().getUnit(selected);
                if (null != u) {
                    for (Person p : people) {
                        if (u.canTakeNavigator()) {
                            Unit oldUnit = p.getUnit();
                            boolean useTransfers = false;
                            boolean transferLog = !gui.getCampaign().getCampaignOptions().useTransfers();
                            if (null != oldUnit) {
                                oldUnit.remove(p, transferLog);
                                useTransfers = gui.getCampaign().getCampaignOptions().useTransfers();
                            }
                            u.setNavigator(p, useTransfers);
                        }
                    }

                    u.resetPilotAndEntity();
                    u.runDiagnostic(false);
                }
                break;
            }
            case CMD_ADD_TECH_OFFICER: {
                UUID selected = UUID.fromString(data[1]);
                Unit u = gui.getCampaign().getUnit(selected);
                if (null != u) {
                    for (Person p : people) {
                        if (u.canTakeTechOfficer()) {
                            Unit oldUnit = p.getUnit();
                            boolean useTransfers = false;
                            boolean transferLog = !gui.getCampaign().getCampaignOptions().useTransfers();
                            if (null != oldUnit) {
                                oldUnit.remove(p, transferLog);
                                useTransfers = gui.getCampaign().getCampaignOptions().useTransfers();
                            }
                            u.setTechOfficer(p, useTransfers);
                        }
                    }

                    u.resetPilotAndEntity();
                    u.runDiagnostic(false);
                }
                break;
            }
            case CMD_ADD_TECH: {
                UUID selected = UUID.fromString(data[1]);
                Unit u = gui.getCampaign().getUnit(selected);
                if (null != u) {
                    if (u.canTakeTech()) {
                        u.setTech(selectedPerson);
                    }

                    u.resetPilotAndEntity();
                    u.runDiagnostic(false);
                }
                break;
            }
            case CMD_ADD_PREGNANCY: {
                if (selectedPerson.getGender().isFemale()) {
                    selectedPerson.addPregnancy(gui.getCampaign());
                    MekHQ.triggerEvent(new PersonChangedEvent(selectedPerson));
                }
                break;
            }
            case CMD_REMOVE_PREGNANCY: {
                if (selectedPerson.isPregnant()) {
                    selectedPerson.removePregnancy();
                    MekHQ.triggerEvent(new PersonChangedEvent(selectedPerson));
                }
                break;
            }
            case CMD_REMOVE_SPOUSE: {
                for (Person person : people) {
                    if (person.getGenealogy().hasSpouse()) {
                        Divorce.valueOf(data[1]).divorce(person, gui.getCampaign());
                    }
                }
                break;
            }
            case CMD_ADD_SPOUSE: {
                Person spouse = gui.getCampaign().getPerson(UUID.fromString(data[1]));
                Marriage.valueOf(data[2]).marry(gui.getCampaign(), selectedPerson, spouse);
                break;
            }
            case CMD_ADD_AWARD: {
                for (Person person : people) {
                    person.getAwardController().addAndLogAward(gui.getCampaign(), data[1], data[2],
                            gui.getCampaign().getLocalDate());
                }
                break;
            }
            case CMD_RMV_AWARD: {
                for (Person person : people) {
                    try {
                        if (person.getAwardController().hasAward(data[1], data[2])) {
                            person.getAwardController().removeAward(data[1], data[2],
                                    (data.length > 3)
                                            ? MekHQ.getMekHQOptions().parseDisplayFormattedDate(data[3])
                                            : null,
                                    gui.getCampaign().getLocalDate());
                        }
                    } catch (Exception e) {
                        MekHQ.getLogger().error("Could not remove award.", e);
                    }
                }
                break;
            }
            case CMD_IMPROVE: {
                String type = data[1];
                int cost = Integer.parseInt(data[2]);
                int oldExpLevel = selectedPerson.getExperienceLevel(gui.getCampaign(), false);
                selectedPerson.improveSkill(type);
                selectedPerson.spendXP(cost);

                PersonalLogger.improvedSkill(gui.getCampaign(), selectedPerson,
                        gui.getCampaign().getLocalDate(), selectedPerson.getSkill(type).getType().getName(),
                        selectedPerson.getSkill(type).toString());
                gui.getCampaign().addReport(String.format(resourceMap.getString("improved.format"),
                        selectedPerson.getHyperlinkedName(), type));
                if (gui.getCampaign().getCampaignOptions().getUseAtB()
                        && gui.getCampaign().getCampaignOptions().useAbilities()) {
                    if (selectedPerson.getPrimaryRole().isCombat()
                            && (selectedPerson.getExperienceLevel(gui.getCampaign(), false) > oldExpLevel)
                            && (oldExpLevel >= SkillType.EXP_REGULAR)) {
                        SingleSpecialAbilityGenerator spaGenerator = new SingleSpecialAbilityGenerator();
                        String spa = spaGenerator.rollSPA(gui.getCampaign(), selectedPerson);
                        if (spa == null) {
                            if (gui.getCampaign().getCampaignOptions().useEdge()) {
                                selectedPerson.changeEdge(1);
                                selectedPerson.changeCurrentEdge(1);
                                PersonalLogger.gainedEdge(gui.getCampaign(), selectedPerson,
                                        gui.getCampaign().getLocalDate());
                                gui.getCampaign().addReport(String.format(resourceMap.getString("gainedEdge.format"),
                                        selectedPerson.getHyperlinkedName()));
                            }
                        } else {
                            PersonalLogger.gainedSPA(gui.getCampaign(), selectedPerson,
                                    gui.getCampaign().getLocalDate(), spa);
                            gui.getCampaign().addReport(String.format(resourceMap.getString("gained.format"),
                                    selectedPerson.getHyperlinkedName(), spa));
                        }
                    }
                }
                gui.getCampaign().personUpdated(selectedPerson);
                break;
            }
            case CMD_ACQUIRE_ABILITY: {
                String selected = data[1];
                int cost = Integer.parseInt(data[2]);
                selectedPerson.getOptions().acquireAbility(PilotOptions.LVL3_ADVANTAGES,
                        selected, true);
                selectedPerson.spendXP(cost);
                final String displayName = SpecialAbility.getDisplayName(selected);
                PersonalLogger.gainedSPA(gui.getCampaign(), selectedPerson,
                        gui.getCampaign().getLocalDate(), displayName);
                gui.getCampaign().addReport(String.format(resourceMap.getString("gained.format"),
                        selectedPerson.getHyperlinkedName(), displayName));
                gui.getCampaign().personUpdated(selectedPerson);
                break;
            }
            case CMD_ACQUIRE_WEAPON_SPECIALIST: {
                String selected = data[1];
                int cost = Integer.parseInt(data[2]);
                selectedPerson.getOptions().acquireAbility(PilotOptions.LVL3_ADVANTAGES,
                        OptionsConstants.GUNNERY_WEAPON_SPECIALIST, selected);
                selectedPerson.spendXP(cost);
                final String displayName = String.format("%s %s",
                        SpecialAbility.getDisplayName(OptionsConstants.GUNNERY_WEAPON_SPECIALIST), selected);
                PersonalLogger.gainedSPA(gui.getCampaign(), selectedPerson,
                        gui.getCampaign().getLocalDate(), displayName);
                gui.getCampaign().addReport(String.format(resourceMap.getString("gained.format"),
                        selectedPerson.getHyperlinkedName(), displayName));
                gui.getCampaign().personUpdated(selectedPerson);
                break;
            }
            case CMD_ACQUIRE_SPECIALIST: {
                String selected = data[1];
                int cost = Integer.parseInt(data[2]);
                selectedPerson.getOptions().acquireAbility(PilotOptions.LVL3_ADVANTAGES,
                        OptionsConstants.GUNNERY_SPECIALIST, selected);
                selectedPerson.spendXP(cost);
                final String displayName = String.format("%s %s",
                        SpecialAbility.getDisplayName(OptionsConstants.GUNNERY_SPECIALIST), selected);
                PersonalLogger.gainedSPA(gui.getCampaign(), selectedPerson,
                        gui.getCampaign().getLocalDate(), displayName);
                gui.getCampaign().addReport(String.format(resourceMap.getString("gained.format"),
                        selectedPerson.getHyperlinkedName(), displayName));
                gui.getCampaign().personUpdated(selectedPerson);
                break;
            }
            case CMD_ACQUIRE_RANGEMASTER: {
                String selected = data[1];
                int cost = Integer.parseInt(data[2]);
                selectedPerson.getOptions().acquireAbility(PilotOptions.LVL3_ADVANTAGES,
                        OptionsConstants.GUNNERY_RANGE_MASTER, selected);
                selectedPerson.spendXP(cost);
                final String displayName = String.format("%s %s",
                        SpecialAbility.getDisplayName(OptionsConstants.GUNNERY_RANGE_MASTER), selected);
                PersonalLogger.gainedSPA(gui.getCampaign(), selectedPerson,
                        gui.getCampaign().getLocalDate(), displayName);
                gui.getCampaign().addReport(String.format(resourceMap.getString("gained.format"),
                        selectedPerson.getHyperlinkedName(), displayName));
                gui.getCampaign().personUpdated(selectedPerson);
                break;
            }
            case CMD_ACQUIRE_HUMANTRO: {
                String selected = data[1];
                int cost = Integer.parseInt(data[2]);
                selectedPerson.getOptions().acquireAbility(PilotOptions.LVL3_ADVANTAGES,
                        OptionsConstants.MISC_HUMAN_TRO, selected);
                selectedPerson.spendXP(cost);
                final String displayName = String.format("%s %s",
                        SpecialAbility.getDisplayName(OptionsConstants.MISC_HUMAN_TRO), selected);
                PersonalLogger.gainedSPA(gui.getCampaign(), selectedPerson,
                        gui.getCampaign().getLocalDate(), displayName);
                gui.getCampaign().addReport(String.format(resourceMap.getString("gained.format"),
                        selectedPerson.getHyperlinkedName(), displayName));
                gui.getCampaign().personUpdated(selectedPerson);
                break;
            }
            case CMD_ACQUIRE_CUSTOM_CHOICE: {
                String selected = data[1];
                int cost = Integer.parseInt(data[2]);
                String ability = data[3];
                selectedPerson.getOptions().acquireAbility(PilotOptions.LVL3_ADVANTAGES,
                        ability, selected);
                selectedPerson.spendXP(cost);
                final String displayName = String.format("%s %s",
                        SpecialAbility.getDisplayName(ability), selected);
                PersonalLogger.gainedSPA(gui.getCampaign(), selectedPerson,
                        gui.getCampaign().getLocalDate(), displayName);
                gui.getCampaign().addReport(String.format(resourceMap.getString("spaGainedChoices.format"),
                        selectedPerson.getHyperlinkedName(), displayName));
                gui.getCampaign().personUpdated(selectedPerson);
                break;
            }
            case CMD_CHANGE_STATUS: {
                PersonnelStatus status = PersonnelStatus.valueOf(data[1]);
                for (Person person : people) {
                    if (status.isActive() || (JOptionPane.showConfirmDialog(null,
                            String.format(resourceMap.getString("confirmRetireQ.format"), person.getFullTitle()),
                            status.toString(), JOptionPane.YES_NO_OPTION) == 0)) {
                        person.changeStatus(gui.getCampaign(), status);
                    }
                }
                break;
            }
            case CMD_CHANGE_PRISONER_STATUS: {
                try {
                    PrisonerStatus status = PrisonerStatus.valueOf(data[1]);
                    for (Person person : people) {
                        if (person.getPrisonerStatus() != status) {
                            person.setPrisonerStatus(gui.getCampaign(), status, true);
                        }
                    }
                } catch (Exception e) {
                    MekHQ.getLogger().error("Unknown PrisonerStatus Option. No changes will be made.", e);
                }
                break;
            }
            case CMD_IMPRISON: {
                for (Person person : people) {
                    if (!person.getPrisonerStatus().isPrisoner()) {
                        person.setPrisonerStatus(gui.getCampaign(), PrisonerStatus.PRISONER, true);
                    }
                }
                break;
            }
            case CMD_FREE: {
                // TODO: Warn in particular for "freeing" in deep space, leading to Geneva Conventions violation (#1400 adding Crime to MekHQ)
                // TODO: Record the people into some NPC pool, if still alive
                String title = (people.length == 1) ? people[0].getFullTitle()
                        : String.format(resourceMap.getString("numPrisoners.text"), people.length);
                if (0 == JOptionPane.showConfirmDialog(null,
                        String.format(resourceMap.getString("confirmFree.format"), title),
                        resourceMap.getString("freeQ.text"),
                        JOptionPane.YES_NO_OPTION)) {
                    for (Person person : people) {
                        gui.getCampaign().removePerson(person);
                    }
                }
                break;
            }
            case CMD_RECRUIT: {
                for (Person person : people) {
                    if (person.getPrisonerStatus().isWillingToDefect()) {
                        person.setPrisonerStatus(gui.getCampaign(), PrisonerStatus.FREE, true);
                    }
                }
                break;
            }
            case CMD_RANSOM: {
                // ask the user if they want to sell off their prisoners. If yes, then add a daily report entry, add the money and remove them all.
                Money total = Money.zero();
                total = total.plus(Arrays.stream(people)
                        .map(person -> person.getRansomValue(gui.getCampaign()))
                        .collect(Collectors.toList()));

                if (0 == JOptionPane.showConfirmDialog(
                        null,
                        String.format(resourceMap.getString("ransomQ.format"), people.length, total.toAmountAndSymbolString()),
                        resourceMap.getString("ransom.text"),
                        JOptionPane.YES_NO_OPTION)) {

                    gui.getCampaign().addReport(String.format(resourceMap.getString("ransomReport.format"), people.length, total.toAmountAndSymbolString()));
                    gui.getCampaign().addFunds(TransactionType.RANSOM, total, resourceMap.getString("ransom.text"));
                    for (Person person : people) {
                        gui.getCampaign().removePerson(person, false);
                    }
                }
                break;
            }
            case CMD_EDGE_TRIGGER: {
                String trigger = data[1];
                if (people.length > 1) {
                    boolean status = Boolean.parseBoolean(data[2]);
                    for (Person person : people) {
                        person.setEdgeTrigger(trigger, status);
                        gui.getCampaign().personUpdated(person);
                    }
                } else {
                    selectedPerson.changeEdgeTrigger(trigger);
                    gui.getCampaign().personUpdated(selectedPerson);
                }
                break;
            }
            case CMD_REMOVE: {
                String title = (people.length == 1) ? people[0].getFullTitle()
                        : String.format(resourceMap.getString("numPersonnel.text"), people.length);
                if (0 == JOptionPane.showConfirmDialog(null,
                        String.format(resourceMap.getString("confirmRemove.format"), title),
                        resourceMap.getString("removeQ.text"),
                        JOptionPane.YES_NO_OPTION)) {
                    for (Person person : people) {
                        gui.getCampaign().removePerson(person);
                    }
                }
                break;
            }
            case CMD_SACK: {
                boolean showDialog = false;
                List<Person> toRemove = new ArrayList<>();
                for (Person person : people) {
<<<<<<< HEAD
                    if (gui.getCampaign().getRetirementDefectionTracker().removeFromCampaign(person, false,
                            gui.getCampaign().getCampaignOptions().getUseShareSystem()
                                    ? person.getNumShares(gui.getCampaign(), gui.getCampaign().getCampaignOptions().getSharesForAll())
                                    : 0,
                            gui.getCampaign(), null)) {
=======
                    if (gui.getCampaign().getRetirementDefectionTracker().removeFromCampaign(
                            person, false, gui.getCampaign(), null)) {
>>>>>>> 7860df73
                        showDialog = true;
                    } else {
                        toRemove.add(person);
                    }
                }
                if (showDialog) {
                    RetirementDefectionDialog rdd = new RetirementDefectionDialog(
                            gui, null, false);
                    rdd.setVisible(true);
                    if (rdd.wasAborted()
                            || !gui.getCampaign().applyRetirement(rdd.totalPayout(),
                            rdd.getUnitAssignments())) {
                        for (Person person : people) {
                            gui.getCampaign().getRetirementDefectionTracker()
                                    .removePayout(person);
                        }
                    } else {
                        for (final Person person : toRemove) {
                            gui.getCampaign().removePerson(person);
                        }
                    }
                } else {
                    String question;
                    if (people.length > 1) {
                        question = resourceMap.getString("confirmRemoveMultiple.text");
                    } else {
                        question = String.format(resourceMap.getString("confirmRemove.format"), people[0].getFullTitle());
                    }
                    if (JOptionPane.YES_OPTION == JOptionPane.showConfirmDialog(
                            null, question, resourceMap.getString("removeQ.text"),
                            JOptionPane.YES_NO_OPTION)) {
                        for (Person person : people) {
                            gui.getCampaign().removePerson(person);
                        }
                    }
                }
                break;
            }
            case CMD_EDIT: {
                CustomizePersonDialog npd = new CustomizePersonDialog(
                        gui.getFrame(), true, selectedPerson, gui.getCampaign());
                npd.setVisible(true);
                gui.getCampaign().personUpdated(selectedPerson);
                break;
            }
            case CMD_EDIT_HITS: {
                EditPersonnelHitsDialog ephd = new EditPersonnelHitsDialog(gui.getFrame(), true, selectedPerson);
                ephd.setVisible(true);
                if (0 == selectedPerson.getHits()) {
                    selectedPerson.setDoctorId(null, gui.getCampaign().getCampaignOptions()
                            .getNaturalHealingWaitingPeriod());
                }
                gui.getCampaign().personUpdated(selectedPerson);
                break;
            }
            case CMD_EDIT_PORTRAIT: {
                final PortraitChooserDialog portraitDialog = new PortraitChooserDialog(
                        gui.getFrame(), selectedPerson.getPortrait());
                if (portraitDialog.showDialog().isConfirmed()) {
                    for (Person person : people) {
                        if (!person.getPortrait().equals(portraitDialog.getSelectedItem())) {
                            person.setPortrait(portraitDialog.getSelectedItem());
                            gui.getCampaign().personUpdated(person);
                        }
                    }
                }
                break;
            }
            case CMD_EDIT_BIOGRAPHY: {
                MarkdownEditorDialog tad = new MarkdownEditorDialog(gui.getFrame(), true,
                        resourceMap.getString("editBiography.text"), selectedPerson.getBiography());
                tad.setVisible(true);
                if (tad.wasChanged()) {
                    selectedPerson.setBiography(tad.getText());
                    MekHQ.triggerEvent(new PersonChangedEvent(selectedPerson));
                }
                break;
            }
            case CMD_ADD_1_XP: {
                for (Person person : people) {
                    person.awardXP(gui.getCampaign(), 1);
                    MekHQ.triggerEvent(new PersonChangedEvent(person));
                }
                break;
            }
            case CMD_ADD_XP: {
                PopupValueChoiceDialog pvcda = new PopupValueChoiceDialog(
                        gui.getFrame(), true, resourceMap.getString("xp.text"), 1, 0);
                pvcda.setVisible(true);

                int ia = pvcda.getValue();
                if (ia <= 0) {
                    // <0 indicates Cancellation
                    // =0 is a No-Op
                    return;
                }

                for (Person person : people) {
                    person.awardXP(gui.getCampaign(), ia);
                    MekHQ.triggerEvent(new PersonChangedEvent(person));
                }
                break;
            }
            case CMD_SET_XP: {
                PopupValueChoiceDialog pvcd = new PopupValueChoiceDialog(
                        gui.getFrame(), true, resourceMap.getString("xp.text"), selectedPerson.getXP(), 0);
                pvcd.setVisible(true);
                if (pvcd.getValue() < 0) {
                    return;
                }
                int i = pvcd.getValue();
                for (Person person : people) {
                    person.setXP(gui.getCampaign(), i);
                    MekHQ.triggerEvent(new PersonChangedEvent(person));
                }
                break;
            }
            case CMD_BUY_EDGE: {
                final int cost = gui.getCampaign().getCampaignOptions().getEdgeCost();
                for (Person person : people) {
                    selectedPerson.spendXP(cost);
                    person.changeEdge(1);
                    // Make the new edge point available to support personnel, but don't reset until
                    // the week ends
                    person.changeCurrentEdge(1);
                    PersonalLogger.gainedEdge(gui.getCampaign(), person, gui.getCampaign().getLocalDate());
                    gui.getCampaign().addReport(String.format(resourceMap.getString("gainedEdge.format"), selectedPerson.getHyperlinkedName()));
                    gui.getCampaign().personUpdated(person);
                }
                break;
            }
            case CMD_SET_EDGE: {
                PopupValueChoiceDialog pvcd = new PopupValueChoiceDialog(
                        gui.getFrame(), true, resourceMap.getString("edge.text"), selectedPerson.getEdge(), 0,
                        10);
                pvcd.setVisible(true);
                if (pvcd.getValue() < 0) {
                    return;
                }
                int i = pvcd.getValue();
                for (Person person : people) {
                    person.setEdge(i);
                    //Reset currentEdge for support people
                    person.resetCurrentEdge();
                    PersonalLogger.changedEdge(gui.getCampaign(), person, gui.getCampaign().getLocalDate());
                    gui.getCampaign().personUpdated(person);
                }
                break;
            }
            case CMD_ADD_KILL: {
                AddOrEditKillEntryDialog nkd;
                Unit unit = selectedPerson.getUnit();
                if (people.length > 1) {
                    nkd = new AddOrEditKillEntryDialog(gui.getFrame(), true, null,
                            (unit != null) ? unit.getName() : resourceMap.getString("bareHands.text"),
                            gui.getCampaign().getLocalDate());
                } else {
                    nkd = new AddOrEditKillEntryDialog(gui.getFrame(), true, selectedPerson.getId(),
                            (unit != null) ? unit.getName() : resourceMap.getString("bareHands.text"),
                            gui.getCampaign().getLocalDate());
                }
                nkd.setVisible(true);
                if (nkd.getKill().isPresent()) {
                    Kill kill = nkd.getKill().get();
                    if (people.length > 1) {
                        for (Person person : people) {
                            Kill k = kill.clone();
                            k.setPilotId(person.getId());
                            gui.getCampaign().addKill(k);
                            MekHQ.triggerEvent(new PersonLogEvent(person));
                        }
                    } else {
                        gui.getCampaign().addKill(kill);
                        MekHQ.triggerEvent(new PersonLogEvent(selectedPerson));
                    }
                }
                break;
            }
            case CMD_EDIT_KILL_LOG: {
                EditKillLogDialog ekld = new EditKillLogDialog(gui.getFrame(), true, gui.getCampaign(), selectedPerson);
                ekld.setVisible(true);
                MekHQ.triggerEvent(new PersonLogEvent(selectedPerson));
                break;
            }
            case CMD_EDIT_PERSONNEL_LOG: {
                EditPersonnelLogDialog epld = new EditPersonnelLogDialog(gui.getFrame(), true, gui.getCampaign(), selectedPerson);
                epld.setVisible(true);
                MekHQ.triggerEvent(new PersonLogEvent(selectedPerson));
                break;
            }
            case CMD_ADD_LOG_ENTRY: {
                final AddOrEditPersonnelEntryDialog addPersonnelLogDialog = new AddOrEditPersonnelEntryDialog(
                        gui.getFrame(), null, gui.getCampaign().getLocalDate());
                if (addPersonnelLogDialog.showDialog().isConfirmed()) {
                    for (Person person : people) {
                        person.addLogEntry(addPersonnelLogDialog.getEntry().clone());
                        MekHQ.triggerEvent(new PersonLogEvent(selectedPerson));
                    }
                }
                break;
            }
            case CMD_EDIT_MISSIONS_LOG: {
                EditMissionLogDialog emld = new EditMissionLogDialog(gui.getFrame(), true, gui.getCampaign(), selectedPerson);
                emld.setVisible(true);
                MekHQ.triggerEvent(new PersonLogEvent(selectedPerson));
                break;
            }
            case CMD_ADD_MISSION_ENTRY: {
                AddOrEditMissionEntryDialog addMissionDialog = new AddOrEditMissionEntryDialog(
                        gui.getFrame(), true, gui.getCampaign().getLocalDate());
                addMissionDialog.setVisible(true);
                Optional<LogEntry> missionEntry = addMissionDialog.getEntry();
                if (missionEntry.isPresent()) {
                    for (Person person : people) {
                        person.addMissionLogEntry(missionEntry.get().clone());
                        MekHQ.triggerEvent(new PersonLogEvent(selectedPerson));
                    }
                }
                break;
            }
            case CMD_COMMANDER: {
                selectedPerson.setCommander(!selectedPerson.isCommander());
                if (selectedPerson.isCommander()) {
                    for (Person p : gui.getCampaign().getPersonnel()) {
                        if (p.isCommander() && !p.getId().equals(selectedPerson.getId())) {
                            p.setCommander(false);
                            gui.getCampaign().addReport(String.format(resourceMap.getString("removedCommander.format"), p.getHyperlinkedFullTitle()));
                            gui.getCampaign().personUpdated(p);
                        }
                    }
                    gui.getCampaign().addReport(String.format(resourceMap.getString("setAsCommander.format"), selectedPerson.getHyperlinkedFullTitle()));
                    gui.getCampaign().personUpdated(selectedPerson);
                }
                break;
            }
            case CMD_TRYING_TO_MARRY: {
                if (people.length > 1) {
                    boolean status = !people[0].isTryingToMarry();
                    for (Person person : people) {
                        person.setTryingToMarry(status);
                        gui.getCampaign().personUpdated(person);
                    }
                } else {
                    selectedPerson.setTryingToMarry(!selectedPerson.isTryingToMarry());
                    gui.getCampaign().personUpdated(selectedPerson);
                }
                break;
            }
            case CMD_TRYING_TO_CONCEIVE: {
                if (people.length > 1) {
                    boolean status = !people[0].isTryingToConceive();
                    for (Person person : people) {
                        person.setTryingToConceive(status);
                        gui.getCampaign().personUpdated(person);
                    }
                } else {
                    selectedPerson.setTryingToConceive(!selectedPerson.isTryingToConceive());
                    gui.getCampaign().personUpdated(selectedPerson);
                }
                break;
            }
            case CMD_FOUNDER: {
                if (people.length > 1) {
                    boolean status = !people[0].isFounder();
                    for (Person person : people) {
                        person.setFounder(status);
                        gui.getCampaign().personUpdated(person);
                    }
                } else {
                    selectedPerson.setFounder(!selectedPerson.isFounder());
                    gui.getCampaign().personUpdated(selectedPerson);
                }
                break;
            }
            case CMD_CALLSIGN: {
                String s = (String) JOptionPane.showInputDialog(gui.getFrame(),
                        resourceMap.getString("enterNewCallsign.text"), resourceMap.getString("editCallsign.text"),
                        JOptionPane.PLAIN_MESSAGE, null, null,
                        selectedPerson.getCallsign());
                if (null != s) {
                    selectedPerson.setCallsign(s);
                    gui.getCampaign().personUpdated(selectedPerson);
                }
                break;
            }
            case CMD_CLEAR_INJURIES: {
                for (Person person : people) {
                    person.clearInjuries();
                    Unit u = person.getUnit();
                    if (null != u) {
                        u.resetPilotAndEntity();
                    }
                }
                break;
            }
            case CMD_REMOVE_INJURY: {
                String sel = data[1];
                Injury toRemove = null;
                for (Injury i : selectedPerson.getInjuries()) {
                    if (i.getUUID().toString().equals(sel)) {
                        toRemove = i;
                        break;
                    }
                }
                if (toRemove != null) {
                    selectedPerson.removeInjury(toRemove);
                }
                Unit u = selectedPerson.getUnit();
                if (null != u) {
                    u.resetPilotAndEntity();
                }
                break;
            }
            case CMD_EDIT_INJURIES: {
                EditPersonnelInjuriesDialog epid = new EditPersonnelInjuriesDialog(
                        gui.getFrame(), true, gui.getCampaign(), selectedPerson);
                epid.setVisible(true);
                MekHQ.triggerEvent(new PersonChangedEvent(selectedPerson));
                break;
            }
            case CMD_EDIT_SALARY: {
                PopupValueChoiceDialog pcvd = new PopupValueChoiceDialog(gui.getFrame(), true,
                        resourceMap.getString("changeSalary.text"),
                        selectedPerson.getSalary(gui.getCampaign()).getAmount().intValue(),
                        -1, 100000);
                pcvd.setVisible(true);
                int salary = pcvd.getValue();
                if (salary < -1) {
                    return;
                }
                for (Person person : people) {
                    person.setSalary(Money.of(salary));
                    MekHQ.triggerEvent(new PersonChangedEvent(person));
                }
                break;
            }

            //region Randomization Menu
            case CMD_RANDOM_NAME: {
                for (final Person person : people) {
                    final String[] name = RandomNameGenerator.getInstance().generateGivenNameSurnameSplit(
                            person.getGender(), person.isClanner(), person.getOriginFaction().getShortName());
                    person.setGivenName(name[0]);
                    person.setSurname(name[1]);
                    MekHQ.triggerEvent(new PersonChangedEvent(person));
                }
                break;
            }
            case CMD_RANDOM_BLOODNAME: {
                final boolean ignoreDice = (data.length > 1) && Boolean.parseBoolean(data[1]);
                for (final Person person : people) {
                    gui.getCampaign().checkBloodnameAdd(person, ignoreDice);
                }
                break;
            }
            case CMD_RANDOM_CALLSIGN: {
                for (final Person person : people) {
                    person.setCallsign(RandomCallsignGenerator.getInstance().generate());
                    MekHQ.triggerEvent(new PersonChangedEvent(person));
                }
                break;
            }
            case CMD_RANDOM_PORTRAIT: {
                for (final Person person : people) {
                    gui.getCampaign().assignRandomPortraitFor(person);
                    MekHQ.triggerEvent(new PersonChangedEvent(person));
                }
                break;
            }
            case CMD_RANDOM_ORIGIN: {
                for (final Person person : people) {
                    gui.getCampaign().assignRandomOriginFor(person);
                    MekHQ.triggerEvent(new PersonChangedEvent(person));
                }
                break;
            }
            case CMD_RANDOM_ORIGIN_FACTION: {
                for (final Person person : people) {
                    final Faction faction = gui.getCampaign().getFactionSelector().selectFaction(gui.getCampaign());
                    if (faction != null) {
                        person.setOriginFaction(faction);
                        MekHQ.triggerEvent(new PersonChangedEvent(person));
                    }
                }
                break;
            }
            case CMD_RANDOM_ORIGIN_PLANET: {
                for (final Person person : people) {
                    final Planet planet = gui.getCampaign().getPlanetSelector().selectPlanet(
                            gui.getCampaign(), person.getOriginFaction());
                    if (planet != null) {
                        person.setOriginPlanet(planet);
                        MekHQ.triggerEvent(new PersonChangedEvent(person));
                    }
                }
                break;
            }
            //endregion Randomization Menu

            default: {
                break;
            }
        }
    }

    private void loadGMToolsForPerson(Person person) {
        GMToolsDialog gmToolsDialog = new GMToolsDialog(gui.getFrame(), gui, person);
        gmToolsDialog.setVisible(true);
        gui.getCampaign().personUpdated(person);
    }

    private Person[] getSelectedPeople() {
        Person[] selected = new Person[personnelTable.getSelectedRowCount()];
        int[] rows = personnelTable.getSelectedRows();
        for (int i = 0; i < rows.length; i++) {
            Person person = personnelModel.getPerson(personnelTable.convertRowIndexToModel(rows[i]));
            selected[i] = person;
        }
        return selected;
    }

    @Override
    protected Optional<JPopupMenu> createPopupMenu() {
        if (personnelTable.getSelectedRowCount() == 0) {
            return Optional.empty();
        }

        JPopupMenu popup = new JPopupMenu();

        int row = personnelTable.getSelectedRow();
        boolean oneSelected = personnelTable.getSelectedRowCount() == 1;
        Person person = personnelModel.getPerson(personnelTable.convertRowIndexToModel(row));
        JMenuItem menuItem;
        JMenu menu;
        JMenu submenu;
        JCheckBoxMenuItem cbMenuItem;
        Person[] selected = getSelectedPeople();

        // lets fill the pop up menu
        if (StaticChecks.areAllEligible(true, selected)) {
            menu = new JMenu(resourceMap.getString("changeRank.text"));
            final Profession initialProfession = Profession.getProfessionFromPersonnelRole(person.getPrimaryRole());
            for (final RankDisplay rankDisplay : RankDisplay.getRankDisplaysForSystem(
                    person.getRankSystem(), initialProfession)) {
                final Rank rank = person.getRankSystem().getRank(rankDisplay.getRankNumeric());
                final Profession profession = initialProfession.getProfession(person.getRankSystem(), rank);
                final int rankLevels = rank.getRankLevels().get(profession);

                if (rankLevels > 1) {
                    submenu = new JMenu(rankDisplay.toString());
                    for (int level = 0; level <= rankLevels; level++) {
                        cbMenuItem = new JCheckBoxMenuItem(rank.getName(profession)
                                + Utilities.getRomanNumeralsFromArabicNumber(level, true));
                        cbMenuItem.setSelected((person.getRankNumeric() == rankDisplay.getRankNumeric())
                                && (person.getRankLevel() == level));
                        cbMenuItem.setActionCommand(makeCommand(CMD_RANK,
                                String.valueOf(rankDisplay.getRankNumeric()), String.valueOf(level)));
                        cbMenuItem.addActionListener(this);
                        submenu.add(cbMenuItem);
                    }
                    JMenuHelpers.addMenuIfNonEmpty(menu, submenu);
                } else {
                    cbMenuItem = new JCheckBoxMenuItem(rankDisplay.toString());
                    cbMenuItem.setSelected(person.getRankNumeric() == rankDisplay.getRankNumeric());
                    cbMenuItem.setActionCommand(makeCommand(CMD_RANK, String.valueOf(rankDisplay.getRankNumeric())));
                    cbMenuItem.addActionListener(this);
                    menu.add(cbMenuItem);
                }
            }
            JMenuHelpers.addMenuIfNonEmpty(popup, menu);
        }

        menu = new JMenu(resourceMap.getString("changeRankSystem.text"));
        final RankSystem campaignRankSystem = gui.getCampaign().getRankSystem();
        // First allow them to revert to the campaign system
        cbMenuItem = new JCheckBoxMenuItem(resourceMap.getString("useCampaignRankSystem.text"));
        cbMenuItem.setSelected(campaignRankSystem.equals(person.getRankSystem()));
        cbMenuItem.setActionCommand(makeCommand(CMD_RANKSYSTEM, campaignRankSystem.getCode()));
        cbMenuItem.addActionListener(this);
        menu.add(cbMenuItem);

        final List<RankSystem> rankSystems = new ArrayList<>(Ranks.getRankSystems().values());
        final NaturalOrderComparator naturalOrderComparator = new NaturalOrderComparator();
        rankSystems.sort((r1, r2) -> naturalOrderComparator.compare(r1.toString(), r2.toString()));
        for (final RankSystem rankSystem : rankSystems) {
            if (rankSystem.equals(campaignRankSystem)) {
                continue;
            }
            cbMenuItem = new JCheckBoxMenuItem(rankSystem.toString());
            cbMenuItem.setSelected(rankSystem.equals(person.getRankSystem()));
            cbMenuItem.setActionCommand(makeCommand(CMD_RANKSYSTEM, rankSystem.getCode()));
            cbMenuItem.addActionListener(this);
            menu.add(cbMenuItem);
        }
        JMenuHelpers.addMenuIfNonEmpty(popup, menu);

        if (Stream.of(selected).allMatch(p -> p.getRankSystem().isUseManeiDomini())) {
            // MD Classes
            menu = new JMenu(resourceMap.getString("changeMDClass.text"));
            for (ManeiDominiClass maneiDominiClass : ManeiDominiClass.values()) {
                cbMenuItem = new JCheckBoxMenuItem(maneiDominiClass.toString());
                cbMenuItem.setActionCommand(makeCommand(CMD_MANEI_DOMINI_CLASS, maneiDominiClass.name()));
                cbMenuItem.addActionListener(this);
                if (maneiDominiClass == person.getManeiDominiClass()) {
                    cbMenuItem.setSelected(true);
                }
                menu.add(cbMenuItem);
            }
            JMenuHelpers.addMenuIfNonEmpty(popup, menu);

            // MD Ranks
            menu = new JMenu(resourceMap.getString("changeMDRank.text"));
            for (ManeiDominiRank maneiDominiRank : ManeiDominiRank.values()) {
                cbMenuItem = new JCheckBoxMenuItem(maneiDominiRank.toString());
                cbMenuItem.setActionCommand(makeCommand(CMD_MANEI_DOMINI_RANK, maneiDominiRank.name()));
                cbMenuItem.addActionListener(this);
                if (person.getManeiDominiRank() == maneiDominiRank) {
                    cbMenuItem.setSelected(true);
                }
                menu.add(cbMenuItem);
            }
            JMenuHelpers.addMenuIfNonEmpty(popup, menu);
        }

        if (Stream.of(selected).allMatch(p -> p.getRankSystem().isUseROMDesignation())) {
            menu = new JMenu(resourceMap.getString("changePrimaryDesignation.text"));
            for (ROMDesignation romDesignation : ROMDesignation.values()) {
                cbMenuItem = new JCheckBoxMenuItem(romDesignation.toString());
                cbMenuItem.setActionCommand(makeCommand(CMD_PRIMARY_DESIGNATOR, romDesignation.name()));
                cbMenuItem.addActionListener(this);
                if (romDesignation == person.getPrimaryDesignator()) {
                    cbMenuItem.setSelected(true);
                }
                menu.add(cbMenuItem);
            }
            JMenuHelpers.addMenuIfNonEmpty(popup, menu);

            menu = new JMenu(resourceMap.getString("changeSecondaryDesignation.text"));
            for (ROMDesignation romDesignation : ROMDesignation.values()) {
                cbMenuItem = new JCheckBoxMenuItem(romDesignation.toString());
                cbMenuItem.setActionCommand(makeCommand(CMD_SECONDARY_DESIGNATOR, romDesignation.name()));
                cbMenuItem.addActionListener(this);
                if (romDesignation == person.getSecondaryDesignator()) {
                    cbMenuItem.setSelected(true);
                }
                menu.add(cbMenuItem);
            }
            JMenuHelpers.addMenuIfNonEmpty(popup, menu);
        }
        menu = new JMenu(resourceMap.getString("changeStatus.text"));
        for (PersonnelStatus status : PersonnelStatus.values()) {
            cbMenuItem = new JCheckBoxMenuItem(status.toString());
            if (person.getStatus() == status) {
                cbMenuItem.setSelected(true);
            }
            cbMenuItem.setActionCommand(makeCommand(CMD_CHANGE_STATUS, status.name()));
            cbMenuItem.addActionListener(this);
            menu.add(cbMenuItem);
        }
        popup.add(menu);

        if (StaticChecks.areAnyFree(selected)) {
            popup.add(newMenuItem(resourceMap.getString("imprison.text"), CMD_IMPRISON));
        } else {
            // If none are free, then we can put the Free option
            popup.add(newMenuItem(resourceMap.getString("free.text"), CMD_FREE));
        }

        if (gui.getCampaign().getCampaignOptions().useAtBPrisonerRansom()
                && StaticChecks.areAllPrisoners(selected)) {
            popup.add(newMenuItem(resourceMap.getString("ransom.text"), CMD_RANSOM));
        }

        if (StaticChecks.areAnyWillingToDefect(selected)) {
            popup.add(newMenuItem(resourceMap.getString("recruit.text"), CMD_RECRUIT));
        }

        final PersonnelRole[] roles = PersonnelRole.values();
        menu = new JMenu(resourceMap.getString("changePrimaryRole.text"));
        for (final PersonnelRole role : roles) {
            if (person.canPerformRole(role, true)) {
                cbMenuItem = new JCheckBoxMenuItem(role.getName(person.isClanner()));
                cbMenuItem.setActionCommand(makeCommand(CMD_PRIMARY_ROLE, role.name()));
                cbMenuItem.setSelected(person.getPrimaryRole() == role);
                cbMenuItem.addActionListener(this);
                menu.add(cbMenuItem);
            }
        }
        JMenuHelpers.addMenuIfNonEmpty(popup, menu);

        menu = new JMenu(resourceMap.getString("changeSecondaryRole.text"));
        for (final PersonnelRole role : roles) {
            if (person.canPerformRole(role, false)) {
                cbMenuItem = new JCheckBoxMenuItem(role.getName(person.isClanner()));
                cbMenuItem.setActionCommand(makeCommand(CMD_SECONDARY_ROLE, role.name()));
                cbMenuItem.setSelected(person.getSecondaryRole() == role);
                cbMenuItem.addActionListener(this);
                menu.add(cbMenuItem);
            }
        }
        JMenuHelpers.addMenuIfNonEmpty(popup, menu);

        // change salary
        if (gui.getCampaign().getCampaignOptions().payForSalaries() && StaticChecks.areAllActive(selected)) {
            menuItem = new JMenuItem(resourceMap.getString("setSalary.text"));
            menuItem.setActionCommand(CMD_EDIT_SALARY);
            menuItem.addActionListener(this);
            popup.add(menuItem);
        }

        if (!person.isDeployed()) {
            // Assign pilot to unit/none
            menu = new JMenu(resourceMap.getString("assignToUnit.text"));
            JMenu pilotMenu = new JMenu(resourceMap.getString("assignAsPilot.text"));
            JMenu pilotUnitTypeMenu = new JMenu();
            JMenu pilotEntityWeightMenu = new JMenu();
            JMenu driverMenu = new JMenu(resourceMap.getString("assignAsDriver.text"));
            JMenu driverUnitTypeMenu = new JMenu();
            JMenu driverEntityWeightMenu = new JMenu();
            JMenu crewMenu = new JMenu(resourceMap.getString("assignAsCrewmember.text"));
            JMenu crewUnitTypeMenu = new JMenu();
            JMenu crewEntityWeightMenu = new JMenu();
            JMenu gunnerMenu = new JMenu(resourceMap.getString("assignAsGunner.text"));
            JMenu gunnerUnitTypeMenu = new JMenu();
            JMenu gunnerEntityWeightMenu = new JMenu();
            JMenu navMenu = new JMenu(resourceMap.getString("assignAsNavigator.text"));
            JMenu navUnitTypeMenu = new JMenu();
            JMenu navEntityWeightMenu = new JMenu();
            JMenu soldierMenu = new JMenu(resourceMap.getString("assignAsSoldier.text"));
            JMenu soldierUnitTypeMenu = new JMenu();
            JMenu soldierEntityWeightMenu = new JMenu();
            JMenu techOfficerMenu = new JMenu(resourceMap.getString("assignAsTechOfficer.text"));
            JMenu techOfficerUnitTypeMenu = new JMenu();
            JMenu techOfficerEntityWeightMenu = new JMenu();
            JMenu consoleCmdrMenu = new JMenu(resourceMap.getString("assignAsConsoleCmdr.text"));
            JMenu consoleCmdrUnitTypeMenu = new JMenu();
            JMenu consoleCmdrEntityWeightMenu = new JMenu();
            JMenu techMenu = new JMenu(resourceMap.getString("assignAsTech.text"));
            JMenu techUnitTypeMenu = new JMenu();
            JMenu techEntityWeightMenu = new JMenu();

            int unitType = -1;
            int weightClass = -1;

            if (oneSelected && person.getStatus().isActive() && person.getPrisonerStatus().isFree()) {
                for (Unit unit : HangarSorter.defaultSorting().getUnits(gui.getCampaign().getHangar())) {
                    if (!unit.isAvailable()) {
                        continue;
                    } else if (unit.getEntity().getUnitType() != unitType) {
                        unitType = unit.getEntity().getUnitType();
                        String unitTypeName = UnitType.getTypeName(unitType);
                        weightClass = unit.getEntity().getWeightClass();
                        String weightClassName = unit.getEntity().getWeightClassName();

                        // Add Weight Menus to Unit Type Menus
                        JMenuHelpers.addMenuIfNonEmpty(pilotUnitTypeMenu, pilotEntityWeightMenu);
                        JMenuHelpers.addMenuIfNonEmpty(driverUnitTypeMenu, driverEntityWeightMenu);
                        JMenuHelpers.addMenuIfNonEmpty(crewUnitTypeMenu, crewEntityWeightMenu);
                        JMenuHelpers.addMenuIfNonEmpty(gunnerUnitTypeMenu, gunnerEntityWeightMenu);
                        JMenuHelpers.addMenuIfNonEmpty(navUnitTypeMenu, navEntityWeightMenu);
                        JMenuHelpers.addMenuIfNonEmpty(soldierUnitTypeMenu, soldierEntityWeightMenu);
                        JMenuHelpers.addMenuIfNonEmpty(techOfficerUnitTypeMenu, techOfficerEntityWeightMenu);
                        JMenuHelpers.addMenuIfNonEmpty(consoleCmdrUnitTypeMenu, consoleCmdrEntityWeightMenu);
                        JMenuHelpers.addMenuIfNonEmpty(techUnitTypeMenu, techEntityWeightMenu);

                        // Then add the Unit Type Menus to the Role Menus
                        JMenuHelpers.addMenuIfNonEmpty(pilotMenu, pilotUnitTypeMenu);
                        JMenuHelpers.addMenuIfNonEmpty(driverMenu, driverUnitTypeMenu);
                        JMenuHelpers.addMenuIfNonEmpty(crewMenu, crewUnitTypeMenu);
                        JMenuHelpers.addMenuIfNonEmpty(gunnerMenu, gunnerUnitTypeMenu);
                        JMenuHelpers.addMenuIfNonEmpty(navMenu, navUnitTypeMenu);
                        JMenuHelpers.addMenuIfNonEmpty(soldierMenu, soldierUnitTypeMenu);
                        JMenuHelpers.addMenuIfNonEmpty(techOfficerMenu, techOfficerUnitTypeMenu);
                        JMenuHelpers.addMenuIfNonEmpty(consoleCmdrMenu, consoleCmdrUnitTypeMenu);
                        JMenuHelpers.addMenuIfNonEmpty(techMenu, techUnitTypeMenu);

                        // Create new UnitType and EntityWeight Menus
                        pilotUnitTypeMenu = new JMenu(unitTypeName);
                        pilotEntityWeightMenu = new JMenu(weightClassName);
                        driverUnitTypeMenu = new JMenu(unitTypeName);
                        driverEntityWeightMenu = new JMenu(weightClassName);
                        crewUnitTypeMenu = new JMenu(unitTypeName);
                        crewEntityWeightMenu = new JMenu(weightClassName);
                        gunnerUnitTypeMenu = new JMenu(unitTypeName);
                        gunnerEntityWeightMenu = new JMenu(weightClassName);
                        navUnitTypeMenu = new JMenu(unitTypeName);
                        navEntityWeightMenu = new JMenu(weightClassName);
                        soldierUnitTypeMenu = new JMenu(unitTypeName);
                        soldierEntityWeightMenu = new JMenu(weightClassName);
                        techOfficerUnitTypeMenu = new JMenu(unitTypeName);
                        techOfficerEntityWeightMenu = new JMenu(weightClassName);
                        consoleCmdrUnitTypeMenu = new JMenu(unitTypeName);
                        consoleCmdrEntityWeightMenu = new JMenu(weightClassName);
                        techUnitTypeMenu = new JMenu(unitTypeName);
                        techEntityWeightMenu = new JMenu(weightClassName);
                    } else if (unit.getEntity().getWeightClass() != weightClass) {
                        weightClass = unit.getEntity().getWeightClass();
                        String weightClassName = unit.getEntity().getWeightClassName();

                        JMenuHelpers.addMenuIfNonEmpty(pilotUnitTypeMenu, pilotEntityWeightMenu);
                        JMenuHelpers.addMenuIfNonEmpty(driverUnitTypeMenu, driverEntityWeightMenu);
                        JMenuHelpers.addMenuIfNonEmpty(crewUnitTypeMenu, crewEntityWeightMenu);
                        JMenuHelpers.addMenuIfNonEmpty(gunnerUnitTypeMenu, gunnerEntityWeightMenu);
                        JMenuHelpers.addMenuIfNonEmpty(navUnitTypeMenu, navEntityWeightMenu);
                        JMenuHelpers.addMenuIfNonEmpty(soldierUnitTypeMenu, soldierEntityWeightMenu);
                        JMenuHelpers.addMenuIfNonEmpty(techOfficerUnitTypeMenu, techOfficerEntityWeightMenu);
                        JMenuHelpers.addMenuIfNonEmpty(consoleCmdrUnitTypeMenu, consoleCmdrEntityWeightMenu);
                        JMenuHelpers.addMenuIfNonEmpty(techUnitTypeMenu, techEntityWeightMenu);

                        pilotEntityWeightMenu = new JMenu(weightClassName);
                        driverEntityWeightMenu = new JMenu(weightClassName);
                        crewEntityWeightMenu = new JMenu(weightClassName);
                        gunnerEntityWeightMenu = new JMenu(weightClassName);
                        navEntityWeightMenu = new JMenu(weightClassName);
                        soldierEntityWeightMenu = new JMenu(weightClassName);
                        techOfficerEntityWeightMenu = new JMenu(weightClassName);
                        consoleCmdrEntityWeightMenu = new JMenu(weightClassName);
                        techEntityWeightMenu = new JMenu(weightClassName);
                    }

                    if (unit.usesSoloPilot()) {
                        if (unit.canTakeMoreDrivers() && person.canDrive(unit.getEntity())
                                && person.canGun(unit.getEntity())) {
                            cbMenuItem = new JCheckBoxMenuItem(unit.getName());
                            cbMenuItem.setActionCommand(makeCommand(CMD_ADD_PILOT, unit.getId().toString()));
                            cbMenuItem.addActionListener(this);
                            pilotEntityWeightMenu.add(cbMenuItem);
                        }
                    } else if (unit.usesSoldiers()) {
                        if (unit.canTakeMoreGunners() && person.canGun(unit.getEntity())) {
                            cbMenuItem = new JCheckBoxMenuItem(unit.getName());
                            cbMenuItem.setSelected(unit.equals(person.getUnit()));
                            cbMenuItem.setActionCommand(makeCommand(CMD_ADD_SOLDIER, unit.getId().toString()));
                            cbMenuItem.addActionListener(this);
                            soldierEntityWeightMenu.add(cbMenuItem);
                        }
                    } else {
                        if (unit.canTakeMoreDrivers() && person.canDrive(unit.getEntity())) {
                            cbMenuItem = new JCheckBoxMenuItem(unit.getName());
                            cbMenuItem.setSelected(unit.equals(person.getUnit()));
                            cbMenuItem.setActionCommand(makeCommand(CMD_ADD_DRIVER, unit.getId().toString()));
                            cbMenuItem.addActionListener(this);
                            if (unit.getEntity() instanceof Aero || unit.getEntity() instanceof Mech) {
                                pilotEntityWeightMenu.add(cbMenuItem);
                            } else {
                                driverEntityWeightMenu.add(cbMenuItem);
                            }
                        }

                        if (unit.canTakeMoreGunners() && person.canGun(unit.getEntity())) {
                            cbMenuItem = new JCheckBoxMenuItem(unit.getName());
                            cbMenuItem.setSelected(unit.equals(person.getUnit()));
                            cbMenuItem.setActionCommand(makeCommand(CMD_ADD_GUNNER, unit.getId().toString()));
                            cbMenuItem.addActionListener(this);
                            gunnerEntityWeightMenu.add(cbMenuItem);
                        }

                        if (unit.canTakeMoreVesselCrew()
                                && ((unit.getEntity().isAero() && person.hasSkill(SkillType.S_TECH_VESSEL))
                                || ((unit.getEntity().isSupportVehicle() && person.hasSkill(SkillType.S_TECH_MECHANIC))))) {
                            cbMenuItem = new JCheckBoxMenuItem(unit.getName());
                            cbMenuItem.setSelected(unit.equals(person.getUnit()));
                            cbMenuItem.setActionCommand(makeCommand(CMD_ADD_CREW, unit.getId().toString()));
                            cbMenuItem.addActionListener(this);
                            crewEntityWeightMenu.add(cbMenuItem);
                        }

                        if (unit.canTakeNavigator() && person.hasSkill(SkillType.S_NAV)) {
                            cbMenuItem = new JCheckBoxMenuItem(unit.getName());
                            cbMenuItem.setSelected(unit.equals(person.getUnit()));
                            cbMenuItem.setActionCommand(makeCommand(CMD_ADD_NAVIGATOR, unit.getId().toString()));
                            cbMenuItem.addActionListener(this);
                            navEntityWeightMenu.add(cbMenuItem);
                        }

                        if (unit.canTakeTechOfficer()) {
                            //For a vehicle command console we will require the commander to be a driver or a gunner, but not necessarily both
                            if (unit.getEntity() instanceof Tank) {
                                if (person.canDrive(unit.getEntity()) || person.canGun(unit.getEntity())) {
                                    cbMenuItem = new JCheckBoxMenuItem(unit.getName());
                                    cbMenuItem.setSelected(unit.equals(person.getUnit()));
                                    cbMenuItem.setActionCommand(makeCommand(CMD_ADD_TECH_OFFICER, unit.getId().toString()));
                                    cbMenuItem.addActionListener(this);
                                    consoleCmdrEntityWeightMenu.add(cbMenuItem);
                                }
                            } else if (person.canDrive(unit.getEntity()) && person.canGun(unit.getEntity())) {
                                cbMenuItem = new JCheckBoxMenuItem(unit.getName());
                                cbMenuItem.setSelected(unit.equals(person.getUnit()));
                                cbMenuItem.setActionCommand(makeCommand(CMD_ADD_TECH_OFFICER, unit.getId().toString()));
                                cbMenuItem.addActionListener(this);
                                techOfficerEntityWeightMenu.add(cbMenuItem);
                            }
                        }
                    }
                    if (unit.canTakeTech() && person.canTech(unit.getEntity())
                            && (person.getMaintenanceTimeUsing() + unit.getMaintenanceTime() <= 480)) {
                        cbMenuItem = new JCheckBoxMenuItem(String.format(resourceMap.getString("maintenanceTimeDesc.format"),
                                unit.getName(), unit.getMaintenanceTime()));
                        cbMenuItem.setSelected(unit.equals(person.getUnit()));
                        cbMenuItem.setActionCommand(makeCommand(CMD_ADD_TECH, unit.getId().toString()));
                        cbMenuItem.addActionListener(this);
                        techEntityWeightMenu.add(cbMenuItem);
                    }
                }
            } else if (StaticChecks.areAllActive(selected) && StaticChecks.areAllEligible(selected)) {
                for (Unit unit : HangarSorter.defaultSorting().getUnits(gui.getCampaign().getHangar())) {
                    if (!unit.isAvailable()) {
                        continue;
                    } else if (unit.getEntity().getUnitType() != unitType) {
                        unitType = unit.getEntity().getUnitType();
                        String unitTypeName = UnitType.getTypeName(unitType);
                        weightClass = unit.getEntity().getWeightClass();
                        String weightClassName = unit.getEntity().getWeightClassName();

                        // Add Weight Menus to Unit Type Menus
                        JMenuHelpers.addMenuIfNonEmpty(pilotUnitTypeMenu, pilotEntityWeightMenu);
                        JMenuHelpers.addMenuIfNonEmpty(driverUnitTypeMenu, driverEntityWeightMenu);
                        JMenuHelpers.addMenuIfNonEmpty(crewUnitTypeMenu, crewEntityWeightMenu);
                        JMenuHelpers.addMenuIfNonEmpty(gunnerUnitTypeMenu, gunnerEntityWeightMenu);
                        JMenuHelpers.addMenuIfNonEmpty(navUnitTypeMenu, navEntityWeightMenu);
                        JMenuHelpers.addMenuIfNonEmpty(soldierUnitTypeMenu, soldierEntityWeightMenu);

                        // Then add the Unit Type Menus to the Role Menus
                        JMenuHelpers.addMenuIfNonEmpty(pilotMenu, pilotUnitTypeMenu);
                        JMenuHelpers.addMenuIfNonEmpty(driverMenu, driverUnitTypeMenu);
                        JMenuHelpers.addMenuIfNonEmpty(crewMenu, crewUnitTypeMenu);
                        JMenuHelpers.addMenuIfNonEmpty(gunnerMenu, gunnerUnitTypeMenu);
                        JMenuHelpers.addMenuIfNonEmpty(navMenu, navUnitTypeMenu);
                        JMenuHelpers.addMenuIfNonEmpty(soldierMenu, soldierUnitTypeMenu);

                        // Create new UnitType and EntityWeight Menus
                        pilotUnitTypeMenu = new JMenu(unitTypeName);
                        pilotEntityWeightMenu = new JMenu(weightClassName);
                        driverUnitTypeMenu = new JMenu(unitTypeName);
                        driverEntityWeightMenu = new JMenu(weightClassName);
                        crewUnitTypeMenu = new JMenu(unitTypeName);
                        crewEntityWeightMenu = new JMenu(weightClassName);
                        gunnerUnitTypeMenu = new JMenu(unitTypeName);
                        gunnerEntityWeightMenu = new JMenu(weightClassName);
                        navUnitTypeMenu = new JMenu(unitTypeName);
                        navEntityWeightMenu = new JMenu(weightClassName);
                        soldierUnitTypeMenu = new JMenu(unitTypeName);
                        soldierEntityWeightMenu = new JMenu(weightClassName);
                    } else if (unit.getEntity().getWeightClass() != weightClass) {
                        weightClass = unit.getEntity().getWeightClass();
                        String weightClassName = unit.getEntity().getWeightClassName();

                        JMenuHelpers.addMenuIfNonEmpty(pilotUnitTypeMenu, pilotEntityWeightMenu);
                        JMenuHelpers.addMenuIfNonEmpty(driverUnitTypeMenu, driverEntityWeightMenu);
                        JMenuHelpers.addMenuIfNonEmpty(crewUnitTypeMenu, crewEntityWeightMenu);
                        JMenuHelpers.addMenuIfNonEmpty(gunnerUnitTypeMenu, gunnerEntityWeightMenu);
                        JMenuHelpers.addMenuIfNonEmpty(navUnitTypeMenu, navEntityWeightMenu);
                        JMenuHelpers.addMenuIfNonEmpty(soldierUnitTypeMenu, soldierEntityWeightMenu);

                        pilotEntityWeightMenu = new JMenu(weightClassName);
                        driverEntityWeightMenu = new JMenu(weightClassName);
                        crewEntityWeightMenu = new JMenu(weightClassName);
                        gunnerEntityWeightMenu = new JMenu(weightClassName);
                        navEntityWeightMenu = new JMenu(weightClassName);
                        soldierEntityWeightMenu = new JMenu(weightClassName);
                    }

                    if (StaticChecks.areAllSoldiers(selected)) {
                        if (!unit.isConventionalInfantry()) {
                            continue;
                        }

                        if (unit.canTakeMoreGunners() && person.canGun(unit.getEntity())) {
                            cbMenuItem = new JCheckBoxMenuItem(unit.getName());
                            cbMenuItem.setSelected(unit.equals(person.getUnit()));
                            cbMenuItem.setActionCommand(makeCommand(CMD_ADD_SOLDIER, unit.getId().toString()));
                            cbMenuItem.addActionListener(this);
                            soldierEntityWeightMenu.add(cbMenuItem);
                        }
                    } else if (StaticChecks.areAllBattleArmor(selected)) {
                        if (!(unit.getEntity() instanceof BattleArmor)) {
                            continue;
                        }
                        if (unit.canTakeMoreGunners() && person.canGun(unit.getEntity())) {
                            cbMenuItem = new JCheckBoxMenuItem(unit.getName());
                            cbMenuItem.setSelected(unit.equals(person.getUnit()));
                            cbMenuItem.setActionCommand(makeCommand(CMD_ADD_SOLDIER, unit.getId().toString()));
                            cbMenuItem.addActionListener(this);
                            soldierEntityWeightMenu.add(cbMenuItem);
                        }
                    } else if (StaticChecks.areAllVehicleGunners(selected)) {
                        if (!(unit.getEntity() instanceof Tank)) {
                            continue;
                        }
                        if (unit.canTakeMoreGunners() && person.canGun(unit.getEntity())) {
                            cbMenuItem = new JCheckBoxMenuItem(unit.getName());
                            cbMenuItem.setSelected(unit.equals(person.getUnit()));
                            cbMenuItem.setActionCommand(makeCommand(CMD_ADD_GUNNER, unit.getId().toString()));
                            cbMenuItem.addActionListener(this);
                            gunnerEntityWeightMenu.add(cbMenuItem);
                        }
                    } else if (StaticChecks.areAllVesselGunners(selected)) {
                        if (!(unit.getEntity() instanceof Aero)) {
                            continue;
                        }
                        if (unit.canTakeMoreGunners() && person.canGun(unit.getEntity())) {
                            cbMenuItem = new JCheckBoxMenuItem(unit.getName());
                            cbMenuItem.setSelected(unit.equals(person.getUnit()));
                            cbMenuItem.setActionCommand(makeCommand(CMD_ADD_GUNNER, unit.getId().toString()));
                            cbMenuItem.addActionListener(this);
                            gunnerEntityWeightMenu.add(cbMenuItem);
                        }
                    } else if (StaticChecks.areAllVesselCrew(selected)) {
                        if (!(unit.getEntity() instanceof Aero)) {
                            continue;
                        }
                        if (unit.canTakeMoreVesselCrew()
                                && ((unit.getEntity().isAero() && person.hasSkill(SkillType.S_TECH_VESSEL))
                                || ((unit.getEntity().isSupportVehicle() && person.hasSkill(SkillType.S_TECH_MECHANIC))))) {
                            cbMenuItem = new JCheckBoxMenuItem(unit.getName());
                            cbMenuItem.setSelected(unit.equals(person.getUnit()));
                            cbMenuItem.setActionCommand(makeCommand(CMD_ADD_CREW, unit.getId().toString()));
                            cbMenuItem.addActionListener(this);
                            crewEntityWeightMenu.add(cbMenuItem);
                        }
                    } else if (StaticChecks.areAllVesselPilots(selected)) {
                        if (!(unit.getEntity() instanceof Aero)) {
                            continue;
                        }
                        if (unit.canTakeMoreDrivers() && person.canDrive(unit.getEntity())) {
                            cbMenuItem = new JCheckBoxMenuItem(unit.getName());
                            cbMenuItem.setSelected(unit.equals(person.getUnit()));
                            cbMenuItem.setActionCommand(makeCommand(CMD_ADD_VESSEL_PILOT, unit.getId().toString()));
                            cbMenuItem.addActionListener(this);
                            pilotEntityWeightMenu.add(cbMenuItem);
                        }
                    } else if (StaticChecks.areAllVesselNavigators(selected)) {
                        if (!(unit.getEntity() instanceof Aero)) {
                            continue;
                        }
                        if (unit.canTakeNavigator() && person.hasSkill(SkillType.S_NAV)) {
                            cbMenuItem = new JCheckBoxMenuItem(unit.getName());
                            cbMenuItem.setSelected(unit.equals(person.getUnit()));
                            cbMenuItem.setActionCommand(makeCommand(CMD_ADD_NAVIGATOR, unit.getId().toString()));
                            cbMenuItem.addActionListener(this);
                            navEntityWeightMenu.add(cbMenuItem);
                        }
                    }
                }
            }

            // Add the last grouping of entity weight menus to the last grouping of entity menus
            JMenuHelpers.addMenuIfNonEmpty(pilotUnitTypeMenu, pilotEntityWeightMenu);
            JMenuHelpers.addMenuIfNonEmpty(driverUnitTypeMenu, driverEntityWeightMenu);
            JMenuHelpers.addMenuIfNonEmpty(crewUnitTypeMenu, crewEntityWeightMenu);
            JMenuHelpers.addMenuIfNonEmpty(gunnerUnitTypeMenu, gunnerEntityWeightMenu);
            JMenuHelpers.addMenuIfNonEmpty(navUnitTypeMenu, navEntityWeightMenu);
            JMenuHelpers.addMenuIfNonEmpty(soldierUnitTypeMenu, soldierEntityWeightMenu);
            JMenuHelpers.addMenuIfNonEmpty(techOfficerUnitTypeMenu, techOfficerEntityWeightMenu);
            JMenuHelpers.addMenuIfNonEmpty(consoleCmdrUnitTypeMenu, consoleCmdrEntityWeightMenu);
            JMenuHelpers.addMenuIfNonEmpty(techUnitTypeMenu, techEntityWeightMenu);

            // then add the last grouping of entity menus to the primary menus
            JMenuHelpers.addMenuIfNonEmpty(pilotMenu, pilotUnitTypeMenu);
            JMenuHelpers.addMenuIfNonEmpty(driverMenu, driverUnitTypeMenu);
            JMenuHelpers.addMenuIfNonEmpty(crewMenu, crewUnitTypeMenu);
            JMenuHelpers.addMenuIfNonEmpty(gunnerMenu, gunnerUnitTypeMenu);
            JMenuHelpers.addMenuIfNonEmpty(navMenu, navUnitTypeMenu);
            JMenuHelpers.addMenuIfNonEmpty(soldierMenu, soldierUnitTypeMenu);
            JMenuHelpers.addMenuIfNonEmpty(techOfficerMenu, techOfficerUnitTypeMenu);
            JMenuHelpers.addMenuIfNonEmpty(consoleCmdrMenu, consoleCmdrUnitTypeMenu);
            JMenuHelpers.addMenuIfNonEmpty(techMenu, techUnitTypeMenu);

            // and finally add any non-empty menus to the primary menu
            JMenuHelpers.addMenuIfNonEmpty(menu, pilotMenu);
            JMenuHelpers.addMenuIfNonEmpty(menu, driverMenu);
            JMenuHelpers.addMenuIfNonEmpty(menu, crewMenu);
            JMenuHelpers.addMenuIfNonEmpty(menu, gunnerMenu);
            JMenuHelpers.addMenuIfNonEmpty(menu, navMenu);
            JMenuHelpers.addMenuIfNonEmpty(menu, soldierMenu);
            JMenuHelpers.addMenuIfNonEmpty(menu, techOfficerMenu);
            JMenuHelpers.addMenuIfNonEmpty(menu, consoleCmdrMenu);
            JMenuHelpers.addMenuIfNonEmpty(menu, techMenu);

            // and we always include the None checkbox
            cbMenuItem = new JCheckBoxMenuItem(resourceMap.getString("none.text"));
            cbMenuItem.setActionCommand(makeCommand(CMD_REMOVE_UNIT, "-1"));
            cbMenuItem.addActionListener(this);
            menu.add(cbMenuItem);

            if ((menu.getItemCount() > 1) || (person.getUnit() != null)
                    || !person.getTechUnits().isEmpty()) {
                JMenuHelpers.addMenuIfNonEmpty(popup, menu);
            }
        }

        if (oneSelected && person.getStatus().isActive()) {
            if (gui.getCampaign().getCampaignOptions().useManualMarriages()
                    && person.oldEnoughToMarry(gui.getCampaign()) && !person.getGenealogy().hasSpouse()) {
                menu = new JMenu(resourceMap.getString("chooseSpouse.text"));
                JMenu maleMenu = new JMenu(resourceMap.getString("spouseMenuMale.text"));
                JMenu femaleMenu = new JMenu(resourceMap.getString("spouseMenuFemale.text"));
                JMenu spouseMenu;

                LocalDate today = gui.getCampaign().getLocalDate();

                List<Person> personnel = new ArrayList<>(gui.getCampaign().getPersonnel());
                personnel.sort(Comparator.comparing((Person p) -> p.getAge(today)).thenComparing(Person::getSurname));

                for (Person ps : personnel) {
                    if (person.safeSpouse(gui.getCampaign(), ps)) {
                        String pStatus;

                        if (ps.getPrisonerStatus().isBondsman()) {
                            pStatus = String.format(resourceMap.getString("marriageBondsmanDesc.format"),
                                    ps.getFullName(), ps.getAge(today), ps.getRoleDesc());
                        } else if (ps.getPrisonerStatus().isPrisoner()) {
                            pStatus = String.format(resourceMap.getString("marriagePrisonerDesc.format"),
                                    ps.getFullName(), ps.getAge(today), ps.getRoleDesc());
                        } else {
                            pStatus = String.format(resourceMap.getString("marriagePartnerDesc.format"),
                                    ps.getFullName(), ps.getAge(today), ps.getRoleDesc());
                        }

                        spouseMenu = new JMenu(pStatus);

                        for (Marriage style : Marriage.values()) {
                            spouseMenu.add(newMenuItem(style.getDropDownText(),
                                    makeCommand(CMD_ADD_SPOUSE, ps.getId().toString(), style.name())));
                        }

                        if (ps.getGender().isMale()) {
                            maleMenu.add(spouseMenu);
                        } else {
                            femaleMenu.add(spouseMenu);
                        }
                    }
                }

                if (person.getGender().isMale()) {
                    JMenuHelpers.addMenuIfNonEmpty(menu, femaleMenu);
                    JMenuHelpers.addMenuIfNonEmpty(menu, maleMenu);
                } else {
                    JMenuHelpers.addMenuIfNonEmpty(menu, maleMenu);
                    JMenuHelpers.addMenuIfNonEmpty(menu, femaleMenu);
                }

                JMenuHelpers.addMenuIfNonEmpty(popup, menu);
            }

            if (person.getGenealogy().hasSpouse()) {
                menu = new JMenu(resourceMap.getString("removeSpouse.text"));

                for (Divorce divorceType : Divorce.values()) {
                    JMenuItem divorceMenu = new JMenuItem(divorceType.toString());
                    divorceMenu.setActionCommand(makeCommand(CMD_REMOVE_SPOUSE, divorceType.name()));
                    divorceMenu.addActionListener(this);
                    menu.add(divorceMenu);
                }

                JMenuHelpers.addMenuIfNonEmpty(popup, menu);
            }
        }

        //region Awards Menu
        JMenu awardMenu = new JMenu(resourceMap.getString("award.text"));
        List<String> setNames = AwardsFactory.getInstance().getAllSetNames();
        Collections.sort(setNames);
        for (String setName : setNames) {
            JMenu setAwardMenu = new JMenu(setName);

            List<Award> awardsOfSet = AwardsFactory.getInstance().getAllAwardsForSet(setName);
            Collections.sort(awardsOfSet);

            for (Award award : awardsOfSet) {
                if (!award.canBeAwarded(selected)) {
                    continue;
                }

                StringBuilder awardMenuItem = new StringBuilder();
                awardMenuItem.append(String.format("%s", award.getName()));

                if ((award.getXPReward() != 0) || (award.getEdgeReward() != 0)) {
                    awardMenuItem.append(" (");

                    if (award.getXPReward() != 0) {
                        awardMenuItem.append(award.getXPReward()).append(" XP");
                        if (award.getEdgeReward() != 0) {
                            awardMenuItem.append(" & ");
                        }
                    }

                    if (award.getEdgeReward() != 0) {
                        awardMenuItem.append(award.getEdgeReward()).append(" Edge");
                    }

                    awardMenuItem.append(")");
                }

                menuItem = new JMenuItem(awardMenuItem.toString());
                menuItem.setToolTipText(MultiLineTooltip.splitToolTip(award.getDescription()));
                menuItem.setActionCommand(makeCommand(CMD_ADD_AWARD, award.getSet(), award.getName()));
                menuItem.addActionListener(this);
                setAwardMenu.add(menuItem);
            }

            JMenuHelpers.addMenuIfNonEmpty(awardMenu, setAwardMenu);
        }

        if (StaticChecks.doAnyHaveAnAward(selected)) {
            if (awardMenu.getItemCount() > 0) {
                awardMenu.addSeparator();
            }

            JMenu removeAwardMenu = new JMenu(resourceMap.getString("removeAward.text"));

            if (oneSelected) {
                for (Award award : person.getAwardController().getAwards()) {
                    JMenu singleAwardMenu = new JMenu(award.getName());
                    for (String date : award.getFormattedDates()) {
                        JMenuItem specificAwardMenu = new JMenuItem(date);
                        specificAwardMenu.setActionCommand(makeCommand(CMD_RMV_AWARD, award.getSet(), award.getName(), date));
                        specificAwardMenu.addActionListener(this);
                        singleAwardMenu.add(specificAwardMenu);
                    }
                    JMenuHelpers.addMenuIfNonEmpty(removeAwardMenu, singleAwardMenu);
                }
            } else {
                Set<Award> awards = new TreeSet<>((a1, a2) -> {
                    if (a1.getSet().equalsIgnoreCase(a2.getSet())) {
                        return a1.getName().compareToIgnoreCase(a2.getName());
                    } else {
                        return a1.getSet().compareToIgnoreCase(a2.getSet());
                    }
                });
                for (Person p : selected) {
                    awards.addAll(p.getAwardController().getAwards());
                }

                for (Award award : awards) {
                    JMenuItem singleAwardMenu = new JMenuItem(award.getName());
                    singleAwardMenu.setActionCommand(makeCommand(CMD_RMV_AWARD, award.getSet(), award.getName()));
                    singleAwardMenu.addActionListener(this);
                    removeAwardMenu.add(singleAwardMenu);
                }
            }
            JMenuHelpers.addMenuIfNonEmpty(awardMenu, removeAwardMenu);
        }
        popup.add(awardMenu);
        //endregion Awards Menu

        //region Spend XP Menu
        if (oneSelected && person.getStatus().isActive()) {
            menu = new JMenu(resourceMap.getString("spendXP.text"));
            if (gui.getCampaign().getCampaignOptions().useAbilities()) {
                JMenu abMenu = new JMenu(resourceMap.getString("spendOnSpecialAbilities.text"));
                int cost;

                List<SpecialAbility> specialAbilities = new ArrayList<>(SpecialAbility.getAllSpecialAbilities().values());
                specialAbilities.sort(Comparator.comparing(SpecialAbility::getName));

                for (SpecialAbility spa : specialAbilities) {
                    if (null == spa) {
                        continue;
                    }
                    if (!spa.isEligible(person)) {
                        continue;
                    }
                    cost = spa.getCost();
                    String costDesc;
                    if (cost < 0) {
                        costDesc = resourceMap.getString("costNotPossible.text");
                    } else {
                        costDesc = String.format(resourceMap.getString("costValue.format"), cost);
                    }
                    boolean available = (cost >= 0) && (person.getXP() >= cost);
                    if (spa.getName().equals(OptionsConstants.GUNNERY_WEAPON_SPECIALIST)) {
                        Unit u = person.getUnit();
                        if (null != u) {
                            JMenu specialistMenu = new JMenu(SpecialAbility.getDisplayName(OptionsConstants.GUNNERY_WEAPON_SPECIALIST));
                            TreeSet<String> uniqueWeapons = new TreeSet<>();
                            for (int j = 0; j < u.getEntity().getWeaponList().size(); j++) {
                                Mounted m = u.getEntity().getWeaponList().get(j);
                                uniqueWeapons.add(m.getName());
                            }
                            boolean isSpecialist = person.getOptions().booleanOption(spa.getName());
                            for (String name : uniqueWeapons) {
                                if (!(isSpecialist
                                        && person.getOptions().getOption(spa.getName()).stringValue().equals(name))) {
                                    menuItem = new JMenuItem(String.format(resourceMap.getString("abilityDesc.format"), name, costDesc));
                                    menuItem.setActionCommand(makeCommand(CMD_ACQUIRE_WEAPON_SPECIALIST, name, String.valueOf(cost)));
                                    menuItem.addActionListener(this);
                                    menuItem.setEnabled(available);
                                    specialistMenu.add(menuItem);
                                }
                            }
                            if (specialistMenu.getMenuComponentCount() > 0) {
                                abMenu.add(specialistMenu);
                            }
                        }
                    } else if (spa.getName().equals(OptionsConstants.MISC_HUMAN_TRO)) {
                        JMenu specialistMenu = new JMenu(SpecialAbility.getDisplayName(OptionsConstants.MISC_HUMAN_TRO));
                        List<Object> tros = new ArrayList<>();
                        if (person.getOptions().getOption(OptionsConstants.MISC_HUMAN_TRO).booleanValue()) {
                            Object val = person.getOptions().getOption(OptionsConstants.MISC_HUMAN_TRO).getValue();
                            if (val instanceof Collection<?>) {
                                tros.addAll((Collection<?>) val);
                            } else {
                                tros.add(val);
                            }
                        }
                        menuItem = new JMenuItem(String.format(resourceMap.getString("abilityDesc.format"), resourceMap.getString("humantro_mek.text"), costDesc));
                        if (!tros.contains(Crew.HUMANTRO_MECH)) {
                            menuItem.setActionCommand(makeCommand(CMD_ACQUIRE_HUMANTRO, Crew.HUMANTRO_MECH, String.valueOf(cost)));
                            menuItem.addActionListener(this);
                            menuItem.setEnabled(available);
                            specialistMenu.add(menuItem);
                        }
                        if (!tros.contains(Crew.HUMANTRO_AERO)) {
                            menuItem = new JMenuItem(String.format(resourceMap.getString("abilityDesc.format"), resourceMap.getString("humantro_aero.text"), costDesc));
                            menuItem.setActionCommand(makeCommand(CMD_ACQUIRE_HUMANTRO, Crew.HUMANTRO_AERO, String.valueOf(cost)));
                            menuItem.addActionListener(this);
                            menuItem.setEnabled(available);
                            specialistMenu.add(menuItem);
                        }
                        if (!tros.contains(Crew.HUMANTRO_VEE)) {
                            menuItem = new JMenuItem(String.format(resourceMap.getString("abilityDesc.format"), resourceMap.getString("humantro_vee.text"), costDesc));
                            menuItem.setActionCommand(makeCommand(CMD_ACQUIRE_HUMANTRO, Crew.HUMANTRO_VEE, String.valueOf(cost)));
                            menuItem.addActionListener(this);
                            menuItem.setEnabled(available);
                            specialistMenu.add(menuItem);
                        }
                        if (!tros.contains(Crew.HUMANTRO_BA)) {
                            menuItem = new JMenuItem(String.format(resourceMap.getString("abilityDesc.format"), resourceMap.getString("humantro_ba.text"), costDesc));
                            menuItem.setActionCommand(makeCommand(CMD_ACQUIRE_HUMANTRO, Crew.HUMANTRO_BA, String.valueOf(cost)));
                            menuItem.addActionListener(this);
                            menuItem.setEnabled(available);
                            specialistMenu.add(menuItem);
                        }
                        if (specialistMenu.getMenuComponentCount() > 0) {
                            abMenu.add(specialistMenu);
                        }
                    } else if (spa.getName().equals(OptionsConstants.GUNNERY_SPECIALIST)
                            && !person.getOptions().booleanOption(OptionsConstants.GUNNERY_SPECIALIST)) {
                        JMenu specialistMenu = new JMenu(SpecialAbility.getDisplayName(OptionsConstants.GUNNERY_SPECIALIST));
                        menuItem = new JMenuItem(String.format(resourceMap.getString("abilityDesc.format"), resourceMap.getString("laserSpecialist.text"), costDesc));
                        menuItem.setActionCommand(makeCommand(CMD_ACQUIRE_SPECIALIST, Crew.SPECIAL_ENERGY, String.valueOf(cost)));
                        menuItem.addActionListener(this);
                        menuItem.setEnabled(available);
                        specialistMenu.add(menuItem);
                        menuItem = new JMenuItem(String.format(resourceMap.getString("abilityDesc.format"), resourceMap.getString("missileSpecialist.text"), costDesc));
                        menuItem.setActionCommand(makeCommand(CMD_ACQUIRE_SPECIALIST, Crew.SPECIAL_MISSILE, String.valueOf(cost)));
                        menuItem.addActionListener(this);
                        menuItem.setEnabled(available);
                        specialistMenu.add(menuItem);
                        menuItem = new JMenuItem(String.format(resourceMap.getString("abilityDesc.format"), resourceMap.getString("ballisticSpecialist.text"), costDesc));
                        menuItem.setActionCommand(makeCommand(CMD_ACQUIRE_SPECIALIST, Crew.SPECIAL_BALLISTIC, String.valueOf(cost)));
                        menuItem.addActionListener(this);
                        menuItem.setEnabled(available);
                        specialistMenu.add(menuItem);
                        abMenu.add(specialistMenu);
                    } else if (spa.getName().equals(OptionsConstants.GUNNERY_RANGE_MASTER)) {
                        JMenu specialistMenu = new JMenu(SpecialAbility.getDisplayName(OptionsConstants.GUNNERY_RANGE_MASTER));
                        List<Object> ranges = new ArrayList<>();
                        if (person.getOptions().getOption(OptionsConstants.GUNNERY_RANGE_MASTER).booleanValue()) {
                            Object val = person.getOptions().getOption(OptionsConstants.GUNNERY_RANGE_MASTER).getValue();
                            if (val instanceof Collection<?>) {
                                ranges.addAll((Collection<?>) val);
                            } else {
                                ranges.add(val);
                            }
                        }
                        if (!ranges.contains(Crew.RANGEMASTER_MEDIUM)) {
                            menuItem = new JMenuItem(String.format(resourceMap.getString("abilityDesc.format"), resourceMap.getString("rangemaster_med.text"), costDesc));
                            menuItem.setActionCommand(makeCommand(CMD_ACQUIRE_RANGEMASTER, Crew.RANGEMASTER_MEDIUM, String.valueOf(cost)));
                            menuItem.addActionListener(this);
                            menuItem.setEnabled(available);
                            specialistMenu.add(menuItem);
                        }
                        if (!ranges.contains(Crew.RANGEMASTER_LONG)) {
                            menuItem = new JMenuItem(String.format(resourceMap.getString("abilityDesc.format"), resourceMap.getString("rangemaster_lng.text"), costDesc));
                            menuItem.setActionCommand(makeCommand(CMD_ACQUIRE_RANGEMASTER, Crew.RANGEMASTER_LONG, String.valueOf(cost)));
                            menuItem.addActionListener(this);
                            menuItem.setEnabled(available);
                            specialistMenu.add(menuItem);
                        }
                        if (!ranges.contains(Crew.RANGEMASTER_EXTREME)) {
                            menuItem = new JMenuItem(String.format(resourceMap.getString("abilityDesc.format"), resourceMap.getString("rangemaster_xtm.text"), costDesc));
                            menuItem.setActionCommand(makeCommand(CMD_ACQUIRE_RANGEMASTER, Crew.RANGEMASTER_EXTREME, String.valueOf(cost)));
                            menuItem.addActionListener(this);
                            menuItem.setEnabled(available);
                            specialistMenu.add(menuItem);
                        }
                        if (specialistMenu.getMenuComponentCount() > 0) {
                            abMenu.add(specialistMenu);
                        }
                    } else if ((person.getOptions().getOption(spa.getName()).getType() == IOption.CHOICE)
                            && !(person.getOptions().getOption(spa.getName()).booleanValue())) {
                        JMenu specialistMenu = new JMenu(spa.getDisplayName());
                        List<String> choices = spa.getChoiceValues();
                        for (String s : choices) {
                            if (s.equalsIgnoreCase("none")) {
                                continue;
                            }
                            menuItem = new JMenuItem(String.format(resourceMap.getString("abilityDesc.format"),
                                    s, costDesc));
                            menuItem.setActionCommand(makeCommand(CMD_ACQUIRE_CUSTOM_CHOICE,
                                    s, String.valueOf(cost), spa.getName()));
                            menuItem.addActionListener(this);
                            menuItem.setEnabled(available);
                            specialistMenu.add(menuItem);
                        }
                        if (specialistMenu.getMenuComponentCount() > 0) {
                            abMenu.add(specialistMenu);
                        }
                    } else if (!person.getOptions().booleanOption(spa.getName())) {
                        menuItem = new JMenuItem(String.format(resourceMap.getString("abilityDesc.format"), spa.getDisplayName(), costDesc));
                        menuItem.setActionCommand(makeCommand(CMD_ACQUIRE_ABILITY, spa.getName(), String.valueOf(cost)));
                        menuItem.addActionListener(this);
                        menuItem.setEnabled(available);
                        abMenu.add(menuItem);
                    }
                }
                JMenuHelpers.addMenuIfNonEmpty(menu, abMenu);
            }

            JMenu currentMenu = new JMenu(resourceMap.getString("spendOnCurrentSkills.text"));
            JMenu newMenu = new JMenu(resourceMap.getString("spendOnNewSkills.text"));
            for (int i = 0; i < SkillType.getSkillList().length; i++) {
                String type = SkillType.getSkillList()[i];
                int cost = person.hasSkill(type) ? person.getSkill(type).getCostToImprove() : SkillType.getType(type).getCost(0);
                if (cost >= 0) {
                    String desc = String.format(resourceMap.getString("skillDesc.format"), type, cost);
                    menuItem = new JMenuItem(desc);
                    menuItem.setActionCommand(makeCommand(CMD_IMPROVE, type, String.valueOf(cost)));
                    menuItem.addActionListener(this);
                    menuItem.setEnabled(person.getXP() >= cost);
                    if (person.hasSkill(type)) {
                        currentMenu.add(menuItem);
                    } else {
                        newMenu.add(menuItem);
                    }
                }
            }
            JMenuHelpers.addMenuIfNonEmpty(menu, currentMenu);
            JMenuHelpers.addMenuIfNonEmpty(menu, newMenu);

            // Edge Purchasing
            if (gui.getCampaign().getCampaignOptions().useEdge()) {
                JMenu edgeMenu = new JMenu(resourceMap.getString("edge.text"));
                int cost = gui.getCampaign().getCampaignOptions().getEdgeCost();

                if ((cost >= 0) && (person.getXP() >= cost)) {
                    menuItem = new JMenuItem(String.format(resourceMap.getString("spendOnEdge.text"), cost));
                    menuItem.setActionCommand(makeCommand(CMD_BUY_EDGE, String.valueOf(cost)));
                    menuItem.addActionListener(this);
                    edgeMenu.add(menuItem);
                }
                JMenuHelpers.addMenuIfNonEmpty(menu, edgeMenu);
            }
            JMenuHelpers.addMenuIfNonEmpty(popup, menu);
            //endregion Spend XP Menu

            //region Edge Triggers
            if (gui.getCampaign().getCampaignOptions().useEdge()) {
                menu = new JMenu(resourceMap.getString("setEdgeTriggers.text"));

                //Start of Edge reroll options
                //MechWarriors
                cbMenuItem = new JCheckBoxMenuItem(resourceMap.getString("edgeTriggerHeadHits.text"));
                cbMenuItem.setSelected(person.getOptions().booleanOption(OPT_EDGE_HEADHIT));
                cbMenuItem.setActionCommand(makeCommand(CMD_EDGE_TRIGGER, OPT_EDGE_HEADHIT));
                if (!person.getPrimaryRole().isMechWarriorGrouping()) {
                    cbMenuItem.setForeground(new Color(150, 150, 150));
                }
                cbMenuItem.addActionListener(this);
                menu.add(cbMenuItem);

                cbMenuItem = new JCheckBoxMenuItem(resourceMap.getString("edgeTriggerTAC.text"));
                cbMenuItem.setSelected(person.getOptions().booleanOption(OPT_EDGE_TAC));
                cbMenuItem.setActionCommand(makeCommand(CMD_EDGE_TRIGGER, OPT_EDGE_TAC));
                if (!person.getPrimaryRole().isMechWarriorGrouping()) {
                    cbMenuItem.setForeground(new Color(150, 150, 150));
                }
                cbMenuItem.addActionListener(this);
                menu.add(cbMenuItem);

                cbMenuItem = new JCheckBoxMenuItem(resourceMap.getString("edgeTriggerKO.text"));
                cbMenuItem.setSelected(person.getOptions().booleanOption(OPT_EDGE_KO));
                cbMenuItem.setActionCommand(makeCommand(CMD_EDGE_TRIGGER, OPT_EDGE_KO));
                if (!person.getPrimaryRole().isMechWarriorGrouping()) {
                    cbMenuItem.setForeground(new Color(150, 150, 150));
                }
                cbMenuItem.addActionListener(this);
                menu.add(cbMenuItem);

                cbMenuItem = new JCheckBoxMenuItem(resourceMap.getString("edgeTriggerExplosion.text"));
                cbMenuItem.setSelected(person.getOptions().booleanOption(OPT_EDGE_EXPLOSION));
                cbMenuItem.setActionCommand(makeCommand(CMD_EDGE_TRIGGER, OPT_EDGE_EXPLOSION));
                if (!person.getPrimaryRole().isMechWarriorGrouping()) {
                    cbMenuItem.setForeground(new Color(150, 150, 150));
                }
                cbMenuItem.addActionListener(this);
                menu.add(cbMenuItem);

                cbMenuItem = new JCheckBoxMenuItem(resourceMap.getString("edgeTriggerMASCFailure.text"));
                cbMenuItem.setSelected(person.getOptions().booleanOption(OPT_EDGE_MASC_FAILURE));
                cbMenuItem.setActionCommand(makeCommand(CMD_EDGE_TRIGGER, OPT_EDGE_MASC_FAILURE));
                if (!person.getPrimaryRole().isMechWarriorGrouping()) {
                    cbMenuItem.setForeground(new Color(150, 150, 150));
                }
                cbMenuItem.addActionListener(this);
                menu.add(cbMenuItem);

                // Aerospace pilots and gunners
                final boolean isNotAeroOrConventional = !(person.getPrimaryRole().isAerospacePilot()
                        || person.getPrimaryRole().isConventionalAircraftPilot()
                        || person.getPrimaryRole().isLAMPilot());
                final boolean isNotVessel = !person.getPrimaryRole().isVesselCrewmember();
                final boolean isNotAeroConvOrVessel = isNotAeroOrConventional || isNotVessel;

                cbMenuItem = new JCheckBoxMenuItem(resourceMap.getString("edgeTriggerAeroAltLoss.text"));
                cbMenuItem.setSelected(person.getOptions().booleanOption(OPT_EDGE_WHEN_AERO_ALT_LOSS));
                cbMenuItem.setActionCommand(makeCommand(CMD_EDGE_TRIGGER, OPT_EDGE_WHEN_AERO_ALT_LOSS));
                if (isNotAeroConvOrVessel) {
                    cbMenuItem.setForeground(new Color(150, 150, 150));
                }
                cbMenuItem.addActionListener(this);
                menu.add(cbMenuItem);

                cbMenuItem = new JCheckBoxMenuItem(resourceMap.getString("edgeTriggerAeroExplosion.text"));
                cbMenuItem.setSelected(person.getOptions().booleanOption(OPT_EDGE_WHEN_AERO_EXPLOSION));
                cbMenuItem.setActionCommand(makeCommand(CMD_EDGE_TRIGGER, OPT_EDGE_WHEN_AERO_EXPLOSION));
                if (isNotAeroConvOrVessel) {
                    cbMenuItem.setForeground(new Color(150, 150, 150));
                }
                cbMenuItem.addActionListener(this);
                menu.add(cbMenuItem);

                cbMenuItem = new JCheckBoxMenuItem(resourceMap.getString("edgeTriggerAeroKO.text"));
                cbMenuItem.setSelected(person.getOptions().booleanOption(OPT_EDGE_WHEN_AERO_KO));
                cbMenuItem.setActionCommand(makeCommand(CMD_EDGE_TRIGGER, OPT_EDGE_WHEN_AERO_KO));
                if (isNotAeroOrConventional) {
                    cbMenuItem.setForeground(new Color(150, 150, 150));
                }
                cbMenuItem.addActionListener(this);
                menu.add(cbMenuItem);

                cbMenuItem = new JCheckBoxMenuItem(resourceMap.getString("edgeTriggerAeroLuckyCrit.text"));
                cbMenuItem.setSelected(person.getOptions().booleanOption(OPT_EDGE_WHEN_AERO_LUCKY_CRIT));
                cbMenuItem.setActionCommand(makeCommand(CMD_EDGE_TRIGGER, OPT_EDGE_WHEN_AERO_LUCKY_CRIT));
                if (isNotAeroConvOrVessel) {
                    cbMenuItem.setForeground(new Color(150, 150, 150));
                }
                cbMenuItem.addActionListener(this);
                menu.add(cbMenuItem);

                cbMenuItem = new JCheckBoxMenuItem(resourceMap.getString("edgeTriggerAeroNukeCrit.text"));
                cbMenuItem.setSelected(person.getOptions().booleanOption(OPT_EDGE_WHEN_AERO_NUKE_CRIT));
                cbMenuItem.setActionCommand(makeCommand(CMD_EDGE_TRIGGER, OPT_EDGE_WHEN_AERO_NUKE_CRIT));
                if (isNotVessel) {
                    cbMenuItem.setForeground(new Color(150, 150, 150));
                }
                cbMenuItem.addActionListener(this);
                menu.add(cbMenuItem);

                cbMenuItem = new JCheckBoxMenuItem(resourceMap.getString("edgeTriggerAeroTrnBayCrit.text"));
                cbMenuItem.setSelected(person.getOptions().booleanOption(OPT_EDGE_WHEN_AERO_UNIT_CARGO_LOST));
                cbMenuItem.setActionCommand(makeCommand(CMD_EDGE_TRIGGER, OPT_EDGE_WHEN_AERO_UNIT_CARGO_LOST));
                if (isNotVessel) {
                    cbMenuItem.setForeground(new Color(150, 150, 150));
                }
                cbMenuItem.addActionListener(this);
                menu.add(cbMenuItem);

                // Support Edge
                if (gui.getCampaign().getCampaignOptions().useSupportEdge()) {
                    //Doctors
                    cbMenuItem = new JCheckBoxMenuItem(resourceMap.getString("edgeTriggerHealCheck.text"));
                    cbMenuItem.setSelected(person.getOptions().booleanOption(PersonnelOptions.EDGE_MEDICAL));
                    cbMenuItem.setActionCommand(makeCommand(CMD_EDGE_TRIGGER, PersonnelOptions.EDGE_MEDICAL));
                    if (!person.getPrimaryRole().isDoctor()) {
                        cbMenuItem.setForeground(new Color(150, 150, 150));
                    }
                    cbMenuItem.addActionListener(this);
                    menu.add(cbMenuItem);

                    //Techs
                    cbMenuItem = new JCheckBoxMenuItem(resourceMap.getString("edgeTriggerBreakPart.text"));
                    cbMenuItem.setSelected(person.getOptions().booleanOption(PersonnelOptions.EDGE_REPAIR_BREAK_PART));
                    cbMenuItem.setActionCommand(makeCommand(CMD_EDGE_TRIGGER, PersonnelOptions.EDGE_REPAIR_BREAK_PART));
                    if (!person.getPrimaryRole().isTech()) {
                        cbMenuItem.setForeground(new Color(150, 150, 150));
                    }
                    cbMenuItem.addActionListener(this);
                    menu.add(cbMenuItem);

                    cbMenuItem = new JCheckBoxMenuItem(resourceMap.getString("edgeTriggerFailedRefit.text"));
                    cbMenuItem.setSelected(person.getOptions().booleanOption(PersonnelOptions.EDGE_REPAIR_FAILED_REFIT));
                    cbMenuItem.setActionCommand(makeCommand(CMD_EDGE_TRIGGER, PersonnelOptions.EDGE_REPAIR_FAILED_REFIT));
                    if (!person.getPrimaryRole().isTech()) {
                        cbMenuItem.setForeground(new Color(150, 150, 150));
                    }
                    cbMenuItem.addActionListener(this);
                    menu.add(cbMenuItem);

                    //Admins
                    cbMenuItem = new JCheckBoxMenuItem(resourceMap.getString("edgeTriggerAcquireCheck.text"));
                    cbMenuItem.setSelected(person.getOptions().booleanOption(PersonnelOptions.EDGE_ADMIN_ACQUIRE_FAIL));
                    cbMenuItem.setActionCommand(makeCommand(CMD_EDGE_TRIGGER, PersonnelOptions.EDGE_ADMIN_ACQUIRE_FAIL));
                    if (!person.getPrimaryRole().isAdministrator()) {
                        cbMenuItem.setForeground(new Color(150, 150, 150));
                    }
                    cbMenuItem.addActionListener(this);
                    menu.add(cbMenuItem);
                }
                JMenuHelpers.addMenuIfNonEmpty(popup, menu);
            }
            //endregion Edge Triggers

            menu = new JMenu(resourceMap.getString("specialFlags.text"));
            cbMenuItem = new JCheckBoxMenuItem(resourceMap.getString("commander.text"));
            cbMenuItem.setSelected(person.isCommander());
            cbMenuItem.setActionCommand(CMD_COMMANDER);
            cbMenuItem.addActionListener(this);
            menu.add(cbMenuItem);

            cbMenuItem = new JCheckBoxMenuItem(resourceMap.getString("tryingToMarry.text"));
            cbMenuItem.setToolTipText(resourceMap.getString("tryingToMarry.toolTipText"));
            cbMenuItem.setSelected(person.isTryingToMarry());
            cbMenuItem.setActionCommand(CMD_TRYING_TO_MARRY);
            cbMenuItem.addActionListener(this);
            menu.add(cbMenuItem);

            if (gui.getCampaign().getCampaignOptions().useProcreation()
                    && person.getGender().isFemale()) {
                cbMenuItem = new JCheckBoxMenuItem(resourceMap.getString("tryingToConceive.text"));
                cbMenuItem.setToolTipText(resourceMap.getString("tryingToConceive.toolTipText"));
                cbMenuItem.setSelected(person.isTryingToConceive());
                cbMenuItem.setActionCommand(CMD_TRYING_TO_CONCEIVE);
                cbMenuItem.addActionListener(this);
                menu.add(cbMenuItem);
            }

            cbMenuItem = new JCheckBoxMenuItem(resourceMap.getString("founder.text"));
            cbMenuItem.setSelected(person.isFounder());
            cbMenuItem.setActionCommand(CMD_FOUNDER);
            cbMenuItem.addActionListener(this);
            menu.add(cbMenuItem);
            popup.add(menu);
        } else if (StaticChecks.areAllActive(selected)) {
            if (gui.getCampaign().getCampaignOptions().useEdge()) {
                menu = new JMenu(resourceMap.getString("setEdgeTriggers.text"));
                submenu = new JMenu(resourceMap.getString("on.text"));

                menuItem = new JMenuItem(resourceMap.getString("edgeTriggerHeadHits.text"));
                menuItem.setActionCommand(makeCommand(CMD_EDGE_TRIGGER, OPT_EDGE_HEADHIT, TRUE));
                menuItem.addActionListener(this);
                submenu.add(menuItem);

                menuItem = new JMenuItem(resourceMap.getString("edgeTriggerTAC.text"));
                menuItem.setActionCommand(makeCommand(CMD_EDGE_TRIGGER, OPT_EDGE_TAC, TRUE));
                menuItem.addActionListener(this);
                submenu.add(menuItem);

                menuItem = new JMenuItem(resourceMap.getString("edgeTriggerKO.text"));
                menuItem.setActionCommand(makeCommand(CMD_EDGE_TRIGGER, OPT_EDGE_KO, TRUE));
                menuItem.addActionListener(this);
                submenu.add(menuItem);

                menuItem = new JMenuItem(resourceMap.getString("edgeTriggerExplosion.text"));
                menuItem.setActionCommand(makeCommand(CMD_EDGE_TRIGGER, OPT_EDGE_EXPLOSION, TRUE));
                menuItem.addActionListener(this);
                submenu.add(menuItem);

                menuItem = new JMenuItem(resourceMap.getString("edgeTriggerMASCFailure.text"));
                menuItem.setActionCommand(makeCommand(CMD_EDGE_TRIGGER, OPT_EDGE_MASC_FAILURE, TRUE));
                menuItem.addActionListener(this);
                submenu.add(menuItem);

                menuItem = new JMenuItem(resourceMap.getString("edgeTriggerAeroAltLoss.text"));
                menuItem.setActionCommand(makeCommand(CMD_EDGE_TRIGGER, OPT_EDGE_WHEN_AERO_ALT_LOSS, TRUE));
                menuItem.addActionListener(this);
                submenu.add(menuItem);

                menuItem = new JMenuItem(resourceMap.getString("edgeTriggerAeroExplosion.text"));
                menuItem.setActionCommand(makeCommand(CMD_EDGE_TRIGGER, OPT_EDGE_WHEN_AERO_EXPLOSION, TRUE));
                menuItem.addActionListener(this);
                submenu.add(menuItem);

                menuItem = new JMenuItem(resourceMap.getString("edgeTriggerAeroKO.text"));
                menuItem.setActionCommand(makeCommand(CMD_EDGE_TRIGGER, OPT_EDGE_WHEN_AERO_KO, TRUE));
                menuItem.addActionListener(this);
                submenu.add(menuItem);

                menuItem = new JMenuItem(resourceMap.getString("edgeTriggerAeroLuckyCrit.text"));
                menuItem.setActionCommand(makeCommand(CMD_EDGE_TRIGGER, OPT_EDGE_WHEN_AERO_LUCKY_CRIT, TRUE));
                menuItem.addActionListener(this);
                submenu.add(menuItem);

                menuItem = new JMenuItem(resourceMap.getString("edgeTriggerAeroNukeCrit.text"));
                menuItem.setActionCommand(makeCommand(CMD_EDGE_TRIGGER, OPT_EDGE_WHEN_AERO_NUKE_CRIT, TRUE));
                menuItem.addActionListener(this);
                submenu.add(menuItem);

                menuItem = new JMenuItem(resourceMap.getString("edgeTriggerAeroTrnBayCrit.text"));
                menuItem.setActionCommand(makeCommand(CMD_EDGE_TRIGGER, OPT_EDGE_WHEN_AERO_UNIT_CARGO_LOST, TRUE));
                menuItem.addActionListener(this);
                submenu.add(menuItem);

                if (gui.getCampaign().getCampaignOptions().useSupportEdge()) {
                    menuItem = new JMenuItem(resourceMap.getString("edgeTriggerHealCheck.text"));
                    menuItem.setActionCommand(makeCommand(CMD_EDGE_TRIGGER, PersonnelOptions.EDGE_MEDICAL, TRUE));
                    menuItem.addActionListener(this);
                    submenu.add(menuItem);

                    menuItem = new JMenuItem(resourceMap.getString("edgeTriggerBreakPart.text"));
                    menuItem.setActionCommand(makeCommand(CMD_EDGE_TRIGGER, PersonnelOptions.EDGE_REPAIR_BREAK_PART, TRUE));
                    menuItem.addActionListener(this);
                    submenu.add(menuItem);

                    menuItem = new JMenuItem(resourceMap.getString("edgeTriggerFailedRefit.text"));
                    menuItem.setActionCommand(makeCommand(CMD_EDGE_TRIGGER, PersonnelOptions.EDGE_REPAIR_FAILED_REFIT, TRUE));
                    menuItem.addActionListener(this);
                    submenu.add(menuItem);

                    menuItem = new JMenuItem(resourceMap.getString("edgeTriggerAcquireCheck.text"));
                    menuItem.setActionCommand(makeCommand(CMD_EDGE_TRIGGER, PersonnelOptions.EDGE_ADMIN_ACQUIRE_FAIL, TRUE));
                    menuItem.addActionListener(this);
                    submenu.add(menuItem);
                }
                JMenuHelpers.addMenuIfNonEmpty(menu, submenu);

                submenu = new JMenu(resourceMap.getString("off.text"));

                menuItem = new JMenuItem(resourceMap.getString("edgeTriggerHeadHits.text"));
                menuItem.setActionCommand(makeCommand(CMD_EDGE_TRIGGER, OPT_EDGE_HEADHIT, FALSE));
                menuItem.addActionListener(this);
                submenu.add(menuItem);

                menuItem = new JMenuItem(resourceMap.getString("edgeTriggerTAC.text"));
                menuItem.setActionCommand(makeCommand(CMD_EDGE_TRIGGER, OPT_EDGE_TAC, FALSE));
                menuItem.addActionListener(this);
                submenu.add(menuItem);

                menuItem = new JMenuItem(resourceMap.getString("edgeTriggerKO.text"));
                menuItem.setActionCommand(makeCommand(CMD_EDGE_TRIGGER, OPT_EDGE_KO, FALSE));
                menuItem.addActionListener(this);
                submenu.add(menuItem);

                menuItem = new JMenuItem(resourceMap.getString("edgeTriggerExplosion.text"));
                menuItem.setActionCommand(makeCommand(CMD_EDGE_TRIGGER, OPT_EDGE_EXPLOSION, FALSE));
                menuItem.addActionListener(this);
                submenu.add(menuItem);

                menuItem = new JMenuItem(resourceMap.getString("edgeTriggerMASCFailure.text"));
                menuItem.setActionCommand(makeCommand(CMD_EDGE_TRIGGER, OPT_EDGE_MASC_FAILURE, FALSE));
                menuItem.addActionListener(this);
                submenu.add(menuItem);

                menuItem = new JMenuItem(resourceMap.getString("edgeTriggerAeroAltLoss.text"));
                menuItem.setActionCommand(makeCommand(CMD_EDGE_TRIGGER, OPT_EDGE_WHEN_AERO_ALT_LOSS, FALSE));
                menuItem.addActionListener(this);
                submenu.add(menuItem);

                menuItem = new JMenuItem(resourceMap.getString("edgeTriggerAeroExplosion.text"));
                menuItem.setActionCommand(makeCommand(CMD_EDGE_TRIGGER, OPT_EDGE_WHEN_AERO_EXPLOSION, FALSE));
                menuItem.addActionListener(this);
                submenu.add(menuItem);

                menuItem = new JMenuItem(resourceMap.getString("edgeTriggerAeroKO.text"));
                menuItem.setActionCommand(makeCommand(CMD_EDGE_TRIGGER, OPT_EDGE_WHEN_AERO_KO, FALSE));
                menuItem.addActionListener(this);
                submenu.add(menuItem);

                menuItem = new JMenuItem(resourceMap.getString("edgeTriggerAeroLuckyCrit.text"));
                menuItem.setActionCommand(makeCommand(CMD_EDGE_TRIGGER, OPT_EDGE_WHEN_AERO_LUCKY_CRIT, FALSE));
                menuItem.addActionListener(this);
                submenu.add(menuItem);

                menuItem = new JMenuItem(resourceMap.getString("edgeTriggerAeroNukeCrit.text"));
                menuItem.setActionCommand(makeCommand(CMD_EDGE_TRIGGER, OPT_EDGE_WHEN_AERO_NUKE_CRIT, FALSE));
                menuItem.addActionListener(this);
                submenu.add(menuItem);

                menuItem = new JMenuItem(resourceMap.getString("edgeTriggerAeroTrnBayCrit.text"));
                menuItem.setActionCommand(makeCommand(CMD_EDGE_TRIGGER, OPT_EDGE_WHEN_AERO_UNIT_CARGO_LOST, FALSE));
                menuItem.addActionListener(this);
                submenu.add(menuItem);

                if (gui.getCampaign().getCampaignOptions().useSupportEdge()) {
                    menuItem = new JMenuItem(resourceMap.getString("edgeTriggerHealCheck.text"));
                    menuItem.setActionCommand(makeCommand(CMD_EDGE_TRIGGER, PersonnelOptions.EDGE_MEDICAL, FALSE));
                    menuItem.addActionListener(this);
                    submenu.add(menuItem);

                    menuItem = new JMenuItem(resourceMap.getString("edgeTriggerBreakPart.text"));
                    menuItem.setActionCommand(makeCommand(CMD_EDGE_TRIGGER, PersonnelOptions.EDGE_REPAIR_BREAK_PART, FALSE));
                    menuItem.addActionListener(this);
                    submenu.add(menuItem);

                    menuItem = new JMenuItem(resourceMap.getString("edgeTriggerFailedRefit.text"));
                    menuItem.setActionCommand(makeCommand(CMD_EDGE_TRIGGER, PersonnelOptions.EDGE_REPAIR_FAILED_REFIT, FALSE));
                    menuItem.addActionListener(this);
                    submenu.add(menuItem);

                    menuItem = new JMenuItem(resourceMap.getString("edgeTriggerAcquireCheck.text"));
                    menuItem.setActionCommand(makeCommand(CMD_EDGE_TRIGGER, PersonnelOptions.EDGE_ADMIN_ACQUIRE_FAIL, FALSE));
                    menuItem.addActionListener(this);
                    submenu.add(menuItem);
                }
                JMenuHelpers.addMenuIfNonEmpty(menu, submenu);
                JMenuHelpers.addMenuIfNonEmpty(popup, menu);
            }

            menu = new JMenu(resourceMap.getString("specialFlags.text"));
            if (StaticChecks.areEitherAllTryingToMarryOrNot(selected)) {
                cbMenuItem = new JCheckBoxMenuItem(resourceMap.getString("tryingToMarry.text"));
                cbMenuItem.setToolTipText(resourceMap.getString("tryingToMarry.toolTipText"));
                cbMenuItem.setSelected(selected[0].isTryingToMarry());
                cbMenuItem.setActionCommand(CMD_TRYING_TO_MARRY);
                cbMenuItem.addActionListener(this);
                menu.add(cbMenuItem);
            }

            if (gui.getCampaign().getCampaignOptions().useProcreation()
                    && StaticChecks.areAllFemale(selected)
                    && StaticChecks.areEitherAllTryingToConceiveOrNot(selected)) {
                cbMenuItem = new JCheckBoxMenuItem(resourceMap.getString("tryingToConceive.text"));
                cbMenuItem.setToolTipText(resourceMap.getString("tryingToConceive.toolTipText"));
                cbMenuItem.setSelected(selected[0].isTryingToConceive());
                cbMenuItem.setActionCommand(CMD_TRYING_TO_CONCEIVE);
                cbMenuItem.addActionListener(this);
                menu.add(cbMenuItem);
            }

            if (StaticChecks.areEitherAllFoundersOrNot(selected)) {
                cbMenuItem = new JCheckBoxMenuItem(resourceMap.getString("founder.text"));
                cbMenuItem.setSelected(person.isFounder());
                cbMenuItem.setActionCommand(CMD_FOUNDER);
                cbMenuItem.addActionListener(this);
                menu.add(cbMenuItem);
            }
            JMenuHelpers.addMenuIfNonEmpty(popup, menu);
        }

        // change portrait
        menuItem = new JMenuItem(resourceMap.getString(oneSelected ? "changePortrait.text" : "bulkAssignSinglePortrait.text"));
        menuItem.setActionCommand(CMD_EDIT_PORTRAIT);
        menuItem.addActionListener(this);
        popup.add(menuItem);

        if (oneSelected) {
            // change Biography
            menuItem = new JMenuItem(resourceMap.getString("changeBiography.text"));
            menuItem.setActionCommand(CMD_EDIT_BIOGRAPHY);
            menuItem.addActionListener(this);
            popup.add(menuItem);

            menuItem = new JMenuItem(resourceMap.getString("changeCallsign.text"));
            menuItem.setActionCommand(CMD_CALLSIGN);
            menuItem.addActionListener(this);
            popup.add(menuItem);

            menuItem = new JMenuItem(resourceMap.getString("editPersonnelLog.text"));
            menuItem.setActionCommand(CMD_EDIT_PERSONNEL_LOG);
            menuItem.addActionListener(this);
            popup.add(menuItem);
        }

        menuItem = new JMenuItem(resourceMap.getString("addSingleLogEntry.text"));
        menuItem.setActionCommand(CMD_ADD_LOG_ENTRY);
        menuItem.addActionListener(this);
        popup.add(menuItem);

        if (oneSelected) {
            // Edit mission log
            menuItem = new JMenuItem(resourceMap.getString("editMissionLog.text"));
            menuItem.setActionCommand(CMD_EDIT_MISSIONS_LOG);
            menuItem.addActionListener(this);
            popup.add(menuItem);
        }

        // Add one item to all personnel mission logs
        menuItem = new JMenuItem(resourceMap.getString("addMissionEntry.text"));
        menuItem.setActionCommand(CMD_ADD_MISSION_ENTRY);
        menuItem.addActionListener(this);
        popup.add(menuItem);

        if (oneSelected) {
            menuItem = new JMenuItem(resourceMap.getString("editKillLog.text"));
            menuItem.setActionCommand(CMD_EDIT_KILL_LOG);
            menuItem.addActionListener(this);
            menuItem.setEnabled(true);
            popup.add(menuItem);
        }

        if (oneSelected || StaticChecks.allHaveSameUnit(selected)) {
            menuItem = new JMenuItem(resourceMap.getString("assignKill.text"));
            menuItem.setActionCommand(CMD_ADD_KILL);
            menuItem.addActionListener(this);
            menuItem.setEnabled(true);
            popup.add(menuItem);
        }

        menuItem = new JMenuItem(resourceMap.getString("exportPersonnel.text"));
        menuItem.addActionListener(gui::miExportPersonActionPerformed);
        menuItem.setEnabled(true);
        popup.add(menuItem);

        if (gui.getCampaign().getCampaignOptions().getUseAtB() && StaticChecks.areAllActive(selected)) {
            menuItem = new JMenuItem(resourceMap.getString("sack.text"));
            menuItem.setActionCommand(CMD_SACK);
            menuItem.addActionListener(this);
            popup.add(menuItem);
        }

        //region Randomization Menu
        // This Menu contains the following options, in the specified order:
        // 1) Random Name
        // 2) Random Bloodname Check
        // 3) Random Bloodname Assignment
        // 4) Random Callsign
        // 5) Random Portrait
        // 6) Random Origin
        // 7) Random Origin Faction
        // 8) Random Origin Planet
        menu = new JMenu(resourceMap.getString("randomizationMenu.text"));

        menuItem = new JMenuItem(resourceMap.getString(oneSelected ? "miRandomName.single.text" : "miRandomName.bulk.text"));
        menuItem.setName("miRandomName");
        menuItem.setActionCommand(CMD_RANDOM_NAME);
        menuItem.addActionListener(this);
        menu.add(menuItem);

        if (StaticChecks.areAllClanEligible(selected)) {
            menuItem = new JMenuItem(resourceMap.getString(oneSelected ? "miRandomBloodnameCheck.single.text" : "miRandomBloodnameCheck.bulk.text"));
            menuItem.setName("miRandomBloodnameCheck");
            menuItem.setActionCommand(makeCommand(CMD_RANDOM_BLOODNAME, String.valueOf(false)));
            menuItem.addActionListener(this);
            menu.add(menuItem);

            if (gui.getCampaign().isGM()) {
                menuItem = new JMenuItem(resourceMap.getString(oneSelected ? "miRandomBloodname.single.text" : "miRandomBloodname.bulk.text"));
                menuItem.setName("miRandomBloodname");
                menuItem.setActionCommand(makeCommand(CMD_RANDOM_BLOODNAME, String.valueOf(true)));
                menuItem.addActionListener(this);
                menu.add(menuItem);
            }
        }

        menuItem = new JMenuItem(resourceMap.getString(oneSelected ? "miRandomCallsign.single.text" : "miRandomCallsign.bulk.text"));
        menuItem.setName("miRandomCallsign");
        menuItem.setActionCommand(CMD_RANDOM_CALLSIGN);
        menuItem.addActionListener(this);
        menu.add(menuItem);

        menuItem = new JMenuItem(resourceMap.getString(oneSelected ? "miRandomPortrait.single.text" : "miRandomPortrait.bulk.text"));
        menuItem.setName("miRandomPortrait");
        menuItem.setActionCommand(CMD_RANDOM_PORTRAIT);
        menuItem.addActionListener(this);
        menu.add(menuItem);

        if (gui.getCampaign().getCampaignOptions().randomizeOrigin()) {
            menuItem = new JMenuItem(resourceMap.getString(oneSelected ? "miRandomOrigin.single.text" : "miRandomOrigin.bulk.text"));
            menuItem.setName("miRandomOrigin");
            menuItem.setActionCommand(CMD_RANDOM_ORIGIN);
            menuItem.addActionListener(this);
            menu.add(menuItem);

            menuItem = new JMenuItem(resourceMap.getString(oneSelected ? "miRandomOriginFaction.single.text" : "miRandomOriginFaction.bulk.text"));
            menuItem.setName("miRandomOriginFaction");
            menuItem.setActionCommand(CMD_RANDOM_ORIGIN_FACTION);
            menuItem.addActionListener(this);
            menu.add(menuItem);

            menuItem = new JMenuItem(resourceMap.getString(oneSelected ? "miRandomOriginPlanet.single.text" : "miRandomOriginPlanet.bulk.text"));
            menuItem.setName("miRandomOriginPlanet");
            menuItem.setActionCommand(CMD_RANDOM_ORIGIN_PLANET);
            menuItem.addActionListener(this);
            menu.add(menuItem);
        }

        JMenuHelpers.addMenuIfNonEmpty(popup, menu);
        //endregion Randomization Menu

        //region GM Menu
        if (gui.getCampaign().isGM()) {
            popup.addSeparator();

            menu = new JMenu(resourceMap.getString("gmMode.text"));

            menuItem = new JMenu(resourceMap.getString("changePrisonerStatus.text"));
            menuItem.add(newCheckboxMenu(
                    PrisonerStatus.FREE.toString(),
                    makeCommand(CMD_CHANGE_PRISONER_STATUS, PrisonerStatus.FREE.name()),
                    (person.getPrisonerStatus() == PrisonerStatus.FREE)));
            menuItem.add(newCheckboxMenu(
                    PrisonerStatus.PRISONER.toString(),
                    makeCommand(CMD_CHANGE_PRISONER_STATUS, PrisonerStatus.PRISONER.name()),
                    (person.getPrisonerStatus() == PrisonerStatus.PRISONER)));
            menuItem.add(newCheckboxMenu(
                    PrisonerStatus.PRISONER_DEFECTOR.toString(),
                    makeCommand(CMD_CHANGE_PRISONER_STATUS, PrisonerStatus.PRISONER_DEFECTOR.name()),
                    (person.getPrisonerStatus() == PrisonerStatus.PRISONER_DEFECTOR)));
            menuItem.add(newCheckboxMenu(
                    PrisonerStatus.BONDSMAN.toString(),
                    makeCommand(CMD_CHANGE_PRISONER_STATUS, PrisonerStatus.BONDSMAN.name()),
                    (person.getPrisonerStatus() == PrisonerStatus.BONDSMAN)));
            menu.add(menuItem);

            menuItem = new JMenuItem(resourceMap.getString("removePerson.text"));
            menuItem.setActionCommand(CMD_REMOVE);
            menuItem.addActionListener(this);
            menu.add(menuItem);

            if (!gui.getCampaign().getCampaignOptions().useAdvancedMedical()) {
                menuItem = new JMenuItem(resourceMap.getString("editHits.text"));
                menuItem.setActionCommand(CMD_EDIT_HITS);
                menuItem.addActionListener(this);
                menu.add(menuItem);
            }

            menuItem = new JMenuItem(resourceMap.getString("add1XP.text"));
            menuItem.setActionCommand(CMD_ADD_1_XP);
            menuItem.addActionListener(this);
            menu.add(menuItem);

            menuItem = new JMenuItem(resourceMap.getString("addXP.text"));
            menuItem.setActionCommand(CMD_ADD_XP);
            menuItem.addActionListener(this);
            menu.add(menuItem);

            menuItem = new JMenuItem(resourceMap.getString("setXP.text"));
            menuItem.setActionCommand(CMD_SET_XP);
            menuItem.addActionListener(this);
            menu.add(menuItem);

            if (gui.getCampaign().getCampaignOptions().useEdge()) {
                menuItem = new JMenuItem(resourceMap.getString("setEdge.text"));
                menuItem.setActionCommand(CMD_SET_EDGE);
                menuItem.addActionListener(this);
                menu.add(menuItem);
            }

            if (oneSelected) {
                menuItem = new JMenuItem(resourceMap.getString("edit.text"));
                menuItem.setActionCommand(CMD_EDIT);
                menuItem.addActionListener(this);
                menu.add(menuItem);

                menuItem = new JMenuItem(resourceMap.getString("loadGMTools.text"));
                menuItem.addActionListener(evt -> loadGMToolsForPerson(person));
                menu.add(menuItem);
            }
            if (gui.getCampaign().getCampaignOptions().useAdvancedMedical()) {
                menuItem = new JMenuItem(resourceMap.getString("removeAllInjuries.text"));
                menuItem.setActionCommand(CMD_CLEAR_INJURIES);
                menuItem.addActionListener(this);
                menu.add(menuItem);

                if (oneSelected) {
                    for (Injury i : person.getInjuries()) {
                        menuItem = new JMenuItem(String.format(resourceMap.getString("removeInjury.format"), i.getName()));
                        menuItem.setActionCommand(makeCommand(CMD_REMOVE_INJURY, i.getUUID().toString()));
                        menuItem.addActionListener(this);
                        menu.add(menuItem);
                    }

                    menuItem = new JMenuItem(resourceMap.getString("editInjuries.text"));
                    menuItem.setActionCommand(CMD_EDIT_INJURIES);
                    menuItem.addActionListener(this);
                    menu.add(menuItem);
                }
            }

            if (oneSelected) {
                if (person.canProcreate(gui.getCampaign())) {
                    menuItem = new JMenuItem(resourceMap.getString("addPregnancy.text"));
                    menuItem.setActionCommand(CMD_ADD_PREGNANCY);
                    menuItem.addActionListener(this);
                    menu.add(menuItem);
                } else if (person.isPregnant()) {
                    menuItem = new JMenuItem(resourceMap.getString("removePregnancy.text"));
                    menuItem.setActionCommand(CMD_REMOVE_PREGNANCY);
                    menuItem.addActionListener(this);
                    menu.add(menuItem);
                }
            }
            popup.add(menu);
        }
        //endregion GM Menu

        return Optional.of(popup);
    }

    private JMenuItem newMenuItem(String text, String command) {
        JMenuItem result = new JMenuItem(text);
        result.setActionCommand(command);
        result.addActionListener(this);
        return result;
    }

    private JCheckBoxMenuItem newCheckboxMenu(String text, String command, boolean selected) {
        JCheckBoxMenuItem result = new JCheckBoxMenuItem(text);
        result.setSelected(selected);
        result.setActionCommand(command);
        result.addActionListener(this);
        result.setEnabled(true);
        return result;
    }
}<|MERGE_RESOLUTION|>--- conflicted
+++ resolved
@@ -791,16 +791,8 @@
                 boolean showDialog = false;
                 List<Person> toRemove = new ArrayList<>();
                 for (Person person : people) {
-<<<<<<< HEAD
-                    if (gui.getCampaign().getRetirementDefectionTracker().removeFromCampaign(person, false,
-                            gui.getCampaign().getCampaignOptions().getUseShareSystem()
-                                    ? person.getNumShares(gui.getCampaign(), gui.getCampaign().getCampaignOptions().getSharesForAll())
-                                    : 0,
-                            gui.getCampaign(), null)) {
-=======
                     if (gui.getCampaign().getRetirementDefectionTracker().removeFromCampaign(
                             person, false, gui.getCampaign(), null)) {
->>>>>>> 7860df73
                         showDialog = true;
                     } else {
                         toRemove.add(person);
