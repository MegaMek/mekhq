--- conflicted
+++ resolved
@@ -495,23 +495,6 @@
                 break;
             }
             case CMD_ADD_PREGNANCY: {
-<<<<<<< HEAD
-                for (Person person : people) {
-                    if (person.canProcreate(gui.getCampaign())) {
-                        person.addPregnancy(gui.getCampaign());
-                        MekHQ.triggerEvent(new PersonChangedEvent(person));
-                    }
-                }
-                break;
-            }
-            case CMD_REMOVE_PREGNANCY: {
-                for (Person person : people) {
-                    if (person.isPregnant()) {
-                        person.removePregnancy();
-                        MekHQ.triggerEvent(new PersonChangedEvent(person));
-                    }
-                }
-=======
                 Stream.of(people).filter(p -> p.canProcreate(gui.getCampaign())).forEach(p -> {
                     p.addPregnancy(gui.getCampaign());
                     MekHQ.triggerEvent(new PersonChangedEvent(p));
@@ -523,7 +506,6 @@
                     p.removePregnancy();
                     MekHQ.triggerEvent(new PersonChangedEvent(p));
                 });
->>>>>>> 681b4b4d
                 break;
             }
             case CMD_REMOVE_SPOUSE: {
@@ -2681,30 +2663,19 @@
             }
 
             if (StaticChecks.anyCanBePregnant(gui.getCampaign(), selected)) {
-<<<<<<< HEAD
-                menuItem = new JMenuItem(resourceMap.getString("addPregnancy.text"));
-=======
                 menuItem = new JMenuItem(resourceMap.getString(oneSelected ? "addPregnancy.text" : "addPregnancies.text"));
->>>>>>> 681b4b4d
                 menuItem.setActionCommand(CMD_ADD_PREGNANCY);
                 menuItem.addActionListener(this);
                 menu.add(menuItem);
             }
 
             if (StaticChecks.anyPregnant(selected)) {
-<<<<<<< HEAD
-                menuItem = new JMenuItem(resourceMap.getString("removePregnancy.text"));
-=======
                 menuItem = new JMenuItem(resourceMap.getString(oneSelected ? "removePregnancy.text" : "removePregnancies.text"));
->>>>>>> 681b4b4d
                 menuItem.setActionCommand(CMD_REMOVE_PREGNANCY);
                 menuItem.addActionListener(this);
                 menu.add(menuItem);
             }
-<<<<<<< HEAD
-
-=======
->>>>>>> 681b4b4d
+
             JMenuHelpers.addMenuIfNonEmpty(popup, menu);
         }
         //endregion GM Menu
