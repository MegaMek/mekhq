--- conflicted
+++ resolved
@@ -346,12 +346,8 @@
                 int cost = Integer.parseInt(data[2]);
                 int oldExpLevel = selectedPerson.getExperienceLevel(false);
                 selectedPerson.improveSkill(type);
-<<<<<<< HEAD
-                selectedPerson.awardXP(-cost);
-=======
                 selectedPerson.spendXP(cost);
 
->>>>>>> 3ba22531
                 PersonalLogger.improvedSkill(gui.getCampaign(), selectedPerson,
                         gui.getCampaign().getLocalDate(), selectedPerson.getSkill(type).getType().getName(),
                         selectedPerson.getSkill(type).toString());
@@ -540,14 +536,9 @@
                         String.format(resources.getString("ransomQ.format"), people.length, total.toAmountAndSymbolString()),
                         resources.getString("ransom.text"),
                         JOptionPane.YES_NO_OPTION)) {
-
-<<<<<<< HEAD
-                    gui.getCampaign().addReport(String.format(resources.getString("ransomReport.format"), people.length, total.toAmountAndSymbolString()));
-                    gui.getCampaign().addFunds(total, resources.getString("ransom.text"), Transaction.C_MISC);
-=======
-                    gui.getCampaign().addReport(String.format(resourceMap.getString("ransomReport.format"), people.length, total.toAmountAndSymbolString()));
-                    gui.getCampaign().addFunds(TransactionType.RANSOM, total, resourceMap.getString("ransom.text"));
->>>>>>> 3ba22531
+                    gui.getCampaign().addReport(String.format(resources.getString("ransomReport.format"),
+                            people.length, total.toAmountAndSymbolString()));
+                    gui.getCampaign().addFunds(TransactionType.RANSOM, total, resources.getString("ransom.text"));
                     for (Person person : people) {
                         gui.getCampaign().removePerson(person, false);
                     }
