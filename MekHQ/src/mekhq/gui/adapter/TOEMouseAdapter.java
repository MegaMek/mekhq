--- conflicted
+++ resolved
@@ -55,14 +55,16 @@
 import java.awt.event.ActionEvent;
 import java.util.*;
 
-<<<<<<< HEAD
-=======
 import static mekhq.campaign.force.Force.STRATEGIC_FORMATION_OVERRIDE_FALSE;
 import static mekhq.campaign.force.Force.STRATEGIC_FORMATION_OVERRIDE_NONE;
 import static mekhq.campaign.force.Force.STRATEGIC_FORMATION_OVERRIDE_TRUE;
 import static mekhq.campaign.force.StrategicFormation.recalculateStrategicFormations;
 
->>>>>>> 3d3fc7ce
+import javax.swing.*;
+import javax.swing.tree.TreePath;
+import java.awt.event.ActionEvent;
+import java.util.*;
+
 public class TOEMouseAdapter extends JPopupMenuAdapter {
     private static final MMLogger logger = MMLogger.create(TOEMouseAdapter.class);
 
@@ -131,12 +133,9 @@
     private static final String CHANGE_NAME = "CHANGE_NAME";
     private static final String CHANGE_COMBAT_STATUS = "CHANGE_COMBAT_STATUS";
     private static final String CHANGE_COMBAT_STATUSES = "CHANGE_COMBAT_STATUSES";
-<<<<<<< HEAD
     private static final String CHANGE_CONVOY_STATUS = "CHANGE_CONVOY_STATUS";
-=======
     private static final String CHANGE_STRATEGIC_FORCE_OVERRIDE = "CHANGE_STRATEGIC_FORCE_OVERRIDE";
     private static final String REMOVE_STRATEGIC_FORCE_OVERRIDE = "REMOVE_STRATEGIC_FORCE_OVERRIDE";
->>>>>>> 3d3fc7ce
 
     private static final String COMMAND_CHANGE_FORCE_CAMO = "CHANGE_CAMO|FORCE|empty|";
     private static final String COMMAND_CHANGE_FORCE_DESC = "CHANGE_DESC|FORCE|empty|";
@@ -147,12 +146,9 @@
     private static final String COMMAND_CHANGE_FORCE_NAME = "CHANGE_NAME|FORCE|empty|";
     private static final String COMMAND_CHANGE_FORCE_COMBAT_STATUS = "CHANGE_COMBAT_STATUS|FORCE|empty|";
     private static final String COMMAND_CHANGE_FORCE_COMBAT_STATUSES = "CHANGE_COMBAT_STATUSES|FORCE|empty|";
-<<<<<<< HEAD
     private static final String COMMAND_CHANGE_FORCE_CONVOY_STATUS = "CHANGE_CONVOY_STATUS|FORCE|empty|";
-=======
     private static final String COMMAND_CHANGE_STRATEGIC_FORCE_OVERRIDE = "CHANGE_STRATEGIC_FORCE_OVERRIDE|FORCE|empty|";
     private static final String COMMAND_REMOVE_STRATEGIC_FORCE_OVERRIDE = "REMOVE_STRATEGIC_FORCE_OVERRIDE|FORCE|empty|";
->>>>>>> 3d3fc7ce
 
     private static final String COMMAND_OVERRIDE_FORCE_FORMATION_LEVEL = "OVERRIDE_FORMATION_LEVEL|FORCE|FORMATION_LEVEL|";
 
@@ -1078,6 +1074,14 @@
                 menuItem.addActionListener(this);
                 popup.add(menuItem);
 
+                if (gui.getCampaign().getCampaignOptions().isUseStratCon()) {
+                    menuItem = new JMenuItem(!force.isConvoyForce() ? "Make Force and Subforces Resupply Convoys"
+                        : "Remove Resupply Convoy Status from Force and Subforces");
+                    menuItem.setActionCommand(COMMAND_CHANGE_FORCE_CONVOY_STATUS + forceIds);
+                    menuItem.addActionListener(this);
+                    popup.add(menuItem);
+                }
+
                 JMenuItem optionStrategicForceOverride = new JMenuItem((force.isStrategicFormation() ?
                     "Never" : "Always") + " Consider Force a Strategic Formation");
                 optionStrategicForceOverride.setActionCommand(COMMAND_CHANGE_STRATEGIC_FORCE_OVERRIDE + forceIds);
@@ -1090,12 +1094,6 @@
                 optionRemoveStrategicForceOverride.setVisible(force.getOverrideStrategicFormation() != STRATEGIC_FORMATION_OVERRIDE_NONE);
                 popup.add(optionRemoveStrategicForceOverride);
             }
-
-            menuItem = new JMenuItem(!force.isConvoyForce() ? "Make Force and Subforces Resupply Convoys"
-                : "Remove Resupply Convoy Status from Force and Subforces");
-            menuItem.setActionCommand(COMMAND_CHANGE_FORCE_CONVOY_STATUS + forceIds);
-            menuItem.addActionListener(this);
-            popup.add(menuItem);
 
             if (StaticChecks.areAllForcesUndeployed(gui.getCampaign(), forces)
                     && StaticChecks.areAllCombatForces(forces)) {
