/*
 * Copyright (c) 2014-2021 - The MegaMek Team. All Rights Reserved.
 *
 * This file is part of MekHQ.
 *
 * MekHQ is free software: you can redistribute it and/or modify
 * it under the terms of the GNU General Public License as published by
 * the Free Software Foundation, either version 3 of the License, or
 * (at your option) any later version.
 *
 * MekHQ is distributed in the hope that it will be useful,
 * but WITHOUT ANY WARRANTY; without even the implied warranty of
 * MERCHANTABILITY or FITNESS FOR A PARTICULAR PURPOSE. See the
 * GNU General Public License for more details.
 *
 * You should have received a copy of the GNU General Public License
 * along with MekHQ. If not, see <http://www.gnu.org/licenses/>.
 */
package mekhq.gui.utilities;

import java.util.Objects;
import java.util.StringJoiner;
import java.util.Vector;
import java.util.stream.Stream;

import megamek.common.UnitType;
import mekhq.campaign.force.Force;
import mekhq.campaign.personnel.Person;
import mekhq.campaign.personnel.ranks.Ranks;
import mekhq.campaign.unit.Unit;

public class StaticChecks {

    public static boolean areAllForcesUndeployed(Vector<Force> forces) {
        return forces.stream().noneMatch(Force::isDeployed);
    }

    public static boolean areAllCombatForces(Vector<Force> forces) {
        return forces.stream().allMatch(Force::isCombatForce);
    }

    public static boolean areAllUnitsAvailable(Vector<Unit> units) {
        return units.stream().allMatch(Unit::isAvailable);
    }

    public static boolean areAllForcesDeployed(Vector<Force> forces) {
        return forces.stream().allMatch(Force::isDeployed);
    }

    public static boolean areAnyForcesDeployed(Vector<Force> forces) {
        return forces.stream().anyMatch(Force::isDeployed);
    }

    public static boolean areAllUnitsDeployed(Vector<Unit> units) {
        return units.stream().allMatch(Unit::isDeployed);
    }

    public static boolean areAnyUnitsDeployed(Vector<Unit> units) {
        return units.stream().anyMatch(Unit::isDeployed);
    }

    /**
     * Used to test a selection of Units provided by the player and determine whether or not they have a
     * Transport ship assignment
     * @param units Vector of units that the player has selected
     * @return false if any unit in the passed-in Vector has not been assigned to a Transport ship
     */
    public static boolean areAllUnitsTransported(Vector<Unit> units) {
        return units.stream().allMatch(Unit::hasTransportShipAssignment);
    }

    /**
     * Used to test a selection of Units provided by the player and a larger Transport to determine
     * whether or not the Transport can carry all of the selected units
     * @param units Vector of units that the player has selected
     * @param ship A single Transport-Bay-equipped Unit whose capacity we want to test the selection against
     * @return a String  indicating why the Transport cannot carry all of the selected units, or a blank result if it can
     */
    public static String canTransportShipCarry(Vector<Unit> units, Unit ship) {
        StringJoiner reason = new StringJoiner("");
        boolean loadOK = true;
        int numberASF = 0;
        int numberBA = 0;
        int numberHVee = 0;
        int numberInfantry = 0;
        int numberLVee = 0;
        int numberMech = 0;
        int numberProto = 0;
        int numberSC = 0;
        int numberSHVee = 0;
        //First test all units in the selection and find out how many of each we have
        for (Unit unit : units) {
            if (unit.getEntity().isLargeCraft()) {
                //No. Try your selection again.
                return "    Selection of Units includes a large spacecraft. \n";
            } else if (unit.getEntity().getUnitType() == UnitType.SMALL_CRAFT) {
                numberSC++;
            } else if (unit.getEntity().getUnitType() == UnitType.AERO
                        || unit.getEntity().getUnitType() == UnitType.CONV_FIGHTER) {
                // Includes conventional fighters
                numberASF++;
            } else if (unit.getEntity().getUnitType() == UnitType.BATTLE_ARMOR) {
                numberBA++;
            } else if (unit.getEntity().getUnitType() == UnitType.INFANTRY) {
                //Make sure we account for space consumed by different platoon types
                numberInfantry += (int) Math.ceil(unit.getEntity().getWeight());
            } else if (unit.getEntity().getUnitType() == UnitType.MEK) {
                // Includes LAMs and Quadvees
                numberMech++;
            } else if (unit.getEntity().getUnitType() == UnitType.PROTOMEK) {
                numberProto++;
            } else if (unit.getEntity().getUnitType() == UnitType.TANK
                        || unit.getEntity().getUnitType() == UnitType.VTOL
                        || unit.getEntity().getUnitType() == UnitType.NAVAL) {
                // Tanks, VTOLs and wet naval vessels
                double weight = unit.getEntity().getWeight();
                if (unit.getEntity().isSuperHeavy()) {
                    numberSHVee++;
                } else if (weight >= 51) {
                    numberHVee++;
                } else {
                    numberLVee++;
                }
            }
        }
        // Now test the designated ship and let us know if it can carry everyone
        if (numberSC > ship.getCurrentSmallCraftCapacity()) {
            reason.add("    Selection of Units includes too many small craft. \n");
            loadOK = false;
        }
        // Fighters can fit into any unused SC bays
        if (numberASF > (ship.getCurrentASFCapacity() + (ship.getCurrentSmallCraftCapacity() - numberSC))) {
            reason.add("    Selection of Units includes too many fighters. \n");
            loadOK = false;
        }
        if (numberBA > ship.getCurrentBattleArmorCapacity()) {
            reason.add("    Selection of Units includes too many Battle Armor units. \n");
            loadOK = false;
        }
        if (numberInfantry > ship.getCurrentInfantryCapacity()) {
            reason.add("    Selection of Units includes too many Infantry units. \n");
            loadOK = false;
        }
        if (numberMech > ship.getCurrentMechCapacity()) {
            reason.add("    Selection of Units includes too many Mechs. \n");
            loadOK = false;
        }
        if (numberProto > ship.getCurrentProtomechCapacity()) {
            reason.add("    Selection of Units includes too many ProtoMechs. \n");
            loadOK = false;
        }
        if (numberSHVee > ship.getCurrentSuperHeavyVehicleCapacity()) {
            reason.add("    Selection of Units includes too many SuperHeavy Vehicles. \n");
            loadOK = false;
        }
        // Heavy vehicles can fit into unused SuperHeavy bays
        if (numberHVee > (ship.getCurrentHeavyVehicleCapacity() + (ship.getCurrentSuperHeavyVehicleCapacity() - numberSHVee))) {
            reason.add("    Selection of Units includes too many Heavy Vehicles. \n");
            loadOK = false;
        }
        // Light vehicles can fit into any unused vehicle bays
        if (numberLVee >
            (ship.getCurrentLightVehicleCapacity() +
                    (ship.getCurrentSuperHeavyVehicleCapacity() - numberSHVee) +
                    (ship.getCurrentHeavyVehicleCapacity() - numberHVee))) {
            reason.add("    Selection of Units includes too many Light Vehicles. \n");
            loadOK = false;
        }
        if (!loadOK) {
            return reason.toString();
        }
        // Everything's ok to load. Return a blank string.
        return null;
    }

    //region C3
    public static boolean doAllUnitsHaveC3i(Vector<Unit> units) {
        return units.stream().allMatch(u -> (u.getEntity() != null) && u.getEntity().hasC3i());
    }

    public static boolean areAllUnitsNotC3iNetworked(Vector<Unit> units) {
        return units.stream().allMatch(u -> (u.getEntity() != null) && u.getEntity().hasC3i()
                && (u.getEntity().calculateFreeC3Nodes() < 5));
    }

    public static boolean areAllUnitsC3iNetworked(Vector<Unit> units) {
        return units.stream().allMatch(u -> (u.getEntity() != null) && u.getEntity().hasC3i()
                && (u.getEntity().calculateFreeC3Nodes() != 5));
    }

    public static boolean areAllUnitsOnSameC3iNetwork(Vector<Unit> units) {
        if (units.isEmpty() || (units.get(0).getEntity() == null)) {
            return false;
        }
        final String network = units.get(0).getEntity().getC3NetId();
        if (network == null) {
            return false;
        }
        return units.stream().allMatch(u -> (u.getEntity() != null) && u.getEntity().hasC3i()
                && network.equalsIgnoreCase(u.getEntity().getC3NetId()));
    }

    /**
     * Tests a selection of units to see if all of them have Naval C3 equipment
     * @param units A vector of units to test for Naval C3 equipment
     * @return false if any unit in the selection does not have a functioning NC3
     */
    public static boolean doAllUnitsHaveNC3(Vector<Unit> units) {
        return units.stream().allMatch(u -> (u.getEntity() != null) && (u.getEntity().hasNavalC3()));
    }

    /**
     * Tests a selection of units to see if all of them have no Naval C3 network assigned
     * @param units A vector of units to test for Naval C3 network assignment
     * @return false if any unit in the selection does not have a functioning NC3 or is already on an NC3 network
     */
    public static boolean areAllUnitsNotNC3Networked(Vector<Unit> units) {
        return units.stream().allMatch(u -> (u.getEntity() != null) && u.getEntity().hasNavalC3()
                && (u.getEntity().calculateFreeC3Nodes() == 5));
    }

    /**
     * Tests a selection of units to see if all of them are on a Naval C3 network
     * @param units A vector of units to test for Naval C3 network assignment
     * @return false if any unit in the selection does not have a functioning NC3 or is not on an NC3 network with any other units
     */
    public static boolean areAllUnitsNC3Networked(Vector<Unit> units) {
        return units.stream().allMatch(u -> (u.getEntity() != null) && u.getEntity().hasNavalC3()
                && (u.getEntity().calculateFreeC3Nodes() != 5));
    }

    /**
     * Tests a selection of units to see if all of them are on the same Naval C3 network by ID
     * @param units A vector of units to test for Naval C3 network assignment
     * @return false if any unit in the selection does not have a functioning NC3, or is not on an NC3 network,
     *     or if any of the units is on a different NC3 network from the others.
     */
    public static boolean areAllUnitsOnSameNC3Network(Vector<Unit> units) {
        if (units.isEmpty() || (units.get(0).getEntity() == null)) {
            return false;
        }
        final String network = units.get(0).getEntity().getC3NetId();
        if (network == null) {
            return false;
        }
        return units.stream().allMatch(u -> (u.getEntity() != null) && u.getEntity().hasNavalC3()
                && network.equals(u.getEntity().getC3NetId()));
    }

    public static boolean areAllUnitsC3Slaves(Vector<Unit> units) {
        return units.stream().allMatch(u -> (u.getEntity() != null) && u.getEntity().hasC3S());
    }

    public static boolean areAllUnitsIndependentC3Masters(Vector<Unit> units) {
        return units.stream().allMatch(u -> (u.getEntity() != null) && u.getEntity().hasC3M()
                && !u.getEntity().C3MasterIs(u.getEntity()));
    }

    public static boolean areAllUnitsCompanyLevelMasters(Vector<Unit> units) {
        return units.stream().allMatch(u -> (u.getEntity() != null) && u.getEntity().hasC3M()
                && !u.getEntity().hasC3MM() && u.getEntity().C3MasterIs(u.getEntity()));
    }

    public static boolean doAllUnitsHaveC3Master(Vector<Unit> units) {
        return units.stream().allMatch(u -> (u.getEntity() != null) && u.getEntity().hasC3()
                && (u.getEntity().getC3Master() != null) && !u.getEntity().C3MasterIs(u.getEntity()));
    }
    //endregion C3

    /**
     * Used to test a selection of Units provided by the player and determine whether they all share a designated unitType.
     * @param units Vector of units that the player has selected
     * @return false if any unit in the passed-in Vector does not have the specified unit type
     */
    public static boolean areAllUnitsSameType(Vector<Unit> units, int unitType) {
        if (units.isEmpty() || (units.get(0).getEntity() == null)) {
            return false;
        }
        final boolean isTank = (unitType == UnitType.TANK) || (unitType == UnitType.VTOL)
                || (unitType == UnitType.NAVAL);
        final int weightClass = units.get(0).getEntity().getWeightClass();
        return units.stream().allMatch(u -> (u.getEntity() == null)
                || ((u.getEntity() != null) && (u.getEntity().getUnitType() == unitType)
                && (!isTank || (u.getEntity().getWeightClass() == weightClass))));
    }

<<<<<<< HEAD
    public static boolean areAllInfantry(Person... people) {
        return Stream.of(people).allMatch(p -> p.getPrimaryRole() == Person.T_INFANTRY);
    }

    public static boolean areAllBattleArmor(Person... people) {
        return Stream.of(people).allMatch(p -> p.getPrimaryRole() == Person.T_BA);
    }

    public static boolean areAllVeeGunners(Person... people) {
        return Stream.of(people).allMatch(p -> p.getPrimaryRole() == Person.T_VEE_GUNNER);
    }

    public static boolean areAllVesselGunners(Person... people) {
        return Stream.of(people).allMatch(p -> p.getPrimaryRole() == Person.T_SPACE_GUNNER);
    }

    public static boolean areAllVesselCrew(Person... people) {
        return Stream.of(people).allMatch(p -> (p.getPrimaryRole() == Person.T_SPACE_CREW)
                || (p.getPrimaryRole() == Person.T_VEHICLE_CREW));
    }

    public static boolean areAllVesselPilots(Person... people) {
        return Stream.of(people).allMatch(p -> p.getPrimaryRole() == Person.T_SPACE_PILOT);
    }

    public static boolean areAllVesselNavigators(Person... people) {
        return Stream.of(people).allMatch(p -> p.getPrimaryRole() == Person.T_NAVIGATOR);
    }

    public static boolean areAllActive(Person... people) {
        return Stream.of(people).allMatch(p -> p.getStatus().isActive());
    }

    public static boolean areAllClanEligible(Person... people) {
        return Stream.of(people).allMatch(Person::isClanner) && areAllEligible(people);
    }

    public static boolean areAllEligible(Person... people) {
        return areAllEligible(false, people);
    }

    public static boolean areAllEligible(boolean ignorePrisonerStatus, Person... people) {
        return Stream.of(people).allMatch(p -> (p.getPrisonerStatus().isFree() || ignorePrisonerStatus)
                && (p.getProfession() == people[0].getProfession())
                && (p.getRankSystem() == people[0].getRankSystem()));
=======
    public static boolean areAllInfantrySoldiers(Person... people) {
        for (Person person : people) {
            if (!person.getPrimaryRole().isSoldier()) {
                return false;
            }
        }
        return true;
    }

    public static boolean areAllBattleArmor(Person... people) {
        for (Person person : people) {
            if (!person.getPrimaryRole().isBattleArmour()) {
                return false;
            }
        }
        return true;
    }

    public static boolean areAllVehicleGunners(Person... people) {
        for (Person person : people) {
            if (!person.getPrimaryRole().isVehicleGunner()) {
                return false;
            }
        }
        return true;
    }

    public static boolean areAllVesselGunners(Person... people) {
        for (Person person : people) {
            if (!person.getPrimaryRole().isVesselGunner()) {
                return false;
            }
        }
        return true;
    }

    public static boolean areAllVesselCrew(Person... people) {
        for (Person person : people) {
            if (!person.getPrimaryRole().isVehicleCrew() && !person.getPrimaryRole().isVesselCrew()) {
                return false;
            }
        }
        return true;
    }

    public static boolean areAllVesselPilots(Person... people) {
        for (Person person : people) {
            if (!person.getPrimaryRole().isVesselPilot()) {
                return false;
            }
        }
        return true;
    }

    public static boolean areAllVesselNavigators(Person... people) {
        for (Person person : people) {
            if (!person.getPrimaryRole().isVesselNavigator()) {
                return false;
            }
        }
        return true;
    }

    public static boolean areAllActive(Person... people) {
        for (Person person : people) {
            if (!person.getStatus().isActive()) {
                return false;
            }
        }
        return true;
    }

    public static boolean areAllClanEligible(Person... people) {
        for (Person p : people) {
            if (!p.isClanner()) {
                return false;
            }
        }
        return areAllEligible(people);
    }

    public static boolean areAllEligible(Person... people) {
        return areAllEligible(people, false);
    }

    public static boolean areAllEligible(Person[] people, boolean ignorePrisonerStatus) {
        int profession = people[0].getPrimaryRole().getProfession();
        for (Person person : people) {
            if (!(person.getPrisonerStatus().isFree() || ignorePrisonerStatus)
                    || (person.getPrimaryRole().getProfession() != profession)) {
                return false;
            }
        }
        int system = people[0].getRankSystem();
        for (Person person : people) {
            if (person.getRankSystem() != system) {
                return false;
            }
        }
        return true;
>>>>>>> 41c99732
    }
    /**
     * Checks if there is at least one award in the selected group of people
     * @param people the selected group of people
     * @return true if at least one has one award
     */
    public static boolean doAnyHaveAnAward(Person... people) {
<<<<<<< HEAD
        return Stream.of(people).anyMatch(p -> p.getAwardController().hasAwards());
    }

    public static boolean areAnyFree(Person... people) {
        return Stream.of(people).anyMatch(p -> p.getPrisonerStatus().isFree());
=======
        for (Person person : people) {
            if (person.getAwardController().hasAwards()) {
                return true;
            }
        }

        return false;
    }

    public static boolean areAnyFree(Person... people) {
        for (Person person : people) {
            if (person.getPrisonerStatus().isFree()) {
                return true;
            }
        }

        return false;
>>>>>>> 41c99732
    }

    public static boolean areAllPrisoners(Person... people) {
        return Stream.of(people).allMatch(p -> p.getPrisonerStatus().isPrisoner());
    }

    /**
     * @param people an array of people
     * @return true if they are either all dependents or all not dependents, otherwise false
     */
    public static boolean areEitherAllDependentsOrNot(Person... people) {
        return Stream.of(people).allMatch(p -> p.isDependent() == people[0].isDependent());
    }

    /**
     * @param people an array of people
     * @return true if all of the people are female, otherwise false
     */
    public static boolean areAllFemale(Person... people) {
        return Stream.of(people).allMatch(p -> p.getGender().isFemale());
    }

    /**
     * @param people an array of people
     * @return true if they are either all trying to conceive or all not, otherwise false
     */
    public static boolean areEitherAllTryingToConceiveOrNot(Person... people) {
        return Stream.of(people).allMatch(p -> p.isTryingToConceive() == people[0].isTryingToConceive());
    }

    /**
     * @param people an array of people
     * @return true if they are either all trying to marry or all not, otherwise false
     */
    public static boolean areEitherAllTryingToMarryOrNot(Person... people) {
        return Stream.of(people).allMatch(p -> p.isTryingToMarry() == people[0].isTryingToMarry());
    }

    /**
     * @param people an array of people
     * @return true if they are either all founders or all not, otherwise false
     */
    public static boolean areEitherAllFoundersOrNot(Person... people) {
        return Stream.of(people).allMatch(p -> p.isFounder() == people[0].isFounder());
    }

    public static boolean areAnyWillingToDefect(Person... people) {
        return Stream.of(people).anyMatch(p -> p.getPrisonerStatus().isWillingToDefect());
    }

    public static boolean areAllWoB(Person... people) {
        return Stream.of(people).allMatch(p -> p.getRankSystem() == Ranks.RS_WOB);
    }

    public static boolean areAllWoBOrComstar(Person... people) {
        return Stream.of(people).allMatch(p -> (p.getRankSystem() == Ranks.RS_WOB) || (p.getRankSystem() == Ranks.RS_COM));
    }

    public static boolean areAllSameSite(Unit... units) {
        return Stream.of(units).allMatch(u -> u.getSite() == units[0].getSite());
    }

    public static boolean allHaveSameUnit(Person... people) {
        return Stream.of(people).allMatch(p -> Objects.equals(people[0].getUnit(), p.getUnit()));
    }
}<|MERGE_RESOLUTION|>--- conflicted
+++ resolved
@@ -284,34 +284,33 @@
                 && (!isTank || (u.getEntity().getWeightClass() == weightClass))));
     }
 
-<<<<<<< HEAD
     public static boolean areAllInfantry(Person... people) {
-        return Stream.of(people).allMatch(p -> p.getPrimaryRole() == Person.T_INFANTRY);
+        return Stream.of(people).allMatch(p -> p.getPrimaryRole().isSoldier());
     }
 
     public static boolean areAllBattleArmor(Person... people) {
-        return Stream.of(people).allMatch(p -> p.getPrimaryRole() == Person.T_BA);
+        return Stream.of(people).allMatch(p -> p.getPrimaryRole().isBattleArmour());
     }
 
     public static boolean areAllVeeGunners(Person... people) {
-        return Stream.of(people).allMatch(p -> p.getPrimaryRole() == Person.T_VEE_GUNNER);
+        return Stream.of(people).allMatch(p -> p.getPrimaryRole().isVehicleGunner());
     }
 
     public static boolean areAllVesselGunners(Person... people) {
-        return Stream.of(people).allMatch(p -> p.getPrimaryRole() == Person.T_SPACE_GUNNER);
+        return Stream.of(people).allMatch(p -> p.getPrimaryRole().isVesselGunner());
     }
 
     public static boolean areAllVesselCrew(Person... people) {
-        return Stream.of(people).allMatch(p -> (p.getPrimaryRole() == Person.T_SPACE_CREW)
-                || (p.getPrimaryRole() == Person.T_VEHICLE_CREW));
+        return Stream.of(people).allMatch(p -> p.getPrimaryRole().isVesselCrew()
+                || p.getPrimaryRole().isVehicleCrew());
     }
 
     public static boolean areAllVesselPilots(Person... people) {
-        return Stream.of(people).allMatch(p -> p.getPrimaryRole() == Person.T_SPACE_PILOT);
+        return Stream.of(people).allMatch(p -> p.getPrimaryRole().isVesselPilot());
     }
 
     public static boolean areAllVesselNavigators(Person... people) {
-        return Stream.of(people).allMatch(p -> p.getPrimaryRole() == Person.T_NAVIGATOR);
+        return Stream.of(people).allMatch(p -> p.getPrimaryRole().isVesselNavigator());
     }
 
     public static boolean areAllActive(Person... people) {
@@ -327,143 +326,23 @@
     }
 
     public static boolean areAllEligible(boolean ignorePrisonerStatus, Person... people) {
+        int profession = people[0].getPrimaryRole().getProfession();
         return Stream.of(people).allMatch(p -> (p.getPrisonerStatus().isFree() || ignorePrisonerStatus)
-                && (p.getProfession() == people[0].getProfession())
+                && (p.getPrimaryRole().getProfession() == profession)
                 && (p.getRankSystem() == people[0].getRankSystem()));
-=======
-    public static boolean areAllInfantrySoldiers(Person... people) {
-        for (Person person : people) {
-            if (!person.getPrimaryRole().isSoldier()) {
-                return false;
-            }
-        }
-        return true;
-    }
-
-    public static boolean areAllBattleArmor(Person... people) {
-        for (Person person : people) {
-            if (!person.getPrimaryRole().isBattleArmour()) {
-                return false;
-            }
-        }
-        return true;
-    }
-
-    public static boolean areAllVehicleGunners(Person... people) {
-        for (Person person : people) {
-            if (!person.getPrimaryRole().isVehicleGunner()) {
-                return false;
-            }
-        }
-        return true;
-    }
-
-    public static boolean areAllVesselGunners(Person... people) {
-        for (Person person : people) {
-            if (!person.getPrimaryRole().isVesselGunner()) {
-                return false;
-            }
-        }
-        return true;
-    }
-
-    public static boolean areAllVesselCrew(Person... people) {
-        for (Person person : people) {
-            if (!person.getPrimaryRole().isVehicleCrew() && !person.getPrimaryRole().isVesselCrew()) {
-                return false;
-            }
-        }
-        return true;
-    }
-
-    public static boolean areAllVesselPilots(Person... people) {
-        for (Person person : people) {
-            if (!person.getPrimaryRole().isVesselPilot()) {
-                return false;
-            }
-        }
-        return true;
-    }
-
-    public static boolean areAllVesselNavigators(Person... people) {
-        for (Person person : people) {
-            if (!person.getPrimaryRole().isVesselNavigator()) {
-                return false;
-            }
-        }
-        return true;
-    }
-
-    public static boolean areAllActive(Person... people) {
-        for (Person person : people) {
-            if (!person.getStatus().isActive()) {
-                return false;
-            }
-        }
-        return true;
-    }
-
-    public static boolean areAllClanEligible(Person... people) {
-        for (Person p : people) {
-            if (!p.isClanner()) {
-                return false;
-            }
-        }
-        return areAllEligible(people);
-    }
-
-    public static boolean areAllEligible(Person... people) {
-        return areAllEligible(people, false);
-    }
-
-    public static boolean areAllEligible(Person[] people, boolean ignorePrisonerStatus) {
-        int profession = people[0].getPrimaryRole().getProfession();
-        for (Person person : people) {
-            if (!(person.getPrisonerStatus().isFree() || ignorePrisonerStatus)
-                    || (person.getPrimaryRole().getProfession() != profession)) {
-                return false;
-            }
-        }
-        int system = people[0].getRankSystem();
-        for (Person person : people) {
-            if (person.getRankSystem() != system) {
-                return false;
-            }
-        }
-        return true;
->>>>>>> 41c99732
-    }
+    }
+
     /**
      * Checks if there is at least one award in the selected group of people
      * @param people the selected group of people
      * @return true if at least one has one award
      */
     public static boolean doAnyHaveAnAward(Person... people) {
-<<<<<<< HEAD
         return Stream.of(people).anyMatch(p -> p.getAwardController().hasAwards());
     }
 
     public static boolean areAnyFree(Person... people) {
         return Stream.of(people).anyMatch(p -> p.getPrisonerStatus().isFree());
-=======
-        for (Person person : people) {
-            if (person.getAwardController().hasAwards()) {
-                return true;
-            }
-        }
-
-        return false;
-    }
-
-    public static boolean areAnyFree(Person... people) {
-        for (Person person : people) {
-            if (person.getPrisonerStatus().isFree()) {
-                return true;
-            }
-        }
-
-        return false;
->>>>>>> 41c99732
     }
 
     public static boolean areAllPrisoners(Person... people) {
