/*
 * Copyright (c) 2014 - The MegaMek Team.
 *
 * This file is part of MekHQ.
 *
 * MekHQ is free software: you can redistribute it and/or modify
 * it under the terms of the GNU General Public License as published by
 * the Free Software Foundation, either version 3 of the License, or
 * (at your option) any later version.
 *
 * MekHQ is distributed in the hope that it will be useful,
 * but WITHOUT ANY WARRANTY; without even the implied warranty of
 * MERCHANTABILITY or FITNESS FOR A PARTICULAR PURPOSE.  See the
 * GNU General Public License for more details.
 *
 * You should have received a copy of the GNU General Public License
 * along with MekHQ.  If not, see <http://www.gnu.org/licenses/>.
 */
package mekhq.gui.utilities;

import java.util.StringJoiner;
import java.util.UUID;
import java.util.Vector;

import megamek.common.Entity;
import megamek.common.UnitType;
import mekhq.campaign.force.Force;
import mekhq.campaign.personnel.Person;
import mekhq.campaign.personnel.Ranks;
import mekhq.campaign.unit.Unit;

public class StaticChecks {

    public static boolean areAllForcesUndeployed(Vector<Force> forces) {
        for (Force force : forces) {
            if (force.isDeployed()) {
                return false;
            }
        }
        return true;
    }

    public static boolean areAllUnitsAvailable(Vector<Unit> units) {
        for (Unit unit : units) {
            if (!unit.isAvailable()) {
                return false;
            }
        }
        return true;
    }

    public static boolean areAllForcesDeployed(Vector<Force> forces) {
        for (Force force : forces) {
            if (!force.isDeployed()) {
                return false;
            }
        }
        return true;
    }

    public static boolean areAnyForcesDeployed(Vector<Force> forces) {
        for (Force force : forces) {
            if (force.isDeployed()) {
                return true;
            }
        }
        return false;
    }

    public static boolean areAllUnitsDeployed(Vector<Unit> units) {
        for (Unit unit : units) {
            if (!unit.isDeployed()) {
                return false;
            }
        }
        return true;
    }

    public static boolean areAnyUnitsDeployed(Vector<Unit> units) {
        for (Unit unit : units) {
            if (unit.isDeployed()) {
                return true;
            }
        }
        return false;
    }

    /**
     * Used to test a selection of Units provided by the player and determine whether or not they have a
     * Transport ship assignment
     * @param units Vector of units that the player has selected
     * @return false if any unit in the passed-in Vector has not been assigned to a Transport ship
     */
    public static boolean areAllUnitsTransported(Vector<Unit> units) {
        for (Unit unit : units) {
            if (!unit.hasTransportShipId()) {
                return false;
            }
        }
        return true;
    }

    /**
     * Used to test a selection of Units provided by the player and a larger Transport to determine
     * whether or not the Transport can carry all of the selected units
     * @param units Vector of units that the player has selected
     * @param ship A single Transport-Bay-equipped Unit whose capacity we want to test the selection against
     * @return a String  indicating why the Transport cannot carry all of the selected units, or a blank result if it can
     */
    public static String canTransportShipCarry(Vector<Unit> units, Unit ship) {
        StringJoiner reason = new StringJoiner("");
        boolean loadOK = true;
        int numberASF = 0;
        int numberBA = 0;
        int numberHVee = 0;
        int numberInfantry = 0;
        int numberLVee = 0;
        int numberMech = 0;
        int numberProto = 0;
        int numberSC = 0;
        int numberSHVee = 0;
        //First test all units in the selection and find out how many of each we have
        for (Unit unit : units) {
            if (unit.getEntity().isLargeCraft()) {
                //No. Try your selection again.
                return "    Selection of Units includes a large spacecraft. \n";
            } else if (unit.getEntity().getUnitType() == UnitType.SMALL_CRAFT) {
                numberSC++;
            } else if (unit.getEntity().getUnitType() == UnitType.AERO
                        || unit.getEntity().getUnitType() == UnitType.CONV_FIGHTER) {
                // Includes conventional fighters
                numberASF++;
            } else if (unit.getEntity().getUnitType() == UnitType.BATTLE_ARMOR) {
                numberBA++;
            } else if (unit.getEntity().getUnitType() == UnitType.INFANTRY) {
                //Make sure we account for space consumed by different platoon types
                numberInfantry += (int) Math.ceil(unit.getEntity().getWeight());
            } else if (unit.getEntity().getUnitType() == UnitType.MEK) {
                // Includes LAMs and Quadvees
                numberMech++;
            } else if (unit.getEntity().getUnitType() == UnitType.PROTOMEK) {
                numberProto++;
            } else if (unit.getEntity().getUnitType() == UnitType.TANK
                        || unit.getEntity().getUnitType() == UnitType.VTOL
                        || unit.getEntity().getUnitType() == UnitType.NAVAL) {
                // Tanks, VTOLs and wet naval vessels
                double weight = unit.getEntity().getWeight();
                if (unit.getEntity().isSuperHeavy()) {
                    numberSHVee++;
                } else if (weight >= 51) {
                    numberHVee++;
                } else {
                    numberLVee++;
                }
            }
        }
        // Now test the designated ship and let us know if it can carry everyone
        if (numberSC > ship.getCurrentSmallCraftCapacity()) {
            reason.add("    Selection of Units includes too many small craft. \n");
            loadOK = false;
        }
        // Fighters can fit into any unused SC bays
        if (numberASF > (ship.getCurrentASFCapacity() + (ship.getCurrentSmallCraftCapacity() - numberSC))) {
            reason.add("    Selection of Units includes too many fighters. \n");
            loadOK = false;
        }
        if (numberBA > ship.getCurrentBattleArmorCapacity()) {
            reason.add("    Selection of Units includes too many Battle Armor units. \n");
            loadOK = false;
        }
        if (numberInfantry > ship.getCurrentInfantryCapacity()) {
            reason.add("    Selection of Units includes too many Infantry units. \n");
            loadOK = false;
        }
        if (numberMech > ship.getCurrentMechCapacity()) {
            reason.add("    Selection of Units includes too many Mechs. \n");
            loadOK = false;
        }
        if (numberProto > ship.getCurrentProtomechCapacity()) {
            reason.add("    Selection of Units includes too many ProtoMechs. \n");
            loadOK = false;
        }
        if (numberSHVee > ship.getCurrentSuperHeavyVehicleCapacity()) {
            reason.add("    Selection of Units includes too many SuperHeavy Vehicles. \n");
            loadOK = false;
        }
        // Heavy vehicles can fit into unused SuperHeavy bays
        if (numberHVee > (ship.getCurrentHeavyVehicleCapacity() + (ship.getCurrentSuperHeavyVehicleCapacity() - numberSHVee))) {
            reason.add("    Selection of Units includes too many Heavy Vehicles. \n");
            loadOK = false;
        }
        // Light vehicles can fit into any unused vehicle bays
        if (numberLVee >
            (ship.getCurrentLightVehicleCapacity() +
                    (ship.getCurrentSuperHeavyVehicleCapacity() - numberSHVee) +
                    (ship.getCurrentHeavyVehicleCapacity() - numberHVee))) {
            reason.add("    Selection of Units includes too many Light Vehicles. \n");
            loadOK = false;
        }
        if (!loadOK) {
            return reason.toString();
        }
        // Everything's ok to load. Return a blank string.
        return null;
    }

    //region C3
    public static boolean doAllUnitsHaveC3i(Vector<Unit> units) {
        for (Unit unit : units) {
            Entity e = unit.getEntity();
            if (null == e) {
                return false;
            }
            if (!e.hasC3i()) {
                return false;
            }
        }
        return true;
    }

    public static boolean areAllUnitsNotC3iNetworked(Vector<Unit> units) {
        for (Unit unit : units) {
            Entity e = unit.getEntity();
            if (null == e) {
                return false;
            }
            if (e.hasC3i() && e.calculateFreeC3Nodes() < 5) {
                return false;
            }
        }
        return true;
    }

    public static boolean areAllUnitsC3iNetworked(Vector<Unit> units) {
        for (Unit unit : units) {
            Entity e = unit.getEntity();
            if (null == e) {
                return false;
            }
            if (!e.hasC3i() && !e.hasC3()) {
                return false;
            }
            if (e.hasC3i() && e.calculateFreeC3Nodes() == 5) {
                return false;
            }
        }
        return true;
    }

    public static boolean areAllUnitsOnSameC3iNetwork(Vector<Unit> units) {
        String network = null;
        for (Unit unit : units) {
            Entity e = unit.getEntity();
            if (null == e) {
                return false;
            }
            if (null == e.getC3NetId()) {
                return false;
            }
            if (null == network) {
                network = e.getC3NetId();
            } else if (!e.getC3NetId().equals(network)) {
                return false;
            }
        }
        return true;
    }

    /**
     * Tests a selection of units to see if all of them have Naval C3 equipment
     * @param units A vector of units to test for Naval C3 equipment
     * @return false if any unit in the selection does not have a functioning NC3
     */
    public static boolean doAllUnitsHaveNC3(Vector<Unit> units) {
        for (Unit unit : units) {
            Entity e = unit.getEntity();
            if (null == e) {
                return false;
            }
            if (!e.hasNavalC3()) {
                return false;
            }
        }
        return true;
    }

    /**
     * Tests a selection of units to see if all of them have no Naval C3 network assigned
     * @param units A vector of units to test for Naval C3 network assignment
     * @return false if any unit in the selection does not have a functioning NC3 or is already on an NC3 network
     */
    public static boolean areAllUnitsNotNC3Networked(Vector<Unit> units) {
        for (Unit unit : units) {
            Entity e = unit.getEntity();
            if (null == e) {
                return false;
            }
            if (e.hasNavalC3() && e.calculateFreeC3Nodes() < 5) {
                return false;
            }
        }
        return true;
    }

    /**
     * Tests a selection of units to see if all of them are on a Naval C3 network
     * @param units A vector of units to test for Naval C3 network assignment
     * @return false if any unit in the selection does not have a functioning NC3 or is not on an NC3 network with any other units
     */
    public static boolean areAllUnitsNC3Networked(Vector<Unit> units) {
        for (Unit unit : units) {
            Entity e = unit.getEntity();
            if (null == e) {
                return false;
            }
            if (!e.hasNavalC3()) {
                return false;
            }
            if (e.hasNavalC3() && e.calculateFreeC3Nodes() == 5) {
                return false;
            }
        }
        return true;
    }

    /**
     * Tests a selection of units to see if all of them are on the same Naval C3 network by ID
     * @param units A vector of units to test for Naval C3 network assignment
     * @return false if any unit in the selection does not have a functioning NC3, or is not on an NC3 network,
     *     or if any of the units is on a different NC3 network from the others.
     */
    public static boolean areAllUnitsOnSameNC3Network(Vector<Unit> units) {
        String network = null;
        for (Unit unit : units) {
            Entity e = unit.getEntity();
            if (null == e) {
                return false;
            }
            //Naval C3 recycles a lot of C3i code. C3i units will cause a false positive
            //without this check
            if (!e.hasNavalC3()) {
                return false;
            }
            if (null == e.getC3NetId()) {
                return false;
            }
            if (null == network) {
                network = e.getC3NetId();
            } else if (!e.getC3NetId().equals(network)) {
                return false;
            }
        }
        return true;
    }

    public static boolean areAllUnitsC3Slaves(Vector<Unit> units) {
        for (Unit unit : units) {
            Entity e = unit.getEntity();
            if (null == e) {
                return false;
            }
            if (!e.hasC3S()) {
                return false;
            }
        }
        return true;
    }

    public static boolean areAllUnitsIndependentC3Masters(Vector<Unit> units) {
        for (Unit unit : units) {
            Entity e = unit.getEntity();
            if (null == e) {
                return false;
            }
            if (!e.hasC3M()) {
                return false;
            }
            /* Units with multiple masters need to be set to company command before other masters
             * can connect to them.
             */
//            if (e.hasC3MM()) {
//                return false;
//            }
            if (e.C3MasterIs(unit.getEntity())) {
                return false;
            }
        }
        return true;
    }

    public static boolean areAllUnitsCompanyLevelMasters(Vector<Unit> units) {
        for (Unit unit : units) {
            Entity e = unit.getEntity();
            if (null == e) {
                return false;
            }
            if (!e.hasC3M()) {
                return false;
            }
            if (e.hasC3MM()) {
                return false;
            }
            if (!e.C3MasterIs(unit.getEntity())) {
                return false;
            }
        }
        return true;

    }

    public static boolean doAllUnitsHaveC3Master(Vector<Unit> units) {
        for (Unit unit : units) {
            Entity e = unit.getEntity();
            if (null == e) {
                return false;
            }
            if (!e.hasC3()) {
                return false;
            }
            if (null == e.getC3Master() || e.C3MasterIs(unit.getEntity())) {
                return false;
            }
        }
        return true;

    }
<<<<<<< HEAD
=======
    //endregion C3
>>>>>>> 96545082

    /**
     * Used to test a selection of Units provided by the player and determine whether they all share a designated unitType.
     * @param units Vector of units that the player has selected
     * @return false if any unit in the passed-in Vector does not have the specified unit type
     */
    public static boolean areAllUnitsSameType(Vector<Unit> units, int unitType) {
        if (units.isEmpty()) {
            return false;
        }
        // For our purposes, a selection of tanks isn't the same unless they're all the same weight class
        // Set this based on the first unit in the selection
        double firstUnitWeight = units.get(0).getEntity() != null ? units.get(0).getEntity().getWeight() : 0;
        boolean light = firstUnitWeight > 0 && firstUnitWeight <= 50;
        boolean heavy = firstUnitWeight > 50 && firstUnitWeight <= 100;
        boolean superheavy = firstUnitWeight > 100 && firstUnitWeight <= 200;
        for (Unit unit : units) {
            if (unit.getEntity() == null) {
                //No bueno.
                continue;
            }
            if (unitType == UnitType.TANK || unitType == UnitType.VTOL || unitType == UnitType.NAVAL) {
                if (light && unit.getEntity().getWeight() > 50) {
                    return false;
                }
                if (heavy && (unit.getEntity().getWeight() <= 50 || unit.getEntity().getWeight() > 100)) {
                    return false;
                }
                if (superheavy && (unit.getEntity().getWeight() <= 100 || unit.getEntity().getWeight() > 200)) {
                    return false;
                }

            }
            if (unit.getEntity().getUnitType() != unitType) {
                return false;
            }
        }
        return true;
    }

    public static boolean areAllInfantry(Person[] people) {
        for (Person person : people) {
            if (Person.T_INFANTRY != person.getPrimaryRole()) {
                return false;
            }
        }
        return true;
    }

    public static boolean areAllBattleArmor(Person[] people) {
        for (Person person : people) {
            if (Person.T_BA != person.getPrimaryRole()) {
                return false;
            }
        }
        return true;
    }

    public static boolean areAllVeeGunners(Person[] people) {
        for (Person person : people) {
            if (Person.T_VEE_GUNNER != person.getPrimaryRole()) {
                return false;
            }
        }
        return true;
    }

    public static boolean areAllVesselGunners(Person[] people) {
        for (Person person : people) {
            if (Person.T_SPACE_GUNNER != person.getPrimaryRole()) {
                return false;
            }
        }
        return true;
    }

    public static boolean areAllVesselCrew(Person[] people) {
        for (Person person : people) {
            if (Person.T_SPACE_CREW != person.getPrimaryRole()
                    && Person.T_VEHICLE_CREW != person.getPrimaryRole()) {
                return false;
            }
        }
        return true;
    }

    public static boolean areAllVesselPilots(Person[] people) {
        for (Person person : people) {
            if (Person.T_SPACE_PILOT != person.getPrimaryRole()) {
                return false;
            }
        }
        return true;
    }

    public static boolean areAllVesselNavigators(Person[] people) {
        for (Person person : people) {
            if (Person.T_NAVIGATOR != person.getPrimaryRole()) {
                return false;
            }
        }
        return true;
    }

    public static boolean areAllActive(Person[] people) {
        for (Person person : people) {
            if (!person.isActive()) {
                return false;
            }
        }
        return true;
    }

    public static boolean areAllClanEligible(Person[] people) {
        for (Person p : people) {
            if (!p.isClanner()) {
                return false;
            }
        }
        return areAllEligible(people);
    }

    public static boolean areAllEligible(Person[] people) {
        int profession = people[0].getProfession();
        for (Person person : people) {
            if (person.isPrisoner() || person.isBondsman()
                    || person.getProfession() != profession) {
                return false;
            }
        }
        int system = people[0].getRankSystem();
        for (Person person : people) {
            if (person.getRankSystem() != system) {
                return false;
            }
        }
        return true;
    }

    public static boolean areAllPrisoners(Person[] people) {
        for(Person person : people) {
            if(!person.isPrisoner()) {
                return false;
            }
        }

        return true;
    }

    /**
     *
     * @param people an array of people
     * @return true if they are either all dependents or all not dependents, otherwise false
     */
    public static boolean areEitherAllDependentsOrNot(Person[] people) {
        if (people.length > 0) {
            boolean isDependent = people[0].isDependent();
            for (Person person : people) {
                if (isDependent != person.isDependent()) {
                    return false;
                }
            }
        }
        return true;
    }

    /**
     *
     * @param people an array of people
     * @return true if all of the people are female, otherwise false
     */
    public static boolean areAllFemale(Person[] people) {
        for (Person person : people) {
            if (person.isMale()) {
               return false;
            }
        }
        return true;
    }

    /**
     *
     * @param people an array of people
     * @return true if they are either all trying to conceive or all not, otherwise false
     */
    public static boolean areEitherAllTryingToConceiveOrNot(Person[] people) {
        if (people.length > 0) {
            boolean tryingToConceive = people[0].isTryingToConceive();
            for (Person person : people) {
                if (tryingToConceive != person.isTryingToConceive()) {
                    return false;
                }
            }
        }
        return true;
    }

    /**
     *
     * @param people an array of people
     * @return true if they are either all trying to marry or all not, otherwise false
     */
    public static boolean areEitherAllTryingToMarryOrNot(Person[] people) {
        if (people.length > 0) {
            boolean tryingToMarry = people[0].isTryingToMarry();
            for (Person person : people) {
                if (tryingToMarry != person.isTryingToMarry()) {
                    return false;
                }
            }
        }
        return true;
    }

    /**
     *
     * @param people an array of people
     * @return true if they are either all founders or all not, otherwise false
     */
    public static boolean areEitherAllFoundersOrNot(Person[] people) {
        if (people.length > 0) {
            boolean founder = people[0].isFounder();
            for (Person person : people) {
                if (founder != person.isFounder()) {
                    return false;
                }
            }
        }
        return true;
    }

    public static boolean isWillingToDefect(Person person) {
        return person.isBondsman() || person.isWillingToDefect();
    }

    public static boolean areAnyWillingToDefect(Person[] people) {
        for (Person person : people) {
            if (isWillingToDefect((person))) {
                return true;
            }
        }

        return false;
    }

    public static boolean areAllWoB(Person[] people) {
        for (Person p : people) {
            if (p.getRankSystem() != Ranks.RS_WOB)
                return false;
        }
        return true;
    }

    public static boolean areAllWoBOrComstar(Person[] people) {
        for (Person p : people) {
            if (p.getRankSystem() != Ranks.RS_WOB
                    && p.getRankSystem() != Ranks.RS_COM)
                return false;
        }
        return true;
    }

    public static boolean areAllSameSite(Unit[] units) {
        int site = units[0].getSite();
        for (Unit unit : units) {
            if (unit.getSite() != site) {
                return false;
            }
        }
        return true;
    }

    public static boolean allHaveSameUnit(Person[] people) {
        UUID unitId = people[0].getUnitId();
        for (Person person : people) {
            if ((unitId == null && person.getUnitId() == null)
                    || (person.getUnitId() != null && person.getUnitId()
                            .equals(unitId))) {
                continue;
            }
            return false;
        }
        return true;
    }
}<|MERGE_RESOLUTION|>--- conflicted
+++ resolved
@@ -424,10 +424,7 @@
         return true;
 
     }
-<<<<<<< HEAD
-=======
     //endregion C3
->>>>>>> 96545082
 
     /**
      * Used to test a selection of Units provided by the player and determine whether they all share a designated unitType.
