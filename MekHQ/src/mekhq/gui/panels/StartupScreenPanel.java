/*
 * Copyright (c) 2022-2024 - The MegaMek Team. All Rights Reserved.
 *
 * This file is part of MekHQ.
 *
 * MekHQ is free software: you can redistribute it and/or modify
 * it under the terms of the GNU General Public License as published by
 * the Free Software Foundation, either version 3 of the License, or
 * (at your option) any later version.
 *
 * MekHQ is distributed in the hope that it will be useful,
 * but WITHOUT ANY WARRANTY; without even the implied warranty of
 * MERCHANTABILITY or FITNESS FOR A PARTICULAR PURPOSE. See the
 * GNU General Public License for more details.
 *
 * You should have received a copy of the GNU General Public License
 * along with MekHQ. If not, see <http://www.gnu.org/licenses/>.
 */
package mekhq.gui.panels;

import megamek.client.ui.swing.util.UIUtil;
import megamek.client.ui.swing.widget.MegaMekButton;
import megamek.client.ui.swing.widget.SkinSpecification;
import megamek.client.ui.swing.widget.SkinSpecification.UIComponents;
import megamek.client.ui.swing.widget.SkinXMLHandler;
import megamek.common.Configuration;
import megamek.common.annotations.Nullable;
import megamek.common.preference.PreferenceManager;
import megamek.common.util.ImageUtil;
import megamek.common.util.fileUtils.MegaMekFile;
import megamek.logging.MMLogger;
import mekhq.MHQConstants;
import mekhq.MekHQ;
import mekhq.Utilities;
import mekhq.campaign.storyarc.StoryArcStub;
import mekhq.gui.FileDialogs;
import mekhq.gui.baseComponents.AbstractMHQPanel;
import mekhq.gui.dialog.DataLoadingDialog;
import mekhq.gui.dialog.StoryArcSelectionDialog;

import javax.swing.*;
import java.awt.*;
import java.awt.event.WindowAdapter;
import java.awt.event.WindowEvent;
import java.awt.image.BufferedImage;
import java.io.File;
import java.io.FilenameFilter;
import java.util.Arrays;
import java.util.List;

public class StartupScreenPanel extends AbstractMHQPanel {
    private static final MMLogger logger = MMLogger.create(StartupScreenPanel.class);

    // region Variable Declarations
    private MekHQ app;
    private File lastSaveFile;
    private BufferedImage backgroundIcon;

    // Save file filtering needs to avoid loading some special files
    static public FilenameFilter saveFilter = new FilenameFilter() {
        @Override
        public boolean accept(File dir, String name) {
            // Allow any .xml, .cpnx, and .cpnx.gz file that is not in the list of excluded
            // files
            List<String> toReject = List.of(PreferenceManager.DEFAULT_CFG_FILE_NAME.toLowerCase());
            return (((name.toLowerCase().endsWith(".cpnx") || name.toLowerCase().endsWith(".xml"))
                    || name.toLowerCase().endsWith(".cpnx.gz")) && !toReject.contains(name.toLowerCase()));
        }
    };

    // endregion Variable Declarations

    // region Constructors
    public StartupScreenPanel(final MekHQ app) {
        super(new JFrame(MHQConstants.PROJECT_NAME), "StartupScreenPanel");

        this.app = app;
        lastSaveFile = Utilities.lastFileModified(MekHQ.getCampaignsDirectory().getValue(), saveFilter);

        initialize();
    }
    // endregion Constructors

    // region Initialization
    @Override
    protected void initialize() {
        SkinSpecification skinSpec = SkinXMLHandler.getSkin(UIComponents.MainMenuBorder.getComp(), true);

        setBackground(UIManager.getColor("controlHighlight"));

        Dimension scaledMonitorSize = UIUtil.getScaledScreenSize(getFrame());
        JLabel splash = UIUtil.createSplashComponent(app.getIconPackage().getStartupScreenImagesScreenImages(),
                getFrame());
        add(splash, BorderLayout.CENTER);

        if (skinSpec.hasBackgrounds()) {
            if (skinSpec.backgrounds.size() > 1) {
                File file = new MegaMekFile(Configuration.widgetsDir(),
                        skinSpec.backgrounds.get(1)).getFile();
                if (!file.exists()) {
                    logger.error("Background icon doesn't exist: " + file.getAbsolutePath());
                } else {
                    backgroundIcon = (BufferedImage) ImageUtil.loadImageFromFile(file.toString());
                }
            }
        } else {
            backgroundIcon = null;
        }

        final JLabel lblVersion = new JLabel(String.format("%s %s %s", MHQConstants.PROJECT_NAME,
                resources.getString("Version.text"), MHQConstants.VERSION), JLabel.CENTER);
        lblVersion.setPreferredSize(new Dimension(250, 15));
        if (!skinSpec.fontColors.isEmpty()) {
            lblVersion.setForeground(skinSpec.fontColors.get(0));
        }

        MegaMekButton btnNewCampaign = new MegaMekButton(resources.getString("btnNewCampaign.text"),
                UIComponents.MainMenuButton.getComp(), true);
        btnNewCampaign.addActionListener(evt -> {
            btnNewCampaign.setEnabled(false);

            SwingUtilities.invokeLater(() -> {
                try {
                    startCampaign(null);
                } finally {
                    btnNewCampaign.setEnabled(true);
                }
            });
        });

        MegaMekButton btnLoadCampaign = new MegaMekButton(resources.getString("btnLoadCampaign.text"),
                UIComponents.MainMenuButton.getComp(), true);
        btnLoadCampaign.addActionListener(evt -> {
            btnLoadCampaign.setEnabled(false);

            SwingUtilities.invokeLater(() -> {
                try {
                    final File file = selectCampaignFile();
                    if (file != null) {
                        startCampaign(file);
                    }
                } finally {
                    btnLoadCampaign.setEnabled(true);
                }
            });
        });

        MegaMekButton btnLoadLastCampaign = new MegaMekButton(resources.getString("btnLoadLastCampaign.text"),
                UIComponents.MainMenuButton.getComp(), true);
        btnLoadLastCampaign.setEnabled(lastSaveFile != null);
        btnLoadLastCampaign.addActionListener(evt -> {
            btnLoadLastCampaign.setEnabled(false);
            startCampaign(lastSaveFile);
        });

        MegaMekButton btnLoadStoryArc = new MegaMekButton(resources.getString("btnLoadStoryArc.text"),
                UIComponents.MainMenuButton.getComp(), true);
        btnLoadStoryArc.addActionListener(evt -> {
            btnLoadStoryArc.setEnabled(false);

            SwingUtilities.invokeLater(() -> {
                try {
                    StoryArcStub storyArcStub = selectStoryArc();
                    if ((null != storyArcStub) && (null != storyArcStub.getInitCampaignFile())) {
                        startCampaign(storyArcStub.getInitCampaignFile(), storyArcStub);
                    }
                } finally {
                    btnLoadStoryArc.setEnabled(true);
                }
            });
        });
<<<<<<< HEAD

        MegamekButton btnStoryArcEditor = new MegamekButton(resources.getString("btnStoryArcEditor.text"),
                UIComponents.MainMenuButton.getComp(), true);
        btnStoryArcEditor.addActionListener(evt -> {
            // FIXME: for starters we will only load existing arcs, but later need an option to start a new arc
            StoryArcStub storyArcStub = selectStoryArc();
            if ((null != storyArcStub) && (null != storyArcStub.getInitCampaignFile())) {
                startStoryArcEditor(storyArcStub);
            }
        });

        MegamekButton btnQuit = new MegamekButton(resources.getString("Quit.text"),
=======
        MegaMekButton btnQuit = new MegaMekButton(resources.getString("Quit.text"),
>>>>>>> ad505caf
                UIComponents.MainMenuButton.getComp(), true);
        btnQuit.addActionListener(evt -> System.exit(0));

        FontMetrics metrics = btnNewCampaign.getFontMetrics(btnNewCampaign.getFont());
        int width = metrics.stringWidth(btnNewCampaign.getText());
        int height = metrics.getHeight();
        Dimension textDim = new Dimension(width + 50, height + 10);

        // Strive for no more than ~90% of the screen and use golden ratio to make
        // the button width "look" reasonable.
        int maximumWidth = (int) (0.9 * scaledMonitorSize.width) - splash.getPreferredSize().width;

        //no more than 50% of image width
        if (maximumWidth > (int) (0.5 * splash.getPreferredSize().width)) {
            maximumWidth = (int) (0.5 * splash.getPreferredSize().width);
        }

        Dimension minButtonDim = new Dimension((int) (maximumWidth / 1.618), 25);
        if (textDim.getWidth() > minButtonDim.getWidth()) {
            minButtonDim = textDim;
        }

        btnNewCampaign.setMinimumSize(minButtonDim);
        btnNewCampaign.setPreferredSize(minButtonDim);
        btnLoadCampaign.setMinimumSize(minButtonDim);
        btnLoadCampaign.setPreferredSize(minButtonDim);
        btnLoadLastCampaign.setMinimumSize(minButtonDim);
        btnLoadLastCampaign.setPreferredSize(minButtonDim);
        btnLoadStoryArc.setMinimumSize(minButtonDim);
        btnLoadStoryArc.setPreferredSize(minButtonDim);
        btnStoryArcEditor.setMinimumSize(minButtonDim);
        btnStoryArcEditor.setPreferredSize(minButtonDim);
        btnQuit.setMinimumSize(minButtonDim);
        btnQuit.setPreferredSize(minButtonDim);

        // layout
        setLayout(new GridBagLayout());
        GridBagConstraints c = new GridBagConstraints();
        // Left Column
        c.anchor = GridBagConstraints.WEST;
        c.insets = new Insets(10, 5, 10, 10);
        c.ipadx = 10;
        c.ipady = 5;
        c.gridx = 0;
        c.gridy = 0;
        c.fill = GridBagConstraints.NONE;
        c.weightx = 0.0;
        c.weighty = 0.0;
        c.gridwidth = 1;
        c.gridheight = 12;
        add(splash, c);
        // Right Column
        c.insets = new Insets(2, 2, 2, 10);
        c.fill = GridBagConstraints.BOTH;
        c.weightx = 1.0;
        c.weighty = 1.0;
        c.ipadx = 0;
        c.ipady = 0;
        c.gridheight = 1;
        c.gridx = 1;
        c.gridy = 0;
        add(lblVersion, c);
        c.gridy++;
        add(btnNewCampaign, c);
        c.gridy++;
        add(btnLoadCampaign, c);
        c.gridy++;
        add(btnLoadLastCampaign, c);
        c.gridy++;
        add(btnLoadStoryArc, c);
        c.gridy++;
        add(btnStoryArcEditor, c);
        c.gridy++;
        add(btnQuit, c);

        getFrame().setResizable(false);
        getFrame().getContentPane().setLayout(new BorderLayout());
        getFrame().getContentPane().add(this, BorderLayout.CENTER);
        getFrame().addWindowListener(new WindowAdapter() {
            @Override
            public void windowClosing(WindowEvent evt) {
                getFrame().setVisible(false);
                System.exit(0);
            }
        });
        getFrame().validate();
        getFrame().pack();
        // center window in screen
        getFrame().setLocationRelativeTo(null);
    }
    // endregion Initialization

    // region Button Actions
    private void startCampaign(final @Nullable File file) {
        startCampaign(file, null);
    }

    private void startCampaign(final @Nullable File file, @Nullable StoryArcStub storyArcStub) {
        new DataLoadingDialog(getFrame(), app, file, storyArcStub, false).setVisible(true);
    }

    private void startStoryArcEditor(@Nullable StoryArcStub storyArcStub) {
        new DataLoadingDialog(getFrame(), app, storyArcStub.getInitCampaignFile(), storyArcStub, true).setVisible(true);
    }

    private @Nullable File selectCampaignFile() {
        return FileDialogs.openCampaign(getFrame()).orElse(null);
    }
    // endregion Button Actions

    private @Nullable StoryArcStub selectStoryArc() {
        final StoryArcSelectionDialog storyArcSelectionDialog = new StoryArcSelectionDialog(getFrame(), true);
        if (storyArcSelectionDialog.showDialog().isCancelled()) {
            return null;
        }
        return (storyArcSelectionDialog.getSelectedStoryArc());
    }

    @Override
    protected void paintComponent(Graphics g) {
        if (backgroundIcon == null) {
            super.paintComponent(g);
            return;
        }
        int w = getWidth();
        int h = getHeight();
        int iW = backgroundIcon.getWidth();
        int iH = backgroundIcon.getHeight();
        // If the image isn't loaded, prevent an infinite loop
        if ((iW < 1) || (iH < 1)) {
            return;
        }

        for (int x = 0; x < w; x += iW) {
            for (int y = 0; y < h; y += iH) {
                g.drawImage(backgroundIcon, x, y, null);
            }
        }
    }
}<|MERGE_RESOLUTION|>--- conflicted
+++ resolved
@@ -169,9 +169,8 @@
                 }
             });
         });
-<<<<<<< HEAD
-
-        MegamekButton btnStoryArcEditor = new MegamekButton(resources.getString("btnStoryArcEditor.text"),
+
+        MegaMekButton btnStoryArcEditor = new MegaMekButton(resources.getString("btnStoryArcEditor.text"),
                 UIComponents.MainMenuButton.getComp(), true);
         btnStoryArcEditor.addActionListener(evt -> {
             // FIXME: for starters we will only load existing arcs, but later need an option to start a new arc
@@ -181,10 +180,7 @@
             }
         });
 
-        MegamekButton btnQuit = new MegamekButton(resources.getString("Quit.text"),
-=======
         MegaMekButton btnQuit = new MegaMekButton(resources.getString("Quit.text"),
->>>>>>> ad505caf
                 UIComponents.MainMenuButton.getComp(), true);
         btnQuit.addActionListener(evt -> System.exit(0));
 
@@ -287,7 +283,7 @@
     }
 
     private void startStoryArcEditor(@Nullable StoryArcStub storyArcStub) {
-        new DataLoadingDialog(getFrame(), app, storyArcStub.getInitCampaignFile(), storyArcStub, true).setVisible(true);
+        new DataLoadingDialog(getFrame(), app, storyArcStub.getInitCampaignFile(), storyArcStub, true, true).setVisible(true);
     }
 
     private @Nullable File selectCampaignFile() {
