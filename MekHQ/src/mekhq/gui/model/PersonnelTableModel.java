--- conflicted
+++ resolved
@@ -114,181 +114,9 @@
      * @return A value indicating whether or not the table model groups
      *         users by their unit.
      */
-<<<<<<< HEAD
-    public class PersonnelTableModel extends DataTableModel {
-
-        private static final long serialVersionUID = -5207167419079014157L;
-
-        private Campaign campaign;
-        private PersonnelMarket personnelMarket;
-        private boolean loadAssignmentFromMarket;
-        private boolean groupByUnit;
-
-        public final static int COL_RANK     =    0;
-        public final static int COL_NAME     =    1;
-        public final static int COL_CALL     =    2;
-        public final static int COL_AGE     =     3;
-        public final static int COL_GENDER     =  4;
-        public final static int COL_SKILL     =   5;
-        public final static int COL_TYPE     =    6;
-        public final static int COL_ASSIGN     =  7;
-        public final static int COL_FORCE      =  8;
-        public final static int COL_DEPLOY     =  9;
-        public final static int COL_MECH =       10;
-        public final static int COL_AERO =       11;
-        public final static int COL_JET =        12;
-        public final static int COL_VEE =        13;
-        public final static int COL_VTOL       = 14;
-        public final static int COL_NVEE       = 15;
-        public final static int COL_SPACE     =  16;
-        public final static int COL_ARTY     =   17;
-        public final static int COL_GUN_BA     = 18;
-        public final static int COL_SMALL_ARMS = 19;
-        public final static int COL_ANTI_MECH  = 20;
-        public final static int COL_TACTICS    = 21;
-        public final static int COL_STRATEGY   = 22;
-        public final static int COL_TECH_MECH  = 23;
-        public final static int COL_TECH_AERO  = 24;
-        public final static int COL_TECH_VEE   = 25;
-        public final static int COL_TECH_BA    = 26;
-        public final static int COL_MEDICAL    = 27;
-        public final static int COL_ADMIN      = 28;
-        public final static int COL_NEG        = 29;
-        public final static int COL_SCROUNGE   = 30;
-        public final static int COL_TOUGH =   31;
-        public final static int COL_EDGE  =   32;
-        public final static int COL_NABIL =   33;
-        public final static int COL_NIMP  =   34;
-        public final static int COL_HITS  =   35;
-        public final static int COL_KILLS  =  36;
-        public final static int COL_SALARY =  37;
-        public final static int COL_XP =      38;
-        public final static int COL_BLOODNAME = 39;
-        public final static int N_COL =       40;
-
-        public PersonnelTableModel(Campaign c) {
-            data = new ArrayList<Person>();
-            campaign = c;
-        }
-
-        /**
-         * Gets a value indicating whether or not the table model should
-         * group personnel by their unit.
-         * @return A value indicating whether or not the table model groups
-         *         users by their unit.
-         */
-        public boolean getGroupByUnit() {
-            return groupByUnit;
-        }
-
-        /**
-         * Determines whether to group personnel by their unit (if they have one).
-         * If enabled, a commanding officer's crew (or soldiers) will not be displayed
-         * in the table. Instead, an indicator will appear by the commander's name.
-         * @param groupByUnit true if personnel should be grouped under
-         *                    their commanding officer and not be displayed.
-         */
-        public void setGroupByUnit(boolean groupByUnit) {
-            this.groupByUnit = groupByUnit;
-        }
-
-        @Override
-        public int getColumnCount() {
-            return N_COL;
-        }
-
-        @Override
-        public String getColumnName(int column) {
-            switch(column) {
-                case COL_RANK:
-                    return "Rank";
-                case COL_NAME:
-                    return "Name";
-                case COL_CALL:
-                    return "Callsign";
-                case COL_AGE:
-                    return "Age";
-                case COL_GENDER:
-                    return "Gender";
-                case COL_TYPE:
-                    return "Role";
-                case COL_MECH:
-                    return "Mech";
-                case COL_AERO:
-                    return "Aero";
-                case COL_JET:
-                    return "Aircraft";
-                case COL_VEE:
-                    return "Vehicle";
-                case COL_VTOL:
-                    return "VTOL";
-                case COL_NVEE:
-                    return "Naval";
-                case COL_SPACE:
-                    return "Spacecraft";
-                case COL_ARTY:
-                    return "Artillery";
-                case COL_GUN_BA:
-                    return "G/Battlesuit";
-                case COL_SMALL_ARMS:
-                    return "Small Arms";
-                case COL_ANTI_MECH:
-                    return "Anti-Mech";
-                case COL_TACTICS:
-                    return "Tactics";
-                case COL_STRATEGY:
-                    return "Strategy";
-                case COL_TECH_MECH:
-                    return "Tech/Mech";
-                case COL_TECH_AERO:
-                    return "Tech/Aero";
-                case COL_TECH_VEE:
-                    return "Mechanic";
-                case COL_TECH_BA:
-                    return "Tech/BA";
-                case COL_MEDICAL:
-                    return "Medical";
-                case COL_ADMIN:
-                    return "Admin";
-                case COL_NEG:
-                    return "Negotiation";
-                case COL_SCROUNGE:
-                    return "Scrounge";
-                case COL_TOUGH:
-                    return "Toughness";
-                case COL_SKILL:
-                    return "Skill Level";
-                case COL_ASSIGN:
-                    return "Unit Assignment";
-                case COL_EDGE:
-                    return "Edge";
-                case COL_NABIL:
-                    return "# Abilities";
-                case COL_NIMP:
-                    return "# Implants";
-                case COL_HITS:
-                    return "Hits";
-                case COL_XP:
-                    return "XP";
-                case COL_DEPLOY:
-                    return "Deployed";
-                case COL_FORCE:
-                    return "Force";
-                case COL_SALARY:
-                    return "Salary";
-                case COL_KILLS:
-                    return "Kills";
-                case COL_BLOODNAME:
-                    return "Bloodname";
-                default:
-                    return "?";
-            }
-        }
-=======
     public boolean getGroupByUnit() {
         return groupByUnit;
     }
->>>>>>> e6573a93
 
     /**
      * Determines whether to group personnel by their unit (if they have one).
@@ -718,59 +546,6 @@
                 return Integer.toString(p.getHits());
             case COL_SKILL:
                 return p.getSkillSummary();
-<<<<<<< HEAD
-            }
-            if(col == COL_ASSIGN) {
-            	if (loadAssignmentFromMarket) {
-            		Entity en = personnelMarket.getAttachedEntity(p);
-
-            		if (null == en) {
-            			return "-";
-            		}
-
-            		return en.getDisplayName();
-            	} else {
-	                Unit u = getCampaign().getUnit(p.getUnitId());
-	                if(null != u) {
-	                    String name = u.getName();
-	                    if(u.getEntity() instanceof Tank) {
-	                        if(u.isDriver(p)) {
-	                            name = name + " [Driver]";
-	                        } else {
-	                            name = name + " [Gunner]";
-	                        }
-	                    }
-	                    if(u.getEntity() instanceof SmallCraft || u.getEntity() instanceof Jumpship) {
-	                        if(u.isNavigator(p)) {
-	                            name = name + " [Navigator]";
-	                        }
-	                        else if(u.isDriver(p)) {
-	                            name =  name + " [Pilot]";
-	                        }
-	                        else if(u.isGunner(p)) {
-	                            name = name + " [Gunner]";
-	                        } else {
-	                            name = name + " [Crew]";
-	                        }
-	                    }
-	                    return name;
-	                }
-	                //check for tech
-	                if(!p.getTechUnitIDs().isEmpty()) {
-	                    if(p.getTechUnitIDs().size() == 1) {
-	                        u = getCampaign().getUnit(p.getTechUnitIDs().get(0));
-	                        if(null != u) {
-	                            return u.getName() + " (" + p.getMaintenanceTimeUsing() + "m)";
-	                        }
-	                    } else {
-	                        return "" + p.getTechUnitIDs().size() + " units (" + p.getMaintenanceTimeUsing() + "m)";
-	                    }
-	                }
-	                return "-";
-            	}
-            }
-            if(col == COL_XP) {
-=======
             case COL_ASSIGN:
                 if (loadAssignmentFromMarket) {
                     Entity en = personnelMarket.getAttachedEntity(p);
@@ -818,7 +593,6 @@
                 }
                 break;
             case COL_XP:
->>>>>>> e6573a93
                 return Integer.toString(p.getXp());
             case COL_DEPLOY:
                 Unit u = getCampaign().getUnit(p.getUnitId());
