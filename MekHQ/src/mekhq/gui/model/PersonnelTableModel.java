/*
 * Copyright (c) 2020-2021 - The MegaMek Team. All Rights Reserved.
 *
 * This file is part of MekHQ.
 *
 * MekHQ is free software: you can redistribute it and/or modify
 * it under the terms of the GNU General Public License as published by
 * the Free Software Foundation, either version 3 of the License, or
 * (at your option) any later version.
 *
 * MekHQ is distributed in the hope that it will be useful,
 * but WITHOUT ANY WARRANTY; without even the implied warranty of
 * MERCHANTABILITY or FITNESS FOR A PARTICULAR PURPOSE. See the
 * GNU General Public License for more details.
 *
 * You should have received a copy of the GNU General Public License
 * along with MekHQ. If not, see <http://www.gnu.org/licenses/>.
 */
package mekhq.gui.model;

import megamek.common.Entity;
import megamek.common.Jumpship;
import megamek.common.SmallCraft;
import megamek.common.UnitType;
import megamek.common.annotations.Nullable;
import mekhq.MekHQ;
import mekhq.campaign.Campaign;
import mekhq.campaign.force.Force;
import mekhq.campaign.market.PersonnelMarket;
import mekhq.campaign.personnel.Person;
import mekhq.campaign.unit.Unit;
import mekhq.gui.BasicInfo;
import mekhq.gui.enums.PersonnelTabView;
import mekhq.gui.enums.PersonnelTableModelColumn;
import mekhq.gui.utilities.MekHqTableCellRenderer;

import javax.swing.*;
import javax.swing.table.DefaultTableCellRenderer;
import javax.swing.table.TableCellRenderer;
import java.awt.*;
import java.util.ArrayList;
import java.util.List;

/**
 * A table Model for displaying information about personnel
 * @author Jay lawson
 */
public class PersonnelTableModel extends DataTableModel {
    //region Variable Declarations
    private static final long serialVersionUID = -5207167419079014157L;

    public static final PersonnelTableModelColumn[] PERSONNEL_COLUMNS = PersonnelTableModelColumn.values();

    private Campaign campaign;
    private PersonnelMarket personnelMarket;
    private boolean loadAssignmentFromMarket;
    private boolean groupByUnit;
    //endregion Variable Declarations

    public PersonnelTableModel(Campaign c) {
        data = new ArrayList<Person>();
        campaign = c;
    }

    /**
     * Gets a value indicating whether the table model should
     * group personnel by their unit.
     * @return A value indicating whether the table model groups users by their unit.
     */
    public boolean isGroupByUnit() {
        return groupByUnit;
    }

    /**
     * Determines whether to group personnel by their unit (if they have one).
     * If enabled, a commanding officer's crew (or soldiers) will not be displayed
     * in the table. Instead, an indicator will appear by the commander's name.
     * @param groupByUnit true if personnel should be grouped under
     *                    their commanding officer and not be displayed.
     */
    public void setGroupByUnit(boolean groupByUnit) {
        this.groupByUnit = groupByUnit;
    }

    @Override
    public int getColumnCount() {
        return PERSONNEL_COLUMNS.length;
    }

    @Override
    public String getColumnName(final int column) {
        return PERSONNEL_COLUMNS[column].toString();
    }

    public @Nullable Person getPerson(final int row) {
        return (row < getRowCount()) ? (Person) getData().get(row) : null;
    }

    @Override
    public Object getValueAt(final int row, final int column) {
        return getValueAt(getPerson(row), PERSONNEL_COLUMNS[column]);
    }

    public String getValueAt(final @Nullable Person person,
                             final PersonnelTableModelColumn column) {
        if (getData().isEmpty()) {
            return "";
        } else if (person == null) {
            return "?";
        } else {
            return column.getCellValue(getCampaign(), personnelMarket, person,
                    loadAssignmentFromMarket, isGroupByUnit());
        }
    }

    private Campaign getCampaign() {
        return campaign;
    }

    public void refreshData() {
        if (!isGroupByUnit()) {
            setData(new ArrayList<>(getCampaign().getPersonnel()));
        } else {
            Campaign c = getCampaign();
            List<Person> commanders = new ArrayList<>();
            for (Person p : c.getPersonnel()) {
                if ((p.getUnit() != null) && !p.equals(p.getUnit().getCommander())) {
                    // this person is NOT the commander of their unit,
                    // skip them.
                    continue;
                }

                // 1. If they don't have a unit, add them.
                // 2. If their unit doesn't have a commander, add them.
                // 3. If their unit doesn't exist (error?), add them.
                commanders.add(p);
            }

            setData(commanders);
        }
    }

    public TableCellRenderer getRenderer(final @Nullable PersonnelTabView view) {
        return ((view != null) && view.isGraphic()) ? new VisualRenderer() : new Renderer();
    }

    public class Renderer extends DefaultTableCellRenderer {
        private static final long serialVersionUID = 9054581142945717303L;

        @Override
        public Component getTableCellRendererComponent(JTable table, Object value, boolean isSelected,
                                                       boolean hasFocus, int row, int column) {
            super.getTableCellRendererComponent(table, value, isSelected, hasFocus, row, column);
            final int modelRow = table.convertRowIndexToModel(row);
            final PersonnelTableModelColumn personnelColumn = PERSONNEL_COLUMNS[table.convertColumnIndexToModel(column)];
            final Person person = getPerson(modelRow);

            setOpaque(true);
            setHorizontalAlignment(personnelColumn.getAlignment());
            setToolTipText(personnelColumn.getToolTipText(person, loadAssignmentFromMarket));

            if (!isSelected) {
                if (person.isDeployed()) {
                    setForeground(MekHQ.getMekHQOptions().getDeployedForeground());
                    setBackground(MekHQ.getMekHQOptions().getDeployedBackground());
                } else if (person.hasInjuries(true)
                        || (Integer.parseInt((String) getValueAt(modelRow,
                                PersonnelTableModelColumn.INJURIES.ordinal())) > 0)) {
                    setForeground(MekHQ.getMekHQOptions().getInjuredForeground());
                    setBackground(MekHQ.getMekHQOptions().getInjuredBackground());
                } else if (person.hasOnlyHealedPermanentInjuries()) {
                    setForeground(MekHQ.getMekHQOptions().getHealedInjuriesForeground());
                    setBackground(MekHQ.getMekHQOptions().getHealedInjuriesBackground());
                } else if (person.isPregnant()) {
                    setForeground(MekHQ.getMekHQOptions().getPregnantForeground());
                    setBackground(MekHQ.getMekHQOptions().getPregnantBackground());
                } else {
                    setBackground(UIManager.getColor("Table.background"));
                    setForeground(UIManager.getColor("Table.foreground"));
                }
            }
            return this;
        }
    }

    public class VisualRenderer extends BasicInfo implements TableCellRenderer {
        private static final long serialVersionUID = -9154596036677641620L;

        public VisualRenderer() {
            super();
        }

        @Override
        public Component getTableCellRendererComponent(JTable table, Object value, boolean isSelected,
                                                       boolean hasFocus, int row, int column) {
            final int modelRow = table.convertRowIndexToModel(row);
            final PersonnelTableModelColumn personnelColumn = PERSONNEL_COLUMNS[table.convertColumnIndexToModel(column)];
            final Person person = getPerson(modelRow);

            setText(getValueAt(person, personnelColumn));

            switch (personnelColumn) {
                case RANK:
<<<<<<< HEAD
                    setText(person.getFullDesc());
                    setImage(person.getPortrait().getImage(54));
=======
                    setText(person.getFullDesc(getCampaign()));
                    setPortrait(person);
>>>>>>> ea6a179e
                    break;
                case UNIT_ASSIGNMENT:
                    if (loadAssignmentFromMarket) {
                        final Entity en = personnelMarket.getAttachedEntity(person);
                        setText((en != null) ? en.getDisplayName() : "-");
                    } else {
                        Unit u = person.getUnit();
                        if ((u == null) && !person.getTechUnits().isEmpty()) {
                            u = person.getTechUnits().get(0);
                        }

                        if (u != null) {
                            String desc = "<b>" + u.getName() + "</b><br>";
                            desc += u.getEntity().getWeightClassName();
                            if ((!(u.getEntity() instanceof SmallCraft) || !(u.getEntity() instanceof Jumpship))) {
                                desc += " " + UnitType.getTypeDisplayableName(u.getEntity().getUnitType());
                            }
                            desc += "<br>" + u.getStatus() + "";
                            setText(desc);
                            Image mekImage = u.getImage(this);
                            if (mekImage != null) {
                                setImage(mekImage);
                            } else {
                                clearImage();
                            }
                        } else {
                            clearImage();
                        }
                    }
                    break;
                case FORCE:
                    Force force = getCampaign().getForceFor(person);
                    if (force != null) {
                        StringBuilder desc = new StringBuilder("<html><b>").append(force.getName())
                                .append("</b>");
                        Force parent = force.getParentForce();
                        //cut off after three lines and don't include the top level
                        int lines = 1;
                        while ((parent != null) && (parent.getParentForce() != null) && (lines < 4)) {
                            desc.append("<br>").append(parent.getName());
                            lines++;
                            parent = parent.getParentForce();
                        }
                        desc.append("</html>");
                        setHtmlText(desc.toString());
                        final Image forceImage = force.getForceIcon().getImage(54);
                        if (forceImage != null) {
                            setImage(forceImage);
                        } else {
                            clearImage();
                        }
                    } else {
                        clearImage();
                    }
                    break;
                case INJURIES:
                    Image hitImage = getHitsImage(person.getHits());
                    if (hitImage != null) {
                        setImage(hitImage);
                    } else {
                        clearImage();
                    }
                    setHtmlText("");
                    break;
                default:
                    break;
            }

            MekHqTableCellRenderer.setupTableColors(this, table, isSelected, hasFocus, row);
            return this;
        }

        private @Nullable Image getHitsImage(int hits) {
            switch (hits) {
                case 1:
                    return Toolkit.getDefaultToolkit().getImage("data/images/misc/hits/onehit.png");
                case 2:
                    return Toolkit.getDefaultToolkit().getImage("data/images/misc/hits/twohits.png");
                case 3:
                    return Toolkit.getDefaultToolkit().getImage("data/images/misc/hits/threehits.png");
                case 4:
                    return Toolkit.getDefaultToolkit().getImage("data/images/misc/hits/fourhits.png");
                case 5:
                    return Toolkit.getDefaultToolkit().getImage("data/images/misc/hits/fivehits.png");
                case 6:
                    return Toolkit.getDefaultToolkit().getImage("data/images/misc/hits/sixhits.png");
                default:
                    return null;
            }
        }
    }

    public void loadAssignmentFromMarket(PersonnelMarket personnelMarket) {
        this.personnelMarket = personnelMarket;
        this.loadAssignmentFromMarket = (null != personnelMarket);
    }
}<|MERGE_RESOLUTION|>--- conflicted
+++ resolved
@@ -201,13 +201,8 @@
 
             switch (personnelColumn) {
                 case RANK:
-<<<<<<< HEAD
-                    setText(person.getFullDesc());
+                    setText(person.getFullDesc(getCampaign()));
                     setImage(person.getPortrait().getImage(54));
-=======
-                    setText(person.getFullDesc(getCampaign()));
-                    setPortrait(person);
->>>>>>> ea6a179e
                     break;
                 case UNIT_ASSIGNMENT:
                     if (loadAssignmentFromMarket) {
