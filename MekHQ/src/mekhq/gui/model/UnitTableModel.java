--- conflicted
+++ resolved
@@ -349,13 +349,8 @@
                 case COL_PILOT: {
                     final Person p = u.getCommander();
                     if (p != null) {
-<<<<<<< HEAD
+                        setText(p.getFullDesc(getCampaign()));
                         setImage(p.getPortrait().getImage(54));
-                        setText(p.getFullDesc());
-=======
-                        setPortrait(p);
-                        setText(p.getFullDesc(getCampaign()));
->>>>>>> ea6a179e
                     } else {
                         clearImage();
                     }
@@ -390,13 +385,8 @@
                 case COL_TECH_CRW: {
                     final Person p = u.getTech();
                     if (p != null) {
-<<<<<<< HEAD
+                        setText(p.getFullDesc(getCampaign()));
                         setImage(p.getPortrait().getImage(54));
-                        setText(p.getFullDesc());
-=======
-                        setPortrait(p);
-                        setText(p.getFullDesc(getCampaign()));
->>>>>>> ea6a179e
                     } else {
                         clearImage();
                     }
