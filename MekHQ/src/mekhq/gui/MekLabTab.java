--- conflicted
+++ resolved
@@ -368,12 +368,8 @@
         } else if (null != refit.checkFixable()) {
             btnRefit.setEnabled(false);
             btnRefit.setToolTipText(refit.checkFixable());
-<<<<<<< HEAD
+            btnSaveForLater.setEnabled(true);
         } else if (refit.getRefitClass() == RefitClass.NO_CHANGE && entity.getWeight() == testEntity.calculateWeight()) {
-=======
-            btnSaveForLater.setEnabled(true);
-        } else if (refit.getRefitClass() == Refit.NO_CHANGE && entity.getWeight() == testEntity.calculateWeight()) {
->>>>>>> 20cd7249
             btnRefit.setEnabled(false);
             btnRefit.setToolTipText("Nothing to change.");
             btnSaveForLater.setEnabled(false);
