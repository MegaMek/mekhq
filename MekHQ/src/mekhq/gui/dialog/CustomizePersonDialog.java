--- conflicted
+++ resolved
@@ -85,24 +85,14 @@
     private JButton btnRankDate;
     private JButton btnRetirementDate;
     private JComboBox<Gender> choiceGender;
-<<<<<<< HEAD
-    private javax.swing.JLabel lblAge;
-    private javax.swing.JPanel panSkills;
-    private javax.swing.JPanel panOptions;
-    private javax.swing.JTextField textToughness;
+    private JLabel lblAge;
+    private JPanel panSkills;
+    private JPanel panOptions;
+    private JTextField textToughness;
     private JTextField textPreNominal;
     private JTextField textGivenName;
     private JTextField textSurname;
     private JTextField textPostNominal;
-=======
-    private JLabel lblAge;
-    private JPanel panSkills;
-    private JPanel panOptions;
-    private JTextField textToughness;
-    private JTextField textGivenName;
-    private JTextField textSurname;
-    private JTextField textHonorific;
->>>>>>> d487d724
     private JTextField textNickname;
     private JTextField textBloodname;
     private MarkdownEditorPanel txtBio;
@@ -949,10 +939,7 @@
     }
 
     private void btnOkActionPerformed(ActionEvent evt) {
-<<<<<<< HEAD
         person.setPreNominal(textPreNominal.getText());
-=======
->>>>>>> d487d724
         person.setGivenName(textGivenName.getText());
         person.setSurname(textSurname.getText());
         person.setPostNominal(textPostNominal.getText());
