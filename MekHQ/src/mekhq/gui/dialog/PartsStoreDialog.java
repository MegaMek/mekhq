/*
 * PartsStoreDialog.java
 *
 * Copyright (c) 2009 Jay Lawson <jaylawson39 at yahoo.com>. All rights reserved.
 *
 * This file is part of MekHQ.
 *
 * MekHQ is free software: you can redistribute it and/or modify
 * it under the terms of the GNU General Public License as published by
 * the Free Software Foundation, either version 3 of the License, or
 * (at your option) any later version.
 *
 * MekHQ is distributed in the hope that it will be useful,
 * but WITHOUT ANY WARRANTY; without even the implied warranty of
 * MERCHANTABILITY or FITNESS FOR A PARTICULAR PURPOSE.  See the
 * GNU General Public License for more details.
 *
 * You should have received a copy of the GNU General Public License
 * along with MekHQ.  If not, see <http://www.gnu.org/licenses/>.
 */

package mekhq.gui.dialog;

import java.awt.BorderLayout;
import java.awt.Component;
import java.awt.Dimension;
import java.awt.Frame;
import java.awt.GridBagConstraints;
import java.awt.GridBagLayout;
import java.awt.Insets;
import java.text.DecimalFormat;
import java.util.ArrayList;
import java.util.Comparator;
import java.util.ResourceBundle;

import javax.swing.DefaultComboBoxModel;
import javax.swing.JButton;
import javax.swing.JComboBox;
import javax.swing.JLabel;
import javax.swing.JPanel;
import javax.swing.JScrollPane;
import javax.swing.JTable;
import javax.swing.RowFilter;
import javax.swing.SwingConstants;
import javax.swing.event.DocumentEvent;
import javax.swing.event.DocumentListener;
import javax.swing.table.AbstractTableModel;
import javax.swing.table.DefaultTableCellRenderer;
import javax.swing.table.TableColumn;
import javax.swing.table.TableRowSorter;

import megamek.common.AmmoType;
import megamek.common.MiscType;
import megamek.common.TargetRoll;
import megamek.common.WeaponType;
import megamek.common.logging.LogLevel;
import megamek.common.util.EncodeControl;
import mekhq.MekHQ;
import mekhq.campaign.Campaign;
import mekhq.campaign.mission.AtBContract;
import mekhq.campaign.mission.Mission;
import mekhq.campaign.parts.AeroSensor;
import mekhq.campaign.parts.Armor;
import mekhq.campaign.parts.Avionics;
import mekhq.campaign.parts.BaArmor;
import mekhq.campaign.parts.BattleArmorSuit;
import mekhq.campaign.parts.EnginePart;
import mekhq.campaign.parts.FireControlSystem;
import mekhq.campaign.parts.LandingGear;
import mekhq.campaign.parts.MekActuator;
import mekhq.campaign.parts.MekCockpit;
import mekhq.campaign.parts.MekGyro;
import mekhq.campaign.parts.MekLifeSupport;
import mekhq.campaign.parts.MekLocation;
import mekhq.campaign.parts.MekSensor;
import mekhq.campaign.parts.OmniPod;
import mekhq.campaign.parts.Part;
import mekhq.campaign.parts.PartInventory;
import mekhq.campaign.parts.ProtomekArmActuator;
import mekhq.campaign.parts.ProtomekArmor;
import mekhq.campaign.parts.ProtomekJumpJet;
import mekhq.campaign.parts.ProtomekLegActuator;
import mekhq.campaign.parts.ProtomekLocation;
import mekhq.campaign.parts.ProtomekSensor;
import mekhq.campaign.parts.TankLocation;
import mekhq.campaign.parts.VeeSensor;
import mekhq.campaign.parts.VeeStabiliser;
import mekhq.campaign.parts.equipment.EquipmentPart;
import mekhq.campaign.work.IAcquisitionWork;
import mekhq.gui.CampaignGUI;
import mekhq.gui.sorter.PartsDetailSorter;

/**
 *
 * @author  Taharqa
 */
public class PartsStoreDialog extends javax.swing.JDialog {
	private static final long serialVersionUID = -8038099101234445018L;

	//parts filter groups
	private static final int SG_ALL      = 0;
	private static final int SG_ARMOR    = 1;
	private static final int SG_SYSTEM   = 2;
	private static final int SG_EQUIP    = 3;
	private static final int SG_LOC      = 4;
	private static final int SG_WEAP     = 5;
	private static final int SG_AMMO     = 6;
	private static final int SG_MISC     = 7;
	private static final int SG_ENGINE   = 8;
	private static final int SG_GYRO     = 9;
	private static final int SG_ACT      = 10;
	private static final int SG_COCKPIT  = 11;
	private static final int SG_BA_SUIT  = 12;
	private static final int SG_OMNI_POD = 13;
	private static final int SG_NUM      = 14;

    @SuppressWarnings("unused")
	private Frame frame; // FIXME: Unused? Do we need it?
    private Campaign campaign;
    private CampaignGUI campaignGUI;
    private DecimalFormat formatter;
    private PartsTableModel partsModel;
	private TableRowSorter<PartsTableModel> partsSorter;
    boolean addToCampaign;
    Part selectedPart = null;

    private JTable partsTable;
    private JScrollPane scrollPartsTable;
    private JPanel panFilter;
    private JLabel lblFilter;
    private javax.swing.JTextField txtFilter;
    private JComboBox<String> choiceParts;
	private JLabel lblPartsChoice;
    private JPanel panButtons;
    private JButton btnAdd;
    private JButton btnBuyBulk;
    private JButton btnBuy;
    private JButton btnUseBonusPart;
    private JButton btnClose;

    /** Creates new form PartsStoreDialog */
    public PartsStoreDialog(boolean modal, CampaignGUI gui) {
    	this(gui.getFrame(), modal, gui, gui.getCampaign(), true);
    }

    /** Creates new form PartsStoreDialog */
    public PartsStoreDialog(Frame frame, boolean modal, CampaignGUI gui, Campaign campaign, boolean add) {
        super(frame, modal);
        this.frame = frame;
        campaignGUI = gui;
        this.campaign = campaign;
        addToCampaign = add;
        formatter = new DecimalFormat();
        partsModel = new PartsTableModel(campaign.getPartsStore().getInventory());
        initComponents();
        filterParts();
        setLocationRelativeTo(frame);
        selectedPart = null;
    }

    private void initComponents() {

        ResourceBundle resourceMap = ResourceBundle.getBundle("mekhq.resources.PartsStoreDialog", new EncodeControl()); //$NON-NLS-1$
        setDefaultCloseOperation(javax.swing.WindowConstants.DISPOSE_ON_CLOSE);
        setName("Form"); // NOI18N
        setTitle(resourceMap.getString("Form.title"));

        getContentPane().setLayout(new BorderLayout());

        partsTable = new JTable(partsModel);
		partsTable.setName("partsTable"); // NOI18N
		partsSorter = new TableRowSorter<>(partsModel);
		partsSorter.setComparator(PartsTableModel.COL_TARGET, new TargetSorter());
        partsSorter.setComparator(PartsTableModel.COL_COST, new FormattedNumberSorter());
        partsSorter.setComparator(PartsTableModel.COL_DETAIL, new PartsDetailSorter());
        partsTable.setRowSorter(partsSorter);
		TableColumn column = null;
        for (int i = 0; i < PartsTableModel.N_COL; i++) {
            column = partsTable.getColumnModel().getColumn(i);
            column.setPreferredWidth(partsModel.getColumnWidth(i));
            column.setCellRenderer(partsModel.getRenderer());
        }
        partsTable.setIntercellSpacing(new Dimension(0, 0));
		partsTable.setShowGrid(false);
		scrollPartsTable = new JScrollPane();
		scrollPartsTable.setName("scrollPartsTable"); // NOI18N
		scrollPartsTable.setViewportView(partsTable);
		getContentPane().add(scrollPartsTable, BorderLayout.CENTER);

		GridBagConstraints c = new GridBagConstraints();
		panFilter = new JPanel();
		lblPartsChoice = new JLabel(resourceMap.getString("lblPartsChoice.text")); // NOI18N
		DefaultComboBoxModel<String> partsGroupModel = new DefaultComboBoxModel<>();
		for (int i = 0; i < SG_NUM; i++) {
			partsGroupModel.addElement(getPartsGroupName(i));
		}
		choiceParts = new JComboBox<>(partsGroupModel);
		choiceParts.setName("choiceParts"); // NOI18N
		choiceParts.setSelectedIndex(0);
		choiceParts.addActionListener(new java.awt.event.ActionListener() {
			@Override
			public void actionPerformed(java.awt.event.ActionEvent evt) {
				filterParts();
			}
		});
		panFilter.setLayout(new GridBagLayout());
		c.gridx = 0;
		c.gridy = 0;
		c.weightx = 0.0;
		c.anchor = java.awt.GridBagConstraints.WEST;
		c.insets = new Insets(5,5,5,5);
		panFilter.add(lblPartsChoice, c);
		c.gridx = 1;
		c.weightx = 1.0;
		panFilter.add(choiceParts, c);

		lblFilter = new JLabel(resourceMap.getString("lblFilter.text")); // NOI18N
        lblFilter.setName("lblFilter"); // NOI18N
        c.gridx = 0;
        c.gridy = 1;
		c.weightx = 0.0;
		panFilter.add(lblFilter, c);
        txtFilter = new javax.swing.JTextField();
        txtFilter.setText(""); // NOI18N
        txtFilter.setMinimumSize(new java.awt.Dimension(200, 28));
        txtFilter.setName("txtFilter"); // NOI18N
        txtFilter.setPreferredSize(new java.awt.Dimension(200, 28));
        txtFilter.getDocument().addDocumentListener(
            new DocumentListener() {
                @Override
				public void changedUpdate(DocumentEvent e) {
                    filterParts();
                }
                @Override
				public void insertUpdate(DocumentEvent e) {
                    filterParts();
                }
                @Override
				public void removeUpdate(DocumentEvent e) {
                    filterParts();
                }
            });
        c.gridx = 1;
        c.gridy = 1;
		c.weightx = 1.0;
		panFilter.add(txtFilter, c);
		getContentPane().add(panFilter, BorderLayout.PAGE_START);

		panButtons = new JPanel();
		if (addToCampaign) {
			btnAdd = new JButton(resourceMap.getString("btnAdd.text"));
			btnAdd.addActionListener(new java.awt.event.ActionListener() {
<<<<<<< HEAD
	            @Override
				public void actionPerformed(java.awt.event.ActionEvent evt) {
	                addPart(false, false);
=======
	            public void actionPerformed(java.awt.event.ActionEvent evt) {
	            	if (partsTable.getSelectedRowCount() > 0) {
	            		int selectedRow[] = partsTable.getSelectedRows();
	            		for (int i : selectedRow) {
	            			addPart(false, i, 1);
	            		}
	            	}
>>>>>>> 0541df8b
	            }
	        });
			btnAdd.setEnabled(campaign.isGM());
			btnBuyBulk = new JButton(resourceMap.getString("btnBuyBulk.text"));
			btnBuyBulk.addActionListener(new java.awt.event.ActionListener() {
<<<<<<< HEAD
	            @Override
				public void actionPerformed(java.awt.event.ActionEvent evt) {
	            	addPart(true, true);
	                partsModel.fireTableCellUpdated(partsTable.convertRowIndexToModel(partsTable.getSelectedRow()), PartsTableModel.COL_TARGET);
	                partsModel.fireTableCellUpdated(partsTable.convertRowIndexToModel(partsTable.getSelectedRow()), PartsTableModel.COL_TRANSIT);
	                partsModel.fireTableCellUpdated(partsTable.convertRowIndexToModel(partsTable.getSelectedRow()), PartsTableModel.COL_SUPPLY);
	                partsModel.fireTableCellUpdated(partsTable.convertRowIndexToModel(partsTable.getSelectedRow()), PartsTableModel.COL_QUEUE);
=======
	            public void actionPerformed(java.awt.event.ActionEvent evt) {
	            	if (partsTable.getSelectedRowCount() > 0) {
	            		int quantity = 1;
            			PopupValueChoiceDialog pcd = new PopupValueChoiceDialog(campaignGUI.getFrame(), true, "How Many?", quantity, 1, CampaignGUI.MAX_QUANTITY_SPINNER);
            			pcd.setVisible(true);
            			quantity = pcd.getValue();

	            		int selectedRow[] = partsTable.getSelectedRows();
	            		for (int i : selectedRow) {
			            	addPart(true, false, i, quantity);
			                partsModel.fireTableCellUpdated(partsTable.convertRowIndexToModel(i), PartsTableModel.COL_TARGET);
			                partsModel.fireTableCellUpdated(partsTable.convertRowIndexToModel(i), PartsTableModel.COL_TRANSIT);
			                partsModel.fireTableCellUpdated(partsTable.convertRowIndexToModel(i), PartsTableModel.COL_SUPPLY);
			                partsModel.fireTableCellUpdated(partsTable.convertRowIndexToModel(i), PartsTableModel.COL_QUEUE);
	            		}
	            	}
>>>>>>> 0541df8b
	            }
	        });
			btnBuy = new JButton(resourceMap.getString("btnBuy.text"));
			btnBuy.addActionListener(new java.awt.event.ActionListener() {
<<<<<<< HEAD
	            @Override
				public void actionPerformed(java.awt.event.ActionEvent evt) {
	                addPart(true, false);
	                partsModel.fireTableCellUpdated(partsTable.convertRowIndexToModel(partsTable.getSelectedRow()), PartsTableModel.COL_TARGET);
	                partsModel.fireTableCellUpdated(partsTable.convertRowIndexToModel(partsTable.getSelectedRow()), PartsTableModel.COL_TRANSIT);
	                partsModel.fireTableCellUpdated(partsTable.convertRowIndexToModel(partsTable.getSelectedRow()), PartsTableModel.COL_SUPPLY);
	                partsModel.fireTableCellUpdated(partsTable.convertRowIndexToModel(partsTable.getSelectedRow()), PartsTableModel.COL_QUEUE);            }
=======
	            public void actionPerformed(java.awt.event.ActionEvent evt) {
	            	if (partsTable.getSelectedRowCount() > 0) {
	            		int selectedRow[] = partsTable.getSelectedRows();
	            		for (int i : selectedRow) {
			                addPart(true, i, 1);
			                partsModel.fireTableCellUpdated(partsTable.convertRowIndexToModel(i), PartsTableModel.COL_TARGET);
			                partsModel.fireTableCellUpdated(partsTable.convertRowIndexToModel(i), PartsTableModel.COL_TRANSIT);
			                partsModel.fireTableCellUpdated(partsTable.convertRowIndexToModel(i), PartsTableModel.COL_SUPPLY);
			                partsModel.fireTableCellUpdated(partsTable.convertRowIndexToModel(i), PartsTableModel.COL_QUEUE);            }
	            		}
	            	}
>>>>>>> 0541df8b
	        });
			btnUseBonusPart = new JButton();
			if (campaign.getCampaignOptions().getUseAtB()) {
				btnUseBonusPart.setText(resourceMap.getString("useBonusPart.text") + " (" + campaign.totalBonusParts() + ")");
				btnUseBonusPart.addActionListener(new java.awt.event.ActionListener() {
<<<<<<< HEAD
		            @Override
					public void actionPerformed(java.awt.event.ActionEvent evt) {
		                addPart(true, false, true);
		                partsModel.fireTableCellUpdated(partsTable.convertRowIndexToModel(partsTable.getSelectedRow()), PartsTableModel.COL_TARGET);
		                partsModel.fireTableCellUpdated(partsTable.convertRowIndexToModel(partsTable.getSelectedRow()), PartsTableModel.COL_TRANSIT);
		                partsModel.fireTableCellUpdated(partsTable.convertRowIndexToModel(partsTable.getSelectedRow()), PartsTableModel.COL_SUPPLY);
		                partsModel.fireTableCellUpdated(partsTable.convertRowIndexToModel(partsTable.getSelectedRow()), PartsTableModel.COL_QUEUE);
		            	int numBonusParts = campaign.totalBonusParts();
						btnUseBonusPart.setText("Use Bonus Part (" + numBonusParts + ")");
		            	btnUseBonusPart.setVisible(numBonusParts > 0);
=======
		            public void actionPerformed(java.awt.event.ActionEvent evt) {
		            	if (partsTable.getSelectedRowCount() > 0) {
		            		int selectedRow[] = partsTable.getSelectedRows();
		            		for (int i : selectedRow) {
				                if (campaign.totalBonusParts() > 0)
				                	campaign.addReport(resourceMap.getString("bonusPartLog.text") + " " + partsModel.getPartAt(partsTable.convertRowIndexToModel(i)).getPartName());

				                addPart(true, campaign.totalBonusParts() > 0, i, 1);
				                partsModel.fireTableCellUpdated(partsTable.convertRowIndexToModel(i), PartsTableModel.COL_TARGET);
				                partsModel.fireTableCellUpdated(partsTable.convertRowIndexToModel(i), PartsTableModel.COL_TRANSIT);
				                partsModel.fireTableCellUpdated(partsTable.convertRowIndexToModel(i), PartsTableModel.COL_SUPPLY);
				                partsModel.fireTableCellUpdated(partsTable.convertRowIndexToModel(i), PartsTableModel.COL_QUEUE);

								btnUseBonusPart.setText(resourceMap.getString("useBonusPart.text") + " (" + campaign.totalBonusParts() + ")");
				            	btnUseBonusPart.setVisible(campaign.totalBonusParts() > 0);
		            		}
		            	}
>>>>>>> 0541df8b
	                }
		        });
				btnUseBonusPart.setVisible(campaign.totalBonusParts() > 0);
			}
			btnClose = new JButton(resourceMap.getString("btnClose.text"));
			btnClose.addActionListener(new java.awt.event.ActionListener() {
	            @Override
				public void actionPerformed(java.awt.event.ActionEvent evt) {
	                setVisible(false);
	            }
	        });
			panButtons.setLayout(new GridBagLayout());
			panButtons.add(btnBuyBulk, new GridBagConstraints());
			panButtons.add(btnBuy, new GridBagConstraints());
			if (campaign.getCampaignOptions().getUseAtB()) {
				panButtons.add(btnUseBonusPart, new GridBagConstraints());
			}
			panButtons.add(btnAdd, new GridBagConstraints());
			panButtons.add(btnClose, new GridBagConstraints());
		} else {
            //if we aren't adding the unit to the campaign, then different buttons
            btnAdd = new JButton("Add");
			btnAdd.addActionListener(new java.awt.event.ActionListener() {
	            @Override
				public void actionPerformed(java.awt.event.ActionEvent evt) {
	                setSelectedPart();
	                setVisible(false);
	            }
	        });
            panButtons.add(btnAdd, new GridBagConstraints());

            btnClose = new JButton("Cancel"); // NOI18N
			btnClose.addActionListener(new java.awt.event.ActionListener() {
	            @Override
				public void actionPerformed(java.awt.event.ActionEvent evt) {
	            	selectedPart = null;
	                setVisible(false);
	            }
	        });
            panButtons.add(btnClose, new GridBagConstraints());
		}
		getContentPane().add(panButtons, BorderLayout.PAGE_END);
		setPreferredSize(new Dimension(700,600));
        pack();
    }

    public void filterParts() {
        RowFilter<PartsTableModel, Integer> partsTypeFilter = null;
        final int nGroup = choiceParts.getSelectedIndex();
        partsTypeFilter = new RowFilter<PartsTableModel,Integer>() {
        	@Override
        	public boolean include(Entry<? extends PartsTableModel, ? extends Integer> entry) {
        		PartsTableModel partsModel = entry.getModel();
        		Part part = partsModel.getPartAt(entry.getIdentifier());
        		if ((txtFilter.getText().length() > 0)
        		        && !part.getName().toLowerCase().contains(txtFilter.getText().toLowerCase())
        		        && !part.getDetails().toLowerCase().contains(txtFilter.getText().toLowerCase())) {
                    return false;
                }
    			if(part.getTechBase() == Part.T_CLAN && !campaign.getCampaignOptions().allowClanPurchases()) {
    				return false;
    			}
    			if((part.getTechBase() == Part.T_IS)
    			        && !campaign.getCampaignOptions().allowISPurchases()
    			        // Hack to allow Clan access to SL tech but not post-Exodus tech
    			        // until 3050.
    			        && !(campaign.useClanTechBase() && (part.getIntroductionDate() > 2787)
    			                && (part.getIntroductionDate() < 3050))) {
    				return false;
    			}
    			if (!campaign.isLegal(part)) {
    			    return false;
    			}
        		if(nGroup == SG_ALL) {
        			return true;
        		} else if(nGroup == SG_ARMOR) {
        			return part instanceof Armor || part instanceof ProtomekArmor || part instanceof BaArmor;
        		} else if(nGroup == SG_SYSTEM) {
        			return part instanceof MekLifeSupport
        				|| part instanceof MekSensor
        				|| part instanceof LandingGear
        				|| part instanceof Avionics
        				|| part instanceof FireControlSystem
        				|| part instanceof AeroSensor
        				|| part instanceof VeeSensor
        				|| part instanceof VeeStabiliser
        				|| part instanceof ProtomekSensor;
        		} else if(nGroup == SG_EQUIP) {
        			return part instanceof EquipmentPart || part instanceof ProtomekJumpJet;
        		} else if(nGroup == SG_LOC) {
        			return part instanceof MekLocation || part instanceof TankLocation || part instanceof ProtomekLocation;
        		} else if(nGroup == SG_WEAP) {
        			return part instanceof EquipmentPart && ((EquipmentPart)part).getType() instanceof WeaponType;
        		} else if(nGroup == SG_AMMO) {
        			return part instanceof EquipmentPart && ((EquipmentPart)part).getType() instanceof AmmoType;
        		} else if(nGroup == SG_MISC) {
        			return (part instanceof EquipmentPart && ((EquipmentPart)part).getType() instanceof MiscType) || part instanceof ProtomekJumpJet;
        		} else if(nGroup == SG_ENGINE) {
        			return part instanceof EnginePart;
        		} else if(nGroup == SG_GYRO) {
        			return part instanceof MekGyro;
        		} else if(nGroup == SG_ACT) {
        			return part instanceof MekActuator || part instanceof ProtomekArmActuator || part instanceof ProtomekLegActuator;
        		} else if(nGroup == SG_COCKPIT) {
        			return part instanceof MekCockpit;
                } else if(nGroup == SG_BA_SUIT) {
                    return part instanceof BattleArmorSuit;
                } else if(nGroup == SG_OMNI_POD) {
                    return part instanceof OmniPod;
        		}
        		return false;
        	}
        };
        partsSorter.setRowFilter(partsTypeFilter);
    }


    private void addPart(boolean purchase, int row, int quantity) {
    	addPart(purchase, false, row, quantity);
    }

    private void addPart(boolean purchase, boolean bonus, int row, int quantity) {
        final String METHOD_NAME = "addPart(boolean,boolean,int,int)"; //$NON-NLS-1$
        
        Part selectedPart = partsModel.getPartAt(partsTable.convertRowIndexToModel(row));
        
		if(bonus) {
			String report = selectedPart.getAcquisitionWork().find(0);
			if (report.endsWith("0 days.")) {
				AtBContract contract = null;
				for (Mission m : campaign.getMissions()) {
					if (m.isActive() && m instanceof AtBContract &&
							((AtBContract)m).getNumBonusParts() > 0) {
						contract = (AtBContract)m;
						break;
					}
				}
				if (null == contract) {
			        MekHQ.getLogger().log(getClass(), METHOD_NAME, LogLevel.ERROR,
			                "AtB: used bonus part but no contract has bonus parts available."); //$NON-NLS-1$
				} else {
					contract.useBonusPart();
				}
			}
		} else if(purchase) {
			campaign.getShoppingList().addShoppingItem(selectedPart.getAcquisitionWork(), quantity, campaign);
		} else {
			while(quantity > 0) {
				campaign.addPart(selectedPart.clone(), 0);
				quantity--;
			}
		}
    }

    private void setSelectedPart() {
    	int row = partsTable.getSelectedRow();
		if(row < 0) {
			return;
		}
		selectedPart = partsModel.getPartAt(partsTable.convertRowIndexToModel(row));
    }

    public Part getPart() {
    	return selectedPart;
    }

    public static String getPartsGroupName(int group) {
    	switch(group) {
    	case SG_ALL:
    		return "All Parts";
    	case SG_ARMOR:
    		return "Armor";
    	case SG_SYSTEM:
    		return "System Components";
    	case SG_EQUIP:
    		return "Equipment";
    	case SG_LOC:
    		return "Locations";
    	case SG_WEAP:
    		return "Weapons";
    	case SG_AMMO:
    		return "Ammunition";
    	case SG_MISC:
    		return "Miscellaneous Equipment";
    	case SG_ENGINE:
    		return "Engines";
    	case SG_GYRO:
    		return "Gyros";
    	case SG_ACT:
    		return "Actuators";
    	case SG_COCKPIT:
    		return "Cockpits";
    	case SG_BA_SUIT:
    		return "Battle Armor Suits";
    	case SG_OMNI_POD:
    	    return "Empty OmniPods";
    	default:
    		return "?";
    	}
    }

    /**
	 * A table model for displaying parts - similar to the one in CampaignGUI, but not exactly
	 */
	public class PartsTableModel extends AbstractTableModel {
		private static final long serialVersionUID = 534443424190075264L;

		protected String[] columnNames;
		protected ArrayList<Part> data;

		public final static int COL_NAME    =    0;
		public final static int COL_DETAIL   =   1;
		public final static int COL_TECH_BASE  = 2;
		public final static int COL_COST     =   3;
		public final static int COL_TON       =  4;
	    public final static int COL_TARGET    =  5;
	    public final static int COL_SUPPLY    =  6;
	    public final static int COL_TRANSIT   =  7;
	    public final static int COL_QUEUE     =  8;
        public final static int N_COL          = 9;

		public PartsTableModel(ArrayList<Part> inventory) {
			data = inventory;
		}

		@Override
		public int getRowCount() {
            return data.size();
        }

        @Override
		public int getColumnCount() {
            return N_COL;
        }

        @Override
        public String getColumnName(int column) {
            switch(column) {
            	case COL_NAME:
            		return "Name";
            	case COL_DETAIL:
                    return "Detail";
                case COL_COST:
                    return "Cost";
                case COL_TON:
                    return "Ton";
                case COL_TECH_BASE:
                    return "Tech";
                case COL_TARGET:
                    return "Target";
                case COL_QUEUE:
                    return "# Ordered";
                case COL_SUPPLY:
                    return "# Supply";
                case COL_TRANSIT:
                    return "# Transit";
                default:
                    return "?";
            }
        }

		@Override
		public Object getValueAt(int row, int col) {
	        Part part;
	        if(data.isEmpty()) {
	        	return "";
	        } else {
	        	part = data.get(row);
	        }
	        PartInventory inventories = campaign.getPartInventory(part);
			if(col == COL_NAME) {
				return part.getName();
			}
			if(col == COL_DETAIL) {
			    String details = part.getDetails();
			    details = details.replaceFirst("\\d+\\shit\\(s\\),\\s", "");
			    details = details.replaceFirst("\\d+\\shit\\(s\\)", "").trim();
			    if (details.endsWith(",")) {
			        details = details.substring(0, details.length() - 1);
			    }
			    return details;
			}
			if(col == COL_COST) {
				return formatter.format(part.getActualValue());
			}
			if(col == COL_TON) {
				return Math.round(part.getTonnage() * 100) / 100.0;
			}
			if(col == COL_TECH_BASE) {
				return part.getTechBaseName();
			}
			if(col == COL_TARGET) {
			    IAcquisitionWork shoppingItem = part.getMissingPart();
		        if(null == shoppingItem && part instanceof IAcquisitionWork) {
		            shoppingItem = (IAcquisitionWork)part;
		        }
	            if(null != shoppingItem) {
	                TargetRoll target = campaign.getTargetForAcquisition(shoppingItem, campaign.getLogisticsPerson());
	                String value = target.getValueAsString();
	                if(target.getValue() != TargetRoll.IMPOSSIBLE && target.getValue() != TargetRoll.AUTOMATIC_SUCCESS && target.getValue() != TargetRoll.AUTOMATIC_FAIL) {
	                    value += "+";
	                }
	                return value;
	            } else {
	                return "-";
	            }
			}
			if(col == COL_SUPPLY) {
                return inventories.supplyAsString();
            }
			if(col == COL_TRANSIT) {
                return inventories.transitAsString();
            }
			if(col == COL_QUEUE) {
			    return inventories.orderedAsString();
			}
			return "?";
		}

		@Override
		public boolean isCellEditable(int row, int col) {
			return false;
		}

		@Override
		public Class<? extends Object> getColumnClass(int c) {
			return getValueAt(0, c).getClass();
		}

		public Part getPartAt(int row) {
			return (data.get(row));
		}

		public Part[] getPartstAt(int[] rows) {
			Part[] parts = new Part[rows.length];
			for (int i = 0; i < rows.length; i++) {
				int row = rows[i];
				parts[i] = (data.get(row));
			}
			return parts;
		}

		 public int getColumnWidth(int c) {
	            switch(c) {
	            case COL_NAME:
	            case COL_DETAIL:
	        		return 100;
	            case COL_COST:
	            case COL_TARGET:
	                return 40;
	            case COL_SUPPLY:
	            case COL_TRANSIT:
	            case COL_QUEUE:
	                return 30;
	            default:
	                return 15;
	            }
	        }

	        public int getAlignment(int col) {
	            switch(col) {
	            case COL_COST:
	            case COL_TON:
	            	return SwingConstants.RIGHT;
	            case COL_TARGET:
	                return SwingConstants.CENTER;
	            default:
	            	return SwingConstants.LEFT;
	            }
	        }

	        public String getTooltip(int row, int col) {
	            Part part;
	            if(data.isEmpty()) {
	                return null;
	            } else {
	                part = data.get(row);
	            }
	        	switch(col) {
	        	case COL_TARGET:
	        	    IAcquisitionWork shoppingItem = part.getMissingPart();
	                if(null == shoppingItem && part instanceof IAcquisitionWork) {
	                    shoppingItem = (IAcquisitionWork)part;
	                }
	                if(null != shoppingItem) {
	                    TargetRoll target = campaign.getTargetForAcquisition(shoppingItem, campaign.getLogisticsPerson());
	                    return target.getDesc();
	                } else {
	                    return null;
	                }
	            default:
	            	return null;
	            }
	        }
	        public PartsTableModel.Renderer getRenderer() {
				return new PartsTableModel.Renderer();
			}

			public class Renderer extends DefaultTableCellRenderer {

				private static final long serialVersionUID = 9054581142945717303L;

				@Override
				public Component getTableCellRendererComponent(JTable table,
						Object value, boolean isSelected, boolean hasFocus,
						int row, int column) {
					super.getTableCellRendererComponent(table, value, isSelected,
							hasFocus, row, column);
					setOpaque(true);
					int actualCol = table.convertColumnIndexToModel(column);
					int actualRow = table.convertRowIndexToModel(row);
					setHorizontalAlignment(getAlignment(actualCol));
					setToolTipText(getTooltip(actualRow, actualCol));

					return this;
				}

			}
	}

	/**
     * A comparator for target numbers written as strings
     * @author Jay Lawson
     *
     */
    public class TargetSorter implements Comparator<String> {

        @Override
        public int compare(String s0, String s1) {
            s0 = s0.replaceAll("\\+", "");
            s1 = s1.replaceAll("\\+", "");
            int r0 = 0;
            int r1 = 0;
            if(s0.equals("Impossible")) {
                r0 = Integer.MAX_VALUE;
            }
            else if(s0.equals("Automatic Failure")) {
                r0 = Integer.MAX_VALUE-1;
            }
            else if(s0.equals("Automatic Success")) {
                r0 = Integer.MIN_VALUE;
            } else {
                r0 = Integer.parseInt(s0);
            }
            if(s1.equals("Impossible")) {
                r1 = Integer.MAX_VALUE;
            }
            else if(s1.equals("Automatic Failure")) {
                r1 = Integer.MAX_VALUE-1;
            }
            else if(s1.equals("Automatic Success")) {
                r1 = Integer.MIN_VALUE;
            } else {
                r1 = Integer.parseInt(s1);
            }
            return ((Comparable<Integer>)r0).compareTo(r1);

        }
    }

	/**
	 * A comparator for numbers that have been formatted with DecimalFormat
	 * @author Jay Lawson
	 *
	 */
	public class FormattedNumberSorter implements Comparator<String> {

		@Override
		public int compare(String s0, String s1) {
			//lets find the weight class integer for each name
			DecimalFormat format = new DecimalFormat();
			int l0 = 0;
			try {
				l0 = format.parse(s0).intValue();
			} catch (java.text.ParseException e) {
				// TODO Auto-generated catch block
				e.printStackTrace();
			}
			int l1 = 0;
			try {
				l1 = format.parse(s1).intValue();
			} catch (java.text.ParseException e) {
				// TODO Auto-generated catch block
				e.printStackTrace();
			}
			return ((Comparable<Integer>)l0).compareTo(l1);
		}
	}
}<|MERGE_RESOLUTION|>--- conflicted
+++ resolved
@@ -73,6 +73,7 @@
 import mekhq.campaign.parts.MekLifeSupport;
 import mekhq.campaign.parts.MekLocation;
 import mekhq.campaign.parts.MekSensor;
+import mekhq.campaign.parts.MissingPart;
 import mekhq.campaign.parts.OmniPod;
 import mekhq.campaign.parts.Part;
 import mekhq.campaign.parts.PartInventory;
@@ -147,9 +148,9 @@
     public PartsStoreDialog(Frame frame, boolean modal, CampaignGUI gui, Campaign campaign, boolean add) {
         super(frame, modal);
         this.frame = frame;
-        campaignGUI = gui;
+        this.campaignGUI = gui;
         this.campaign = campaign;
-        addToCampaign = add;
+        this.addToCampaign = add;
         formatter = new DecimalFormat();
         partsModel = new PartsTableModel(campaign.getPartsStore().getInventory());
         initComponents();
@@ -169,7 +170,7 @@
 
         partsTable = new JTable(partsModel);
 		partsTable.setName("partsTable"); // NOI18N
-		partsSorter = new TableRowSorter<>(partsModel);
+		partsSorter = new TableRowSorter<PartsTableModel>(partsModel);
 		partsSorter.setComparator(PartsTableModel.COL_TARGET, new TargetSorter());
         partsSorter.setComparator(PartsTableModel.COL_COST, new FormattedNumberSorter());
         partsSorter.setComparator(PartsTableModel.COL_DETAIL, new PartsDetailSorter());
@@ -190,15 +191,14 @@
 		GridBagConstraints c = new GridBagConstraints();
 		panFilter = new JPanel();
 		lblPartsChoice = new JLabel(resourceMap.getString("lblPartsChoice.text")); // NOI18N
-		DefaultComboBoxModel<String> partsGroupModel = new DefaultComboBoxModel<>();
+		DefaultComboBoxModel<String> partsGroupModel = new DefaultComboBoxModel<String>();
 		for (int i = 0; i < SG_NUM; i++) {
 			partsGroupModel.addElement(getPartsGroupName(i));
 		}
-		choiceParts = new JComboBox<>(partsGroupModel);
+		choiceParts = new JComboBox<String>(partsGroupModel);
 		choiceParts.setName("choiceParts"); // NOI18N
 		choiceParts.setSelectedIndex(0);
 		choiceParts.addActionListener(new java.awt.event.ActionListener() {
-			@Override
 			public void actionPerformed(java.awt.event.ActionEvent evt) {
 				filterParts();
 			}
@@ -227,16 +227,13 @@
         txtFilter.setPreferredSize(new java.awt.Dimension(200, 28));
         txtFilter.getDocument().addDocumentListener(
             new DocumentListener() {
-                @Override
-				public void changedUpdate(DocumentEvent e) {
+                public void changedUpdate(DocumentEvent e) {
                     filterParts();
                 }
-                @Override
-				public void insertUpdate(DocumentEvent e) {
+                public void insertUpdate(DocumentEvent e) {
                     filterParts();
                 }
-                @Override
-				public void removeUpdate(DocumentEvent e) {
+                public void removeUpdate(DocumentEvent e) {
                     filterParts();
                 }
             });
@@ -250,11 +247,6 @@
 		if (addToCampaign) {
 			btnAdd = new JButton(resourceMap.getString("btnAdd.text"));
 			btnAdd.addActionListener(new java.awt.event.ActionListener() {
-<<<<<<< HEAD
-	            @Override
-				public void actionPerformed(java.awt.event.ActionEvent evt) {
-	                addPart(false, false);
-=======
 	            public void actionPerformed(java.awt.event.ActionEvent evt) {
 	            	if (partsTable.getSelectedRowCount() > 0) {
 	            		int selectedRow[] = partsTable.getSelectedRows();
@@ -262,21 +254,11 @@
 	            			addPart(false, i, 1);
 	            		}
 	            	}
->>>>>>> 0541df8b
 	            }
 	        });
 			btnAdd.setEnabled(campaign.isGM());
 			btnBuyBulk = new JButton(resourceMap.getString("btnBuyBulk.text"));
 			btnBuyBulk.addActionListener(new java.awt.event.ActionListener() {
-<<<<<<< HEAD
-	            @Override
-				public void actionPerformed(java.awt.event.ActionEvent evt) {
-	            	addPart(true, true);
-	                partsModel.fireTableCellUpdated(partsTable.convertRowIndexToModel(partsTable.getSelectedRow()), PartsTableModel.COL_TARGET);
-	                partsModel.fireTableCellUpdated(partsTable.convertRowIndexToModel(partsTable.getSelectedRow()), PartsTableModel.COL_TRANSIT);
-	                partsModel.fireTableCellUpdated(partsTable.convertRowIndexToModel(partsTable.getSelectedRow()), PartsTableModel.COL_SUPPLY);
-	                partsModel.fireTableCellUpdated(partsTable.convertRowIndexToModel(partsTable.getSelectedRow()), PartsTableModel.COL_QUEUE);
-=======
 	            public void actionPerformed(java.awt.event.ActionEvent evt) {
 	            	if (partsTable.getSelectedRowCount() > 0) {
 	            		int quantity = 1;
@@ -293,20 +275,10 @@
 			                partsModel.fireTableCellUpdated(partsTable.convertRowIndexToModel(i), PartsTableModel.COL_QUEUE);
 	            		}
 	            	}
->>>>>>> 0541df8b
 	            }
 	        });
 			btnBuy = new JButton(resourceMap.getString("btnBuy.text"));
 			btnBuy.addActionListener(new java.awt.event.ActionListener() {
-<<<<<<< HEAD
-	            @Override
-				public void actionPerformed(java.awt.event.ActionEvent evt) {
-	                addPart(true, false);
-	                partsModel.fireTableCellUpdated(partsTable.convertRowIndexToModel(partsTable.getSelectedRow()), PartsTableModel.COL_TARGET);
-	                partsModel.fireTableCellUpdated(partsTable.convertRowIndexToModel(partsTable.getSelectedRow()), PartsTableModel.COL_TRANSIT);
-	                partsModel.fireTableCellUpdated(partsTable.convertRowIndexToModel(partsTable.getSelectedRow()), PartsTableModel.COL_SUPPLY);
-	                partsModel.fireTableCellUpdated(partsTable.convertRowIndexToModel(partsTable.getSelectedRow()), PartsTableModel.COL_QUEUE);            }
-=======
 	            public void actionPerformed(java.awt.event.ActionEvent evt) {
 	            	if (partsTable.getSelectedRowCount() > 0) {
 	            		int selectedRow[] = partsTable.getSelectedRows();
@@ -318,24 +290,11 @@
 			                partsModel.fireTableCellUpdated(partsTable.convertRowIndexToModel(i), PartsTableModel.COL_QUEUE);            }
 	            		}
 	            	}
->>>>>>> 0541df8b
 	        });
 			btnUseBonusPart = new JButton();
 			if (campaign.getCampaignOptions().getUseAtB()) {
 				btnUseBonusPart.setText(resourceMap.getString("useBonusPart.text") + " (" + campaign.totalBonusParts() + ")");
 				btnUseBonusPart.addActionListener(new java.awt.event.ActionListener() {
-<<<<<<< HEAD
-		            @Override
-					public void actionPerformed(java.awt.event.ActionEvent evt) {
-		                addPart(true, false, true);
-		                partsModel.fireTableCellUpdated(partsTable.convertRowIndexToModel(partsTable.getSelectedRow()), PartsTableModel.COL_TARGET);
-		                partsModel.fireTableCellUpdated(partsTable.convertRowIndexToModel(partsTable.getSelectedRow()), PartsTableModel.COL_TRANSIT);
-		                partsModel.fireTableCellUpdated(partsTable.convertRowIndexToModel(partsTable.getSelectedRow()), PartsTableModel.COL_SUPPLY);
-		                partsModel.fireTableCellUpdated(partsTable.convertRowIndexToModel(partsTable.getSelectedRow()), PartsTableModel.COL_QUEUE);
-		            	int numBonusParts = campaign.totalBonusParts();
-						btnUseBonusPart.setText("Use Bonus Part (" + numBonusParts + ")");
-		            	btnUseBonusPart.setVisible(numBonusParts > 0);
-=======
 		            public void actionPerformed(java.awt.event.ActionEvent evt) {
 		            	if (partsTable.getSelectedRowCount() > 0) {
 		            		int selectedRow[] = partsTable.getSelectedRows();
@@ -353,15 +312,13 @@
 				            	btnUseBonusPart.setVisible(campaign.totalBonusParts() > 0);
 		            		}
 		            	}
->>>>>>> 0541df8b
 	                }
 		        });
 				btnUseBonusPart.setVisible(campaign.totalBonusParts() > 0);
 			}
 			btnClose = new JButton(resourceMap.getString("btnClose.text"));
 			btnClose.addActionListener(new java.awt.event.ActionListener() {
-	            @Override
-				public void actionPerformed(java.awt.event.ActionEvent evt) {
+	            public void actionPerformed(java.awt.event.ActionEvent evt) {
 	                setVisible(false);
 	            }
 	        });
@@ -377,8 +334,7 @@
             //if we aren't adding the unit to the campaign, then different buttons
             btnAdd = new JButton("Add");
 			btnAdd.addActionListener(new java.awt.event.ActionListener() {
-	            @Override
-				public void actionPerformed(java.awt.event.ActionEvent evt) {
+	            public void actionPerformed(java.awt.event.ActionEvent evt) {
 	                setSelectedPart();
 	                setVisible(false);
 	            }
@@ -387,8 +343,7 @@
 
             btnClose = new JButton("Cancel"); // NOI18N
 			btnClose.addActionListener(new java.awt.event.ActionListener() {
-	            @Override
-				public void actionPerformed(java.awt.event.ActionEvent evt) {
+	            public void actionPerformed(java.awt.event.ActionEvent evt) {
 	            	selectedPart = null;
 	                setVisible(false);
 	            }
@@ -396,7 +351,7 @@
             panButtons.add(btnClose, new GridBagConstraints());
 		}
 		getContentPane().add(panButtons, BorderLayout.PAGE_END);
-		setPreferredSize(new Dimension(700,600));
+		this.setPreferredSize(new Dimension(700,600));
         pack();
     }
 
@@ -579,13 +534,11 @@
 			data = inventory;
 		}
 
-		@Override
 		public int getRowCount() {
             return data.size();
         }
 
-        @Override
-		public int getColumnCount() {
+        public int getColumnCount() {
             return N_COL;
         }
 
@@ -615,13 +568,12 @@
             }
         }
 
-		@Override
 		public Object getValueAt(int row, int col) {
 	        Part part;
 	        if(data.isEmpty()) {
 	        	return "";
 	        } else {
-	        	part = data.get(row);
+	        	part = (Part)data.get(row);
 	        }
 	        PartInventory inventories = campaign.getPartInventory(part);
 			if(col == COL_NAME) {
@@ -646,7 +598,7 @@
 				return part.getTechBaseName();
 			}
 			if(col == COL_TARGET) {
-			    IAcquisitionWork shoppingItem = part.getMissingPart();
+			    IAcquisitionWork shoppingItem = (MissingPart)part.getMissingPart();
 		        if(null == shoppingItem && part instanceof IAcquisitionWork) {
 		            shoppingItem = (IAcquisitionWork)part;
 		        }
@@ -684,14 +636,14 @@
 		}
 
 		public Part getPartAt(int row) {
-			return (data.get(row));
+			return ((Part) data.get(row));
 		}
 
 		public Part[] getPartstAt(int[] rows) {
 			Part[] parts = new Part[rows.length];
 			for (int i = 0; i < rows.length; i++) {
 				int row = rows[i];
-				parts[i] = (data.get(row));
+				parts[i] = ((Part) data.get(row));
 			}
 			return parts;
 		}
@@ -730,11 +682,11 @@
 	            if(data.isEmpty()) {
 	                return null;
 	            } else {
-	                part = data.get(row);
+	                part = (Part)data.get(row);
 	            }
 	        	switch(col) {
 	        	case COL_TARGET:
-	        	    IAcquisitionWork shoppingItem = part.getMissingPart();
+	        	    IAcquisitionWork shoppingItem = (MissingPart)part.getMissingPart();
 	                if(null == shoppingItem && part instanceof IAcquisitionWork) {
 	                    shoppingItem = (IAcquisitionWork)part;
 	                }
@@ -756,7 +708,6 @@
 
 				private static final long serialVersionUID = 9054581142945717303L;
 
-				@Override
 				public Component getTableCellRendererComponent(JTable table,
 						Object value, boolean isSelected, boolean hasFocus,
 						int row, int column) {
