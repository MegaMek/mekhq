--- conflicted
+++ resolved
@@ -75,14 +75,11 @@
     private Campaign campaign;
     private boolean addToCampaign;
     private UnitOrder selectedUnit = null;
-<<<<<<< HEAD
+    private JButton buttonBuy;
+    private JButton buttonAddGM;
+
     protected JButton buttonLease;
     protected JButton buttonLeaseGM;
-=======
-    private JButton buttonBuy;
-    private JButton buttonAddGM;
-
->>>>>>> 2e302df0
 
     private static final String TARGET_UNKNOWN = "--";
 
@@ -126,7 +123,6 @@
         }
     }
 
-<<<<<<< HEAD
     public void leaseButtonHandler(boolean isGM) {
         // Block acquisition if the unit type is unsupported
         if (getSelectedEntity() == null) {
@@ -151,12 +147,9 @@
         }
     }
 
-    //region Button Methods
-=======
     /**
      * This is the initialization function for all the buttons involved in this panel.
      */
->>>>>>> 2e302df0
     @Override
     protected JPanel createButtonsPanel() {
         JPanel panelButtons = new JPanel(new GridBagLayout());
@@ -167,6 +160,7 @@
         buttonBuy = new JButton();
         buttonAddGM = new JButton();
         buttonShowBV = new JButton();
+        buttonLeaseGM = new JButton();
 
         if (addToCampaign) {
             //This branch is for purchases and adding to the hanger directly.
@@ -185,28 +179,19 @@
             }
 
             if (campaign.isGM()) {
-<<<<<<< HEAD
-                // This is used as a GM add, the name is because of how it is used in MegaMek and MegaMekLab
-                buttonSelectClose = new JButton(Messages.getString("MekSelectorDialog.AddGM"));
-                buttonSelectClose.setName("buttonAddGM");
-                buttonSelectClose.addActionListener(this);
-                buttonSelectClose.setEnabled(false);
-                panelButtons.add(buttonSelectClose, new GridBagConstraints());
+                buttonAddGM.setText(Messages.getString("MekSelectorDialog.AddGM"));
+                buttonAddGM.setName("buttonAddGM");
+                buttonAddGM.addActionListener(evt -> addGM());
+                buttonAddGM.setEnabled(false);
+
+                panelButtons.add(buttonAddGM, new GridBagConstraints());
                 if (campaign.getCampaignOptions().isTrackLeases()) {
-                    buttonLeaseGM = new JButton(Messages.getString("MekSelectorDialog.LeaseGM", TARGET_UNKNOWN));
+                    buttonLeaseGM.setText = Messages.getString("MekSelectorDialog.LeaseGM", TARGET_UNKNOWN);
                     buttonLeaseGM.setName("buttonLeaseGM");
                     buttonLeaseGM.addActionListener(e -> leaseButtonHandler(true));
                     panelButtons.add(buttonLeaseGM, new GridBagConstraints());
                     buttonLeaseGM.setEnabled(false);
                 }
-
-=======
-                buttonAddGM.setText(Messages.getString("MekSelectorDialog.AddGM"));
-                buttonAddGM.setName("buttonAddGM");
-                buttonAddGM.addActionListener(evt -> addGM());
-                buttonAddGM.setEnabled(false);
-                panelButtons.add(buttonAddGM, new GridBagConstraints());
->>>>>>> 2e302df0
             }
             buttonClose = new JButton(Messages.getString("Close"));
             buttonClose.setName("buttonClose");
@@ -324,11 +309,10 @@
             // If we are currently in the Purchase Unit dialog, we need to update the state of the Buy and AddGM
             // buttons to be disabled when no unit is selected.
             if (addToCampaign) {
-<<<<<<< HEAD
-                buttonSelect.setEnabled(false);
-                buttonSelect.setText(Messages.getString("MekSelectorDialog.Buy", TARGET_UNKNOWN));
-                buttonSelect.setToolTipText(null);
-                buttonSelectClose.setEnabled(false);
+                buttonBuy.setEnabled(false);
+                buttonBuy.setText(Messages.getString("MekSelectorDialog.Buy", TARGET_UNKNOWN));
+                buttonBuy.setToolTipText(null);
+                buttonAddGM.setEnabled(false);
                 if (campaign.getCampaignOptions().isTrackLeases()) {
                     buttonLease.setEnabled(false);
                     buttonLease.setText(Messages.getString("MekSelectorDialog.Lease", TARGET_UNKNOWN));
@@ -337,12 +321,6 @@
                     buttonLeaseGM.setText(Messages.getString("MekSelectorDialog.LeaseGM", TARGET_UNKNOWN));
                     buttonLeaseGM.setToolTipText(null);
                 }
-=======
-                buttonBuy.setEnabled(false);
-                buttonBuy.setText(Messages.getString("MekSelectorDialog.Buy", TARGET_UNKNOWN));
-                buttonBuy.setToolTipText(null);
-                buttonAddGM.setEnabled(false);
->>>>>>> 2e302df0
             }
         } else {
             selectedUnit = new UnitOrder(entity, campaign);
@@ -350,10 +328,9 @@
             if (addToCampaign) {
                 buttonBuy.setEnabled(true);
                 final TargetRoll target = campaign.getTargetForAcquisition(selectedUnit);
-<<<<<<< HEAD
-                buttonSelect.setText(Messages.getString("MekSelectorDialog.Buy", target.getValueAsString()));
-                buttonSelect.setToolTipText(target.getDesc());
-                buttonSelectClose.setEnabled(true);
+                buttonBuy.setText(Messages.getString("MekSelectorDialog.Buy", target.getValueAsString()));
+                buttonBuy.setToolTipText(target.getDesc());
+                buttonAddGM.setEnabled(true);
                 if (campaign.getCampaignOptions().isTrackLeases() && (Lease.isLeasable(entity))) {
                     buttonLease.setEnabled(true);
                     buttonLeaseGM.setEnabled(true);
@@ -362,11 +339,6 @@
                     buttonLease.setToolTipText(target.getDesc());
                     buttonLeaseGM.setToolTipText(target.getDesc());
                 }
-=======
-                buttonBuy.setText(Messages.getString("MekSelectorDialog.Buy", target.getValueAsString()));
-                buttonBuy.setToolTipText(target.getDesc());
-                buttonAddGM.setEnabled(true);
->>>>>>> 2e302df0
             }
         }
 
