/*
 * MekHqOptionsDialog.java
 *
 * Copyright (c) 2019 - The MegaMek Team. All Rights Reserved.
 *
 * This file is part of MekHQ.
 *
 * MekHQ is free software: you can redistribute it and/or modify
 * it under the terms of the GNU General Public License as published by
 * the Free Software Foundation, either version 3 of the License, or
 * (at your option) any later version.
 *
 * MekHQ is distributed in the hope that it will be useful,
 * but WITHOUT ANY WARRANTY; without even the implied warranty of
 * MERCHANTABILITY or FITNESS FOR A PARTICULAR PURPOSE. See the
 * GNU General Public License for more details.
 *
 * You should have received a copy of the GNU General Public License
 * along with MekHQ. If not, see <http://www.gnu.org/licenses/>.
 */
package mekhq.gui.dialog;

import mekhq.MekHQ;

import javax.swing.*;
import java.awt.*;
import java.awt.event.KeyEvent;
import java.time.LocalDate;
import java.time.format.DateTimeFormatter;
import java.util.ResourceBundle;

public class MekHqOptionsDialog extends BaseDialog {
    private final ResourceBundle resources = ResourceBundle.getBundle("mekhq.resources.MekHqOptionsDialog");

    //region Display
    private JTextField optionDisplayDateFormat;
    private JTextField optionLongDisplayDateFormat;
    private JCheckBox optionHistoricalDailyLog;
    //endregion Display

    //region Autosave
    private JRadioButton optionNoSave;
    private JRadioButton optionSaveDaily;
    private JRadioButton optionSaveWeekly;
    private JRadioButton optionSaveMonthly;
    private JRadioButton optionSaveYearly;
    private JCheckBox checkSaveBeforeMissions;
    private JSpinner spinnerSavedGamesCount;
    //endregion Autosave

    //region Campaign XML Save
    private JCheckBox optionPreferGzippedOutput;
    private JCheckBox optionWriteCustomsToXML;
    //endregion Campaign XML Save

    public MekHqOptionsDialog(JFrame parent) {
        super(parent);

        this.initialize(resources);
        this.setInitialState();
    }

    /**
     * This dialog uses the following Mnemonics:
     * C, D, M, M, S, W, Y
     */
    @Override
    protected Container createCustomUI() {
        //region Create UI components
        //region Display
        JLabel labelDisplay = new JLabel(resources.getString("labelDisplay.text"));

        JLabel labelDisplayDateFormat = new JLabel(resources.getString("labelDisplayDateFormat.text"));
        JLabel labelDisplayDateFormatExample = new JLabel();
        optionDisplayDateFormat = new JTextField();
        optionDisplayDateFormat.addActionListener(evt -> labelDisplayDateFormatExample.setText(
                validateDisplayDate()
                        ? LocalDate.now().format(DateTimeFormatter.ofPattern(optionDisplayDateFormat.getText()))
                        : resources.getString("invalidDateFormat.error")));

        JLabel labelLongDisplayDateFormat = new JLabel(resources.getString("labelLongDisplayDateFormat.text"));
        JLabel labelLongDisplayDateFormatExample = new JLabel();
        optionLongDisplayDateFormat = new JTextField();
        optionLongDisplayDateFormat.addActionListener(evt -> labelLongDisplayDateFormatExample.setText(
                validateLongDisplayDate()
                        ? LocalDate.now().format(DateTimeFormatter.ofPattern(optionLongDisplayDateFormat.getText()))
                        : resources.getString("invalidDateFormat.error")));

        optionHistoricalDailyLog = new JCheckBox(resources.getString("optionHistoricalDailyLog.text"));
        optionHistoricalDailyLog.setToolTipText(resources.getString("optionHistoricalDailyLog.toolTipText"));
        //endregion Display

        //region Autosave
        JLabel labelSavedInfo = new JLabel(resources.getString("labelSavedInfo.text"));

        optionNoSave = new JRadioButton(resources.getString("optionNoSave.text"));
        optionNoSave.setMnemonic(KeyEvent.VK_N);

        optionSaveDaily = new JRadioButton(resources.getString("optionSaveDaily.text"));
        optionSaveDaily.setMnemonic(KeyEvent.VK_D);

        optionSaveWeekly = new JRadioButton(resources.getString("optionSaveWeekly.text"));
        optionSaveWeekly.setMnemonic(KeyEvent.VK_W);

        optionSaveMonthly = new JRadioButton(resources.getString("optionSaveMonthly.text"));
        optionSaveMonthly.setMnemonic(KeyEvent.VK_M);

        optionSaveYearly = new JRadioButton(resources.getString("optionSaveYearly.text"));
        optionSaveYearly.setMnemonic(KeyEvent.VK_Y);

        ButtonGroup saveFrequencyGroup = new ButtonGroup();
        saveFrequencyGroup.add(optionNoSave);
        saveFrequencyGroup.add(optionSaveDaily);
        saveFrequencyGroup.add(optionSaveWeekly);
        saveFrequencyGroup.add(optionSaveMonthly);
        saveFrequencyGroup.add(optionSaveYearly);

        checkSaveBeforeMissions = new JCheckBox(resources.getString("checkSaveBeforeMissions.text"));
        checkSaveBeforeMissions.setMnemonic(KeyEvent.VK_S);

        JLabel labelSavedGamesCount = new JLabel(resources.getString("labelSavedGamesCount.text"));
        spinnerSavedGamesCount = new JSpinner(new SpinnerNumberModel(1, 1, 10, 1));
        labelSavedGamesCount.setLabelFor(spinnerSavedGamesCount);
        //endregion Autosave

        //region Campaign XML Save
        JLabel labelXMLSave = new JLabel(resources.getString("labelXMLSave.text"));

        optionPreferGzippedOutput = new JCheckBox(resources.getString("optionPreferGzippedOutput.text"));
        optionPreferGzippedOutput.setToolTipText(resources.getString("optionPreferGzippedOutput.toolTipText"));

        optionWriteCustomsToXML = new JCheckBox(resources.getString("optionWriteCustomsToXML.text"));
        optionWriteCustomsToXML.setMnemonic(KeyEvent.VK_C);
        //endregion Campaign XML Save
        //endregion Create UI components

        // Layout the UI
        JPanel body = new JPanel();
        GroupLayout layout = new GroupLayout(body);
        body.setLayout(layout);

        layout.setAutoCreateGaps(true);
        layout.setAutoCreateContainerGaps(true);

        layout.setVerticalGroup(
            layout.createSequentialGroup()
                    .addComponent(labelDisplay)
                    .addGroup(layout.createParallelGroup(GroupLayout.Alignment.BASELINE)
                            .addComponent(labelDisplayDateFormat)
                            .addComponent(optionDisplayDateFormat)
                            .addComponent(labelDisplayDateFormatExample, GroupLayout.Alignment.TRAILING))
                    .addGroup(layout.createParallelGroup(GroupLayout.Alignment.BASELINE)
                            .addComponent(labelLongDisplayDateFormat)
                            .addComponent(optionLongDisplayDateFormat)
                            .addComponent(labelLongDisplayDateFormatExample, GroupLayout.Alignment.TRAILING))
                    .addComponent(optionHistoricalDailyLog)
                    .addComponent(labelSavedInfo)
                    .addComponent(optionNoSave)
                    .addComponent(optionSaveDaily)
                    .addComponent(optionSaveWeekly)
                    .addComponent(optionSaveMonthly)
                    .addComponent(optionSaveYearly)
                    .addComponent(checkSaveBeforeMissions)
                    .addGroup(layout.createParallelGroup(GroupLayout.Alignment.BASELINE)
                            .addComponent(labelSavedGamesCount)
                            .addComponent(spinnerSavedGamesCount, GroupLayout.Alignment.TRAILING))
                    .addComponent(labelXMLSave)
                    .addComponent(optionPreferGzippedOutput)
                    .addComponent(optionWriteCustomsToXML)
        );

        layout.setHorizontalGroup(
            layout.createParallelGroup(GroupLayout.Alignment.LEADING)
                    .addComponent(labelDisplay)
                    .addGroup(layout.createSequentialGroup()
                            .addComponent(labelDisplayDateFormat)
                            .addComponent(optionDisplayDateFormat)
                            .addComponent(labelDisplayDateFormatExample))
                    .addGroup(layout.createSequentialGroup()
                            .addComponent(labelLongDisplayDateFormat)
                            .addComponent(optionLongDisplayDateFormat)
                            .addComponent(labelLongDisplayDateFormatExample))
                    .addComponent(optionHistoricalDailyLog)
                    .addComponent(labelSavedInfo)
                    .addComponent(optionNoSave)
                    .addComponent(optionSaveDaily)
                    .addComponent(optionSaveWeekly)
                    .addComponent(optionSaveMonthly)
                    .addComponent(optionSaveYearly)
                    .addComponent(checkSaveBeforeMissions)
                    .addGroup(layout.createSequentialGroup()
                            .addComponent(labelSavedGamesCount)
                            .addComponent(spinnerSavedGamesCount))
                    .addComponent(labelXMLSave)
                    .addComponent(optionPreferGzippedOutput)
                    .addComponent(optionWriteCustomsToXML)
        );

        return body;
    }

    @Override
    protected void okAction() {
        if (validateDisplayDate()) {
            MekHQ.getMekHQOptions().setDisplayDateFormat(optionDisplayDateFormat.getText());
        }

        if (validateLongDisplayDate()) {
            MekHQ.getMekHQOptions().setLongDisplayDateFormat(optionLongDisplayDateFormat.getText());
        }
        MekHQ.getMekHQOptions().setHistoricalDailyLog(optionHistoricalDailyLog.isSelected());

        MekHQ.getMekHQOptions().setNoAutosaveValue(optionNoSave.isSelected());
        MekHQ.getMekHQOptions().setAutosaveDailyValue(optionSaveDaily.isSelected());
        MekHQ.getMekHQOptions().setAutosaveWeeklyValue(optionSaveWeekly.isSelected());
        MekHQ.getMekHQOptions().setAutosaveMonthlyValue(optionSaveMonthly.isSelected());
        MekHQ.getMekHQOptions().setAutosaveYearlyValue(optionSaveYearly.isSelected());
        MekHQ.getMekHQOptions().setAutosaveBeforeMissionsValue(checkSaveBeforeMissions.isSelected());
        MekHQ.getMekHQOptions().setMaximumNumberOfAutosavesValue((Integer) spinnerSavedGamesCount.getValue());

<<<<<<< HEAD
        MekHQ.getMekHQOptions().setPreferGzippedOutput(optionPreferGzippedOutput.isSelected());
=======
>>>>>>> 13559ef2
        MekHQ.getMekHQOptions().setWriteCustomsToXML(optionWriteCustomsToXML.isSelected());
    }

    private void setInitialState() {
        optionDisplayDateFormat.setText(MekHQ.getMekHQOptions().getDisplayDateFormat());
        optionLongDisplayDateFormat.setText(MekHQ.getMekHQOptions().getLongDisplayDateFormat());
        optionHistoricalDailyLog.setSelected(MekHQ.getMekHQOptions().getHistoricalDailyLog());

        optionNoSave.setSelected(MekHQ.getMekHQOptions().getNoAutosaveValue());
        optionSaveDaily.setSelected(MekHQ.getMekHQOptions().getAutosaveDailyValue());
        optionSaveWeekly.setSelected(MekHQ.getMekHQOptions().getAutosaveWeeklyValue());
        optionSaveMonthly.setSelected(MekHQ.getMekHQOptions().getAutosaveMonthlyValue());
        optionSaveYearly.setSelected(MekHQ.getMekHQOptions().getAutosaveYearlyValue());
        checkSaveBeforeMissions.setSelected(MekHQ.getMekHQOptions().getAutosaveBeforeMissionsValue());
        spinnerSavedGamesCount.setValue(MekHQ.getMekHQOptions().getMaximumNumberOfAutosavesValue());

<<<<<<< HEAD
        optionPreferGzippedOutput.setSelected(MekHQ.getMekHQOptions().getPreferGzippedOutput());
=======
>>>>>>> 13559ef2
        optionWriteCustomsToXML.setSelected(MekHQ.getMekHQOptions().getWriteCustomsToXML());
    }

    //region Data Validation
    private boolean validateDisplayDate() {
        try {
            LocalDate.now().format(DateTimeFormatter.ofPattern(optionDisplayDateFormat.getText()));
        } catch (Exception ignored) {
            return false;
        }
        return true;
    }

    private boolean validateLongDisplayDate() {
        try {
            LocalDate.now().format(DateTimeFormatter.ofPattern(optionLongDisplayDateFormat.getText()));
        } catch (Exception ignored) {
            return false;
        }
        return true;
    }
    //endregion Data Validation
}<|MERGE_RESOLUTION|>--- conflicted
+++ resolved
@@ -204,7 +204,6 @@
         if (validateDisplayDate()) {
             MekHQ.getMekHQOptions().setDisplayDateFormat(optionDisplayDateFormat.getText());
         }
-
         if (validateLongDisplayDate()) {
             MekHQ.getMekHQOptions().setLongDisplayDateFormat(optionLongDisplayDateFormat.getText());
         }
@@ -218,10 +217,7 @@
         MekHQ.getMekHQOptions().setAutosaveBeforeMissionsValue(checkSaveBeforeMissions.isSelected());
         MekHQ.getMekHQOptions().setMaximumNumberOfAutosavesValue((Integer) spinnerSavedGamesCount.getValue());
 
-<<<<<<< HEAD
         MekHQ.getMekHQOptions().setPreferGzippedOutput(optionPreferGzippedOutput.isSelected());
-=======
->>>>>>> 13559ef2
         MekHQ.getMekHQOptions().setWriteCustomsToXML(optionWriteCustomsToXML.isSelected());
     }
 
@@ -238,10 +234,7 @@
         checkSaveBeforeMissions.setSelected(MekHQ.getMekHQOptions().getAutosaveBeforeMissionsValue());
         spinnerSavedGamesCount.setValue(MekHQ.getMekHQOptions().getMaximumNumberOfAutosavesValue());
 
-<<<<<<< HEAD
         optionPreferGzippedOutput.setSelected(MekHQ.getMekHQOptions().getPreferGzippedOutput());
-=======
->>>>>>> 13559ef2
         optionWriteCustomsToXML.setSelected(MekHQ.getMekHQOptions().getWriteCustomsToXML());
     }
 
