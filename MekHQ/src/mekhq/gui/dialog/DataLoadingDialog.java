/*
 * Copyright (c) 2009 - 2000-2002 Ben Mazur (bmazur@sev.org)
 * Copyright (c) 2020 - The MegaMek Team. All Rights Reserved.
 *
 * This file is part of MekHQ.
 *
 * MekHQ is free software: you can redistribute it and/or modify
 * it under the terms of the GNU General Public License as published by
 * the Free Software Foundation, either version 3 of the License, or
 * (at your option) any later version.
 *
 * MekHQ is distributed in the hope that it will be useful,
 * but WITHOUT ANY WARRANTY; without even the implied warranty of
 * MERCHANTABILITY or FITNESS FOR A PARTICULAR PURPOSE. See the
 * GNU General Public License for more details.
 *
 * You should have received a copy of the GNU General Public License
 * along with MekHQ. If not, see <http://www.gnu.org/licenses/>.
 */
package mekhq.gui.dialog;

<<<<<<< HEAD
import java.awt.BorderLayout;
import java.awt.Image;
import java.awt.MediaTracker;
import java.beans.PropertyChangeEvent;
import java.beans.PropertyChangeListener;
import java.io.File;
import java.io.FileInputStream;
import java.io.IOException;
import java.text.ParseException;
import java.util.ResourceBundle;
import java.util.concurrent.ExecutionException;

import javax.swing.ImageIcon;
import javax.swing.JDialog;
import javax.swing.JFrame;
import javax.swing.JLabel;
import javax.swing.JOptionPane;
import javax.swing.JProgressBar;
import javax.swing.SwingWorker;
import javax.xml.parsers.ParserConfigurationException;

import org.w3c.dom.DOMException;
import org.xml.sax.SAXException;

import megamek.client.generator.RandomNameGenerator;
=======
>>>>>>> 8e63aea5
import megamek.client.generator.RandomCallsignGenerator;
import megamek.client.generator.RandomNameGenerator;
import megamek.client.ui.preferences.JWindowPreference;
import megamek.client.ui.preferences.PreferencesNode;
import megamek.common.MechSummaryCache;
import megamek.common.QuirksHandler;
import megamek.common.options.OptionsConstants;
import megamek.common.util.EncodeControl;
import mekhq.MHQStaticDirectoryManager;
import mekhq.MekHQ;
import mekhq.NullEntityException;
import mekhq.campaign.Campaign;
import mekhq.campaign.CampaignFactory;
import mekhq.campaign.CampaignPreset;
import mekhq.campaign.event.OptionsChangedEvent;
import mekhq.campaign.finances.CurrencyManager;
import mekhq.campaign.mod.am.InjuryTypes;
import mekhq.campaign.personnel.Bloodname;
import mekhq.campaign.personnel.ranks.Ranks;
import mekhq.campaign.universe.Factions;
import mekhq.campaign.universe.RATManager;
import mekhq.campaign.universe.Systems;
import mekhq.campaign.universe.eras.Eras;

import javax.swing.*;
import java.awt.*;
import java.beans.PropertyChangeEvent;
import java.beans.PropertyChangeListener;
import java.io.File;
import java.io.FileInputStream;
import java.time.LocalDate;
import java.util.ResourceBundle;
import java.util.concurrent.ExecutionException;

public class DataLoadingDialog extends JDialog implements PropertyChangeListener {
    private static final long serialVersionUID = -3454307876761238915L;
    private JProgressBar progressBar;
    private Task task;
    private MekHQ app;
    private JFrame frame;
    private File fileCampaign;
    private ResourceBundle resourceMap;

    public DataLoadingDialog(MekHQ app, JFrame frame, File f) {
        super(frame, "Data Loading");
        this.frame = frame;
        this.app = app;
        this.fileCampaign = f;

        resourceMap = ResourceBundle.getBundle("mekhq.resources.DataLoadingDialog", new EncodeControl());

        setUndecorated(true);
        progressBar = new JProgressBar(0, 4);
        progressBar.setValue(0);
        progressBar.setStringPainted(true);

        progressBar.setVisible(true);
        progressBar.setString(resourceMap.getString("loadPlanet.text"));

        // initialize loading image
        double maxWidth = app.calculateMaxScreenWidth();
        Image imgSplash = getToolkit().getImage(app.getIconPackage().getLoadingScreenImage((int) maxWidth));

        // wait for loading image to load completely
        MediaTracker tracker = new MediaTracker(frame);
        tracker.addImage(imgSplash, 0);
        try {
            tracker.waitForID(0);
        } catch (InterruptedException ignored) {
            // really should never come here
        }
        // make splash image panel
        ImageIcon icon = new ImageIcon(imgSplash);
        JLabel splash = new JLabel(icon);
        getContentPane().setLayout(new BorderLayout());
        getContentPane().add(splash, BorderLayout.CENTER);
        getContentPane().add(progressBar, BorderLayout.PAGE_END);

        setSize(imgSplash.getWidth(null), imgSplash.getHeight(null));
        this.setLocationRelativeTo(frame);

        task = new Task();
        task.addPropertyChangeListener(this);
        task.execute();
        setUserPreferences();
    }

    private void setUserPreferences() {
        PreferencesNode preferences = MekHQ.getPreferences().forClass(DataLoadingDialog.class);

        this.setName("dialog");
        preferences.manage(new JWindowPreference(this));
    }

    class Task extends SwingWorker<Campaign, Campaign> {
        /*
         * Main task. Executed in background thread.
         */
        private boolean cancelled = false;

        @Override
        public Campaign doInBackground() throws Exception {
            //region Progress 0
            //Initialize progress property.
            setProgress(0);

            Eras.initializeEras();

            Factions.setInstance(Factions.loadDefault());

            CurrencyManager.getInstance().loadCurrencies();

            Bloodname.loadBloodnameData();

            //Load values needed for CampaignOptionsDialog
            RATManager.populateCollectionNames();

            // Initialize the systems
            Systems.setInstance(Systems.loadDefault());

            RandomNameGenerator.getInstance();
            RandomCallsignGenerator.getInstance();
            Ranks.initializeRankSystems();
            //endregion Progress 0

            //region Progress 1
            setProgress(1);

            QuirksHandler.initQuirksList();

            while (!MechSummaryCache.getInstance().isInitialized()) {
                try {
                    Thread.sleep(50);
                } catch (InterruptedException ignored) {

                }
            }
            //endregion Progress 1

            //region Progress 2
            setProgress(2);
            //load in directory items and tilesets
            MHQStaticDirectoryManager.initialize();
            //endregion Progress 2

            //region Progress 3
            setProgress(3);

            Campaign campaign;
            boolean newCampaign = false;
            if (fileCampaign == null) {
                newCampaign = true;
                campaign = new Campaign();

                // TODO: Make this depending on campaign options
                InjuryTypes.registerAll();
                campaign.setApp(app);
            } else {
                MekHQ.getLogger().info(String.format("Loading campaign file from XML %s", fileCampaign));

                // And then load the campaign object from it.
                try (FileInputStream fis = new FileInputStream(fileCampaign)) {
                    campaign = CampaignFactory.newInstance(app).createCampaign(fis);
                    // Restores all transient attributes from serialized objects
                    campaign.restore();
                    campaign.cleanUp();
                }
            }
            //endregion Progress 3

            //region Progress 4
            setProgress(4);
            if (newCampaign) {
                // Campaign Presets
                final CampaignPresetSelectionDialog presetSelectionDialog = new CampaignPresetSelectionDialog(frame);
                if (presetSelectionDialog.showDialog().isCancelled()) {
                    setVisible(false);
                    cancelled = true;
                    cancel(true);
                    return campaign; // shouldn't be required, but this ensures no further code runs
                }
                final CampaignPreset preset = presetSelectionDialog.getSelectedPreset();

                final LocalDate date = ((preset == null) || (preset.getDate() == null))
                        ? campaign.getLocalDate() : preset.getDate();

                // show the date chooser
<<<<<<< HEAD
                final DateSelectionDialog dateSelectionDialog = new DateSelectionDialog(frame, campaign.getLocalDate());
                if (dateSelectionDialog.showDialog().isConfirmed()) {
                    campaign.setLocalDate(dateSelectionDialog.getDate());
                    campaign.getGameOptions().getOption("year").setValue(campaign.getGameYear());
=======
                final DateChooser dc = new DateChooser(frame, date);
                // user can either choose a date or cancel by closing
                if (dc.showDateChooser() != DateChooser.OK_OPTION) {
                    setVisible(false);
                    cancelled = true;
                    cancel(true);
                    return campaign; // shouldn't be required, but this ensures no further code runs
                }


                if ((preset != null) && (preset.getGameOptions() != null)) {
                    campaign.setGameOptions(preset.getGameOptions());
>>>>>>> 8e63aea5
                }

                campaign.setLocalDate(dc.getDate());
                campaign.getGameOptions().getOption(OptionsConstants.ALLOWED_YEAR).setValue(campaign.getGameYear());
                campaign.setStartingSystem((preset == null) ? null : preset.getPlanet());

                // This must be after the date chooser to enable correct functionality.
                setVisible(false);

<<<<<<< HEAD
                // Game Presets
                final CampaignPresetSelectionDialog presetSelectionDialog = new CampaignPresetSelectionDialog(frame);
                presetSelectionDialog.setVisible(true);
                GamePreset gamePreset = presetSelectionDialog.getSelectedPreset();
                CampaignOptionsDialog optionsDialog = new CampaignOptionsDialog(frame, true, campaign);
                optionsDialog.applyPreset(gamePreset);
                optionsDialog.setVisible(true);
                if (optionsDialog.wasCancelled()) {
=======
                CampaignOptionsDialog optionsDialog = new CampaignOptionsDialog(frame, campaign, true);
                optionsDialog.applyPreset(preset);
                if (optionsDialog.showDialog().isCancelled()) {
>>>>>>> 8e63aea5
                    cancelled = true;
                    cancel(true);
                    return campaign; // shouldn't be required, but this ensures no further code runs
                }

                campaign.beginReport("<b>" + MekHQ.getMekHQOptions().getLongDisplayFormattedDate(campaign.getLocalDate()) + "</b>");
                campaign.getPersonnelMarket().generatePersonnelForDay(campaign);
                // TODO : AbstractContractMarket : Uncomment
                //campaign.getContractMarket().generateContractOffers(campaign, preset.getContractCount());
                if (!campaign.getCampaignOptions().getUnitMarketMethod().isNone()) {
                    campaign.setUnitMarket(campaign.getCampaignOptions().getUnitMarketMethod().getUnitMarket());
                    campaign.getUnitMarket().generateUnitOffers(campaign);
                }
                campaign.reloadNews();
                campaign.readNews();

                if (campaign.getCampaignOptions().getUseAtB()) {
                    campaign.initAtB(true);
                }
            } else {
                // Make sure campaign options event handlers get their data
                MekHQ.triggerEvent(new OptionsChangedEvent(campaign));
            }
            //endregion Progress 4

            return campaign;
        }

        /*
         * Executed in event dispatching thread
         */
        @Override
        public void done() {
            Campaign campaign = null;
            try {
                campaign = get();
            } catch (InterruptedException e) {
                cancelled = true;
                cancel(true);
            } catch (ExecutionException e) {
                MekHQ.getLogger().error(e.getCause());
                if (e.getCause() instanceof NullEntityException) {
                    NullEntityException nee = (NullEntityException) e.getCause();
                    JOptionPane.showMessageDialog(null,
                            "The following units could not be loaded by the campaign:\n "
                                    + nee.getError() + "\n\nPlease be sure to copy over any custom units "
                                    + "before starting a new version of MekHQ.\nIf you believe the units "
                                    + "listed are not customs, then try deleting the file data/mechfiles/units.cache "
                                    + "and restarting MekHQ.\nIt is also possible that unit chassi "
                                    + "and model names have changed across versions of MegaMek. "
                                    + "You can check this by opening up MegaMek and searching for the units. "
                                    + "Chassis and models can be edited in your MekHQ save file with a text editor.",
                            "Unit Loading Error",
                            JOptionPane.ERROR_MESSAGE);
                    cancelled = true;
                    cancel(true);
                } else if (e.getCause() instanceof OutOfMemoryError) {
                    JOptionPane.showMessageDialog(null,
                    "MekHQ ran out of memory attempting to load the campaign file. "
                            + "\nTry increasing the memory allocated to MekHQ and reloading. "
                            + "\nSee the FAQ at http://megamek.org for details.",
                    "Not Enough Memory",
                    JOptionPane.ERROR_MESSAGE);
                    cancelled = true;
                    cancel(true);
                } else {
                    JOptionPane.showMessageDialog(null,
                            "The campaign file could not be loaded. \nPlease check the log file for details.",
                            "Campaign Loading Error",
                            JOptionPane.ERROR_MESSAGE);
                    cancelled = true;
                    cancel(true);
                }
            }

            setVisible(false);
            if (!cancelled && (campaign != null)) {
                app.setCampaign(campaign);
                app.getCampaignController().setHost(campaign.getId());
                frame.setVisible(false);
                frame.dispose();
                app.showNewView();
            }
        }
    }

    @Override
    public void propertyChange(PropertyChangeEvent arg0) {
        int progress = task.getProgress();
        progressBar.setValue(progress);

        // If you add a new tier you MUST increase the levels of the progressBar
        switch (progress) {
            case 0:
                progressBar.setString(resourceMap.getString("loadPlanet.text"));
                break;
            case 1:
                progressBar.setString(resourceMap.getString("loadUnits.text"));
                break;
            case 2:
                progressBar.setString(resourceMap.getString("loadImages.text"));
                break;
            case 3:
                progressBar.setString(resourceMap.getString("loadCampaign.text"));
                break;
            default:
                break;
        }

        getAccessibleContext().setAccessibleDescription(
                String.format(resourceMap.getString("accessibleDescription.format"), progressBar.getString()));
    }
}<|MERGE_RESOLUTION|>--- conflicted
+++ resolved
@@ -19,34 +19,6 @@
  */
 package mekhq.gui.dialog;
 
-<<<<<<< HEAD
-import java.awt.BorderLayout;
-import java.awt.Image;
-import java.awt.MediaTracker;
-import java.beans.PropertyChangeEvent;
-import java.beans.PropertyChangeListener;
-import java.io.File;
-import java.io.FileInputStream;
-import java.io.IOException;
-import java.text.ParseException;
-import java.util.ResourceBundle;
-import java.util.concurrent.ExecutionException;
-
-import javax.swing.ImageIcon;
-import javax.swing.JDialog;
-import javax.swing.JFrame;
-import javax.swing.JLabel;
-import javax.swing.JOptionPane;
-import javax.swing.JProgressBar;
-import javax.swing.SwingWorker;
-import javax.xml.parsers.ParserConfigurationException;
-
-import org.w3c.dom.DOMException;
-import org.xml.sax.SAXException;
-
-import megamek.client.generator.RandomNameGenerator;
-=======
->>>>>>> 8e63aea5
 import megamek.client.generator.RandomCallsignGenerator;
 import megamek.client.generator.RandomNameGenerator;
 import megamek.client.ui.preferences.JWindowPreference;
@@ -234,12 +206,6 @@
                         ? campaign.getLocalDate() : preset.getDate();
 
                 // show the date chooser
-<<<<<<< HEAD
-                final DateSelectionDialog dateSelectionDialog = new DateSelectionDialog(frame, campaign.getLocalDate());
-                if (dateSelectionDialog.showDialog().isConfirmed()) {
-                    campaign.setLocalDate(dateSelectionDialog.getDate());
-                    campaign.getGameOptions().getOption("year").setValue(campaign.getGameYear());
-=======
                 final DateChooser dc = new DateChooser(frame, date);
                 // user can either choose a date or cancel by closing
                 if (dc.showDateChooser() != DateChooser.OK_OPTION) {
@@ -252,7 +218,6 @@
 
                 if ((preset != null) && (preset.getGameOptions() != null)) {
                     campaign.setGameOptions(preset.getGameOptions());
->>>>>>> 8e63aea5
                 }
 
                 campaign.setLocalDate(dc.getDate());
@@ -262,20 +227,9 @@
                 // This must be after the date chooser to enable correct functionality.
                 setVisible(false);
 
-<<<<<<< HEAD
-                // Game Presets
-                final CampaignPresetSelectionDialog presetSelectionDialog = new CampaignPresetSelectionDialog(frame);
-                presetSelectionDialog.setVisible(true);
-                GamePreset gamePreset = presetSelectionDialog.getSelectedPreset();
-                CampaignOptionsDialog optionsDialog = new CampaignOptionsDialog(frame, true, campaign);
-                optionsDialog.applyPreset(gamePreset);
-                optionsDialog.setVisible(true);
-                if (optionsDialog.wasCancelled()) {
-=======
                 CampaignOptionsDialog optionsDialog = new CampaignOptionsDialog(frame, campaign, true);
                 optionsDialog.applyPreset(preset);
                 if (optionsDialog.showDialog().isCancelled()) {
->>>>>>> 8e63aea5
                     cancelled = true;
                     cancel(true);
                     return campaign; // shouldn't be required, but this ensures no further code runs
