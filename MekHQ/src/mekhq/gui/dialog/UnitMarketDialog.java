/*
 * UnitMarketDialog.java
 *
 * Copyright (c) 2014 Carl Spain. All rights reserved.
 *
 * This file is part of MekHQ.
 *
 * MekHQ is free software: you can redistribute it and/or modify
 * it under the terms of the GNU General Public License as published by
 * the Free Software Foundation, either version 3 of the License, or
 * (at your option) any later version.
 *
 * MekHQ is distributed in the hope that it will be useful,
 * but WITHOUT ANY WARRANTY; without even the implied warranty of
 * MERCHANTABILITY or FITNESS FOR A PARTICULAR PURPOSE.  See the
 * GNU General Public License for more details.
 *
 * You should have received a copy of the GNU General Public License
 * along with MekHQ.  If not, see <http://www.gnu.org/licenses/>.
 */


package mekhq.gui.dialog;

import java.awt.BorderLayout;
import java.awt.Component;
import java.awt.Dimension;
import java.awt.Frame;
import java.awt.GridBagConstraints;
import java.awt.GridBagLayout;
<<<<<<< HEAD
import java.awt.event.*;
=======
import java.awt.event.ActionEvent;
import java.awt.event.ItemEvent;
import java.awt.event.ItemListener;
import java.math.RoundingMode;
>>>>>>> 812497c6
import java.util.ArrayList;
import java.util.Comparator;
import java.util.ResourceBundle;

import javax.swing.JButton;
import javax.swing.JCheckBox;
import javax.swing.JDialog;
import javax.swing.JLabel;
import javax.swing.JPanel;
import javax.swing.JScrollPane;
import javax.swing.JSpinner;
import javax.swing.JSplitPane;
import javax.swing.JTable;
import javax.swing.ListSelectionModel;
import javax.swing.RowFilter;
import javax.swing.RowSorter;
import javax.swing.ScrollPaneConstants;
import javax.swing.SpinnerNumberModel;
import javax.swing.event.ChangeEvent;
import javax.swing.event.ChangeListener;
import javax.swing.event.ListSelectionEvent;
import javax.swing.event.ListSelectionListener;
import javax.swing.table.DefaultTableCellRenderer;
import javax.swing.table.TableColumn;
import javax.swing.table.TableRowSorter;

import megamek.client.ui.swing.MechViewPanel;
import megamek.common.Compute;
import megamek.common.Entity;
import megamek.common.MechFileParser;
import megamek.common.MechSummary;
import megamek.common.UnitType;
import megamek.common.loaders.EntityLoadingException;
import megamek.common.logging.LogLevel;
import megamek.common.util.EncodeControl;
import mekhq.MekHQ;
import mekhq.campaign.Campaign;
import mekhq.campaign.finances.Money;
import mekhq.campaign.finances.Transaction;
import mekhq.campaign.market.UnitMarket;
import mekhq.gui.model.UnitMarketTableModel;
import mekhq.gui.model.XTableColumnModel;
import mekhq.gui.sorter.WeightClassSorter;

/**
 * Code copied heavily from PersonnelMarketDialog
 *
 * @author Neoancient
 *
 */
public class UnitMarketDialog extends JDialog {
	/**
	 *
	 */
	private static final long serialVersionUID = -7668601227249317220L;

	private UnitMarketTableModel marketModel;
	private Campaign campaign;
    private UnitMarket unitMarket;
    boolean addToCampaign;
    Entity selectedEntity = null;

    private JButton btnAdd;
    private JButton btnPurchase;
    private JButton btnClose;
    private JCheckBox chkShowMeks;
    private JCheckBox chkShowVees;
    private JCheckBox chkShowAero;
    private JCheckBox chkPctThreshold;
    private JLabel lblPctThreshold;
    private JSpinner spnThreshold;
    private JPanel panelOKBtns;
    private JPanel panelMain;
    private JPanel panelFilterBtns;
    private JTable tableUnits;
    private JLabel lblBlackMarketWarning;
    private MechViewPanel mechViewPanel;
    private JScrollPane scrollTableUnits;
    private JScrollPane scrollUnitView;
    private TableRowSorter<UnitMarketTableModel> sorter;
    ArrayList <RowSorter.SortKey> sortKeys;
    private JSplitPane splitMain;

    /** Creates new form UnitSelectorDialog */
    public UnitMarketDialog(Frame frame, Campaign c) {
        super(frame, true);
        campaign = c;
        unitMarket = c.getUnitMarket();
        marketModel = new UnitMarketTableModel();
        marketModel.setData(unitMarket.getOffers());
        initComponents();
        filterOffers();
        setLocationRelativeTo(frame);
    }

    @SuppressWarnings("serial")
	private void initComponents() {
        GridBagConstraints gbc = new GridBagConstraints();

        scrollTableUnits = new JScrollPane();
        scrollUnitView = new JScrollPane();
        mechViewPanel = new MechViewPanel();
        tableUnits = new JTable();
        panelMain = new JPanel();
        panelFilterBtns = new JPanel();
        chkShowMeks = new JCheckBox();
        chkShowVees = new JCheckBox();
        chkShowAero = new JCheckBox();
        chkPctThreshold = new JCheckBox();
        lblPctThreshold = new JLabel();
        spnThreshold = new JSpinner(new SpinnerNumberModel(MekHQ.getPreferences().forUnitMarket().getShowOnlyPercentage(), 60, 130, 5));
        lblBlackMarketWarning = new JLabel();
        panelOKBtns = new JPanel();
        btnPurchase = new JButton();
        btnClose = new JButton();

		ResourceBundle resourceMap = ResourceBundle.getBundle("mekhq.resources.UnitMarketDialog", new EncodeControl()); //$NON-NLS-1$
        setDefaultCloseOperation(javax.swing.WindowConstants.DISPOSE_ON_CLOSE);
        setTitle(resourceMap.getString("Form.title")); // NOI18N
        setName("Form"); // NOI18N
        getContentPane().setLayout(new BorderLayout());

        panelFilterBtns.setLayout(new GridBagLayout());

        ItemListener checkboxListener = new ItemListener() {
			@Override
			public void itemStateChanged(ItemEvent arg0) {
			    MekHQ.getPreferences().forUnitMarket().setShowMeks(chkShowMeks.isSelected());
			    MekHQ.getPreferences().forUnitMarket().setShowVehicles(chkShowVees.isSelected());
			    MekHQ.getPreferences().forUnitMarket().setShowAerospace(chkShowAero.isSelected());
			    MekHQ.getPreferences().forUnitMarket().setShowOnlyCheck(chkPctThreshold.isSelected());
			    spnThreshold.setEnabled(chkPctThreshold.isSelected());

				filterOffers();
			}
        };

        chkShowMeks.setText(resourceMap.getString("chkShowMeks.text"));
        chkShowMeks.setSelected(MekHQ.getPreferences().forUnitMarket().getShowMeks());
        gbc.gridx = 0;
        gbc.gridy = 0;
        gbc.weightx = 0.0;
        gbc.anchor = java.awt.GridBagConstraints.WEST;
        gbc.insets = new java.awt.Insets(5, 5, 0, 0);
        panelFilterBtns.add(chkShowMeks, gbc);
        chkShowMeks.addItemListener(checkboxListener);

        chkShowVees.setText(resourceMap.getString("chkShowVees.text"));
        chkShowVees.setSelected(MekHQ.getPreferences().forUnitMarket().getShowVehicles());
        gbc.gridx = 1;
        gbc.gridy = 0;
        gbc.weightx = 0.0;
        gbc.anchor = java.awt.GridBagConstraints.WEST;
        gbc.insets = new java.awt.Insets(5, 5, 0, 0);
        panelFilterBtns.add(chkShowVees, gbc);
        chkShowVees.addItemListener(checkboxListener);

        chkShowAero.setText(resourceMap.getString("chkShowAero.text"));
        chkShowAero.setSelected(MekHQ.getPreferences().forUnitMarket().getShowAerospace());
        gbc.gridx = 2;
        gbc.gridy = 0;
        gbc.weightx = 1.0;
        gbc.anchor = java.awt.GridBagConstraints.WEST;
        gbc.insets = new java.awt.Insets(5, 5, 0, 0);
        panelFilterBtns.add(chkShowAero, gbc);
        chkShowAero.addItemListener(checkboxListener);

        JPanel panel = new JPanel();
        chkPctThreshold.setText(resourceMap.getString("chkPctThreshold.text"));
        chkPctThreshold.setSelected(MekHQ.getPreferences().forUnitMarket().getShowOnlyCheck());
        spnThreshold.setEnabled(MekHQ.getPreferences().forUnitMarket().getShowOnlyCheck());
        lblPctThreshold.setText(resourceMap.getString("lblPctThreshold.text"));
        panel.add(chkPctThreshold);
        panel.add(spnThreshold);
        panel.add(lblPctThreshold);
        chkPctThreshold.addItemListener(checkboxListener);
        spnThreshold.addChangeListener(new ChangeListener() {
			@Override
			public void stateChanged(ChangeEvent arg0) {
				MekHQ.getPreferences().forUnitMarket().setShowOnlyPercentage((Integer) spnThreshold.getValue());
				filterOffers();
			}
        });

        gbc.gridx = 0;
        gbc.gridy = 1;
        gbc.weightx = 0.0;
        gbc.gridwidth = GridBagConstraints.REMAINDER;
        gbc.anchor = java.awt.GridBagConstraints.WEST;
        gbc.insets = new java.awt.Insets(5, 5, 0, 0);
        panelFilterBtns.add(panel, gbc);

        scrollTableUnits.setMinimumSize(new java.awt.Dimension(500, 400));
        scrollTableUnits.setName("srcTablePersonnel"); // NOI18N
        scrollTableUnits.setPreferredSize(new java.awt.Dimension(500, 400));

        gbc = new GridBagConstraints();
        tableUnits.setModel(marketModel);
        tableUnits.setName("tableUnits"); // NOI18N
        tableUnits.setSelectionMode(ListSelectionModel.SINGLE_SELECTION);
        tableUnits.setColumnModel(new XTableColumnModel());
        tableUnits.createDefaultColumnsFromModel();
        sorter = new TableRowSorter<>(marketModel);
        sorter.setComparator(UnitMarketTableModel.COL_WEIGHTCLASS, new WeightClassSorter());
        Comparator<String> numComparator = new Comparator<String>() {
			public int compare(String arg0, String arg1) {
				if (arg0.length() != arg1.length()) {
					return arg0.length() - arg1.length();
				}
				return arg0.compareTo(arg1);
			}
        };
        sorter.setComparator(UnitMarketTableModel.COL_PRICE, numComparator);
        sorter.setComparator(UnitMarketTableModel.COL_PERCENT, numComparator);
        tableUnits.setRowSorter(sorter);
        tableUnits.setAutoResizeMode(JTable.AUTO_RESIZE_ALL_COLUMNS);
        tableUnits.getSelectionModel().addListSelectionListener(new ListSelectionListener() {
            public void valueChanged(javax.swing.event.ListSelectionEvent evt) {
                offerChanged(evt);
            }
        });
        TableColumn column = null;
        for (int i = 0; i < UnitMarketTableModel.N_COL; i++) {
            column = ((XTableColumnModel)tableUnits.getColumnModel()).getColumnByModelIndex(i);
            column.setPreferredWidth(marketModel.getColumnWidth(i));
            column.setCellRenderer(new DefaultTableCellRenderer() {
                public Component getTableCellRendererComponent(JTable table,
                        Object value, boolean isSelected, boolean hasFocus,
                        int row, int column) {
                    super.getTableCellRendererComponent(table, value, isSelected,
                            hasFocus, row, column);
                    setHorizontalAlignment(((UnitMarketTableModel)table.getModel()).
                    		getAlignment(table.convertColumnIndexToModel(column)));
                    return this;
                }
            });
        }

        tableUnits.setIntercellSpacing(new Dimension(0, 0));
        tableUnits.setShowGrid(false);
        scrollTableUnits.setViewportView(tableUnits);

        lblBlackMarketWarning.setText(resourceMap.getString("lblBlackMarketWarning.text"));

        scrollTableUnits.setMinimumSize(new java.awt.Dimension(500, 400));
        scrollTableUnits.setName("scrollTableUnits"); // NOI18N
        scrollTableUnits.setPreferredSize(new java.awt.Dimension(500, 400));
        panelMain.setLayout(new BorderLayout());
        panelMain.add(panelFilterBtns, BorderLayout.PAGE_START);
        panelMain.add(scrollTableUnits, BorderLayout.CENTER);
        panelMain.add(lblBlackMarketWarning, BorderLayout.PAGE_END);

        scrollUnitView.setMinimumSize(new java.awt.Dimension(500, 600));
        scrollUnitView.setPreferredSize(new java.awt.Dimension(500, 600));
        scrollUnitView.setHorizontalScrollBarPolicy(ScrollPaneConstants.HORIZONTAL_SCROLLBAR_NEVER);
        scrollUnitView.setViewportView(mechViewPanel);

        splitMain = new JSplitPane(javax.swing.JSplitPane.HORIZONTAL_SPLIT,panelMain, scrollUnitView);
        splitMain.setOneTouchExpandable(true);
        splitMain.setResizeWeight(0.0);
        getContentPane().add(splitMain, BorderLayout.CENTER);

        panelOKBtns.setLayout(new java.awt.GridBagLayout());

        btnPurchase.setText(resourceMap.getString("btnPurchase.text"));
        btnPurchase.setName("btnPurchase"); // NOI18N
        btnPurchase.addActionListener(evt -> purchaseUnit(evt));
        panelOKBtns.add(btnPurchase, new java.awt.GridBagConstraints());
        btnPurchase.setEnabled(null != selectedEntity);

        btnAdd = new JButton(resourceMap.getString("btnAdd.text"));
        btnAdd.addActionListener(evt -> addUnit());
        btnAdd.setEnabled(null !=  selectedEntity);
        panelOKBtns.add(btnAdd, new java.awt.GridBagConstraints());


        btnClose.setText(resourceMap.getString("btnClose.text")); // NOI18N
        btnClose.setName("btnClose"); // NOI18N
        btnClose.addActionListener(evt -> btnCloseActionPerformed(evt));
        panelOKBtns.add(btnClose, new java.awt.GridBagConstraints());

        getContentPane().add(panelOKBtns, BorderLayout.PAGE_END);

        pack();
    }

	public Entity getUnit() {
	    return selectedEntity;
	}

	private void purchaseUnit(ActionEvent evt) {
	    if(null != selectedEntity) {
	    	int transitDays = campaign.getCampaignOptions().getInstantUnitMarketDelivery()?0:
	    		campaign.calculatePartTransitTime(Compute.d6(2) - 2);
			UnitMarket.MarketOffer offer = marketModel.getOffer(tableUnits.convertRowIndexToModel(tableUnits.getSelectedRow()));
			Money cost = Money.of(offer.unit.getCost() * offer.pct / 100.0);
			if (campaign.getFunds().isLessThan(cost)) {
				 campaign.addReport("<font color='red'><b> You cannot afford this unit. Transaction cancelled</b>.</font>");
				 return;
			}

			int roll = Compute.d6();
			if (offer.market == UnitMarket.MARKET_BLACK && roll <= 2) {
				campaign.getFinances().debit(cost.dividedBy(roll), Transaction.C_UNIT,
						"Purchased " + selectedEntity.getShortName() + " (lost on black market)",
						campaign.getCalendar().getTime());
				campaign.addReport("<font color='red'>Swindled! money was paid, but no unit delivered.</font>");
			} else {
				campaign.getFinances().debit(cost, Transaction.C_UNIT,
						"Purchased " + selectedEntity.getShortName(),
						campaign.getCalendar().getTime());
				campaign.addUnit(selectedEntity, false, transitDays);
				if (!campaign.getCampaignOptions().getInstantUnitMarketDelivery()) {
					campaign.addReport("<font color='green'>Unit will be delivered in " + transitDays + " days.</font>");
				}
			}
			UnitMarket.MarketOffer selected = ((UnitMarketTableModel)tableUnits.getModel()).getOffer(tableUnits.convertRowIndexToModel(tableUnits.getSelectedRow()));
			unitMarket.removeOffer(selected);
			((UnitMarketTableModel)tableUnits.getModel()).setData(unitMarket.getOffers());
	    	refreshOfferView();
	    }
	}

	private void addUnit() {
		if (null != selectedEntity) {
			campaign.addUnit(selectedEntity, false, 0);
        	UnitMarket.MarketOffer selected = ((UnitMarketTableModel)tableUnits.getModel()).getOffer(tableUnits.convertRowIndexToModel(tableUnits.getSelectedRow()));
	    	unitMarket.removeOffer(selected);
	    	((UnitMarketTableModel)tableUnits.getModel()).setData(unitMarket.getOffers());
			refreshOfferView();
		}
	}

	private void btnCloseActionPerformed(java.awt.event.ActionEvent evt) {
	    selectedEntity = null;
	    setVisible(false);
	}

    private void filterOffers() {
    	RowFilter<UnitMarketTableModel, Integer> unitTypeFilter = null;
    	unitTypeFilter = new RowFilter<UnitMarketTableModel,Integer>() {
    		@Override
    		public boolean include(Entry<? extends UnitMarketTableModel, ? extends Integer> entry) {
    			UnitMarket.MarketOffer offer = marketModel.getOffer(entry.getIdentifier());
    			boolean underThreshold = !chkPctThreshold.isSelected() ||
    					offer.pct <= (Integer)spnThreshold.getValue();
    			if (offer.unitType == UnitType.MEK) {
    				return underThreshold && chkShowMeks.isSelected();
    			}
    			if (offer.unitType == UnitType.TANK) {
    				return underThreshold && chkShowVees.isSelected();
    			}
    			if (offer.unitType == UnitType.AERO) {
    				return underThreshold && chkShowAero.isSelected();
    			}
    			return false;
    		}
    	};
        sorter.setRowFilter(unitTypeFilter);
   	}

    private void offerChanged(ListSelectionEvent evt) {
        final String METHOD_NAME = "offerChanged(ListSelectionEvent)"; //$NON-NLS-1$

        int view = tableUnits.getSelectedRow();
        if(view < 0) {
            //selection got filtered away
            selectedEntity= null;
            refreshOfferView();
            return;
        }
		MechSummary ms = marketModel.getOffer(tableUnits.convertRowIndexToModel(view)).unit;
		try {
			selectedEntity = new MechFileParser(ms.getSourceFile(), ms.getEntryName()).getEntity();
		} catch (EntityLoadingException e) {
            selectedEntity = null;
            btnPurchase.setEnabled(false);
            MekHQ.getLogger().log(getClass(), METHOD_NAME, LogLevel.ERROR,
                    "Unable to load mech: " + ms.getSourceFile() + ": " //$NON-NLS-1$
                    + ms.getEntryName() + ": " + e.getMessage()); //$NON-NLS-1$
            MekHQ.getLogger().error(getClass(), METHOD_NAME, e);
            refreshOfferView();
            return;
		}
        refreshOfferView();
    }

     void refreshOfferView() {
    	 int row = tableUnits.getSelectedRow();
         if(row < 0 || selectedEntity == null) {
             mechViewPanel.reset();
         } else {
	    	 mechViewPanel.setMech(selectedEntity, true);
	 		//This odd code is to make sure that the scrollbar stays at the top
	 		//I cant just call it here, because it ends up getting reset somewhere later
	 		javax.swing.SwingUtilities.invokeLater(new Runnable() {
	 			public void run() {
	 				scrollUnitView.getVerticalScrollBar().setValue(0);
	 			}
	 		});
         }
         btnPurchase.setEnabled(null != selectedEntity);
         btnAdd.setEnabled(null != selectedEntity && campaign.isGM());
    }

	@Override
    public void setVisible(boolean visible) {
        filterOffers();
         super.setVisible(visible);
    }

    private final class UnitTableHeaderMouseAdapter extends MouseAdapter {
        @Override
        public void mouseClicked(MouseEvent aEvent) {
            int uiIndex = tableUnits.getColumnModel().getColumnIndexAtX(aEvent.getX());
            int modelIndex = tableUnits.getColumnModel().getColumn(uiIndex).getModelIndex();
            MekHQ.getPreferences().forUnitMarket().setSortColumn(modelIndex);

            for (RowSorter.SortKey key : tableUnits.getRowSorter().getSortKeys()) {
                if (key.getColumn() == modelIndex) {
                    MekHQ.getPreferences().forUnitMarket().setSortOrder(key.getSortOrder());
                    break;
                }
            }
        }
    }
}<|MERGE_RESOLUTION|>--- conflicted
+++ resolved
@@ -28,14 +28,7 @@
 import java.awt.Frame;
 import java.awt.GridBagConstraints;
 import java.awt.GridBagLayout;
-<<<<<<< HEAD
 import java.awt.event.*;
-=======
-import java.awt.event.ActionEvent;
-import java.awt.event.ItemEvent;
-import java.awt.event.ItemListener;
-import java.math.RoundingMode;
->>>>>>> 812497c6
 import java.util.ArrayList;
 import java.util.Comparator;
 import java.util.ResourceBundle;
@@ -54,10 +47,7 @@
 import javax.swing.RowSorter;
 import javax.swing.ScrollPaneConstants;
 import javax.swing.SpinnerNumberModel;
-import javax.swing.event.ChangeEvent;
-import javax.swing.event.ChangeListener;
 import javax.swing.event.ListSelectionEvent;
-import javax.swing.event.ListSelectionListener;
 import javax.swing.table.DefaultTableCellRenderer;
 import javax.swing.table.TableColumn;
 import javax.swing.table.TableRowSorter;
@@ -160,17 +150,14 @@
 
         panelFilterBtns.setLayout(new GridBagLayout());
 
-        ItemListener checkboxListener = new ItemListener() {
-			@Override
-			public void itemStateChanged(ItemEvent arg0) {
-			    MekHQ.getPreferences().forUnitMarket().setShowMeks(chkShowMeks.isSelected());
-			    MekHQ.getPreferences().forUnitMarket().setShowVehicles(chkShowVees.isSelected());
-			    MekHQ.getPreferences().forUnitMarket().setShowAerospace(chkShowAero.isSelected());
-			    MekHQ.getPreferences().forUnitMarket().setShowOnlyCheck(chkPctThreshold.isSelected());
-			    spnThreshold.setEnabled(chkPctThreshold.isSelected());
-
-				filterOffers();
-			}
+        ItemListener checkboxListener = x -> {
+            MekHQ.getPreferences().forUnitMarket().setShowMeks(chkShowMeks.isSelected());
+            MekHQ.getPreferences().forUnitMarket().setShowVehicles(chkShowVees.isSelected());
+            MekHQ.getPreferences().forUnitMarket().setShowAerospace(chkShowAero.isSelected());
+            MekHQ.getPreferences().forUnitMarket().setShowOnlyCheck(chkPctThreshold.isSelected());
+            spnThreshold.setEnabled(chkPctThreshold.isSelected());
+
+            filterOffers();
         };
 
         chkShowMeks.setText(resourceMap.getString("chkShowMeks.text"));
@@ -212,12 +199,9 @@
         panel.add(spnThreshold);
         panel.add(lblPctThreshold);
         chkPctThreshold.addItemListener(checkboxListener);
-        spnThreshold.addChangeListener(new ChangeListener() {
-			@Override
-			public void stateChanged(ChangeEvent arg0) {
-				MekHQ.getPreferences().forUnitMarket().setShowOnlyPercentage((Integer) spnThreshold.getValue());
-				filterOffers();
-			}
+        spnThreshold.addChangeListener(x -> {
+            MekHQ.getPreferences().forUnitMarket().setShowOnlyPercentage((Integer) spnThreshold.getValue());
+            filterOffers();
         });
 
         gbc.gridx = 0;
@@ -240,23 +224,17 @@
         tableUnits.createDefaultColumnsFromModel();
         sorter = new TableRowSorter<>(marketModel);
         sorter.setComparator(UnitMarketTableModel.COL_WEIGHTCLASS, new WeightClassSorter());
-        Comparator<String> numComparator = new Comparator<String>() {
-			public int compare(String arg0, String arg1) {
-				if (arg0.length() != arg1.length()) {
-					return arg0.length() - arg1.length();
-				}
-				return arg0.compareTo(arg1);
-			}
+        Comparator<String> numComparator = (arg0, arg1) -> {
+            if (arg0.length() != arg1.length()) {
+                return arg0.length() - arg1.length();
+            }
+            return arg0.compareTo(arg1);
         };
         sorter.setComparator(UnitMarketTableModel.COL_PRICE, numComparator);
         sorter.setComparator(UnitMarketTableModel.COL_PERCENT, numComparator);
         tableUnits.setRowSorter(sorter);
         tableUnits.setAutoResizeMode(JTable.AUTO_RESIZE_ALL_COLUMNS);
-        tableUnits.getSelectionModel().addListSelectionListener(new ListSelectionListener() {
-            public void valueChanged(javax.swing.event.ListSelectionEvent evt) {
-                offerChanged(evt);
-            }
-        });
+        tableUnits.getSelectionModel().addListSelectionListener(evt -> offerChanged(evt));
         TableColumn column = null;
         for (int i = 0; i < UnitMarketTableModel.N_COL; i++) {
             column = ((XTableColumnModel)tableUnits.getColumnModel()).getColumnByModelIndex(i);
@@ -302,7 +280,7 @@
 
         btnPurchase.setText(resourceMap.getString("btnPurchase.text"));
         btnPurchase.setName("btnPurchase"); // NOI18N
-        btnPurchase.addActionListener(evt -> purchaseUnit(evt));
+        btnPurchase.addActionListener(this::purchaseUnit);
         panelOKBtns.add(btnPurchase, new java.awt.GridBagConstraints());
         btnPurchase.setEnabled(null != selectedEntity);
 
@@ -314,7 +292,7 @@
 
         btnClose.setText(resourceMap.getString("btnClose.text")); // NOI18N
         btnClose.setName("btnClose"); // NOI18N
-        btnClose.addActionListener(evt -> btnCloseActionPerformed(evt));
+        btnClose.addActionListener(this::btnCloseActionPerformed);
         panelOKBtns.add(btnClose, new java.awt.GridBagConstraints());
 
         getContentPane().add(panelOKBtns, BorderLayout.PAGE_END);
@@ -431,11 +409,7 @@
 	    	 mechViewPanel.setMech(selectedEntity, true);
 	 		//This odd code is to make sure that the scrollbar stays at the top
 	 		//I cant just call it here, because it ends up getting reset somewhere later
-	 		javax.swing.SwingUtilities.invokeLater(new Runnable() {
-	 			public void run() {
-	 				scrollUnitView.getVerticalScrollBar().setValue(0);
-	 			}
-	 		});
+	 		javax.swing.SwingUtilities.invokeLater(() -> scrollUnitView.getVerticalScrollBar().setValue(0));
          }
          btnPurchase.setEnabled(null != selectedEntity);
          btnAdd.setEnabled(null != selectedEntity && campaign.isGM());
