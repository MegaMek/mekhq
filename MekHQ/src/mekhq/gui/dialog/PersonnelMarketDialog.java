/*
 * UnitSelectorDialog.java
 *
 * Created on August 21, 2009, 4:26 PM
 */

package mekhq.gui.dialog;

import java.awt.BorderLayout;
import java.awt.Dimension;
import java.awt.Frame;
import java.awt.event.MouseAdapter;
import java.awt.event.MouseEvent;
import java.util.ArrayList;
import java.util.GregorianCalendar;
import java.util.ResourceBundle;
import java.util.UUID;

import javax.swing.ButtonGroup;
import javax.swing.DefaultComboBoxModel;
import javax.swing.JButton;
import javax.swing.JComboBox;
import javax.swing.JDialog;
import javax.swing.JTabbedPane;
import javax.swing.JTable;
import javax.swing.RowFilter;
import javax.swing.RowSorter;
import javax.swing.ScrollPaneConstants;
import javax.swing.table.TableCellRenderer;
import javax.swing.table.TableColumn;
import javax.swing.table.TableRowSorter;

import megamek.client.ui.swing.MechViewPanel;
import megamek.common.Compute;
import megamek.common.Entity;
import megamek.common.util.DirectoryItems;
import megamek.common.util.EncodeControl;
import megamek.common.util.StringUtil;
import mekhq.MekHQ;
import mekhq.campaign.Campaign;
import mekhq.campaign.finances.Money;
import mekhq.campaign.finances.Transaction;
import mekhq.campaign.market.PersonnelMarket;
import mekhq.campaign.mission.Mission;
import mekhq.campaign.personnel.Person;
import mekhq.campaign.unit.Unit;
import mekhq.gui.CampaignGUI;
import mekhq.gui.PersonnelTab;
import mekhq.gui.model.PersonnelTableModel;
import mekhq.gui.model.XTableColumnModel;
import mekhq.gui.sorter.FormattedNumberSorter;
import mekhq.gui.sorter.LevelSorter;
import mekhq.gui.view.PersonViewPanel;

/**
 *
 * @author  Jay Lawson <jaylawson39 at yahoo.com>
 * (code borrowed heavily from MegaMekLab UnitSelectorDialog
 */
public class PersonnelMarketDialog extends JDialog {
	private static final long serialVersionUID = 707579637170575313L;

	private PersonnelTableModel personnelModel;
	private Campaign campaign;
	private CampaignGUI hqView;
    private PersonnelMarket personnelMarket;
    boolean addToCampaign;
    Person selectedPerson = null;
    @SuppressWarnings("unused")
    private DirectoryItems portraits;
    private Money unitCost = Money.zero();

    private JButton btnAdd;
    private javax.swing.JButton btnHire;
    private javax.swing.JButton btnClose;
    private javax.swing.JComboBox<String> comboPersonType;
    private javax.swing.JLabel lblPersonChoice;
    private javax.swing.JRadioButton radioNormalRoll;
    private javax.swing.JRadioButton radioPaidRecruitment;
    private javax.swing.JComboBox<String> comboRecruitType;
    private javax.swing.JPanel panelOKBtns;
    private javax.swing.JPanel panelMain;
    private javax.swing.JPanel panelFilterBtns;
    private javax.swing.JTable tablePersonnel;
    private javax.swing.JLabel lblUnitCost;
    private javax.swing.JScrollPane scrollTablePersonnel;
    private javax.swing.JScrollPane scrollPersonnelView;
    private TableRowSorter<PersonnelTableModel> sorter;
    ArrayList <RowSorter.SortKey> sortKeys;
    private javax.swing.JSplitPane splitMain;

    /** Creates new form PersonnelMarketDialog */
    public PersonnelMarketDialog(Frame frame, CampaignGUI view, Campaign c, DirectoryItems portraits) {
        super(frame, true);
        hqView = view;
        campaign = c;
        this.portraits = portraits;
        personnelMarket = c.getPersonnelMarket();
        personnelModel = new PersonnelTableModel(campaign);
        personnelModel.setData(personnelMarket.getPersonnel());
        personnelModel.loadAssignmentFromMarket(personnelMarket);
        initComponents();
        filterPersonnel();
        setLocationRelativeTo(frame);
    }

    private void initComponents() {
        java.awt.GridBagConstraints gridBagConstraints;

        scrollTablePersonnel = new javax.swing.JScrollPane();
        scrollPersonnelView = new javax.swing.JScrollPane();
        tablePersonnel = new javax.swing.JTable();
        panelMain = new javax.swing.JPanel();
        panelFilterBtns = new javax.swing.JPanel();
        comboPersonType = new javax.swing.JComboBox<>();
        radioNormalRoll = new javax.swing.JRadioButton();
        radioPaidRecruitment = new javax.swing.JRadioButton();
        comboRecruitType = new javax.swing.JComboBox<>();
        lblUnitCost = new javax.swing.JLabel();
        panelOKBtns = new javax.swing.JPanel();
        btnHire = new javax.swing.JButton();
        btnClose = new javax.swing.JButton();
        lblPersonChoice = new javax.swing.JLabel();
        //choicePersonView = new javax.swing.JComboBox();
        //lblPersonView = new javax.swing.JLabel();

		ResourceBundle resourceMap = ResourceBundle.getBundle("mekhq.resources.UnitSelectorDialog", new EncodeControl()); //$NON-NLS-1$
        setDefaultCloseOperation(javax.swing.WindowConstants.DISPOSE_ON_CLOSE);
        setTitle("Personnel Market"); // NOI18N
        setName("Form"); // NOI18N
        getContentPane().setLayout(new BorderLayout());

        panelFilterBtns.setLayout(new java.awt.GridBagLayout());

        lblPersonChoice.setText("Personnel Type:"); // NOI18N
        lblPersonChoice.setName("lblPersonChoice"); // NOI18N
        gridBagConstraints = new java.awt.GridBagConstraints();
        gridBagConstraints.gridx = 0;
        gridBagConstraints.gridy = 0;
        gridBagConstraints.weightx = 0.0;
        gridBagConstraints.anchor = java.awt.GridBagConstraints.WEST;
        gridBagConstraints.insets = new java.awt.Insets(5, 5, 5, 5);
        panelFilterBtns.add(lblPersonChoice, gridBagConstraints);

        DefaultComboBoxModel<String> personTypeModel = new DefaultComboBoxModel<>();
        for (int i = 0; i < PersonnelTab.PG_RETIRE; i++) {
        	personTypeModel.addElement(getPersonnelGroupName(i));
        }
        comboPersonType.setModel(personTypeModel);
        comboPersonType.setSelectedIndex(MekHQ.getPreferences().forPersonnelMarket().getFilterIndex());
        comboPersonType.setMinimumSize(new java.awt.Dimension(200, 27));
        comboPersonType.setName("comboUnitType"); // NOI18N
        comboPersonType.setPreferredSize(new java.awt.Dimension(200, 27));
<<<<<<< HEAD
        comboPersonType.addActionListener(new java.awt.event.ActionListener() {
            public void actionPerformed(java.awt.event.ActionEvent evt) {
                MekHQ.getPreferences().forPersonnelMarket().setFilterIndex(comboPersonType.getSelectedIndex());
                filterPersonnel();
            }
        });
=======
        comboPersonType.addActionListener(evt -> filterPersonnel());
>>>>>>> 812497c6
        gridBagConstraints = new java.awt.GridBagConstraints();
        gridBagConstraints.gridx = 1;
        gridBagConstraints.gridy = 0;
        gridBagConstraints.anchor = java.awt.GridBagConstraints.WEST;
        panelFilterBtns.add(comboPersonType, gridBagConstraints);

        if (campaign.getCampaignOptions().getUseAtB()) {
        	boolean activeContract = false;
        	for (Mission m : campaign.getMissions()) {
        		if (m.isActive() && m instanceof mekhq.campaign.mission.Contract &&
        				((mekhq.campaign.mission.Contract)m).getStartDate().before(campaign.getDate())) {
        			activeContract = true;
        			break;
        		}
        	}
        	if (!activeContract) {
        		radioNormalRoll.setText("Make normal roll next week");
                gridBagConstraints.gridx = 0;
                gridBagConstraints.gridy = 1;
                gridBagConstraints.gridwidth = 2;
                gridBagConstraints.anchor = java.awt.GridBagConstraints.WEST;
                panelFilterBtns.add(radioNormalRoll, gridBagConstraints);

        		radioPaidRecruitment.setText("Make paid recruitment roll next week (100,000 C-bills)");
                gridBagConstraints.gridx = 0;
                gridBagConstraints.gridy = 2;
                gridBagConstraints.gridwidth = 2;
                gridBagConstraints.anchor = java.awt.GridBagConstraints.WEST;
                panelFilterBtns.add(radioPaidRecruitment, gridBagConstraints);

        		ButtonGroup group = new ButtonGroup();
        		group.add(radioNormalRoll);
        		group.add(radioPaidRecruitment);
                if (personnelMarket.getPaidRecruitment()) {
                	radioPaidRecruitment.setSelected(true);
                } else {
                	radioNormalRoll.setSelected(true);
                }

                for (int i = 1; i < Person.T_NUM; i++) {
                	comboRecruitType.addItem(Person.getRoleDesc(i, campaign.getFaction().isClan()));
                }
                gridBagConstraints.gridx = 2;
                gridBagConstraints.gridy = 2;
                gridBagConstraints.gridwidth = 1;
                gridBagConstraints.anchor = java.awt.GridBagConstraints.WEST;
                panelFilterBtns.add(comboRecruitType, gridBagConstraints);

                if (personnelMarket.getPaidRecruitment()) {
                	radioPaidRecruitment.setSelected(true);
                	comboRecruitType.setSelectedIndex(personnelMarket.getPaidRecruitType() - 1);
                } else {
                	radioNormalRoll.setSelected(true);
                }
        	}
        }

        scrollTablePersonnel.setMinimumSize(new java.awt.Dimension(500, 400));
        scrollTablePersonnel.setName("srcTablePersonnel"); // NOI18N
        scrollTablePersonnel.setPreferredSize(new java.awt.Dimension(500, 400));

        tablePersonnel.setModel(personnelModel);
        tablePersonnel.setName("tablePersonnel"); // NOI18N
        tablePersonnel.setSelectionMode(javax.swing.ListSelectionModel.SINGLE_SELECTION);
        tablePersonnel.setColumnModel(new XTableColumnModel());
        tablePersonnel.createDefaultColumnsFromModel();
        sorter = new TableRowSorter<>(personnelModel);
        sorter.setComparator(PersonnelTableModel.COL_SKILL, new LevelSorter());
        sorter.setComparator(PersonnelTableModel.COL_SALARY, new FormattedNumberSorter());
        tablePersonnel.setRowSorter(sorter);
        sortKeys = new ArrayList<>();
<<<<<<< HEAD
        sortKeys.add(new RowSorter.SortKey(
                MekHQ.getPreferences().forPersonnelMarket().getSortColumn(),
                MekHQ.getPreferences().forPersonnelMarket().getSortOrder()));
        sorter.setSortKeys(sortKeys);
        tablePersonnel.setAutoResizeMode(JTable.AUTO_RESIZE_ALL_COLUMNS);
        tablePersonnel.getSelectionModel().addListSelectionListener(this::personChanged);
=======
        sortKeys.add(new RowSorter.SortKey(PersonnelTableModel.COL_SKILL, SortOrder.DESCENDING));
        sorter.setSortKeys(sortKeys);
        tablePersonnel.setAutoResizeMode(JTable.AUTO_RESIZE_ALL_COLUMNS);
        tablePersonnel.getSelectionModel().addListSelectionListener(evt -> personChanged(evt));
>>>>>>> 812497c6
        TableColumn column = null;
        for (int i = 0; i < PersonnelTableModel.N_COL; i++) {
            column = ((XTableColumnModel)tablePersonnel.getColumnModel()).getColumnByModelIndex(i);
            column.setPreferredWidth(personnelModel.getColumnWidth(i));
            column.setCellRenderer(personnelModel.getRenderer(false, null));
            if(i != PersonnelTableModel.COL_NAME && i != PersonnelTableModel.COL_TYPE
                    && i != PersonnelTableModel.COL_SKILL && i != PersonnelTableModel.COL_AGE
                    && i != PersonnelTableModel.COL_GENDER
                    && i != PersonnelTableModel.COL_ASSIGN) {
                ((XTableColumnModel)tablePersonnel.getColumnModel()).setColumnVisible(column, false);
            }
        }

        tablePersonnel.setIntercellSpacing(new Dimension(0, 0));
        tablePersonnel.setShowGrid(false);
        tablePersonnel.getTableHeader().addMouseListener(new PersonnelTableHeaderMouseAdapter());
        column.setCellRenderer(getRenderer());
        scrollTablePersonnel.setViewportView(tablePersonnel);

        scrollPersonnelView.setMinimumSize(new java.awt.Dimension(500, 600));
        scrollPersonnelView.setPreferredSize(new java.awt.Dimension(500, 600));
        scrollPersonnelView.setHorizontalScrollBarPolicy(ScrollPaneConstants.HORIZONTAL_SCROLLBAR_NEVER);
        scrollPersonnelView.setViewportView(null);

        panelMain.setLayout(new BorderLayout());
        panelMain.add(panelFilterBtns, BorderLayout.PAGE_START);
        panelMain.add(scrollTablePersonnel, BorderLayout.CENTER);

        splitMain = new javax.swing.JSplitPane(javax.swing.JSplitPane.HORIZONTAL_SPLIT,panelMain, scrollPersonnelView);
        splitMain.setOneTouchExpandable(true);
        splitMain.setResizeWeight(0.0);
        getContentPane().add(splitMain, BorderLayout.CENTER);

        panelOKBtns.setLayout(new java.awt.GridBagLayout());

        btnHire.setText("Hire");
        btnHire.setName("btnHire"); // NOI18N
        btnHire.addActionListener(evt -> hirePerson(evt));
        panelOKBtns.add(btnHire, new java.awt.GridBagConstraints());

        btnAdd = new JButton("Add (GM)");
        btnAdd.addActionListener(evt -> addPerson());
        btnAdd.setEnabled(campaign.isGM());
        panelOKBtns.add(btnAdd, new java.awt.GridBagConstraints());


        btnClose.setText(resourceMap.getString("btnClose.text")); // NOI18N
        btnClose.setName("btnClose"); // NOI18N
        btnClose.addActionListener(evt -> btnCloseActionPerformed(evt));
        panelOKBtns.add(btnClose, new java.awt.GridBagConstraints());

        javax.swing.JPanel panel = new javax.swing.JPanel();
        panel.setLayout(new java.awt.GridLayout(1, 3));
        panel.add(lblUnitCost);
        panel.add(panelOKBtns);
        panel.add(new javax.swing.JPanel());

        getContentPane().add(panel, BorderLayout.PAGE_END);

        pack();
    }

	public Person getPerson() {
	    return selectedPerson;
	}

	private void hirePerson(java.awt.event.ActionEvent evt) {//GEN-FIRST:event_btnHireActionPerformed
	    if(null != selectedPerson) {
	    	if (campaign.getFunds().isLessThan(
                    (campaign.getCampaignOptions().payForRecruitment() ? selectedPerson.getSalary().multipliedBy(2) : Money.zero())
                            .plus(unitCost))){
				 campaign.addReport("<font color='red'><b>Insufficient funds. Transaction cancelled</b>.</font>");
	    	} else {
	    		/* Adding person to campaign changes pid; grab the old one to
	    		 * use as a key to any attached entity
	    		 */
	    		UUID pid = selectedPerson.getId();
	    		if(campaign.recruitPerson(selectedPerson)) {
	    			Entity en = personnelMarket.getAttachedEntity(pid);
	    			if (campaign.getCampaignOptions().getUseTimeInService()) {
                        GregorianCalendar rawrecruit = (GregorianCalendar) campaign.getCalendar().clone();
                        selectedPerson.setRecruitment(rawrecruit);
                    }
	    			if (null != en) {
	    				addUnit(en, true);
	    				personnelMarket.removeAttachedEntity(pid);
	    			}
	    			personnelMarket.removePerson(selectedPerson);
	    			personnelModel.setData(personnelMarket.getPersonnel());
	    		}
	    	}
	    	refreshPersonView();
	    }
	}//GEN-LAST:event_btnHireActionPerformed

	private void addPerson() {
		if (selectedPerson != null) {
			Entity en = personnelMarket.getAttachedEntity(selectedPerson);
			UUID pid = selectedPerson.getId();
		    if(null != selectedPerson) {
		    	campaign.addPersonWithoutId(selectedPerson, true);
				addUnit(en, false);
                if (campaign.getCampaignOptions().getUseTimeInService()) {
                    GregorianCalendar rawrecruit = (GregorianCalendar) campaign.getCalendar().clone();
                    selectedPerson.setRecruitment(rawrecruit);
                }
		    	personnelMarket.removePerson(selectedPerson);
	    		personnelModel.setData(personnelMarket.getPersonnel());
				personnelMarket.removeAttachedEntity(pid);
		    	refreshPersonView();
		    }
		}
	}

	private void addUnit(Entity en, boolean pay) {
		if (null == en) {
			return;
		}
		if (pay && !campaign.getFinances().debit(unitCost, Transaction.C_UNIT,
				"Purchased " + en.getShortName(),
				campaign.getCalendar().getTime())) {
			return;
		}
		campaign.addUnit(en, false, 0);
		Unit unit = null;
		for (Unit u : campaign.getUnits()) {
			if (u.getEntity() == en) {
				unit = u;
				break;
			}
		}
		if (unit.usesSoloPilot()) {
			unit.addPilotOrSoldier(selectedPerson);
			selectedPerson.setOriginalUnit(unit);
		} else if (unit.usesSoldiers()) {
			unit.addPilotOrSoldier(selectedPerson);
		} else if (selectedPerson.canDrive(en)) {
			unit.addDriver(selectedPerson);
		} else if (selectedPerson.canGun(en)) {
			unit.addGunner(selectedPerson);
		} else if (selectedPerson.getPrimaryRole() == Person.T_NAVIGATOR) {
			unit.setNavigator(selectedPerson);
		} else {
			unit.addVesselCrew(selectedPerson);
		}

		campaign.hirePersonnelFor(unit.getId());
	}

	private void btnCloseActionPerformed(java.awt.event.ActionEvent evt) {//GEN-FIRST:event_btnCloseActionPerformed
	    selectedPerson = null;
    	personnelMarket.setPaidRecruitment(radioPaidRecruitment.isSelected());
    	if (radioPaidRecruitment.isSelected()) {
    		personnelMarket.setPaidRecruitType(comboRecruitType.getSelectedIndex() + 1);
    	}
	    setVisible(false);
	}//GEN-LAST:event_btnCloseActionPerformed

    private void filterPersonnel() {
        RowFilter<PersonnelTableModel, Integer> personTypeFilter = null;
        final int nGroup = comboPersonType.getSelectedIndex();
        //If current expression doesn't parse, don't update.
        try {
            personTypeFilter = new RowFilter<PersonnelTableModel,Integer>() {
                @Override
                public boolean include(Entry<? extends PersonnelTableModel, ? extends Integer> entry) {
                    PersonnelTableModel personModel = entry.getModel();
                	Person person = personModel.getPerson(entry.getIdentifier());
                	int type = person.getPrimaryRole();
                    if ((nGroup == PersonnelTab.PG_ACTIVE) ||
                            (nGroup == PersonnelTab.PG_COMBAT && type <= Person.T_SPACE_GUNNER) ||
                            (nGroup == PersonnelTab.PG_SUPPORT && type > Person.T_SPACE_GUNNER) ||
                            (nGroup == PersonnelTab.PG_MW && type == Person.T_MECHWARRIOR) ||
                            (nGroup == PersonnelTab.PG_CREW && (type == Person.T_GVEE_DRIVER || type == Person.T_NVEE_DRIVER || type == Person.T_VTOL_PILOT || type == Person.T_VEE_GUNNER)) ||
                            (nGroup == PersonnelTab.PG_PILOT && type == Person.T_AERO_PILOT) ||
                            (nGroup == PersonnelTab.PG_CPILOT && type == Person.T_CONV_PILOT) ||
                            (nGroup == PersonnelTab.PG_PROTO && type == Person.T_PROTO_PILOT) ||
                            (nGroup == PersonnelTab.PG_BA && type == Person.T_BA) ||
                            (nGroup == PersonnelTab.PG_SOLDIER && type == Person.T_INFANTRY) ||
                            (nGroup == PersonnelTab.PG_VESSEL && (type == Person.T_SPACE_PILOT || type == Person.T_SPACE_CREW || type == Person.T_SPACE_GUNNER || type == Person.T_NAVIGATOR)) ||
                            (nGroup == PersonnelTab.PG_TECH && type >= Person.T_MECH_TECH && type < Person.T_DOCTOR) ||
                            (nGroup == PersonnelTab.PG_DOC && ((type == Person.T_DOCTOR) || (type == Person.T_MEDIC))) ||
                            (nGroup == PersonnelTab.PG_ADMIN && type > Person.T_MEDIC)
                            ) {
                        return person.isActive();
                    } else if(nGroup == PersonnelTab.PG_RETIRE) {
                        return person.getStatus() == Person.S_RETIRED;
                    } else if(nGroup == PersonnelTab.PG_MIA) {
                        return person.getStatus() == Person.S_MIA;
                    } else if(nGroup == PersonnelTab.PG_KIA) {
                        return person.getStatus() == Person.S_KIA;
                    }
                    return false;
                }
            };
        } catch (java.util.regex.PatternSyntaxException e) {
            return;
        }
        sorter.setRowFilter(personTypeFilter);
    }

    private void personChanged(javax.swing.event.ListSelectionEvent evt) {
        int view = tablePersonnel.getSelectedRow();
        if(view < 0) {
            //selection got filtered away
            selectedPerson = null;
            refreshPersonView();
            return;
        }
        selectedPerson = personnelModel.getPerson(tablePersonnel.convertRowIndexToModel(view));
    	Entity en =  personnelMarket.getAttachedEntity(selectedPerson);
    	if (null == en) {
    		unitCost = Money.zero();
    	} else {
    		if (!campaign.getCampaignOptions().getUseShareSystem() &&
    				(en instanceof megamek.common.Mech ||
    						en instanceof megamek.common.Tank ||
    						en instanceof megamek.common.Aero)) {
    			unitCost = Money.of(en.getCost(false)).dividedBy(2.0);
    		} else {
    			unitCost = Money.zero();
    		}
    	}
        refreshPersonView();
    }

     void refreshPersonView() {
    	 lblUnitCost.setText("");
    	 
    	 int row = tablePersonnel.getSelectedRow();

    	 if(row < 0) {
             scrollPersonnelView.setViewportView(null);
             return;
         }
    	 
         Entity en = personnelMarket.getAttachedEntity(selectedPerson);
         String unitText = "";
         
    	 if (unitCost.isPositive()) {
    		 unitText = "Unit cost: " + new java.text.DecimalFormat().format(unitCost);
    	 }

		 if (null != en) {
			 if (StringUtil.isNullOrEmpty(unitText)) {
				 unitText = "Unit: ";
			 } else {
				 unitText += " - ";
			 }
			 
			 unitText += en.getDisplayName();
		 }
    	 
    	 lblUnitCost.setText(unitText);
    	 
         if (null != en) {
             JTabbedPane tabUnit = new JTabbedPane();
             String name = "Commander";
             if (Compute.getFullCrewSize(en) == 1) {
            	 name = "Pilot";
             }
             tabUnit.add(name, new PersonViewPanel(selectedPerson, campaign, hqView.getIconPackage()));
             MechViewPanel mvp = new MechViewPanel();
             mvp.setMech(en, true);
             tabUnit.add("Unit", mvp);
             scrollPersonnelView.setViewportView(tabUnit);
         } else {
        	 scrollPersonnelView.setViewportView(new PersonViewPanel(selectedPerson, campaign, hqView.getIconPackage()));
         }
 		//This odd code is to make sure that the scrollbar stays at the top
 		//I cant just call it here, because it ends up getting reset somewhere later
 		javax.swing.SwingUtilities.invokeLater(() -> scrollPersonnelView.getVerticalScrollBar().setValue(0));
    }

    public JComboBox<String> getComboUnitType() {
        return comboPersonType;
    }

	@Override
    public void setVisible(boolean visible) {
        filterPersonnel();
        //changePersonnelView();
        super.setVisible(visible);
    }

	public TableCellRenderer getRenderer() {
        //if(choicePersonView.getSelectedIndex() == CampaignGUI.PV_GRAPHIC) {
            //return personnelModel.new VisualRenderer(hqView.getCamos(), portraits, hqView.getMechTiles());
       // }
        return personnelModel.new Renderer();
    }

	public static String getPersonnelGroupName(int group) {
        switch(group) {
        case PersonnelTab.PG_ACTIVE:
            return "All Personnel";
        case PersonnelTab.PG_COMBAT:
            return "Combat Personnel";
        case PersonnelTab.PG_MW:
            return "Mechwarriors";
        case PersonnelTab.PG_CREW:
            return "Vehicle Crews";
        case PersonnelTab.PG_PILOT:
            return "Aerospace Pilots";
        case PersonnelTab.PG_CPILOT:
            return "Conventional Pilots";
        case PersonnelTab.PG_PROTO:
            return "Protomech Pilots";
        case PersonnelTab.PG_BA:
            return "Battle Armor Infantry";
        case PersonnelTab.PG_SOLDIER:
            return "Conventional Infantry";
        case PersonnelTab.PG_SUPPORT:
            return "Support Personnel";
        case PersonnelTab.PG_VESSEL:
            return "Large Vessel Crews";
        case PersonnelTab.PG_TECH:
            return "Techs";
        case PersonnelTab.PG_DOC:
            return "Medical Staff";
        case PersonnelTab.PG_ADMIN:
            return "Administrators";
        case PersonnelTab.PG_RETIRE:
            return "Retired Personnel";
        case PersonnelTab.PG_MIA:
            return "Personnel MIA";
        case PersonnelTab.PG_KIA:
            return "Rolls of Honor (KIA)";
        default:
            return "?";
        }
    }

    private final class PersonnelTableHeaderMouseAdapter extends MouseAdapter {
        @Override
        public void mouseClicked(MouseEvent aEvent) {
            int uiIndex = tablePersonnel.getColumnModel().getColumnIndexAtX(aEvent.getX());
            int modelIndex = tablePersonnel.getColumnModel().getColumn(uiIndex).getModelIndex();
            MekHQ.getPreferences().forPersonnelMarket().setSortColumn(modelIndex);

            for (RowSorter.SortKey key : tablePersonnel.getRowSorter().getSortKeys()) {
                if (key.getColumn() == modelIndex) {
                    MekHQ.getPreferences().forPersonnelMarket().setSortOrder(key.getSortOrder());
                    break;
                }
            }
        }
    }
}<|MERGE_RESOLUTION|>--- conflicted
+++ resolved
@@ -151,16 +151,10 @@
         comboPersonType.setMinimumSize(new java.awt.Dimension(200, 27));
         comboPersonType.setName("comboUnitType"); // NOI18N
         comboPersonType.setPreferredSize(new java.awt.Dimension(200, 27));
-<<<<<<< HEAD
-        comboPersonType.addActionListener(new java.awt.event.ActionListener() {
-            public void actionPerformed(java.awt.event.ActionEvent evt) {
-                MekHQ.getPreferences().forPersonnelMarket().setFilterIndex(comboPersonType.getSelectedIndex());
-                filterPersonnel();
-            }
+        comboPersonType.addActionListener(evt -> {
+            MekHQ.getPreferences().forPersonnelMarket().setFilterIndex(comboPersonType.getSelectedIndex());
+            filterPersonnel();
         });
-=======
-        comboPersonType.addActionListener(evt -> filterPersonnel());
->>>>>>> 812497c6
         gridBagConstraints = new java.awt.GridBagConstraints();
         gridBagConstraints.gridx = 1;
         gridBagConstraints.gridy = 0;
@@ -232,19 +226,12 @@
         sorter.setComparator(PersonnelTableModel.COL_SALARY, new FormattedNumberSorter());
         tablePersonnel.setRowSorter(sorter);
         sortKeys = new ArrayList<>();
-<<<<<<< HEAD
         sortKeys.add(new RowSorter.SortKey(
                 MekHQ.getPreferences().forPersonnelMarket().getSortColumn(),
                 MekHQ.getPreferences().forPersonnelMarket().getSortOrder()));
         sorter.setSortKeys(sortKeys);
         tablePersonnel.setAutoResizeMode(JTable.AUTO_RESIZE_ALL_COLUMNS);
         tablePersonnel.getSelectionModel().addListSelectionListener(this::personChanged);
-=======
-        sortKeys.add(new RowSorter.SortKey(PersonnelTableModel.COL_SKILL, SortOrder.DESCENDING));
-        sorter.setSortKeys(sortKeys);
-        tablePersonnel.setAutoResizeMode(JTable.AUTO_RESIZE_ALL_COLUMNS);
-        tablePersonnel.getSelectionModel().addListSelectionListener(evt -> personChanged(evt));
->>>>>>> 812497c6
         TableColumn column = null;
         for (int i = 0; i < PersonnelTableModel.N_COL; i++) {
             column = ((XTableColumnModel)tablePersonnel.getColumnModel()).getColumnByModelIndex(i);
@@ -282,7 +269,7 @@
 
         btnHire.setText("Hire");
         btnHire.setName("btnHire"); // NOI18N
-        btnHire.addActionListener(evt -> hirePerson(evt));
+        btnHire.addActionListener(this::hirePerson);
         panelOKBtns.add(btnHire, new java.awt.GridBagConstraints());
 
         btnAdd = new JButton("Add (GM)");
@@ -293,7 +280,7 @@
 
         btnClose.setText(resourceMap.getString("btnClose.text")); // NOI18N
         btnClose.setName("btnClose"); // NOI18N
-        btnClose.addActionListener(evt -> btnCloseActionPerformed(evt));
+        btnClose.addActionListener(this::btnCloseActionPerformed);
         panelOKBtns.add(btnClose, new java.awt.GridBagConstraints());
 
         javax.swing.JPanel panel = new javax.swing.JPanel();
