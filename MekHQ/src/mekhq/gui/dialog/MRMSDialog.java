/*
 * Copyright (C) 2016-2025 The MegaMek Team. All Rights Reserved.
 *
 * This file is part of MekHQ.
 *
 * MekHQ is free software: you can redistribute it and/or modify
 * it under the terms of the GNU General Public License (GPL),
 * version 3 or (at your option) any later version,
 * as published by the Free Software Foundation.
 *
 * MekHQ is distributed in the hope that it will be useful,
 * but WITHOUT ANY WARRANTY; without even the implied warranty
 * of MERCHANTABILITY or FITNESS FOR A PARTICULAR PURPOSE.
 * See the GNU General Public License for more details.
 *
 * A copy of the GPL should have been included with this project;
 * if not, see <https://www.gnu.org/licenses/>.
 *
 * NOTICE: The MegaMek organization is a non-profit group of volunteers
 * creating free software for the BattleTech community.
 *
 * MechWarrior, BattleMech, `Mech and AeroTech are registered trademarks
 * of The Topps Company, Inc. All Rights Reserved.
 *
 * Catalyst Game Labs and the Catalyst Game Labs logo are trademarks of
 * InMediaRes Productions, LLC.
 *
 * MechWarrior Copyright Microsoft Corporation. MekHQ was created under
 * Microsoft's "Game Content Usage Rules"
 * <https://www.xbox.com/en-US/developers/rules> and it is not endorsed by or
 * affiliated with Microsoft.
 */
package mekhq.gui.dialog;

import static megamek.client.ui.WrapLayout.wordWrap;

import java.awt.BorderLayout;
import java.awt.Container;
import java.awt.Dimension;
import java.awt.Font;
import java.awt.GridBagConstraints;
import java.awt.GridBagLayout;
import java.awt.Insets;
import java.awt.event.ActionEvent;
import java.text.MessageFormat;
import java.util.ArrayList;
import java.util.Comparator;
import java.util.HashMap;
import java.util.List;
import java.util.Map;
import java.util.ResourceBundle;
import javax.swing.*;
import javax.swing.JSpinner.DefaultEditor;
import javax.swing.table.TableColumn;
import javax.swing.table.TableRowSorter;

import megamek.client.ui.models.XTableColumnModel;
import megamek.client.ui.preferences.JWindowPreference;
import megamek.client.ui.preferences.PreferencesNode;
import megamek.logging.MMLogger;
import mekhq.MekHQ;
import mekhq.campaign.CampaignOptions;
import mekhq.campaign.event.OptionsChangedEvent;
import mekhq.campaign.parts.Part;
import mekhq.campaign.parts.enums.PartRepairType;
import mekhq.campaign.parts.equipment.AmmoBin;
import mekhq.campaign.personnel.skills.SkillType;
import mekhq.campaign.unit.Unit;
import mekhq.campaign.work.IPartWork;
import mekhq.gui.CampaignGUI;
import mekhq.gui.baseComponents.AbstractMHQScrollablePanel;
import mekhq.gui.baseComponents.DefaultMHQScrollablePanel;
import mekhq.gui.model.PartsTableModel;
import mekhq.gui.model.UnitTableModel;
import mekhq.gui.sorter.PartsDetailSorter;
import mekhq.gui.sorter.UnitStatusSorter;
import mekhq.gui.sorter.UnitTypeSorter;
import mekhq.gui.utilities.JScrollPaneWithSpeed;
import mekhq.service.enums.MRMSMode;
import mekhq.service.mrms.MRMSConfiguredOptions;
import mekhq.service.mrms.MRMSOption;
import mekhq.service.mrms.MRMSService;
import mekhq.service.mrms.MRMSService.MRMSPartSet;

/**
 * @author Kipsta
 */
public class MRMSDialog extends JDialog {
    private static final MMLogger logger = MMLogger.create(MRMSDialog.class);

    // region Variable Declarations
    private final JFrame frame;
    private CampaignGUI campaignGUI;
    private CampaignOptions campaignOptions;

    private MRMSMode mode;

    private Unit selectedUnit;
    private UnitTableModel unitTableModel;
    private JTable unitTable;
    private TableRowSorter<UnitTableModel> unitSorter;
    private JPanel pnlUnits;
    private JScrollPane scrollUnitList;
    private JButton btnSelectNone;
    private JButton btnSelectAssigned;
    private JButton btnSelectUnassigned;

    private PartsTableModel partsTableModel;
    private JTable partsTable;
    private JPanel pnlParts;
    private JScrollPane scrollPartsTable;
    private JButton btnSelectAllParts;

    private JCheckBox useRepairBox;
    private JCheckBox useSalvageBox;
    private JCheckBox useExtraTimeBox;
    private JCheckBox useRushJobBox;
    private JCheckBox allowCarryoverBox;
    private JCheckBox optimizeToCompleteTodayBox;
    private JCheckBox scrapImpossibleBox;
    private JCheckBox useAssignedTechsFirstBox;
    private JCheckBox replacePodPartsBox;

    private Map<PartRepairType, MRMSOptionControl> mrmsOptionControls = null;

    private List<Unit> unitList = null;
    private List<Part> completePartsList = null;
    private List<Part> filteredPartsList = null;

    private final transient ResourceBundle resources = ResourceBundle.getBundle("mekhq.resources.MRMS",
          MekHQ.getMHQOptions().getLocale());
    // endregion Variable Declarations

    // region Constructors
    public MRMSDialog(final JFrame frame, final boolean modal, final CampaignGUI campaignGUI, final MRMSMode mode) {
        this(frame, modal, campaignGUI, null, mode);
    }

    public MRMSDialog(final JFrame frame, final boolean modal, final CampaignGUI campaignGUI, final Unit selectedUnit,
          final MRMSMode mode) {
        super(frame, modal);
        this.frame = frame;
        this.campaignGUI = campaignGUI;
        this.selectedUnit = selectedUnit;
        this.mode = mode;

        campaignOptions = campaignGUI.getCampaign().getCampaignOptions();

        initComponents();
        refreshOptions();

        if (getMode().isUnits()) {
            filterUnits(new MRMSConfiguredOptions(this));

            if (selectedUnit != null) {
                int unitCount = unitTable.getRowCount();

                for (int i = 0; i < unitCount; i++) {
                    int rowIdx = unitTable.convertRowIndexToModel(i);
                    Unit unit = unitTableModel.getUnit(rowIdx);

                    if (unit == null) {
                        continue;
                    }

                    if (unit.getId().toString().equals(selectedUnit.getId().toString())) {
                        unitTable.addRowSelectionInterval(i, i);
                        break;
                    }
                }
            }
        } else if (getMode().isWarehouse()) {
            filterCompletePartsList(true);
        }

        setLocationRelativeTo(frame);
        setUserPreferences();
    }
    // endregion Constructors

    // region Initialization
    // endregion Initialization

    // region Getters and Setters
    public MRMSMode getMode() {
        return mode;
    }

    public Map<PartRepairType, MRMSOptionControl> getMRMSOptionControls() {
        return mrmsOptionControls;
    }
    // endregion Getters and Setters

    private void filterUnits(MRMSConfiguredOptions configuredOptions) {
        // Store selections so after the table is refreshed we can re-select them
        Map<String, Unit> selectedUnitMap = new HashMap<>();

        int[] selectedRows = unitTable.getSelectedRows();

        for (int selectedRow : selectedRows) {
            int rowIdx = unitTable.convertRowIndexToModel(selectedRow);
            Unit unit = unitTableModel.getUnit(rowIdx);

            if (unit == null) {
                continue;
            }

            selectedUnitMap.put(unit.getId().toString(), unit);
        }

        int activeCount = 0;
        int inactiveCount = 0;

        unitList = new ArrayList<>();

        for (Unit unit : campaignGUI.getCampaign().getServiceableUnits()) {
            if (!MRMSService.isValidMRMSUnit(unit, configuredOptions)) {
                continue;
            }

            unitList.add(unit);

            if ((unit.getActiveCrew() == null) || unit.getActiveCrew().isEmpty()) {
                inactiveCount++;
            } else {
                activeCount++;
            }
        }

        btnSelectAssigned.setText(MessageFormat.format(resources.getString("btnSelectAssigned.format"), activeCount));
        btnSelectUnassigned.setText(MessageFormat.format(resources.getString("btnSelectUnassigned.format"),
              inactiveCount));

        unitTableModel.setData(unitList);

        int unitCount = unitTable.getRowCount();

        for (int i = 0; i < unitCount; i++) {
            int rowIdx = unitTable.convertRowIndexToModel(i);
            Unit unit = unitTableModel.getUnit(rowIdx);

            if (!selectedUnitMap.containsKey(unit.getId().toString())) {
                continue;
            }

            unitTable.addRowSelectionInterval(i, i);
        }
    }

    private void filterCompletePartsList(boolean refreshCompleteList) {
        Map<PartRepairType, PartRepairType> activeMROMap = new HashMap<>();

        for (final PartRepairType partRepairType : PartRepairType.getMRMSValidTypes()) {
            final MRMSOptionControl mrmsOptionControl = mrmsOptionControls.get(partRepairType);
            if ((mrmsOptionControl == null) || !mrmsOptionControl.getActiveBox().isSelected()) {
                continue;
            }
            activeMROMap.put(partRepairType, partRepairType);
        }

        if (refreshCompleteList) {
            completePartsList = new ArrayList<>();

            campaignGUI.getCampaign().getWarehouse().forEachSparePart(part -> {
                if (!part.isBeingWorkedOn() &&
                          part.needsFixing() &&
                          !(part instanceof AmmoBin) &&
<<<<<<< HEAD
                          (part.getSkillMin() <= SkillType.EXP_LEGENDARY)) {
=======
                          (part.getSkillMin() <= SkillType.EXP_ELITE)) {
>>>>>>> c8165907
                    completePartsList.add(part);
                }
            });
        }

        filteredPartsList = new ArrayList<>();
        int quantity = 0;

        for (Part part : completePartsList) {
            PartRepairType partType = IPartWork.findCorrectMRMSType(part);

            if (activeMROMap.containsKey(partType)) {
                filteredPartsList.add(part);

                quantity += part.getQuantity();
            }
        }

        btnSelectAllParts.setText(MessageFormat.format(resources.getString("btnSelectAllParts.format"), quantity));
        partsTableModel.setData(filteredPartsList);

        int count = partsTable.getRowCount();

        if (count > 0) {
            partsTable.addRowSelectionInterval(0, count - 1);
        }
    }

    private void initComponents() {
        setDefaultCloseOperation(WindowConstants.DISPOSE_ON_CLOSE);
        setTitle(resources.getString(getMode().isUnits() ? "MRMSDialog.title" : "MassRepair.title"));

        final Container content = getContentPane();
        content.setLayout(new BorderLayout());

        AbstractMHQScrollablePanel pnlMain = new DefaultMHQScrollablePanel(frame, "pnlMain", new GridBagLayout());

        if (getMode().isUnits()) {
            pnlMain.add(createUnitsPanel(), createBaseConstraints(0));
            pnlMain.add(createUnitActionButtons(), createBaseConstraints(1));
        } else if (getMode().isWarehouse()) {
            pnlMain.add(createPartsPanel(), createBaseConstraints(0));
            pnlMain.add(createPartsActionButtons(), createBaseConstraints(1));
        }

        pnlMain.add(createOptionsPanel(), createBaseConstraints(2));

        content.add(new JScrollPaneWithSpeed(pnlMain), BorderLayout.CENTER);
        content.add(createActionButtons(), BorderLayout.SOUTH);

        pack();
    }

    private GridBagConstraints createBaseConstraints(int rowIdx) {
        GridBagConstraints gridBagConstraints = new GridBagConstraints();
        gridBagConstraints.gridx = 0;
        gridBagConstraints.gridy = rowIdx;
        gridBagConstraints.weightx = 1;
        gridBagConstraints.weighty = 1;
        gridBagConstraints.fill = GridBagConstraints.BOTH;
        gridBagConstraints.anchor = GridBagConstraints.NORTHWEST;

        return gridBagConstraints;
    }

    private JPanel createUnitsPanel() {
        pnlUnits = new JPanel(new GridBagLayout());
        pnlUnits.setBorder(BorderFactory.createCompoundBorder(BorderFactory.createTitledBorder(resources.getString(
              "UnitsPanel.title")), BorderFactory.createEmptyBorder(5, 5, 5, 5)));

        unitTableModel = new UnitTableModel(campaignGUI.getCampaign());

        unitSorter = new TableRowSorter<>(unitTableModel);
        unitSorter.setComparator(UnitTableModel.COL_STATUS, new UnitStatusSorter());
        unitSorter.setComparator(UnitTableModel.COL_TYPE, new UnitTypeSorter());
        unitSorter.setComparator(UnitTableModel.COL_RSTATUS, Comparator.naturalOrder());

        ArrayList<RowSorter.SortKey> sortKeys = new ArrayList<>();
        sortKeys.add(new RowSorter.SortKey(UnitTableModel.COL_STATUS, SortOrder.DESCENDING));
        unitSorter.setSortKeys(sortKeys);

        unitTable = new JTable(unitTableModel);
        unitTable.setAutoResizeMode(JTable.AUTO_RESIZE_ALL_COLUMNS);
        unitTable.setSelectionMode(ListSelectionModel.MULTIPLE_INTERVAL_SELECTION);
        unitTable.setColumnModel(new XTableColumnModel());
        unitTable.createDefaultColumnsFromModel();
        unitTable.setRowSorter(unitSorter);

        TableColumn column;

        for (int i = 0; i < UnitTableModel.N_COL; i++) {
            column = ((XTableColumnModel) unitTable.getColumnModel()).getColumnByModelIndex(i);
            column.setPreferredWidth(unitTableModel.getColumnWidth(i));
            column.setCellRenderer(unitTableModel.getRenderer(false));

            if ((i != UnitTableModel.COL_NAME) &&
                      (i != UnitTableModel.COL_TYPE) &&
                      (i != UnitTableModel.COL_STATUS) &&
                      (i != UnitTableModel.COL_RSTATUS)) {
                ((XTableColumnModel) unitTable.getColumnModel()).setColumnVisible(column, false);
            }
        }

        unitTable.setIntercellSpacing(new Dimension(0, 0));
        unitTable.setShowGrid(false);

        scrollUnitList = new JScrollPaneWithSpeed(unitTable);
        scrollUnitList.setMinimumSize(new Dimension(350, 200));
        scrollUnitList.setPreferredSize(new Dimension(350, 200));

        GridBagConstraints gridBagConstraints = new GridBagConstraints();
        gridBagConstraints.gridx = 0;
        gridBagConstraints.gridy = 0;
        gridBagConstraints.weightx = 1.0;
        gridBagConstraints.weighty = 1.0;
        gridBagConstraints.fill = GridBagConstraints.HORIZONTAL;
        gridBagConstraints.anchor = GridBagConstraints.NORTHWEST;

        pnlUnits.add(scrollUnitList, gridBagConstraints);

        return pnlUnits;
    }

    private JPanel createPartsPanel() {
        pnlParts = new JPanel(new GridBagLayout());
        pnlParts.setBorder(BorderFactory.createCompoundBorder(BorderFactory.createTitledBorder(resources.getString(
              "PartsPanel.title")), BorderFactory.createEmptyBorder(5, 5, 5, 5)));

        partsTableModel = new PartsTableModel();
        partsTable = new JTable(partsTableModel);
        partsTable.setAutoResizeMode(JTable.AUTO_RESIZE_ALL_COLUMNS);
        partsTable.setSelectionMode(ListSelectionModel.MULTIPLE_INTERVAL_SELECTION);
        partsTable.setColumnModel(new XTableColumnModel());
        partsTable.createDefaultColumnsFromModel();
        TableRowSorter<PartsTableModel> partsSorter = new TableRowSorter<>(partsTableModel);
        partsSorter.setComparator(PartsTableModel.COL_DETAIL, new PartsDetailSorter());
        partsTable.setRowSorter(partsSorter);

        TableColumn column;

        for (int i = 0; i < PartsTableModel.N_COL; i++) {
            column = ((XTableColumnModel) partsTable.getColumnModel()).getColumnByModelIndex(i);
            column.setPreferredWidth(partsTableModel.getColumnWidth(i));
            column.setCellRenderer(partsTableModel.getRenderer());

            if ((i != PartsTableModel.COL_QUANTITY) &&
                      (i != PartsTableModel.COL_NAME) &&
                      (i != PartsTableModel.COL_DETAIL) &&
                      (i != PartsTableModel.COL_TECH_BASE)) {
                ((XTableColumnModel) partsTable.getColumnModel()).setColumnVisible(column, false);
            }
        }

        partsTable.setIntercellSpacing(new Dimension(0, 0));
        partsTable.setShowGrid(false);

        scrollPartsTable = new JScrollPaneWithSpeed(partsTable);
        scrollPartsTable.setMinimumSize(new Dimension(350, 200));
        scrollPartsTable.setPreferredSize(new Dimension(350, 200));

        GridBagConstraints gridBagConstraints = new GridBagConstraints();
        gridBagConstraints.gridx = 0;
        gridBagConstraints.gridy = 0;
        gridBagConstraints.weightx = 1.0;
        gridBagConstraints.weighty = 1.0;
        gridBagConstraints.fill = GridBagConstraints.HORIZONTAL;
        gridBagConstraints.anchor = GridBagConstraints.NORTHWEST;
        pnlParts.add(scrollPartsTable, gridBagConstraints);

        return pnlParts;
    }

    private JPanel createOptionsPanel() {
        JPanel pnlOptions = new JPanel(new GridBagLayout());
        pnlOptions.setBorder(BorderFactory.createCompoundBorder(BorderFactory.createTitledBorder(resources.getString(
              "OptionsPanel.title")), BorderFactory.createEmptyBorder(5, 5, 5, 5)));

        int gridRowIdx = 0;

        GridBagConstraints gridBagConstraints;

        useRepairBox = new JCheckBox(resources.getString("useRepairBox.text"));
        useRepairBox.setToolTipText(wordWrap(resources.getString("useRepairBox.toolTipText")));
        useRepairBox.setName("useRepairBox");
        gridBagConstraints = new GridBagConstraints();
        gridBagConstraints.gridx = 0;
        gridBagConstraints.gridy = gridRowIdx++;
        gridBagConstraints.weightx = 1;
        gridBagConstraints.fill = GridBagConstraints.HORIZONTAL;
        gridBagConstraints.anchor = GridBagConstraints.NORTHWEST;
        pnlOptions.add(useRepairBox, gridBagConstraints);

        useSalvageBox = new JCheckBox(resources.getString("useSalvageBox.text"));
        useSalvageBox.setToolTipText(wordWrap(resources.getString("useSalvageBox.toolTipText")));
        useSalvageBox.setName("useSalvageBox");
        gridBagConstraints.gridy = gridRowIdx++;
        gridBagConstraints.fill = GridBagConstraints.NONE;
        pnlOptions.add(useSalvageBox, gridBagConstraints);

        useExtraTimeBox = new JCheckBox(resources.getString("useExtraTimeBox.text"));
        useExtraTimeBox.setToolTipText(wordWrap(resources.getString("useExtraTimeBox.toolTipText")));
        useExtraTimeBox.setName("useExtraTimeBox");
        gridBagConstraints.gridy = gridRowIdx++;
        pnlOptions.add(useExtraTimeBox, gridBagConstraints);

        useRushJobBox = new JCheckBox(resources.getString("useRushJobBox.text"));
        useRushJobBox.setToolTipText(wordWrap(resources.getString("useRushJobBox.toolTipText")));
        useRushJobBox.setName("useRushJobBox");
        gridBagConstraints.gridy = gridRowIdx++;
        pnlOptions.add(useRushJobBox, gridBagConstraints);

        allowCarryoverBox = new JCheckBox(resources.getString("allowCarryoverBox.text"));
        allowCarryoverBox.setToolTipText(wordWrap(resources.getString("allowCarryoverBox.toolTipText")));
        allowCarryoverBox.setName("allowCarryoverBox");
        allowCarryoverBox.addActionListener(e -> optimizeToCompleteTodayBox.setEnabled(allowCarryoverBox.isSelected()));
        gridBagConstraints.gridy = gridRowIdx++;
        pnlOptions.add(allowCarryoverBox, gridBagConstraints);

        optimizeToCompleteTodayBox = new JCheckBox(resources.getString("optimizeToCompleteTodayBox.text"));
        optimizeToCompleteTodayBox.setToolTipText(wordWrap(resources.getString("optimizeToCompleteTodayBox.toolTipText")));
        optimizeToCompleteTodayBox.setName("optimizeToCompleteTodayBox");
        gridBagConstraints.gridy = gridRowIdx++;
        pnlOptions.add(optimizeToCompleteTodayBox, gridBagConstraints);

        if (!getMode().isWarehouse()) {
            useAssignedTechsFirstBox = new JCheckBox(resources.getString("useAssignedTechsFirstBox.text"));
            useAssignedTechsFirstBox.setToolTipText(wordWrap(resources.getString("useAssignedTechsFirstBox.toolTipText")));
            useAssignedTechsFirstBox.setName("useAssignedTechsFirstBox");
            gridBagConstraints.gridy = gridRowIdx++;
            pnlOptions.add(useAssignedTechsFirstBox, gridBagConstraints);

            scrapImpossibleBox = new JCheckBox(resources.getString("scrapImpossibleBox.text"));
            scrapImpossibleBox.setToolTipText(wordWrap(resources.getString("scrapImpossibleBox.toolTipText")));
            scrapImpossibleBox.setName("scrapImpossibleBox");
            gridBagConstraints.gridy = gridRowIdx++;
            pnlOptions.add(scrapImpossibleBox, gridBagConstraints);

            replacePodPartsBox = new JCheckBox(resources.getString("replacePodPartsBox.text"));
            replacePodPartsBox.setToolTipText(wordWrap(resources.getString("replacePodPartsBox.toolTipText")));
            replacePodPartsBox.setName("replacePodPartsBox");
            gridBagConstraints.gridy = gridRowIdx++;
            pnlOptions.add(replacePodPartsBox, gridBagConstraints);
        }

        JPanel pnlItems = new JPanel(new GridBagLayout());
        gridBagConstraints = new GridBagConstraints();
        gridBagConstraints.gridx = 0;
        gridBagConstraints.gridy = gridRowIdx++;
        gridBagConstraints.weightx = 0;
        gridBagConstraints.weighty = 1.0;
        gridBagConstraints.insets = new Insets(10, 0, 0, 0);
        gridBagConstraints.anchor = GridBagConstraints.NORTHWEST;
        gridBagConstraints.fill = GridBagConstraints.NONE;
        pnlOptions.add(pnlItems, gridBagConstraints);

        gridRowIdx = 0;

        JLabel itemLabel = new JLabel(resources.getString("itemLabel.text"));
        itemLabel.setName("itemLabel");
        Font boldFont = new Font(itemLabel.getFont().getFontName(), Font.BOLD, itemLabel.getFont().getSize());
        itemLabel.setFont(boldFont);
        gridBagConstraints = new GridBagConstraints();
        gridBagConstraints.gridx = gridRowIdx++;
        gridBagConstraints.gridy = 0;
        gridBagConstraints.insets = new Insets(0, 5, 0, 0);
        gridBagConstraints.fill = GridBagConstraints.NONE;
        gridBagConstraints.anchor = GridBagConstraints.WEST;
        pnlItems.add(itemLabel, gridBagConstraints);

        JLabel minSkillLabel = new JLabel(resources.getString("minSkillLabel.text"));
        minSkillLabel.setToolTipText(wordWrap(resources.getString("minSkillLabel.toolTipText")));
        minSkillLabel.setName("minSkillLabel");
        minSkillLabel.setFont(boldFont);
        gridBagConstraints.gridx = gridRowIdx++;
        pnlItems.add(minSkillLabel, gridBagConstraints);

        JLabel maxSkillLabel = new JLabel(resources.getString("maxSkillLabel.text"));
        maxSkillLabel.setToolTipText(wordWrap(resources.getString("maxSkillLabel.toolTipText")));
        maxSkillLabel.setName("maxSkillLabel");
        maxSkillLabel.setFont(boldFont);
        gridBagConstraints.gridx = gridRowIdx++;
        pnlItems.add(maxSkillLabel, gridBagConstraints);

        JLabel minBTHLabel = new JLabel(resources.getString("minBTHLabel.text"));
        minBTHLabel.setToolTipText(wordWrap(resources.getString("minBTHLabel.toolTipText")));
        minBTHLabel.setName("minBTHLabel");
        minBTHLabel.setFont(boldFont);
        gridBagConstraints.gridx = gridRowIdx++;
        pnlItems.add(minBTHLabel, gridBagConstraints);

        JLabel maxBTHLabel = new JLabel(resources.getString("maxBTHLabel.text"));
        maxBTHLabel.setToolTipText(wordWrap(resources.getString("maxBTHLabel.toolTipText")));
        maxBTHLabel.setName("maxBTHLabel");
        maxBTHLabel.setFont(boldFont);
        gridBagConstraints.gridx = gridRowIdx++;
        pnlItems.add(maxBTHLabel, gridBagConstraints);

        JLabel minDailyTimeLabel = new JLabel(resources.getString("minDailyTimeLabel.text"));
        minDailyTimeLabel.setToolTipText(wordWrap(resources.getString("minDailyTimeLabel.toolTipText")));
        minDailyTimeLabel.setName("minDailyTimeLabel");
        minDailyTimeLabel.setFont(boldFont);
        gridBagConstraints.gridx = gridRowIdx++;
        pnlItems.add(minDailyTimeLabel, gridBagConstraints);

        gridRowIdx = 1;

        mrmsOptionControls = new HashMap<>();

        if (!getMode().isWarehouse()) {
            mrmsOptionControls.put(PartRepairType.ARMOUR,
                  createMRMSOptionControls(PartRepairType.ARMOUR,
                        "mrmsItemArmor.text",
                        "mrmsItemArmor.toolTipText",
                        "mrmsItemArmor",
                        pnlItems,
                        gridRowIdx++));

            mrmsOptionControls.put(PartRepairType.AMMUNITION,
                  createMRMSOptionControls(PartRepairType.AMMUNITION,
                        "mrmsItemAmmo.text",
                        "mrmsItemAmmo.toolTipText",
                        "mrmsItemAmmo",
                        pnlItems,
                        gridRowIdx++));
        }

        mrmsOptionControls.put(PartRepairType.WEAPON,
              createMRMSOptionControls(PartRepairType.WEAPON,
                    "mrmsItemWeapons.text",
                    "mrmsItemWeapons.toolTipText",
                    "mrmsItemWeapons",
                    pnlItems,
                    gridRowIdx++));
        mrmsOptionControls.put(PartRepairType.GENERAL_LOCATION,
              createMRMSOptionControls(PartRepairType.GENERAL_LOCATION,
                    "mrmsItemLocations.text",
                    "mrmsItemLocations.toolTipText",
                    "mrmsItemLocations",
                    pnlItems,
                    gridRowIdx++));
        mrmsOptionControls.put(PartRepairType.ENGINE,
              createMRMSOptionControls(PartRepairType.ENGINE,
                    "mrmsItemEngines.text",
                    "mrmsItemEngines.toolTipText",
                    "mrmsItemEngines",
                    pnlItems,
                    gridRowIdx++));
        mrmsOptionControls.put(PartRepairType.GYRO,
              createMRMSOptionControls(PartRepairType.GYRO,
                    "mrmsItemGyros.text",
                    "mrmsItemGyros.toolTipText",
                    "mrmsItemGyros",
                    pnlItems,
                    gridRowIdx++));
        mrmsOptionControls.put(PartRepairType.ACTUATOR,
              createMRMSOptionControls(PartRepairType.ACTUATOR,
                    "mrmsItemActuators.text",
                    "mrmsItemActuators.toolTipText",
                    "mrmsItemActuators",
                    pnlItems,
                    gridRowIdx++));
        mrmsOptionControls.put(PartRepairType.ELECTRONICS,
              createMRMSOptionControls(PartRepairType.ELECTRONICS,
                    "mrmsItemHead.text",
                    "mrmsItemHead.toolTipText",
                    "mrmsItemHead",
                    pnlItems,
                    gridRowIdx++));
        mrmsOptionControls.put(PartRepairType.GENERAL,
              createMRMSOptionControls(PartRepairType.GENERAL,
                    "mrmsItemOther.text",
                    "mrmsItemOther.toolTipText",
                    "mrmsItemOther",
                    pnlItems,
                    gridRowIdx++));
        mrmsOptionControls.put(PartRepairType.POD_SPACE,
              createMRMSOptionControls(PartRepairType.POD_SPACE,
                    "mrmsItemPod.text",
                    "mrmsItemPod.toolTipText",
                    "mrmsItemPod",
                    pnlItems,
                    gridRowIdx++));

        return pnlOptions;
    }

    private MRMSOptionControl createMRMSOptionControls(PartRepairType type, String text, String tooltipText,
          String activeBoxName, JPanel pnlItems, int rowIdx) {
        MRMSOption mrmsOption = campaignOptions.getMRMSOptions()
                                      .stream()
                                      .filter(option -> option.getType() == type)
                                      .findFirst()
                                      .orElse(new MRMSOption(type));

        int columnIdx = 0;

        MRMSOptionControl mrmsOptionControl = new MRMSOptionControl();
        mrmsOptionControl.setActiveBox(createMRMSOptionItemBox(text,
              tooltipText,
              activeBoxName,
              mrmsOption.isActive(),
              pnlItems,
              rowIdx,
              columnIdx++));
        mrmsOptionControl.setMinSkillCBox(createMRMSSkillCBox(mrmsOption.getSkillMin(),
              mrmsOption.isActive(),
              pnlItems,
              rowIdx,
              columnIdx++));
        mrmsOptionControl.setMaxSkillCBox(createMRMSSkillCBox(mrmsOption.getSkillMax(),
              mrmsOption.isActive(),
              pnlItems,
              rowIdx,
              columnIdx++));
        mrmsOptionControl.setMinBTHSpn(createMRMSSkillBTHSpinner(mrmsOption.getBthMin(),
              mrmsOption.isActive(),
              pnlItems,
              rowIdx,
              columnIdx++));
        mrmsOptionControl.setMaxBTHSpn(createMRMSSkillBTHSpinner(mrmsOption.getBthMax(),
              mrmsOption.isActive(),
              pnlItems,
              rowIdx,
              columnIdx++));
        mrmsOptionControl.setMinDailyTimeSpn(createMRMSDailyTimeSpinner(mrmsOption.getDailyTimeMin(),
              mrmsOption.isActive(),
              pnlItems,
              rowIdx,
              columnIdx++));

        mrmsOptionControl.getActiveBox().addActionListener(evt -> {
            if (mrmsOptionControl.getActiveBox().isSelected()) {
                mrmsOptionControl.getMinSkillCBox().setEnabled(true);
                mrmsOptionControl.getMaxSkillCBox().setEnabled(true);
                mrmsOptionControl.getMinBTHSpn().setEnabled(true);
                mrmsOptionControl.getMaxBTHSpn().setEnabled(true);
                mrmsOptionControl.getMinDailyTimeSpn().setEnabled(true);
            } else {
                mrmsOptionControl.getMinSkillCBox().setEnabled(false);
                mrmsOptionControl.getMaxSkillCBox().setEnabled(false);
                mrmsOptionControl.getMinBTHSpn().setEnabled(false);
                mrmsOptionControl.getMaxBTHSpn().setEnabled(false);
                mrmsOptionControl.getMinDailyTimeSpn().setEnabled(false);
            }
        });

        return mrmsOptionControl;
    }

    private JSpinner createMRMSSkillBTHSpinner(int selectedValue, boolean enabled, JPanel pnlItems, int rowIdx,
          int columnIdx) {
        JSpinner skillBTHSpn = new JSpinner(new SpinnerNumberModel(selectedValue, 1, 12, 1));
        ((DefaultEditor) skillBTHSpn.getEditor()).getTextField().setEditable(false);
        skillBTHSpn.setEnabled(enabled);

        GridBagConstraints gridBagConstraints = new GridBagConstraints();
        gridBagConstraints.gridx = columnIdx;
        gridBagConstraints.gridy = rowIdx;
        gridBagConstraints.insets = new Insets(0, 5, 0, 5);
        gridBagConstraints.fill = GridBagConstraints.NONE;
        gridBagConstraints.anchor = GridBagConstraints.WEST;

        pnlItems.add(skillBTHSpn, gridBagConstraints);

        return skillBTHSpn;
    }

    private JSpinner createMRMSDailyTimeSpinner(int selectedValue, boolean enabled, JPanel pnlItems, int rowIdx,
          int columnIdx) {
        JSpinner dailyTimeSpn = new JSpinner(new SpinnerNumberModel(selectedValue, 0, 480, 30));
        ((DefaultEditor) dailyTimeSpn.getEditor()).getTextField().setEditable(true);
        dailyTimeSpn.setEnabled(enabled);

        GridBagConstraints gridBagConstraints = new GridBagConstraints();
        gridBagConstraints.gridx = columnIdx;
        gridBagConstraints.gridy = rowIdx;
        gridBagConstraints.insets = new Insets(0, 5, 0, 5);
        gridBagConstraints.fill = GridBagConstraints.NONE;
        gridBagConstraints.anchor = GridBagConstraints.WEST;

        pnlItems.add(dailyTimeSpn, gridBagConstraints);

        return dailyTimeSpn;
    }

    private JComboBox<String> createMRMSSkillCBox(int selectedValue, boolean enabled, JPanel pnlItems, int rowIdx,
          int columnIdx) {
        DefaultComboBoxModel<String> skillModel = new DefaultComboBoxModel<>();
        skillModel.addElement(SkillType.getExperienceLevelName(SkillType.EXP_ULTRA_GREEN));
        skillModel.addElement(SkillType.getExperienceLevelName(SkillType.EXP_GREEN));
        skillModel.addElement(SkillType.getExperienceLevelName(SkillType.EXP_REGULAR));
        skillModel.addElement(SkillType.getExperienceLevelName(SkillType.EXP_VETERAN));
        skillModel.addElement(SkillType.getExperienceLevelName(SkillType.EXP_ELITE));
        skillModel.addElement(SkillType.getExperienceLevelName(SkillType.EXP_HEROIC));
        skillModel.addElement(SkillType.getExperienceLevelName(SkillType.EXP_LEGENDARY));
        skillModel.setSelectedItem(SkillType.getExperienceLevelName(selectedValue));
        JComboBox<String> skillCBox = new JComboBox<>(skillModel);
        skillCBox.setEnabled(enabled);

        GridBagConstraints gridBagConstraints = new GridBagConstraints();
        gridBagConstraints.gridx = columnIdx;
        gridBagConstraints.gridy = rowIdx;
        gridBagConstraints.insets = new Insets(0, 5, 0, 5);
        gridBagConstraints.fill = GridBagConstraints.NONE;

        pnlItems.add(skillCBox, gridBagConstraints);

        return skillCBox;
    }

    private JCheckBox createMRMSOptionItemBox(String text, String toolTipText, String name, boolean selected,
          JPanel pnlItems, int rowIdx, int columnIdx) {
        JCheckBox optionItemBox = new JCheckBox();
        optionItemBox.setText(resources.getString(text));
        optionItemBox.setToolTipText(wordWrap(resources.getString(toolTipText)));
        optionItemBox.setName(name);
        optionItemBox.setSelected(selected);
        if (name.equals("mrmsItemPod") && !getMode().isWarehouse()) {
            replacePodPartsBox.setEnabled(selected);
        }
        optionItemBox.addActionListener(evt -> {
            mroOptionChecked();
            if ("mrmsItemPod".equals(((JCheckBox) evt.getSource()).getName()) && !getMode().isWarehouse()) {
                replacePodPartsBox.setEnabled(((JCheckBox) evt.getSource()).isSelected());
            }
        });

        GridBagConstraints gridBagConstraints = new GridBagConstraints();
        gridBagConstraints.gridx = columnIdx;
        gridBagConstraints.gridy = rowIdx;
        gridBagConstraints.insets = new Insets(0, 0, 0, 5);
        gridBagConstraints.anchor = GridBagConstraints.NORTHWEST;
        gridBagConstraints.fill = GridBagConstraints.HORIZONTAL;

        pnlItems.add(optionItemBox, gridBagConstraints);

        return optionItemBox;
    }

    private void mroOptionChecked() {
        if (getMode().isWarehouse()) {
            filterCompletePartsList(false);
        }
    }

    private JPanel createUnitActionButtons() {
        JPanel pnlButtons = new JPanel();

        int btnIdx = 0;
        GridBagConstraints gridBagConstraints = new GridBagConstraints();
        gridBagConstraints.gridx = btnIdx++;
        gridBagConstraints.gridy = 0;
        gridBagConstraints.gridwidth = 1;
        gridBagConstraints.anchor = GridBagConstraints.NORTHWEST;
        gridBagConstraints.insets = new Insets(5, 5, 5, 5);

        btnSelectNone = new JButton(resources.getString("btnSelectNone.text"));
        btnSelectNone.setToolTipText(wordWrap(resources.getString("btnSelectNone.toolTipText")));
        btnSelectNone.setName("btnSelectNone");
        btnSelectNone.addActionListener(this::btnUnitsSelectNoneActionPerformed);
        pnlButtons.add(btnSelectNone, gridBagConstraints);

        btnSelectAssigned = new JButton(resources.getString("btnSelectAssigned.text"));
        btnSelectAssigned.setToolTipText(wordWrap(resources.getString("btnSelectAssigned.toolTipText")));
        btnSelectAssigned.setName("btnSelectAssigned");
        btnSelectAssigned.addActionListener(this::btnUnitsSelectAssignedActionPerformed);
        gridBagConstraints.gridx = btnIdx++;
        pnlButtons.add(btnSelectAssigned, gridBagConstraints);

        btnSelectUnassigned = new JButton(resources.getString("btnSelectUnassigned.text"));
        btnSelectUnassigned.setToolTipText(wordWrap(resources.getString("btnSelectUnassigned.toolTipText")));
        btnSelectUnassigned.setName("btnSelectUnassigned");
        btnSelectUnassigned.addActionListener(this::btnUnitsSelectUnassignedActionPerformed);
        gridBagConstraints.gridx = btnIdx++;
        pnlButtons.add(btnSelectUnassigned, gridBagConstraints);

        JButton btnHideUnits = new JButton(resources.getString(pnlUnits.isVisible() ?
                                                                     "btnHideUnits.Hide.text" :
                                                                     "btnHideUnits.Show.text"));
        btnHideUnits.setToolTipText(wordWrap(resources.getString(pnlUnits.isVisible() ?
                                                                       "btnHideUnits.Hide.toolTipText" :
                                                                       "btnHideUnits.Show.toolTipText")));
        btnHideUnits.setName("btnHideUnits");
        btnHideUnits.addActionListener(evt -> {
            pnlUnits.setVisible(!pnlUnits.isVisible());
            btnHideUnits.setText(resources.getString(pnlUnits.isVisible() ?
                                                           "btnHideUnits.Hide.text" :
                                                           "btnHideUnits.Show.text"));
            btnHideUnits.setToolTipText(wordWrap(resources.getString(pnlUnits.isVisible() ?
                                                                           "btnHideUnits.Hide.toolTipText" :
                                                                           "btnHideUnits.Show.toolTipText")));
            this.pack();
        });
        gridBagConstraints.gridx = btnIdx++;
        pnlButtons.add(btnHideUnits, gridBagConstraints);

        return pnlButtons;
    }

    private void btnUnitsSelectNoneActionPerformed(ActionEvent evt) {
        unitTable.removeRowSelectionInterval(0, unitTable.getRowCount() - 1);
    }

    private void btnUnitsSelectAssignedActionPerformed(ActionEvent evt) {
        int unitCount = unitTable.getRowCount();

        for (int i = 0; i < unitCount; i++) {
            int rowIdx = unitTable.convertRowIndexToModel(i);
            Unit unit = unitTableModel.getUnit(rowIdx);

            if ((unit == null) || (unit.getActiveCrew() == null) || unit.getActiveCrew().isEmpty()) {
                continue;
            }

            unitTable.addRowSelectionInterval(i, i);
        }
    }

    private void btnUnitsSelectUnassignedActionPerformed(ActionEvent evt) {
        int unitCount = unitTable.getRowCount();

        for (int i = 0; i < unitCount; i++) {
            int rowIdx = unitTable.convertRowIndexToModel(i);
            Unit unit = unitTableModel.getUnit(rowIdx);

            if (unit == null) {
                continue;
            }

            if ((unit.getActiveCrew() == null) || unit.getActiveCrew().isEmpty()) {
                unitTable.addRowSelectionInterval(i, i);
            }
        }
    }

    private JPanel createPartsActionButtons() {
        JPanel pnlButtons = new JPanel();

        int btnIdx = 0;
        GridBagConstraints gridBagConstraints = new GridBagConstraints();
        gridBagConstraints.gridx = btnIdx++;
        gridBagConstraints.gridy = 0;
        gridBagConstraints.gridwidth = 1;
        gridBagConstraints.anchor = GridBagConstraints.NORTHWEST;
        gridBagConstraints.insets = new Insets(5, 5, 5, 5);

        JButton btnDeselectParts = new JButton(resources.getString("btnDeselectParts.text"));
        btnDeselectParts.setToolTipText(wordWrap(resources.getString("btnDeselectParts.toolTipText")));
        btnDeselectParts.setName("btnDeselectParts");
        btnDeselectParts.addActionListener(this::btnUnselectPartsActionPerformed);
        pnlButtons.add(btnDeselectParts, gridBagConstraints);

        btnSelectAllParts = new JButton(resources.getString("btnSelectAllParts.text"));
        btnSelectAllParts.setToolTipText(wordWrap(resources.getString("btnSelectAllParts.toolTipText")));
        btnSelectAllParts.setName("btnSelectAllParts");
        btnSelectAllParts.addActionListener(this::btnSelectAllPartsActionPerformed);
        gridBagConstraints.gridx = btnIdx++;
        pnlButtons.add(btnSelectAllParts, gridBagConstraints);

        JButton btnHideParts = new JButton(resources.getString(pnlParts.isVisible() ?
                                                                     "btnHideParts.Hide.text" :
                                                                     "btnHideParts.Show.text"));
        btnHideParts.setToolTipText(wordWrap(resources.getString(pnlParts.isVisible() ?
                                                                       "btnHideParts.Hide.toolTipText" :
                                                                       "btnHideParts.Show.toolTipText")));
        btnHideParts.setName("btnHideParts");
        btnHideParts.addActionListener(evt -> {
            pnlParts.setVisible(!pnlParts.isVisible());
            btnHideParts.setText(resources.getString(pnlParts.isVisible() ?
                                                           "btnHideParts.Hide.text" :
                                                           "btnHideParts.Show.text"));
            btnHideParts.setToolTipText(wordWrap(resources.getString(pnlParts.isVisible() ?
                                                                           "btnHideParts.Hide.toolTipText" :
                                                                           "btnHideParts.Show.toolTipText")));
            this.pack();
        });
        gridBagConstraints.gridx = btnIdx++;
        pnlButtons.add(btnHideParts, gridBagConstraints);

        return pnlButtons;
    }

    private void btnUnselectPartsActionPerformed(ActionEvent evt) {
        partsTable.removeRowSelectionInterval(0, partsTable.getRowCount() - 1);
    }

    private void btnSelectAllPartsActionPerformed(ActionEvent evt) {
        partsTable.addRowSelectionInterval(0, partsTable.getRowCount() - 1);
    }

    private JPanel createActionButtons() {
        JPanel pnlButtons = new JPanel();

        int btnIdx = 0;

        GridBagConstraints gridBagConstraints = new GridBagConstraints();
        gridBagConstraints.gridx = btnIdx++;
        gridBagConstraints.gridy = 0;
        gridBagConstraints.gridwidth = 1;
        gridBagConstraints.anchor = GridBagConstraints.NORTHWEST;
        gridBagConstraints.insets = new Insets(5, 5, 5, 5);

        JButton btnStart = new JButton(resources.getString(getMode().isUnits() ?
                                                                 "btnStart.MRMS.text" :
                                                                 "btnStart.MR.text"));
        btnStart.setName("btnStart");
        btnStart.addActionListener(this::btnStartMRMSActionPerformed);
        pnlButtons.add(btnStart, gridBagConstraints);

        JButton btnSaveAsDefault = new JButton(resources.getString("btnSaveAsDefault.text"));
        btnSaveAsDefault.setName("btnSaveAsDefault");
        btnSaveAsDefault.addActionListener(this::btnSaveAsDefaultActionPerformed);
        gridBagConstraints.gridx = btnIdx++;
        pnlButtons.add(btnSaveAsDefault, gridBagConstraints);

        JButton btnClose = new JButton(resources.getString("btnClose.text"));
        btnClose.setName("btnClose");
        btnClose.addActionListener(this::btnCancelActionPerformed);
        gridBagConstraints.gridx = btnIdx++;
        pnlButtons.add(btnClose, gridBagConstraints);

        return pnlButtons;
    }

    private void btnStartMRMSActionPerformed(ActionEvent evt) {
        // Not enough Astechs to run the tech teams
        if (campaignGUI.getCampaign().requiresAdditionalAstechs()) {
            int savePrompt = JOptionPane.showConfirmDialog(null,
                  resources.getString("NotEnoughAstechs.error"),
                  resources.getString("NotEnoughAstechs.errorTitle"),
                  JOptionPane.YES_NO_OPTION,
                  JOptionPane.ERROR_MESSAGE);
            if (savePrompt != JOptionPane.YES_OPTION) {
                return;
            } else {
                campaignGUI.getCampaign().fillAstechPool();
            }
        }

        if (getMode().isUnits()) {
            int[] selectedRows = unitTable.getSelectedRows();

            if ((selectedRows == null) || (selectedRows.length == 0)) {
                JOptionPane.showMessageDialog(this,
                      resources.getString("NoSelectedUnit.error"),
                      resources.getString("NoSelectedUnit.errorTitle"),
                      JOptionPane.ERROR_MESSAGE);
                return;
            }

            List<Unit> units = new ArrayList<>();

            for (int selectedRow : selectedRows) {
                int rowIdx = unitTable.convertRowIndexToModel(selectedRow);
                Unit unit = unitTableModel.getUnit(rowIdx);

                if (unit == null) {
                    continue;
                }

                units.add(unit);
            }

            if (units.isEmpty()) {
                JOptionPane.showMessageDialog(this,
                      resources.getString("NoUnits.error"),
                      resources.getString("NoUnits.errorTitle"),
                      JOptionPane.ERROR_MESSAGE);
                return;
            }

            MRMSConfiguredOptions configuredOptions = new MRMSConfiguredOptions(this);

            if (!configuredOptions.isEnabled()) {
                JOptionPane.showMessageDialog(this,
                      resources.getString("MRMSDisabled.error"),
                      resources.getString("MRMSDisabled.errorTitle"),
                      JOptionPane.ERROR_MESSAGE);
            } else if (!configuredOptions.isHActiveMRMSOption()) {
                JOptionPane.showMessageDialog(this,
                      resources.getString("NoEnabledRepairOptions.error"),
                      resources.getString("NoEnabledRepairOptions.errorTitle"),
                      JOptionPane.ERROR_MESSAGE);
                return;
            }

            MRMSService.mrmsUnits(campaignGUI.getCampaign(), units, configuredOptions);

            filterUnits(configuredOptions);
        } else if (getMode().isWarehouse()) {
            int[] selectedRows = partsTable.getSelectedRows();

            if ((selectedRows == null) || (selectedRows.length == 0)) {
                JOptionPane.showMessageDialog(this,
                      resources.getString("NoSelectedParts.error"),
                      resources.getString("NoSelectedParts.errorTitle"),
                      JOptionPane.ERROR_MESSAGE);
                return;
            }

            List<IPartWork> parts = new ArrayList<>();

            for (int selectedRow : selectedRows) {
                int rowIdx = partsTable.convertRowIndexToModel(selectedRow);
                Part part = partsTableModel.getPartAt(rowIdx);

                if (part == null) {
                    continue;
                }

                parts.add(part);
            }

            if (parts.isEmpty()) {
                JOptionPane.showMessageDialog(this,
                      resources.getString("NoParts.error"),
                      resources.getString("NoParts.errorTitle"),
                      JOptionPane.ERROR_MESSAGE);
                return;
            }

            MRMSConfiguredOptions configuredOptions = new MRMSConfiguredOptions(this);
            configuredOptions.setScrapImpossible(false);

            MRMSPartSet partSet = MRMSService.performWarehouseMRMS(parts, configuredOptions, campaignGUI.getCampaign());

            String msg = resources.getString("Completed.text");

            if (partSet.isHasRepairs()) {
                int count = partSet.countRepairs();
                msg += MessageFormat.format(resources.getString((count == 1) ?
                                                                      "Completed.repairCount.text" :
                                                                      "Completed.repairCountPlural.text"), count);
            }

            filterCompletePartsList(true);

            campaignGUI.getCampaign().addReport(msg);

            JOptionPane.showMessageDialog(this,
                  msg,
                  resources.getString("Completed.title"),
                  JOptionPane.INFORMATION_MESSAGE);
        }
    }

    private void btnSaveAsDefaultActionPerformed(ActionEvent evt) {
        updateOptions();
    }

    private void btnCancelActionPerformed(ActionEvent evt) {
        this.setVisible(false);
    }

    // region Campaign Options
    private void refreshOptions() {
        getUseRepairBox().setSelected(campaignOptions.isMRMSUseRepair());
        getUseSalvageBox().setSelected(campaignOptions.isMRMSUseSalvage());
        getUseExtraTimeBox().setSelected(campaignOptions.isMRMSUseExtraTime());
        getUseRushJobBox().setSelected(campaignOptions.isMRMSUseRushJob());
        getAllowCarryoverBox().setSelected(campaignOptions.isMRMSAllowCarryover());
        getOptimizeToCompleteTodayBox().setSelected(campaignOptions.isMRMSOptimizeToCompleteToday());
        getOptimizeToCompleteTodayBox().setEnabled(campaignOptions.isMRMSAllowCarryover());

        if (!getMode().isWarehouse()) {
            getScrapImpossibleBox().setSelected(campaignOptions.isMRMSScrapImpossible());
            getUseAssignedTechsFirstBox().setSelected(campaignOptions.isMRMSUseAssignedTechsFirst());
            getReplacePodPartsBox().setSelected(campaignOptions.isMRMSReplacePod());
        }
    }

    private void updateOptions() {
        campaignOptions.setMRMSUseRepair(getUseRepairBox().isSelected());
        campaignOptions.setMRMSUseSalvage(getUseSalvageBox().isSelected());
        campaignOptions.setMRMSUseExtraTime(getUseExtraTimeBox().isSelected());
        campaignOptions.setMRMSUseRushJob(getUseRushJobBox().isSelected());
        campaignOptions.setMRMSAllowCarryover(getAllowCarryoverBox().isSelected());
        campaignOptions.setMRMSOptimizeToCompleteToday(getOptimizeToCompleteTodayBox().isSelected());

        if (!getMode().isWarehouse()) {
            campaignOptions.setMRMSScrapImpossible(scrapImpossibleBox.isSelected());
            campaignOptions.setMRMSUseAssignedTechsFirst(useAssignedTechsFirstBox.isSelected());
            campaignOptions.setMRMSReplacePod(replacePodPartsBox.isSelected());
        }

        for (PartRepairType partRepairType : PartRepairType.getMRMSValidTypes()) {
            MRMSOptionControl mrmsOptionControl = mrmsOptionControls.get(partRepairType);
            if (mrmsOptionControl == null) {
                continue;
            }
            MRMSOption mrmsOption = new MRMSOption(partRepairType,
                  mrmsOptionControl.getActiveBox().isSelected(),
                  mrmsOptionControl.getMinSkillCBox().getSelectedIndex(),
                  mrmsOptionControl.getMaxSkillCBox().getSelectedIndex(),
                  (Integer) mrmsOptionControl.getMinBTHSpn().getValue(),
                  (Integer) mrmsOptionControl.getMaxBTHSpn().getValue(),
                  (Integer) mrmsOptionControl.getMinDailyTimeSpn().getValue());

            campaignOptions.addMRMSOption(mrmsOption);
        }

        MekHQ.triggerEvent(new OptionsChangedEvent(campaignGUI.getCampaign(), campaignOptions));

        JOptionPane.showMessageDialog(this,
              resources.getString("DefaultOptionsSaved.text"),
              resources.getString("DefaultOptionsSaved.title"),
              JOptionPane.INFORMATION_MESSAGE);
    }
    // endregion Campaign Options

    /**
     * These need to be migrated to the Suite Constants / Suite Options Setup
     */
    private void setUserPreferences() {
        try {
            PreferencesNode preferences = MekHQ.getMHQPreferences().forClass(MRMSDialog.class);
            this.setName("dialog");
            preferences.manage(new JWindowPreference(this));
        } catch (Exception ex) {
            logger.error("Failed to set user preferences", ex);
        }
    }

    public JCheckBox getUseRepairBox() {
        return useRepairBox;
    }

    public JCheckBox getUseSalvageBox() {
        return useSalvageBox;
    }

    public JCheckBox getUseExtraTimeBox() {
        return useExtraTimeBox;
    }

    public JCheckBox getUseRushJobBox() {
        return useRushJobBox;
    }

    public JCheckBox getAllowCarryoverBox() {
        return allowCarryoverBox;
    }

    public JCheckBox getOptimizeToCompleteTodayBox() {
        return optimizeToCompleteTodayBox;
    }

    public JCheckBox getScrapImpossibleBox() {
        return scrapImpossibleBox;
    }

    public JCheckBox getUseAssignedTechsFirstBox() {
        return useAssignedTechsFirstBox;
    }

    public JCheckBox getReplacePodPartsBox() {
        return replacePodPartsBox;
    }

    public static class MRMSOptionControl {
        private JCheckBox activeBox = null;
        private JComboBox<String> minSkillCBox = null;
        private JComboBox<String> maxSkillCBox = null;
        private JSpinner minBTHSpn = null;
        private JSpinner maxBTHSpn = null;
        private JSpinner minDailyTimeSpn = null;

        public JCheckBox getActiveBox() {
            return activeBox;
        }

        public void setActiveBox(JCheckBox activeBox) {
            this.activeBox = activeBox;
        }

        public JComboBox<String> getMinSkillCBox() {
            return minSkillCBox;
        }

        public void setMinSkillCBox(JComboBox<String> minSkillCBox) {
            this.minSkillCBox = minSkillCBox;
        }

        public JComboBox<String> getMaxSkillCBox() {
            return maxSkillCBox;
        }

        public void setMaxSkillCBox(JComboBox<String> maxSkillCBox) {
            this.maxSkillCBox = maxSkillCBox;
        }

        public JSpinner getMinBTHSpn() {
            return minBTHSpn;
        }

        public void setMinBTHSpn(JSpinner minBTHSpn) {
            this.minBTHSpn = minBTHSpn;
        }

        public JSpinner getMaxBTHSpn() {
            return maxBTHSpn;
        }

        public void setMaxBTHSpn(JSpinner maxBTHSpn) {
            this.maxBTHSpn = maxBTHSpn;
        }

        public JSpinner getMinDailyTimeSpn() {
            return minDailyTimeSpn;
        }

        public void setMinDailyTimeSpn(JSpinner minDailyTimeSpn) {
            this.minDailyTimeSpn = minDailyTimeSpn;
        }
    }
}<|MERGE_RESOLUTION|>--- conflicted
+++ resolved
@@ -265,11 +265,7 @@
                 if (!part.isBeingWorkedOn() &&
                           part.needsFixing() &&
                           !(part instanceof AmmoBin) &&
-<<<<<<< HEAD
                           (part.getSkillMin() <= SkillType.EXP_LEGENDARY)) {
-=======
-                          (part.getSkillMin() <= SkillType.EXP_ELITE)) {
->>>>>>> c8165907
                     completePartsList.add(part);
                 }
             });
