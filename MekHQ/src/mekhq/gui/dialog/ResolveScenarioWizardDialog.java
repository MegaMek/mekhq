/*
 * ResolveScenarioWizardDialog.java
 *
 * Copyright (c) 2009 Jay Lawson <jaylawson39 at yahoo.com>. All rights reserved.
 *
 * This file is part of MekHQ.
 *
 * MekHQ is free software: you can redistribute it and/or modify
 * it under the terms of the GNU General Public License as published by
 * the Free Software Foundation, either version 3 of the License, or
 * (at your option) any later version.
 *
 * MekHQ is distributed in the hope that it will be useful,
 * but WITHOUT ANY WARRANTY; without even the implied warranty of
 * MERCHANTABILITY or FITNESS FOR A PARTICULAR PURPOSE.  See the
 * GNU General Public License for more details.
 *
 * You should have received a copy of the GNU General Public License
 * along with MekHQ.  If not, see <http://www.gnu.org/licenses/>.
 */

package mekhq.gui.dialog;

import java.awt.*;
import java.awt.event.ActionListener;
import java.awt.event.ItemEvent;
import java.awt.event.ItemListener;
import java.util.ArrayList;
import java.util.Hashtable;
import java.util.List;
import java.util.ResourceBundle;
import java.util.UUID;
import java.util.stream.Collectors;
import java.util.stream.Stream;

import javax.swing.*;

import megamek.client.ui.Messages;
import megamek.client.ui.swing.UnitEditorDialog;
import megamek.client.ui.swing.MechViewPanel;
import megamek.common.Entity;
import megamek.common.GunEmplacement;
import megamek.common.util.EncodeControl;
import mekhq.MekHQ;
import mekhq.Utilities;
import mekhq.campaign.ResolveScenarioTracker;
import mekhq.campaign.ResolveScenarioTracker.PersonStatus;
import mekhq.campaign.ResolveScenarioTracker.PrisonerStatus;
import mekhq.campaign.ResolveScenarioTracker.UnitStatus;
import mekhq.campaign.finances.Money;
import mekhq.campaign.mission.AtBScenario;
import mekhq.campaign.mission.Contract;
import mekhq.campaign.mission.Loot;
import mekhq.campaign.mission.Scenario;
import mekhq.campaign.unit.TestUnit;
import mekhq.campaign.unit.Unit;
import mekhq.gui.preferences.JWindowPreference;
import mekhq.gui.view.PersonViewPanel;
import mekhq.preferences.PreferencesNode;

/**
 *
 * @author  Taharqa
 */
public class ResolveScenarioWizardDialog extends JDialog {
    private static final long serialVersionUID = -8038099101234445018L;

    final static String UNITSPANEL   = "Unit Status";
    final static String PILOTPANEL   = "Pilot Status";
    final static String SALVAGEPANEL = "Claim Salvage";
    final static String PRISONERPANEL= "Captured Personnel Status";
    final static String KILLPANEL    = "Assign Kills";
    final static String REWARDPANEL  = "Collect Rewards";
    final static String PREVIEWPANEL = "Preview";
    /* Used by AtB to determine minor contract breaches and bonus rolls */
    final static String ALLYPANEL    = "Ally Status";

    final static String[] panelOrder = {UNITSPANEL,ALLYPANEL,PILOTPANEL,SALVAGEPANEL,PRISONERPANEL,KILLPANEL,REWARDPANEL,PREVIEWPANEL};

    private JFrame frame;

    private ResolveScenarioTracker tracker;

    private javax.swing.JPanel panButtons;
    private javax.swing.JButton btnCancel;
    private javax.swing.JButton btnNext;
    private javax.swing.JButton btnFinish;
    private javax.swing.JButton btnBack;
    private javax.swing.JTextArea txtInstructions;

    private CardLayout cardLayout;
    private String currentPanel;

    private JScrollPane scrMain;
    private JPanel pnlMain;
    private JPanel pnlUnitStatus;
    private JPanel pnlAllyStatus;
    private JPanel pnlPilotStatus;
    private JPanel pnlSalvage;
    private JPanel pnlPrisonerStatus;
    private JPanel pnlKills;
    private JPanel pnlRewards;
    private JPanel pnlPreview;

    /*
     * Unit status panel components
     */
    private ArrayList<JCheckBox> chksTotaled;
    private ArrayList<JButton> btnsViewUnit;
    private ArrayList<JButton> btnsEditUnit;
    private ArrayList<UnitStatus> ustatuses;
    private ArrayList<JLabel> lblsUnitName;

    /*
     * Ally status panel components
     */
    private ArrayList<JCheckBox> chksAllyLost;

    /*
     * Pilot status panel components
     */
    private ArrayList<JCheckBox> miaBtns = new ArrayList<>();
    private ArrayList<JCheckBox> kiaBtns = new ArrayList<>();
    private ArrayList<JCheckBox> prisonerKiaBtns = new ArrayList<>();
    private ArrayList<JSlider> hitSliders = new ArrayList<>();
    private ArrayList<PersonStatus> pstatuses = new ArrayList<>();

    /*
     * Prisoner status panel components
     */
    private ArrayList<JCheckBox> prisonerBtns = new ArrayList<>();
    private ArrayList<JSlider> pr_hitSliders = new ArrayList<>();
    private ArrayList<PrisonerStatus> prstatuses = new ArrayList<>();
    private ArrayList<JButton> btnsViewPrisoner;

    /*
     * Salvage panel components
     */
    private ArrayList<JCheckBox> salvageBoxes;
    private ArrayList<JCheckBox> escapeBoxes;
    private ArrayList<Unit> salvageables;
    private ArrayList<JButton> btnsSalvageViewUnit;
    private ArrayList<JButton> btnsSalvageEditUnit;

    private JLabel lblSalvageValueUnit1;
    private JLabel lblSalvageValueEmployer1;
    private JLabel lblSalvagePct1;
    private JLabel lblSalvageValueUnit2;
    private JLabel lblSalvageValueEmployer2;
    private JLabel lblSalvagePct2;

    private Money salvageEmployer = Money.zero();
    private Money salvageUnit = Money.zero();
    private int currentSalvagePct;
    private int maxSalvagePct;

    /*
     * Assign Kills components
     */
    private Hashtable<String, JComboBox<String>> killChoices;

    /*
     * Collect Rewards components
     */
    private ArrayList<JCheckBox> lootBoxes;
    private ArrayList<Loot> loots;

    /*
     * Preview Panel components
     */
    private javax.swing.JComboBox<String> choiceStatus;
    private javax.swing.JScrollPane scrReport;
    private javax.swing.JScrollPane scrRecoveredUnits;
    private javax.swing.JScrollPane scrRecoveredPilots;
    private javax.swing.JScrollPane scrMissingUnits;
    private javax.swing.JScrollPane scrMissingPilots;
    private javax.swing.JScrollPane scrDeadPilots;
    private javax.swing.JScrollPane scrSalvage;
    private javax.swing.JTextArea txtReport;
    private javax.swing.JTextArea txtRecoveredUnits;
    private javax.swing.JTextArea txtRecoveredPilots;
    private javax.swing.JTextArea txtMissingUnits;
    private javax.swing.JTextArea txtMissingPilots;
    private javax.swing.JTextArea txtDeadPilots;
    private javax.swing.JTextArea txtSalvage;
    private javax.swing.JTextArea txtRewards;
    private javax.swing.JLabel lblStatus;

    public ResolveScenarioWizardDialog(JFrame parent, boolean modal, ResolveScenarioTracker t) {
        super(parent, modal);
        this.frame = parent;
        this.tracker = t;
        loots = tracker.getPotentialLoot();
        salvageables = new ArrayList<>();
        if(tracker.getMission() instanceof Contract) {
            salvageEmployer = ((Contract)tracker.getMission()).getSalvagedByEmployer();
            salvageUnit = ((Contract)tracker.getMission()).getSalvagedByUnit();
            maxSalvagePct = ((Contract)tracker.getMission()).getSalvagePct();

            currentSalvagePct = 0;
            if (salvageUnit.plus(salvageEmployer).isPositive()) {
                currentSalvagePct = salvageUnit
                        .multipliedBy(100)
                        .dividedBy(salvageUnit.plus(salvageEmployer))
                        .getAmount().intValue();
            }
        }
        currentPanel = UNITSPANEL;
        initComponents();
        setLocationRelativeTo(parent);
        setUserPreferences();
    }

    private void initComponents() {
        java.awt.GridBagConstraints gridBagConstraints;
        ResourceBundle resourceMap = ResourceBundle.getBundle("mekhq.resources.ResolveScenarioWizardDialog", new EncodeControl()); //$NON-NLS-1$
        cardLayout = new CardLayout();

        setDefaultCloseOperation(javax.swing.WindowConstants.DISPOSE_ON_CLOSE);
        setName("Form"); // NOI18N

        getContentPane().setLayout(new BorderLayout());

        setTitle(resourceMap.getString("title"));

        /*
         * Instructions at the top
         */
        txtInstructions = new javax.swing.JTextArea();
        txtInstructions.setText("");
        txtInstructions.setEditable(false);
        txtInstructions.setLineWrap(true);
        txtInstructions.setWrapStyleWord(true);
        txtInstructions.setBorder(BorderFactory.createCompoundBorder(
                BorderFactory.createTitledBorder(resourceMap.getString("txtInstructions.title")),
                BorderFactory.createEmptyBorder(5,5,5,5)));
        txtInstructions.setMinimumSize(new Dimension(590,120));
        txtInstructions.setPreferredSize(new Dimension(590,120));
        getContentPane().add(txtInstructions, BorderLayout.PAGE_START);

        /*
         * Set up main panel with cards
         */
        pnlMain = new JPanel(cardLayout);

        /*
         * Unit Status Panel
         */

        pnlUnitStatus = new JPanel();
        pnlUnitStatus.setLayout(new GridBagLayout());
        gridBagConstraints = new java.awt.GridBagConstraints();
        gridBagConstraints.gridx = 1;
        gridBagConstraints.gridy = 1;
        gridBagConstraints.gridwidth = 1;
        gridBagConstraints.anchor = java.awt.GridBagConstraints.CENTER;
        gridBagConstraints.insets = new Insets(5, 5, 0, 0);
        pnlUnitStatus.add(new JLabel(resourceMap.getString("totaled")), gridBagConstraints);
        chksTotaled = new ArrayList<>();
        ustatuses = new ArrayList<>();
        btnsViewUnit = new ArrayList<>();
        btnsEditUnit = new ArrayList<>();
        lblsUnitName = new ArrayList<>();
        int i = 2;
        int j = 0;
        JLabel nameLbl;
        JCheckBox chkTotaled;
        JButton btnViewUnit;
        JButton btnEditUnit;
        for(Unit unit : tracker.getUnits()) {
            UnitStatus status = tracker.getUnitsStatus().get(unit.getId());
            ustatuses.add(status);
            nameLbl = new JLabel(status.getDesc());
            lblsUnitName.add(nameLbl);
            chkTotaled = new JCheckBox("");
            chkTotaled.setSelected(status.isTotalLoss());
            chkTotaled.setName(Integer.toString(j));
            chkTotaled.setActionCommand(unit.getId().toString());
            chksTotaled.add(chkTotaled);
            chkTotaled.addItemListener(new CheckTotalListener());
            btnViewUnit = new JButton("View Unit");
            btnViewUnit.setEnabled(!status.isTotalLoss());
            btnViewUnit.setActionCommand(unit.getId().toString());
            btnViewUnit.addActionListener(new ViewUnitListener());
            btnsViewUnit.add(btnViewUnit);
            btnEditUnit = new JButton("Edit Unit");
            btnEditUnit.setEnabled(!status.isTotalLoss());
            btnEditUnit.setActionCommand(unit.getId().toString());
            btnEditUnit.setName(Integer.toString(j));
            btnEditUnit.addActionListener(new EditUnitListener());
            btnsEditUnit.add(btnEditUnit);
            gridBagConstraints = new java.awt.GridBagConstraints();
            gridBagConstraints.gridx = 0;
            gridBagConstraints.gridy = i;
            gridBagConstraints.gridwidth = 1;
            gridBagConstraints.anchor = java.awt.GridBagConstraints.NORTHWEST;
            gridBagConstraints.insets = new Insets(5, 5, 0, 0);
            gridBagConstraints.weightx = 0.0;
            j++;
            if(j == tracker.getUnits().size()) {
                gridBagConstraints.weighty = 1.0;
            }
            pnlUnitStatus.add(nameLbl, gridBagConstraints);
            gridBagConstraints.gridx = 1;
            pnlUnitStatus.add(chkTotaled, gridBagConstraints);
            gridBagConstraints.gridx = 2;
            pnlUnitStatus.add(btnViewUnit, gridBagConstraints);
            gridBagConstraints.gridx = 3;
            gridBagConstraints.weightx = 1.0;
            pnlUnitStatus.add(btnEditUnit, gridBagConstraints);
            i++;
        }
        pnlMain.add(pnlUnitStatus, UNITSPANEL);

        /*
         * Ally Status Panel
         */
        pnlAllyStatus = new JPanel();
        if (tracker.getCampaign().getCampaignOptions().getUseAtB() &&
                tracker.getScenario() instanceof AtBScenario) {
            pnlAllyStatus.setLayout(new GridBagLayout());
            gridBagConstraints = new java.awt.GridBagConstraints();
            gridBagConstraints.gridx = 0;
            gridBagConstraints.gridy = 1;
            gridBagConstraints.gridwidth = 1;
            gridBagConstraints.anchor = java.awt.GridBagConstraints.NORTHWEST;
            gridBagConstraints.insets = new Insets(5, 5, 0, 0);
            pnlAllyStatus.add(new JLabel("Lost"), gridBagConstraints);
            chksAllyLost = new ArrayList<>();
            i = 2;
            j = 0;
            JCheckBox chkAllyLost;
            AtBScenario scen = (AtBScenario)tracker.getScenario();
            List<UUID> allyIds = Stream.concat(scen.getAttachedUnitIds().stream(),
                    scen.getSurvivalBonusIds().stream())
                    .filter(id -> scen.getEntity(id) != null)
                    .collect(Collectors.toList());
            for (UUID id : allyIds) {
                j++;
                chkAllyLost = new JCheckBox();
                chksAllyLost.add(chkAllyLost);
                UnitStatus status = tracker.getUnitsStatus().get(id);
                chkAllyLost.setSelected( status == null
                        || status.isTotalLoss()
                        || status.isLikelyCaptured());
                gridBagConstraints = new java.awt.GridBagConstraints();
                gridBagConstraints.gridx = 0;
                gridBagConstraints.gridy = i;
                gridBagConstraints.gridwidth = 1;
                gridBagConstraints.anchor = java.awt.GridBagConstraints.NORTHWEST;
                gridBagConstraints.insets = new Insets(5, 5, 0, 0);
                gridBagConstraints.weightx = 0.0;
                if (j == allyIds.size()) {
                    gridBagConstraints.weighty = 1.0;
                }
                pnlAllyStatus.add(chkAllyLost, gridBagConstraints);
                gridBagConstraints.gridx = 1;
                pnlAllyStatus.add(new JLabel(((AtBScenario)tracker.getScenario()).getEntity(id).getShortName()), gridBagConstraints);
                i++;
            }
        }
        pnlMain.add(pnlAllyStatus, ALLYPANEL);

        /*
         * Pilot Status Panel
         */
        pnlPilotStatus = new JPanel();
        pnlPilotStatus.setLayout(new GridBagLayout());
        gridBagConstraints = new java.awt.GridBagConstraints();
        gridBagConstraints.gridx = 1;
        gridBagConstraints.gridy = 1;
        gridBagConstraints.gridwidth = 1;
        gridBagConstraints.anchor = java.awt.GridBagConstraints.CENTER;
        gridBagConstraints.insets = new Insets(5, 5, 0, 0);
        pnlPilotStatus.add(new JLabel(resourceMap.getString("hits")), gridBagConstraints);
        gridBagConstraints = new java.awt.GridBagConstraints();
        gridBagConstraints.gridx = 2;
        gridBagConstraints.gridy = 1;
        gridBagConstraints.gridwidth = 1;
        gridBagConstraints.anchor = java.awt.GridBagConstraints.WEST;
        gridBagConstraints.insets = new Insets(5, 5, 0, 0);
        pnlPilotStatus.add(new JLabel(resourceMap.getString("mia")), gridBagConstraints);
        gridBagConstraints = new java.awt.GridBagConstraints();
        gridBagConstraints.gridx = 3;
        gridBagConstraints.gridy = 1;
        gridBagConstraints.gridwidth = 1;
        gridBagConstraints.anchor = java.awt.GridBagConstraints.WEST;
        gridBagConstraints.insets = new Insets(5, 5, 0, 0);
        pnlPilotStatus.add(new JLabel(resourceMap.getString("kia")), gridBagConstraints);
        i = 2;
        JCheckBox miaCheck;
        JCheckBox kiaCheck;
        JSlider hitSlider;
        Hashtable<Integer, JLabel> labelTable = new Hashtable<>();
        labelTable.put(0, new JLabel("0") );
        labelTable.put(1, new JLabel("1") );
        labelTable.put(2, new JLabel("2") );
        labelTable.put(3, new JLabel("3") );
        labelTable.put(4, new JLabel("4") );
        labelTable.put(5, new JLabel("5") );
        j = 0;
        for(PersonStatus status : tracker.getSortedPeople()) {
            j++;
            pstatuses.add(status);
            nameLbl = new JLabel("<html>" + status.getName() + "<br><i> " + status.getUnitName() + "</i></html>");
            miaCheck = new JCheckBox("");
            miaBtns.add(miaCheck);
            kiaCheck = new JCheckBox("");
            kiaBtns.add(kiaCheck);

            hitSlider = new JSlider(JSlider.HORIZONTAL, 0, 5, Math.min(status.getHits(),5));
            hitSlider.setMajorTickSpacing(1);
            hitSlider.setPaintTicks(true);
            hitSlider.setLabelTable(labelTable);
            hitSlider.setPaintLabels(true);
            hitSlider.setSnapToTicks(true);
            hitSliders.add(hitSlider);
            if(status.isMissing()) {
                miaCheck.setSelected(true);
            }
            
            kiaCheck.addItemListener(new CheckBoxKIAListener(hitSlider, miaCheck, null));            
            if(status.isDead()) {
                kiaCheck.setSelected(true);
            }
            
            gridBagConstraints = new java.awt.GridBagConstraints();
            gridBagConstraints.gridx = 0;
            gridBagConstraints.gridy = i;
            gridBagConstraints.gridwidth = 1;
            gridBagConstraints.anchor = java.awt.GridBagConstraints.NORTHWEST;
            gridBagConstraints.insets = new Insets(5, 5, 0, 0);
            gridBagConstraints.weightx = 0.0;
            if(j == tracker.getPeopleStatus().keySet().size()) {
                gridBagConstraints.weighty = 1.0;
            }
            pnlPilotStatus.add(nameLbl, gridBagConstraints);
            gridBagConstraints.gridx = 1;
            pnlPilotStatus.add(hitSlider, gridBagConstraints);
            gridBagConstraints.gridx = 2;
            pnlPilotStatus.add(miaCheck, gridBagConstraints);
            gridBagConstraints.gridx = 3;
            gridBagConstraints.weightx = 1.0;
            pnlPilotStatus.add(kiaCheck, gridBagConstraints);
            i++;
<<<<<<< HEAD

            kiaCheck.addItemListener(new CheckBoxKIAListener(hitSlider, miaCheck, null));
=======
>>>>>>> 6c024854
        }
        pnlMain.add(pnlPilotStatus, PILOTPANEL);

        /*
         * Prisoner Status Panel
         */
        pnlPrisonerStatus = new JPanel();
        pnlPrisonerStatus.setLayout(new GridBagLayout());
        gridBagConstraints = new java.awt.GridBagConstraints();
        gridBagConstraints.gridx = 1;
        gridBagConstraints.gridy = 1;
        gridBagConstraints.gridwidth = 1;
        gridBagConstraints.anchor = java.awt.GridBagConstraints.CENTER;
        gridBagConstraints.insets = new Insets(5, 5, 0, 0);
        pnlPrisonerStatus.add(new JLabel(resourceMap.getString("hits")), gridBagConstraints);
        gridBagConstraints = new java.awt.GridBagConstraints();
        gridBagConstraints.gridx = 2;
        gridBagConstraints.gridy = 1;
        gridBagConstraints.gridwidth = 1;
        gridBagConstraints.anchor = java.awt.GridBagConstraints.WEST;
        gridBagConstraints.insets = new Insets(5, 5, 0, 0);
        pnlPrisonerStatus.add(new JLabel(resourceMap.getString("prisoner")), gridBagConstraints);
        gridBagConstraints = new java.awt.GridBagConstraints();
        gridBagConstraints.gridx = 3;
        gridBagConstraints.gridy = 1;
        gridBagConstraints.gridwidth = 1;
        gridBagConstraints.anchor = java.awt.GridBagConstraints.WEST;
        gridBagConstraints.insets = new Insets(5, 5, 0, 0);
        pnlPrisonerStatus.add(new JLabel(resourceMap.getString("kia")), gridBagConstraints);
        i = 2;
        JCheckBox prisonerCheck;
        j = 0;
        btnsViewPrisoner = new ArrayList<>();
        JButton btnViewPrisoner;
        for(PrisonerStatus status : tracker.getSortedPrisoners()) {
            j++;
            prstatuses.add(status);
            nameLbl = new JLabel("<html>" + status.getName() + "<br><i> " + status.getUnitName() + "</i></html>");

            hitSlider = new JSlider(JSlider.HORIZONTAL, 0, 5, Math.min(status.getHits(),5));
            hitSlider.setMajorTickSpacing(1);
            hitSlider.setPaintTicks(true);
            hitSlider.setLabelTable(labelTable);
            hitSlider.setPaintLabels(true);
            hitSlider.setSnapToTicks(true);
            hitSlider.setName(Integer.toString(j-1));
            if (status.getHits() > 5 || status.isDead()) {
                hitSlider.setEnabled(false);
            }
            pr_hitSliders.add(hitSlider);

            gridBagConstraints = new java.awt.GridBagConstraints();
            gridBagConstraints.gridx = 0;
            gridBagConstraints.gridy = i;
            gridBagConstraints.gridwidth = 1;
            gridBagConstraints.anchor = java.awt.GridBagConstraints.NORTHWEST;
            gridBagConstraints.insets = new Insets(5, 5, 0, 0);
            gridBagConstraints.weightx = 0.0;
            if(j == tracker.getPrisonerStatus().keySet().size()) {
                gridBagConstraints.weighty = 1.0;
            }
            pnlPrisonerStatus.add(nameLbl, gridBagConstraints);
            gridBagConstraints.gridx = 1;
            pnlPrisonerStatus.add(hitSlider, gridBagConstraints);
            gridBagConstraints.gridx = 2;
            prisonerCheck = new JCheckBox("");
            prisonerBtns.add(prisonerCheck);
            prisonerCheck.setSelected(status.isCaptured());
            pnlPrisonerStatus.add(prisonerCheck, gridBagConstraints);
            kiaCheck = new JCheckBox("");
            prisonerKiaBtns.add(kiaCheck);
            gridBagConstraints.gridx = 3;
            pnlPrisonerStatus.add(kiaCheck, gridBagConstraints);
            btnViewPrisoner = new JButton("View Personnel");
            btnViewPrisoner.addActionListener(evt -> showPrisoner(status.getId()));
            btnsViewPrisoner.add(btnViewPrisoner);
            gridBagConstraints.gridx = 4;
            gridBagConstraints.weightx = 1.0;
            pnlPrisonerStatus.add(btnViewPrisoner, gridBagConstraints);
            i++;

            kiaCheck.addItemListener(new CheckBoxKIAListener(hitSlider, prisonerCheck, btnViewPrisoner));

            // if the person is dead, set the checkbox and skip all this captured stuff
            if(status.getHits() > 5 || status.isDead()) {
                kiaCheck.setSelected(true);
            } else if (status.isCaptured() &&
                    tracker.getCampaign().getCampaignOptions().getUseAtB() &&
                    tracker.getCampaign().getCampaignOptions().getUseAtBCapture()) {
                boolean wasCaptured = false;
                if (status.wasPickedUp()) {
                    wasCaptured = true;
                } else {
                    for (int n = 0; n < status.getHits() + 1; n++) {
                        if (Utilities.dice(1, 6) == 1) {
                            wasCaptured = true;
                            break;
                        }
                    }
                }
                prisonerCheck.setSelected(wasCaptured);
            }
        }
        pnlMain.add(pnlPrisonerStatus, PRISONERPANEL);

        /*
         * Salvage panel
         */
        pnlSalvage = new JPanel();
        salvageBoxes = new ArrayList<>();
        escapeBoxes = new ArrayList<>();
        pnlSalvage.setLayout(new GridBagLayout());
        btnsSalvageViewUnit = new ArrayList<>();
        btnsSalvageEditUnit = new ArrayList<>();
        JPanel pnlSalvageValue = new JPanel(new GridBagLayout());
        i = 0;
        if((tracker.getMission() instanceof Contract) && !tracker.usesSalvageExchange()) {
            lblSalvageValueUnit1 = new JLabel(resourceMap.getString("lblSalvageValueUnit1.text"));
            gridBagConstraints = new java.awt.GridBagConstraints();
            gridBagConstraints.gridx = 0;
            gridBagConstraints.gridy = 0;
            gridBagConstraints.gridwidth = 1;
            gridBagConstraints.anchor = java.awt.GridBagConstraints.WEST;
            gridBagConstraints.weightx = 0.0;
            gridBagConstraints.insets = new Insets(5, 5, 0, 0);
            pnlSalvageValue.add(lblSalvageValueUnit1, gridBagConstraints);
            lblSalvageValueUnit2 = new JLabel(salvageUnit.toAmountAndSymbolString());
            gridBagConstraints = new java.awt.GridBagConstraints();
            gridBagConstraints.gridx = 1;
            gridBagConstraints.gridy = 0;
            gridBagConstraints.gridwidth = 1;
            gridBagConstraints.anchor = java.awt.GridBagConstraints.WEST;
            gridBagConstraints.insets = new Insets(5, 5, 0, 0);
            gridBagConstraints.weightx = 1.0;
            pnlSalvageValue.add(lblSalvageValueUnit2, gridBagConstraints);
            i++;
            lblSalvageValueEmployer1 = new JLabel(resourceMap.getString("lblSalvageValueEmployer1.text"));
            gridBagConstraints = new java.awt.GridBagConstraints();
            gridBagConstraints.gridx = 0;
            gridBagConstraints.gridy = 1;
            gridBagConstraints.gridwidth = 1;
            gridBagConstraints.anchor = java.awt.GridBagConstraints.WEST;
            gridBagConstraints.insets = new Insets(5, 5, 0, 0);
            gridBagConstraints.weightx = 0.0;
            pnlSalvageValue.add(lblSalvageValueEmployer1, gridBagConstraints);
            lblSalvageValueEmployer2 = new JLabel(salvageEmployer.toAmountAndSymbolString());
            gridBagConstraints = new java.awt.GridBagConstraints();
            gridBagConstraints.gridx = 1;
            gridBagConstraints.gridy = 1;
            gridBagConstraints.gridwidth = 1;
            gridBagConstraints.anchor = java.awt.GridBagConstraints.WEST;
            gridBagConstraints.insets = new Insets(5, 5, 0, 0);
            gridBagConstraints.weightx = 1.0;
            pnlSalvageValue.add(lblSalvageValueEmployer2, gridBagConstraints);
            i++;
            String lead = "<html><font color='black'>";
            if(currentSalvagePct > maxSalvagePct) {
                lead = "<html><font color='red'>";
            }
            lblSalvagePct1 = new JLabel(resourceMap.getString("lblSalvagePct1.text"));
            gridBagConstraints = new java.awt.GridBagConstraints();
            gridBagConstraints.gridx = 0;
            gridBagConstraints.gridy = 2;
            gridBagConstraints.gridwidth = 1;
            gridBagConstraints.anchor = java.awt.GridBagConstraints.WEST;
            gridBagConstraints.insets = new Insets(5, 5, 0, 0);
            gridBagConstraints.weightx = 0.0;
            pnlSalvageValue.add(lblSalvagePct1, gridBagConstraints);
            lblSalvagePct2 = new JLabel(lead + currentSalvagePct + "%</font> <font color='black'>(max " + maxSalvagePct + "%)</font></html>");
            gridBagConstraints = new java.awt.GridBagConstraints();
            gridBagConstraints.gridx = 1;
            gridBagConstraints.gridy = 2;
            gridBagConstraints.gridwidth = 1;
            gridBagConstraints.weightx = 1.0;
            gridBagConstraints.anchor = java.awt.GridBagConstraints.WEST;
            gridBagConstraints.insets = new Insets(5, 5, 0, 0);
            pnlSalvageValue.add(lblSalvagePct2, gridBagConstraints);
            gridBagConstraints = new java.awt.GridBagConstraints();
            gridBagConstraints.gridx = 0;
            gridBagConstraints.gridy = 0;
            gridBagConstraints.gridwidth = 4;
            gridBagConstraints.weightx = 1.0;
            gridBagConstraints.fill = GridBagConstraints.HORIZONTAL;
            gridBagConstraints.anchor = java.awt.GridBagConstraints.NORTHWEST;
            gridBagConstraints.insets = new Insets(0, 0, 20, 0);
            pnlSalvage.add(pnlSalvageValue, gridBagConstraints);
            i++;
        }
        i++;
        j = 0;
        JCheckBox box;
        JCheckBox escaped;
        JButton btnSalvageViewUnit;
        JButton btnSalvageEditUnit;
        for(TestUnit u : tracker.getPotentialSalvage()) {
            j++;
            salvageables.add(u);
            UnitStatus status = tracker.getSalvageStatus().get(u.getId());
            String txtBoxString = status.getDesc(true);
            box = new JCheckBox(txtBoxString);
            box.setSelected(false);
            box.setEnabled(!tracker.usesSalvageExchange());
            box.addItemListener(evt -> checkSalvageRights());
            salvageBoxes.add(box);
            escaped = new JCheckBox("Escapes");
            escaped.setSelected(!status.isLikelyCaptured());
            escaped.setEnabled(!(u.getEntity().isDestroyed() || u.getEntity().isDoomed()));
            escaped.addItemListener(evt -> checkSalvageRights());
            escapeBoxes.add(escaped);
            btnSalvageViewUnit = new JButton("View Unit");
            btnSalvageViewUnit.setEnabled(true);
            btnSalvageViewUnit.setActionCommand(u.getId().toString());
            btnSalvageViewUnit.addActionListener(new ViewUnitListener(true));
            btnsSalvageViewUnit.add(btnSalvageViewUnit);
            btnSalvageEditUnit = new JButton("Edit Unit");
            btnSalvageEditUnit.setEnabled(true);
            btnSalvageEditUnit.setActionCommand(u.getId().toString());
            btnSalvageEditUnit.setName(Integer.toString(j));
            btnSalvageEditUnit.addActionListener(new EditUnitListener(true));
            btnsSalvageEditUnit.add(btnSalvageEditUnit);
            gridBagConstraints = new java.awt.GridBagConstraints();
            gridBagConstraints.gridx = 0;
            gridBagConstraints.gridy = i;
            gridBagConstraints.anchor = java.awt.GridBagConstraints.NORTHWEST;
            gridBagConstraints.weightx = 0.0;
            if(j == tracker.getPotentialSalvage().size()) {
                gridBagConstraints.weighty = 1.0;
            }
            gridBagConstraints.insets = new Insets(5, 5, 0, 0);
            pnlSalvage.add(box, gridBagConstraints);
            gridBagConstraints.gridx = 1;
            pnlSalvage.add(escaped, gridBagConstraints);
            gridBagConstraints.gridx = 2;
            pnlSalvage.add(btnSalvageViewUnit, gridBagConstraints);
            gridBagConstraints.gridx = 3;
            gridBagConstraints.weightx = 1.0;
            pnlSalvage.add(btnSalvageEditUnit, gridBagConstraints);
            i++;
        }
        checkSalvageRights();
        pnlMain.add(pnlSalvage, SALVAGEPANEL);

        /*
         * Assign Kills panel
         */
        pnlKills = new JPanel();
        killChoices = new Hashtable<>();
        pnlKills.setLayout(new GridBagLayout());

        gridBagConstraints = new java.awt.GridBagConstraints();
        gridBagConstraints.gridx = 0;
        gridBagConstraints.gridy = 1;
        gridBagConstraints.gridwidth = 1;
        gridBagConstraints.anchor = java.awt.GridBagConstraints.NORTHWEST;
        gridBagConstraints.insets = new Insets(5, 5, 0, 0);
        pnlKills.add(new JLabel(resourceMap.getString("kill")), gridBagConstraints);
        gridBagConstraints = new java.awt.GridBagConstraints();
        gridBagConstraints.gridx = 1;
        gridBagConstraints.gridy = 1;
        gridBagConstraints.gridwidth = 1;
        gridBagConstraints.anchor = java.awt.GridBagConstraints.NORTHWEST;
        gridBagConstraints.insets = new Insets(5, 5, 0, 0);
        gridBagConstraints.weightx = 1.0;
        pnlKills.add(new JLabel(resourceMap.getString("claim")), gridBagConstraints);

        i = 2;
        JComboBox<String> comboAssign;
        DefaultComboBoxModel<String> assignModel;
        j = 0;
        for(String killName : tracker.getKillCredits().keySet()) {
            j++;
            nameLbl = new JLabel(killName);
            assignModel = new DefaultComboBoxModel<>();
            assignModel.addElement(resourceMap.getString("none"));
            int idx = 0;
            int selected = 0;
            if(null == tracker.getKillCredits().get(killName)) {
                continue;
            }
            for(Unit u : tracker.getUnits()) {
                idx++;
                if (u.getEntity() instanceof GunEmplacement) {
                    assignModel.addElement("AutoTurret, " + u.getName());
                } else {
                    assignModel.addElement(u.getCommander().getFullTitle() + ", " + u.getName());
                }
                if(u.getId().toString().equals(tracker.getKillCredits().get(killName))) {
                    selected = idx;
                }
            }
            comboAssign = new JComboBox<>(assignModel);
            comboAssign.setSelectedIndex(selected);
            killChoices.put(killName, comboAssign);
            gridBagConstraints.gridx = 0;
            gridBagConstraints.gridy = i;
            gridBagConstraints.gridwidth = 1;
            gridBagConstraints.anchor = java.awt.GridBagConstraints.NORTHWEST;
            gridBagConstraints.insets = new Insets(5, 5, 0, 0);
            gridBagConstraints.weightx = 0.0;
            if(j == tracker.getKillCredits().keySet().size()) {
                gridBagConstraints.weighty = 1.0;
            }
            pnlKills.add(nameLbl, gridBagConstraints);
            gridBagConstraints.weightx = 1.0;
            gridBagConstraints.gridx = 1;
            pnlKills.add(comboAssign, gridBagConstraints);
            i++;
        }
        pnlMain.add(pnlKills, KILLPANEL);

        /*
         * Collect Rewards Panel
         */
        pnlRewards = new JPanel();
        pnlRewards.setLayout(new GridBagLayout());
        lootBoxes = new ArrayList<>();
        i = 0;
        j = 0;
        for(Loot loot : loots) {
            j++;
            box = new JCheckBox(loot.getShortDescription());
            box.setSelected(false);
            lootBoxes.add(box);
            gridBagConstraints = new java.awt.GridBagConstraints();
            gridBagConstraints.gridx = 0;
            gridBagConstraints.gridy = i;
            gridBagConstraints.anchor = java.awt.GridBagConstraints.NORTHWEST;
            gridBagConstraints.fill = GridBagConstraints.HORIZONTAL;
            gridBagConstraints.weightx = 1.0;
            if(j == (loots.size())) {
                gridBagConstraints.weighty = 1.0;
            }
            gridBagConstraints.insets = new Insets(5, 5, 0, 0);
            pnlRewards.add(box, gridBagConstraints);
            i++;
        }
        pnlMain.add(pnlRewards, REWARDPANEL);

        /*
         * Preview Panel
         */
        pnlPreview = new JPanel();
        choiceStatus = new javax.swing.JComboBox<>();
        scrReport = new javax.swing.JScrollPane();
        scrRecoveredUnits = new javax.swing.JScrollPane();
        scrRecoveredPilots = new javax.swing.JScrollPane();
        scrMissingUnits = new javax.swing.JScrollPane();
        scrMissingPilots = new javax.swing.JScrollPane();
        scrDeadPilots = new javax.swing.JScrollPane();
        scrSalvage = new javax.swing.JScrollPane();
        txtInstructions = new javax.swing.JTextArea();
        txtReport = new javax.swing.JTextArea();
        txtRecoveredUnits = new javax.swing.JTextArea();
        txtRecoveredPilots = new javax.swing.JTextArea();
        txtMissingUnits = new javax.swing.JTextArea();
        txtMissingPilots = new javax.swing.JTextArea();
        txtDeadPilots = new javax.swing.JTextArea();
        txtSalvage = new javax.swing.JTextArea();
        txtRewards = new javax.swing.JTextArea();
        lblStatus = new javax.swing.JLabel();

        pnlPreview.setLayout(new GridBagLayout());

        JPanel pnlStatus = new JPanel();

        lblStatus.setText(resourceMap.getString("lblStatus.text"));
        DefaultComboBoxModel<String> statusModel = new DefaultComboBoxModel<>();
        for (int k = 1; k < Scenario.S_NUM; k++) {
            statusModel.addElement(Scenario.getStatusName(k));
        }
        choiceStatus.setModel(statusModel);
        choiceStatus.setName("choiceStatus"); // NOI18N
        choiceStatus.setSelectedIndex(0);
        pnlStatus.setLayout(new FlowLayout(FlowLayout.LEADING, 5, 5));
        pnlStatus.add(lblStatus);
        pnlStatus.add(choiceStatus);
        gridBagConstraints = new java.awt.GridBagConstraints();
        gridBagConstraints.gridx = 0;
        gridBagConstraints.gridy = 0;
        gridBagConstraints.gridwidth = 3;
        gridBagConstraints.weightx = 1.0;
        gridBagConstraints.weighty = 0.0;
        gridBagConstraints.fill = java.awt.GridBagConstraints.HORIZONTAL;
        gridBagConstraints.anchor = java.awt.GridBagConstraints.NORTHWEST;
        gridBagConstraints.insets = new Insets(5, 5, 0, 0);
        pnlPreview.add(pnlStatus, gridBagConstraints);

        txtRewards.setText(resourceMap.getString("none"));
        txtRewards.setEditable(false);
        txtRewards.setLineWrap(true);
        txtRewards.setWrapStyleWord(true);
        txtRewards.setBorder(BorderFactory.createCompoundBorder(
                BorderFactory.createTitledBorder(resourceMap.getString("txtRewards.title")),
                BorderFactory.createEmptyBorder(5,5,5,5)));
        gridBagConstraints = new java.awt.GridBagConstraints();
        gridBagConstraints.gridx = 0;
        gridBagConstraints.gridy = 1;
        gridBagConstraints.gridwidth = 3;
        gridBagConstraints.weightx = 1;
        gridBagConstraints.weighty = 0;
        gridBagConstraints.fill = java.awt.GridBagConstraints.BOTH;
        gridBagConstraints.anchor = java.awt.GridBagConstraints.NORTHWEST;
        gridBagConstraints.insets = new Insets(5, 5, 0, 0);
        pnlPreview.add(new JScrollPane(txtRewards), gridBagConstraints);

        txtReport.setText("");
        txtReport.setName("txtReport");
        txtReport.setEditable(true);
        txtReport.setLineWrap(true);
        txtReport.setWrapStyleWord(true);
        txtReport.setBorder(BorderFactory.createCompoundBorder(
                BorderFactory.createTitledBorder(resourceMap.getString("txtReport.title")),
                BorderFactory.createEmptyBorder(5,5,5,5)));
        scrReport.setViewportView(txtReport);
        scrReport.setPreferredSize(new Dimension(500,200));
        scrReport.setMinimumSize(new Dimension(500,200));
        gridBagConstraints = new java.awt.GridBagConstraints();
        gridBagConstraints.gridx = 0;
        gridBagConstraints.gridy = 2;
        gridBagConstraints.gridwidth = 3;
        gridBagConstraints.weightx = 1.0;
        gridBagConstraints.weighty = 0.0;
        gridBagConstraints.fill = java.awt.GridBagConstraints.BOTH;
        gridBagConstraints.anchor = java.awt.GridBagConstraints.NORTHWEST;
        gridBagConstraints.insets = new Insets(5, 5, 0, 0);
        pnlPreview.add(scrReport, gridBagConstraints);

        txtRecoveredUnits.setName("txtRecoveredUnits");
        txtRecoveredUnits.setText(resourceMap.getString("none"));
        txtRecoveredUnits.setEditable(false);
        txtRecoveredUnits.setLineWrap(true);
        txtRecoveredUnits.setWrapStyleWord(true);
        txtRecoveredUnits.setBorder(BorderFactory.createCompoundBorder(
                BorderFactory.createTitledBorder(resourceMap.getString("txtRecoveredUnits.title")),
                BorderFactory.createEmptyBorder(5,5,5,5)));
        scrRecoveredUnits.setViewportView(txtRecoveredUnits);
        gridBagConstraints = new java.awt.GridBagConstraints();
        gridBagConstraints.gridx = 0;
        gridBagConstraints.gridy = 3;
        gridBagConstraints.gridwidth = 1;
        gridBagConstraints.weightx = 0.5;
        gridBagConstraints.weighty = 0.5;
        gridBagConstraints.fill = java.awt.GridBagConstraints.BOTH;
        gridBagConstraints.anchor = java.awt.GridBagConstraints.NORTHWEST;
        gridBagConstraints.insets = new Insets(5, 5, 0, 0);
        pnlPreview.add(scrRecoveredUnits, gridBagConstraints);

        txtRecoveredPilots.setName("txtRecoveredPilots");
        txtRecoveredPilots.setText(resourceMap.getString("none"));
        txtRecoveredPilots.setEditable(false);
        txtRecoveredPilots.setLineWrap(true);
        txtRecoveredPilots.setWrapStyleWord(true);
        txtRecoveredPilots.setBorder(BorderFactory.createCompoundBorder(
                BorderFactory.createTitledBorder(resourceMap.getString("txtRecoveredPilots.title")),
                BorderFactory.createEmptyBorder(5,5,5,5)));
        scrRecoveredPilots.setViewportView(txtRecoveredPilots);
        gridBagConstraints = new java.awt.GridBagConstraints();
        gridBagConstraints.gridx = 0;
        gridBagConstraints.gridy = 4;
        gridBagConstraints.gridwidth = 1;
        gridBagConstraints.weightx = 0.5;
        gridBagConstraints.weighty = 0.5;
        gridBagConstraints.fill = java.awt.GridBagConstraints.BOTH;
        gridBagConstraints.anchor = java.awt.GridBagConstraints.NORTHWEST;
        gridBagConstraints.insets = new Insets(5, 5, 0, 0);
        pnlPreview.add(scrRecoveredPilots, gridBagConstraints);

        txtMissingUnits.setName("txtMissingUnits");
        txtMissingUnits.setText(resourceMap.getString("none"));
        txtMissingUnits.setEditable(false);
        txtMissingUnits.setLineWrap(true);
        txtMissingUnits.setWrapStyleWord(true);
        txtMissingUnits.setBorder(BorderFactory.createCompoundBorder(
                BorderFactory.createTitledBorder(resourceMap.getString("txtMissingUnits.title")),
                BorderFactory.createEmptyBorder(5,5,5,5)));
        scrMissingUnits.setViewportView(txtMissingUnits);
        gridBagConstraints = new java.awt.GridBagConstraints();
        gridBagConstraints.gridx = 1;
        gridBagConstraints.gridy = 3;
        gridBagConstraints.gridwidth = 1;
        gridBagConstraints.weightx = 0.5;
        gridBagConstraints.weighty = 0.5;
        gridBagConstraints.fill = java.awt.GridBagConstraints.BOTH;
        gridBagConstraints.anchor = java.awt.GridBagConstraints.NORTHWEST;
        gridBagConstraints.insets = new Insets(5, 5, 0, 0);
        pnlPreview.add(scrMissingUnits, gridBagConstraints);

        txtMissingPilots.setName("txtMissingPilots");
        txtMissingPilots.setText(resourceMap.getString("none"));
        txtMissingPilots.setEditable(false);
        txtMissingPilots.setLineWrap(true);
        txtMissingPilots.setWrapStyleWord(true);
        txtMissingPilots.setBorder(BorderFactory.createCompoundBorder(
                BorderFactory.createTitledBorder(resourceMap.getString("txtMissingPilots.title")),
                BorderFactory.createEmptyBorder(5,5,5,5)));
        scrMissingPilots.setViewportView(txtMissingPilots);
        gridBagConstraints = new java.awt.GridBagConstraints();
        gridBagConstraints.gridx = 1;
        gridBagConstraints.gridy = 4;
        gridBagConstraints.gridwidth = 1;
        gridBagConstraints.weightx = 0.5;
        gridBagConstraints.weighty = 0.5;
        gridBagConstraints.fill = java.awt.GridBagConstraints.BOTH;
        gridBagConstraints.anchor = java.awt.GridBagConstraints.NORTHWEST;
        gridBagConstraints.insets = new Insets(5, 5, 0, 0);
        pnlPreview.add(scrMissingPilots, gridBagConstraints);

        txtSalvage.setName("txtSalvage");
        txtSalvage.setText("None");
        txtSalvage.setEditable(false);
        txtSalvage.setLineWrap(true);
        txtSalvage.setWrapStyleWord(true);
        txtSalvage.setBorder(BorderFactory.createCompoundBorder(
                BorderFactory.createTitledBorder(resourceMap.getString("txtSalvagedUnits.title")),
                BorderFactory.createEmptyBorder(5,5,5,5)));
        scrSalvage.setViewportView(txtSalvage);
        gridBagConstraints = new java.awt.GridBagConstraints();
        gridBagConstraints.gridx = 2;
        gridBagConstraints.gridy = 3;
        gridBagConstraints.gridwidth = 1;
        gridBagConstraints.weightx = 0.5;
        gridBagConstraints.weighty = 0.5;
        gridBagConstraints.fill = java.awt.GridBagConstraints.BOTH;
        gridBagConstraints.anchor = java.awt.GridBagConstraints.NORTHWEST;
        gridBagConstraints.insets = new Insets(5, 5, 0, 0);
        pnlPreview.add(scrSalvage, gridBagConstraints);

        txtDeadPilots.setName("txtDeadPilots");
        txtDeadPilots.setText(resourceMap.getString("none"));
        txtDeadPilots.setEditable(false);
        txtDeadPilots.setLineWrap(true);
        txtDeadPilots.setWrapStyleWord(true);
        txtDeadPilots.setBorder(BorderFactory.createCompoundBorder(
                BorderFactory.createTitledBorder(resourceMap.getString("txtDeadPilots.title")),
                BorderFactory.createEmptyBorder(5,5,5,5)));
        scrDeadPilots.setViewportView(txtDeadPilots);
        gridBagConstraints = new java.awt.GridBagConstraints();
        gridBagConstraints.gridx = 2;
        gridBagConstraints.gridy = 4;
        gridBagConstraints.gridwidth = 1;
        gridBagConstraints.weightx = 0.5;
        gridBagConstraints.weighty = 0.5;
        gridBagConstraints.fill = java.awt.GridBagConstraints.BOTH;
        gridBagConstraints.anchor = java.awt.GridBagConstraints.NORTHWEST;
        gridBagConstraints.insets = new Insets(5, 5, 0, 0);
        pnlPreview.add(scrDeadPilots, gridBagConstraints);
        pnlMain.add(pnlPreview, PREVIEWPANEL);


        scrMain = new JScrollPane(pnlMain);
        scrMain.setMinimumSize(new Dimension(600,500));
        scrMain.setPreferredSize(new Dimension(600,500));
        getContentPane().add(scrMain, BorderLayout.CENTER);


        /*
         * Set up button panel
         */
        panButtons = new JPanel();
        panButtons.setName("panButtons");
        panButtons.setLayout(new GridBagLayout());

        btnCancel = new JButton(resourceMap.getString("btnCancel.text")); // NOI18N
        btnCancel.setName("btnClose"); // NOI18N
        btnCancel.addActionListener(evt -> cancel());

        gridBagConstraints = new java.awt.GridBagConstraints();
        gridBagConstraints.gridx = 0;
        gridBagConstraints.gridy = 0;
        gridBagConstraints.gridwidth = 1;
        gridBagConstraints.weightx = 1.0;
        gridBagConstraints.anchor = java.awt.GridBagConstraints.EAST;
        gridBagConstraints.insets = new Insets(5, 5, 0, 0);
        panButtons.add(btnCancel, gridBagConstraints);

        btnBack = new JButton(resourceMap.getString("btnBack.text")); // NOI18N
        btnBack.setName("btnBack"); // NOI18N
        btnBack.addActionListener(evt -> back());
        gridBagConstraints = new java.awt.GridBagConstraints();
        gridBagConstraints.gridx = 1;
        gridBagConstraints.gridy = 0;
        gridBagConstraints.gridwidth = 1;
        gridBagConstraints.weightx = 0.0;
        gridBagConstraints.anchor = java.awt.GridBagConstraints.EAST;
        gridBagConstraints.insets = new Insets(5, 5, 0, 0);
        panButtons.add(btnBack, gridBagConstraints);

        btnNext = new JButton(resourceMap.getString("btnNext.text")); // NOI18N
        btnNext.setName("btnNext"); // NOI18N
        btnNext.addActionListener(evt -> next());
        gridBagConstraints = new java.awt.GridBagConstraints();
        gridBagConstraints.gridx = 2;
        gridBagConstraints.gridy = 0;
        gridBagConstraints.gridwidth = 1;
        gridBagConstraints.weightx = 0.0;
        gridBagConstraints.anchor = java.awt.GridBagConstraints.EAST;
        gridBagConstraints.insets = new Insets(5, 5, 0, 0);
        panButtons.add(btnNext, gridBagConstraints);

        btnFinish = new JButton(resourceMap.getString("btnFinish.text")); // NOI18N
        btnFinish.setName("btnFinish"); // NOI18N
        btnFinish.addActionListener(evt -> finish());
        gridBagConstraints = new java.awt.GridBagConstraints();
        gridBagConstraints.gridx = 3;
        gridBagConstraints.gridy = 0;
        gridBagConstraints.gridwidth = 1;
        gridBagConstraints.weightx = 0.0;
        gridBagConstraints.anchor = java.awt.GridBagConstraints.EAST;
        gridBagConstraints.insets = new Insets(5, 5, 0, 0);
        panButtons.add(btnFinish, gridBagConstraints);

        getContentPane().add(panButtons, BorderLayout.PAGE_END);

        switchPanel(currentPanel);
        if(!usePanel(currentPanel)) {
            next();
        }

        btnNext.setEnabled(true);
        btnBack.setEnabled(false);
        btnFinish.setEnabled(false);

        pack();


    }

    private void setUserPreferences() {
        PreferencesNode preferences = MekHQ.getPreferences().forClass(ResolveScenarioWizardDialog.class);

        this.setName("dialog");
        preferences.manage(new JWindowPreference(this));
    }

    private void switchPanel(String name) {
        if(name.equals(PREVIEWPANEL)) {
            updatePreviewPanel();
        }
        currentPanel = name;
        setTitle(currentPanel);
        cardLayout.show(pnlMain, currentPanel);
        switchInstructions();
        javax.swing.SwingUtilities.invokeLater(() -> scrMain.getVerticalScrollBar().setValue(0));
    }

    private void switchInstructions() {
        final ResourceBundle resourceMap = ResourceBundle.getBundle("mekhq.resources.ResolveScenarioWizardDialog", new EncodeControl()); //$NON-NLS-1$
        if(currentPanel.equals(UNITSPANEL)) {
            txtInstructions.setText(resourceMap.getString("txtInstructions.text.missingunits"));
        }
        else if(currentPanel.equals(PILOTPANEL)) {
            txtInstructions.setText(resourceMap.getString("txtInstructions.text.personnel"));
        }
        else if(currentPanel.equals(SALVAGEPANEL)) {
            txtInstructions.setText(resourceMap.getString("txtInstructions.text.salvage"));
        }
        else if(currentPanel.equals(KILLPANEL)) {
            txtInstructions.setText(resourceMap.getString("txtInstructions.text.kills"));
        }
        else if(currentPanel.equals(PRISONERPANEL)) {
            txtInstructions.setText(resourceMap.getString("txtInstructions.text.personnel"));
        }
        else if(currentPanel.equals(PREVIEWPANEL)) {
            txtInstructions.setText(resourceMap.getString("txtInstructions.text.preview"));
        }
        else if(currentPanel.equals(REWARDPANEL)) {
            txtInstructions.setText(resourceMap.getString("txtInstructions.text.reward"));
        }
        else if(currentPanel.equals(ALLYPANEL)) {
            txtInstructions.setText(resourceMap.getString("txtInstructions.text.ally"));
        }
        else {
            txtInstructions.setText("");
        }
        txtInstructions.setEditable(false);
        txtInstructions.setLineWrap(true);
        txtInstructions.setWrapStyleWord(true);
        txtInstructions.setBorder(BorderFactory.createCompoundBorder(
                BorderFactory.createTitledBorder(resourceMap.getString("txtInstructions.title")),
                BorderFactory.createEmptyBorder(5,5,5,5)));
        txtInstructions.setMinimumSize(new Dimension(590,150));
        txtInstructions.setPreferredSize(new Dimension(590,150));
        getContentPane().add(txtInstructions, BorderLayout.PAGE_START);
    }

    private void next() {
        btnNext.setEnabled(false);
        btnBack.setEnabled(true);
        btnFinish.setEnabled(false);
        boolean passedCurrent = false;
        boolean switchMade = false;
        if (currentPanel.equals(ResolveScenarioWizardDialog.SALVAGEPANEL)) {
        }
        for(int i = 0; i < panelOrder.length; i++) {
            String name = panelOrder[i];
            if(passedCurrent) {
                if(usePanel(name)) {
                    if(!switchMade) {
                        switchPanel(name);
                        switchMade = true;
                        if(name.equals(PREVIEWPANEL)) {
                            btnFinish.setEnabled(true);
                        }
                    } else {
                        btnNext.setEnabled(true);
                        break;
                    }
                }
            }
            else if(name.equals(currentPanel)) {
                passedCurrent = true;
            }
        }
    }

    private void back() {
        btnNext.setEnabled(true);
        btnBack.setEnabled(false);
        btnFinish.setEnabled(false);
        boolean passedCurrent = false;
        boolean switchMade = false;
        for(int i = (panelOrder.length-1); i >= 0; i--) {
            String name = panelOrder[i];
            if(passedCurrent) {
                if(usePanel(name)) {
                    if(!switchMade) {
                        switchPanel(name);
                        switchMade = true;
                    } else {
                        btnBack.setEnabled(true);
                        break;
                    }
                }
            }
            else if(name.equals(currentPanel)) {
                passedCurrent = true;
            }
        }
    }

    private void finish() {
        //unit status
        for(int i = 0; i < chksTotaled.size(); i++) {
            JCheckBox box = chksTotaled.get(i);
            UUID id = UUID.fromString(box.getActionCommand());
            if(null == id || null == tracker.getUnitsStatus().get(id)) {
                continue;
            }
            tracker.getUnitsStatus().get(id).setTotalLoss(box.isSelected());
        }

        if (tracker.getCampaign().getCampaignOptions().getUseAtB() &&
                tracker.getScenario() instanceof AtBScenario) {
            AtBScenario scenario = (AtBScenario)tracker.getScenario();
            int breaches = 0;
            int bonuses = 0;
            for (int i = 0; i < chksAllyLost.size(); i++) {
                if (i < scenario.getAttachedUnitIds().size()) {
                    if (chksAllyLost.get(i).isSelected()) {
                        breaches++;
                        long etype = scenario.getEntity(scenario.getAttachedUnitIds().get(i)).getEntityType();
                        if ((etype & megamek.common.Entity.ETYPE_DROPSHIP) != 0) {
                            breaches += 4;
                        }
                    }
                } else {
                    if (!chksAllyLost.get(i).isSelected()) {
                        bonuses++;
                    }
                }
            }
            tracker.setContractBreaches(breaches);
            tracker.setBonusRolls(bonuses);
        }

        //now personnel
        for(int i = 0; i < pstatuses.size(); i++) {
            PersonStatus status = pstatuses.get(i);
            
            if (hitSliders.get(i).isEnabled()) {
                status.setHits(hitSliders.get(i).getValue());
            }
            status.setMissing(miaBtns.get(i).isSelected());
            status.setDead(kiaBtns.get(i).isSelected());
        }

        //now prisoners
        for(int i = 0; i < prstatuses.size(); i++) {
            PrisonerStatus status = prstatuses.get(i);
            
            if (pr_hitSliders.get(i).isEnabled()) {
                status.setHits(pr_hitSliders.get(i).getValue());
            }
            status.setCaptured(prisonerBtns.get(i).isSelected());
            status.setDead(prisonerKiaBtns.get(i).isSelected());
        }

        //now salvage
        for(int i = 0; i < salvageBoxes.size(); i++) {
            JCheckBox box = salvageBoxes.get(i);
            if(box.isSelected()) {
                tracker.salvageUnit(i);
            } else if (!escapeBoxes.get(i).isSelected()) { // Only salvage if they don't escape
                tracker.dontSalvageUnit(i);
            }
        }

        //now assign kills
        for(String killName : tracker.getKillCredits().keySet()) {
            if(killChoices.get(killName).getSelectedIndex() == 0) {
                tracker.getKillCredits().put(killName, "None");
            } else {
                Unit u = tracker.getUnits().get(killChoices.get(killName).getSelectedIndex()-1);
                if(null != u) {
                    tracker.getKillCredits().put(killName, u.getId().toString());
                }
            }
        }
        tracker.assignKills();

        //now get loot
        for(int i = 0; i < lootBoxes.size(); i++) {
            JCheckBox box = lootBoxes.get(i);
            if(box.isSelected()) {
                tracker.addLoot(loots.get(i));
            }
        }

        //now process
        tracker.resolveScenario(choiceStatus.getSelectedIndex()+1,txtReport.getText());
        this.setVisible(false);
    }

    private void cancel() {
        setVisible(false);
    }

    private boolean usePanel(String panelName) {
        if(panelName.equals(UNITSPANEL)) {
            return tracker.getUnitsStatus().keySet().size() > 0;
        }
        else if (panelName.equals(ALLYPANEL)) {
            return tracker.getCampaign().getCampaignOptions().getUseAtB() &&
                    tracker.getScenario() instanceof AtBScenario &&
                    (((AtBScenario)tracker.getScenario()).getAttachedUnitIds().size() +
                            ((AtBScenario)tracker.getScenario()).getSurvivalBonusIds().size() > 0);
        }
        else if(panelName.equals(PILOTPANEL)) {
            return tracker.getPeopleStatus().keySet().size() > 0;
        }
        else if(panelName.equals(PRISONERPANEL)) {
            return tracker.getPrisonerStatus().keySet().size() > 0;
        }
        else if(panelName.equals(SALVAGEPANEL)) {
            return tracker.getPotentialSalvage().size() > 0
                    && (!(tracker.getMission() instanceof Contract) || ((Contract)tracker.getMission()).canSalvage());
        }
        else if(panelName.equals(KILLPANEL)) {
            return !tracker.getKillCredits().isEmpty();
        }
        if(panelName.equals(REWARDPANEL)) {
            return loots.size() > 0;
        }
        else if(panelName.equals(PREVIEWPANEL)) {
            return true;
        }
        return false;
    }

    private void checkSalvageRights() {
        // Perform a little magic to make sure we aren't trying to do both of these things
        for (JCheckBox escaped : escapeBoxes) {
            JCheckBox box = salvageBoxes.get(escapeBoxes.indexOf(escaped));
            if (escaped.isSelected()) {
                box.setSelected(false);
                box.setEnabled(false);
            } else if (box.isSelected()) {
                escaped.setSelected(false);
                escaped.setEnabled(false);
            } else {
                if(!tracker.usesSalvageExchange()) {
                    box.setEnabled(true);
                }
                escaped.setEnabled(true);
            }
        }
        if(!(tracker.getMission() instanceof Contract) || tracker.usesSalvageExchange()) {
            return;
        }
        salvageEmployer = ((Contract)tracker.getMission()).getSalvagedByEmployer();
        salvageUnit = ((Contract)tracker.getMission()).getSalvagedByUnit();
        for(int i = 0; i < salvageBoxes.size(); i++) {
            // Skip the escaping units
            if (escapeBoxes.get(i).isSelected()) {
                continue;
            }

            // Set up the values
            if(salvageBoxes.get(i).isSelected()) {
                salvageUnit = salvageUnit.plus(salvageables.get(i).getSellValue());
            } else {
                salvageEmployer = salvageEmployer.plus(salvageables.get(i).getSellValue());
            }
        }

        currentSalvagePct = salvagePct(salvageUnit, salvageEmployer);
        assert(salvageables.size() == salvageBoxes.size());
        assert(salvageables.size() == escapeBoxes.size());
        for (int i = 0; i < salvageables.size(); i++) {
            final Money current = salvageables.get(i).getSellValue();
            salvageBoxes.get(i).setEnabled(!escapeBoxes.get(i).isSelected()
                    && salvagePct(salvageUnit.plus(current),
                    salvageEmployer.minus(current)) < maxSalvagePct);
        }
        lblSalvageValueUnit2.setText(salvageUnit.toAmountAndSymbolString());
        lblSalvageValueEmployer2.setText(salvageEmployer.toAmountAndSymbolString());
        String lead = "<html><font color='black'>";
        if(currentSalvagePct > maxSalvagePct) {
            lead = "<html><font color='red'>";
        }
        lblSalvagePct2.setText(lead + currentSalvagePct + "%</font> <font color='black'>(max " + maxSalvagePct + "%)</font></html>");

    }

    private int salvagePct(Money salvageUnit, Money salvageFaction) {
        if (salvageUnit.plus(salvageFaction).isPositive()) {
            return salvageUnit.multipliedBy(100)
                    .dividedBy(salvageUnit.plus(salvageEmployer))
                    .getAmount().intValue();
        }
        return 0;
    }

    private void updatePreviewPanel() {

        //pilots first
        String missingNames = "";
        String kiaNames = "";
        String recoverNames = "";
        for(int i = 0; i < pstatuses.size(); i++) {
            PersonStatus status = pstatuses.get(i);
            if(hitSliders.get(i).getValue() >= 6 || kiaBtns.get(i).isSelected()) {
                kiaNames  += status.getName() + "\n";
            } else if(miaBtns.get(i).isSelected()) {
                missingNames += status.getName() + "\n";
            } else {
                recoverNames += status.getName() + "\n";
            }
        }
        txtRecoveredPilots.setText(recoverNames);
        txtMissingPilots.setText(missingNames);
        txtDeadPilots.setText(kiaNames);


        //now units
        String recoverUnits = "";
        String missUnits = "";
        for(int i = 0; i < chksTotaled.size(); i++) {
            String name = ustatuses.get(i).getName();
            if(chksTotaled.get(i).isSelected()) {
                missUnits += name + "\n";
            } else {
                recoverUnits += name + "\n";
            }
        }
        txtRecoveredUnits.setText(recoverUnits);
        txtMissingUnits.setText(missUnits);

        //now salvage
        String salvageUnits = "";
        for(int i = 0; i < salvageBoxes.size(); i++) {
            JCheckBox box = salvageBoxes.get(i);
            if(box.isSelected()) {
                salvageUnits += salvageables.get(i).getName() + "\n";
            }
        }
        txtSalvage.setText(salvageUnits);

        //now rewards
        String claimed = "";
        for(int i = 0; i < lootBoxes.size(); i++) {
            JCheckBox box = lootBoxes.get(i);
            if(box.isSelected()) {
                claimed += loots.get(i).getShortDescription() + "\n";
            }
        }
        txtRewards.setText(claimed);

    }

    @SuppressWarnings("unused") // FIXME
    private void showUnit(UUID id) {
        showUnit(id, false);
    }

    private void showUnit(UUID id, boolean salvage) {
        //TODO: I am not sure I like the pop up dialog, might just make this a view on this
        //dialog
        UnitStatus ustatus;
        if(salvage) {
            ustatus = tracker.getSalvageStatus().get(id);
        } else {
            ustatus = tracker.getUnitsStatus().get(id);
        }
        if(null == ustatus || null == ustatus.getEntity()) {
            return;
        }
        Entity entity = ustatus.getEntity();
        final JDialog dialog = new JDialog(frame, "Unit View", true); //$NON-NLS-1$
        MechViewPanel mvp = new MechViewPanel();
        mvp.setMech(entity, true);
        JButton btn = new JButton(Messages.getString("Okay")); //$NON-NLS-1$
        btn.addActionListener(e -> dialog.setVisible(false));

        dialog.getContentPane().setLayout(new GridBagLayout());
        GridBagConstraints c;

        c = new GridBagConstraints();
        c.gridx = 0;
        c.gridy = 0;
        c.fill = GridBagConstraints.BOTH;
        c.anchor = GridBagConstraints.NORTHWEST;
        c.weightx = 1.0;
        c.weighty = 1.0;
        dialog.getContentPane().add(mvp, c);

        c = new GridBagConstraints();
        c.gridx = 0;
        c.gridy = 1;
        c.fill = GridBagConstraints.NONE;
        c.anchor = GridBagConstraints.CENTER;
        c.weightx = 0.0;
        c.weighty = 0.0;
        dialog.getContentPane().add(btn, c);
        dialog.setSize(mvp.getBestWidth(), mvp.getBestHeight() + 75);
        dialog.validate();
        dialog.setLocationRelativeTo(frame);
        dialog.setVisible(true);
    }

    @SuppressWarnings("unused") // FIXME
    private void editUnit(UUID id, int idx) {
        editUnit(id, idx, false);
    }

    private void editUnit(UUID id, int idx, boolean salvage) {
        UnitStatus ustatus = salvage ? tracker.getSalvageStatus().get(id) : tracker.getUnitsStatus().get(id);
        if(null == ustatus || null == ustatus.getEntity()) {
            return;
        }
        Entity entity = ustatus.getEntity();
        UnitEditorDialog med = new UnitEditorDialog(frame, entity);
        med.setVisible(true);
        JLabel name = lblsUnitName.get(idx);
        name.setText(ustatus.getDesc());
    }

    private void showPrisoner(UUID id) {
        //dialog
        PrisonerStatus pstatus = tracker.getPrisonerStatus().get(id);

        if(null == pstatus || null == pstatus.getPerson() ) {
            return;
        }

        PersonViewPanel pvp = new PersonViewPanel(
                pstatus.getPerson(),tracker.getCampaign(),tracker.getCampaign().getApp().getIconPackage());

        final JDialog dialog = new JDialog(frame, "Prisoner View", true); //$NON-NLS-1$
        dialog.getContentPane().setLayout(new GridBagLayout());
        JButton btn = new JButton(Messages.getString("Okay")); //$NON-NLS-1$
        btn.addActionListener(e -> dialog.setVisible(false));
        dialog.getRootPane().setDefaultButton(btn);

        JScrollPane scrollPersonnelView = new JScrollPane();
        scrollPersonnelView.setHorizontalScrollBarPolicy(ScrollPaneConstants.HORIZONTAL_SCROLLBAR_NEVER);
        scrollPersonnelView.setViewportView(pvp);
        GridBagConstraints gridBagConstraints = new GridBagConstraints();

        //scroll panel
        gridBagConstraints.gridx = 0;
        gridBagConstraints.gridy = 0;
        gridBagConstraints.fill = GridBagConstraints.BOTH;
        gridBagConstraints.anchor = GridBagConstraints.CENTER;
        gridBagConstraints.weightx = 1.0;
        gridBagConstraints.weighty = 1.0;
        dialog.getContentPane().add(scrollPersonnelView,gridBagConstraints);

        //Okay button
        gridBagConstraints.gridx = 0;
        gridBagConstraints.gridy = 1;
        gridBagConstraints.fill = GridBagConstraints.NONE;
        gridBagConstraints.anchor = GridBagConstraints.CENTER;
        gridBagConstraints.weightx = 1.0;
        gridBagConstraints.weighty = 0.0;
        dialog.getContentPane().add(btn, gridBagConstraints);

        dialog.setMinimumSize(new Dimension(600, 300));
        dialog.setPreferredSize(new Dimension(600, 300));
        dialog.validate();
        dialog.setLocationRelativeTo(frame);
        dialog.setVisible(true);
    }

    private class CheckTotalListener implements ItemListener {

        @Override
        public void itemStateChanged(ItemEvent evt) {
            int idx = Integer.parseInt(((JCheckBox)evt.getItem()).getName());
            btnsViewUnit.get(idx).setEnabled(!chksTotaled.get(idx).isSelected());
            btnsEditUnit.get(idx).setEnabled(!chksTotaled.get(idx).isSelected());
        }
    }

    /**
     * Event handler for a KIA checkbox
     * Manipulates other associated controls
     * @author NickAragua
     *
     */
    private class CheckBoxKIAListener implements ItemListener {
        private JSlider slider;
        private JCheckBox checkbox;
        private JButton button;

        public CheckBoxKIAListener(JSlider slider, JCheckBox checkBox, JButton button) {
            this.slider = slider;
            this.checkbox = checkBox;
            this.button = button;
        }

        @Override
        public void itemStateChanged(ItemEvent e) {
            JCheckBox kiaChk = (JCheckBox)e.getSource();
            boolean enable = !kiaChk.isSelected();

            if(slider != null) {
                slider.setEnabled(enable);
            }

            if(checkbox != null) {
                checkbox.setEnabled(enable);
            }

            if(button != null) {
                button.setEnabled(enable);
            }
        }
    }

    private class ViewUnitListener implements ActionListener {
        boolean salvage = false;

        public ViewUnitListener(boolean b) {
            salvage = b;
        }

        public ViewUnitListener() {
        }

        @Override
        public void actionPerformed(java.awt.event.ActionEvent evt) {
            UUID id = UUID.fromString(evt.getActionCommand());
            showUnit(id, salvage);
        }
    }

    private class EditUnitListener implements ActionListener {
        boolean salvage = false;

        public EditUnitListener(boolean b) {
            salvage = b;
        }

        public EditUnitListener() {
        }

        @Override
        public void actionPerformed(java.awt.event.ActionEvent evt) {
            UUID id = UUID.fromString(evt.getActionCommand());
            int idx = Integer.parseInt(((JButton)evt.getSource()).getName());
            editUnit(id, idx, salvage);
        }
    }
}<|MERGE_RESOLUTION|>--- conflicted
+++ resolved
@@ -418,12 +418,12 @@
             if(status.isMissing()) {
                 miaCheck.setSelected(true);
             }
-            
-            kiaCheck.addItemListener(new CheckBoxKIAListener(hitSlider, miaCheck, null));            
+
+            kiaCheck.addItemListener(new CheckBoxKIAListener(hitSlider, miaCheck, null));
             if(status.isDead()) {
                 kiaCheck.setSelected(true);
             }
-            
+
             gridBagConstraints = new java.awt.GridBagConstraints();
             gridBagConstraints.gridx = 0;
             gridBagConstraints.gridy = i;
@@ -443,11 +443,8 @@
             gridBagConstraints.weightx = 1.0;
             pnlPilotStatus.add(kiaCheck, gridBagConstraints);
             i++;
-<<<<<<< HEAD
 
             kiaCheck.addItemListener(new CheckBoxKIAListener(hitSlider, miaCheck, null));
-=======
->>>>>>> 6c024854
         }
         pnlMain.add(pnlPilotStatus, PILOTPANEL);
 
@@ -1226,7 +1223,7 @@
         //now personnel
         for(int i = 0; i < pstatuses.size(); i++) {
             PersonStatus status = pstatuses.get(i);
-            
+
             if (hitSliders.get(i).isEnabled()) {
                 status.setHits(hitSliders.get(i).getValue());
             }
@@ -1237,7 +1234,7 @@
         //now prisoners
         for(int i = 0; i < prstatuses.size(); i++) {
             PrisonerStatus status = prstatuses.get(i);
-            
+
             if (pr_hitSliders.get(i).isEnabled()) {
                 status.setHits(pr_hitSliders.get(i).getValue());
             }
