/*
 * ResolveScenarioWizardDialog.java
 *
 * Copyright (c) 2009 - Jay Lawson (jaylawson39 at yahoo.com). All Rights Reserved.
 * Copyright (c) 2020-2024 - The MegaMek Team. All Rights Reserved.
 *
 * This file is part of MekHQ.
 *
 * MekHQ is free software: you can redistribute it and/or modify
 * it under the terms of the GNU General Public License as published by
 * the Free Software Foundation, either version 3 of the License, or
 * (at your option) any later version.
 *
 * MekHQ is distributed in the hope that it will be useful,
 * but WITHOUT ANY WARRANTY; without even the implied warranty of
 * MERCHANTABILITY or FITNESS FOR A PARTICULAR PURPOSE. See the
 * GNU General Public License for more details.
 *
 * You should have received a copy of the GNU General Public License
 * along with MekHQ. If not, see <http://www.gnu.org/licenses/>.
 */

 package mekhq.gui.dialog;

import megamek.client.ui.Messages;
import megamek.client.ui.dialogs.EntityReadoutDialog;
import megamek.client.ui.preferences.JWindowPreference;
import megamek.client.ui.preferences.PreferencesNode;
import megamek.client.ui.swing.UnitEditorDialog;
import megamek.client.ui.swing.util.UIUtil;
import megamek.common.GunEmplacement;
import megamek.common.options.OptionsConstants;
import megamek.logging.MMLogger;
import mekhq.MekHQ;
import mekhq.Utilities;
import mekhq.campaign.Campaign;
import mekhq.campaign.ResolveScenarioTracker;
import mekhq.campaign.ResolveScenarioTracker.OppositionPersonnelStatus;
import mekhq.campaign.ResolveScenarioTracker.PersonStatus;
import mekhq.campaign.ResolveScenarioTracker.UnitStatus;
import mekhq.campaign.finances.Money;
import mekhq.campaign.finances.enums.TransactionType;
import mekhq.campaign.mission.Contract;
import mekhq.campaign.mission.Loot;
import mekhq.campaign.mission.ScenarioObjective;
import mekhq.campaign.mission.ScenarioObjectiveProcessor;
import mekhq.campaign.mission.enums.ScenarioStatus;
import mekhq.campaign.personnel.Person;
import mekhq.campaign.stratcon.StratconRulesManager;
import mekhq.campaign.unit.TestUnit;
import mekhq.campaign.unit.Unit;
import mekhq.gui.baseComponents.DefaultMHQScrollablePanel;
import mekhq.gui.utilities.JScrollPaneWithSpeed;
import mekhq.gui.utilities.MarkdownEditorPanel;
import mekhq.gui.view.PersonViewPanel;
import mekhq.utilities.ReportingUtilities;

import javax.swing.*;
import java.awt.*;
import java.awt.event.*;
import java.util.List;
import java.util.*;

import static mekhq.campaign.personnel.randomEvents.PersonalityController.writeDescription;

/**
 * @author Taharqa
 */
public class ResolveScenarioWizardDialog extends JDialog {
    //region Variable Declarations
    final static String UNITSPANEL = "Your Units";
    final static String PILOTPANEL = "Your Personnel";
    final static String SALVAGEPANEL = "Salvage";
    final static String PRISONERPANEL = "Captured Personnel";
    final static String KILLSPANEL = "Assign Kills";
    final static String REWARDPANEL = "Costs & Payouts";
    final static String OBJECTIVEPANEL = "Objective Status";
    final static String PREVIEWPANEL = "Preview";

    final static String[] panelOrder = {
            UNITSPANEL, PILOTPANEL, SALVAGEPANEL, PRISONERPANEL, KILLSPANEL, REWARDPANEL,
            OBJECTIVEPANEL, PREVIEWPANEL
    };

    private Campaign campaign;
    private final JFrame frame;

    private final ResolveScenarioTracker tracker;
    private final ScenarioObjectiveProcessor objectiveProcessor;

    private JButton btnNext;
    private JButton btnFinish;
    private JButton btnBack;

    private JTabbedPane tabMain;

    private JPanel pnlUnitStatus;
    private JPanel pnlObjectiveStatus;
    private JPanel pnlPilotStatus;
    private JPanel pnlSalvage;
    private JPanel pnlPrisonerStatus;
    private JPanel pnlKills;
    private JPanel pnlRewards;
    private JPanel pnlPreview;

    /*
     * Unit status panel components
     */
    private List<JCheckBox> chksTotaled;
    private List<JButton> btnsEditUnit;
    private List<UnitStatus> ustatuses;
    private List<JLabel> lblsUnitName;

    // maps objectives to list of associated entity checkboxes
    private Map<ScenarioObjective, List<JCheckBox>> objectiveCheckboxes;
    private Map<ScenarioObjective, JCheckBox> objectiveOverrideCheckboxes;

    /*
     * Pilot status panel components
     */
    private final List<JCheckBox> miaBtns = new ArrayList<>();
    private final List<JCheckBox> kiaBtns = new ArrayList<>();
    private final List<JSlider> hitSliders = new ArrayList<>();
    private final List<PersonStatus> pstatuses = new ArrayList<>();

    /*
     * Prisoner status panel components
     */
    private JButton prisonerRansomAllButton;
    private final List<JCheckBox> prisonerCapturedBtns = new ArrayList<>();
    private final List<JCheckBox> prisonerRansomedBtns = new ArrayList<>();
    private final List<JCheckBox> prisonerKiaBtns = new ArrayList<>();
    private final List<JSlider> pr_hitSliders = new ArrayList<>();
    private final List<OppositionPersonnelStatus> prstatuses = new ArrayList<>();

    //region Salvage Panel Components
    private List<JLabel> salvageUnitLabel;
    private List<JCheckBox> salvageBoxes;
    private List<JCheckBox> soldUnitBoxes;
    private List<JCheckBox> escapeBoxes;
    private List<JButton> btnsSalvageEditUnit;
    private final List<Unit> salvageables;

    private JLabel lblSalvageValueUnit2;
    private JLabel lblSalvageValueEmployer2;
    private JLabel lblSalvagePct2;

    private Money salvageEmployer = Money.zero();
    private Money salvageUnit = Money.zero();
    private int currentSalvagePct;
    private int maxSalvagePct;
    //endregion Salvage Panel Components

    /*
     * Assign Kills components
     */
    private Hashtable<String, JComboBox<String>> killChoices;

    /*
     * Collect Rewards components
     */
    private List<JCheckBox> lootBoxes;
    private final List<Loot> loots;

    //region Preview Panel components
    private JScrollPane scrPreviewPanel;
    private JComboBox<ScenarioStatus> choiceStatus;
    private MarkdownEditorPanel txtReport;
    private JTextArea txtRecoveredUnits;
    private JTextArea txtRecoveredPilots;
    private JTextArea txtMissingUnits;
    private JTextArea txtMissingPilots;
    private JTextArea txtDeadPilots;
    private JTextArea txtSalvage;
    private JTextArea txtRewards;
    //endregion Preview Panel components
    private boolean aborted = true;

    private static final MMLogger logger = MMLogger.create(ResolveScenarioWizardDialog.class);

    private final transient ResourceBundle resourceMap =
            ResourceBundle.getBundle("mekhq.resources.ResolveScenarioWizardDialog", MekHQ.getMHQOptions().getLocale());
    //endregion Variable Declarations

    public ResolveScenarioWizardDialog(Campaign campaign, JFrame parent, boolean modal, ResolveScenarioTracker t) {
        super(parent, modal);
        this.campaign = campaign;
        this.frame = parent;
        this.tracker = t;
        objectiveProcessor = new ScenarioObjectiveProcessor();
        loots = tracker.getPotentialLoot();
        salvageables = new ArrayList<>();
        if (tracker.getMission() instanceof Contract) {
            salvageEmployer = ((Contract) tracker.getMission()).getSalvagedByEmployer();
            salvageUnit = ((Contract) tracker.getMission()).getSalvagedByUnit();
            maxSalvagePct = ((Contract) tracker.getMission()).getSalvagePct();

            currentSalvagePct = 0;
            if (salvageUnit.plus(salvageEmployer).isPositive()) {
                currentSalvagePct = salvageUnit.multipliedBy(100)
                        .dividedBy(salvageUnit.plus(salvageEmployer)).getAmount().intValue();
            }
        }
        initComponents();
        setLocationRelativeTo(parent);
        setUserPreferences();
        pack();
    }

    /**
     * This initializes the dialog's components
     * It currently uses the following Mnemonics:
     * B, C, F, N, ESCAPE
     */
    private void initComponents() {
        GridBagConstraints gridBagConstraints;
        if (!tracker.isAutoResolve()) {
            setDefaultCloseOperation(WindowConstants.DISPOSE_ON_CLOSE);
            getRootPane().registerKeyboardAction(e -> dispose(),
                KeyStroke.getKeyStroke(KeyEvent.VK_ESCAPE, 0),
                JComponent.WHEN_IN_FOCUSED_WINDOW);
        } else {
            this.setDefaultCloseOperation(WindowConstants.DO_NOTHING_ON_CLOSE);
        }
        setName("Form");

        getContentPane().setLayout(new GridBagLayout());

        setTitle(resourceMap.getString("title"));

        tabMain = new JTabbedPane();

        //region Make Tab Panels
        pnlUnitStatus = makeUnitStatusPanel();
        tabMain.add(wrapWithInstructions(pnlUnitStatus, null,
                resourceMap.getString("txtInstructions.text.missingunits")), UNITSPANEL);


        pnlPilotStatus = makePilotStatusPanel();
        tabMain.add(wrapWithInstructions(pnlPilotStatus, null,
                resourceMap.getString("txtInstructions.text.personnel")), PILOTPANEL);


        pnlSalvage = makeSalvagePanel();
        tabMain.add(wrapWithInstructions(pnlSalvage, null,
                resourceMap.getString("txtInstructions.text.salvage")), SALVAGEPANEL);

        pnlPrisonerStatus = makePrisonerStatusPanel();
        tabMain.add(wrapWithInstructions(pnlPrisonerStatus, null,
                resourceMap.getString("txtInstructions.text.prisoners")), PRISONERPANEL);

        pnlKills = makeKillsPanel();
        tabMain.add(wrapWithInstructions(pnlKills, null,
                resourceMap.getString("txtInstructions.text.kills")), KILLSPANEL);

        pnlRewards = makeRewardsPanel();
        tabMain.add(wrapWithInstructions(pnlRewards, null,
                resourceMap.getString("txtInstructions.text.reward")), REWARDPANEL);

        pnlObjectiveStatus = makeObjectiveStatusPanel();
        tabMain.add(wrapWithInstructions(pnlObjectiveStatus, null,
                resourceMap.getString("txtInstructions.text.objectives")), OBJECTIVEPANEL);

        pnlPreview = makePreviewPanel();
        scrPreviewPanel = new JScrollPaneWithSpeed();
        tabMain.add(wrapWithInstructions(pnlPreview, scrPreviewPanel,
                resourceMap.getString("txtInstructions.text.preview")), PREVIEWPANEL);


        gridBagConstraints = new GridBagConstraints();
        gridBagConstraints.gridx=0;
        gridBagConstraints.gridy=0;
        gridBagConstraints.weightx=1.0;
        gridBagConstraints.weighty=1.0;
        gridBagConstraints.fill=GridBagConstraints.BOTH;
        gridBagConstraints.anchor=GridBagConstraints.NORTHWEST;
        getContentPane().add(tabMain, gridBagConstraints);


        // region Button Panel
        JPanel panButtons = new JPanel();
        panButtons.setName("panButtons");
        panButtons.setLayout(new GridBagLayout());

        JButton btnCancel = new JButton(resourceMap.getString("btnCancel.text"));
        btnCancel.setName("btnClose");
        btnCancel.setMnemonic(KeyEvent.VK_C);
        btnCancel.addActionListener(evt -> cancel());

        gridBagConstraints = new GridBagConstraints();
        gridBagConstraints.gridx = 0;
        gridBagConstraints.gridy = 0;
        gridBagConstraints.weightx = 1.0;
        gridBagConstraints.anchor = GridBagConstraints.EAST;
        gridBagConstraints.insets = new Insets(5, 0, 5, 5);
        panButtons.add(btnCancel, gridBagConstraints);

        btnBack = new JButton(resourceMap.getString("btnBack.text"));
        btnBack.setName("btnBack");
        btnBack.setMnemonic(KeyEvent.VK_B);
        btnBack.addActionListener(evt -> back());
        gridBagConstraints.gridx = 1;
        gridBagConstraints.weightx = 0.0;
        panButtons.add(btnBack, gridBagConstraints);

        btnNext = new JButton(resourceMap.getString("btnNext.text"));
        btnNext.setName("btnNext");
        btnNext.setMnemonic(KeyEvent.VK_N);
        btnNext.addActionListener(evt -> next());
        gridBagConstraints.gridx = 2;
        panButtons.add(btnNext, gridBagConstraints);

        btnFinish = new JButton(resourceMap.getString("btnFinish.text"));
        btnFinish.setName("btnFinish");
        btnFinish.setMnemonic(KeyEvent.VK_F);
        btnFinish.addActionListener(evt -> finish());
        gridBagConstraints.gridx = 3;
        panButtons.add(btnFinish, gridBagConstraints);

        gridBagConstraints = new GridBagConstraints();
        gridBagConstraints.gridx=0;
        gridBagConstraints.gridy=1;
        gridBagConstraints.fill=GridBagConstraints.HORIZONTAL;

        getContentPane().add(panButtons, gridBagConstraints);

        tabMain.addChangeListener(evt -> tabChanged());
        setEnabledTabs();

        // Go to first enabled tab.
        for (int i = tabMain.getSelectedIndex(); i < tabMain.getTabCount(); i++ ) {
            if (tabMain.isEnabledAt(i)) {
                tabMain.setSelectedIndex(i);
                break;
            }
        }

        tabChanged(); // Make sure the right buttons are active.

        setMinimumSize(UIUtil.scaleForGUI(850,600));
        setPreferredSize(UIUtil.scaleForGUI(850,1000));
    }

    //region Make Unit Status
    /**
     * Sub-function of initComponents. Makes the Unit Status Panel.
     * @return the Unit Status Panel.
     */
    private JPanel makeUnitStatusPanel() {
        GridBagConstraints gridBagConstraints;

        JPanel pnlUnitStatus = new JPanel(new GridBagLayout());

        gridBagConstraints = new GridBagConstraints();
        gridBagConstraints.gridx = 1;
        gridBagConstraints.gridy = 1;
        gridBagConstraints.anchor = GridBagConstraints.CENTER;
        gridBagConstraints.insets = new Insets(5, 5, 0, 0);
        pnlUnitStatus.add(new JLabel(resourceMap.getString("totaled")), gridBagConstraints);

        chksTotaled = new ArrayList<>();
        ustatuses = new ArrayList<>();
        btnsEditUnit = new ArrayList<>();
        lblsUnitName = new ArrayList<>();

        JLabel nameLbl;
        JCheckBox chkTotaled;
        JButton btnViewUnit;
        JButton btnEditUnit;

        int gridy = 2;
        int unitIndex = 0;
        for (Unit unit : tracker.getUnits()) {
            UnitStatus status = tracker.getUnitsStatus().get(unit.getId());
            ustatuses.add(status);
            nameLbl = new JLabel(status.getDesc());
            lblsUnitName.add(nameLbl);

            chkTotaled = new JCheckBox("");
            chkTotaled.setName("chkTotaled");
            chkTotaled.getAccessibleContext().setAccessibleName(resourceMap.getString("totaled"));
            chkTotaled.setSelected(status.isTotalLoss());
            chkTotaled.setName(Integer.toString(unitIndex));
            chkTotaled.setActionCommand(unit.getId().toString());
            chkTotaled.addItemListener(new CheckTotalListener());
            chksTotaled.add(chkTotaled);

            btnViewUnit = new JButton("View Unit");
            btnViewUnit.setActionCommand(unit.getId().toString());
            btnViewUnit.addActionListener(new ViewUnitListener(false));

            btnEditUnit = new JButton("Edit Unit");
            btnEditUnit.setEnabled(!status.isTotalLoss());
            btnEditUnit.setActionCommand(unit.getId().toString());
            btnEditUnit.setName(Integer.toString(unitIndex));
            btnEditUnit.addActionListener(new EditUnitListener());
            btnsEditUnit.add(btnEditUnit);

            gridBagConstraints = new GridBagConstraints();
            gridBagConstraints.gridx = 0;
            gridBagConstraints.gridy = gridy;
            gridBagConstraints.anchor = GridBagConstraints.NORTHWEST;
            gridBagConstraints.insets = new Insets(5, 5, 0, 0);
            gridBagConstraints.weightx = 0.0;
            if (unitIndex == tracker.getUnits().size() - 1) {
                gridBagConstraints.weighty = 1.0;
            }
            pnlUnitStatus.add(nameLbl, gridBagConstraints);
            gridBagConstraints.gridx = 1;
            pnlUnitStatus.add(chkTotaled, gridBagConstraints);
            gridBagConstraints.gridx = 2;
            pnlUnitStatus.add(btnViewUnit, gridBagConstraints);
            gridBagConstraints.gridx = 3;
            pnlUnitStatus.add(btnEditUnit, gridBagConstraints);
            gridy++;
            unitIndex++;
        }
        return pnlUnitStatus;
    }

    // region Make Pilot Status
    /**
     * Sub-function of initComponents. Makes the Pilot Panel.
     * @return the Pilot Panel
     */
    private JPanel makePilotStatusPanel() {
        JPanel pnlPilotStatus = new JPanel();
        pnlPilotStatus.setLayout(new GridBagLayout());

        GridBagConstraints gridBagConstraints = new GridBagConstraints();
        gridBagConstraints.gridx = 1;
        gridBagConstraints.gridy = 1;
        gridBagConstraints.gridwidth = 1;
        gridBagConstraints.anchor = GridBagConstraints.CENTER;
        gridBagConstraints.insets = new Insets(5, 5, 0, 0);
        pnlPilotStatus.add(new JLabel(resourceMap.getString("hits")), gridBagConstraints);

        gridBagConstraints.gridx = 2;
        gridBagConstraints.anchor = GridBagConstraints.WEST;
        pnlPilotStatus.add(new JLabel(resourceMap.getString("mia")), gridBagConstraints);

        gridBagConstraints.gridx = 3;
        pnlPilotStatus.add(new JLabel(resourceMap.getString("kia")), gridBagConstraints);

        Hashtable<Integer, JLabel> labelTable = new Hashtable<>();
        labelTable.put(0, new JLabel("0") );
        labelTable.put(1, new JLabel("1") );
        labelTable.put(2, new JLabel("2") );
        labelTable.put(3, new JLabel("3") );
        labelTable.put(4, new JLabel("4") );
        labelTable.put(5, new JLabel("5") );

        int sortedPeopleIndex = 0;
        int gridy = 2;

        for (PersonStatus status : tracker.getSortedPeople()) {
            pstatuses.add(status);

            int gridx = 0;

            gridBagConstraints = new GridBagConstraints();
            gridBagConstraints.gridx = gridx++;
            gridBagConstraints.gridy = gridy++;
            gridBagConstraints.gridwidth = 1;
            gridBagConstraints.anchor = GridBagConstraints.NORTHWEST;
            gridBagConstraints.insets = new Insets(5, 5, 0, 0);
            gridBagConstraints.weightx = 0.0;
            if (sortedPeopleIndex == tracker.getPeopleStatus().keySet().size() - 1) {
                gridBagConstraints.weighty = 1.0;
            }

            JLabel nameLbl = new JLabel("<html>" + status.getName() + "<br><i> " + status.getUnitName() + "</i></html>");
            pnlPilotStatus.add(nameLbl, gridBagConstraints);

            JSlider hitSlider = new JSlider(JSlider.HORIZONTAL, 0, 5, Math.min(status.getHits(), 5));
            hitSlider.setName(Integer.toString(sortedPeopleIndex));
            hitSlider.setMajorTickSpacing(1);
            hitSlider.setPaintTicks(true);
            hitSlider.setLabelTable(labelTable);
            hitSlider.setPaintLabels(true);
            hitSlider.setSnapToTicks(true);
            hitSliders.add(hitSlider);
            gridBagConstraints.gridx = gridx++;
            pnlPilotStatus.add(hitSlider, gridBagConstraints);

            JCheckBox miaCheck = new JCheckBox("");
            miaCheck.setName("miaCheck");
            miaCheck.getAccessibleContext().setAccessibleName(resourceMap.getString("mia"));
            miaCheck.setSelected(status.isMissing());
            miaBtns.add(miaCheck);
            gridBagConstraints.gridx = gridx++;
            pnlPilotStatus.add(miaCheck, gridBagConstraints);

            JCheckBox kiaCheck = new JCheckBox("");
            kiaCheck.setName("kiaCheck");
            kiaCheck.getAccessibleContext().setAccessibleName(resourceMap.getString("kia"));
            kiaCheck.addItemListener(new CheckBoxKIAListener(hitSlider, miaCheck));
            kiaCheck.setSelected(status.isDead());
            kiaBtns.add(kiaCheck);
            gridBagConstraints.gridx = gridx++;
            pnlPilotStatus.add(kiaCheck, gridBagConstraints);

            JButton btnViewPilot = new JButton("View Personnel");
            btnViewPilot.addActionListener(evt -> showPerson(status, false));
            gridBagConstraints.gridx = gridx++;
            pnlPilotStatus.add(btnViewPilot, gridBagConstraints);
            sortedPeopleIndex++;
        }

        return pnlPilotStatus;
    }

    // region Make Salvage
    /**
     * Sub-function of initComponents. Makes the Salvage Panel.
     * @return the Salvage Panel
     */
    private JPanel makeSalvagePanel() {
        // Create the panel
        JPanel pnlSalvage = new JPanel();
        pnlSalvage.setLayout(new GridBagLayout());
        JPanel pnlSalvageValue = new JPanel(new GridBagLayout());

        int gridx = 0;
        int gridy = 0;
        GridBagConstraints gridBagConstraints;
        if ((tracker.getMission() instanceof Contract) && !tracker.usesSalvageExchange()) {
            gridBagConstraints = new GridBagConstraints();
            gridBagConstraints.gridwidth = 1;
            gridBagConstraints.anchor = GridBagConstraints.WEST;
            gridBagConstraints.insets = new Insets(5, 5, 0, 0);

            JLabel lblSalvageValueUnit1 = new JLabel(resourceMap.getString("lblSalvageValueUnit1.text"));
            gridBagConstraints.gridx = gridx++;
            gridBagConstraints.gridy = gridy++;
            pnlSalvageValue.add(lblSalvageValueUnit1, gridBagConstraints);

            lblSalvageValueUnit2 = new JLabel(salvageUnit.toAmountAndSymbolString());
            gridBagConstraints.gridx = gridx--;
            pnlSalvageValue.add(lblSalvageValueUnit2, gridBagConstraints);

            JLabel lblSalvageValueEmployer1 = new JLabel(resourceMap.getString("lblSalvageValueEmployer1.text"));
            gridBagConstraints.gridx = gridx++;
            gridBagConstraints.gridy = gridy++;
            pnlSalvageValue.add(lblSalvageValueEmployer1, gridBagConstraints);

            lblSalvageValueEmployer2 = new JLabel(salvageEmployer.toAmountAndSymbolString());
            gridBagConstraints.gridx = gridx--;
            pnlSalvageValue.add(lblSalvageValueEmployer2, gridBagConstraints);

            JLabel lblSalvagePct1 = new JLabel(resourceMap.getString("lblSalvagePct1.text"));
            gridBagConstraints.gridx = gridx++;
            gridBagConstraints.gridy = gridy++;
            pnlSalvageValue.add(lblSalvagePct1, gridBagConstraints);

<<<<<<< HEAD
            String salvageUsed = "<html>" + ((currentSalvagePct <= maxSalvagePct) ? "" : ReportingUtilities.spanOpeningWithCustomColor(MekHQ.getMHQOptions().getFontColorNegativeHexColor())) + currentSalvagePct + '%' + ((currentSalvagePct <= maxSalvagePct) ? "" : ReportingUtilities.CLOSING_SPAN_TAG) + "<span>(max " + maxSalvagePct + "%)</span></html>";
            lblSalvagePct2 = new JLabel(salvageUsed);
=======
            StringBuilder salvageUsed = new StringBuilder();
            salvageUsed.append("<html>")
                .append((currentSalvagePct <= maxSalvagePct) ? "" :
                    ReportingUtilities.spanOpeningWithCustomColor(MekHQ.getMHQOptions().getFontColorNegativeHexColor()))
                .append(currentSalvagePct).append("%")
                .append((currentSalvagePct <= maxSalvagePct) ? "" : ReportingUtilities.CLOSING_SPAN_TAG)
                .append("<span>(max ").append(maxSalvagePct).append("%)</span></html>");
            lblSalvagePct2 = new JLabel(salvageUsed.toString());
>>>>>>> af58760a
            gridBagConstraints.gridx = gridx--;
            pnlSalvageValue.add(lblSalvagePct2, gridBagConstraints);

            gridBagConstraints = new GridBagConstraints();
            gridBagConstraints.gridx = 0;
            gridBagConstraints.gridy = 0;
            gridBagConstraints.gridwidth = 4;
            gridBagConstraints.fill = GridBagConstraints.HORIZONTAL;
            gridBagConstraints.anchor = GridBagConstraints.NORTHWEST;
            gridBagConstraints.insets = new Insets(0, 0, 20, 0);
            pnlSalvage.add(pnlSalvageValue, gridBagConstraints);
        }

        // Update any indexing variables
        int salvageIndex = 0;
        gridx = 1;

        // Create the Title Line
        gridBagConstraints = new GridBagConstraints();
        gridBagConstraints.gridy = gridy++;
        gridBagConstraints.gridwidth = 1;
        gridBagConstraints.anchor = GridBagConstraints.CENTER;
        gridBagConstraints.insets = new Insets(5, 5, 0, 0);

        gridBagConstraints.gridx = gridx++;
        pnlSalvage.add(new JLabel(resourceMap.getString("lblSalvage.text")), gridBagConstraints);

        gridBagConstraints.gridx = gridx++;
        pnlSalvage.add(new JLabel(resourceMap.getString("lblSell.text")), gridBagConstraints);

        gridBagConstraints.gridx = gridx++;
        pnlSalvage.add(new JLabel(resourceMap.getString("lblEscaped.text")), gridBagConstraints);

        // Initialize the tracking ArrayLists
        salvageUnitLabel = new ArrayList<>();
        salvageBoxes = new ArrayList<>();
        soldUnitBoxes = new ArrayList<>();
        escapeBoxes = new ArrayList<>();
        btnsSalvageEditUnit = new ArrayList<>();

        // Create the GridBagConstraint to use for the buttons
        gridBagConstraints = new GridBagConstraints();
        gridBagConstraints.insets = new Insets(5, 5, 0, 0);

        for (TestUnit unit : tracker.getPotentialSalvage()) {
            // Initial variable work
            gridx = 0;
            salvageables.add(unit);
            UnitStatus status = tracker.getSalvageStatus().get(unit.getId());

            // Initial update to the GridBagConstraints
            gridBagConstraints.anchor = GridBagConstraints.NORTHWEST;
            gridBagConstraints.gridy = gridy++;
            if (salvageIndex == tracker.getPotentialSalvage().size() - 1) {
                gridBagConstraints.weighty = 1.0;
            }

            // Now, we start creating the boxes
            JLabel salvageUnit = new JLabel(status.getDesc(true));
            salvageUnitLabel.add(salvageUnit);
            gridBagConstraints.gridx = gridx++;
            pnlSalvage.add(salvageUnit, gridBagConstraints);

            JCheckBox salvaged = new JCheckBox("");
            salvaged.setName("salvaged");
            salvaged.getAccessibleContext().setAccessibleName(resourceMap.getString("lblSalvage.text"));
            salvaged.setEnabled(!tracker.usesSalvageExchange());
            salvaged.setSelected(!tracker.usesSalvageExchange() && (maxSalvagePct >= 100));
            salvaged.addItemListener(evt -> checkSalvageRights());
            salvageBoxes.add(salvaged);
            gridBagConstraints.anchor = GridBagConstraints.NORTH;
            gridBagConstraints.gridx = gridx++;
            pnlSalvage.add(salvaged, gridBagConstraints);

            JCheckBox sold = new JCheckBox("");
            sold.setName("sold");
            sold.getAccessibleContext().setAccessibleName(resourceMap.getString("lblSell.text"));
            sold.setEnabled(!tracker.usesSalvageExchange()  && tracker.getCampaign().getCampaignOptions().isSellUnits());
            sold.addItemListener(evt -> checkSalvageRights());
            soldUnitBoxes.add(sold);
            gridBagConstraints.gridx = gridx++;
            pnlSalvage.add(sold, gridBagConstraints);

            JCheckBox escaped = new JCheckBox("");
            escaped.setName("escaped");
            escaped.getAccessibleContext().setAccessibleName(resourceMap.getString("lblEscaped.text"));
            escaped.setEnabled(!(unit.getEntity().isDestroyed() || unit.getEntity().isDoomed()));
            escaped.setSelected(!status.isLikelyCaptured());
            escaped.addItemListener(evt -> checkSalvageRights());
            escaped.setActionCommand(unit.getEntity().getExternalIdAsString());
            escapeBoxes.add(escaped);
            gridBagConstraints.gridx = gridx++;
            pnlSalvage.add(escaped, gridBagConstraints);

            JButton btnSalvageViewUnit = new JButton("View Unit");
            btnSalvageViewUnit.setActionCommand(unit.getId().toString());
            btnSalvageViewUnit.addActionListener(new ViewUnitListener(true));
            gridBagConstraints.gridx = gridx++;
            pnlSalvage.add(btnSalvageViewUnit, gridBagConstraints);

            JButton btnSalvageEditUnit = new JButton("Edit Unit");
            btnSalvageEditUnit.setName(Integer.toString(salvageIndex++));
            btnSalvageEditUnit.setActionCommand(unit.getId().toString());
            btnSalvageEditUnit.addActionListener(new EditUnitListener(true));
            btnsSalvageEditUnit.add(btnSalvageEditUnit);
            gridBagConstraints.gridx = gridx++;
            pnlSalvage.add(btnSalvageEditUnit, gridBagConstraints);
        }

        checkSalvageRights();
        return pnlSalvage;
    }


    // region Make Prisoner
    /**
     * Sub-function of initComponents. Makes the Prisoner Panel.
     * @return the Prisoner Panel
     */
    private JPanel makePrisonerStatusPanel() {
        JPanel pnlPrisonerStatus = new JPanel();
        pnlPrisonerStatus.setLayout(new GridBagLayout());

        int gridx = 1;

        prisonerRansomAllButton = new JButton(resourceMap.getString("prisonerRansomAllButton.text"));

        GridBagConstraints gridBagConstraints = new GridBagConstraints();
        gridBagConstraints.gridx=2;
        gridBagConstraints.gridy=0;
        gridBagConstraints.gridwidth=3;
        gridBagConstraints.anchor = GridBagConstraints.CENTER;
        gridBagConstraints.insets = new Insets(5, 5, 0, 0);
        pnlPrisonerStatus.add(prisonerRansomAllButton, gridBagConstraints);

        prisonerRansomAllButton.addActionListener(evt -> prisonerRansomAll());

        gridBagConstraints = new GridBagConstraints();
        gridBagConstraints.gridx = gridx++;
        gridBagConstraints.gridy = 1;
        gridBagConstraints.gridwidth = 1;
        gridBagConstraints.anchor = GridBagConstraints.CENTER;
        gridBagConstraints.insets = new Insets(5, 5, 0, 0);
        pnlPrisonerStatus.add(new JLabel(resourceMap.getString("hits")), gridBagConstraints);

        gridBagConstraints.gridx = gridx++;
        pnlPrisonerStatus.add(new JLabel(resourceMap.getString("prisoner")), gridBagConstraints);

        gridBagConstraints.gridx = gridx++;
        pnlPrisonerStatus.add(new JLabel(resourceMap.getString("prisonerRansomed.text")), gridBagConstraints);

        gridBagConstraints.gridx = gridx++;
        pnlPrisonerStatus.add(new JLabel(resourceMap.getString("kia")), gridBagConstraints);

        int prisonerIndex = 0;
        int gridy = 2;

        Hashtable<Integer, JLabel> labelTable = new Hashtable<>();
        labelTable.put(0, new JLabel("0") );
        labelTable.put(1, new JLabel("1") );
        labelTable.put(2, new JLabel("2") );
        labelTable.put(3, new JLabel("3") );
        labelTable.put(4, new JLabel("4") );
        labelTable.put(5, new JLabel("5") );

        for (OppositionPersonnelStatus status : tracker.getSortedPrisoners()) {
            prstatuses.add(status);

            gridx = 0;

            gridBagConstraints = new GridBagConstraints();
            gridBagConstraints.gridx = gridx++;
            gridBagConstraints.gridy = gridy++;
            gridBagConstraints.gridwidth = 1;
            gridBagConstraints.anchor = GridBagConstraints.NORTHWEST;
            gridBagConstraints.insets = new Insets(5, 5, 0, 0);
            gridBagConstraints.weightx = 0.0;
            if (prisonerIndex == tracker.getOppositionPersonnel().keySet().size() - 1) {
                gridBagConstraints.weighty = 1.0;
            }

            JLabel nameLbl = new JLabel("<html>" + status.getName() + "<br><i> " + status.getUnitName() + "</i></html>");
            pnlPrisonerStatus.add(nameLbl, gridBagConstraints);

            JSlider hitSlider = new JSlider(JSlider.HORIZONTAL, 0, 5, Math.min(status.getHits(), 5));
            hitSlider.setName(Integer.toString(prisonerIndex));
            hitSlider.setMajorTickSpacing(1);
            hitSlider.setPaintTicks(true);
            hitSlider.setLabelTable(labelTable);
            hitSlider.setPaintLabels(true);
            hitSlider.setSnapToTicks(true);
            pr_hitSliders.add(hitSlider);
            gridBagConstraints.anchor = GridBagConstraints.NORTH;
            gridBagConstraints.gridx = gridx++;
            pnlPrisonerStatus.add(hitSlider, gridBagConstraints);

            JCheckBox prisonerCapturedCheck = new JCheckBox("");
            prisonerCapturedCheck.setName("prisonerCapturedCheck");
            prisonerCapturedCheck.getAccessibleContext().setAccessibleName(resourceMap.getString("prisoner"));
            prisonerCapturedCheck.setSelected(status.isCaptured());
            prisonerCapturedCheck.addItemListener(evt -> checkPrisonerStatus());
            prisonerCapturedBtns.add(prisonerCapturedCheck);
            gridBagConstraints.gridx = gridx++;
            pnlPrisonerStatus.add(prisonerCapturedCheck, gridBagConstraints);

            JCheckBox prisonerRansomedCheck = new JCheckBox("");
            prisonerRansomedCheck.setName("prisonerRansomedCheck");
            prisonerRansomedCheck.getAccessibleContext().setAccessibleName(resourceMap.getString("prisonerRansomed.text"));
            prisonerRansomedCheck.setEnabled(!status.isCaptured());
            prisonerRansomedCheck.addItemListener(evt -> checkPrisonerStatus());
            prisonerRansomedBtns.add(prisonerRansomedCheck);
            gridBagConstraints.gridx = gridx++;
            pnlPrisonerStatus.add(prisonerRansomedCheck, gridBagConstraints);

            JCheckBox kiaCheck = new JCheckBox("");
            kiaCheck.setName("kiaCheck");
            kiaCheck.getAccessibleContext().setAccessibleName(resourceMap.getString("kia"));
            kiaCheck.addItemListener(evt -> checkPrisonerStatus());
            prisonerKiaBtns.add(kiaCheck);
            gridBagConstraints.gridx = gridx++;
            pnlPrisonerStatus.add(kiaCheck, gridBagConstraints);

            JButton btnViewPrisoner = new JButton("View Personnel");
            btnViewPrisoner.addActionListener(evt -> showPerson(status, true));
            gridBagConstraints.gridx = gridx++;
            pnlPrisonerStatus.add(btnViewPrisoner, gridBagConstraints);

            // if the person is dead, set the checkbox and skip all this captured stuff
            if ((status.getHits() > 5) || status.isDead()) {
                kiaCheck.setSelected(true);
            } else if (status.isCaptured()
                    && tracker.getCampaign().getCampaignOptions().getPrisonerCaptureStyle().isAtB()) {
                boolean wasCaptured;
                if (status.wasPickedUp()) {
                    wasCaptured = true;
                } else {
                    wasCaptured = rollForCapture(tracker.getCampaign(), status);
                }
                prisonerCapturedCheck.setSelected(wasCaptured);
            }

            // When generating NPC personnel, we use placeholder characters and then later re-assign
            // their details to match expected values.
            // This causes a disconnect between their name, at point of creation, and the name
            // presented to the user.
            // We therefore need to re-generate the personality description at this point,
            // as this is the earliest point in which that description is visible to the user
            writeDescription(status.getPerson());
            prisonerIndex++;
        }

        return pnlPrisonerStatus;
    }


    /**
     * Check Ransom box for every prisoner that has Captured checked.
     */
    private void prisonerRansomAll() {
        Iterator<JCheckBox> capturedBoxes = prisonerCapturedBtns.iterator();
        Iterator<JCheckBox> ransomedBoxes = prisonerRansomedBtns.iterator();
        while (capturedBoxes.hasNext() && ransomedBoxes.hasNext()) {
            JCheckBox capturedBox = capturedBoxes.next();
            JCheckBox ransomedBox = ransomedBoxes.next();
            if (capturedBox.isSelected()) {
                ransomedBox.setSelected(true);
            }
        }
    }


    /**
     * Rolls the dice to determine if the opposition personnel is captured.
     *
     * @param status The opposition personnel status object.
     * @return True if the opposition personnel was captured, false otherwise.
     */
    private static boolean rollForCapture(Campaign campaign, OppositionPersonnelStatus status) {
        int target = 6;

        if (campaign.getGameOptions().booleanOption(OptionsConstants.ADVGRNDMOV_EJECTED_PILOTS_FLEE)) {
            target = 5;
        }

        for (int n = 0; n < status.getHits() + 1; n++) {
            if (Utilities.dice(1, 6) >= target) {
                return true;
            }
        }

        return false;
    }


    // region Make Kills
    /**
     * Sub-function of initComponents. Makes the Kills Panel.
     * @return the Kills Panel
     */
    private JPanel makeKillsPanel() {
        JPanel pnlKills = new JPanel();
        killChoices = new Hashtable<>();
        pnlKills.setLayout(new GridBagLayout());

        GridBagConstraints gridBagConstraints = new GridBagConstraints();
        gridBagConstraints.gridx = 0;
        gridBagConstraints.gridy = 1;
        gridBagConstraints.gridwidth = 1;
        gridBagConstraints.anchor = GridBagConstraints.NORTHWEST;
        gridBagConstraints.insets = new Insets(5, 5, 0, 0);
        pnlKills.add(new JLabel(resourceMap.getString("kill")), gridBagConstraints);
        gridBagConstraints = new GridBagConstraints();
        gridBagConstraints.gridx = 1;
        gridBagConstraints.gridy = 1;
        gridBagConstraints.gridwidth = 1;
        gridBagConstraints.anchor = GridBagConstraints.NORTHWEST;
        gridBagConstraints.insets = new Insets(5, 5, 0, 0);
        gridBagConstraints.weightx = 1.0;
        pnlKills.add(new JLabel(resourceMap.getString("claim")), gridBagConstraints);

        JComboBox<String> comboAssign;
        DefaultComboBoxModel<String> assignModel;
        int gridy = 2;
        int killIndex = 0;
        for (String killName : tracker.getKillCredits().keySet()) {
            JLabel nameLbl = new JLabel(killName);
            assignModel = new DefaultComboBoxModel<>();
            assignModel.addElement(resourceMap.getString("none"));
            int index = 0;
            int selected = 0;
            if (null == tracker.getKillCredits().get(killName)) {
                continue;
            }
            for (Unit unit : tracker.getUnits()) {
                index++;
                if (unit.getEntity() instanceof GunEmplacement) {
                    assignModel.addElement("AutoTurret, " + unit.getName());
                } else {
                    assignModel.addElement(unit.getCommander().getFullTitle() + ", " + unit.getName());
                }

                if (unit.getId().toString().equals(tracker.getKillCredits().get(killName))) {
                    selected = index;
                }
            }
            comboAssign = new JComboBox<>(assignModel);
            comboAssign.setSelectedIndex(selected);
            killChoices.put(killName, comboAssign);
            gridBagConstraints.gridx = 0;
            gridBagConstraints.gridy = gridy;
            gridBagConstraints.anchor = GridBagConstraints.NORTHWEST;
            gridBagConstraints.insets = new Insets(5, 5, 0, 0);
            gridBagConstraints.weightx = 0.0;
            if (killIndex == tracker.getKillCredits().keySet().size() - 1) {
                gridBagConstraints.weighty = 1.0;
            }
            pnlKills.add(nameLbl, gridBagConstraints);
            gridBagConstraints.gridx = 1;
            pnlKills.add(comboAssign, gridBagConstraints);
            gridy++;
            killIndex++;
        }
        return pnlKills;
    }


    // region Make Rewards
    /**
     * Sub-function of initComponents. Makes the Rewards Panel.
     * @return the Rewards Panel
     */
    private JPanel makeRewardsPanel() {
        JPanel pnlRewards = new JPanel();
        pnlRewards.setLayout(new GridBagLayout());
        lootBoxes = new ArrayList<>();
        int gridy = 0;
        int lootIndex = 0;
        GridBagConstraints gridBagConstraints;
        for (Loot loot : loots) {
            JCheckBox box = new JCheckBox(loot.getShortDescription());
            box.setSelected(true);
            lootBoxes.add(box);
            gridBagConstraints = new GridBagConstraints();
            gridBagConstraints.gridx = 0;
            gridBagConstraints.gridy = gridy;
            gridBagConstraints.anchor = GridBagConstraints.NORTHWEST;
            gridBagConstraints.fill = GridBagConstraints.HORIZONTAL;
            gridBagConstraints.weightx = 1.0;
            if (lootIndex == loots.size() - 1) {
                gridBagConstraints.weighty = 1.0;
            }
            gridBagConstraints.insets = new Insets(5, 5, 0, 0);
            pnlRewards.add(box, gridBagConstraints);
            gridy++;
            lootIndex++;
        }
        return pnlRewards;
    }


    // region Make Objective
    /**
     * Sub-function of initComponents. Makes the Objective Status panel.
     * @return the Objective Status panel
     */
    private JPanel makeObjectiveStatusPanel() {
        JPanel pnlObjectiveStatus = new JPanel();
        pnlObjectiveStatus.setLayout(new GridBagLayout());
        GridBagConstraints gbc = new GridBagConstraints();
        gbc.gridx = 0;
        gbc.gridy = 0;
        gbc.anchor = GridBagConstraints.NORTHWEST;
        gbc.insets = new Insets(5, 5, 0, 0);
        pnlObjectiveStatus.add(new JLabel("Objectives:"), gbc);
        objectiveCheckboxes = new HashMap<>();
        objectiveOverrideCheckboxes = new HashMap<>();

        objectiveProcessor.evaluateScenarioObjectives(tracker);

        Map<ScenarioObjective, Set<String>> potentialObjectiveUnits = objectiveProcessor.getPotentialObjectiveUnits();
        Map<ScenarioObjective, Set<String>> qualifyingObjectiveUnits = objectiveProcessor.getQualifyingObjectiveUnits();

        for (ScenarioObjective objective : tracker.getScenario().getScenarioObjectives()) {
            // first, we determine the list of units that are potentially associated with the current objective
            List<String> currentObjectiveUnits = new ArrayList<>();
            for (String unitID : potentialObjectiveUnits.get(objective)) {
                UUID uuid = UUID.fromString(unitID);
                if (tracker.getAllInvolvedUnits().containsKey(uuid)) {
                    currentObjectiveUnits.add(unitID);
                }
            }

            // if it's a custom objective or there are no associated units, we display
            // a single line and an override
            if (currentObjectiveUnits.isEmpty()) {
                JCheckBox chkObjective = new JCheckBox();
                chkObjective.setText(objective.getDescription());
                chkObjective.setForeground(Color.RED);
                gbc.gridy++;
                pnlObjectiveStatus.add(chkObjective, gbc);
                objectiveOverrideCheckboxes.put(objective, chkObjective);

                chkObjective.addItemListener(e -> {
                    JCheckBox source = (JCheckBox) e.getSource();
                    source.setForeground(source.isSelected() ? Color.green.darker() : Color.RED);
                });

                continue;
            }

            // each "standard" objective has a list of units that determine whether it's completed
            // the objective matrix contains a set of unit IDs that meet the objective
            JLabel lblObjective = new JLabel(objective.toShortString());
            gbc.gridy++;
            pnlObjectiveStatus.add(lblObjective, gbc);

            objectiveCheckboxes.put(objective, new ArrayList<>());

            for (String unitID : currentObjectiveUnits) {
                UUID uuid = UUID.fromString(unitID);

                JCheckBox chkItemState = new JCheckBox(tracker.getAllInvolvedUnits().get(uuid).getShortName());
                chkItemState.setSelected(qualifyingObjectiveUnits.get(objective).contains(unitID));
                chkItemState.setActionCommand(unitID);
                chkItemState.addItemListener(e -> updateObjectiveDisplay(objective, lblObjective));
                gbc.gridy++;
                pnlObjectiveStatus.add(chkItemState, gbc);
                objectiveCheckboxes.get(objective).add(chkItemState);
            }

            updateObjectiveDisplay(objective, lblObjective);
        }
        // To push the objective list up to the top of the panel
        gbc.gridy++;
        gbc.weighty = 1.0;
        JLabel lblPlaceholder = new JLabel(" ");
        pnlObjectiveStatus.add(lblPlaceholder,gbc);
        return pnlObjectiveStatus;
    }


    // region Make Preview
    /**
     * Sub-function of initComponents. Makes the final panel.
     * @return the preview panel
     */
    private JPanel makePreviewPanel() {
        JPanel pnlPreview = new DefaultMHQScrollablePanel(frame, "Test");
        choiceStatus = new JComboBox<>();
        txtReport = new MarkdownEditorPanel("After-Action Report");
        txtRecoveredUnits = new JTextArea();
        txtRecoveredPilots = new JTextArea();
        txtMissingUnits = new JTextArea();
        txtMissingPilots = new JTextArea();
        txtDeadPilots = new JTextArea();
        txtSalvage = new JTextArea();
        txtRewards = new JTextArea();
        JLabel lblStatus = new JLabel();

        pnlPreview.setLayout(new GridBagLayout());

        JPanel pnlStatus = new JPanel();

        lblStatus.setText(resourceMap.getString("lblStatus.text"));
        DefaultComboBoxModel<ScenarioStatus> scenarioStatusModel = new DefaultComboBoxModel<>(ScenarioStatus.values());
        scenarioStatusModel.removeElement(ScenarioStatus.CURRENT);
        choiceStatus.setModel(scenarioStatusModel);
        choiceStatus.setName("choiceStatus");

        // dynamically update victory/defeat dropdown based on objective checkboxes
        ScenarioStatus scenarioStatus = objectiveProcessor.determineScenarioStatus(tracker.getScenario(),
                getObjectiveOverridesStatus(), getObjectiveUnitCounts());
        choiceStatus.setSelectedItem(scenarioStatus);

        pnlStatus.setLayout(new FlowLayout(FlowLayout.LEADING, 5, 5));
        pnlStatus.add(lblStatus);
        pnlStatus.add(choiceStatus);
        GridBagConstraints gridBagConstraints = new GridBagConstraints();
        gridBagConstraints.gridx = 0;
        gridBagConstraints.gridy = 0;
        gridBagConstraints.gridwidth = 3;
        gridBagConstraints.weightx = 1.0;
        gridBagConstraints.weighty = 0.0;
        gridBagConstraints.fill = GridBagConstraints.HORIZONTAL;
        gridBagConstraints.anchor = GridBagConstraints.NORTHWEST;
        gridBagConstraints.insets = new Insets(5, 5, 0, 0);
        pnlPreview.add(pnlStatus, gridBagConstraints);

        txtRewards.setText(resourceMap.getString("none"));
        txtRewards.setEditable(false);
        txtRewards.setLineWrap(true);
        txtRewards.setWrapStyleWord(true);
        txtRewards.setBorder(BorderFactory.createCompoundBorder(
                BorderFactory.createTitledBorder(resourceMap.getString("txtRewards.title")),
                BorderFactory.createEmptyBorder(5, 5, 5, 5)));
        gridBagConstraints = new GridBagConstraints();
        gridBagConstraints.gridx = 0;
        gridBagConstraints.gridy = 1;
        gridBagConstraints.gridwidth = 3;
        gridBagConstraints.weightx = 1;
        gridBagConstraints.weighty = 0;
        gridBagConstraints.fill = GridBagConstraints.BOTH;
        gridBagConstraints.anchor = GridBagConstraints.NORTHWEST;
        gridBagConstraints.insets = new Insets(5, 5, 0, 0);
        pnlPreview.add(txtRewards, gridBagConstraints);

        txtReport.setText("");
        txtReport.setPreferredSize(UIUtil.scaleForGUI(500, 300));
        txtReport.setMinimumSize(UIUtil.scaleForGUI(500, 300));
        gridBagConstraints = new GridBagConstraints();
        gridBagConstraints.gridx = 0;
        gridBagConstraints.gridy = 2;
        gridBagConstraints.gridwidth = 3;
        gridBagConstraints.weightx = 1.0;
        gridBagConstraints.weighty = 0.0;
        gridBagConstraints.fill = GridBagConstraints.BOTH;
        gridBagConstraints.anchor = GridBagConstraints.NORTHWEST;
        gridBagConstraints.insets = new Insets(5, 5, 5, 5);
        pnlPreview.add(txtReport, gridBagConstraints);

        txtRecoveredUnits.setName("txtRecoveredUnits");
        txtRecoveredUnits.setText(resourceMap.getString("none"));
        txtRecoveredUnits.setEditable(false);
        txtRecoveredUnits.setLineWrap(true);
        txtRecoveredUnits.setWrapStyleWord(true);
        txtRecoveredUnits.setBorder(BorderFactory.createCompoundBorder(
                BorderFactory.createTitledBorder(resourceMap.getString("txtRecoveredUnits.title")),
                BorderFactory.createEmptyBorder(5, 5, 5, 5)));
        gridBagConstraints = new GridBagConstraints();
        gridBagConstraints.gridx = 0;
        gridBagConstraints.gridy = 3;
        gridBagConstraints.gridwidth = 1;
        gridBagConstraints.weightx = 0.5;
        gridBagConstraints.weighty = 0.5;
        gridBagConstraints.fill = GridBagConstraints.BOTH;
        gridBagConstraints.anchor = GridBagConstraints.NORTHWEST;
        gridBagConstraints.insets = new Insets(5, 5, 0, 0);
        pnlPreview.add(txtRecoveredUnits, gridBagConstraints);

        txtRecoveredPilots.setName("txtRecoveredPilots");
        txtRecoveredPilots.setText(resourceMap.getString("none"));
        txtRecoveredPilots.setEditable(false);
        txtRecoveredPilots.setLineWrap(true);
        txtRecoveredPilots.setWrapStyleWord(true);
        txtRecoveredPilots.setBorder(BorderFactory.createCompoundBorder(
                BorderFactory.createTitledBorder(resourceMap.getString("txtRecoveredPilots.title")),
                BorderFactory.createEmptyBorder(5, 5, 5, 5)));
        gridBagConstraints = new GridBagConstraints();
        gridBagConstraints.gridx = 0;
        gridBagConstraints.gridy = 4;
        gridBagConstraints.gridwidth = 1;
        gridBagConstraints.weightx = 0.5;
        gridBagConstraints.weighty = 0.5;
        gridBagConstraints.fill = GridBagConstraints.BOTH;
        gridBagConstraints.anchor = GridBagConstraints.NORTHWEST;
        gridBagConstraints.insets = new Insets(5, 5, 0, 0);
        pnlPreview.add(txtRecoveredPilots, gridBagConstraints);

        txtMissingUnits.setName("txtMissingUnits");
        txtMissingUnits.setText(resourceMap.getString("none"));
        txtMissingUnits.setEditable(false);
        txtMissingUnits.setLineWrap(true);
        txtMissingUnits.setWrapStyleWord(true);
        txtMissingUnits.setBorder(BorderFactory.createCompoundBorder(
                BorderFactory.createTitledBorder(resourceMap.getString("txtMissingUnits.title")),
                BorderFactory.createEmptyBorder(5, 5, 5, 5)));
        gridBagConstraints = new GridBagConstraints();
        gridBagConstraints.gridx = 1;
        gridBagConstraints.gridy = 3;
        gridBagConstraints.gridwidth = 1;
        gridBagConstraints.weightx = 0.5;
        gridBagConstraints.weighty = 0.5;
        gridBagConstraints.fill = GridBagConstraints.BOTH;
        gridBagConstraints.anchor = GridBagConstraints.NORTHWEST;
        gridBagConstraints.insets = new Insets(5, 5, 0, 0);
        pnlPreview.add(txtMissingUnits, gridBagConstraints);

        txtMissingPilots.setName("txtMissingPilots");
        txtMissingPilots.setText(resourceMap.getString("none"));
        txtMissingPilots.setEditable(false);
        txtMissingPilots.setLineWrap(true);
        txtMissingPilots.setWrapStyleWord(true);
        txtMissingPilots.setBorder(BorderFactory.createCompoundBorder(
                BorderFactory.createTitledBorder(resourceMap.getString("txtMissingPilots.title")),
                BorderFactory.createEmptyBorder(5,5,5,5)));
        gridBagConstraints = new GridBagConstraints();
        gridBagConstraints.gridx = 1;
        gridBagConstraints.gridy = 4;
        gridBagConstraints.gridwidth = 1;
        gridBagConstraints.weightx = 0.5;
        gridBagConstraints.weighty = 0.5;
        gridBagConstraints.fill = GridBagConstraints.BOTH;
        gridBagConstraints.anchor = GridBagConstraints.NORTHWEST;
        gridBagConstraints.insets = new Insets(5, 5, 0, 0);
        pnlPreview.add(txtMissingPilots, gridBagConstraints);

        txtSalvage.setName("txtSalvage");
        txtSalvage.setText("None");
        txtSalvage.setEditable(false);
        txtSalvage.setLineWrap(true);
        txtSalvage.setWrapStyleWord(true);
        txtSalvage.setBorder(BorderFactory.createCompoundBorder(
                BorderFactory.createTitledBorder(resourceMap.getString("txtSalvagedUnits.title")),
                BorderFactory.createEmptyBorder(5,5,5,5)));
        gridBagConstraints = new GridBagConstraints();
        gridBagConstraints.gridx = 2;
        gridBagConstraints.gridy = 3;
        gridBagConstraints.gridwidth = 1;
        gridBagConstraints.weightx = 0.5;
        gridBagConstraints.weighty = 0.5;
        gridBagConstraints.fill = GridBagConstraints.BOTH;
        gridBagConstraints.anchor = GridBagConstraints.NORTHWEST;
        gridBagConstraints.insets = new Insets(5, 5, 0, 0);
        pnlPreview.add(txtSalvage, gridBagConstraints);

        txtDeadPilots.setName("txtDeadPilots");
        txtDeadPilots.setText(resourceMap.getString("none"));
        txtDeadPilots.setEditable(false);
        txtDeadPilots.setLineWrap(true);
        txtDeadPilots.setWrapStyleWord(true);
        txtDeadPilots.setBorder(BorderFactory.createCompoundBorder(
                BorderFactory.createTitledBorder(resourceMap.getString("txtDeadPilots.title")),
                BorderFactory.createEmptyBorder(5, 5, 5, 5)));
        gridBagConstraints = new GridBagConstraints();
        gridBagConstraints.gridx = 2;
        gridBagConstraints.gridy = 4;
        gridBagConstraints.gridwidth = 1;
        gridBagConstraints.weightx = 0.5;
        gridBagConstraints.weighty = 0.5;
        gridBagConstraints.fill = GridBagConstraints.BOTH;
        gridBagConstraints.anchor = GridBagConstraints.NORTHWEST;
        gridBagConstraints.insets = new Insets(5, 5, 0, 0);
        pnlPreview.add(txtDeadPilots, gridBagConstraints);

        return pnlPreview;
    }


    // region Misc
    @Deprecated // These need to be migrated to the Suite Constants / Suite Options Setup
    private void setUserPreferences() {
        try {
            PreferencesNode preferences = MekHQ.getMHQPreferences().forClass(ResolveScenarioWizardDialog.class);
            this.setName("dialog");
            preferences.manage(new JWindowPreference(this));
        } catch (Exception ex) {
            logger.error("Failed to set user preferences", ex);
        }
    }

    /**
     * @param toWrap - A JPanel to work with
     * @param scrPane - JScrollPane to use, or null and we'll make a new one
     * @param instructionText - The text for the instruction box
     * @return A new JPanel containing the instruction text box above toWrap
     */
    private JPanel wrapWithInstructions(JPanel toWrap, JScrollPane scrPane, String instructionText) {
        JTextArea instructions = new JTextArea();
        instructions.setText(instructionText);
        instructions.setEditable(false);
        instructions.setLineWrap(true);
        instructions.setWrapStyleWord(true);
        instructions.setBorder(BorderFactory.createCompoundBorder(
                BorderFactory.createTitledBorder(resourceMap.getString("txtInstructions.title")),
                BorderFactory.createEmptyBorder(5, 5, 5, 5)));


        JPanel container = new JPanel(new GridBagLayout());
        GridBagConstraints gridBagConstraints = new GridBagConstraints();
        gridBagConstraints.gridx = 0;
        gridBagConstraints.gridy = 0;
        gridBagConstraints.weightx = 1.0;
        gridBagConstraints.weighty = 0.0;
        gridBagConstraints.fill = GridBagConstraints.HORIZONTAL;
        gridBagConstraints.anchor = GridBagConstraints.NORTH;
        container.add(instructions, gridBagConstraints);

        gridBagConstraints = new GridBagConstraints();
        gridBagConstraints.gridx = 0;
        gridBagConstraints.gridy = 1;
        gridBagConstraints.weightx = 1.0;
        gridBagConstraints.weighty = 1.0;
        gridBagConstraints.fill = GridBagConstraints.BOTH;
        gridBagConstraints.anchor = GridBagConstraints.NORTH;

        scrPane = null != scrPane ? scrPane : new JScrollPaneWithSpeed();
        scrPane.setViewportView(toWrap);
        container.add(scrPane, gridBagConstraints);

        return container;
    }


    // region Inter-tab updates

    /**
     * Something changed on the Units panel, update objective panel based on current unit status.
     */
    private void updateFromUnitsTab () {
        for (JCheckBox box : chksTotaled) {
            UUID id = UUID.fromString(box.getActionCommand());
            objectiveProcessor.updateObjectiveEntityState(tracker.getAllInvolvedUnits().get(id),
                    false, box.isSelected(), !tracker.playerHasBattlefieldControl());
        }
    }


    /**
     * Something changed on the Salvage panel, update objective panel based on current salvage status.
     */
    private void updateFromSalvageTab() {
        for (JCheckBox box : escapeBoxes) {
            UUID id = UUID.fromString(box.getActionCommand());
            objectiveProcessor.updateObjectiveEntityState(tracker.getAllInvolvedUnits().get(id),
                    box.isSelected(), false, tracker.playerHasBattlefieldControl());
        }
    }


    /**
     * Something chnaged about units OR salvage, we need to update the objective panel.
     */
    private void recheckObjectives() {
        for (ScenarioObjective objective : objectiveCheckboxes.keySet()) {
            for (JCheckBox checkBox : objectiveCheckboxes.get(objective)) {
                checkBox.setSelected(objectiveProcessor.getQualifyingObjectiveUnits()
                        .get(objective).contains(checkBox.getActionCommand()));
            }
        }
    }

    /**
     * Updates the final panel with information taken from the other ones.
     */
    private void updatePreviewPanel() {
        // set victory/defeat status based on scenario objectives
        ScenarioStatus scenarioStatus = objectiveProcessor.determineScenarioStatus(tracker.getScenario(),
                getObjectiveOverridesStatus(), getObjectiveUnitCounts());
        choiceStatus.setSelectedItem(scenarioStatus);

        // do a "dry run" of the scenario objectives to output a report
        StringBuilder reportText = new StringBuilder();

        if (tracker.getScenario().hasObjectives()) {
            for (ScenarioObjective objective : tracker.getScenario().getScenarioObjectives()) {
                int qualifyingUnitCount = 0;

                if (objectiveCheckboxes.containsKey(objective)) {
                    for (JCheckBox box : objectiveCheckboxes.get(objective)) {
                        if (box.isSelected()) {
                            qualifyingUnitCount++;
                        }
                    }
                }

                Boolean override = null;
                if (objectiveOverrideCheckboxes.containsKey(objective)) {
                    override = objectiveOverrideCheckboxes.get(objective).isSelected();
                }

                reportText.append(objectiveProcessor.processObjective(campaign, objective,
                    qualifyingUnitCount, override, tracker, true));
                reportText.append('\n');
            }

            txtReport.setText(reportText.toString());
        }

        //pilots first
        StringBuilder missingNames = new StringBuilder();
        StringBuilder kiaNames = new StringBuilder();
        StringBuilder recoverNames = new StringBuilder();
        for (int i = 0; i < pstatuses.size(); i++) {
            PersonStatus status = pstatuses.get(i);
            if (hitSliders.get(i).getValue() >= 6 || kiaBtns.get(i).isSelected()) {
                kiaNames.append(status.getName()).append('\n');
            } else if (miaBtns.get(i).isSelected()) {
                missingNames.append(status.getName()).append('\n');
            } else {
                recoverNames.append(status.getName()).append('\n');
            }
        }
        txtRecoveredPilots.setText(recoverNames.toString());
        txtMissingPilots.setText(missingNames.toString());
        txtDeadPilots.setText(kiaNames.toString());

        //now units
        StringBuilder recoverUnits = new StringBuilder();
        StringBuilder missUnits = new StringBuilder();
        for (int i = 0; i < chksTotaled.size(); i++) {
            String name = ustatuses.get(i).getName();
            if (chksTotaled.get(i).isSelected()) {
                missUnits.append(name).append('\n');
            } else {
                recoverUnits.append(name).append('\n');
            }
        }
        txtRecoveredUnits.setText(recoverUnits.toString());
        txtMissingUnits.setText(missUnits.toString());

        //now salvage
        StringBuilder salvageUnits = new StringBuilder();
        for (int i = 0; i < salvageBoxes.size(); i++) {
            JCheckBox box = salvageBoxes.get(i);
            if (box.isSelected()) {
                salvageUnits.append(salvageables.get(i).getName()).append('\n');
            }
        }
        txtSalvage.setText(salvageUnits.toString());

        //now rewards
        StringBuilder claimed = new StringBuilder();
        for (int i = 0; i < lootBoxes.size(); i++) {
            JCheckBox box = lootBoxes.get(i);
            if (box.isSelected()) {
                claimed.append(loots.get(i).getShortDescription()).append('\n');
            }
        }
        txtRewards.setText(claimed.toString());
        SwingUtilities.invokeLater(() -> scrPreviewPanel.getVerticalScrollBar().setValue(0));
    }


    // region Tab Movement

    /**
     * Go to next tab, if there is one. Button listener.
     */
    private void next() {
        for (int i = tabMain.getSelectedIndex() + 1; i < tabMain.getTabCount(); i++) {
            if (tabMain.isEnabledAt(i)) {
                tabMain.setSelectedIndex(i);
                break;
            }
        }
    }

    /**
     * Go to previous tab, if there is one. Button listener.
     */
    private void back() {
        for (int i = tabMain.getSelectedIndex() - 1; i >= 0; i--) {
            if (tabMain.isEnabledAt(i)) {
                tabMain.setSelectedIndex(i);
                break;
            }
        }
    }

    /**
     * Update buttons and status because the tab changed. Event Listener.
     */
    private void tabChanged() {
        int current = tabMain.getSelectedIndex();
        boolean nextEnable = false;
        boolean prevEnable = false;

        for (int i = current + 1; i < tabMain.getTabCount(); i++) {
            if (tabMain.isEnabledAt(i)) {
                nextEnable = true;
                break;
            }
        }

        for (int i = current - 1; i >= 0; i--) {
            if (tabMain.isEnabledAt(i)) {
                prevEnable = true;
                break;
            }
        }

        btnBack.setEnabled(prevEnable);
        btnNext.setEnabled(nextEnable);

        btnFinish.setEnabled(current == tabMain.getTabCount() - 1);
        // Let's just call these all on tab change for safety for now
        updateFromUnitsTab();
        updateFromSalvageTab();
        // TODO: WeaverThree - This wipes out user selecitons on the objective panel, so we can't use it right now.
        // recheckObjectives();
        updatePreviewPanel();
    }


    // region Finish

    /**
     * End the wizard and update everything in the game that results from it.
     */
    private void finish() {
        //unit status
        for (JCheckBox box : chksTotaled) {
            UUID id = UUID.fromString(box.getActionCommand());
            if (null == tracker.getUnitsStatus().get(id)) {
                continue;
            }
            tracker.getUnitsStatus().get(id).setTotalLoss(box.isSelected());
        }

        //now personnel
        for (int i = 0; i < pstatuses.size(); i++) {
            PersonStatus status = pstatuses.get(i);

            if (hitSliders.get(i).isEnabled()) {
                status.setHits(hitSliders.get(i).getValue());
            }
            status.setMissing(miaBtns.get(i).isSelected());
            status.setDead(kiaBtns.get(i).isSelected());
        }

        //now prisoners
        for (int i = 0; i < prstatuses.size(); i++) {
            OppositionPersonnelStatus status = prstatuses.get(i);

            if (pr_hitSliders.get(i).isEnabled()) {
                status.setHits(pr_hitSliders.get(i).getValue());
            }
            status.setCaptured(prisonerCapturedBtns.get(i).isSelected());
            status.setRansomed(prisonerRansomedBtns.get(i).isSelected());
            status.setDead(prisonerKiaBtns.get(i).isSelected());
        }

        //now salvage
        for (int i = 0; i < salvageBoxes.size(); i++) {
            JCheckBox salvaged = salvageBoxes.get(i);
            JCheckBox sold = soldUnitBoxes.get(i);
            JCheckBox escaped = escapeBoxes.get(i);
            if (salvaged.isSelected()) {
                tracker.salvageUnit(i);
            } else if (sold.isSelected()) {
                tracker.sellUnit(i);
            } else if (!escaped.isSelected()) { // Only salvage if they don't escape
                tracker.doNotSalvageUnit(i);
            }
        }

        // now DropShip bonuses (if any)
        if (tracker.getDropShipBonus().isPositive()) {
            tracker.getCampaign().getFinances().credit(
                    TransactionType.MISCELLANEOUS,
                    tracker.getCampaign().getLocalDate(),
                    tracker.getDropShipBonus(),
                    resourceMap.getString("dropShipBonus.text")
            );
        }

        //now assign kills
        for (String killName : tracker.getKillCredits().keySet()) {
            if (killChoices.get(killName).getSelectedIndex() == 0) {
                tracker.getKillCredits().put(killName, "None");
            } else {
                Unit u = tracker.getUnits().get(killChoices.get(killName).getSelectedIndex() - 1);
                if (null != u) {
                    tracker.getKillCredits().put(killName, u.getId().toString());
                }
            }
        }

        tracker.assignKills();

        //now get loot
        if (((ScenarioStatus) Objects.requireNonNull(choiceStatus.getSelectedItem())).isOverallVictory()) {
            for (int i = 0; i < lootBoxes.size(); i++) {
                JCheckBox box = lootBoxes.get(i);
                if (box.isSelected()) {
                    tracker.addLoot(loots.get(i));
                }
            }
        }

        //now process
        tracker.resolveScenario((ScenarioStatus) choiceStatus.getSelectedItem(), txtReport.getText());

        if (tracker.getScenario().hasObjectives()) {
            // process objectives here
            for (ScenarioObjective objective : tracker.getScenario().getScenarioObjectives()) {
                int qualifyingUnitCount = 0;

                if (objectiveCheckboxes.containsKey(objective)) {
                    for (JCheckBox box : objectiveCheckboxes.get(objective)) {
                        if (box.isSelected()) {
                            qualifyingUnitCount++;
                        }
                    }
                }

                Boolean override = null;
                if (objectiveOverrideCheckboxes.containsKey(objective)) {
                    override = objectiveOverrideCheckboxes.get(objective).isSelected();
                }

                objectiveProcessor.processObjective(campaign, objective, qualifyingUnitCount, override, tracker, false);
            }
        }

        StratconRulesManager.processScenarioCompletion(tracker);
        aborted = false;
        this.setVisible(false);
    }

    private void cancel() {
        setVisible(false);
    }


    // region Misc II

    /**
     * Figuires out which tabs should be enabled. Needs to be called after all tabs are generated.
     */
    private void setEnabledTabs() {
        for( int i = 0; i < tabMain.getTabCount(); i++ ) {
            boolean enable = switch (tabMain.getTitleAt(i)) {
                case UNITSPANEL -> !tracker.getUnitsStatus().isEmpty();
                case OBJECTIVEPANEL -> tracker.getScenario().hasObjectives();
<<<<<<< HEAD
                case PILOTPANEL -> !tracker.getPeopleStatus().keySet().isEmpty();
                case PRISONERPANEL -> !tracker.getOppositionPersonnel().keySet().isEmpty();
=======
                case PILOTPANEL -> !tracker.getPeopleStatus().isEmpty();
                case PRISONERPANEL -> !tracker.getOppositionPersonnel().isEmpty();
>>>>>>> af58760a
                case SALVAGEPANEL -> !tracker.getPotentialSalvage().isEmpty()
                        && (!(tracker.getMission() instanceof Contract)
                        || ((Contract) tracker.getMission()).canSalvage());
                case KILLSPANEL -> !tracker.getKillCredits().isEmpty();
                case REWARDPANEL -> !loots.isEmpty();
                case PREVIEWPANEL -> true;
                default -> false;
            };
            tabMain.setEnabledAt(i, enable);
        }
    }


    /**
     * Count up the selected objective checkboxes
     * @return the count of selected objective checkboxes
     */
    private Map<ScenarioObjective, Integer> getObjectiveUnitCounts() {
        Map<ScenarioObjective, Integer> objectiveUnitCounts = new HashMap<>();

        if (objectiveCheckboxes == null) {
            return objectiveUnitCounts;
        }

        for (ScenarioObjective objective : objectiveCheckboxes.keySet()) {
            int qualifyingUnitCount = 0;

            for (JCheckBox box : objectiveCheckboxes.get(objective)) {
                if (box.isSelected()) {
                    qualifyingUnitCount++;
                }
            }

            objectiveUnitCounts.put(objective, qualifyingUnitCount);
        }

        return objectiveUnitCounts;
    }

    /**
     * Determine the status of each custom objective checkbox
     * @return the true/false condition of custom objective checkboxes
     */
    private Map<ScenarioObjective, Boolean> getObjectiveOverridesStatus() {
        Map<ScenarioObjective, Boolean> objectiveOverrides = new HashMap<>();

        if (objectiveOverrideCheckboxes == null) {
            return objectiveOverrides;
        }

        for (ScenarioObjective objective : objectiveOverrideCheckboxes.keySet()) {
            objectiveOverrides.put(objective, objectiveOverrideCheckboxes.get(objective).isSelected());
        }

        return objectiveOverrides;
    }


    /**
     * Event listener for changes to prisoner status.
     */
    private void checkPrisonerStatus() {
        for (int i = 0; i < prisonerCapturedBtns.size(); i++) {
            JCheckBox captured = prisonerCapturedBtns.get(i);
            JCheckBox ransomed = prisonerRansomedBtns.get(i);
            JCheckBox kia = prisonerKiaBtns.get(i);
            JSlider wounds = pr_hitSliders.get(i);
            if (kia.isSelected()) {
                captured.setSelected(false);
                captured.setEnabled(false);
                ransomed.setSelected(false);
                ransomed.setEnabled(false);
                wounds.setEnabled(false);
            } else if (ransomed.isSelected()) {
                captured.setSelected(true);
                captured.setEnabled(false);
                kia.setSelected(false);
                wounds.setEnabled(true);
            } else if (captured.isSelected()) {
                captured.setEnabled(true);
                ransomed.setEnabled(true);
                kia.setSelected(false);
                wounds.setEnabled(true);
            } else {
                captured.setEnabled(true);
                ransomed.setEnabled(false);
                wounds.setEnabled(true);
            }
        }
    }


    /**
     * Updates the salvage percentages used and such. Event listener for slavage changes.
     */
    private void checkSalvageRights() {
        // Perform a little magic to make sure we aren't trying to do more than one of these things
        for (int i = 0; i < escapeBoxes.size(); i++) {
            JCheckBox salvaged = salvageBoxes.get(i);
            JCheckBox sold = soldUnitBoxes.get(i);
            JCheckBox escaped = escapeBoxes.get(i);
            if (sold.isSelected()) {
                salvaged.setSelected(false);
                salvaged.setEnabled(false);
                escaped.setSelected(false);
                escaped.setEnabled(false);
            } else if (escaped.isSelected()) {
                salvaged.setSelected(false);
                salvaged.setEnabled(false);
                sold.setSelected(false);
                sold.setEnabled(false);
                btnsSalvageEditUnit.get(i).setEnabled(false);
            } else if (salvaged.isSelected()) {
                sold.setSelected(false);
                sold.setEnabled(false);
                escaped.setSelected(false);
                escaped.setEnabled(false);
            } else {
                salvaged.setEnabled(!tracker.usesSalvageExchange());
                sold.setEnabled(!tracker.usesSalvageExchange() && tracker.getCampaign().getCampaignOptions().isSellUnits());
                escaped.setEnabled(true);
                btnsSalvageEditUnit.get(i).setEnabled(true);
            }
        }

        if (!(tracker.getMission() instanceof Contract) || tracker.usesSalvageExchange()) {
            return;
        }
        salvageEmployer = ((Contract) tracker.getMission()).getSalvagedByEmployer();
        salvageUnit = ((Contract) tracker.getMission()).getSalvagedByUnit();
        for (int i = 0; i < salvageBoxes.size(); i++) {
            // Skip the escaping units
            if (escapeBoxes.get(i).isSelected()) {
                continue;
            }

            // Set up the values
            if (salvageBoxes.get(i).isSelected() || soldUnitBoxes.get(i).isSelected()) {
                salvageUnit = salvageUnit.plus(salvageables.get(i).getSellValue());
            } else {
                salvageEmployer = salvageEmployer.plus(salvageables.get(i).getSellValue());
            }
        }

        currentSalvagePct = 0;
        if (salvageUnit.plus(salvageEmployer).isPositive()) {
            currentSalvagePct = salvageUnit.multipliedBy(100)
                    .dividedBy(salvageUnit.plus(salvageEmployer)).getAmount().intValue();
        }

        for (int i = 0; i < salvageBoxes.size(); i++) {
            // Skip the escaping units
            if (escapeBoxes.get(i).isSelected()) {
                continue;
            }

            // always eligible with 100% salvage rights even when current == max
            if ((currentSalvagePct > maxSalvagePct) && (maxSalvagePct < 100)) {
                if (!salvageBoxes.get(i).isSelected()) {
                    salvageBoxes.get(i).setEnabled(false);
                }

                if (!soldUnitBoxes.get(i).isSelected()) {
                    soldUnitBoxes.get(i).setEnabled(false);
                }
            }
        }
        lblSalvageValueUnit2.setText(salvageUnit.toAmountAndSymbolString());
        lblSalvageValueEmployer2.setText(salvageEmployer.toAmountAndSymbolString());

        String salvageUsed = "<html>" + ((currentSalvagePct <= maxSalvagePct) ? "" : ReportingUtilities.spanOpeningWithCustomColor(MekHQ.getMHQOptions().getFontColorNegativeHexColor())) + currentSalvagePct + '%' + ((currentSalvagePct <= maxSalvagePct) ? "" : ReportingUtilities.CLOSING_SPAN_TAG) + "<span>(max " + maxSalvagePct + "%)</span></html>";

<<<<<<< HEAD
        lblSalvagePct2.setText(salvageUsed);
=======
        salvageUsed.append("<html>")
            .append((currentSalvagePct <= maxSalvagePct) ? "" :
                ReportingUtilities.spanOpeningWithCustomColor(MekHQ.getMHQOptions().getFontColorNegativeHexColor()))
            .append(currentSalvagePct).append("%")
            .append((currentSalvagePct <= maxSalvagePct) ? "" : ReportingUtilities.CLOSING_SPAN_TAG)
            .append("<span>(max ").append(maxSalvagePct).append("%)</span></html>");

        lblSalvagePct2.setText(salvageUsed.toString());
>>>>>>> af58760a
    }


    /**
     * Shows the info for the given unit in a dialog.
     * @param id - UUID of the unit to show
     * @param isSalvage - is this from the salvage page?
     */
    private void showUnit(UUID id, boolean isSalvage) {
        UnitStatus ustatus;
        if (isSalvage) {
            ustatus = tracker.getSalvageStatus().get(id);
        } else {
            ustatus = tracker.getUnitsStatus().get(id);
        }

        if ((ustatus == null) || (ustatus.getEntity() == null)) {
            return;
        }
        new EntityReadoutDialog(frame, true, ustatus.getEntity()).setVisible(true);
    }


    /**
     * Opens the unit dmaage editor for a given unit from the units or salvage panel
     * @param id - UUID of the unit to show
     * @param unitIndex - index into the unit UI elements lists
     * @param isSalvage - is this from the salvage page?
     */
    private void editUnit(UUID id, int unitIndex, boolean isSalvage) {
        UnitStatus ustatus = (isSalvage ? tracker.getSalvageStatus() : tracker.getUnitsStatus()).get(id);
        if ((ustatus == null) || (ustatus.getEntity() == null)) {
            return;
        }

        UnitEditorDialog med = new UnitEditorDialog(frame, ustatus.getEntity());
        med.setVisible(true);
        ustatus.getUnit().runDiagnostic(false);

        if (isSalvage) {
            salvageUnitLabel.get(unitIndex).setText(ustatus.getDesc(true));
            checkSalvageRights();
        } else {
            lblsUnitName.get(unitIndex).setText(ustatus.getDesc());
        }
    }


    /**
     * Shows a person from the pilot or prisoner list in a dialog
     * @param status - the record to show
     * @param isPrisoner - are they a prisoner?
     */
    private void showPerson(PersonStatus status, boolean isPrisoner) {
        if (status == null) {
            return;
        }

        Person person = isPrisoner ? ((OppositionPersonnelStatus) status).getPerson()
                : tracker.getCampaign().getPerson(status.getId());
        if (person == null) {
            logger.error("Failed to show person after selecting view personnel for a "
                    + (isPrisoner ? "Prisoner" : "member of the force") +
                    " because the person could not be found.");
            return;
        }
        PersonViewPanel personViewPanel = new PersonViewPanel(person, tracker.getCampaign(),
                tracker.getCampaign().getApp().getCampaigngui());
        final JDialog dialog = new JDialog(frame, isPrisoner ? "Prisoner View" : "Personnel View", true);
        dialog.getContentPane().setLayout(new GridBagLayout());

        GridBagConstraints gridBagConstraints = new GridBagConstraints();
        gridBagConstraints.gridx = 0;
        gridBagConstraints.gridy = 0;
        gridBagConstraints.fill = GridBagConstraints.BOTH;
        gridBagConstraints.anchor = GridBagConstraints.CENTER;
        gridBagConstraints.weightx = 1.0;
        gridBagConstraints.weighty = 1.0;

        //scroll panel
        JScrollPane scrollPersonnelView = new JScrollPaneWithSpeed();
        scrollPersonnelView.setHorizontalScrollBarPolicy(ScrollPaneConstants.HORIZONTAL_SCROLLBAR_NEVER);
        scrollPersonnelView.setViewportView(personViewPanel);
        dialog.getContentPane().add(scrollPersonnelView, gridBagConstraints);

        //Okay button
        JButton btn = new JButton(Messages.getString("Okay"));
        btn.addActionListener(e -> dialog.setVisible(false));
        dialog.getRootPane().setDefaultButton(btn);
        gridBagConstraints.gridy = 1;
        gridBagConstraints.weighty = 0.0;
        gridBagConstraints.fill = GridBagConstraints.NONE;
        dialog.getContentPane().add(btn, gridBagConstraints);

        dialog.setMinimumSize(UIUtil.scaleForGUI(450, 700));
        dialog.setPreferredSize(UIUtil.scaleForGUI(450, 700));
        dialog.validate();
        dialog.setLocationRelativeTo(frame);
        dialog.setVisible(true);
    }

    /**
     * Event handler for when the user clicks on an objective unit checkbox
     * @param objective The objective to check
     * @param label label to update
     */
    private void updateObjectiveDisplay(ScenarioObjective objective, JLabel label) {
        int qualifyingUnitCount = 0;

        for (JCheckBox checkBox : objectiveCheckboxes.get(objective)) {
            if (checkBox.isSelected()) {
                qualifyingUnitCount++;
            }
        }

        label.setForeground(objectiveProcessor.objectiveMet(objective, qualifyingUnitCount)
                ? Color.green.darker() : Color.RED);
    }

    public boolean wasAborted() {
        return aborted;
    }

    private class CheckTotalListener implements ItemListener {
        @Override
        public void itemStateChanged(ItemEvent evt) {
            int idx = Integer.parseInt(((JCheckBox) evt.getItem()).getName());
            btnsEditUnit.get(idx).setEnabled(!chksTotaled.get(idx).isSelected());
        }
    }

    /**
     * Event handler for a KIA checkbox
     * Manipulates other associated controls
     * @author NickAragua
     */
    private static class CheckBoxKIAListener implements ItemListener {
        private final JSlider slider;
        private final JCheckBox checkbox;

        public CheckBoxKIAListener(JSlider slider, JCheckBox checkBox) {
            this.slider = slider;
            this.checkbox = checkBox;
        }

        @Override
        public void itemStateChanged(ItemEvent e) {
            JCheckBox kiaChk = (JCheckBox) e.getSource();
            boolean enable = !kiaChk.isSelected();

            if (slider != null) {
                slider.setEnabled(enable);
            }

            if (checkbox != null) {
                checkbox.setEnabled(enable);
            }
        }
    }

    private class ViewUnitListener implements ActionListener {
        boolean salvage;

        public ViewUnitListener(boolean b) {
            salvage = b;
        }


        @Override
        public void actionPerformed(ActionEvent evt) {
            UUID id = UUID.fromString(evt.getActionCommand());
            showUnit(id, salvage);
        }
    }

    private class EditUnitListener implements ActionListener {
        boolean salvage = false;

        public EditUnitListener(boolean b) {
            salvage = b;
        }

        public EditUnitListener() {
        }

        @Override
        public void actionPerformed(ActionEvent evt) {
            UUID id = UUID.fromString(evt.getActionCommand());
            int idx = Integer.parseInt(((JButton) evt.getSource()).getName());
            editUnit(id, idx, salvage);
        }
    }
}<|MERGE_RESOLUTION|>--- conflicted
+++ resolved
@@ -553,10 +553,6 @@
             gridBagConstraints.gridy = gridy++;
             pnlSalvageValue.add(lblSalvagePct1, gridBagConstraints);
 
-<<<<<<< HEAD
-            String salvageUsed = "<html>" + ((currentSalvagePct <= maxSalvagePct) ? "" : ReportingUtilities.spanOpeningWithCustomColor(MekHQ.getMHQOptions().getFontColorNegativeHexColor())) + currentSalvagePct + '%' + ((currentSalvagePct <= maxSalvagePct) ? "" : ReportingUtilities.CLOSING_SPAN_TAG) + "<span>(max " + maxSalvagePct + "%)</span></html>";
-            lblSalvagePct2 = new JLabel(salvageUsed);
-=======
             StringBuilder salvageUsed = new StringBuilder();
             salvageUsed.append("<html>")
                 .append((currentSalvagePct <= maxSalvagePct) ? "" :
@@ -565,7 +561,6 @@
                 .append((currentSalvagePct <= maxSalvagePct) ? "" : ReportingUtilities.CLOSING_SPAN_TAG)
                 .append("<span>(max ").append(maxSalvagePct).append("%)</span></html>");
             lblSalvagePct2 = new JLabel(salvageUsed.toString());
->>>>>>> af58760a
             gridBagConstraints.gridx = gridx--;
             pnlSalvageValue.add(lblSalvagePct2, gridBagConstraints);
 
@@ -1621,13 +1616,8 @@
             boolean enable = switch (tabMain.getTitleAt(i)) {
                 case UNITSPANEL -> !tracker.getUnitsStatus().isEmpty();
                 case OBJECTIVEPANEL -> tracker.getScenario().hasObjectives();
-<<<<<<< HEAD
-                case PILOTPANEL -> !tracker.getPeopleStatus().keySet().isEmpty();
-                case PRISONERPANEL -> !tracker.getOppositionPersonnel().keySet().isEmpty();
-=======
                 case PILOTPANEL -> !tracker.getPeopleStatus().isEmpty();
                 case PRISONERPANEL -> !tracker.getOppositionPersonnel().isEmpty();
->>>>>>> af58760a
                 case SALVAGEPANEL -> !tracker.getPotentialSalvage().isEmpty()
                         && (!(tracker.getMission() instanceof Contract)
                         || ((Contract) tracker.getMission()).canSalvage());
@@ -1800,9 +1790,6 @@
 
         String salvageUsed = "<html>" + ((currentSalvagePct <= maxSalvagePct) ? "" : ReportingUtilities.spanOpeningWithCustomColor(MekHQ.getMHQOptions().getFontColorNegativeHexColor())) + currentSalvagePct + '%' + ((currentSalvagePct <= maxSalvagePct) ? "" : ReportingUtilities.CLOSING_SPAN_TAG) + "<span>(max " + maxSalvagePct + "%)</span></html>";
 
-<<<<<<< HEAD
-        lblSalvagePct2.setText(salvageUsed);
-=======
         salvageUsed.append("<html>")
             .append((currentSalvagePct <= maxSalvagePct) ? "" :
                 ReportingUtilities.spanOpeningWithCustomColor(MekHQ.getMHQOptions().getFontColorNegativeHexColor()))
@@ -1811,7 +1798,6 @@
             .append("<span>(max ").append(maxSalvagePct).append("%)</span></html>");
 
         lblSalvagePct2.setText(salvageUsed.toString());
->>>>>>> af58760a
     }
 
 
