--- conflicted
+++ resolved
@@ -190,28 +190,16 @@
     }
 
     private void hire() {
-<<<<<<< HEAD
-        if (hqView.getCampaign().recruitPerson(person)) {
+        if (hqView.getCampaign().recruitPerson(person, false)) {
             createNewRecruit();
         }
-
-=======
-        hqView.getCampaign().recruitPerson(person, false);
-        createNewRecruit();
->>>>>>> b0f0a8e7
         refreshView();
     }
 
     private void addGM() {
-<<<<<<< HEAD
         if (hqView.getCampaign().recruitPerson(person, true)) {
             createNewRecruit();
         }
-
-=======
-        hqView.getCampaign().recruitPerson(person, true);
-        createNewRecruit();
->>>>>>> b0f0a8e7
         refreshView();
     }
 
