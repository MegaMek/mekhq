/*
 * Copyright (c) 2016-2020 - The MegaMek Team. All Rights Reserved
 *
 * This file is part of MekHQ.
 *
 * MekHQ is free software: you can redistribute it and/or modify
 * it under the terms of the GNU General Public License as published by
 * the Free Software Foundation, either version 3 of the License, or
 * (at your option) any later version.
 *
 * MekHQ is distributed in the hope that it will be useful,
 * but WITHOUT ANY WARRANTY; without even the implied warranty of
 * MERCHANTABILITY or FITNESS FOR A PARTICULAR PURPOSE. See the
 * GNU General Public License for more details.
 *
 * You should have received a copy of the GNU General Public License
 * along with MekHQ. If not, see <http://www.gnu.org/licenses/>.
 */
package mekhq.gui.dialog;

import megamek.client.ui.preferences.*;
import megamek.common.util.EncodeControl;
import mekhq.MekHQ;
import mekhq.campaign.Campaign;
import mekhq.campaign.log.PersonalLogger;
import mekhq.campaign.personnel.Person;
import mekhq.campaign.personnel.Skill;
import mekhq.campaign.personnel.SkillType;
import mekhq.campaign.personnel.enums.PersonnelRole;
import mekhq.campaign.personnel.generator.SingleSpecialAbilityGenerator;
import mekhq.campaign.personnel.ranks.Rank;
import mekhq.gui.enums.PersonnelTableModelColumn;
import mekhq.gui.model.PersonnelTableModel;
import mekhq.gui.model.XTableColumnModel;
import mekhq.gui.utilities.MekHqTableCellRenderer;

import javax.swing.*;
import javax.swing.table.TableColumn;
import javax.swing.table.TableRowSorter;
import java.awt.*;
import java.util.List;
import java.util.*;

public final class BatchXPDialog extends JDialog {
    private static final long serialVersionUID = -7897406116865495209L;

    private final Campaign campaign;
    private final PersonnelTableModel personnelModel;
    private TableRowSorter<PersonnelTableModel> personnelSorter;
    private PersonnelFilter personnelFilter;
    private boolean dataChanged = false;

    private JTable personnelTable;
    private JComboBox<PersonTypeItem> choiceType;
    private JComboBox<PersonTypeItem> choiceExp;
    private JComboBox<PersonTypeItem> choiceRank;
    private JCheckBox onlyOfficers;
    private JCheckBox noOfficers;
    private JComboBox<String> choiceSkill;
    private JSpinner skillLevel;
    private JCheckBox allowPrisoners;
    private JButton buttonSpendXP;

    private final List<PersonnelTableModelColumn> batchXPColumns = List.of(
            PersonnelTableModelColumn.RANK,
            PersonnelTableModelColumn.FIRST_NAME,
            PersonnelTableModelColumn.LAST_NAME,
            PersonnelTableModelColumn.AGE,
            PersonnelTableModelColumn.PERSONNEL_ROLE,
            PersonnelTableModelColumn.XP
    );

    private JLabel matchedPersonnelLabel;

    private transient ResourceBundle resourceMap;
    private transient String choiceNoSkill;

    public BatchXPDialog(JFrame parent, Campaign campaign) {
        super(parent, "", true);

        this.resourceMap = ResourceBundle.getBundle("mekhq.resources.BatchXPDialog", new EncodeControl());

        setTitle(resourceMap.getString("MassTrainingDialog.title"));
        choiceNoSkill = resourceMap.getString("skill.choice.text");

        this.campaign = Objects.requireNonNull(campaign);
        this.personnelModel = new PersonnelTableModel(campaign);
        personnelModel.refreshData();
<<<<<<< HEAD
        personnelSorter = new TableRowSorter<>(personnelModel);
        personnelSorter.setSortsOnUpdates(true);
        personnelSorter.setComparator(PersonnelTableModel.COL_RANK, new PersonRankStringSorter(campaign));
        personnelSorter.setComparator(PersonnelTableModel.COL_AGE, new FormattedNumberSorter());
        personnelSorter.setComparator(PersonnelTableModel.COL_XP, new FormattedNumberSorter());
        personnelSorter.setSortKeys(Collections.singletonList(new RowSorter.SortKey(1, SortOrder.ASCENDING)));
        personnelFilter = new PersonnelFilter(campaign);
        personnelSorter.setRowFilter(personnelFilter);
=======
>>>>>>> b2c325a8

        initComponents();

        setUserPreferences();
    }

    private void initComponents() {
        setLayout(new BorderLayout());

        add(getPersonnelTable(), BorderLayout.CENTER);
        add(getButtonPanel(), BorderLayout.WEST);

        pack();
        setLocationRelativeTo(getParent());
    }

    private void setUserPreferences() {
        PreferencesNode preferences = MekHQ.getPreferences().forClass(BatchXPDialog.class);

        choiceType.setName("primaryRole");
        preferences.manage(new JComboBoxPreference(choiceType));

        choiceExp.setName("experienceLevel");
        preferences.manage(new JComboBoxPreference(choiceExp));

        choiceRank.setName("rank");
        preferences.manage(new JComboBoxPreference(choiceRank));

        onlyOfficers.setName("onlyOfficers");
        preferences.manage(new JToggleButtonPreference(onlyOfficers));

        noOfficers.setName("noOfficers");
        preferences.manage(new JToggleButtonPreference(noOfficers));

        choiceSkill.setName("skill");
        preferences.manage(new JComboBoxPreference(choiceSkill));

        skillLevel.setName("skillLevel");
        preferences.manage(new JIntNumberSpinnerPreference(skillLevel));

        allowPrisoners.setName("allowPrisoners");
        preferences.manage(new JToggleButtonPreference(allowPrisoners));

        this.setName("dialog");
        preferences.manage(new JWindowPreference(this));
    }

    private JComponent getPersonnelTable() {
        personnelTable = new JTable(personnelModel);
        personnelTable.setCellSelectionEnabled(false);
        personnelTable.setColumnModel(new XTableColumnModel());
        personnelTable.createDefaultColumnsFromModel();
        personnelTable.setAutoResizeMode(JTable.AUTO_RESIZE_ALL_COLUMNS);
        personnelTable.setIntercellSpacing(new Dimension(1, 0));
        personnelTable.setShowGrid(false);

        personnelSorter = new TableRowSorter<>(personnelModel);
        personnelSorter.setSortsOnUpdates(true);

        final XTableColumnModel columnModel = (XTableColumnModel) personnelTable.getColumnModel();
        final ArrayList<RowSorter.SortKey> sortKeys = new ArrayList<>();
        for (final PersonnelTableModelColumn column : PersonnelTableModel.PERSONNEL_COLUMNS) {
            final TableColumn tableColumn = columnModel.getColumnByModelIndex(column.ordinal());
            if (!batchXPColumns.contains(column)) {
                columnModel.setColumnVisible(tableColumn, false);
                continue;
            }

            tableColumn.setPreferredWidth(column.getWidth());
            tableColumn.setCellRenderer(new MekHqTableCellRenderer());
            columnModel.setColumnVisible(tableColumn, true);

            final Comparator<?> comparator = column.getComparator(campaign);
            if (comparator != null) {
                personnelSorter.setComparator(column.ordinal(), comparator);
            }
            final SortOrder sortOrder = column.getDefaultSortOrder();
            if (sortOrder != null) {
                sortKeys.add(new RowSorter.SortKey(column.ordinal(), sortOrder));
            }
        }
        personnelSorter.setSortKeys(sortKeys);
        personnelFilter = new PersonnelFilter();
        personnelSorter.setRowFilter(personnelFilter);
        personnelTable.setRowSorter(personnelSorter);

        final JScrollPane pane = new JScrollPane(personnelTable);
        pane.setVerticalScrollBarPolicy(ScrollPaneConstants.VERTICAL_SCROLLBAR_ALWAYS);
        return pane;
    }

    private JComponent getButtonPanel() {
        JPanel panel = new JPanel();
        panel.setLayout(new BoxLayout(panel, BoxLayout.Y_AXIS));

        choiceType = new JComboBox<>();
        choiceType.setMaximumSize(new Dimension(Short.MAX_VALUE, (int) choiceType.getPreferredSize().getHeight()));
        DefaultComboBoxModel<PersonTypeItem> personTypeModel = new DefaultComboBoxModel<>();
        personTypeModel.addElement(new PersonTypeItem(resourceMap.getString("primaryRole.choice.text"), null));
        final PersonnelRole[] personnelRoles = PersonnelRole.values();
        for (PersonnelRole personnelRole : personnelRoles) {
            personTypeModel.addElement(new PersonTypeItem(personnelRole.getName(campaign.getFaction().isClan()), personnelRole.ordinal()));
        }
        choiceType.setModel(personTypeModel);
        choiceType.setSelectedIndex(0);
        choiceType.addActionListener(e -> {
            PersonTypeItem personTypeItem = (PersonTypeItem) Objects.requireNonNull(choiceType.getSelectedItem());
            personnelFilter.setPrimaryRole((personTypeItem.getId() == null) ? null : personnelRoles[personTypeItem.getId()]);
            updatePersonnelTable();
        });
        panel.add(choiceType);

        choiceExp = new JComboBox<>();
        choiceExp.setMaximumSize(new Dimension(Short.MAX_VALUE, (int) choiceType.getPreferredSize().getHeight()));
        DefaultComboBoxModel<PersonTypeItem> personExpModel = new DefaultComboBoxModel<>();
        personExpModel.addElement(new PersonTypeItem(resourceMap.getString("experience.choice.text"), null));
        for (int i = 0; i < 5; ++ i) {
            personExpModel.addElement(new PersonTypeItem(SkillType.getExperienceLevelName(i), i));
        }
        choiceExp.setModel(personExpModel);
        choiceExp.setSelectedIndex(0);
        choiceExp.addActionListener(e -> {
            personnelFilter.setExpLevel(((PersonTypeItem) Objects.requireNonNull(choiceExp.getSelectedItem())).getId());
            updatePersonnelTable();
        });
        panel.add(choiceExp);

        choiceRank = new JComboBox<>();
        choiceRank.setMaximumSize(new Dimension(Short.MAX_VALUE, (int) choiceType.getPreferredSize().getHeight()));
        DefaultComboBoxModel<PersonTypeItem> personRankModel = new DefaultComboBoxModel<>();
        personRankModel.addElement(new PersonTypeItem(resourceMap.getString("rank.choice.text"), null));

        final List<Rank> ranks = campaign.getRankSystem().getRanks();
        for (int i = 0; i < ranks.size(); i++) {
            personRankModel.addElement(new PersonTypeItem(ranks.get(i).getRankNamesAsString(", "), i));
        }
        choiceRank.setModel(personRankModel);
        choiceRank.setSelectedIndex(0);
        choiceRank.addActionListener(e -> {
            personnelFilter.setRank(((PersonTypeItem) Objects.requireNonNull(choiceRank.getSelectedItem())).getId());
            updatePersonnelTable();
        });
        panel.add(choiceRank);

        onlyOfficers = new JCheckBox(resourceMap.getString("onlyOfficers.text"));
        onlyOfficers.setHorizontalAlignment(SwingConstants.LEFT);
        onlyOfficers.setMaximumSize(new Dimension(Short.MAX_VALUE, (int) onlyOfficers.getPreferredSize().getHeight()));
        onlyOfficers.addChangeListener(e -> {
            personnelFilter.setOnlyOfficers(onlyOfficers.isSelected());
            updatePersonnelTable();

            noOfficers.setEnabled(!onlyOfficers.isSelected());
        });
        JPanel onlyOfficersPanel = new JPanel(new GridLayout(1, 1));
        onlyOfficersPanel.setAlignmentY(JComponent.LEFT_ALIGNMENT);
        onlyOfficersPanel.add(onlyOfficers);
        onlyOfficersPanel.setMaximumSize(new Dimension(Short.MAX_VALUE, (int) onlyOfficersPanel.getPreferredSize().getHeight()));
        panel.add(onlyOfficersPanel);

        noOfficers = new JCheckBox(resourceMap.getString("noOfficers.text"));
        noOfficers.setHorizontalAlignment(SwingConstants.LEFT);
        noOfficers.setMaximumSize(new Dimension(Short.MAX_VALUE, (int) noOfficers.getPreferredSize().getHeight()));
        noOfficers.addChangeListener(e -> {
            personnelFilter.setNoOfficers(noOfficers.isSelected());
            updatePersonnelTable();

            onlyOfficers.setEnabled(!noOfficers.isSelected());
        });
        JPanel noOfficersPanel = new JPanel(new GridLayout(1, 1));
        noOfficersPanel.setAlignmentY(JComponent.LEFT_ALIGNMENT);
        noOfficersPanel.add(noOfficers);
        noOfficersPanel.setMaximumSize(new Dimension(Short.MAX_VALUE, (int) noOfficersPanel.getPreferredSize().getHeight()));
        panel.add(noOfficersPanel);

        choiceSkill = new JComboBox<>();
        choiceSkill.setMaximumSize(new Dimension(Short.MAX_VALUE, (int) choiceSkill.getPreferredSize().getHeight()));
        DefaultComboBoxModel<String> personSkillModel = new DefaultComboBoxModel<>();
        personSkillModel.addElement(choiceNoSkill);
        for (String skill : SkillType.getSkillList()) {
            personSkillModel.addElement(skill);
        }
        choiceSkill.setModel(personSkillModel);
        choiceSkill.setSelectedIndex(0);
        choiceSkill.addActionListener(e -> {
            if (choiceNoSkill.equals(choiceSkill.getSelectedItem())) {
                personnelFilter.setSkill(null);
                ((SpinnerNumberModel) skillLevel.getModel()).setMaximum(10);
                buttonSpendXP.setEnabled(false);
            } else {
                String skillName = (String) choiceSkill.getSelectedItem();
                personnelFilter.setSkill(skillName);
                int maxSkillLevel = SkillType.getType(skillName).getMaxLevel();
                int currentLevel = (Integer) skillLevel.getModel().getValue();
                ((SpinnerNumberModel) skillLevel.getModel()).setMaximum(maxSkillLevel);
                if (currentLevel > maxSkillLevel) {
                    skillLevel.getModel().setValue(maxSkillLevel);
                }
                buttonSpendXP.setEnabled(true);
            }
            updatePersonnelTable();
        });
        panel.add(choiceSkill);

        panel.add(Box.createRigidArea(new Dimension(10, 10)));
        panel.add(new JLabel(resourceMap.getString("targetSkillLevel.text")));

        skillLevel = new JSpinner(new SpinnerNumberModel(10, 0, 10, 1));
        skillLevel.setMaximumSize(new Dimension(Short.MAX_VALUE, (int) skillLevel.getPreferredSize().getHeight()));
        skillLevel.addChangeListener(e -> {
            personnelFilter.setMaxSkillLevel((Integer) skillLevel.getModel().getValue());
            updatePersonnelTable();
        });
        panel.add(skillLevel);

        allowPrisoners = new JCheckBox(resourceMap.getString("allowPrisoners.text"));
        allowPrisoners.setHorizontalAlignment(SwingConstants.LEFT);
        allowPrisoners.setMaximumSize(new Dimension(Short.MAX_VALUE, (int) allowPrisoners.getPreferredSize().getHeight()));
        allowPrisoners.addChangeListener(e -> {
            personnelFilter.setAllowPrisoners(allowPrisoners.isSelected());
            updatePersonnelTable();
        });
        JPanel allowPrisonersPanel = new JPanel(new GridLayout(1, 1));
        allowPrisonersPanel.setAlignmentY(JComponent.LEFT_ALIGNMENT);
        allowPrisonersPanel.add(allowPrisoners);
        allowPrisonersPanel.setMaximumSize(new Dimension(Short.MAX_VALUE, (int) allowPrisonersPanel.getPreferredSize().getHeight()));
        panel.add(allowPrisonersPanel);

        panel.add(Box.createVerticalGlue());

        matchedPersonnelLabel = new JLabel("");
        matchedPersonnelLabel.setMaximumSize(new Dimension(Short.MAX_VALUE, (int) matchedPersonnelLabel.getPreferredSize().getHeight()));
        panel.add(matchedPersonnelLabel);

        JPanel buttons = new JPanel(new FlowLayout());
        buttons.setMaximumSize(new Dimension(Short.MAX_VALUE, (int) buttons.getPreferredSize().getHeight()));

        buttonSpendXP = new JButton(resourceMap.getString("spendXP.text"));
        buttonSpendXP.setEnabled(false);
        buttonSpendXP.addActionListener(e -> spendXP());
        buttons.add(buttonSpendXP);

        JButton button = new JButton(resourceMap.getString("close.text"));
        button.addActionListener(e -> setVisible(false));
        buttons.add(button);

        panel.add(buttons);

        panel.setMaximumSize(new Dimension((int) panel.getPreferredSize().getWidth(), Short.MAX_VALUE));
        panel.setMinimumSize(new Dimension((int) panel.getPreferredSize().getWidth(), 300));

        return panel;
    }

    private void updatePersonnelTable() {
        personnelSorter.sort();
        if (!choiceNoSkill.equals(choiceSkill.getSelectedItem())) {
            int rows = personnelTable.getRowCount();
            matchedPersonnelLabel.setText(String.format(resourceMap.getString("eligible.format"), rows));
        } else {
            matchedPersonnelLabel.setText("");
        }
    }

    private void spendXP() {
        String skillName = (String) choiceSkill.getSelectedItem();
        if (choiceNoSkill.equals(skillName) || (skillName == null)) {
            // This shouldn't happen, but guard against it anyway.
            return;
        }
        int rows = personnelTable.getRowCount();
        int improvedPersonnelCount = rows;
        while (rows > 0) {
            for (int i = 0; i < rows; ++ i) {
                Person p = personnelModel.getPerson(personnelTable.convertRowIndexToModel(i));
                int cost;
                if (p.hasSkill(skillName)) {
                    cost = p.getCostToImprove(skillName);
                } else {
                    cost = SkillType.getType(skillName).getCost(0);
                }
                int startingExperienceLevel = p.getExperienceLevel(campaign, false);

                // Improve the skill and deduce the cost
                p.improveSkill(skillName);
                p.spendXP(cost);
                PersonalLogger.improvedSkill(campaign, p, campaign.getLocalDate(),
                        p.getSkill(skillName).getType().getName(), p.getSkill(skillName).toString());

                // The next part is bollocks and doesn't belong here, but as long as we hardcode AtB ...
                if (campaign.getCampaignOptions().getUseAtB()) {
                    if (p.getPrimaryRole().isCombat() && !p.getPrimaryRole().isVesselCrew()
                            && (p.getExperienceLevel(campaign, false) > startingExperienceLevel)
                            && (startingExperienceLevel >= SkillType.EXP_REGULAR)) {
                        final SingleSpecialAbilityGenerator spaGenerator = new SingleSpecialAbilityGenerator();
                        final String spa = spaGenerator.rollSPA(campaign, p);
                        if (spa == null) {
                            if (campaign.getCampaignOptions().useEdge()) {
                                p.changeEdge(1);
                                p.changeCurrentEdge(1);
                                PersonalLogger.gainedEdge(campaign, p, campaign.getLocalDate());
                            }
                        } else {
                            PersonalLogger.gainedSPA(campaign, p, campaign.getLocalDate(), spa);
                        }
                    }
                }
                campaign.personUpdated(p);
            }
            // Refresh the filter and continue if we still have anyone available
            updatePersonnelTable();
            rows = personnelTable.getRowCount();
            dataChanged = true;
        }
        if (improvedPersonnelCount > 0) {
            campaign.addReport(String.format(resourceMap.getString("improvedSkills.format"), skillName, improvedPersonnelCount));
        }

    }

    public boolean hasDataChanged() {
        return dataChanged;
    }

    public static class PersonnelFilter extends RowFilter<PersonnelTableModel, Integer> {
        private final Campaign campaign;
        private PersonnelRole primaryRole = null;
        private Integer expLevel = null;
        private Integer rank = null;
        private boolean onlyOfficers = false;
        private boolean noOfficers = false;
        private String skill = null;
        private int maxSkillLevel = 10;
        private boolean prisoners = false;

        public PersonnelFilter(final Campaign campaign) {
            this.campaign = campaign;
        }

        @Override
        public boolean include(RowFilter.Entry<? extends PersonnelTableModel, ? extends Integer> entry) {
            Person p = entry.getModel().getPerson(entry.getIdentifier().intValue());
            if (!p.getStatus().isActive()) {
                return false;
            } else if (!prisoners && !p.getPrisonerStatus().isFree()) {
                return false;
            } else if ((null != primaryRole) && (p.getPrimaryRole() != primaryRole)) {
                return false;
            } else if ((null != expLevel) && (p.getExperienceLevel(campaign, false) != expLevel)) {
                return false;
            } else if (onlyOfficers && !p.getRank().isOfficer()) {
                return false;
            } else if (noOfficers && p.getRank().isOfficer()) {
                return false;
            } else if ((rank != null) && (p.getRankNumeric() != rank)) {
                return false;
            } else if (null != skill) {
                Skill s = p.getSkill(skill);
                if (null == s) {
                    int cost = SkillType.getType(skill).getCost(0);
                    return (cost >= 0) && (cost <= p.getXP());
                } else {
                    int cost = s.getCostToImprove();
                    return (s.getLevel() < maxSkillLevel) && (cost >= 0) && (cost <= p.getXP());
                }
            }
            return true;
        }

        public void setPrimaryRole(PersonnelRole primaryRole) {
            this.primaryRole = primaryRole;
        }

        public void setExpLevel(Integer level) {
            expLevel = level;
        }

        public void setRank(Integer rank) {
            this.rank = rank;
        }

        public void setOnlyOfficers(boolean onlyOfficers) {
            this.onlyOfficers = onlyOfficers;
        }

        public void setNoOfficers(boolean noOfficers) {
            this.noOfficers = noOfficers;
        }

        public void setSkill(String skillName) {
            skill = skillName;
        }

        public void setMaxSkillLevel(int level) {
            maxSkillLevel = level;
        }

        public void setAllowPrisoners(boolean allowPrisoners) {
            prisoners = allowPrisoners;
        }
    }

    private static class PersonTypeItem {
        private String name;
        private Integer id;

        public PersonTypeItem(String name, Integer id) {
            setName(Objects.requireNonNull(name));
            setId(id);
        }

        public String getName() {
            return name;
        }

        private void setName(String name) {
            this.name = name;
        }

        public Integer getId() {
            return id;
        }

        private void setId(Integer id) {
            this.id = id;
        }

        @Override
        public String toString() {
            return getName();
        }
    }
}<|MERGE_RESOLUTION|>--- conflicted
+++ resolved
@@ -86,17 +86,6 @@
         this.campaign = Objects.requireNonNull(campaign);
         this.personnelModel = new PersonnelTableModel(campaign);
         personnelModel.refreshData();
-<<<<<<< HEAD
-        personnelSorter = new TableRowSorter<>(personnelModel);
-        personnelSorter.setSortsOnUpdates(true);
-        personnelSorter.setComparator(PersonnelTableModel.COL_RANK, new PersonRankStringSorter(campaign));
-        personnelSorter.setComparator(PersonnelTableModel.COL_AGE, new FormattedNumberSorter());
-        personnelSorter.setComparator(PersonnelTableModel.COL_XP, new FormattedNumberSorter());
-        personnelSorter.setSortKeys(Collections.singletonList(new RowSorter.SortKey(1, SortOrder.ASCENDING)));
-        personnelFilter = new PersonnelFilter(campaign);
-        personnelSorter.setRowFilter(personnelFilter);
-=======
->>>>>>> b2c325a8
 
         initComponents();
 
@@ -179,7 +168,7 @@
             }
         }
         personnelSorter.setSortKeys(sortKeys);
-        personnelFilter = new PersonnelFilter();
+        personnelFilter = new PersonnelFilter(campaign);
         personnelSorter.setRowFilter(personnelFilter);
         personnelTable.setRowSorter(personnelSorter);
 
