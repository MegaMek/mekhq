--- conflicted
+++ resolved
@@ -20,10 +20,7 @@
 
 import megamek.client.generator.RandomGenderGenerator;
 import megamek.client.generator.RandomNameGenerator;
-<<<<<<< HEAD
-=======
 import megamek.client.ui.baseComponents.MMButton;
->>>>>>> 8e63aea5
 import megamek.client.ui.baseComponents.MMComboBox;
 import megamek.client.ui.dialogs.CamoChooserDialog;
 import megamek.client.ui.enums.DialogResult;
@@ -65,14 +62,10 @@
 import mekhq.campaign.universe.RATManager;
 import mekhq.gui.FileDialogs;
 import mekhq.gui.SpecialAbilityPanel;
-<<<<<<< HEAD
+import mekhq.gui.baseComponents.AbstractMHQButtonDialog;
 import mekhq.gui.baseComponents.SortedComboBoxModel;
 import mekhq.gui.displayWrappers.FactionDisplay;
 import mekhq.gui.panels.RandomOriginOptionsPanel;
-=======
-import mekhq.gui.baseComponents.AbstractMHQButtonDialog;
-import mekhq.gui.displayWrappers.FactionDisplay;
->>>>>>> 8e63aea5
 import mekhq.gui.panes.RankSystemsPane;
 import mekhq.module.PersonnelMarketServiceManager;
 import mekhq.module.api.PersonnelMarketMethod;
@@ -121,10 +114,7 @@
     //region General Tab
     private JPanel panGeneral;
     private JTextField txtName;
-<<<<<<< HEAD
     private SortedComboBoxModel<FactionDisplay> factionModel;
-=======
->>>>>>> 8e63aea5
     private MMComboBox<FactionDisplay> comboFaction;
     private JComboBox<UnitRatingMethod> unitRatingMethodCombo;
     private JSpinner manualUnitRatingModifier;
@@ -631,16 +621,11 @@
         gridBagConstraints.gridy = gridy++;
         panGeneral.add(lblFaction, gridBagConstraints);
 
-<<<<<<< HEAD
-        createFactionModel();
-        comboFaction = new MMComboBox<>("comboFaction", factionModel);
-=======
         final DefaultComboBoxModel<FactionDisplay> factionModel = new DefaultComboBoxModel<>();
         factionModel.addAll(FactionDisplay
                 .getSortedValidFactionDisplays(Factions.getInstance().getChoosableFactions(), date));
         comboFaction = new MMComboBox<>("comboFaction", factionModel);
         comboFaction.setSelectedItem(new FactionDisplay(campaign.getFaction(), date));
->>>>>>> 8e63aea5
         comboFaction.setMinimumSize(new Dimension(400, 30));
         comboFaction.setPreferredSize(new Dimension(400, 30));
         gridBagConstraints.gridx = gridx--;
@@ -3293,21 +3278,6 @@
         return getOptionsPane();
     }
 
-    //region General Tab
-    private void createFactionModel() {
-        factionModel = new SortedComboBoxModel<>(Comparator.comparing(FactionDisplay::toString));
-        for (final Faction faction : Factions.getInstance().getChoosableFactions()) {
-            if (faction.validIn(date.getYear())) {
-                final FactionDisplay factionDisplay = new FactionDisplay(faction, date);
-                factionModel.addElement(factionDisplay);
-                if (faction.equals(campaign.getFaction())) {
-                    factionModel.setSelectedItem(factionDisplay);
-                }
-            }
-        }
-    }
-    //endregion General Tab
-
     //region Personnel Tab
     private JScrollPane createPersonnelTab() {
         JPanel personnelPanel = new JPanel(new GridBagLayout());
@@ -3752,7 +3722,7 @@
         chkUseDylansRandomXP.setToolTipText(resources.getString("chkUseDylansRandomXP.toolTipText"));
         chkUseDylansRandomXP.setName("chkUseDylansRandomXP");
 
-        randomOriginOptionsPanel = new RandomOriginOptionsPanel(frame, campaign, comboFaction);
+        randomOriginOptionsPanel = new RandomOriginOptionsPanel(getFrame(), campaign, comboFaction);
 
         // Layout the Panel
         JPanel panel = new JPanel();
@@ -5879,14 +5849,7 @@
         DateChooser dc = new DateChooser(getFrame(), date);
         // user can either choose a date or cancel by closing
         if (dc.showDateChooser() == DateChooser.OK_OPTION) {
-<<<<<<< HEAD
-            date = dc.getDate();
-            btnDate.setText(MekHQ.getMekHQOptions().getDisplayFormattedDate(date));
-            createFactionModel();
-            comboFaction.setModel(factionModel);
-=======
             setDate(dc.getDate());
->>>>>>> 8e63aea5
         }
     }
 
