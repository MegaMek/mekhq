/*
 * Copyright (C) 2009, 2020 - The MegaMek Team. All Rights Reserved.
 *
 * This file is part of MekHQ.
 *
 * MekHQ is free software: you can redistribute it and/or modify
 * it under the terms of the GNU General Public License as published by
 * the Free Software Foundation, either version 2 of the License, or
 * (at your option) any later version.
 *
 * MekHQ is distributed in the hope that it will be useful,
 * but WITHOUT ANY WARRANTY; without even the implied warranty of
 * MERCHANTABILITY or FITNESS FOR A PARTICULAR PURPOSE. See the
 * GNU General Public License for more details.
 *
 * You should have received a copy of the GNU General Public License
 * along with MekHQ. If not, see <http://www.gnu.org/licenses/>.
 */
package mekhq.gui.dialog;

import java.awt.BorderLayout;
import java.awt.Component;
import java.awt.Dimension;
import java.awt.Font;
import java.awt.Graphics2D;
import java.awt.GridBagConstraints;
import java.awt.GridBagLayout;
import java.awt.GridLayout;
import java.awt.Image;
import java.awt.Insets;
import java.awt.event.ActionEvent;
import java.awt.event.FocusEvent;
import java.awt.event.FocusListener;
import java.awt.event.KeyEvent;
import java.awt.image.BufferedImage;
import java.beans.PropertyChangeEvent;
import java.beans.PropertyChangeListener;
import java.io.File;
import java.io.FileOutputStream;
import java.io.OutputStreamWriter;
import java.io.PrintWriter;
import java.nio.charset.StandardCharsets;
import java.time.LocalDate;
import java.util.Enumeration;
import java.util.EventObject;
import java.util.Hashtable;
import java.util.List;
import java.util.Optional;
import java.util.ResourceBundle;
import java.util.Set;
import java.util.Vector;

import javax.swing.*;
import javax.swing.event.ChangeEvent;
import javax.swing.event.ChangeListener;
import javax.swing.table.DefaultTableCellRenderer;
import javax.swing.table.DefaultTableModel;
import javax.swing.table.JTableHeader;
import javax.swing.table.TableColumn;

import megamek.client.generator.RandomGenderGenerator;
import megamek.client.generator.RandomNameGenerator;
import megamek.client.ui.swing.util.PlayerColors;
import megamek.common.EquipmentType;
import megamek.common.ITechnology;
import megamek.common.icons.AbstractIcon;
import megamek.common.icons.Camouflage;
import megamek.common.options.GameOptions;
import megamek.common.options.IOption;
import megamek.common.options.IOptionGroup;
import megamek.common.options.OptionsConstants;
import megamek.common.options.PilotOptions;
import megamek.common.util.EncodeControl;
<<<<<<< HEAD
=======
import megamek.common.util.sorter.NaturalOrderComparator;
import mekhq.IconPackage;
>>>>>>> 036cacc6
import mekhq.MHQStaticDirectoryManager;
import mekhq.MekHQ;
import mekhq.Utilities;
import mekhq.campaign.Campaign;
import mekhq.campaign.CampaignOptions;
import mekhq.campaign.GamePreset;
import mekhq.campaign.RandomSkillPreferences;
import mekhq.campaign.againstTheBot.enums.AtBLanceRole;
import mekhq.campaign.event.OptionsChangedEvent;
import mekhq.campaign.finances.enums.FinancialYearDuration;
import mekhq.campaign.market.PersonnelMarketDylan;
import mekhq.campaign.market.PersonnelMarketRandom;
import mekhq.campaign.mission.AtBContract;
import mekhq.campaign.parts.Part;
import mekhq.campaign.personnel.Person;
import mekhq.campaign.personnel.Ranks;
import mekhq.campaign.personnel.SkillType;
import mekhq.campaign.personnel.SpecialAbility;
import mekhq.campaign.personnel.enums.FamilialRelationshipDisplayLevel;
import mekhq.campaign.personnel.enums.Phenotype;
import mekhq.campaign.personnel.enums.PrisonerCaptureStyle;
import mekhq.campaign.personnel.enums.PrisonerStatus;
import mekhq.campaign.personnel.enums.Marriage;
import mekhq.campaign.personnel.enums.BabySurnameStyle;
import mekhq.campaign.personnel.enums.TimeInDisplayFormat;
import mekhq.campaign.rating.UnitRatingMethod;
import mekhq.campaign.universe.Faction;
import mekhq.campaign.universe.RATManager;
import mekhq.gui.FileDialogs;
import mekhq.gui.SpecialAbilityPanel;
import mekhq.gui.model.RankTableModel;
import mekhq.gui.model.SortedComboBoxModel;
import mekhq.gui.preferences.JWindowPreference;
import mekhq.gui.utilities.TableCellListener;
import mekhq.module.PersonnelMarketServiceManager;
import mekhq.module.api.PersonnelMarketMethod;
import mekhq.preferences.PreferencesNode;

/**
 * @author Jay Lawson <jaylawson39 at yahoo.com>
 */
public class CampaignOptionsDialog extends JDialog {
    //region Variable Declarations
    //region General Variables (ones not relating to a specific tab)
    private static final long serialVersionUID = 1935043247792962964L;
    private Campaign campaign;
    private CampaignOptions options;
    private RandomSkillPreferences rSkillPrefs;
    private LocalDate date;
    private JFrame frame;
    private String camoCategory;
    private String camoFileName;
    private int colorIndex;
    private String iconCategory;
    private String iconFileName;
    private Hashtable<String, JSpinner> hashSkillTargets;
    private Hashtable<String, JSpinner> hashGreenSkill;
    private Hashtable<String, JSpinner> hashRegSkill;
    private Hashtable<String, JSpinner> hashVetSkill;
    private Hashtable<String, JSpinner> hashEliteSkill;
    private boolean cancelled;
    //endregion General Variables (ones not relating to a specific tab)

    //region Shared UI Variables
    private JTabbedPane tabOptions;
    private JButton btnOkay;
    private JButton btnSave;
    private JButton btnLoad;
    private JButton btnCancel;
    //endregion Shared UI Variables

    //region General Tab
    private JPanel panGeneral;
    private JTextField txtName;
    private JComboBox<String> comboFaction;
    private SortedComboBoxModel<String> factionModel;
    private JComboBox<UnitRatingMethod> unitRatingMethodCombo;
    private JSpinner manualUnitRatingModifier;
    private JButton btnDate;
    private JButton btnCamo;
    private JButton btnIcon;
    //endregion General Tab

    //region Repair and Maintenance Tab
    private JPanel panRepair;
    //repair
    private JCheckBox useEraModsCheckBox;
    private JCheckBox assignedTechFirstCheckBox;
    private JCheckBox resetToFirstTechCheckBox;
    private JCheckBox useQuirksBox;
    private JCheckBox useAeroSystemHitsBox;
    private JCheckBox useDamageMargin;
    private JSpinner spnDamageMargin;
    private JSpinner spnDestroyPartTarget;
    //maintenance
    private JCheckBox checkMaintenance;
    private JSpinner spnMaintenanceDays;
    private JSpinner spnMaintenanceBonus;
    private JCheckBox useQualityMaintenance;
    private JCheckBox reverseQualityNames;
    private JCheckBox useUnofficialMaintenance;
    private JCheckBox logMaintenance;
    //endregion Repair and Maintenance Tab

    //region Supplies and Acquisitions Tab
    private JPanel panSupplies;
    //acquisition
    private JSpinner spnAcquireWaitingPeriod;
    private JComboBox<String> choiceAcquireSkill;
    private JCheckBox chkSupportStaffOnly;
    private JSpinner spnAcquireClanPenalty;
    private JSpinner spnAcquireIsPenalty;
    private JTextField txtMaxAcquisitions;
    //Delivery
    private JSpinner spnNDiceTransitTime;
    private JSpinner spnConstantTransitTime;
    private JComboBox<String> choiceTransitTimeUnits;
    private JSpinner spnAcquireMinimum;
    private JComboBox<String> choiceAcquireMinimumUnit;
    private JSpinner spnAcquireMosBonus;
    private JComboBox<String> choiceAcquireMosUnits;
    //planetary acquisitions
    private JCheckBox usePlanetaryAcquisitions;
    private JSpinner spnMaxJumpPlanetaryAcquisitions;
    private JComboBox<String> comboPlanetaryAcquisitionsFactionLimits;
    private JCheckBox disallowPlanetaryAcquisitionClanCrossover;
    private JCheckBox usePlanetaryAcquisitionsVerbose;
    private JSpinner[] spnPlanetAcquireTechBonus;
    private JSpinner[] spnPlanetAcquireIndustryBonus;
    private JSpinner[] spnPlanetAcquireOutputBonus;
    private JCheckBox disallowClanPartsFromIS;
    private JSpinner spnPenaltyClanPartsFromIS;
    //endregion Supplies and Acquisitions Tab

    //region Tech Limits Tab
    private JPanel panTech;
    private JCheckBox limitByYearBox;
    private JCheckBox disallowExtinctStuffBox;
    private JCheckBox allowClanPurchasesBox;
    private JCheckBox allowISPurchasesBox;
    private JCheckBox allowCanonOnlyBox;
    private JCheckBox allowCanonRefitOnlyBox;
    private JComboBox<String> choiceTechLevel;
    private JCheckBox variableTechLevelBox;
    private JCheckBox factionIntroDateBox;
    private JCheckBox useAmmoByTypeBox;
    //endregion Tech Limits Tab

    //region Personnel Tab
    private JPanel panPersonnel;
    private JCheckBox useTacticsBox;
    private JCheckBox useInitBonusBox;
    private JCheckBox useToughnessBox;
    private JCheckBox useArtilleryBox;
    private JCheckBox useAbilitiesBox;
    private JCheckBox useEdgeBox;
    private JCheckBox useSupportEdgeBox;
    private JCheckBox useImplantsBox;
    private JCheckBox altQualityAveragingCheckBox;
    private JCheckBox useAdvancedMedicalBox;
    private JCheckBox useDylansRandomXpBox;
    private JSpinner spnHealWaitingPeriod;
    private JSpinner spnNaturalHealWaitingPeriod;
    private JSpinner spnMinimumHitsForVees;
    private JCheckBox useRandomHitsForVees;
    private JCheckBox useTougherHealing;
    private JCheckBox chkUseTransfers;
    private JCheckBox chkUseTimeInService;
    private JComboBox<TimeInDisplayFormat> comboTimeInServiceDisplayFormat;
    private JCheckBox chkUseTimeInRank;
    private JComboBox<TimeInDisplayFormat> comboTimeInRankDisplayFormat;
    private JCheckBox chkUseRetirementDateTracking;
    private JCheckBox chkTrackTotalEarnings;
    private JCheckBox chkShowOriginFaction;
    private JCheckBox chkRandomizeOrigin;
    private JCheckBox chkRandomizeDependentsOrigin;
    private JSpinner spnOriginSearchRadius;
    //Family
    private JSpinner spnMinimumMarriageAge;
    private JSpinner spnCheckMutualAncestorsDepth;
    private JCheckBox chkLogMarriageNameChange;
    private JCheckBox chkUseManualMarriages;
    private JCheckBox chkUseRandomMarriages;
    private JSpinner spnChanceRandomMarriages;
    private JSpinner spnMarriageAgeRange;
    private JSpinner[] spnRandomMarriageSurnameWeights;
    private JCheckBox chkUseRandomSameSexMarriages;
    private JSpinner spnChanceRandomSameSexMarriages;
    private JCheckBox chkUseUnofficialProcreation;
    private JSpinner spnChanceProcreation;
    private JCheckBox chkUseUnofficialProcreationNoRelationship;
    private JSpinner spnChanceProcreationNoRelationship;
    private JCheckBox chkDisplayTrueDueDate;
    private JCheckBox chkLogConception;
    private JComboBox<BabySurnameStyle> comboBabySurnameStyle;
    private JCheckBox chkDetermineFatherAtBirth;
    private JComboBox<FamilialRelationshipDisplayLevel> comboDisplayFamilyLevel;
    private JCheckBox chkUseRandomDeaths;
    private JCheckBox chkKeepMarriedNameUponSpouseDeath;
    //Salary
    private JSpinner spnSalaryCommission;
    private JSpinner spnSalaryEnlisted;
    private JSpinner spnSalaryAntiMek;
    private JSpinner[] spnSalaryXp;
    private JSpinner[] spnSalaryBase;
    //Prisoners
    private JComboBox<PrisonerCaptureStyle> comboPrisonerCaptureStyle;
    private JComboBox<PrisonerStatus> comboPrisonerStatus;
    private JCheckBox chkPrisonerBabyStatus;
    private JCheckBox chkAtBPrisonerDefection;
    private JCheckBox chkAtBPrisonerRansom;
    //endregion Personnel Tab

    //region Finances Tab
    private JPanel panFinances;
    private JCheckBox payForPartsBox;
    private JCheckBox payForRepairsBox;
    private JCheckBox payForUnitsBox;
    private JCheckBox payForSalariesBox;
    private JCheckBox payForOverheadBox;
    private JCheckBox payForMaintainBox;
    private JCheckBox payForTransportBox;
    private JCheckBox sellUnitsBox;
    private JCheckBox sellPartsBox;
    private JCheckBox payForRecruitmentBox;
    private JCheckBox useLoanLimitsBox;
    private JCheckBox usePercentageMaintBox;
    private JCheckBox useInfantryDontCountBox;
    private JCheckBox usePeacetimeCostBox;
    private JCheckBox useExtendedPartsModifierBox;
    private JCheckBox showPeacetimeCostBox;
    private JCheckBox newFinancialYearFinancesToCSVExportBox;
    private JComboBox<FinancialYearDuration> comboFinancialYearDuration;
    private JSpinner spnClanPriceModifier;
    private JLabel[] partQualityLabels;
    private JSpinner[] spnUsedPartsValue;
    private JSpinner spnDamagedPartsValue;
    private JSpinner spnOrderRefund;
    //endregion Finances Tab

    //region Mercenary Tab
    private JPanel panMercenary;
    private JRadioButton btnContractEquipment;
    private JSpinner spnEquipPercent;
    private JSpinner spnDropshipPercent;
    private JSpinner spnJumpshipPercent;
    private JSpinner spnWarshipPercent;
    private JCheckBox chkEquipContractSaleValue;
    private JRadioButton btnContractPersonnel;
    private JCheckBox chkBLCSaleValue;
    private JCheckBox chkOverageRepaymentInFinalPayment;
    //endregion Mercenary Tab

    //region Experience Tab
    private JPanel panXP;
    private JSpinner spnScenarioXP;
    private JSpinner spnKillXP;
    private JSpinner spnKills;
    private JSpinner spnTaskXP;
    private JSpinner spnNTasksXP;
    private JSpinner spnSuccessXP;
    private JSpinner spnMistakeXP;
    private JSpinner spnIdleXP;
    private JSpinner spnMonthsIdleXP;
    private JSpinner spnTargetIdleXP;
    private JSpinner spnContractNegotiationXP;
    private JSpinner spnAdminWeeklyXP;
    private JSpinner spnAdminWeeklyXPPeriod;
    private JSpinner spnEdgeCost;
    private JTextArea txtInstructionsXP;
    private JScrollPane scrXP;
    private JTable tableXP;
    private static final String[] TABLE_XP_COLUMN_NAMES = {"+0", "+1", "+2", "+3", "+4", "+5", "+6", "+7", "+8", "+9", "+10"};
    //endregion Experience Tab

    //region Skills Tab
    private JPanel panSkill;
    //endregion Skills Tab

    //region Special Abilities Tab
    private JPanel panSpecialAbilities;
    private Hashtable<String, SpecialAbility> tempSPA;
    private JButton btnAddSPA;
    //endregion Special Abilities Tab

    //region Skill Randomization Tab
    private JPanel panRandomSkill;
    private JCheckBox chkExtraRandom;
    private JSpinner[] phenotypeSpinners;
    private JSpinner spnProbAntiMek;
    private JSpinner spnOverallRecruitBonus;
    private JSpinner[] spnTypeRecruitBonus;
    private JSpinner spnArtyProb;
    private JSpinner spnArtyBonus;
    private JSpinner spnTacticsGreen;
    private JSpinner spnTacticsReg;
    private JSpinner spnTacticsVet;
    private JSpinner spnTacticsElite;
    private JSpinner spnCombatSA;
    private JSpinner spnSupportSA;
    private JSpinner spnSecondProb;
    private JSpinner spnSecondBonus;
    private JSpinner spnAbilGreen;
    private JSpinner spnAbilReg;
    private JSpinner spnAbilVet;
    private JSpinner spnAbilElite;
    //endregion Skill Randomization Tab

    //region Rank System Tab
    private JPanel panRank;
    private JComboBox<String> comboRanks;
    @SuppressWarnings("unused")
    private JButton btnAddRank; // FIXME: Unused
    @SuppressWarnings("unused")
    private JButton btnDeleteRank; // FIXME: Unused
    private JTable tableRanks;
    private RankTableModel ranksModel;
    private JScrollPane scrRanks;
    // FIXME: Place in resource files
    String[] rankColNames = { "Rate", "MW Rank", "ASF Rank", "Vee Crew Rank", "Naval Rank", "Infantry Rank", "Tech Rank", "Officer", "Pay Multiplier"};
    //endregion Rank System Tab

    //region Name and Portrait Generation Tab
    private JPanel panNameGen;
    private JCheckBox chkUseOriginFactionForNames;
    private JComboBox<String> comboFactionNames;
    private JSlider sldGender;
    private JPanel panRandomPortrait;
    private JCheckBox[] chkUsePortrait;
    private JCheckBox allPortraitsBox;
    private JCheckBox noPortraitsBox;
    private JCheckBox chkAssignPortraitOnRoleChange;
    //endregion Name and Portrait Generation Tab

    //region Personnel Market Tab
    private JPanel panPersonnelMarket;
    private JComboBox<String> personnelMarketType;
    private JCheckBox personnelMarketReportRefresh;
    private JTextField personnelMarketRandomEliteRemoval;
    private JTextField personnelMarketRandomVeteranRemoval;
    private JTextField personnelMarketRandomRegularRemoval;
    private JTextField personnelMarketRandomGreenRemoval;
    private JTextField personnelMarketRandomUltraGreenRemoval;
    private JSpinner personnelMarketDylansWeight;
    //endregion Personnel Market Tab

    //region Against the Bot Tab
    private JPanel panAtB;
    private JCheckBox chkUseAtB;
    private JComboBox<String> cbSkillLevel;

    //unit administration
    private JCheckBox chkUseShareSystem;
    private JCheckBox chkSharesExcludeLargeCraft;
    private JCheckBox chkSharesForAll;
    private JCheckBox chkAeroRecruitsHaveUnits;
    private JCheckBox chkRetirementRolls;
    private JCheckBox chkCustomRetirementMods;
    private JCheckBox chkFoundersNeverRetire;
    private JCheckBox chkAddDependents;
    private JCheckBox chkDependentsNeverLeave;
    private JCheckBox chkTrackUnitFatigue;
    private JCheckBox chkUseLeadership;
    private JCheckBox chkTrackOriginalUnit;
    private JCheckBox chkUseAero;
    private JCheckBox chkUseVehicles;
    private JCheckBox chkClanVehicles;
    private JCheckBox chkInstantUnitMarketDelivery;
    private JCheckBox chkContractMarketReportRefresh;
    private JCheckBox chkUnitMarketReportRefresh;

    //contract operations
    private JSpinner spnSearchRadius;
    private JCheckBox chkVariableContractLength;
    private JCheckBox chkMercSizeLimited;
    private JCheckBox chkRestrictPartsByMission;
    private JCheckBox chkLimitLanceWeight;
    private JCheckBox chkLimitLanceNumUnits;
    private JCheckBox chkUseStrategy;
    private JSpinner spnBaseStrategyDeployment;
    private JSpinner spnAdditionalStrategyDeployment;
    private JCheckBox chkAdjustPaymentForStrategy;
    private JSpinner spnAtBBattleIntensity;
    private JSpinner[] spnAtBBattleChance;
    private JButton btnIntensityUpdate;
    private JCheckBox chkGenerateChases;

    //RATs
    private JRadioButton btnDynamicRATs;
    private JRadioButton btnStaticRATs;
    private DefaultListModel<String> chosenRatModel;
    private JList<String> chosenRats;
    private DefaultListModel<String> availableRatModel;
    private JList<String> availableRats;
    private JButton btnAddRat;
    private JButton btnRemoveRat;
    private JButton btnMoveRatUp;
    private JButton btnMoveRatDown;
    private JCheckBox chkIgnoreRatEra;

    //scenarios
    private JCheckBox chkDoubleVehicles;
    private JSpinner spnOpforLanceTypeMechs;
    private JSpinner spnOpforLanceTypeMixed;
    private JSpinner spnOpforLanceTypeVehicles;
    private JCheckBox chkOpforUsesVTOLs;
    private JCheckBox chkOpforUsesAero;
    private JSpinner spnOpforAeroChance;
    private JCheckBox chkOpforUsesLocalForces;
    private JSpinner spnOpforLocalForceChance;
    private JCheckBox chkAdjustPlayerVehicles;
    private JCheckBox chkRegionalMechVariations;
    private JCheckBox chkAttachedPlayerCamouflage;
    private JCheckBox chkPlayerControlsAttachedUnits;
    private JCheckBox chkUseDropShips;
    private JCheckBox chkUseWeatherConditions;
    private JCheckBox chkUseLightConditions;
    private JCheckBox chkUsePlanetaryConditions;
    //endregion Against the Bot Tab
    //endregion Variable Declarations

    public CampaignOptionsDialog(JFrame parent, boolean modal, Campaign c) {
        super(parent, modal);
        this.campaign = c;
        //this is a hack but I have no idea what is going on here
        this.frame = parent;
        this.date = campaign.getLocalDate();
        this.camoCategory = campaign.getCamoCategory();
        this.camoFileName = campaign.getCamoFileName();
        this.colorIndex = campaign.getColorIndex();
        this.iconCategory = campaign.getIconCategory();
        this.iconFileName = campaign.getIconFileName();
        hashSkillTargets = new Hashtable<>();
        hashGreenSkill = new Hashtable<>();
        hashRegSkill = new Hashtable<>();
        hashVetSkill = new Hashtable<>();
        hashEliteSkill = new Hashtable<>();
        cancelled = false;

        initComponents();
        setOptions(c.getCampaignOptions(), c.getRandomSkillPreferences());
        setCamoIcon();
        setForceIcon();
        setLocationRelativeTo(parent);

        setUserPreferences();
    }

    //region Initialization
    /**
     * This method is called from within the constructor to initialize the form.
     */
    private void initComponents() {
        //region Variable Declaration and Initialisation
        tabOptions = new JTabbedPane();
        comboRanks = new JComboBox<>();
        comboFactionNames = new JComboBox<>();
        sldGender = new JSlider(SwingConstants.HORIZONTAL);
        panRepair = new JPanel();
        panSupplies = new JPanel();
        panPersonnel = new JPanel();
        panFinances = new JPanel();
        panMercenary = new JPanel();
        panNameGen = new JPanel();
        panRank = new JPanel();
        panXP = new JPanel();
        panSkill = new JPanel();
        panTech = new JPanel();
        panRandomSkill = new JPanel();
        panRandomPortrait = new JPanel();
        useEraModsCheckBox = new JCheckBox();
        assignedTechFirstCheckBox = new JCheckBox();
        resetToFirstTechCheckBox = new JCheckBox();
        JLabel clanPriceModifierLabel = new JLabel();
        JLabel usedPartsValueLabel = new JLabel();
        JLabel damagedPartsValueLabel = new JLabel();
        useTacticsBox = new JCheckBox();
        useInitBonusBox = new JCheckBox();
        useToughnessBox = new JCheckBox();
        useArtilleryBox = new JCheckBox();
        useAbilitiesBox = new JCheckBox();
        useImplantsBox = new JCheckBox();
        useAdvancedMedicalBox = new JCheckBox();
        useDylansRandomXpBox = new JCheckBox();
        payForPartsBox = new JCheckBox();
        payForRepairsBox = new JCheckBox();
        payForUnitsBox = new JCheckBox();
        payForSalariesBox = new JCheckBox();
        payForRecruitmentBox = new JCheckBox();
        useLoanLimitsBox = new JCheckBox();
        payForOverheadBox = new JCheckBox();
        payForMaintainBox = new JCheckBox();
        payForTransportBox = new JCheckBox();
        usePeacetimeCostBox = new JCheckBox();
        useExtendedPartsModifierBox = new JCheckBox();
        showPeacetimeCostBox = new JCheckBox();
        chkAssignPortraitOnRoleChange = new JCheckBox();
        sellUnitsBox = new JCheckBox();
        sellPartsBox = new JCheckBox();
        useQuirksBox = new JCheckBox();
        limitByYearBox = new JCheckBox();
        disallowExtinctStuffBox = new JCheckBox();
        allowClanPurchasesBox = new JCheckBox();
        allowISPurchasesBox = new JCheckBox();
        allowCanonOnlyBox = new JCheckBox();
        allowCanonRefitOnlyBox = new JCheckBox();
        variableTechLevelBox = new JCheckBox();
        factionIntroDateBox = new JCheckBox();
        useAmmoByTypeBox = new JCheckBox();
        choiceTechLevel = new JComboBox<>();
        btnLoad = new JButton();
        btnCancel = new JButton();
        scrRanks = new JScrollPane();

        usePlanetaryAcquisitions = new JCheckBox();
        usePlanetaryAcquisitionsVerbose = new JCheckBox();
        disallowPlanetaryAcquisitionClanCrossover = new JCheckBox();
        comboPlanetaryAcquisitionsFactionLimits = new JComboBox<>();
        disallowClanPartsFromIS = new JCheckBox();
        useDamageMargin = new JCheckBox();
        useAeroSystemHitsBox = new JCheckBox();
        useQualityMaintenance = new JCheckBox();
        useUnofficialMaintenance = new JCheckBox();
        checkMaintenance = new JCheckBox();
        reverseQualityNames = new JCheckBox();

        chkSupportStaffOnly = new JCheckBox();

        GridBagConstraints gridBagConstraints;
        int gridy = 0;
        int gridx = 0;
        //endregion Variable Declaration and Initialisation

        ResourceBundle resourceMap = ResourceBundle.getBundle("mekhq.resources.CampaignOptionsDialog", new EncodeControl());
        setDefaultCloseOperation(WindowConstants.DISPOSE_ON_CLOSE);
        setName("Form");
        setTitle(resourceMap.getString("title.text"));
        getContentPane().setLayout(new GridBagLayout());

        tabOptions.setName("tabOptions");

        //region General Tab
        panGeneral = new JPanel(new GridBagLayout());
        panGeneral.setName("panGeneral");

        JLabel lblName = new JLabel(resourceMap.getString("lblName.text"));
        lblName.setName("lblName");
        gridBagConstraints = new GridBagConstraints();
        gridBagConstraints.gridx = gridx++;
        gridBagConstraints.gridy = gridy++;
        gridBagConstraints.anchor = GridBagConstraints.WEST;
        panGeneral.add(lblName, gridBagConstraints);

        txtName = new JTextField(campaign.getName());
        txtName.setName("txtName");
        txtName.setMinimumSize(new Dimension(500, 30));
        txtName.setPreferredSize(new Dimension(500, 30));
        gridBagConstraints.gridx = gridx--;
        panGeneral.add(txtName, gridBagConstraints);

        JLabel lblFaction = new JLabel(resourceMap.getString("lblFaction.text"));
        lblFaction.setName("lblFaction");
        gridBagConstraints.gridx = gridx++;
        gridBagConstraints.gridy = gridy++;
        panGeneral.add(lblFaction, gridBagConstraints);

        factionModel = new SortedComboBoxModel<>();
        for (String sName : Faction.getChoosableFactionCodes()) {
            Faction f = Faction.getFaction(sName);
            if (f.validIn(date.getYear())) {
                factionModel.addElement(f.getFullName(date.getYear()));
            }
        }
        factionModel.setSelectedItem(campaign.getFaction().getFullName(date.getYear()));
        comboFaction = new JComboBox<>();
        comboFaction.setName("comboFaction");
        comboFaction.setModel(factionModel);
        comboFaction.setMinimumSize(new Dimension(400, 30));
        comboFaction.setPreferredSize(new Dimension(400, 30));
        gridBagConstraints.gridx = gridx--;
        panGeneral.add(comboFaction, gridBagConstraints);

        JPanel unitRatingPanel = new JPanel(new GridBagLayout());

        JLabel unitRatingMethodLabel = new JLabel(resourceMap.getString("unitRatingMethodLabel.text"));
        unitRatingMethodLabel.setName("unitRatingMethodLabel");
        gridBagConstraints.gridx = 0;
        unitRatingPanel.add(unitRatingMethodLabel, gridBagConstraints);

        unitRatingMethodCombo = new JComboBox<>(UnitRatingMethod.values());
        unitRatingMethodCombo.setName("unitRatingMethodCombo");
        gridBagConstraints.gridx = 1;
        unitRatingPanel.add(unitRatingMethodCombo, gridBagConstraints);

        JLabel manualUnitRatingModifierLabel = new JLabel(resourceMap.getString("manualUnitRatingModifierLabel.text"));
        gridBagConstraints.gridx = 2;
        unitRatingPanel.add(manualUnitRatingModifierLabel, gridBagConstraints);

        manualUnitRatingModifier = new JSpinner(new SpinnerNumberModel(0, -100, 100, 1));
        gridBagConstraints.gridx = 3;
        unitRatingPanel.add(manualUnitRatingModifier, gridBagConstraints);

        gridBagConstraints = new GridBagConstraints();
        gridBagConstraints.gridx = gridx;
        gridBagConstraints.gridy = gridy++;
        gridBagConstraints.gridwidth = 2;
        gridBagConstraints.fill = GridBagConstraints.HORIZONTAL;
        gridBagConstraints.anchor = GridBagConstraints.NORTHWEST;
        panGeneral.add(unitRatingPanel, gridBagConstraints);

        JLabel lblDate = new JLabel(resourceMap.getString("lblDate.text"));
        lblDate.setName("lblDate");
        gridBagConstraints = new GridBagConstraints();
        gridBagConstraints.gridx = gridx++;
        gridBagConstraints.gridy = gridy++;
        gridBagConstraints.anchor = GridBagConstraints.WEST;
        panGeneral.add(lblDate, gridBagConstraints);

        btnDate = new JButton(MekHQ.getMekHQOptions().getDisplayFormattedDate(date));
        btnDate.setName("btnDate");
        btnDate.setMinimumSize(new Dimension(400, 30));
        btnDate.setPreferredSize(new Dimension(400, 30));
        btnDate.addActionListener(this::btnDateActionPerformed);
        gridBagConstraints.gridx = gridx--;
        panGeneral.add(btnDate, gridBagConstraints);

        JLabel lblCamo = new JLabel(resourceMap.getString("lblCamo.text"));
        lblCamo.setName("lblCamo");
        gridBagConstraints.gridx = gridx++;
        gridBagConstraints.gridy = gridy++;
        panGeneral.add(lblCamo, gridBagConstraints);

        btnCamo = new JButton();
        btnCamo.setName("btnCamo");
        btnCamo.setMinimumSize(new Dimension(84, 72));
        btnCamo.setPreferredSize(new Dimension(84, 72));
        btnCamo.setMaximumSize(new Dimension(84, 72));
        btnCamo.addActionListener(this::btnCamoActionPerformed);
        gridBagConstraints.gridx = gridx--;
        gridBagConstraints.anchor = java.awt.GridBagConstraints.NORTHWEST;
        panGeneral.add(btnCamo, gridBagConstraints);

        JLabel lblIcon = new JLabel(resourceMap.getString("lblIcon.text"));
        gridBagConstraints.gridx = gridx++;
        gridBagConstraints.gridy = gridy++;
        gridBagConstraints.anchor = GridBagConstraints.WEST;
        panGeneral.add(lblIcon, gridBagConstraints);

        btnIcon = new JButton();
        btnIcon.addActionListener(this::btnIconActionPerformed);
        btnIcon.setMinimumSize(new Dimension(84, 72));
        btnIcon.setPreferredSize(new Dimension(84, 72));
        btnIcon.setMaximumSize(new Dimension(84, 72));
        gridBagConstraints.gridx = gridx--;
        gridBagConstraints.anchor = GridBagConstraints.NORTHWEST;
        panGeneral.add(btnIcon, gridBagConstraints);

        tabOptions.addTab(resourceMap.getString("panGeneral.TabConstraints.tabTitle"), panGeneral);
        //endregion General Tab

        //region Repair and Maintenance Tab
        panRepair.setName("panRepair");
        panRepair.setLayout(new java.awt.GridBagLayout());

        JPanel panSubRepair = new JPanel(new GridBagLayout());
        JPanel panSubMaintenance = new JPanel(new GridBagLayout());

        panSubRepair.setBorder(BorderFactory.createTitledBorder("Repair"));
        panSubMaintenance.setBorder(BorderFactory.createTitledBorder("Maintenance"));

        gridBagConstraints = new GridBagConstraints();
        gridBagConstraints.gridx = 0;
        gridBagConstraints.gridy = 0;
        gridBagConstraints.weightx = 0.5;
        gridBagConstraints.gridwidth = 1;
        gridBagConstraints.fill = GridBagConstraints.BOTH;
        panRepair.add(panSubRepair, gridBagConstraints);

        gridBagConstraints = new GridBagConstraints();
        gridBagConstraints.gridx = 1;
        gridBagConstraints.gridy = 0;
        gridBagConstraints.gridwidth = 1;
        gridBagConstraints.fill = GridBagConstraints.BOTH;
        panRepair.add(panSubMaintenance, gridBagConstraints);

        useEraModsCheckBox.setText(resourceMap.getString("useEraModsCheckBox.text")); // NOI18N
        useEraModsCheckBox.setToolTipText(resourceMap.getString("useEraModsCheckBox.toolTipText")); // NOI18N
        useEraModsCheckBox.setName("useEraModsCheckBox"); // NOI18N
        gridBagConstraints = new java.awt.GridBagConstraints();
        gridBagConstraints.gridx = 0;
        gridBagConstraints.gridy = 0;
        gridBagConstraints.weightx = 0.0;
        gridBagConstraints.weighty = 0.0;
        gridBagConstraints.fill = java.awt.GridBagConstraints.NONE;
        gridBagConstraints.anchor = java.awt.GridBagConstraints.NORTHWEST;
        panSubRepair.add(useEraModsCheckBox, gridBagConstraints);

        assignedTechFirstCheckBox.setText(resourceMap.getString("assignedTechFirstCheckBox.text")); // NOI18N
        assignedTechFirstCheckBox.setToolTipText(resourceMap.getString("assignedTechFirstCheckBox.toolTipText")); // NOI18N
        assignedTechFirstCheckBox.setName("assignedTechFirstCheckBox"); // NOI18N
        gridBagConstraints = new java.awt.GridBagConstraints();
        gridBagConstraints.gridx = 0;
        gridBagConstraints.gridy = 1;
        gridBagConstraints.weightx = 0.0;
        gridBagConstraints.weighty = 0.0;
        gridBagConstraints.fill = java.awt.GridBagConstraints.NONE;
        gridBagConstraints.anchor = java.awt.GridBagConstraints.NORTHWEST;
        panSubRepair.add(assignedTechFirstCheckBox, gridBagConstraints);

        resetToFirstTechCheckBox.setText(resourceMap.getString("resetToFirstTechCheckBox.text")); // NOI18N
        resetToFirstTechCheckBox.setToolTipText(resourceMap.getString("resetToFirstTechCheckBox.toolTipText")); // NOI18N
        resetToFirstTechCheckBox.setName("resetToFirstTechCheckBox"); // NOI18N
        gridBagConstraints = new java.awt.GridBagConstraints();
        gridBagConstraints.gridx = 0;
        gridBagConstraints.gridy = 2;
        gridBagConstraints.weightx = 0.0;
        gridBagConstraints.weighty = 0.0;
        gridBagConstraints.fill = java.awt.GridBagConstraints.NONE;
        gridBagConstraints.anchor = java.awt.GridBagConstraints.NORTHWEST;
        panSubRepair.add(resetToFirstTechCheckBox, gridBagConstraints);

        useQuirksBox.setText(resourceMap.getString("useQuirksBox.text")); // NOI18N
        useQuirksBox.setToolTipText(resourceMap.getString("useQuirksBox.toolTipText")); // NOI18N
        useQuirksBox.setName("useQuirksBox"); // NOI18N
        gridBagConstraints = new java.awt.GridBagConstraints();
        gridBagConstraints.gridx = 0;
        gridBagConstraints.gridy = 3;
        gridBagConstraints.fill = java.awt.GridBagConstraints.NONE;
        gridBagConstraints.weightx = 0.0;
        gridBagConstraints.weighty = 0.0;
        gridBagConstraints.anchor = java.awt.GridBagConstraints.NORTHWEST;
        panSubRepair.add(useQuirksBox, gridBagConstraints);

        useAeroSystemHitsBox.setText(resourceMap.getString("useAeroSystemHits.text")); // NOI18N
        useAeroSystemHitsBox.setToolTipText(resourceMap.getString("useAeroSystemHits.toolTipText")); // NOI18N
        useAeroSystemHitsBox.setName("useAeroSystemHits"); // NOI18N
        gridBagConstraints = new java.awt.GridBagConstraints();
        gridBagConstraints.gridx = 0;
        gridBagConstraints.gridy = 4;
        gridBagConstraints.weightx = 0.0;
        gridBagConstraints.weighty = 0.0;
        gridBagConstraints.fill = java.awt.GridBagConstraints.NONE;
        gridBagConstraints.anchor = java.awt.GridBagConstraints.NORTHWEST;
        panSubRepair.add(useAeroSystemHitsBox, gridBagConstraints);

        useDamageMargin.setText(resourceMap.getString("useDamageMargin.text"));
        useDamageMargin.setToolTipText(resourceMap.getString("useDamageMargin.toolTipText"));
        useDamageMargin.addActionListener(evt -> spnDamageMargin.setEnabled(useDamageMargin.isSelected()));
        gridBagConstraints = new java.awt.GridBagConstraints();
        gridBagConstraints.gridx = 0;
        gridBagConstraints.gridy = 5;
        gridBagConstraints.weightx = 0.0;
        gridBagConstraints.weighty = 0.0;
        gridBagConstraints.fill = java.awt.GridBagConstraints.NONE;
        gridBagConstraints.anchor = java.awt.GridBagConstraints.NORTHWEST;
        panSubRepair.add(useDamageMargin, gridBagConstraints);

        spnDamageMargin = new JSpinner(new SpinnerNumberModel(1, 1, 20, 1));
        ((JSpinner.DefaultEditor) spnDamageMargin.getEditor()).getTextField().setEditable(false);
        JPanel pnlDamageMargin = new JPanel();
        pnlDamageMargin.add(new JLabel("Margin:"));
        pnlDamageMargin.add(spnDamageMargin);

        gridBagConstraints = new java.awt.GridBagConstraints();
        gridBagConstraints.gridx = 0;
        gridBagConstraints.gridy = 6;
        gridBagConstraints.weightx = 1.0;
        gridBagConstraints.weighty = 0.0;
        gridBagConstraints.fill = java.awt.GridBagConstraints.NONE;
        gridBagConstraints.anchor = java.awt.GridBagConstraints.NORTHWEST;
        panSubRepair.add(pnlDamageMargin, gridBagConstraints);

        spnDestroyPartTarget = new JSpinner(new SpinnerNumberModel(2, 2, 13, 1));
        ((JSpinner.DefaultEditor) spnDestroyPartTarget.getEditor()).getTextField().setEditable(false);

        JPanel pnlDestroyPartTarget = new JPanel();
        pnlDestroyPartTarget.add(new JLabel("Equipment hit in combat survives on a roll of"));
        pnlDestroyPartTarget.add(spnDestroyPartTarget);
        pnlDestroyPartTarget.add(new JLabel("or better"));

        gridBagConstraints = new java.awt.GridBagConstraints();
        gridBagConstraints.gridx = 0;
        gridBagConstraints.gridy = 7;
        gridBagConstraints.weightx = 1.0;
        gridBagConstraints.weighty = 1.0;
        gridBagConstraints.fill = java.awt.GridBagConstraints.NONE;
        gridBagConstraints.anchor = java.awt.GridBagConstraints.NORTHWEST;
        panSubRepair.add(pnlDestroyPartTarget, gridBagConstraints);

        checkMaintenance.setText(resourceMap.getString("checkMaintenance.text"));
        checkMaintenance.setToolTipText(resourceMap.getString("checkMaintenance.toolTipText"));
        gridBagConstraints = new java.awt.GridBagConstraints();
        gridBagConstraints.gridx = 0;
        gridBagConstraints.gridy = 0;
        gridBagConstraints.weightx = 0.0;
        gridBagConstraints.weighty = 0.0;
        gridBagConstraints.fill = java.awt.GridBagConstraints.NONE;
        gridBagConstraints.anchor = java.awt.GridBagConstraints.NORTHWEST;
        panSubMaintenance.add(checkMaintenance, gridBagConstraints);

        checkMaintenance.addActionListener(evt -> {
            if (checkMaintenance.isSelected()) {
                spnMaintenanceDays.setEnabled(true);
                useQualityMaintenance.setEnabled(true);
                useUnofficialMaintenance.setEnabled(true);
                reverseQualityNames.setEnabled(true);
                spnMaintenanceBonus.setEnabled(true);
                logMaintenance.setEnabled(true);
            } else {
                spnMaintenanceDays.setEnabled(false);
                useQualityMaintenance.setEnabled(false);
                useUnofficialMaintenance.setEnabled(false);
                reverseQualityNames.setEnabled(false);
                spnMaintenanceBonus.setEnabled(false);
                logMaintenance.setEnabled(false);
            }
        });

        spnMaintenanceDays = new JSpinner(new SpinnerNumberModel(30, 1, 365, 1));
        ((JSpinner.DefaultEditor) spnMaintenanceDays.getEditor()).getTextField().setEditable(false);
        JPanel pnlMaintenanceDays = new JPanel();
        pnlMaintenanceDays.add(spnMaintenanceDays);
        pnlMaintenanceDays.add(new JLabel("Maintenance cycle length in days"));
        gridBagConstraints = new java.awt.GridBagConstraints();
        gridBagConstraints.gridx = 0;
        gridBagConstraints.gridy = 1;
        gridBagConstraints.weightx = 0.0;
        gridBagConstraints.weighty = 0.0;
        gridBagConstraints.fill = java.awt.GridBagConstraints.NONE;
        gridBagConstraints.anchor = java.awt.GridBagConstraints.NORTHWEST;
        panSubMaintenance.add(pnlMaintenanceDays, gridBagConstraints);

        spnMaintenanceBonus = new JSpinner(new SpinnerNumberModel(0, -13, 13, 1));
        ((JSpinner.DefaultEditor) spnMaintenanceBonus.getEditor()).getTextField().setEditable(false);
        spnMaintenanceBonus.setToolTipText(resourceMap.getString("spnMaintenanceBonus.toolTipText"));

        JPanel pnlMaintenanceBonus = new JPanel();
        pnlMaintenanceBonus.add(spnMaintenanceBonus);
        pnlMaintenanceBonus.add(new JLabel("Maintenance modifier"));

        gridBagConstraints = new java.awt.GridBagConstraints();
        gridBagConstraints.gridx = 0;
        gridBagConstraints.gridy = 2;
        gridBagConstraints.weightx = 0.0;
        gridBagConstraints.weighty = 0.0;
        gridBagConstraints.fill = java.awt.GridBagConstraints.NONE;
        gridBagConstraints.anchor = java.awt.GridBagConstraints.NORTHWEST;
        panSubMaintenance.add(pnlMaintenanceBonus, gridBagConstraints);

        useQualityMaintenance.setText(resourceMap.getString("useQualityMaintenance.text"));
        useQualityMaintenance.setToolTipText(resourceMap.getString("useQualityMaintenance.toolTipText"));
        gridBagConstraints = new java.awt.GridBagConstraints();
        gridBagConstraints.gridx = 0;
        gridBagConstraints.gridy = 3;
        gridBagConstraints.fill = java.awt.GridBagConstraints.NONE;
        gridBagConstraints.weightx = 0.0;
        gridBagConstraints.weighty = 0.0;
        gridBagConstraints.anchor = java.awt.GridBagConstraints.NORTHWEST;
        panSubMaintenance.add(useQualityMaintenance, gridBagConstraints);

        reverseQualityNames.setText(resourceMap.getString("reverseQualityNames.text"));
        reverseQualityNames.setToolTipText(resourceMap.getString("reverseQualityNames.toolTipText"));
        gridBagConstraints = new java.awt.GridBagConstraints();
        gridBagConstraints.gridx = 0;
        gridBagConstraints.gridy = 4;
        gridBagConstraints.fill = java.awt.GridBagConstraints.NONE;
        gridBagConstraints.weightx = 0.0;
        gridBagConstraints.weighty = 0.0;
        gridBagConstraints.anchor = java.awt.GridBagConstraints.NORTHWEST;
        panSubMaintenance.add(reverseQualityNames, gridBagConstraints);


        useUnofficialMaintenance.setText(resourceMap.getString("useUnofficialMaintenance.text"));
        useUnofficialMaintenance.setToolTipText(resourceMap.getString("useUnofficialMaintenance.toolTipText"));
        gridBagConstraints = new java.awt.GridBagConstraints();
        gridBagConstraints.gridx = 0;
        gridBagConstraints.gridy = 5;
        gridBagConstraints.fill = java.awt.GridBagConstraints.NONE;
        gridBagConstraints.weightx = 0.0;
        gridBagConstraints.weighty = 0.0;
        gridBagConstraints.anchor = java.awt.GridBagConstraints.NORTHWEST;
        panSubMaintenance.add(useUnofficialMaintenance, gridBagConstraints);

        logMaintenance = new JCheckBox(resourceMap.getString("logMaintenance.text"));
        logMaintenance.setToolTipText(resourceMap.getString("logMaintenance.toolTipText"));
        logMaintenance.setName("logMaintenance");
        gridBagConstraints.gridy = 6;
        gridBagConstraints.weightx = 1.0;
        gridBagConstraints.weighty = 1.0;
        panSubMaintenance.add(logMaintenance, gridBagConstraints);

        tabOptions.addTab(resourceMap.getString("panRepair.TabConstraints.tabTitle"), panRepair);
        //endregion Repair and Maintenance Tab

        //region Supplies and Acquisition Tab
        panSupplies.setName("panSupplies");
        panSupplies.setLayout(new java.awt.GridBagLayout());

        JPanel panSubAcquire = new JPanel(new GridBagLayout());
        JPanel panSubDelivery = new JPanel(new GridBagLayout());
        JPanel panSubPlanetAcquire = new JPanel(new GridBagLayout());

        panSubAcquire.setBorder(BorderFactory.createTitledBorder("Acquisition"));
        panSubDelivery.setBorder(BorderFactory.createTitledBorder("Delivery"));
        panSubPlanetAcquire.setBorder(BorderFactory.createTitledBorder("Planetary Acquisition"));

        gridBagConstraints = new java.awt.GridBagConstraints();
        gridBagConstraints.gridx = 0;
        gridBagConstraints.gridy = 0;
        gridBagConstraints.weightx = .5;
        gridBagConstraints.gridwidth = 1;
        gridBagConstraints.fill = java.awt.GridBagConstraints.BOTH;
        panSupplies.add(panSubAcquire, gridBagConstraints);

        gridBagConstraints = new java.awt.GridBagConstraints();
        gridBagConstraints.gridx = 1;
        gridBagConstraints.gridy = 0;
        gridBagConstraints.weightx = .5;
        gridBagConstraints.gridwidth = 1;
        gridBagConstraints.fill = java.awt.GridBagConstraints.BOTH;
        panSupplies.add(panSubDelivery, gridBagConstraints);

        gridBagConstraints = new java.awt.GridBagConstraints();
        gridBagConstraints.gridx = 0;
        gridBagConstraints.gridy = 1;
        gridBagConstraints.weightx = 1.0;
        gridBagConstraints.gridwidth = 2;
        gridBagConstraints.fill = java.awt.GridBagConstraints.BOTH;
        panSupplies.add(panSubPlanetAcquire, gridBagConstraints);

        spnAcquireWaitingPeriod = new JSpinner(new SpinnerNumberModel(1, 1, 365, 1));
        ((JSpinner.DefaultEditor) spnAcquireWaitingPeriod.getEditor()).getTextField().setEditable(false);

        JPanel pnlWaitingPeriod = new JPanel();
        pnlWaitingPeriod.add(spnAcquireWaitingPeriod);
        pnlWaitingPeriod.add(new JLabel("Waiting period (in days) between acquisition rolls"));

        gridBagConstraints = new java.awt.GridBagConstraints();
        gridBagConstraints.gridx = 0;
        gridBagConstraints.gridy = 1;
        gridBagConstraints.weightx = 0.0;
        gridBagConstraints.weighty = 0.0;
        gridBagConstraints.gridwidth = 2;
        gridBagConstraints.fill = java.awt.GridBagConstraints.NONE;
        gridBagConstraints.anchor = java.awt.GridBagConstraints.NORTHWEST;
        panSubAcquire.add(pnlWaitingPeriod, gridBagConstraints);

        DefaultComboBoxModel<String> acquireSkillModel = new DefaultComboBoxModel<>();
        acquireSkillModel.addElement(CampaignOptions.S_TECH);
        acquireSkillModel.addElement(SkillType.S_ADMIN);
        acquireSkillModel.addElement(SkillType.S_SCROUNGE);
        acquireSkillModel.addElement(SkillType.S_NEG);
        acquireSkillModel.addElement(CampaignOptions.S_AUTO);
        choiceAcquireSkill = new JComboBox<>(acquireSkillModel);

        gridBagConstraints = new java.awt.GridBagConstraints();
        gridBagConstraints.gridx = 0;
        gridBagConstraints.gridy = 2;
        gridBagConstraints.fill = java.awt.GridBagConstraints.NONE;
        gridBagConstraints.anchor = java.awt.GridBagConstraints.WEST;
        panSubAcquire.add(new JLabel("Acquisition Skill:"), gridBagConstraints);

        gridBagConstraints = new java.awt.GridBagConstraints();
        gridBagConstraints.gridx = 1;
        gridBagConstraints.gridy = 2;
        gridBagConstraints.fill = java.awt.GridBagConstraints.NONE;
        gridBagConstraints.anchor = java.awt.GridBagConstraints.WEST;
        panSubAcquire.add(choiceAcquireSkill, gridBagConstraints);

        chkSupportStaffOnly.setText("Only support personnel can make acquisition checks");
        gridBagConstraints = new java.awt.GridBagConstraints();
        gridBagConstraints.gridx = 0;
        gridBagConstraints.gridy = 3;
        gridBagConstraints.gridwidth = 2;
        gridBagConstraints.fill = java.awt.GridBagConstraints.NONE;
        gridBagConstraints.weightx = 0.0;
        gridBagConstraints.weighty = 0.0;
        gridBagConstraints.anchor = java.awt.GridBagConstraints.NORTHWEST;
        panSubAcquire.add(chkSupportStaffOnly, gridBagConstraints);

        spnAcquireClanPenalty = new JSpinner(new SpinnerNumberModel(0, 0, 13, 1));
        ((JSpinner.DefaultEditor) spnAcquireClanPenalty.getEditor()).getTextField().setEditable(false);

        JPanel pnlClanPenalty = new JPanel();
        pnlClanPenalty.add(spnAcquireClanPenalty);
        pnlClanPenalty.add(new JLabel("Penalty for Clan equipment"));

        gridBagConstraints = new java.awt.GridBagConstraints();
        gridBagConstraints.gridx = 0;
        gridBagConstraints.gridy = 4;
        gridBagConstraints.weightx = 0.0;
        gridBagConstraints.weighty = 0.0;
        gridBagConstraints.gridwidth = 2;
        gridBagConstraints.fill = java.awt.GridBagConstraints.NONE;
        gridBagConstraints.anchor = java.awt.GridBagConstraints.NORTHWEST;
        panSubAcquire.add(pnlClanPenalty, gridBagConstraints);

        spnAcquireIsPenalty = new JSpinner(new SpinnerNumberModel(0, 0, 13, 1));
        ((JSpinner.DefaultEditor) spnAcquireIsPenalty.getEditor()).getTextField().setEditable(false);

        JPanel pnlIsPenalty = new JPanel();
        pnlIsPenalty.add(spnAcquireIsPenalty);
        pnlIsPenalty.add(new JLabel("Penalty for Inner Sphere equipment"));

        gridBagConstraints = new java.awt.GridBagConstraints();
        gridBagConstraints.gridx = 0;
        gridBagConstraints.gridy = 5;
        gridBagConstraints.weightx = 0.0;
        gridBagConstraints.weighty = 0.0;
        gridBagConstraints.gridwidth = 2;
        gridBagConstraints.fill = java.awt.GridBagConstraints.NONE;
        gridBagConstraints.anchor = java.awt.GridBagConstraints.NORTHWEST;
        panSubAcquire.add(pnlIsPenalty, gridBagConstraints);

        txtMaxAcquisitions = new JTextField(4);
        txtMaxAcquisitions.setHorizontalAlignment(JTextField.RIGHT);
        txtMaxAcquisitions.setName("txtName");

        JPanel pnlMaxAcquisitions = new JPanel();
        pnlMaxAcquisitions.add(txtMaxAcquisitions);
        pnlMaxAcquisitions.add(new JLabel("Maximum Acquisitions Per Day (0 for unlimited)"));

        gridBagConstraints = new java.awt.GridBagConstraints();
        gridBagConstraints.gridx = 0;
        gridBagConstraints.gridy = 6;
        gridBagConstraints.weightx = 1.0;
        gridBagConstraints.weighty = 1.0;
        gridBagConstraints.gridwidth = 2;
        gridBagConstraints.fill = java.awt.GridBagConstraints.NONE;
        gridBagConstraints.anchor = java.awt.GridBagConstraints.NORTHWEST;
        panSubAcquire.add(pnlMaxAcquisitions, gridBagConstraints);

        spnNDiceTransitTime = new JSpinner(new SpinnerNumberModel(0, 0, 365, 1));
        ((JSpinner.DefaultEditor) spnNDiceTransitTime.getEditor()).getTextField().setEditable(false);

        spnConstantTransitTime = new JSpinner(new SpinnerNumberModel(0, 0, 365, 1));
        ((JSpinner.DefaultEditor) spnConstantTransitTime.getEditor()).getTextField().setEditable(false);

        spnAcquireMosBonus = new JSpinner(new SpinnerNumberModel(0, 0, 365, 1));
        ((JSpinner.DefaultEditor) spnAcquireMosBonus.getEditor()).getTextField().setEditable(false);

        spnAcquireMinimum = new JSpinner(new SpinnerNumberModel(0, 0, 365, 1));
        ((JSpinner.DefaultEditor) spnAcquireMinimum.getEditor()).getTextField().setEditable(false);

        DefaultComboBoxModel<String> transitUnitModel = new DefaultComboBoxModel<>();
        for (int i = 0; i < CampaignOptions.TRANSIT_UNIT_NUM; i++) {
            transitUnitModel.addElement(CampaignOptions.getTransitUnitName(i));
        }
        choiceTransitTimeUnits = new JComboBox<>(transitUnitModel);

        DefaultComboBoxModel<String> transitMosUnitModel = new DefaultComboBoxModel<>();
        for (int i = 0; i < CampaignOptions.TRANSIT_UNIT_NUM; i++) {
            transitMosUnitModel.addElement(CampaignOptions.getTransitUnitName(i));
        }
        choiceAcquireMosUnits = new JComboBox<>(transitMosUnitModel);

        DefaultComboBoxModel<String> transitMinUnitModel = new DefaultComboBoxModel<>();
        for (int i = 0; i < CampaignOptions.TRANSIT_UNIT_NUM; i++) {
            transitMinUnitModel.addElement(CampaignOptions.getTransitUnitName(i));
        }
        choiceAcquireMinimumUnit = new JComboBox<>(transitMinUnitModel);

        JPanel pnlTransitTime = new JPanel();
        pnlTransitTime.add(new JLabel("Delivery Time:"));
        pnlTransitTime.add(spnNDiceTransitTime);
        pnlTransitTime.add(new JLabel("d6 + "));
        pnlTransitTime.add(spnConstantTransitTime);
        pnlTransitTime.add(choiceTransitTimeUnits);

        gridBagConstraints = new java.awt.GridBagConstraints();
        gridBagConstraints.gridx = 0;
        gridBagConstraints.gridy = 0;
        gridBagConstraints.fill = java.awt.GridBagConstraints.NONE;
        gridBagConstraints.weightx = 0.0;
        gridBagConstraints.weighty = 0.0;
        gridBagConstraints.anchor = java.awt.GridBagConstraints.NORTHWEST;
        panSubDelivery.add(pnlTransitTime, gridBagConstraints);

        JPanel pnlMinTransit = new JPanel();
        pnlMinTransit.add(new JLabel("Minimum Transit Time:"));
        pnlMinTransit.add(spnAcquireMinimum);
        pnlMinTransit.add(choiceAcquireMinimumUnit);

        gridBagConstraints = new java.awt.GridBagConstraints();
        gridBagConstraints.gridx = 0;
        gridBagConstraints.gridy = 1;
        gridBagConstraints.fill = java.awt.GridBagConstraints.NONE;
        gridBagConstraints.weightx = 0.0;
        gridBagConstraints.weighty = 0.0;
        gridBagConstraints.anchor = java.awt.GridBagConstraints.NORTHWEST;
        panSubDelivery.add(pnlMinTransit, gridBagConstraints);

        JPanel pnlMosBonus = new JPanel();
        pnlMosBonus.add(new JLabel("Reduce delivery time by"));
        pnlMosBonus.add(spnAcquireMosBonus);
        pnlMosBonus.add(choiceAcquireMosUnits);
        pnlMosBonus.add(new JLabel("per MoS"));

        gridBagConstraints = new java.awt.GridBagConstraints();
        gridBagConstraints.gridx = 0;
        gridBagConstraints.gridy = 2;
        gridBagConstraints.fill = java.awt.GridBagConstraints.NONE;
        gridBagConstraints.weightx = 1.0;
        gridBagConstraints.weighty = 1.0;
        gridBagConstraints.anchor = java.awt.GridBagConstraints.NORTHWEST;
        panSubDelivery.add(pnlMosBonus, gridBagConstraints);

        usePlanetaryAcquisitions.setText(resourceMap.getString("usePlanetaryAcquisitions.text"));
        usePlanetaryAcquisitions.setToolTipText(resourceMap.getString("usePlanetaryAcquisitions.toolTipText"));
        gridBagConstraints = new java.awt.GridBagConstraints();
        gridBagConstraints.gridx = 0;
        gridBagConstraints.gridy = 0;
        gridBagConstraints.weightx = 0.0;
        gridBagConstraints.weighty = 0.0;
        gridBagConstraints.fill = java.awt.GridBagConstraints.NONE;
        gridBagConstraints.anchor = java.awt.GridBagConstraints.NORTHWEST;
        panSubPlanetAcquire.add(usePlanetaryAcquisitions, gridBagConstraints);

        spnMaxJumpPlanetaryAcquisitions = new JSpinner(new SpinnerNumberModel(2, 0, 5, 1));
        JPanel panMaxJump = new JPanel();
        panMaxJump.add(spnMaxJumpPlanetaryAcquisitions);
        panMaxJump.add(new JLabel("Maximum number of jumps away to search for supplies"));
        gridBagConstraints = new java.awt.GridBagConstraints();
        gridBagConstraints.gridx = 0;
        gridBagConstraints.gridy = 1;
        gridBagConstraints.weightx = 0.0;
        gridBagConstraints.weighty = 0.0;
        gridBagConstraints.fill = java.awt.GridBagConstraints.NONE;
        gridBagConstraints.anchor = java.awt.GridBagConstraints.NORTHWEST;
        panSubPlanetAcquire.add(panMaxJump, gridBagConstraints);

        DefaultComboBoxModel<String> factionLimitComboBoxModel = new DefaultComboBoxModel<>();
        factionLimitComboBoxModel.addElement(CampaignOptions.getFactionLimitName(CampaignOptions.PLANET_ACQUISITION_ALL));
        factionLimitComboBoxModel.addElement(CampaignOptions.getFactionLimitName(CampaignOptions.PLANET_ACQUISITION_NEUTRAL));
        factionLimitComboBoxModel.addElement(CampaignOptions.getFactionLimitName(CampaignOptions.PLANET_ACQUISITION_ALLY));
        factionLimitComboBoxModel.addElement(CampaignOptions.getFactionLimitName(CampaignOptions.PLANET_ACQUISITION_SELF));
        comboPlanetaryAcquisitionsFactionLimits.setModel(factionLimitComboBoxModel);
        JPanel panFactionLimit = new JPanel();
        panFactionLimit.add(new JLabel("Faction supply limitations"));
        panFactionLimit.add(comboPlanetaryAcquisitionsFactionLimits);
        gridBagConstraints = new java.awt.GridBagConstraints();
        gridBagConstraints.gridx = 0;
        gridBagConstraints.gridy = 2;
        gridBagConstraints.weightx = 0.0;
        gridBagConstraints.weighty = 0.0;
        gridBagConstraints.fill = java.awt.GridBagConstraints.NONE;
        gridBagConstraints.anchor = java.awt.GridBagConstraints.NORTHWEST;
        panSubPlanetAcquire.add(panFactionLimit, gridBagConstraints);

        disallowPlanetaryAcquisitionClanCrossover.setText(resourceMap.getString("disallowPlanetaryAcquisitionClanCrossover.text"));
        disallowPlanetaryAcquisitionClanCrossover.setToolTipText(resourceMap.getString("disallowPlanetaryAcquisitionClanCrossover.toolTipText"));
        gridBagConstraints = new java.awt.GridBagConstraints();
        gridBagConstraints.gridx = 0;
        gridBagConstraints.gridy = 3;
        gridBagConstraints.weightx = 0.0;
        gridBagConstraints.weighty = 0.0;
        gridBagConstraints.fill = java.awt.GridBagConstraints.NONE;
        gridBagConstraints.anchor = java.awt.GridBagConstraints.NORTHWEST;
        panSubPlanetAcquire.add(disallowPlanetaryAcquisitionClanCrossover, gridBagConstraints);

        disallowClanPartsFromIS.setText(resourceMap.getString("disallowClanPartsFromIS.text"));
        disallowClanPartsFromIS.setToolTipText(resourceMap.getString("disallowClanPartsFromIS.toolTipText"));
        gridBagConstraints = new java.awt.GridBagConstraints();
        gridBagConstraints.gridx = 0;
        gridBagConstraints.gridy = 4;
        gridBagConstraints.weightx = 0.0;
        gridBagConstraints.weighty = 0.0;
        gridBagConstraints.fill = java.awt.GridBagConstraints.NONE;
        gridBagConstraints.anchor = java.awt.GridBagConstraints.NORTHWEST;
        panSubPlanetAcquire.add(disallowClanPartsFromIS, gridBagConstraints);

        spnPenaltyClanPartsFromIS = new JSpinner(new SpinnerNumberModel(0, 0, 12, 1));
        JPanel panPenaltyClanPartsFromIS = new JPanel();
        panPenaltyClanPartsFromIS.add(spnPenaltyClanPartsFromIS);
        JLabel lblPenaltyClanPartsFromIS = new JLabel(resourceMap.getString("spnPenaltyClanPartsFromIS.text"));
        lblPenaltyClanPartsFromIS.setToolTipText(resourceMap.getString("spnPenaltyClanPartsFromIS.toolTipText"));
        panPenaltyClanPartsFromIS.add(lblPenaltyClanPartsFromIS);
        gridBagConstraints = new java.awt.GridBagConstraints();
        gridBagConstraints.gridx = 0;
        gridBagConstraints.gridy = 5;
        gridBagConstraints.weightx = 0.0;
        gridBagConstraints.weighty = 0.0;
        gridBagConstraints.fill = java.awt.GridBagConstraints.NONE;
        gridBagConstraints.anchor = java.awt.GridBagConstraints.NORTHWEST;
        panSubPlanetAcquire.add(panPenaltyClanPartsFromIS, gridBagConstraints);

        usePlanetaryAcquisitionsVerbose.setText(resourceMap.getString("usePlanetaryAcquisitionsVerbose.text"));
        usePlanetaryAcquisitionsVerbose.setToolTipText(resourceMap.getString("usePlanetaryAcquisitionsVerbose.toolTipText"));
        gridBagConstraints = new java.awt.GridBagConstraints();
        gridBagConstraints.gridx = 0;
        gridBagConstraints.gridy = 6;
        gridBagConstraints.weightx = 0.0;
        gridBagConstraints.weighty = 0.0;
        gridBagConstraints.fill = java.awt.GridBagConstraints.NONE;
        gridBagConstraints.anchor = java.awt.GridBagConstraints.NORTHWEST;
        panSubPlanetAcquire.add(usePlanetaryAcquisitionsVerbose, gridBagConstraints);

        JPanel panSocioIndustrialBonus = new JPanel();
        panSocioIndustrialBonus.setLayout(new BoxLayout(panSocioIndustrialBonus, BoxLayout.LINE_AXIS));
        panSocioIndustrialBonus.setBorder(BorderFactory.createTitledBorder("Planet socio-industrial modifiers "));

        JPanel panTechBonus = new JPanel(new GridBagLayout());
        JPanel panIndustryBonus = new JPanel(new GridBagLayout());
        JPanel panOutputBonus = new JPanel(new GridBagLayout());

        spnPlanetAcquireTechBonus = new JSpinner[6];
        spnPlanetAcquireIndustryBonus = new JSpinner[6];
        spnPlanetAcquireOutputBonus = new JSpinner[6];

        gridBagConstraints = new java.awt.GridBagConstraints();
        gridBagConstraints.gridwidth = 1;
        gridBagConstraints.gridy = 0;
        gridBagConstraints.gridx = 0;
        gridBagConstraints.gridwidth = 2;
        panTechBonus.add(new JLabel("<html><b>Tech<b></html>"), gridBagConstraints);
        panIndustryBonus.add(new JLabel("<html><b>Industry<b></html>"), gridBagConstraints);
        panOutputBonus.add(new JLabel("<html><b>Output<b></html>"), gridBagConstraints);
        for (int i = EquipmentType.RATING_A; i <= EquipmentType.RATING_F; i++) {
            gridBagConstraints.gridwidth = 1;
            gridBagConstraints.gridy++;
            gridBagConstraints.gridx = 0;
            gridBagConstraints.insets = new Insets(0, 20, 0, 0);
            panTechBonus.add(new JLabel(ITechnology.getRatingName(i) + " Level"), gridBagConstraints);
            panIndustryBonus.add(new JLabel(ITechnology.getRatingName(i) + " Level"), gridBagConstraints);
            panOutputBonus.add(new JLabel(ITechnology.getRatingName(i) + " Level"), gridBagConstraints);
            gridBagConstraints.gridx = 1;
            gridBagConstraints.insets = new Insets(0, 10, 0, 0);
            spnPlanetAcquireTechBonus[i] = new JSpinner(new SpinnerNumberModel(0, -12, 12, 1));
            spnPlanetAcquireIndustryBonus[i] = new JSpinner(new SpinnerNumberModel(0, -12, 12, 1));
            spnPlanetAcquireOutputBonus[i] = new JSpinner(new SpinnerNumberModel(0, -12, 12, 1));
            ((JSpinner.DefaultEditor) spnPlanetAcquireTechBonus[i].getEditor()).getTextField().setEditable(false);
            ((JSpinner.DefaultEditor) spnPlanetAcquireIndustryBonus[i].getEditor()).getTextField().setEditable(false);
            ((JSpinner.DefaultEditor) spnPlanetAcquireOutputBonus[i].getEditor()).getTextField().setEditable(false);

            panTechBonus.add(spnPlanetAcquireTechBonus[i], gridBagConstraints);
            panOutputBonus.add(spnPlanetAcquireOutputBonus[i], gridBagConstraints);
            panIndustryBonus.add(spnPlanetAcquireIndustryBonus[i], gridBagConstraints);

        }

        panSocioIndustrialBonus.add(panTechBonus);
        panSocioIndustrialBonus.add(panIndustryBonus);
        panSocioIndustrialBonus.add(panOutputBonus);

        gridBagConstraints = new java.awt.GridBagConstraints();
        gridBagConstraints.gridx = 1;
        gridBagConstraints.gridy = 0;
        gridBagConstraints.weightx = 0.0;
        gridBagConstraints.weighty = 0.0;
        gridBagConstraints.gridheight = 7;
        gridBagConstraints.fill = java.awt.GridBagConstraints.NONE;
        gridBagConstraints.anchor = java.awt.GridBagConstraints.NORTHWEST;
        panSubPlanetAcquire.add(panSocioIndustrialBonus, gridBagConstraints);

        tabOptions.addTab(resourceMap.getString("panSupplies.TabConstraints.tabTitle"), panSupplies);
        //endregion Supplies and Acquisition Tab

        //region Tech Limits Tab
        gridy = 0;

        panTech.setName("panTech");
        panTech.setLayout(new java.awt.GridBagLayout());

        limitByYearBox.setText(resourceMap.getString("limitByYearBox.text"));
        limitByYearBox.setToolTipText(resourceMap.getString("limitByYearBox.toolTipText"));
        limitByYearBox.setName("limitByYearBox");
        limitByYearBox.addActionListener(e -> variableTechLevelBox.setEnabled(limitByYearBox.isSelected()));
        gridBagConstraints = new java.awt.GridBagConstraints();
        gridBagConstraints.gridx = 0;
        gridBagConstraints.gridy = gridy++;
        gridBagConstraints.gridwidth = 2;
        gridBagConstraints.fill = java.awt.GridBagConstraints.HORIZONTAL;
        gridBagConstraints.anchor = java.awt.GridBagConstraints.NORTHWEST;
        panTech.add(limitByYearBox, gridBagConstraints);

        disallowExtinctStuffBox.setText(resourceMap.getString("disallowExtinctStuffBox.text"));
        disallowExtinctStuffBox.setToolTipText(resourceMap.getString("disallowExtinctStuffBox.toolTipText"));
        disallowExtinctStuffBox.setName("disallowExtinctStuffBox");
        gridBagConstraints = new java.awt.GridBagConstraints();
        gridBagConstraints.gridx = 0;
        gridBagConstraints.gridy = gridy++;
        gridBagConstraints.gridwidth = 2;
        gridBagConstraints.fill = java.awt.GridBagConstraints.HORIZONTAL;
        gridBagConstraints.anchor = java.awt.GridBagConstraints.NORTHWEST;
        panTech.add(disallowExtinctStuffBox, gridBagConstraints);

        allowClanPurchasesBox.setText(resourceMap.getString("allowClanPurchasesBox.text"));
        allowClanPurchasesBox.setToolTipText(resourceMap.getString("allowClanPurchasesBox.toolTipText"));
        allowClanPurchasesBox.setName("allowClanPurchasesBox");
        gridBagConstraints = new java.awt.GridBagConstraints();
        gridBagConstraints.gridx = 0;
        gridBagConstraints.gridy = gridy++;
        gridBagConstraints.gridwidth = 2;
        gridBagConstraints.fill = java.awt.GridBagConstraints.HORIZONTAL;
        gridBagConstraints.anchor = java.awt.GridBagConstraints.NORTHWEST;
        panTech.add(allowClanPurchasesBox, gridBagConstraints);

        allowISPurchasesBox.setText(resourceMap.getString("allowISPurchasesBox.text"));
        allowISPurchasesBox.setToolTipText(resourceMap.getString("allowISPurchasesBox.toolTipText"));
        allowISPurchasesBox.setName("allowISPurchasesBox");
        gridBagConstraints = new java.awt.GridBagConstraints();
        gridBagConstraints.gridx = 0;
        gridBagConstraints.gridy = gridy++;
        gridBagConstraints.gridwidth = 2;
        gridBagConstraints.fill = java.awt.GridBagConstraints.HORIZONTAL;
        gridBagConstraints.anchor = java.awt.GridBagConstraints.NORTHWEST;
        panTech.add(allowISPurchasesBox, gridBagConstraints);

        allowCanonOnlyBox.setText(resourceMap.getString("allowCanonOnlyBox.text"));
        allowCanonOnlyBox.setToolTipText(resourceMap.getString("allowCanonOnlyBox.toolTipText"));
        allowCanonOnlyBox.setName("allowCanonOnlyBox");
        gridBagConstraints = new java.awt.GridBagConstraints();
        gridBagConstraints.gridx = 0;
        gridBagConstraints.gridy = gridy++;
        gridBagConstraints.gridwidth = 2;
        gridBagConstraints.fill = java.awt.GridBagConstraints.HORIZONTAL;
        gridBagConstraints.anchor = java.awt.GridBagConstraints.NORTHWEST;
        panTech.add(allowCanonOnlyBox, gridBagConstraints);

        allowCanonRefitOnlyBox.setText(resourceMap.getString("allowCanonRefitOnlyBox.text")); // NOI18N
        allowCanonRefitOnlyBox.setToolTipText(resourceMap.getString("allowCanonRefitOnlyBox.toolTipText")); // NOI18N
        allowCanonRefitOnlyBox.setName("allowCanonRefitOnlyBox"); // NOI18N
        gridBagConstraints = new java.awt.GridBagConstraints();
        gridBagConstraints.gridx = 0;
        gridBagConstraints.gridy = gridy++;
        gridBagConstraints.gridwidth = 2;
        gridBagConstraints.fill = java.awt.GridBagConstraints.HORIZONTAL;
        gridBagConstraints.anchor = java.awt.GridBagConstraints.NORTHWEST;
        panTech.add(allowCanonRefitOnlyBox, gridBagConstraints);

        JLabel lblTechLevel = new JLabel(resourceMap.getString("lblTechLevel.text"));
        lblTechLevel.setName("lblTechLevel");
        gridBagConstraints = new java.awt.GridBagConstraints();
        gridBagConstraints.gridx = 0;
        gridBagConstraints.gridy = gridy++;
        gridBagConstraints.fill = java.awt.GridBagConstraints.HORIZONTAL;
        gridBagConstraints.anchor = java.awt.GridBagConstraints.WEST;
        panTech.add(lblTechLevel, gridBagConstraints);

        DefaultComboBoxModel<String> techLevelComboBoxModel = new DefaultComboBoxModel<>();
        techLevelComboBoxModel.addElement(CampaignOptions.getTechLevelName(CampaignOptions.TECH_INTRO));
        techLevelComboBoxModel.addElement(CampaignOptions.getTechLevelName(CampaignOptions.TECH_STANDARD));
        techLevelComboBoxModel.addElement(CampaignOptions.getTechLevelName(CampaignOptions.TECH_ADVANCED));
        techLevelComboBoxModel.addElement(CampaignOptions.getTechLevelName(CampaignOptions.TECH_EXPERIMENTAL));
        techLevelComboBoxModel.addElement(CampaignOptions.getTechLevelName(CampaignOptions.TECH_UNOFFICIAL));
        choiceTechLevel.setModel(techLevelComboBoxModel);
        //choiceTechLevel.setToolTipText(resourceMap.getString("choiceTechLevel.toolTipText")); // NOI18N
        choiceTechLevel.setName("choiceTechLevel"); // NOI18N
        gridBagConstraints = new java.awt.GridBagConstraints();
        gridBagConstraints.gridx = 1;
        gridBagConstraints.gridy = gridy++;
        gridBagConstraints.fill = java.awt.GridBagConstraints.HORIZONTAL;
        gridBagConstraints.anchor = java.awt.GridBagConstraints.NORTHWEST;
        panTech.add(choiceTechLevel, gridBagConstraints);

        variableTechLevelBox.setText(resourceMap.getString("variableTechLevelBox.text")); // NOI18N
        variableTechLevelBox.setToolTipText(resourceMap.getString("variableTechLevelBox.toolTipText")); // NOI18N
        variableTechLevelBox.setName("variableTechLevelBox"); // NOI18N
        gridBagConstraints = new java.awt.GridBagConstraints();
        gridBagConstraints.gridx = 0;
        gridBagConstraints.gridy = gridy++;
        gridBagConstraints.gridwidth = 2;
        gridBagConstraints.fill = java.awt.GridBagConstraints.HORIZONTAL;
        gridBagConstraints.anchor = java.awt.GridBagConstraints.NORTHWEST;
        panTech.add(variableTechLevelBox, gridBagConstraints);

        factionIntroDateBox.setText(resourceMap.getString("factionIntroDateBox.text"));
        factionIntroDateBox.setToolTipText(resourceMap.getString("factionIntroDateBox.toolTipText"));
        factionIntroDateBox.setName("factionIntroDateBox");
        gridBagConstraints = new java.awt.GridBagConstraints();
        gridBagConstraints.gridx = 0;
        gridBagConstraints.gridy = gridy++;
        gridBagConstraints.gridwidth = 2;
        gridBagConstraints.fill = java.awt.GridBagConstraints.HORIZONTAL;
        gridBagConstraints.anchor = java.awt.GridBagConstraints.NORTHWEST;
        panTech.add(factionIntroDateBox, gridBagConstraints);

        useAmmoByTypeBox.setText(resourceMap.getString("useAmmoByTypeBox.text"));
        useAmmoByTypeBox.setToolTipText(resourceMap.getString("useAmmoByTypeBox.toolTipText"));
        useAmmoByTypeBox.setName("useAmmoByTypeBox");
        gridBagConstraints = new java.awt.GridBagConstraints();
        gridBagConstraints.gridx = 0;
        gridBagConstraints.gridy = gridy++;
        gridBagConstraints.gridwidth = 2;
        gridBagConstraints.fill = java.awt.GridBagConstraints.HORIZONTAL;
        gridBagConstraints.anchor = java.awt.GridBagConstraints.NORTHWEST;
        panTech.add(useAmmoByTypeBox, gridBagConstraints);

        tabOptions.addTab(resourceMap.getString("panTech.TabConstraints.tabTitle"), panTech);
        //endregion Tech Limits Tab

        //region Personnel Tab
        panPersonnel.setName("panPersonnel");
        panPersonnel.setLayout(new java.awt.GridBagLayout());
        gridy = 0;

        useTacticsBox.setText(resourceMap.getString("useTacticsBox.text"));
        useTacticsBox.setToolTipText(resourceMap.getString("useTacticsBox.toolTipText"));
        useTacticsBox.setName("useTacticsBox");
        gridBagConstraints = new GridBagConstraints();
        gridBagConstraints.gridx = 0;
        gridBagConstraints.gridy = gridy;
        gridBagConstraints.gridwidth = 2;
        gridBagConstraints.fill = GridBagConstraints.HORIZONTAL;
        gridBagConstraints.anchor = GridBagConstraints.WEST;
        panPersonnel.add(useTacticsBox, gridBagConstraints);

        useInitBonusBox.setText(resourceMap.getString("useInitBonusBox.text"));
        useInitBonusBox.setToolTipText(resourceMap.getString("useInitBonusBox.toolTipText"));
        useInitBonusBox.setName("useInitBonusBox");
        gridBagConstraints.gridy = ++gridy;
        panPersonnel.add(useInitBonusBox, gridBagConstraints);

        useToughnessBox.setText(resourceMap.getString("useToughnessBox.text"));
        useToughnessBox.setToolTipText(resourceMap.getString("useToughnessBox.toolTipText"));
        useToughnessBox.setName("useToughnessBox");
        gridBagConstraints.gridy = ++gridy;
        panPersonnel.add(useToughnessBox, gridBagConstraints);

        useArtilleryBox.setText(resourceMap.getString("useArtilleryBox.text"));
        useArtilleryBox.setToolTipText(resourceMap.getString("useArtilleryBox.toolTipText"));
        useArtilleryBox.setName("useArtilleryBox");
        gridBagConstraints.gridy = ++gridy;
        panPersonnel.add(useArtilleryBox, gridBagConstraints);

        useAbilitiesBox.setText(resourceMap.getString("useAbilitiesBox.text"));
        useAbilitiesBox.setToolTipText(resourceMap.getString("useAbilitiesBox.toolTipText"));
        useAbilitiesBox.setName("useAbilitiesBox");
        gridBagConstraints.gridy = ++gridy;
        panPersonnel.add(useAbilitiesBox, gridBagConstraints);

        useEdgeBox = new JCheckBox(resourceMap.getString("useEdgeBox.text"));
        useEdgeBox.setToolTipText(resourceMap.getString("useEdgeBox.toolTipText"));
        useEdgeBox.setName("useEdgeBox");
        useEdgeBox.addActionListener(evt -> useSupportEdgeBox.setEnabled(useEdgeBox.isSelected()));
        gridBagConstraints.gridy = ++gridy;
        panPersonnel.add(useEdgeBox, gridBagConstraints);

        useSupportEdgeBox = new JCheckBox(resourceMap.getString("useSupportEdgeBox.text"));
        useSupportEdgeBox.setToolTipText(resourceMap.getString("useSupportEdgeBox.toolTipText"));
        useSupportEdgeBox.setName("useSupportEdgeBox");
        gridBagConstraints.gridy = ++gridy;
        panPersonnel.add(useSupportEdgeBox, gridBagConstraints);

        useImplantsBox.setText(resourceMap.getString("useImplantsBox.text"));
        useImplantsBox.setToolTipText(resourceMap.getString("useImplantsBox.toolTipText"));
        useImplantsBox.setName("useImplantsBox");
        gridBagConstraints.gridy = ++gridy;
        panPersonnel.add(useImplantsBox, gridBagConstraints);

        altQualityAveragingCheckBox = new JCheckBox(resourceMap.getString("altQualityAveragingCheckBox.text"));
        altQualityAveragingCheckBox.setToolTipText(resourceMap.getString("altQualityAveragingCheckBox.toolTipText"));
        altQualityAveragingCheckBox.setName("altQualityAveragingCheckBox");
        gridBagConstraints.gridy = ++gridy;
        panPersonnel.add(altQualityAveragingCheckBox, gridBagConstraints);

        useAdvancedMedicalBox.setText(resourceMap.getString("useAdvancedMedicalBox.text"));
        useAdvancedMedicalBox.setToolTipText(resourceMap.getString("useAdvancedMedicalBox.toolTipText"));
        useAdvancedMedicalBox.setName("useAdvancedMedicalBox");
        gridBagConstraints.gridy = ++gridy;
        panPersonnel.add(useAdvancedMedicalBox, gridBagConstraints);

        useDylansRandomXpBox.setText(resourceMap.getString("useDylansRandomXpBox.text"));
        useDylansRandomXpBox.setToolTipText(resourceMap.getString("useDylansRandomXpBox.toolTipText"));
        useDylansRandomXpBox.setName("useDylansRandomXpBox");
        gridBagConstraints.gridy = ++gridy;
        panPersonnel.add(useDylansRandomXpBox, gridBagConstraints);

        spnHealWaitingPeriod = new JSpinner(new SpinnerNumberModel(1, 1, 30, 1));
        ((JSpinner.DefaultEditor) spnHealWaitingPeriod.getEditor()).getTextField().setEditable(false);
        JPanel pnlHealWaitingPeriod = new JPanel();
        pnlHealWaitingPeriod.add(spnHealWaitingPeriod);
        pnlHealWaitingPeriod.add(new JLabel(resourceMap.getString("healWaitingPeriod.text")));
        gridBagConstraints.gridy = ++gridy;
        panPersonnel.add(pnlHealWaitingPeriod, gridBagConstraints);

        spnNaturalHealWaitingPeriod = new JSpinner(new SpinnerNumberModel(1, 1, 365, 1));
        ((JSpinner.DefaultEditor) spnNaturalHealWaitingPeriod.getEditor()).getTextField().setEditable(false);
        JPanel pnlNaturalHealWaitingPeriod = new JPanel();
        pnlNaturalHealWaitingPeriod.add(spnNaturalHealWaitingPeriod);
        pnlNaturalHealWaitingPeriod.add(new JLabel(resourceMap.getString("naturalHealWaitingPeriod.text")));
        gridBagConstraints.gridy = ++gridy;
        panPersonnel.add(pnlNaturalHealWaitingPeriod, gridBagConstraints);

        spnMinimumHitsForVees = new JSpinner(new SpinnerNumberModel(1, 1, 5, 1));
        ((JSpinner.DefaultEditor) spnMinimumHitsForVees.getEditor()).getTextField().setEditable(false);
        JPanel panMinimumHitsForVees = new JPanel();
        panMinimumHitsForVees.add(spnMinimumHitsForVees);
        panMinimumHitsForVees.add(new JLabel(resourceMap.getString("minimumHitsForVees.text")));
        gridBagConstraints.gridy = ++gridy;
        panPersonnel.add(panMinimumHitsForVees, gridBagConstraints);

        useRandomHitsForVees = new JCheckBox();
        useRandomHitsForVees.setText(resourceMap.getString("useRandomHitsForVees.text"));
        useRandomHitsForVees.setToolTipText(resourceMap.getString("useRandomHitsForVees.toolTipText"));
        gridBagConstraints.gridy = ++gridy;
        panPersonnel.add(useRandomHitsForVees, gridBagConstraints);

        useTougherHealing = new JCheckBox(resourceMap.getString("useTougherHealing.text"));
        useTougherHealing.setToolTipText(resourceMap.getString("useTougherHealing.toolTipText"));
        gridBagConstraints.gridy = ++gridy;
        panPersonnel.add(useTougherHealing, gridBagConstraints);

        chkUseTransfers = new JCheckBox(resourceMap.getString("useTransfers.text"));
        gridBagConstraints.gridy = ++gridy;
        panPersonnel.add(chkUseTransfers, gridBagConstraints);

        chkUseTimeInService = new JCheckBox(resourceMap.getString("useTimeInService.text"));
        gridBagConstraints.gridy = ++gridy;
        panPersonnel.add(chkUseTimeInService, gridBagConstraints);

        DefaultComboBoxModel<TimeInDisplayFormat> timeInServiceDisplayFormatModel = new DefaultComboBoxModel<>(TimeInDisplayFormat.values());
        comboTimeInServiceDisplayFormat = new JComboBox<>(timeInServiceDisplayFormatModel);
        comboTimeInServiceDisplayFormat.setName("comboTimeInServiceDisplayFormat");
        JPanel pnlTimeInServiceDisplayFormat = new JPanel();
        pnlTimeInServiceDisplayFormat.add(comboTimeInServiceDisplayFormat);
        pnlTimeInServiceDisplayFormat.add(new JLabel(resourceMap.getString("timeInServiceDisplayFormat.text")));
        gridBagConstraints.gridy = ++gridy;
        panPersonnel.add(pnlTimeInServiceDisplayFormat, gridBagConstraints);

        chkUseTimeInRank = new JCheckBox(resourceMap.getString("useTimeInRank.text"));
        gridBagConstraints.gridy = ++gridy;
        panPersonnel.add(chkUseTimeInRank, gridBagConstraints);

        DefaultComboBoxModel<TimeInDisplayFormat> timeInRankDisplayFormatModel = new DefaultComboBoxModel<>(TimeInDisplayFormat.values());
        comboTimeInRankDisplayFormat = new JComboBox<>(timeInRankDisplayFormatModel);
        comboTimeInRankDisplayFormat.setName("comboTimeInRankDisplayFormat");
        JPanel pnlTimeInRankDisplayFormat = new JPanel();
        pnlTimeInRankDisplayFormat.add(comboTimeInRankDisplayFormat);
        pnlTimeInRankDisplayFormat.add(new JLabel(resourceMap.getString("timeInRankDisplayFormat.text")));
        gridBagConstraints.gridy = ++gridy;
        panPersonnel.add(pnlTimeInRankDisplayFormat, gridBagConstraints);

        chkUseRetirementDateTracking = new JCheckBox(resourceMap.getString("useRetirementDateTracking.text"));
        gridBagConstraints.gridy = ++gridy;
        panPersonnel.add(chkUseRetirementDateTracking, gridBagConstraints);

        chkTrackTotalEarnings = new JCheckBox(resourceMap.getString("trackTotalEarnings.text"));
        chkTrackTotalEarnings.setToolTipText(resourceMap.getString("trackTotalEarnings.toolTipText"));
        gridBagConstraints.gridy = ++gridy;
        panPersonnel.add(chkTrackTotalEarnings, gridBagConstraints);

        chkShowOriginFaction = new JCheckBox(resourceMap.getString("showOriginFaction.text"));
        gridBagConstraints.gridy = ++gridy;
        panPersonnel.add(chkShowOriginFaction, gridBagConstraints);

        chkRandomizeOrigin = new JCheckBox(resourceMap.getString("randomizeOrigin.text"));
        gridBagConstraints.gridy = ++gridy;
        panPersonnel.add(chkRandomizeOrigin, gridBagConstraints);

        chkRandomizeDependentsOrigin = new JCheckBox(resourceMap.getString("randomizeDependentsOrigin.text"));
        gridBagConstraints.gridy = ++gridy;
        panPersonnel.add(chkRandomizeDependentsOrigin, gridBagConstraints);

        spnOriginSearchRadius = new JSpinner(new SpinnerNumberModel(50, 10, 250, 10));
        JPanel panOriginSearchRadius = new JPanel();
        panOriginSearchRadius.add(spnOriginSearchRadius);
        panOriginSearchRadius.add(new JLabel(resourceMap.getString("originSearchRadius.text")));
        gridBagConstraints.gridy = ++gridy;
        panPersonnel.add(panOriginSearchRadius, gridBagConstraints);

        //region Family
        JPanel panFamily = new JPanel(new GridBagLayout());
        panFamily.setBorder(BorderFactory.createTitledBorder(resourceMap.getString("FamilyTab.text")));
        int panFamilyGridY = ++gridy;

        spnMinimumMarriageAge = new JSpinner(new SpinnerNumberModel(16, 14, null, 1));
        JPanel panMinimumMarriageAge = new JPanel();
        panMinimumMarriageAge.add(spnMinimumMarriageAge);
        panMinimumMarriageAge.add(new JLabel(resourceMap.getString("minimumMarriageAge.text")));
        panMinimumMarriageAge.setToolTipText(resourceMap.getString("minimumMarriageAge.toolTipText"));
        gridBagConstraints.gridy = ++gridy;
        panFamily.add(panMinimumMarriageAge, gridBagConstraints);

        spnCheckMutualAncestorsDepth = new JSpinner(new SpinnerNumberModel(4, 0, 20, 1));
        JPanel panCheckMutualAncestorsDepth = new JPanel();
        panCheckMutualAncestorsDepth.add(spnCheckMutualAncestorsDepth);
        panCheckMutualAncestorsDepth.add(new JLabel(resourceMap.getString("checkMutualAncestorsDepth.text")));
        panCheckMutualAncestorsDepth.setToolTipText(resourceMap.getString("checkMutualAncestorsDepth.toolTipText"));
        gridBagConstraints.gridy = ++gridy;
        panFamily.add(panCheckMutualAncestorsDepth, gridBagConstraints);

        chkLogMarriageNameChange = new JCheckBox(resourceMap.getString("logMarriageNameChange.text"));
        chkLogMarriageNameChange.setToolTipText(resourceMap.getString("logMarriageNameChange.toolTipText"));
        gridBagConstraints.gridy = ++gridy;
        panFamily.add(chkLogMarriageNameChange, gridBagConstraints);

        chkUseManualMarriages = new JCheckBox(resourceMap.getString("useManualMarriages.text"));
        chkUseManualMarriages.setToolTipText(resourceMap.getString("useManualMarriages.toolTipText"));
        gridBagConstraints.gridy = ++gridy;
        panFamily.add(chkUseManualMarriages, gridBagConstraints);

        chkUseRandomMarriages = new JCheckBox(resourceMap.getString("useRandomMarriages.text"));
        chkUseRandomMarriages.setToolTipText(resourceMap.getString("useRandomMarriages.toolTipText"));
        gridBagConstraints.gridy = ++gridy;
        panFamily.add(chkUseRandomMarriages, gridBagConstraints);

        spnChanceRandomMarriages = new JSpinner(new SpinnerNumberModel(0, 0, 100, 0.001));
        JPanel panChanceRandomMarriages = new JPanel();
        panChanceRandomMarriages.add(spnChanceRandomMarriages);
        panChanceRandomMarriages.add(new JLabel(resourceMap.getString("chanceRandomMarriages.text")));
        panChanceRandomMarriages.setToolTipText(resourceMap.getString("chanceRandomMarriages.toolTipText"));
        gridBagConstraints.gridy = ++gridy;
        panFamily.add(panChanceRandomMarriages, gridBagConstraints);

        spnMarriageAgeRange = new JSpinner(new SpinnerNumberModel(10, 0, null, 1.0));
        spnMarriageAgeRange.setPreferredSize(new Dimension(50,
                spnMarriageAgeRange.getEditor().getPreferredSize().height + 5));
        JPanel panMarriageAgeRange = new JPanel();
        panMarriageAgeRange.add(spnMarriageAgeRange);
        panMarriageAgeRange.add(new JLabel(resourceMap.getString("marriageAgeRange.text")));
        panMarriageAgeRange.setToolTipText(resourceMap.getString("marriageAgeRange.toolTipText"));
        gridBagConstraints.gridy = ++gridy;
        panFamily.add(panMarriageAgeRange, gridBagConstraints);

        Marriage[] marriageStyles = Marriage.values();
        int surnameWeightLength = marriageStyles.length - 1;
        JPanel panRandomMarriageSurnameWeights = new JPanel(new GridLayout((int)
                Math.ceil(((double) surnameWeightLength) / 3.0), 3));
        panRandomMarriageSurnameWeights.setBorder(BorderFactory.createTitledBorder(resourceMap.getString("randomMarriageSurnameWeights.text")));
        panRandomMarriageSurnameWeights.setToolTipText(resourceMap.getString("randomMarriageSurnameWeights.toolTipText"));
        spnRandomMarriageSurnameWeights = new JSpinner[surnameWeightLength];
        for (int i = 0; i < surnameWeightLength; i++) {
            JSpinner spnRandomMarriageSurnameWeight = new JSpinner(new SpinnerNumberModel(0, 0, 100, 0.1));
            spnRandomMarriageSurnameWeights[i] = spnRandomMarriageSurnameWeight;

            JPanel panRandomMarriageSurnameWeight = new JPanel();
            panRandomMarriageSurnameWeight.add(spnRandomMarriageSurnameWeight);

            JLabel lblRandomMarriageSurnameWeight = new JLabel(marriageStyles[i].toString());
            lblRandomMarriageSurnameWeight.setToolTipText(marriageStyles[i].getToolTipText());
            panRandomMarriageSurnameWeight.add(lblRandomMarriageSurnameWeight);

            panRandomMarriageSurnameWeights.add(panRandomMarriageSurnameWeight);
        }
        gridBagConstraints.gridy = ++gridy;
        panFamily.add(panRandomMarriageSurnameWeights, gridBagConstraints);

        chkUseRandomSameSexMarriages = new JCheckBox(resourceMap.getString("useRandomSameSexMarriages.text"));
        chkUseRandomSameSexMarriages.setToolTipText(resourceMap.getString("useRandomSameSexMarriages.toolTipText"));
        gridBagConstraints.gridy = ++gridy;
        panFamily.add(chkUseRandomSameSexMarriages, gridBagConstraints);

        spnChanceRandomSameSexMarriages = new JSpinner(new SpinnerNumberModel(0, 0, 100, 0.001));
        JPanel panChanceRandomSameSexMarriages = new JPanel();
        panChanceRandomSameSexMarriages.add(spnChanceRandomSameSexMarriages);
        panChanceRandomSameSexMarriages.add(new JLabel(resourceMap.getString("chanceRandomSameSexMarriages.text")));
        panChanceRandomSameSexMarriages.setToolTipText(resourceMap.getString("chanceRandomSameSexMarriages.toolTipText"));
        gridBagConstraints.gridy = ++gridy;
        panFamily.add(panChanceRandomSameSexMarriages, gridBagConstraints);

        chkUseUnofficialProcreation = new JCheckBox(resourceMap.getString("useUnofficialProcreation.text"));
        chkUseUnofficialProcreation.setToolTipText(resourceMap.getString("useUnofficialProcreation.toolTipText"));
        gridBagConstraints.gridy = ++gridy;
        panFamily.add(chkUseUnofficialProcreation, gridBagConstraints);

        spnChanceProcreation = new JSpinner(new SpinnerNumberModel(0, 0, 100, 0.001));
        JPanel panChanceProcreation = new JPanel();
        panChanceProcreation.add(spnChanceProcreation);
        panChanceProcreation.add(new JLabel(resourceMap.getString("chanceProcreation.text")));
        panChanceProcreation.setToolTipText(resourceMap.getString("chanceProcreation.toolTipText"));
        gridBagConstraints.gridy = ++gridy;
        panFamily.add(panChanceProcreation, gridBagConstraints);

        chkUseUnofficialProcreationNoRelationship = new JCheckBox(resourceMap.getString("useUnofficialProcreationNoRelationship.text"));
        chkUseUnofficialProcreationNoRelationship.setToolTipText(resourceMap.getString("useUnofficialProcreationNoRelationship.toolTipText"));
        gridBagConstraints.gridy = ++gridy;
        panFamily.add(chkUseUnofficialProcreationNoRelationship, gridBagConstraints);

        spnChanceProcreationNoRelationship = new JSpinner(new SpinnerNumberModel(0, 0, 100, 0.001));
        JPanel panChanceProcreationNoRelationship = new JPanel();
        panChanceProcreationNoRelationship.add(spnChanceProcreationNoRelationship);
        panChanceProcreationNoRelationship.add(new JLabel(resourceMap.getString("chanceProcreationNoRelationship.text")));
        panChanceProcreationNoRelationship.setToolTipText(resourceMap.getString("chanceProcreationNoRelationship.toolTipText"));
        gridBagConstraints.gridy = ++gridy;
        panFamily.add(panChanceProcreationNoRelationship, gridBagConstraints);

        chkDisplayTrueDueDate = new JCheckBox(resourceMap.getString("displayTrueDueDate.text"));
        chkDisplayTrueDueDate.setToolTipText(resourceMap.getString("displayTrueDueDate.toolTipText"));
        gridBagConstraints.gridy = ++gridy;
        panFamily.add(chkDisplayTrueDueDate, gridBagConstraints);

        chkLogConception = new JCheckBox(resourceMap.getString("logConception.text"));
        gridBagConstraints.gridy = ++gridy;
        panFamily.add(chkLogConception, gridBagConstraints);

        DefaultComboBoxModel<BabySurnameStyle> babySurnameStyleModel = new DefaultComboBoxModel<>(BabySurnameStyle.values());
        comboBabySurnameStyle = new JComboBox<>(babySurnameStyleModel);
        comboBabySurnameStyle.setRenderer(new DefaultListCellRenderer() {
            private static final long serialVersionUID = -543354619818226314L;

            @Override
            public Component getListCellRendererComponent(JList<?> list, Object value, int index,
                                                          boolean isSelected, boolean cellHasFocus) {
                super.getListCellRendererComponent(list, value, index, isSelected, cellHasFocus);
                if (isSelected && (index > -1)) {
                    list.setToolTipText((list.getSelectedValue() instanceof BabySurnameStyle)
                            ? ((BabySurnameStyle) list.getSelectedValue()).getStyleToolTip() : "");
                }

                return this;
            }
        });
        JPanel pnlBabySurnameStyle = new JPanel();
        pnlBabySurnameStyle.add(comboBabySurnameStyle);
        pnlBabySurnameStyle.add(new JLabel(resourceMap.getString("babySurnameStyle.text")));
        pnlBabySurnameStyle.setToolTipText(resourceMap.getString("babySurnameStyle.toolTipText"));
        gridBagConstraints.gridy = ++gridy;
        panFamily.add(pnlBabySurnameStyle, gridBagConstraints);

        chkDetermineFatherAtBirth = new JCheckBox(resourceMap.getString("determineFatherAtBirth.text"));
        chkDetermineFatherAtBirth.setToolTipText(resourceMap.getString("determineFatherAtBirth.toolTipText"));
        chkDetermineFatherAtBirth.setName("chkDetermineFatherAtBirth");
        gridBagConstraints.gridy = ++gridy;
        panFamily.add(chkDetermineFatherAtBirth, gridBagConstraints);

        comboDisplayFamilyLevel = new JComboBox<>(FamilialRelationshipDisplayLevel.values());
        JPanel pnlDisplayFamilyLevel = new JPanel();
        pnlDisplayFamilyLevel.add(comboDisplayFamilyLevel);
        pnlDisplayFamilyLevel.add(new JLabel(resourceMap.getString("displayFamilyLevel.text")));
        pnlDisplayFamilyLevel.setToolTipText(resourceMap.getString("displayFamilyLevel.toolTipText"));
        gridBagConstraints.gridy = ++gridy;
        panFamily.add(pnlDisplayFamilyLevel, gridBagConstraints);

        chkUseRandomDeaths = new JCheckBox(resourceMap.getString("useRandomDeaths.text"));
        chkUseRandomDeaths.setToolTipText(resourceMap.getString("useRandomDeaths.toolTipText"));
        gridBagConstraints.gridy = ++gridy;
        panFamily.add(chkUseRandomDeaths, gridBagConstraints);

        chkKeepMarriedNameUponSpouseDeath = new JCheckBox(resourceMap.getString("keepMarriedNameUponSpouseDeath.text"));
        gridBagConstraints.gridy = ++gridy;
        panFamily.add(chkKeepMarriedNameUponSpouseDeath, gridBagConstraints);

        gridBagConstraints.gridy = panFamilyGridY;
        panPersonnel.add(panFamily, gridBagConstraints);
        //endregion Family

        //region Salary
        JPanel panSalary = new JPanel(new GridBagLayout());
        panSalary.setBorder(BorderFactory.createTitledBorder(resourceMap.getString("SalaryTab.text")));

        JPanel panMultiplier = new JPanel(new GridLayout(1, 3));
        panMultiplier.setBorder(BorderFactory.createTitledBorder("Multipliers"));
        spnSalaryCommission = new JSpinner(new SpinnerNumberModel(0, 0, 10, 0.05));
        ((JSpinner.DefaultEditor) spnSalaryCommission.getEditor()).getTextField().setEditable(false);
        JPanel panSalaryCommission = new JPanel();
        panSalaryCommission.add(spnSalaryCommission);
        panSalaryCommission.add(new JLabel("Commissioned"));
        panMultiplier.add(panSalaryCommission);

        spnSalaryEnlisted = new JSpinner(new SpinnerNumberModel(0, 0, 10, 0.05));
        ((JSpinner.DefaultEditor) spnSalaryEnlisted.getEditor()).getTextField().setEditable(false);
        JPanel panSalaryEnlisted = new JPanel();
        panSalaryEnlisted.add(spnSalaryEnlisted);
        panSalaryEnlisted.add(new JLabel("Enlisted"));
        panMultiplier.add(panSalaryEnlisted);

        spnSalaryAntiMek = new JSpinner(new SpinnerNumberModel(0, 0, 10, 0.05));
        ((JSpinner.DefaultEditor) spnSalaryAntiMek.getEditor()).getTextField().setEditable(false);
        JPanel panSalaryAntiMek = new JPanel();
        panSalaryAntiMek.add(spnSalaryAntiMek);
        panSalaryAntiMek.add(new JLabel("Anti-Mek"));
        panMultiplier.add(panSalaryAntiMek);

        gridBagConstraints = new java.awt.GridBagConstraints();
        gridBagConstraints.gridx = 0;
        gridBagConstraints.gridy = 0;
        gridBagConstraints.weightx = 1.0;
        gridBagConstraints.weighty = 0.0;
        gridBagConstraints.fill = java.awt.GridBagConstraints.HORIZONTAL;
        gridBagConstraints.anchor = java.awt.GridBagConstraints.NORTHWEST;
        panSalary.add(panMultiplier, gridBagConstraints);

        JPanel panXpMultiplier = new JPanel(new GridLayout(2, 3));
        panXpMultiplier.setBorder(BorderFactory.createTitledBorder("Experience Multipliers"));
        spnSalaryXp = new JSpinner[5];
        JSpinner spnXpSalary;
        JPanel panXpSalary;
        for (int i = 0; i < 5; i++) {
            spnXpSalary = new JSpinner(new SpinnerNumberModel(0, 0, 10, 0.05));
            ((JSpinner.DefaultEditor) spnXpSalary.getEditor()).getTextField().setEditable(false);
            panXpSalary = new JPanel();
            panXpSalary.add(spnXpSalary);
            panXpSalary.add(new JLabel(SkillType.getExperienceLevelName(i)));
            panXpMultiplier.add(panXpSalary);
            spnSalaryXp[i] = spnXpSalary;
        }
        gridBagConstraints = new java.awt.GridBagConstraints();
        gridBagConstraints.gridx = 0;
        gridBagConstraints.gridy = 1;
        gridBagConstraints.weightx = 1.0;
        gridBagConstraints.weighty = 0.0;
        gridBagConstraints.fill = java.awt.GridBagConstraints.HORIZONTAL;
        gridBagConstraints.anchor = java.awt.GridBagConstraints.NORTHWEST;
        panSalary.add(panXpMultiplier, gridBagConstraints);

        JPanel panAllTypes = new JPanel(new GridLayout(Person.T_NUM / 2, 2));
        JPanel panType;
        spnSalaryBase = new JSpinner[Person.T_NUM];
        gridBagConstraints = new GridBagConstraints();
        gridBagConstraints.gridx = 0;
        gridBagConstraints.gridy = 0;
        gridBagConstraints.weightx = 0.0;
        gridBagConstraints.weighty = 0.0;
        gridBagConstraints.fill = GridBagConstraints.HORIZONTAL;
        gridBagConstraints.anchor = GridBagConstraints.NORTHWEST;
        for (int i = 1; i < Person.T_NUM; i++) {
            panType = new JPanel(new GridBagLayout());

            gridBagConstraints.gridx = 0;
            gridBagConstraints.weightx = 1.0;
            panType.add(new JLabel(Person.getRoleDesc(i, false)), gridBagConstraints);

            JSpinner spnType = new JSpinner(new SpinnerNumberModel(0.0, 0.0, null, 10.0));
            spnType.setMinimumSize(new Dimension(75, 20));
            spnType.setPreferredSize(new Dimension(75, 25));
            spnSalaryBase[i] = spnType;
            gridBagConstraints.gridx = 1;
            gridBagConstraints.weightx = 0.0;
            panType.add(spnType, gridBagConstraints);
            panAllTypes.add(panType);
        }

        JScrollPane scrSalaryBase = new JScrollPane(panAllTypes);
        scrSalaryBase.setBorder(BorderFactory.createTitledBorder("Base Salaries"));
        scrSalaryBase.setOpaque(false);
        scrSalaryBase.setPreferredSize(new Dimension(200, 200));
        gridBagConstraints = new java.awt.GridBagConstraints();
        gridBagConstraints.gridx = 0;
        gridBagConstraints.gridy = 2;
        gridBagConstraints.weightx = 1.0;
        gridBagConstraints.weighty = 1.0;
        gridBagConstraints.fill = java.awt.GridBagConstraints.BOTH;
        gridBagConstraints.anchor = java.awt.GridBagConstraints.NORTHWEST;
        panSalary.add(scrSalaryBase, gridBagConstraints);

        gridBagConstraints = new java.awt.GridBagConstraints();
        gridBagConstraints.gridx = 3;
        gridBagConstraints.gridy = 0;
        gridBagConstraints.gridheight = 23;
        gridBagConstraints.weightx = 1.0;
        gridBagConstraints.weighty = 1.0;
        gridBagConstraints.fill = java.awt.GridBagConstraints.BOTH;
        gridBagConstraints.anchor = java.awt.GridBagConstraints.NORTHWEST;
        panPersonnel.add(panSalary, gridBagConstraints);
        //endregion Salary

        //region Prisoners
        comboPrisonerCaptureStyle = new JComboBox<>(PrisonerCaptureStyle.values());
        comboPrisonerCaptureStyle.setRenderer(new DefaultListCellRenderer() {
            private static final long serialVersionUID = -543354619818226314L;

            @Override
            public Component getListCellRendererComponent(JList<?> list, Object value, int index,
                                                          boolean isSelected, boolean cellHasFocus) {
                super.getListCellRendererComponent(list, value, index, isSelected, cellHasFocus);
                if (isSelected && (index > -1) && (list.getSelectedValue() instanceof PrisonerCaptureStyle)) {
                    list.setToolTipText(((PrisonerCaptureStyle) list.getSelectedValue()).getToolTip());
                }

                return this;
            }
        });

        JLabel prisonerCaptureStyleLabel = new JLabel(resourceMap.getString("prisonerCaptureStyle.text"));

        DefaultComboBoxModel<PrisonerStatus> prisonerStatusModel = new DefaultComboBoxModel<>(PrisonerStatus.values());
        prisonerStatusModel.removeElement(PrisonerStatus.FREE); // we don't want this as a standard use case for prisoners
        comboPrisonerStatus = new JComboBox<>(prisonerStatusModel);

        JLabel prisonerStatusLabel = new JLabel(resourceMap.getString("prisonerStatus.text"));

        chkPrisonerBabyStatus = new JCheckBox(resourceMap.getString("prisonerBabyStatus.text"));
        chkPrisonerBabyStatus.setToolTipText(resourceMap.getString("prisonerBabyStatus.toolTipText"));
        chkPrisonerBabyStatus.setName("chkPrisonerBabyStatus");

        chkAtBPrisonerDefection = new JCheckBox(resourceMap.getString("chkAtBPrisonerDefection.text"));
        chkAtBPrisonerDefection.setToolTipText(resourceMap.getString("chkAtBPrisonerDefection.toolTipText"));
        chkAtBPrisonerDefection.setName("chkAtBPrisonerDefection");

        chkAtBPrisonerRansom = new JCheckBox(resourceMap.getString("chkAtBPrisonerRansom.text"));
        chkAtBPrisonerRansom.setName("chkAtBPrisonerRansom");

        // Layout the Panel
        JPanel panPrisoners = new JPanel();
        panPrisoners.setBorder(BorderFactory.createTitledBorder(resourceMap.getString("panPrisoners.text")));
        GroupLayout layout = new GroupLayout(panPrisoners);
        panPrisoners.setLayout(layout);

        layout.setAutoCreateGaps(true);
        layout.setAutoCreateContainerGaps(true);

        layout.setVerticalGroup(
                layout.createSequentialGroup()
                        .addGroup(layout.createParallelGroup(GroupLayout.Alignment.BASELINE)
                                .addComponent(prisonerCaptureStyleLabel)
                                .addComponent(comboPrisonerCaptureStyle, GroupLayout.Alignment.LEADING))
                        .addGroup(layout.createParallelGroup(GroupLayout.Alignment.BASELINE)
                                .addComponent(prisonerStatusLabel)
                                .addComponent(comboPrisonerStatus, GroupLayout.Alignment.LEADING))
                        .addComponent(chkPrisonerBabyStatus)
                        .addComponent(chkAtBPrisonerDefection)
                        .addComponent(chkAtBPrisonerRansom)
        );

        layout.setHorizontalGroup(
                layout.createParallelGroup(GroupLayout.Alignment.LEADING)
                        .addGroup(layout.createSequentialGroup()
                                .addComponent(prisonerCaptureStyleLabel)
                                .addComponent(comboPrisonerCaptureStyle))
                        .addGroup(layout.createSequentialGroup()
                                .addComponent(prisonerStatusLabel)
                                .addComponent(comboPrisonerStatus))
                        .addComponent(chkPrisonerBabyStatus)
                        .addComponent(chkAtBPrisonerDefection)
                        .addComponent(chkAtBPrisonerRansom)
        );

        gridBagConstraints = new GridBagConstraints();
        gridBagConstraints.gridx = 3;
        gridBagConstraints.gridy = 23;
        gridBagConstraints.gridwidth = 2;
        gridBagConstraints.fill = GridBagConstraints.HORIZONTAL;
        gridBagConstraints.anchor = GridBagConstraints.WEST;
        panPersonnel.add(panPrisoners, gridBagConstraints);
        //endregion Prisoners

        JScrollPane scrollPersonnel = new JScrollPane(panPersonnel);
        scrollPersonnel.setPreferredSize(new java.awt.Dimension(500, 400));

        tabOptions.addTab(resourceMap.getString("panPersonnel.TabConstraints.tabTitle"), scrollPersonnel);
        //endregion Personnel Tab

        //region Finances Tab
        panFinances.setName("panFinances"); // NOI18N
        panFinances.setLayout(new java.awt.GridBagLayout());
        gridy = 0;

        payForPartsBox.setText(resourceMap.getString("payForPartsBox.text")); // NOI18N
        payForPartsBox.setToolTipText(resourceMap.getString("payForPartsBox.toolTipText")); // NOI18N
        payForPartsBox.setName("payForPartsBox"); // NOI18N
        gridBagConstraints = new java.awt.GridBagConstraints();
        gridBagConstraints.gridx = 0;
        gridBagConstraints.gridy = gridy++;
        gridBagConstraints.gridwidth = 2;
        gridBagConstraints.fill = java.awt.GridBagConstraints.HORIZONTAL;
        gridBagConstraints.anchor = java.awt.GridBagConstraints.NORTHWEST;
        panFinances.add(payForPartsBox, gridBagConstraints);

        payForRepairsBox.setText(resourceMap.getString("payForRepairsBox.text")); // NOI18N
        payForRepairsBox.setToolTipText(resourceMap.getString("payForRepairsBox.toolTipText")); // NOI18N
        payForRepairsBox.setName("payForRepairsBox"); // NOI18N
        gridBagConstraints = new java.awt.GridBagConstraints();
        gridBagConstraints.gridx = 0;
        gridBagConstraints.gridy = gridy++;
        gridBagConstraints.gridwidth = 2;
        gridBagConstraints.fill = java.awt.GridBagConstraints.HORIZONTAL;
        gridBagConstraints.anchor = java.awt.GridBagConstraints.NORTHWEST;
        panFinances.add(payForRepairsBox, gridBagConstraints);

        payForUnitsBox.setText(resourceMap.getString("payForUnitsBox.text")); // NOI18N
        payForUnitsBox.setToolTipText(resourceMap.getString("payForUnitsBox.toolTipText")); // NOI18N
        payForUnitsBox.setName("payForUnitsBox"); // NOI18N
        gridBagConstraints = new java.awt.GridBagConstraints();
        gridBagConstraints.gridx = 0;
        gridBagConstraints.gridy = gridy++;
        gridBagConstraints.gridwidth = 2;
        gridBagConstraints.fill = java.awt.GridBagConstraints.HORIZONTAL;
        gridBagConstraints.anchor = java.awt.GridBagConstraints.NORTHWEST;
        panFinances.add(payForUnitsBox, gridBagConstraints);

        payForSalariesBox.setText(resourceMap.getString("payForSalariesBox.text")); // NOI18N
        payForSalariesBox.setToolTipText(resourceMap.getString("payForSalariesBox.toolTipText")); // NOI18N
        payForSalariesBox.setName("payForSalariesBox"); // NOI18N
        gridBagConstraints = new java.awt.GridBagConstraints();
        gridBagConstraints.gridx = 0;
        gridBagConstraints.gridy = gridy++;
        gridBagConstraints.gridwidth = 2;
        gridBagConstraints.fill = java.awt.GridBagConstraints.HORIZONTAL;
        gridBagConstraints.anchor = java.awt.GridBagConstraints.NORTHWEST;
        panFinances.add(payForSalariesBox, gridBagConstraints);

        payForOverheadBox.setText(resourceMap.getString("payForOverheadBox.text")); // NOI18N
        payForOverheadBox.setToolTipText(resourceMap.getString("payForOverheadBox.toolTipText")); // NOI18N
        payForOverheadBox.setName("payForOverheadBox"); // NOI18N
        gridBagConstraints = new java.awt.GridBagConstraints();
        gridBagConstraints.gridx = 0;
        gridBagConstraints.gridy = gridy++;
        gridBagConstraints.gridwidth = 2;
        gridBagConstraints.fill = java.awt.GridBagConstraints.HORIZONTAL;
        gridBagConstraints.anchor = java.awt.GridBagConstraints.NORTHWEST;
        panFinances.add(payForOverheadBox, gridBagConstraints);

        payForMaintainBox.setText(resourceMap.getString("payForMaintainBox.text")); // NOI18N
        payForMaintainBox.setToolTipText(resourceMap.getString("payForMaintainBox.toolTipText")); // NOI18N
        payForMaintainBox.setName("payForMaintainBox"); // NOI18N
        gridBagConstraints = new java.awt.GridBagConstraints();
        gridBagConstraints.gridx = 0;
        gridBagConstraints.gridy = gridy++;
        gridBagConstraints.gridwidth = 2;
        gridBagConstraints.fill = java.awt.GridBagConstraints.HORIZONTAL;
        gridBagConstraints.anchor = java.awt.GridBagConstraints.NORTHWEST;
        panFinances.add(payForMaintainBox, gridBagConstraints);

        payForTransportBox.setText(resourceMap.getString("payForTransportBox.text")); // NOI18N
        payForTransportBox.setToolTipText(resourceMap.getString("payForTransportBox.toolTipText")); // NOI18N
        payForTransportBox.setName("payForTransportBox"); // NOI18N
        gridBagConstraints = new java.awt.GridBagConstraints();
        gridBagConstraints.gridx = 0;
        gridBagConstraints.gridy = gridy++;
        gridBagConstraints.gridwidth = 2;
        gridBagConstraints.fill = java.awt.GridBagConstraints.HORIZONTAL;
        gridBagConstraints.anchor = java.awt.GridBagConstraints.NORTHWEST;
        panFinances.add(payForTransportBox, gridBagConstraints);

        sellUnitsBox.setText(resourceMap.getString("sellUnitsBox.text")); // NOI18N
        sellUnitsBox.setToolTipText(resourceMap.getString("sellUnitsBox.toolTipText")); // NOI18N
        sellUnitsBox.setName("sellUnitsBox"); // NOI18N
        gridBagConstraints = new java.awt.GridBagConstraints();
        gridBagConstraints.gridx = 0;
        gridBagConstraints.gridy = gridy++;
        gridBagConstraints.gridwidth = 2;
        gridBagConstraints.fill = java.awt.GridBagConstraints.HORIZONTAL;
        gridBagConstraints.anchor = java.awt.GridBagConstraints.NORTHWEST;
        panFinances.add(sellUnitsBox, gridBagConstraints);

        sellPartsBox.setText(resourceMap.getString("sellPartsBox.text")); // NOI18N
        sellPartsBox.setToolTipText(resourceMap.getString("sellPartsBox.toolTipText")); // NOI18N
        sellPartsBox.setName("sellPartsBox"); // NOI18N
        gridBagConstraints = new java.awt.GridBagConstraints();
        gridBagConstraints.gridx = 0;
        gridBagConstraints.gridy = gridy++;
        gridBagConstraints.gridwidth = 2;
        gridBagConstraints.fill = java.awt.GridBagConstraints.HORIZONTAL;
        gridBagConstraints.anchor = java.awt.GridBagConstraints.NORTHWEST;
        panFinances.add(sellPartsBox, gridBagConstraints);

        payForRecruitmentBox.setText(resourceMap.getString("payForRecruitmentBox.text")); // NOI18N
        payForRecruitmentBox.setToolTipText(resourceMap.getString("payForRecruitmentBox.toolTipText")); // NOI18N
        gridBagConstraints = new java.awt.GridBagConstraints();
        gridBagConstraints.gridx = 0;
        gridBagConstraints.gridy = gridy++;
        gridBagConstraints.gridwidth = 2;
        gridBagConstraints.fill = java.awt.GridBagConstraints.HORIZONTAL;
        gridBagConstraints.anchor = java.awt.GridBagConstraints.NORTHWEST;
        panFinances.add(payForRecruitmentBox, gridBagConstraints);

        useLoanLimitsBox.setText(resourceMap.getString("useLoanLimitsBox.text")); // NOI18N
        useLoanLimitsBox.setToolTipText(resourceMap.getString("useLoanLimitsBox.toolTipText")); // NOI18N
        gridBagConstraints = new java.awt.GridBagConstraints();
        gridBagConstraints.gridx = 0;
        gridBagConstraints.gridy = gridy++;
        gridBagConstraints.gridwidth = 2;
        gridBagConstraints.fill = java.awt.GridBagConstraints.HORIZONTAL;
        gridBagConstraints.anchor = java.awt.GridBagConstraints.NORTHWEST;
        panFinances.add(useLoanLimitsBox, gridBagConstraints);

        // Unofficial maintenance costs
        usePercentageMaintBox = new JCheckBox(resourceMap.getString("usePercentageMaintBox.text")); // NOI18N
        usePercentageMaintBox.setToolTipText(resourceMap.getString("usePercentageMaintBox.toolTipText")); // NOI18N
        gridBagConstraints = new java.awt.GridBagConstraints();
        gridBagConstraints.gridx = 0;
        gridBagConstraints.gridy = gridy++;
        gridBagConstraints.gridwidth = 2;
        gridBagConstraints.fill = java.awt.GridBagConstraints.HORIZONTAL;
        gridBagConstraints.anchor = java.awt.GridBagConstraints.NORTHWEST;
        panFinances.add(usePercentageMaintBox, gridBagConstraints);

        // Unofficial infantry don't count for contract pay
        useInfantryDontCountBox = new JCheckBox(resourceMap.getString("infantryDontCount.text")); // NOI18N
        useInfantryDontCountBox.setToolTipText(resourceMap.getString("infantryDontCount.toolTipText")); // NOI18N
        gridBagConstraints = new java.awt.GridBagConstraints();
        gridBagConstraints.gridx = 0;
        gridBagConstraints.gridy = gridy++;
        gridBagConstraints.gridwidth = 2;
        gridBagConstraints.fill = java.awt.GridBagConstraints.HORIZONTAL;
        gridBagConstraints.anchor = java.awt.GridBagConstraints.NORTHWEST;
        panFinances.add(useInfantryDontCountBox, gridBagConstraints);

        // Campaign Operations Peacetime operating costs
        usePeacetimeCostBox.setText(resourceMap.getString("usePeacetimeCostBox.text")); // NOI18N
        usePeacetimeCostBox.setToolTipText(resourceMap.getString("usePeacetimeCostBox.toolTipText")); // NOI18N
        usePeacetimeCostBox.setName("usePeacetimeCostBox"); // NOI18N
        gridBagConstraints = new java.awt.GridBagConstraints();
        gridBagConstraints.gridx = 0;
        gridBagConstraints.gridy = gridy++;
        gridBagConstraints.gridwidth = 2;
        gridBagConstraints.fill = java.awt.GridBagConstraints.HORIZONTAL;
        gridBagConstraints.anchor = java.awt.GridBagConstraints.NORTHWEST;
        panFinances.add(usePeacetimeCostBox, gridBagConstraints);

        useExtendedPartsModifierBox.setText(resourceMap.getString("useExtendedPartsModifierBox.text")); // NOI18N
        useExtendedPartsModifierBox.setName("useExtendedPartsModifierBox"); // NOI18N
        gridBagConstraints = new java.awt.GridBagConstraints();
        gridBagConstraints.gridx = 0;
        gridBagConstraints.gridy = gridy++;
        gridBagConstraints.gridwidth = 2;
        gridBagConstraints.fill = java.awt.GridBagConstraints.HORIZONTAL;
        gridBagConstraints.anchor = java.awt.GridBagConstraints.NORTHWEST;
        panFinances.add(useExtendedPartsModifierBox, gridBagConstraints);

        showPeacetimeCostBox.setText(resourceMap.getString("showPeacetimeCostBox.text")); // NOI18N
        showPeacetimeCostBox.setToolTipText(resourceMap.getString("showPeacetimeCostBox.toolTipText")); // NOI18N
        showPeacetimeCostBox.setName("showPeacetimeCostBox"); // NOI18N
        gridBagConstraints = new java.awt.GridBagConstraints();
        gridBagConstraints.gridx = 0;
        gridBagConstraints.gridy = gridy++;
        gridBagConstraints.gridwidth = 2;
        gridBagConstraints.fill = java.awt.GridBagConstraints.HORIZONTAL;
        gridBagConstraints.anchor = java.awt.GridBagConstraints.NORTHWEST;
        panFinances.add(showPeacetimeCostBox, gridBagConstraints);

        DefaultComboBoxModel<FinancialYearDuration> financialYearDurationModel = new DefaultComboBoxModel<>(FinancialYearDuration.values());
        comboFinancialYearDuration = new JComboBox<>(financialYearDurationModel);
        comboFinancialYearDuration.setRenderer(new DefaultListCellRenderer() {
                @Override
                public Component getListCellRendererComponent(JList<?> list, Object value, int index, boolean isSelected, boolean cellHasFocus) {
                    super.getListCellRendererComponent(list, value, index, isSelected, cellHasFocus);
                    if (isSelected && (index > -1)) {
                        list.setToolTipText((list.getSelectedValue() instanceof FinancialYearDuration)
                                ? ((FinancialYearDuration) list.getSelectedValue()).getToolTipText() : "");
                    }

                    return this;
                }
            });
        JPanel pnlFinancialYearDuration = new JPanel();
        pnlFinancialYearDuration.add(new JLabel(resourceMap.getString("financialYearDuration.text")));
        pnlFinancialYearDuration.setToolTipText(resourceMap.getString("financialYearDuration.toolTipText"));
        pnlFinancialYearDuration.add(comboFinancialYearDuration);
        gridBagConstraints.gridy = gridy++;
        panFinances.add(pnlFinancialYearDuration, gridBagConstraints);

        newFinancialYearFinancesToCSVExportBox = new JCheckBox(resourceMap.getString("newFinancialYearFinancesToCSVExportBox.text"));
        newFinancialYearFinancesToCSVExportBox.setToolTipText(resourceMap.getString("newFinancialYearFinancesToCSVExportBox.toolTipText"));
        newFinancialYearFinancesToCSVExportBox.setName("newFinancialYearFinancesToCSVExportBox");
        gridBagConstraints.gridy = gridy++;
        panFinances.add(newFinancialYearFinancesToCSVExportBox, gridBagConstraints);

        clanPriceModifierLabel.setText(resourceMap.getString("clanPriceModifierLabel.text")); // NOI18N
        clanPriceModifierLabel.setName("clanPriceModifierLabel"); // NOI18N
        gridBagConstraints = new java.awt.GridBagConstraints();
        gridBagConstraints.gridx = 3;
        gridBagConstraints.gridy = 0;
        gridBagConstraints.fill = java.awt.GridBagConstraints.BOTH;
        gridBagConstraints.anchor = java.awt.GridBagConstraints.WEST;
        panFinances.add(clanPriceModifierLabel, gridBagConstraints);

        spnClanPriceModifier = new JSpinner(new SpinnerNumberModel(1.0, 1.0, null, 0.1));
        spnClanPriceModifier.setEditor(new JSpinner.NumberEditor(spnClanPriceModifier, "0.00"));
        spnClanPriceModifier.setToolTipText(resourceMap.getString("clanPriceModifierJFormattedTextField.toolTipText")); // NOI18N
        gridBagConstraints = new java.awt.GridBagConstraints();
        gridBagConstraints.gridx = 2;
        gridBagConstraints.gridy = 0;
        gridBagConstraints.fill = java.awt.GridBagConstraints.BOTH;
        gridBagConstraints.anchor = java.awt.GridBagConstraints.WEST;
        panFinances.add(spnClanPriceModifier, gridBagConstraints);

        usedPartsValueLabel.setText(resourceMap.getString("usedPartsValueLabel.text")); // NOI18N
        usedPartsValueLabel.setName("usedPartsValueLabel"); // NOI18N
        gridBagConstraints = new java.awt.GridBagConstraints();
        gridBagConstraints.gridx = 2;
        gridBagConstraints.gridy = 1;
        gridBagConstraints.gridwidth = 2;
        gridBagConstraints.fill = java.awt.GridBagConstraints.BOTH;
        gridBagConstraints.anchor = java.awt.GridBagConstraints.WEST;
        panFinances.add(usedPartsValueLabel, gridBagConstraints);

        spnUsedPartsValue = new JSpinner[6];
        partQualityLabels = new JLabel[spnUsedPartsValue.length];
        gridBagConstraints.gridwidth = 1;
        for (int i = Part.QUALITY_A; i <= Part.QUALITY_F; i++) {
            gridBagConstraints.gridy++;
            gridBagConstraints.gridx = 3;
            gridBagConstraints.insets = new Insets(0, 20, 0, 0);
            partQualityLabels[i] = new JLabel();
            panFinances.add(partQualityLabels[i], gridBagConstraints);
            gridBagConstraints.gridx = 2;
            gridBagConstraints.insets = new Insets(0, 10, 0, 0);
            spnUsedPartsValue[i] = new JSpinner(new SpinnerNumberModel(0.00, 0.00, 1.00, 0.05));
            spnUsedPartsValue[i].setEditor(new JSpinner.NumberEditor(spnUsedPartsValue[i], "0.00"));
            spnUsedPartsValue[i].setToolTipText(resourceMap.getString("usedPartsValueJFormattedTextField.toolTipText"));
            panFinances.add(spnUsedPartsValue[i], gridBagConstraints);
        }

        damagedPartsValueLabel.setText(resourceMap.getString("damagedPartsValueLabel.text"));
        damagedPartsValueLabel.setName("damagedPartsValueLabel");
        gridBagConstraints = new java.awt.GridBagConstraints();
        gridBagConstraints.gridx = 3;
        gridBagConstraints.gridy = 8;
        gridBagConstraints.fill = java.awt.GridBagConstraints.BOTH;
        gridBagConstraints.anchor = java.awt.GridBagConstraints.WEST;
        panFinances.add(damagedPartsValueLabel, gridBagConstraints);

        spnDamagedPartsValue = new JSpinner(new SpinnerNumberModel(0.00, 0.00, 1.00, 0.05));
        spnDamagedPartsValue.setEditor(new JSpinner.NumberEditor(spnDamagedPartsValue, "0.00"));
        spnDamagedPartsValue.setToolTipText(resourceMap.getString("damagedPartsValueJFormattedTextField.toolTipText"));
        gridBagConstraints = new java.awt.GridBagConstraints();
        gridBagConstraints.gridx = 2;
        gridBagConstraints.gridy = 8;
        gridBagConstraints.fill = java.awt.GridBagConstraints.BOTH;
        gridBagConstraints.anchor = java.awt.GridBagConstraints.WEST;
        panFinances.add(spnDamagedPartsValue, gridBagConstraints);

        gridBagConstraints.gridx = 3;
        gridBagConstraints.gridy = 9;
        gridBagConstraints.fill = java.awt.GridBagConstraints.BOTH;
        gridBagConstraints.anchor = java.awt.GridBagConstraints.WEST;
        panFinances.add(new JLabel("Reimbursement % (as decimal) for cancelled orders"), gridBagConstraints);

        spnOrderRefund = new JSpinner(new SpinnerNumberModel(0.00, 0.00, 1.00, 0.05));
        spnOrderRefund.setEditor(new JSpinner.NumberEditor(spnOrderRefund, "0.00"));
        gridBagConstraints = new java.awt.GridBagConstraints();
        gridBagConstraints.gridx = 2;
        gridBagConstraints.gridy = 9;
        gridBagConstraints.fill = java.awt.GridBagConstraints.BOTH;
        gridBagConstraints.anchor = java.awt.GridBagConstraints.WEST;
        panFinances.add(spnOrderRefund, gridBagConstraints);

        tabOptions.addTab(resourceMap.getString("panFinances.TabConstraints.tabTitle"), panFinances);
        //endregion Finances Tab

        //region Mercenary Tab
        panMercenary.setName("panMercenary");
        panMercenary.setLayout(new GridBagLayout());

        btnContractEquipment = new JRadioButton(resourceMap.getString("panMercenary.IntOpsPayment.title"));
        btnContractEquipment.setToolTipText(resourceMap.getString("panMercenary.IntOpsPayment.tooltip"));
        gridBagConstraints = new GridBagConstraints();
        gridBagConstraints.gridx = 0;
        gridBagConstraints.gridy = 0;
        gridBagConstraints.fill = GridBagConstraints.NONE;
        gridBagConstraints.gridwidth = 3;
        gridBagConstraints.anchor = GridBagConstraints.NORTHWEST;
        panMercenary.add(btnContractEquipment, gridBagConstraints);

        gridBagConstraints = new GridBagConstraints();
        gridBagConstraints.gridx = 0;
        gridBagConstraints.gridy = 1;
        gridBagConstraints.fill = GridBagConstraints.NONE;
        gridBagConstraints.insets = new Insets(5, 30, 5, 5);
        gridBagConstraints.anchor = GridBagConstraints.NORTHWEST;
        panMercenary.add(new JLabel("Combat Percent:"), gridBagConstraints);

        spnEquipPercent = new JSpinner(new SpinnerNumberModel(0.1, 0.1, CampaignOptions.MAXIMUM_COMBAT_EQUIPMENT_PERCENT, 0.1));
        spnEquipPercent.setEditor(new JSpinner.NumberEditor(spnEquipPercent, "0.0"));
        ((JSpinner.DefaultEditor) spnEquipPercent.getEditor()).getTextField().setEditable(false);
        gridBagConstraints = new GridBagConstraints();
        gridBagConstraints.gridx = 1;
        gridBagConstraints.gridy = 1;
        gridBagConstraints.fill = GridBagConstraints.NONE;
        gridBagConstraints.anchor = GridBagConstraints.NORTHWEST;
        panMercenary.add(spnEquipPercent, gridBagConstraints);

        chkEquipContractSaleValue = new JCheckBox("Base on equipment sale value");
        gridBagConstraints = new GridBagConstraints();
        gridBagConstraints.gridx = 2;
        gridBagConstraints.gridy = 1;
        gridBagConstraints.fill = GridBagConstraints.NONE;
        gridBagConstraints.anchor = GridBagConstraints.NORTHWEST;
        panMercenary.add(chkEquipContractSaleValue, gridBagConstraints);

        gridBagConstraints = new GridBagConstraints();
        gridBagConstraints.gridx = 0;
        gridBagConstraints.gridy = 2;
        gridBagConstraints.fill = GridBagConstraints.NONE;
        gridBagConstraints.insets = new Insets(5, 30, 5, 5);
        gridBagConstraints.anchor = GridBagConstraints.NORTHWEST;
        panMercenary.add(new JLabel("DropShip Percent:"), gridBagConstraints);

        spnDropshipPercent = new JSpinner(new SpinnerNumberModel(0.1, 0.0, CampaignOptions.MAXIMUM_DROPSHIP_EQUIPMENT_PERCENT, 0.1));
        spnDropshipPercent.setEditor(new JSpinner.NumberEditor(spnDropshipPercent, "0.0"));
        ((JSpinner.NumberEditor) spnDropshipPercent.getEditor()).getTextField().setEditable(false);
        gridBagConstraints = new java.awt.GridBagConstraints();
        gridBagConstraints.gridx = 1;
        gridBagConstraints.gridy = 2;
        gridBagConstraints.fill = GridBagConstraints.NONE;
        gridBagConstraints.anchor = GridBagConstraints.NORTHWEST;
        panMercenary.add(spnDropshipPercent, gridBagConstraints);

        gridBagConstraints = new GridBagConstraints();
        gridBagConstraints.gridx = 0;
        gridBagConstraints.gridy = 3;
        gridBagConstraints.fill = GridBagConstraints.NONE;
        gridBagConstraints.insets = new Insets(5, 30, 5, 5);
        gridBagConstraints.anchor = GridBagConstraints.NORTHWEST;
        panMercenary.add(new JLabel("JumpShip Percent:"), gridBagConstraints);

        spnJumpshipPercent = new JSpinner(new SpinnerNumberModel(0.1, 0.0, CampaignOptions.MAXIMUM_JUMPSHIP_EQUIPMENT_PERCENT, 0.1));
        spnJumpshipPercent.setEditor(new JSpinner.NumberEditor(spnJumpshipPercent, "0.0"));
        ((JSpinner.DefaultEditor) spnJumpshipPercent.getEditor()).getTextField().setEditable(false);
        gridBagConstraints = new GridBagConstraints();
        gridBagConstraints.gridx = 1;
        gridBagConstraints.gridy = 3;
        gridBagConstraints.fill = GridBagConstraints.NONE;
        gridBagConstraints.anchor = GridBagConstraints.NORTHWEST;
        panMercenary.add(spnJumpshipPercent, gridBagConstraints);

        gridBagConstraints = new GridBagConstraints();
        gridBagConstraints.gridx = 0;
        gridBagConstraints.gridy = 4;
        gridBagConstraints.fill = GridBagConstraints.NONE;
        gridBagConstraints.insets = new Insets(5, 30, 5, 5);
        gridBagConstraints.anchor = GridBagConstraints.NORTHWEST;
        panMercenary.add(new JLabel("WarShip Percent:"), gridBagConstraints);

        spnWarshipPercent = new JSpinner(new SpinnerNumberModel(0.1, 0.0, CampaignOptions.MAXIMUM_WARSHIP_EQUIPMENT_PERCENT, 0.1));
        spnWarshipPercent.setEditor(new JSpinner.NumberEditor(spnWarshipPercent, "0.0"));
        ((JSpinner.DefaultEditor) spnWarshipPercent.getEditor()).getTextField().setEditable(false);
        gridBagConstraints = new GridBagConstraints();
        gridBagConstraints.gridx = 1;
        gridBagConstraints.gridy = 4;
        gridBagConstraints.fill = GridBagConstraints.NONE;
        gridBagConstraints.anchor = GridBagConstraints.NORTHWEST;
        panMercenary.add(spnWarshipPercent, gridBagConstraints);

        btnContractPersonnel = new JRadioButton(resourceMap.getString("panMercenary.FMMRPayment.title"));
        btnContractPersonnel.setToolTipText(resourceMap.getString("panMercenary.FMMRPayment.tooltip"));
        gridBagConstraints = new GridBagConstraints();
        gridBagConstraints.gridx = 0;
        gridBagConstraints.gridy = 5;
        gridBagConstraints.gridwidth = 3;
        gridBagConstraints.fill = GridBagConstraints.NONE;
        gridBagConstraints.anchor = GridBagConstraints.NORTHWEST;
        panMercenary.add(btnContractPersonnel, gridBagConstraints);

        chkBLCSaleValue = new JCheckBox("Base battle loss compensation on equipment sale value");
        gridBagConstraints.gridy = 6;
        panMercenary.add(chkBLCSaleValue, gridBagConstraints);

        chkOverageRepaymentInFinalPayment = new JCheckBox(resourceMap.getString("chkOverageRepaymentInFinalPayment.text"));
        chkOverageRepaymentInFinalPayment.setToolTipText(resourceMap.getString("chkOverageRepaymentInFinalPayment.toolTipText"));
        gridBagConstraints.gridy = 7;
        panMercenary.add(chkOverageRepaymentInFinalPayment, gridBagConstraints);

        ButtonGroup groupContract = new ButtonGroup();
        groupContract.add(btnContractEquipment);
        groupContract.add(btnContractPersonnel);

        tabOptions.addTab(resourceMap.getString("panMercenary.TabConstraints.tabTitle"), panMercenary);
        //endregion Mercenary Tab

        //region XP Tab
        panXP.setName("panXP");
        panXP.setLayout(new java.awt.GridBagLayout());

        JLabel lblScenarioXP = new JLabel(resourceMap.getString("lblScenarioXP.text"));
        spnScenarioXP = new JSpinner(new SpinnerNumberModel(0, 0, 10000, 1));
        ((JSpinner.DefaultEditor) spnScenarioXP.getEditor()).getTextField().setEditable(false);
        gridBagConstraints = new java.awt.GridBagConstraints();
        gridBagConstraints.gridx = 0;
        gridBagConstraints.gridy = 0;
        gridBagConstraints.fill = java.awt.GridBagConstraints.NONE;
        gridBagConstraints.anchor = java.awt.GridBagConstraints.NORTHWEST;
        gridBagConstraints.insets = new java.awt.Insets(5, 5, 5, 5);
        panXP.add(spnScenarioXP, gridBagConstraints);

        gridBagConstraints = new java.awt.GridBagConstraints();
        gridBagConstraints.gridx = 1;
        gridBagConstraints.gridy = 0;
        gridBagConstraints.gridwidth = 3;
        gridBagConstraints.fill = java.awt.GridBagConstraints.BOTH;
        gridBagConstraints.anchor = java.awt.GridBagConstraints.NORTHWEST;
        gridBagConstraints.insets = new java.awt.Insets(5, 5, 5, 5);
        panXP.add(lblScenarioXP, gridBagConstraints);

        JLabel lblKillXP = new JLabel(resourceMap.getString("lblKillXP.text"));
        spnKillXP = new JSpinner(new SpinnerNumberModel(0, 0, 10000, 1));
        ((JSpinner.DefaultEditor) spnKillXP.getEditor()).getTextField().setEditable(false);
        gridBagConstraints = new java.awt.GridBagConstraints();
        gridBagConstraints.gridx = 0;
        gridBagConstraints.gridy = 1;
        gridBagConstraints.fill = java.awt.GridBagConstraints.BOTH;
        gridBagConstraints.anchor = java.awt.GridBagConstraints.NORTHWEST;
        gridBagConstraints.insets = new java.awt.Insets(5, 5, 5, 5);
        panXP.add(spnKillXP, gridBagConstraints);

        gridBagConstraints = new java.awt.GridBagConstraints();
        gridBagConstraints.gridx = 1;
        gridBagConstraints.gridy = 1;
        gridBagConstraints.fill = java.awt.GridBagConstraints.BOTH;
        gridBagConstraints.anchor = java.awt.GridBagConstraints.NORTHWEST;
        gridBagConstraints.insets = new java.awt.Insets(5, 5, 5, 5);
        panXP.add(lblKillXP, gridBagConstraints);

        JLabel lblKills = new JLabel(resourceMap.getString("lblKills.text"));
        spnKills = new JSpinner(new SpinnerNumberModel(0, 0, 10000, 1));
        ((JSpinner.DefaultEditor) spnKills.getEditor()).getTextField().setEditable(false);
        gridBagConstraints = new java.awt.GridBagConstraints();
        gridBagConstraints.gridx = 2;
        gridBagConstraints.gridy = 1;
        gridBagConstraints.fill = java.awt.GridBagConstraints.NONE;
        gridBagConstraints.anchor = java.awt.GridBagConstraints.NORTHWEST;
        gridBagConstraints.insets = new java.awt.Insets(5, 5, 5, 5);
        panXP.add(spnKills, gridBagConstraints);

        gridBagConstraints = new java.awt.GridBagConstraints();
        gridBagConstraints.gridx = 3;
        gridBagConstraints.gridy = 1;
        gridBagConstraints.fill = java.awt.GridBagConstraints.BOTH;
        gridBagConstraints.anchor = java.awt.GridBagConstraints.NORTHWEST;
        gridBagConstraints.insets = new java.awt.Insets(5, 5, 5, 5);
        panXP.add(lblKills, gridBagConstraints);

        JLabel lblTaskXP = new JLabel(resourceMap.getString("lblKillXP.text"));
        spnTaskXP = new JSpinner(new SpinnerNumberModel(0, 0, 10000, 1));
        ((JSpinner.DefaultEditor) spnTaskXP.getEditor()).getTextField().setEditable(false);
        gridBagConstraints = new java.awt.GridBagConstraints();
        gridBagConstraints.gridx = 0;
        gridBagConstraints.gridy = 2;
        gridBagConstraints.fill = java.awt.GridBagConstraints.BOTH;
        gridBagConstraints.anchor = java.awt.GridBagConstraints.NORTHWEST;
        gridBagConstraints.insets = new java.awt.Insets(5, 5, 5, 5);
        panXP.add(spnTaskXP, gridBagConstraints);

        gridBagConstraints = new java.awt.GridBagConstraints();
        gridBagConstraints.gridx = 1;
        gridBagConstraints.gridy = 2;
        gridBagConstraints.fill = java.awt.GridBagConstraints.BOTH;
        gridBagConstraints.anchor = java.awt.GridBagConstraints.NORTHWEST;
        gridBagConstraints.insets = new java.awt.Insets(5, 5, 5, 5);
        panXP.add(lblTaskXP, gridBagConstraints);

        JLabel lblTasks = new JLabel(resourceMap.getString("lblTasks.text"));
        spnNTasksXP = new JSpinner(new SpinnerNumberModel(0, 0, 10000, 1));
        ((JSpinner.DefaultEditor) spnNTasksXP.getEditor()).getTextField().setEditable(false);

        gridBagConstraints = new java.awt.GridBagConstraints();
        gridBagConstraints.gridx = 2;
        gridBagConstraints.gridy = 2;
        gridBagConstraints.fill = java.awt.GridBagConstraints.NONE;
        gridBagConstraints.anchor = java.awt.GridBagConstraints.NORTHWEST;
        gridBagConstraints.insets = new java.awt.Insets(5, 5, 5, 5);
        panXP.add(spnNTasksXP, gridBagConstraints);

        gridBagConstraints = new java.awt.GridBagConstraints();
        gridBagConstraints.gridx = 3;
        gridBagConstraints.gridy = 2;
        gridBagConstraints.fill = java.awt.GridBagConstraints.BOTH;
        gridBagConstraints.anchor = java.awt.GridBagConstraints.NORTHWEST;
        gridBagConstraints.insets = new java.awt.Insets(5, 5, 5, 5);
        panXP.add(lblTasks, gridBagConstraints);

        JLabel lblSuccessXp = new JLabel(resourceMap.getString("lblSuccessXP.text"));
        spnSuccessXP = new JSpinner(new SpinnerNumberModel(0, 0, 10000, 1));
        ((JSpinner.DefaultEditor) spnSuccessXP.getEditor()).getTextField().setEditable(false);

        gridBagConstraints = new java.awt.GridBagConstraints();
        gridBagConstraints.gridx = 0;
        gridBagConstraints.gridy = 3;
        gridBagConstraints.fill = java.awt.GridBagConstraints.NONE;
        gridBagConstraints.anchor = java.awt.GridBagConstraints.NORTHWEST;
        gridBagConstraints.insets = new java.awt.Insets(5, 5, 5, 5);
        panXP.add(spnSuccessXP, gridBagConstraints);

        gridBagConstraints = new java.awt.GridBagConstraints();
        gridBagConstraints.gridx = 1;
        gridBagConstraints.gridy = 3;
        gridBagConstraints.gridwidth = 3;
        gridBagConstraints.fill = java.awt.GridBagConstraints.BOTH;
        gridBagConstraints.anchor = java.awt.GridBagConstraints.NORTHWEST;
        gridBagConstraints.insets = new java.awt.Insets(5, 5, 5, 5);
        panXP.add(lblSuccessXp, gridBagConstraints);

        JLabel lblMistakeXP = new JLabel(resourceMap.getString("lblMistakeXP.text"));
        spnMistakeXP = new JSpinner(new SpinnerNumberModel(0, 0, 10000, 1));
        ((JSpinner.DefaultEditor) spnMistakeXP.getEditor()).getTextField().setEditable(false);
        gridBagConstraints = new java.awt.GridBagConstraints();
        gridBagConstraints.gridx = 0;
        gridBagConstraints.gridy = 4;
        gridBagConstraints.fill = java.awt.GridBagConstraints.NONE;
        gridBagConstraints.anchor = java.awt.GridBagConstraints.NORTHWEST;
        gridBagConstraints.insets = new java.awt.Insets(5, 5, 5, 5);
        panXP.add(spnMistakeXP, gridBagConstraints);

        gridBagConstraints = new java.awt.GridBagConstraints();
        gridBagConstraints.gridx = 1;
        gridBagConstraints.gridy = 4;
        gridBagConstraints.gridwidth = 3;
        gridBagConstraints.fill = java.awt.GridBagConstraints.BOTH;
        gridBagConstraints.anchor = java.awt.GridBagConstraints.NORTHWEST;
        gridBagConstraints.insets = new java.awt.Insets(5, 5, 5, 5);
        panXP.add(lblMistakeXP, gridBagConstraints);

        spnIdleXP = new JSpinner(new SpinnerNumberModel(0, 0, 10000, 1));
        ((JSpinner.DefaultEditor) spnIdleXP.getEditor()).getTextField().setEditable(false);
        gridBagConstraints = new java.awt.GridBagConstraints();
        gridBagConstraints.gridx = 0;
        gridBagConstraints.gridy = 5;
        gridBagConstraints.fill = java.awt.GridBagConstraints.NONE;
        gridBagConstraints.anchor = java.awt.GridBagConstraints.NORTHWEST;
        gridBagConstraints.insets = new java.awt.Insets(5, 5, 5, 5);
        panXP.add(spnIdleXP, gridBagConstraints);

        gridBagConstraints.gridx = 1;
        gridBagConstraints.gridy = 5;
        gridBagConstraints.fill = java.awt.GridBagConstraints.NONE;
        gridBagConstraints.anchor = java.awt.GridBagConstraints.NORTHWEST;
        gridBagConstraints.insets = new java.awt.Insets(5, 5, 5, 5);
        panXP.add(new JLabel("XP for every"), gridBagConstraints);

        spnMonthsIdleXP = new JSpinner(new SpinnerNumberModel(0, 0, 36, 1));
        ((JSpinner.DefaultEditor) spnMonthsIdleXP.getEditor()).getTextField().setEditable(false);
        gridBagConstraints = new java.awt.GridBagConstraints();
        gridBagConstraints.gridx = 2;
        gridBagConstraints.gridy = 5;
        gridBagConstraints.fill = java.awt.GridBagConstraints.NONE;
        gridBagConstraints.anchor = java.awt.GridBagConstraints.NORTHWEST;
        gridBagConstraints.insets = new java.awt.Insets(5, 5, 5, 5);
        panXP.add(spnMonthsIdleXP, gridBagConstraints);

        gridBagConstraints.gridx = 3;
        gridBagConstraints.gridy = 5;
        gridBagConstraints.fill = java.awt.GridBagConstraints.NONE;
        gridBagConstraints.anchor = java.awt.GridBagConstraints.NORTHWEST;
        gridBagConstraints.insets = new java.awt.Insets(5, 5, 5, 5);
        panXP.add(new JLabel("active month(s) on a 2d6 roll of greater than or equal to"), gridBagConstraints);

        spnTargetIdleXP = new JSpinner(new SpinnerNumberModel(2, 2, 13, 1));
        ((JSpinner.DefaultEditor) spnTargetIdleXP.getEditor()).getTextField().setEditable(false);
        gridBagConstraints = new java.awt.GridBagConstraints();
        gridBagConstraints.gridx = 4;
        gridBagConstraints.gridy = 5;
        gridBagConstraints.fill = java.awt.GridBagConstraints.NONE;
        gridBagConstraints.anchor = java.awt.GridBagConstraints.NORTHWEST;
        gridBagConstraints.insets = new java.awt.Insets(5, 5, 5, 5);
        panXP.add(spnTargetIdleXP, gridBagConstraints);

        spnContractNegotiationXP = new JSpinner(new SpinnerNumberModel(0, 0, 10000, 1));
        ((JSpinner.DefaultEditor) spnContractNegotiationXP.getEditor()).getTextField().setEditable(false);
        gridBagConstraints = new java.awt.GridBagConstraints();
        gridBagConstraints.gridx = 0;
        gridBagConstraints.gridy = 6;
        gridBagConstraints.fill = java.awt.GridBagConstraints.NONE;
        gridBagConstraints.anchor = java.awt.GridBagConstraints.NORTHWEST;
        gridBagConstraints.insets = new java.awt.Insets(5, 5, 5, 5);
        panXP.add(spnContractNegotiationXP, gridBagConstraints);

        gridBagConstraints.gridx = 1;
        gridBagConstraints.gridy = 6;
        gridBagConstraints.fill = java.awt.GridBagConstraints.NONE;
        gridBagConstraints.anchor = java.awt.GridBagConstraints.NORTHWEST;
        gridBagConstraints.insets = new java.awt.Insets(5, 5, 5, 5);
        panXP.add(new JLabel("XP awarded to the selected negotiator for a new contract"), gridBagConstraints);

        spnAdminWeeklyXP = new JSpinner(new SpinnerNumberModel(0, 0, 10000, 1));
        ((JSpinner.DefaultEditor) spnAdminWeeklyXP.getEditor()).getTextField().setEditable(false);
        gridBagConstraints = new java.awt.GridBagConstraints();
        gridBagConstraints.gridx = 0;
        gridBagConstraints.gridy = 7;
        gridBagConstraints.fill = java.awt.GridBagConstraints.NONE;
        gridBagConstraints.anchor = java.awt.GridBagConstraints.NORTHWEST;
        gridBagConstraints.insets = new java.awt.Insets(5, 5, 5, 5);
        panXP.add(spnAdminWeeklyXP, gridBagConstraints);

        gridBagConstraints.gridx = 1;
        gridBagConstraints.gridy = 7;
        gridBagConstraints.fill = java.awt.GridBagConstraints.NONE;
        gridBagConstraints.anchor = java.awt.GridBagConstraints.NORTHWEST;
        gridBagConstraints.insets = new java.awt.Insets(5, 5, 5, 5);
        panXP.add(new JLabel("XP awarded to each administrator every Monday for the work of the previous"), gridBagConstraints);

        spnAdminWeeklyXPPeriod = new JSpinner(new SpinnerNumberModel(1, 1, 100, 1));
        ((JSpinner.DefaultEditor) spnAdminWeeklyXPPeriod.getEditor()).getTextField().setEditable(false);
        gridBagConstraints = new java.awt.GridBagConstraints();
        gridBagConstraints.gridx = 2;
        gridBagConstraints.gridy = 7;
        gridBagConstraints.fill = java.awt.GridBagConstraints.NONE;
        gridBagConstraints.anchor = java.awt.GridBagConstraints.NORTHWEST;
        gridBagConstraints.insets = new java.awt.Insets(5, 5, 5, 5);
        panXP.add(spnAdminWeeklyXPPeriod, gridBagConstraints);

        gridBagConstraints.gridx = 3;
        gridBagConstraints.gridy = 7;
        gridBagConstraints.fill = java.awt.GridBagConstraints.NONE;
        gridBagConstraints.anchor = java.awt.GridBagConstraints.NORTHWEST;
        gridBagConstraints.insets = new java.awt.Insets(5, 5, 5, 5);
        panXP.add(new JLabel("week(s)"), gridBagConstraints);

        spnEdgeCost = new JSpinner(new SpinnerNumberModel(0, 0, 10000, 1));
        ((JSpinner.DefaultEditor) spnEdgeCost.getEditor()).getTextField().setEditable(false);
        gridBagConstraints = new java.awt.GridBagConstraints();
        gridBagConstraints.gridx = 0;
        gridBagConstraints.gridy = 8;
        gridBagConstraints.fill = java.awt.GridBagConstraints.NONE;
        gridBagConstraints.anchor = java.awt.GridBagConstraints.NORTHWEST;
        gridBagConstraints.insets = new java.awt.Insets(5, 5, 5, 5);
        panXP.add(spnEdgeCost, gridBagConstraints);

        gridBagConstraints.gridx = 1;
        gridBagConstraints.gridy = 8;
        gridBagConstraints.fill = java.awt.GridBagConstraints.NONE;
        gridBagConstraints.anchor = java.awt.GridBagConstraints.NORTHWEST;
        gridBagConstraints.insets = new java.awt.Insets(5, 5, 5, 5);
        panXP.add(new JLabel("XP Cost for 1 Edge Point"), gridBagConstraints);

        txtInstructionsXP = new JTextArea();
        txtInstructionsXP.setText(resourceMap.getString("txtInstructionsXP.text"));
        txtInstructionsXP.setName("txtInstructions");
        txtInstructionsXP.setEditable(false);
        txtInstructionsXP.setEditable(false);
        txtInstructionsXP.setLineWrap(true);
        txtInstructionsXP.setWrapStyleWord(true);
        txtInstructionsXP.setBorder(BorderFactory.createCompoundBorder(
                BorderFactory.createTitledBorder(resourceMap.getString("txtInstructionsXP.title")),
                BorderFactory.createEmptyBorder(5, 5, 5, 5)));
        txtInstructionsXP.setOpaque(false);
        txtInstructionsXP.setMinimumSize(new Dimension(550, 120));
        gridBagConstraints = new java.awt.GridBagConstraints();
        gridBagConstraints.gridx = 0;
        gridBagConstraints.gridy = 9;
        gridBagConstraints.gridwidth = 6;
        gridBagConstraints.weightx = 1.0;
        gridBagConstraints.weighty = 0.0;
        gridBagConstraints.fill = java.awt.GridBagConstraints.BOTH;
        gridBagConstraints.anchor = java.awt.GridBagConstraints.NORTHWEST;
        gridBagConstraints.insets = new java.awt.Insets(5, 5, 5, 5);
        panXP.add(txtInstructionsXP, gridBagConstraints);

        tableXP = new JTable(getSkillCostsArray(SkillType.getSkillHash()), TABLE_XP_COLUMN_NAMES);
        tableXP.setSelectionMode(ListSelectionModel.SINGLE_SELECTION);
        tableXP.setRowSelectionAllowed(false);
        tableXP.setColumnSelectionAllowed(false);
        tableXP.setCellSelectionEnabled(true);
        scrXP = new JScrollPane(tableXP);
        scrXP.setMinimumSize(new Dimension(550, 140));
        scrXP.setPreferredSize(new Dimension(550, 140));
        JTable rowTable = new RowNamesTable(tableXP);
        scrXP.setRowHeaderView(rowTable);
        scrXP.setCorner(JScrollPane.UPPER_LEFT_CORNER, rowTable.getTableHeader());
        gridBagConstraints = new java.awt.GridBagConstraints();
        gridBagConstraints.gridx = 0;
        gridBagConstraints.gridy = 10;
        gridBagConstraints.weightx = 1.0;
        gridBagConstraints.weighty = 1.0;
        gridBagConstraints.gridwidth = 5;
        gridBagConstraints.anchor = java.awt.GridBagConstraints.NORTHWEST;
        gridBagConstraints.fill = java.awt.GridBagConstraints.BOTH;
        gridBagConstraints.insets = new java.awt.Insets(5, 5, 5, 5);
        panXP.add(scrXP, gridBagConstraints);

        tabOptions.addTab(resourceMap.getString("panXP.TabConstraints.tabTitle"), panXP);
        //endregion XP Tab

        //region Skill Tab
        panSkill.setName("panSkill");
        panSkill.setLayout(new java.awt.GridBagLayout());

        JPanel skPanel;

        gridBagConstraints = new java.awt.GridBagConstraints();
        gridBagConstraints.gridx = 0;
        gridBagConstraints.gridy = 0;
        gridBagConstraints.weightx = 1.0;
        gridBagConstraints.weighty = 1.0;
        gridBagConstraints.fill = java.awt.GridBagConstraints.BOTH;
        gridBagConstraints.anchor = java.awt.GridBagConstraints.NORTHWEST;
        gridBagConstraints.insets = new java.awt.Insets(5, 5, 5, 5);

        GridBagConstraints c;
        JSpinner spnTarget;
        JSpinner spnGreen;
        JSpinner spnReg;
        JSpinner spnVet;
        JSpinner spnElite;
        SkillType type;
        JLabel lblSkill;
        for (String skillName : SkillType.getSkillList()) {
            type = SkillType.getType(skillName);
            skPanel = new JPanel();
            c = new java.awt.GridBagConstraints();
            c.gridx = 0;
            c.gridy = 0;
            c.weightx = 1.0;
            c.weighty = 1.0;
            c.fill = java.awt.GridBagConstraints.BOTH;
            c.anchor = java.awt.GridBagConstraints.WEST;
            c.insets = new java.awt.Insets(5, 5, 5, 5);
            lblSkill = new JLabel(resourceMap.getString("lblSkillTarget.text"));
            skPanel.add(lblSkill, c);
            c.gridx++;
            spnTarget = new JSpinner(new SpinnerNumberModel(type.getTarget(), 0, 12, 1));
            ((JSpinner.DefaultEditor) spnTarget.getEditor()).getTextField().setEditable(false);
            hashSkillTargets.put(skillName, spnTarget);
            skPanel.add(spnTarget, c);
            c.gridx++;
            lblSkill = new JLabel(resourceMap.getString("lblSkillGreen.text"));
            skPanel.add(lblSkill, c);
            c.gridx++;
            spnGreen = new JSpinner(new SpinnerNumberModel(type.getGreenLevel(), 0, 10, 1));
            ((JSpinner.DefaultEditor) spnGreen.getEditor()).getTextField().setEditable(false);
            hashGreenSkill.put(skillName, spnGreen);
            skPanel.add(spnGreen, c);
            c.gridx++;
            lblSkill = new JLabel(resourceMap.getString("lblSkillRegular.text"));
            skPanel.add(lblSkill, c);
            c.gridx++;
            spnReg = new JSpinner(new SpinnerNumberModel(type.getRegularLevel(), 0, 10, 1));
            ((JSpinner.DefaultEditor) spnReg.getEditor()).getTextField().setEditable(false);
            hashRegSkill.put(skillName, spnReg);
            skPanel.add(spnReg, c);
            c.gridx++;
            lblSkill = new JLabel(resourceMap.getString("lblSkillVeteran.text"));
            skPanel.add(lblSkill, c);
            c.gridx++;
            spnVet = new JSpinner(new SpinnerNumberModel(type.getVeteranLevel(), 0, 10, 1));
            ((JSpinner.DefaultEditor) spnVet.getEditor()).getTextField().setEditable(false);
            hashVetSkill.put(skillName, spnVet);
            skPanel.add(spnVet, c);
            c.gridx++;
            lblSkill = new JLabel(resourceMap.getString("lblSkillElite.text"));
            skPanel.add(lblSkill, c);
            c.gridx++;
            spnElite = new JSpinner(new SpinnerNumberModel(type.getEliteLevel(), 0, 10, 1));
            ((JSpinner.DefaultEditor) spnElite.getEditor()).getTextField().setEditable(false);
            hashEliteSkill.put(skillName, spnElite);
            skPanel.add(spnElite, c);
            c.gridx++;

            skPanel.setBorder(BorderFactory.createTitledBorder(skillName));
            panSkill.add(skPanel, gridBagConstraints);
            gridBagConstraints.gridy++;
        }

        JScrollPane scrSkill = new JScrollPane(panSkill);
        scrSkill.setPreferredSize(new java.awt.Dimension(500, 400));

        tabOptions.addTab(resourceMap.getString("panSkill.TabConstraints.tabTitle"), scrSkill);
        //endregion Skills Tab

        //region Special Abilities Tab
        panSpecialAbilities = new JPanel(new GridBagLayout());

        Set<String> spaNames = SpecialAbility.getAllSpecialAbilities().keySet();
        //We need to create a temporary hash of special abilities that we can modify without
        //changing the underlying one in case the user cancels the changes
        tempSPA = new Hashtable<>();
        for (String name : spaNames) {
            getCurrentSPA().put(name, SpecialAbility.getAbility(name).clone());
        }

        btnAddSPA = new JButton("Add Another Special Ability");
        btnAddSPA.addActionListener(evt -> btnAddSPA());

        recreateSPAPanel(!getUnusedSPA().isEmpty());

        JScrollPane scrSPA = new JScrollPane(panSpecialAbilities);
        scrSPA.setPreferredSize(new java.awt.Dimension(500, 400));

        tabOptions.addTab("Special Abilities", scrSPA);
        //endregion Special Abilities Tab

        //region Skill Randomization Tab
        panRandomSkill.setName("panRandomSkill");
        panRandomSkill.setLayout(new java.awt.GridBagLayout());

        JPanel panRollTable = new JPanel(new GridLayout(6, 3, 5, 0));
        panRollTable.add(new JLabel("<html><b>Value</b></html>"));
        panRollTable.add(new JLabel("<html><b>Level</b></html>"));
        panRollTable.add(new JLabel("<html><b># Abils</b></html>"));
        panRollTable.add(new JLabel("less than 2"));
        JLabel lblUltraGreen = new JLabel("Ultra-Green/None");
        lblUltraGreen.setToolTipText(resourceMap.getString("lblUltraGreen.toolTipText"));
        panRollTable.add(lblUltraGreen);
        panRollTable.add(new JLabel("0"));
        panRollTable.add(new JLabel("2-5"));
        panRollTable.add(new JLabel(SkillType.SKILL_LEVEL_NAMES[SkillType.EXP_GREEN]));
        panRollTable.add(new JLabel("0"));
        panRollTable.add(new JLabel("6-9"));
        panRollTable.add(new JLabel(SkillType.SKILL_LEVEL_NAMES[SkillType.EXP_REGULAR]));
        panRollTable.add(new JLabel("0"));
        panRollTable.add(new JLabel("10-11"));
        panRollTable.add(new JLabel(SkillType.SKILL_LEVEL_NAMES[SkillType.EXP_VETERAN]));
        panRollTable.add(new JLabel("1"));
        panRollTable.add(new JLabel("12 or more"));
        panRollTable.add(new JLabel(SkillType.SKILL_LEVEL_NAMES[SkillType.EXP_ELITE]));
        panRollTable.add(new JLabel("2"));
        panRollTable.setBorder(BorderFactory.createCompoundBorder(
                BorderFactory.createTitledBorder("2d6 + Bonus"),
                BorderFactory.createEmptyBorder(5, 5, 5, 5)));

        JLabel lblOverallRecruitBonus = new JLabel(resourceMap.getString("lblOverallRecruitBonus.text"));
        chkExtraRandom = new JCheckBox(resourceMap.getString("chkExtraRandom.text"));
        chkExtraRandom.setToolTipText(resourceMap.getString("chkExtraRandom.toolTipText"));
        JLabel lblProbAntiMek = new JLabel(resourceMap.getString("lblProbAntiMek.text"));
        spnProbAntiMek = new JSpinner(new SpinnerNumberModel(0, 0, 100, 5));
        ((JSpinner.DefaultEditor) spnProbAntiMek.getEditor()).getTextField().setEditable(false);
        spnOverallRecruitBonus = new JSpinner(new SpinnerNumberModel(0, -12, 12, 1));
        ((JSpinner.DefaultEditor) spnOverallRecruitBonus.getEditor()).getTextField().setEditable(false);
        spnOverallRecruitBonus.setToolTipText(resourceMap.getString("spnOverallRecruitBonus.toolTipText"));
        spnTypeRecruitBonus = new JSpinner[Person.T_NUM];
        int nRow = (int) Math.ceil(Person.T_NUM / 4.0);
        JPanel panTypeRecruitBonus = new JPanel(new GridLayout(nRow, 4));
        JSpinner spin;
        JPanel panRecruit;
        for (int i = 0; i < Person.T_NUM; i++) {
            panRecruit = new JPanel(new GridBagLayout());
            spin = new JSpinner(new SpinnerNumberModel(0, -12, 12, 1));
            ((JSpinner.DefaultEditor) spin.getEditor()).getTextField().setEditable(false);
            spnTypeRecruitBonus[i] = spin;
            gridBagConstraints = new java.awt.GridBagConstraints();
            gridBagConstraints.gridx = 0;
            gridBagConstraints.gridy = 0;
            gridBagConstraints.anchor = java.awt.GridBagConstraints.WEST;
            gridBagConstraints.insets = new Insets(2, 5, 0, 0);
            panRecruit.add(spin, gridBagConstraints);
            gridBagConstraints.gridx = 1;
            gridBagConstraints.fill = java.awt.GridBagConstraints.HORIZONTAL;
            gridBagConstraints.weightx = 1.0;
            panRecruit.add(new JLabel(Person.getRoleDesc(i, false)), gridBagConstraints);
            panTypeRecruitBonus.add(panRecruit);
        }

        panTypeRecruitBonus.setBorder(BorderFactory.createCompoundBorder(
                BorderFactory.createTitledBorder(resourceMap.getString("panTypeRecruitBonus.title")),
                BorderFactory.createEmptyBorder(5, 5, 5, 5)));

        gridBagConstraints = new java.awt.GridBagConstraints();
        gridBagConstraints.gridx = 0;
        gridBagConstraints.gridy = 0;
        gridBagConstraints.gridwidth = 2;
        gridBagConstraints.fill = java.awt.GridBagConstraints.NONE;
        gridBagConstraints.anchor = java.awt.GridBagConstraints.NORTHWEST;
        gridBagConstraints.insets = new java.awt.Insets(5, 5, 5, 5);
        panRandomSkill.add(chkExtraRandom, gridBagConstraints);

        // Phenotype Percentage Generation
        List<Phenotype> phenotypes = Phenotype.getExternalPhenotypes();
        phenotypeSpinners = new JSpinner[phenotypes.size()];

        JPanel phenotypesPanel = new JPanel(new GridLayout((int) Math.ceil(phenotypes.size() / 2.0), 2));
        phenotypesPanel.setBorder(BorderFactory.createTitledBorder("Trueborn Phenotype Probabilities"));

        for (int i = 0; i < phenotypes.size(); i++) {
            JSpinner phenotypeSpinner = new JSpinner(new SpinnerNumberModel(0, 0, 100, 1));
            phenotypeSpinners[i] = phenotypeSpinner;
            JPanel phenotypePanel = new JPanel();
            phenotypePanel.add(phenotypeSpinner);
            phenotypePanel.add(new JLabel(phenotypes.get(i).getName()));
            phenotypePanel.setToolTipText(phenotypes.get(i).getToolTip());
            phenotypesPanel.add(phenotypePanel);
        }

        gridBagConstraints = new GridBagConstraints();
        gridBagConstraints.gridx = 0;
        gridBagConstraints.gridy = 1;
        gridBagConstraints.gridwidth = 2;
        gridBagConstraints.fill = GridBagConstraints.NONE;
        gridBagConstraints.anchor = GridBagConstraints.NORTHWEST;
        gridBagConstraints.insets = new Insets(5, 5, 5, 5);
        panRandomSkill.add(phenotypesPanel, gridBagConstraints);

        gridBagConstraints = new GridBagConstraints();
        gridBagConstraints.gridx = 2;
        gridBagConstraints.gridy = 0;
        gridBagConstraints.gridheight = 3;
        gridBagConstraints.weightx = 1.0;
        gridBagConstraints.fill = java.awt.GridBagConstraints.BOTH;
        gridBagConstraints.anchor = java.awt.GridBagConstraints.NORTHWEST;
        gridBagConstraints.insets = new java.awt.Insets(5, 5, 5, 5);
        panRandomSkill.add(panRollTable, gridBagConstraints);

        gridBagConstraints = new java.awt.GridBagConstraints();
        gridBagConstraints.gridx = 0;
        gridBagConstraints.gridy = 2;
        gridBagConstraints.fill = java.awt.GridBagConstraints.NONE;
        gridBagConstraints.anchor = java.awt.GridBagConstraints.NORTHWEST;
        gridBagConstraints.insets = new java.awt.Insets(5, 5, 5, 5);
        panRandomSkill.add(spnProbAntiMek, gridBagConstraints);

        gridBagConstraints = new java.awt.GridBagConstraints();
        gridBagConstraints.gridx = 1;
        gridBagConstraints.gridy = 2;
        gridBagConstraints.fill = java.awt.GridBagConstraints.BOTH;
        gridBagConstraints.anchor = java.awt.GridBagConstraints.NORTHWEST;
        gridBagConstraints.insets = new java.awt.Insets(5, 5, 5, 5);
        panRandomSkill.add(lblProbAntiMek, gridBagConstraints);

        gridBagConstraints = new java.awt.GridBagConstraints();
        gridBagConstraints.gridx = 0;
        gridBagConstraints.gridy = 3;
        gridBagConstraints.fill = java.awt.GridBagConstraints.NONE;
        gridBagConstraints.anchor = java.awt.GridBagConstraints.NORTHWEST;
        gridBagConstraints.insets = new java.awt.Insets(5, 5, 5, 5);
        panRandomSkill.add(spnOverallRecruitBonus, gridBagConstraints);

        gridBagConstraints = new java.awt.GridBagConstraints();
        gridBagConstraints.gridx = 1;
        gridBagConstraints.gridy = 3;
        gridBagConstraints.fill = java.awt.GridBagConstraints.BOTH;
        gridBagConstraints.weightx = 1.0;
        gridBagConstraints.anchor = java.awt.GridBagConstraints.NORTHWEST;
        gridBagConstraints.insets = new java.awt.Insets(5, 5, 5, 5);
        panRandomSkill.add(lblOverallRecruitBonus, gridBagConstraints);

        gridBagConstraints = new java.awt.GridBagConstraints();
        gridBagConstraints.gridx = 0;
        gridBagConstraints.gridy = 4;
        gridBagConstraints.gridwidth = 3;
        gridBagConstraints.fill = java.awt.GridBagConstraints.BOTH;
        gridBagConstraints.anchor = java.awt.GridBagConstraints.NORTHWEST;
        gridBagConstraints.insets = new java.awt.Insets(5, 5, 5, 5);
        panRandomSkill.add(panTypeRecruitBonus, gridBagConstraints);

        JPanel panArtillery = new JPanel();
        panArtillery.setBorder(BorderFactory.createCompoundBorder(
                BorderFactory.createTitledBorder("Artillery Skill"),
                BorderFactory.createEmptyBorder(5, 5, 5, 5)));
        spnArtyProb = new JSpinner(new SpinnerNumberModel(0, 0, 100, 5));
        ((JSpinner.DefaultEditor) spnArtyProb.getEditor()).getTextField().setEditable(false);
        spnArtyProb.setToolTipText(resourceMap.getString("spnArtyProb.toolTipText"));
        panArtillery.add(spnArtyProb);
        panArtillery.add(new JLabel("Probability"));
        spnArtyBonus = new JSpinner(new SpinnerNumberModel(0, -10, 10, 1));
        ((JSpinner.DefaultEditor) spnArtyBonus.getEditor()).getTextField().setEditable(false);
        panArtillery.add(spnArtyBonus);
        panArtillery.add(new JLabel("Bonus"));
        JPanel panSecondary = new JPanel();
        spnSecondProb = new JSpinner(new SpinnerNumberModel(0, 0, 100, 5));
        ((JSpinner.DefaultEditor) spnSecondProb.getEditor()).getTextField().setEditable(false);
        spnSecondProb.setToolTipText(resourceMap.getString("spnSecondProb.toolTipText"));
        panSecondary.add(spnSecondProb);
        panSecondary.add(new JLabel("Probability"));
        spnSecondBonus = new JSpinner(new SpinnerNumberModel(0, -10, 10, 1));
        ((JSpinner.DefaultEditor) spnSecondBonus.getEditor()).getTextField().setEditable(false);
        panSecondary.add(spnSecondBonus);
        panSecondary.add(new JLabel("Bonus"));
        panSecondary.setBorder(BorderFactory.createCompoundBorder(
                BorderFactory.createTitledBorder("Secondary Skills"),
                BorderFactory.createEmptyBorder(5, 5, 5, 5)));
        JPanel panTactics = new JPanel();
        spnTacticsGreen = new JSpinner(new SpinnerNumberModel(0, -10, 10, 1));
        ((JSpinner.DefaultEditor) spnTacticsGreen.getEditor()).getTextField().setEditable(false);
        spnTacticsGreen.setToolTipText(resourceMap.getString("spnTacticsGreen.toolTipText"));
        spnTacticsReg = new JSpinner(new SpinnerNumberModel(0, -10, 10, 1));
        ((JSpinner.DefaultEditor) spnTacticsReg.getEditor()).getTextField().setEditable(false);
        spnTacticsReg.setToolTipText(resourceMap.getString("spnTacticsReg.toolTipText"));
        spnTacticsVet = new JSpinner(new SpinnerNumberModel(0, -10, 10, 1));
        ((JSpinner.DefaultEditor) spnTacticsVet.getEditor()).getTextField().setEditable(false);
        spnTacticsVet.setToolTipText(resourceMap.getString("spnTacticsVet.toolTipText"));
        spnTacticsElite = new JSpinner(new SpinnerNumberModel(0, -10, 10, 1));
        ((JSpinner.DefaultEditor) spnTacticsElite.getEditor()).getTextField().setEditable(false);
        spnTacticsElite.setToolTipText(resourceMap.getString("spnTacticsElite.toolTipText"));
        panTactics.add(spnTacticsGreen);
        panTactics.add(new JLabel("Green"));
        panTactics.add(spnTacticsReg);
        panTactics.add(new JLabel("Reg"));
        panTactics.add(spnTacticsVet);
        panTactics.add(new JLabel("Vet"));
        panTactics.add(spnTacticsElite);
        panTactics.add(new JLabel("Elite"));
        panTactics.setBorder(BorderFactory.createCompoundBorder(
                BorderFactory.createTitledBorder("Tactics Skill"),
                BorderFactory.createEmptyBorder(5, 5, 5, 5)));
        JPanel panSmallArms = new JPanel();
        spnCombatSA = new JSpinner(new SpinnerNumberModel(0, -10, 10, 1));
        ((JSpinner.DefaultEditor) spnCombatSA.getEditor()).getTextField().setEditable(false);
        spnCombatSA.setToolTipText(resourceMap.getString("spnCombatSA.toolTipText"));
        spnSupportSA = new JSpinner(new SpinnerNumberModel(0, -10, 10, 1));
        ((JSpinner.DefaultEditor) spnSupportSA.getEditor()).getTextField().setEditable(false);
        spnSupportSA.setToolTipText(resourceMap.getString("spnSupportSA.toolTipText"));
        panSmallArms.add(spnCombatSA);
        panSmallArms.add(new JLabel("Combat Personnel"));
        panSmallArms.add(spnSupportSA);
        panSmallArms.add(new JLabel("Support Personnel"));
        panSmallArms.setBorder(BorderFactory.createCompoundBorder(
                BorderFactory.createTitledBorder("Small Arms Skill"),
                BorderFactory.createEmptyBorder(5, 5, 5, 5)));
        JPanel panAbilities = new JPanel();
        spnAbilGreen = new JSpinner(new SpinnerNumberModel(0, -10, 10, 1));
        ((JSpinner.DefaultEditor) spnAbilGreen.getEditor()).getTextField().setEditable(false);
        spnAbilGreen.setToolTipText(resourceMap.getString("spnAbilGreen.toolTipText"));
        spnAbilReg = new JSpinner(new SpinnerNumberModel(0, -10, 10, 1));
        ((JSpinner.DefaultEditor) spnAbilReg.getEditor()).getTextField().setEditable(false);
        spnAbilReg.setToolTipText(resourceMap.getString("spnAbilReg.toolTipText"));
        spnAbilVet = new JSpinner(new SpinnerNumberModel(0, -10, 10, 1));
        ((JSpinner.DefaultEditor) spnAbilVet.getEditor()).getTextField().setEditable(false);
        spnAbilVet.setToolTipText(resourceMap.getString("spnAbilVet.toolTipText"));
        spnAbilElite = new JSpinner(new SpinnerNumberModel(0, -10, 10, 1));
        ((JSpinner.DefaultEditor) spnAbilElite.getEditor()).getTextField().setEditable(false);
        spnAbilElite.setToolTipText(resourceMap.getString("spnAbilElite.toolTipText"));
        panAbilities.add(spnAbilGreen);
        panAbilities.add(new JLabel("Green"));
        panAbilities.add(spnAbilReg);
        panAbilities.add(new JLabel("Reg"));
        panAbilities.add(spnAbilVet);
        panAbilities.add(new JLabel("Vet"));
        panAbilities.add(spnAbilElite);
        panAbilities.add(new JLabel("Elite"));
        panAbilities.setBorder(BorderFactory.createCompoundBorder(
                BorderFactory.createTitledBorder("Special Abilities"),
                BorderFactory.createEmptyBorder(5, 5, 5, 5)));

        JPanel panOtherBonuses = new JPanel(new GridLayout(3, 2));
        panOtherBonuses.add(panArtillery);
        panOtherBonuses.add(panSecondary);
        panOtherBonuses.add(panTactics);
        panOtherBonuses.add(panAbilities);
        panOtherBonuses.add(panSmallArms);

        gridBagConstraints = new java.awt.GridBagConstraints();
        gridBagConstraints.gridx = 0;
        gridBagConstraints.gridy = 5;
        gridBagConstraints.gridwidth = 3;
        gridBagConstraints.fill = java.awt.GridBagConstraints.BOTH;
        gridBagConstraints.anchor = java.awt.GridBagConstraints.NORTHWEST;
        gridBagConstraints.insets = new java.awt.Insets(5, 5, 5, 5);
        panRandomSkill.add(panOtherBonuses, gridBagConstraints);

        JScrollPane scrRandomSkill = new JScrollPane(panRandomSkill);
        scrRandomSkill.setPreferredSize(new java.awt.Dimension(500, 400));

        tabOptions.addTab(resourceMap.getString("panRandomSkill.TabConstraints.tabTitle"), scrRandomSkill);
        //endregion Skill Randomization Tab

        //region Rank System Tab
        panRank.setName("panRank");
        panRank.setLayout(new java.awt.GridBagLayout());

        JLabel lblRank = new JLabel(resourceMap.getString("lblRank.text"));
        lblRank.setName("lblRank");
        gridBagConstraints = new java.awt.GridBagConstraints();
        gridBagConstraints.gridx = 0;
        gridBagConstraints.gridy = 1;
        gridBagConstraints.anchor = java.awt.GridBagConstraints.WEST;
        panRank.add(lblRank, gridBagConstraints);

        DefaultComboBoxModel<String> rankModel = new DefaultComboBoxModel<>();
        for (int i = 0; i < Ranks.RS_NUM; i++) {
            rankModel.addElement(Ranks.getRankSystemName(i));
        }
        comboRanks.setModel(rankModel);
        comboRanks.setSelectedIndex(campaign.getRanks().getRankSystem());
        comboRanks.setName("comboRanks"); // NOI18N
        comboRanks.setActionCommand("fillRanks");
        comboRanks.addActionListener(evt -> {
            if (evt.getActionCommand().equals("fillRanks")) {
                fillRankInfo();
            }
        });
        gridBagConstraints = new java.awt.GridBagConstraints();
        gridBagConstraints.gridx = 1;
        gridBagConstraints.gridy = 1;
        gridBagConstraints.fill = java.awt.GridBagConstraints.NONE;
        gridBagConstraints.anchor = java.awt.GridBagConstraints.WEST;
        panRank.add(comboRanks, gridBagConstraints);

        /*btnAddRank = new JButton("Add Rank");
        gridBagConstraints.gridx = 2;
        gridBagConstraints.gridy = 0;
        gridBagConstraints.fill = java.awt.GridBagConstraints.NONE;
        gridBagConstraints.anchor = java.awt.GridBagConstraints.WEST;
        panRank.add(btnAddRank, gridBagConstraints);
        btnAddRank.addActionListener(new java.awt.event.ActionListener() {
            public void actionPerformed(java.awt.event.ActionEvent evt) {
                addRank();
            }
        });


        btnDeleteRank = new JButton("Remove Rank");
        gridBagConstraints.gridx = 3;
        gridBagConstraints.gridy = 0;
        gridBagConstraints.fill = java.awt.GridBagConstraints.NONE;
        gridBagConstraints.anchor = java.awt.GridBagConstraints.WEST;
        panRank.add(btnDeleteRank, gridBagConstraints);
        btnDeleteRank.addActionListener(new java.awt.event.ActionListener() {
            public void actionPerformed(java.awt.event.ActionEvent evt) {
                removeRank();
            }
        });
        btnDeleteRank.setEnabled(false);*/

        ranksModel = new RankTableModel(campaign.getRanks().getRanksForModel(), rankColNames);
        tableRanks = new JTable(ranksModel);
        tableRanks.setSelectionMode(ListSelectionModel.SINGLE_SELECTION);
        tableRanks.setRowSelectionAllowed(false);
        tableRanks.setColumnSelectionAllowed(false);
        tableRanks.setCellSelectionEnabled(true);
        tableRanks.setAutoResizeMode(JTable.AUTO_RESIZE_ALL_COLUMNS);
        tableRanks.setIntercellSpacing(new Dimension(0, 0));
        tableRanks.setShowGrid(false);
        TableColumn column;
        for (int i = 0; i < RankTableModel.COL_NUM; i++) {
            column = tableRanks.getColumnModel().getColumn(i);
            column.setPreferredWidth(ranksModel.getColumnWidth(i));
            column.setCellRenderer(ranksModel.getRenderer());
            if (i == RankTableModel.COL_PAYMULT) {
                column.setCellEditor(new SpinnerEditor());
            }
        }
        tableRanks.getSelectionModel().addListSelectionListener(this::tableRanksValueChanged);
        AbstractAction rankCellAction = new AbstractAction() {
            private static final long serialVersionUID = -7586376360964669234L;

            @Override
            public void actionPerformed(ActionEvent e) {
                TableCellListener tcl = (TableCellListener)e.getSource();
                if (!(tcl.getOldValue().equals(tcl.getNewValue()))) {
                    comboRanks.setActionCommand("noFillRanks");
                    comboRanks.setSelectedIndex(Ranks.RS_CUSTOM);
                    comboRanks.setActionCommand("fillRanks");
                }
            }

        };
        @SuppressWarnings(value = "unused") // FIXME:
        TableCellListener rankCellListener = new TableCellListener(tableRanks, rankCellAction);
        scrRanks.setViewportView(tableRanks);

        gridBagConstraints = new java.awt.GridBagConstraints();
        gridBagConstraints.gridx = 0;
        gridBagConstraints.gridy = 2;
        gridBagConstraints.fill = java.awt.GridBagConstraints.BOTH;
        gridBagConstraints.weightx = 1.0;
        gridBagConstraints.weighty = 1.0;
        gridBagConstraints.gridwidth = 2;
        gridBagConstraints.anchor = java.awt.GridBagConstraints.NORTHWEST;
        gridBagConstraints.insets = new java.awt.Insets(5, 5, 5, 5);
        scrRanks.setHorizontalScrollBarPolicy(JScrollPane.HORIZONTAL_SCROLLBAR_AS_NEEDED);
        scrRanks.setVerticalScrollBarPolicy(JScrollPane.VERTICAL_SCROLLBAR_AS_NEEDED);
        panRank.add(scrRanks, gridBagConstraints);

        //scrRanks.setMinimumSize(new Dimension(500, 500));
        //scrRanks.setPreferredSize(new Dimension(500, 500));
        //scrRanks.setMaximumSize(new Dimension(500, 500));

        JTextArea txtInstructionsRanks = new JTextArea();
        txtInstructionsRanks.setText(resourceMap.getString("txtInstructionsRanks.text"));
        txtInstructionsRanks.setEditable(false);
        txtInstructionsRanks.setLineWrap(true);
        txtInstructionsRanks.setWrapStyleWord(true);
        txtInstructionsRanks.setBorder(BorderFactory.createCompoundBorder(
                BorderFactory.createTitledBorder(resourceMap.getString("txtInstructionsRanks.title")),
                BorderFactory.createEmptyBorder(5, 5, 5, 5)));
        txtInstructionsRanks.setOpaque(false);
        txtInstructionsRanks.setMinimumSize(new Dimension(250, 120));
        gridBagConstraints = new java.awt.GridBagConstraints();
        gridBagConstraints.gridx = 0;
        gridBagConstraints.gridy = 0;
        gridBagConstraints.gridwidth = 2;
        gridBagConstraints.weightx = 1.0;
        gridBagConstraints.weighty = 0.0;
        gridBagConstraints.fill = java.awt.GridBagConstraints.HORIZONTAL;
        gridBagConstraints.anchor = java.awt.GridBagConstraints.NORTHWEST;
        gridBagConstraints.insets = new java.awt.Insets(5, 5, 5, 5);
        //txtInstructionsRanks.setMinimumSize(new Dimension(400, 400));
        panRank.add(txtInstructionsRanks, gridBagConstraints);

        tabOptions.addTab(resourceMap.getString("panRank.TabConstraints.tabTitle"), panRank);
        //endregion Rank System Tab

        //region Name and Portrait Generation Tab
        panNameGen.setName("panNameGen");
        panNameGen.setLayout(new GridBagLayout());

        chkUseOriginFactionForNames = new JCheckBox(resourceMap.getString("chkUseOriginFactionForNames.text"));
        chkUseOriginFactionForNames.setToolTipText(resourceMap.getString("chkUseOriginFactionForNames.toolTipText"));
        chkUseOriginFactionForNames.setName("chkUseOriginFactionForNames");
        chkUseOriginFactionForNames.addActionListener(
                evt -> comboFactionNames.setEnabled(!chkUseOriginFactionForNames.isSelected()));
        gridBagConstraints = new GridBagConstraints();
        gridBagConstraints.gridx = 0;
        gridy = 0;
        gridBagConstraints.gridy = gridy;
        gridBagConstraints.gridwidth = 2;
        gridBagConstraints.fill = GridBagConstraints.HORIZONTAL;
        gridBagConstraints.anchor = GridBagConstraints.NORTHWEST;
        panNameGen.add(chkUseOriginFactionForNames, gridBagConstraints);


        JLabel lblFactionNames = new JLabel(resourceMap.getString("lblFactionNames.text"));
        lblFactionNames.setName("lblFactionNames");
        gridBagConstraints = new GridBagConstraints();
        gridBagConstraints.gridx = 0;
        gridBagConstraints.gridy = ++gridy;
        gridBagConstraints.anchor = GridBagConstraints.WEST;
        panNameGen.add(lblFactionNames, gridBagConstraints);

        DefaultComboBoxModel<String> factionNamesModel = new DefaultComboBoxModel<>();
        for (String faction : RandomNameGenerator.getInstance().getFactions()) {
            factionNamesModel.addElement(faction);
        }
        factionNamesModel.setSelectedItem(RandomNameGenerator.getInstance().getChosenFaction());
        comboFactionNames.setModel(factionNamesModel);
        comboFactionNames.setMinimumSize(new java.awt.Dimension(400, 30));
        comboFactionNames.setName("comboFactionNames");
        comboFactionNames.setPreferredSize(new java.awt.Dimension(400, 30));
        gridBagConstraints = new GridBagConstraints();
        gridBagConstraints.gridx = 1;
        gridBagConstraints.gridy = gridy;
        gridBagConstraints.anchor = GridBagConstraints.WEST;
        panNameGen.add(comboFactionNames, gridBagConstraints);

        JLabel lblGender = new JLabel(resourceMap.getString("lblGender.text"));
        lblGender.setName("lblGender");
        gridBagConstraints = new GridBagConstraints();
        gridBagConstraints.gridx = 0;
        gridBagConstraints.gridy = ++gridy;
        gridBagConstraints.insets = new Insets(10, 0, 0, 0);
        gridBagConstraints.anchor = GridBagConstraints.WEST;
        panNameGen.add(lblGender, gridBagConstraints);

        sldGender.setMaximum(100);
        sldGender.setMinimum(0);
        sldGender.setMajorTickSpacing(25);
        sldGender.setPaintTicks(true);
        sldGender.setPaintLabels(true);
        sldGender.setValue(RandomGenderGenerator.getPercentFemale());
        gridBagConstraints = new GridBagConstraints();
        gridBagConstraints.gridx = 1;
        gridBagConstraints.gridy = gridy;
        gridBagConstraints.anchor = GridBagConstraints.WEST;
        gridBagConstraints.insets = new Insets(10, 0, 0, 0);
        panNameGen.add(sldGender, gridBagConstraints);

        panRandomPortrait.setName("panRandomPortrait");
        panRandomPortrait.setLayout(new BorderLayout());

        // The math below is used to determine how to split the personnel role options for portraits,
        // which it does into 4 columns with rows equal to the number of roles plus two, with the
        // additional two being the all role and no role options.
        JPanel panUsePortrait = new JPanel(new GridLayout((int) Math.ceil((Person.T_NUM + 2) / 4.0), 4));
        chkUsePortrait = new JCheckBox[Person.T_NUM];
        allPortraitsBox = new JCheckBox(resourceMap.getString("panUsePortrait.all.text"));
        noPortraitsBox = new JCheckBox(resourceMap.getString("panUsePortrait.no.text"));
        allPortraitsBox.addActionListener(evt -> {
            final boolean selected = allPortraitsBox.isSelected();
            for (JCheckBox box : chkUsePortrait) {
                if (selected) {
                    box.setSelected(true);
                }
                box.setEnabled(!selected);
            }
            if (selected) {
                noPortraitsBox.setSelected(false);
            }
        });
        noPortraitsBox.addActionListener(evt -> {
            final boolean selected = noPortraitsBox.isSelected();
            for (JCheckBox box : chkUsePortrait) {
                if (selected) {
                    box.setSelected(false);
                }
                box.setEnabled(!selected);
            }
            if (selected) {
                allPortraitsBox.setSelected(false);
            }
        });
        panUsePortrait.add(allPortraitsBox);
        panUsePortrait.add(noPortraitsBox);

        JCheckBox box;
        for (int i = 0; i < Person.T_NUM; i++) {
            box = new JCheckBox(Person.getRoleDesc(i, false));
            panUsePortrait.add(box);
            chkUsePortrait[i] = box;
        }

        panRandomPortrait.add(panUsePortrait, BorderLayout.CENTER);
        JTextArea txtPortraitInst = new JTextArea(resourceMap.getString("txtPortraitInst.text"));
        txtPortraitInst.setPreferredSize(new Dimension(728, 60));
        txtPortraitInst.setEditable(false);
        txtPortraitInst.setLineWrap(true);
        txtPortraitInst.setWrapStyleWord(true);
        txtPortraitInst.setOpaque(false);
        panRandomPortrait.add(txtPortraitInst, BorderLayout.PAGE_START);

        panRandomPortrait.setBorder(BorderFactory.createCompoundBorder(
                BorderFactory.createTitledBorder(resourceMap.getString("panRandomPortrait.title")),
                BorderFactory.createEmptyBorder(5, 5, 5, 5)));

        gridBagConstraints = new java.awt.GridBagConstraints();
        gridBagConstraints.gridx = 0;
        gridBagConstraints.gridy = ++gridy;
        gridBagConstraints.gridwidth = 2;
        gridBagConstraints.fill = java.awt.GridBagConstraints.BOTH;
        gridBagConstraints.insets = new Insets(10, 0, 0, 0);
        gridBagConstraints.anchor = java.awt.GridBagConstraints.NORTHWEST;
        panNameGen.add(panRandomPortrait, gridBagConstraints);

        chkAssignPortraitOnRoleChange.setText(resourceMap.getString("chkAssignPortraitOnRoleChange.text"));
        chkAssignPortraitOnRoleChange.setToolTipText(resourceMap.getString("chkAssignPortraitOnRoleChange.toolTipText"));
        chkAssignPortraitOnRoleChange.setName("chkAssignPortraitOnRoleChange");
        gridBagConstraints = new java.awt.GridBagConstraints();
        gridBagConstraints.gridx = 0;
        gridBagConstraints.gridy = ++gridy;
        gridBagConstraints.anchor = java.awt.GridBagConstraints.WEST;
        panNameGen.add(chkAssignPortraitOnRoleChange, gridBagConstraints);

        tabOptions.addTab(resourceMap.getString("panNameGen.TabConstraints.tabTitle"), panNameGen);
        //endregion Name and Portrait Generation Tab

        //region Personnel Market Tab
        panPersonnelMarket = new JPanel();
        personnelMarketType = new JComboBox<>();
        personnelMarketReportRefresh = new JCheckBox("Display a report when market refreshes");
        personnelMarketRandomEliteRemoval = new JTextField();
        personnelMarketRandomVeteranRemoval = new JTextField();
        personnelMarketRandomRegularRemoval = new JTextField();
        personnelMarketRandomGreenRemoval = new JTextField();
        personnelMarketRandomUltraGreenRemoval = new JTextField();
        personnelMarketDylansWeight = new JSpinner(new SpinnerNumberModel(0.3, 0.1, 0.8, 0.1));
        JLabel personnelMarketTypeLabel = new JLabel("Market Type:");
        JLabel personnelMarketRandomEliteRemovalLabel = new JLabel("Random & Dylan's Elite Removal");
        JLabel personnelMarketRandomVeteranRemovalLabel = new JLabel("Random & Dylan's Veteran Removal");
        JLabel personnelMarketRandomRegularRemovalLabel = new JLabel("Random & Dylan's Regular Removal");
        JLabel personnelMarketRandomGreenRemovalLabel = new JLabel("Random & Dylan's Green Removal");
        JLabel personnelMarketRandomUltraGreenRemovalLabel = new JLabel("Random & Dylan's Ultra-Green Removal");
        JLabel personnelMarketDylansWeightLabel = new JLabel("<html>Weight for Dylan's Method to choose most"
                                                      + "<br />common unit type based on your forces</html>");

        for (PersonnelMarketMethod method : PersonnelMarketServiceManager.getInstance().getAllServices(true)) {
            personnelMarketType.addItem(method.getModuleName());
        }

        panPersonnelMarket.setName("panPersonnelMarket");
        panPersonnelMarket.setLayout(new java.awt.GridBagLayout());

        gridBagConstraints = new java.awt.GridBagConstraints();
        gridBagConstraints.gridx = 0;
        gridBagConstraints.gridy = 0;
        gridBagConstraints.gridwidth = 1;
        gridBagConstraints.fill = java.awt.GridBagConstraints.BOTH;
        gridBagConstraints.insets = new Insets(10, 0, 0, 0);
        gridBagConstraints.anchor = java.awt.GridBagConstraints.NORTHWEST;
        panPersonnelMarket.add(personnelMarketTypeLabel, gridBagConstraints);
        personnelMarketType.addActionListener(evt -> {
            final boolean enabled = new PersonnelMarketDylan().getModuleName().equals(personnelMarketType.getSelectedItem())
                    || new PersonnelMarketRandom().getModuleName().equals(personnelMarketType.getSelectedItem());
            personnelMarketRandomEliteRemoval.setEnabled(enabled);
            personnelMarketRandomVeteranRemoval.setEnabled(enabled);
            personnelMarketRandomRegularRemoval.setEnabled(enabled);
            personnelMarketRandomGreenRemoval.setEnabled(enabled);
            personnelMarketRandomUltraGreenRemoval.setEnabled(enabled);
        });
        gridBagConstraints = new java.awt.GridBagConstraints();
        gridBagConstraints.gridx = 1;
        gridBagConstraints.gridy = 0;
        gridBagConstraints.gridwidth = 4;
        gridBagConstraints.fill = java.awt.GridBagConstraints.BOTH;
        gridBagConstraints.insets = new Insets(10, 0, 0, 0);
        gridBagConstraints.anchor = java.awt.GridBagConstraints.NORTHWEST;
        panPersonnelMarket.add(personnelMarketType, gridBagConstraints);

        gridBagConstraints = new java.awt.GridBagConstraints();
        gridBagConstraints.gridx = 0;
        gridBagConstraints.gridy = 1;
        gridBagConstraints.gridwidth = 1;
        gridBagConstraints.fill = java.awt.GridBagConstraints.BOTH;
        gridBagConstraints.insets = new Insets(10, 0, 0, 0);
        gridBagConstraints.anchor = java.awt.GridBagConstraints.NORTHWEST;
        panPersonnelMarket.add(personnelMarketReportRefresh, gridBagConstraints);

        gridBagConstraints = new java.awt.GridBagConstraints();
        gridBagConstraints.gridx = 0;
        gridBagConstraints.gridy = 2;
        gridBagConstraints.gridwidth = 1;
        gridBagConstraints.fill = java.awt.GridBagConstraints.BOTH;
        gridBagConstraints.insets = new Insets(10, 0, 0, 0);
        gridBagConstraints.anchor = java.awt.GridBagConstraints.NORTHWEST;
        panPersonnelMarket.add(personnelMarketRandomEliteRemovalLabel, gridBagConstraints);

        gridBagConstraints = new java.awt.GridBagConstraints();
        gridBagConstraints.gridx = 1;
        gridBagConstraints.gridy = 2;
        gridBagConstraints.gridwidth = 1;
        gridBagConstraints.fill = java.awt.GridBagConstraints.BOTH;
        gridBagConstraints.insets = new Insets(10, 0, 0, 0);
        gridBagConstraints.anchor = java.awt.GridBagConstraints.NORTHWEST;
        panPersonnelMarket.add(personnelMarketRandomEliteRemoval, gridBagConstraints);

        gridBagConstraints = new java.awt.GridBagConstraints();
        gridBagConstraints.gridx = 0;
        gridBagConstraints.gridy = 3;
        gridBagConstraints.gridwidth = 1;
        gridBagConstraints.fill = java.awt.GridBagConstraints.BOTH;
        gridBagConstraints.insets = new Insets(10, 0, 0, 0);
        gridBagConstraints.anchor = java.awt.GridBagConstraints.NORTHWEST;
        panPersonnelMarket.add(personnelMarketRandomVeteranRemovalLabel, gridBagConstraints);

        gridBagConstraints = new java.awt.GridBagConstraints();
        gridBagConstraints.gridx = 1;
        gridBagConstraints.gridy = 3;
        gridBagConstraints.gridwidth = 1;
        gridBagConstraints.fill = java.awt.GridBagConstraints.BOTH;
        gridBagConstraints.insets = new Insets(10, 0, 0, 0);
        gridBagConstraints.anchor = java.awt.GridBagConstraints.NORTHWEST;
        panPersonnelMarket.add(personnelMarketRandomVeteranRemoval, gridBagConstraints);

        gridBagConstraints = new java.awt.GridBagConstraints();
        gridBagConstraints.gridx = 0;
        gridBagConstraints.gridy = 4;
        gridBagConstraints.gridwidth = 1;
        gridBagConstraints.fill = java.awt.GridBagConstraints.BOTH;
        gridBagConstraints.insets = new Insets(10, 0, 0, 0);
        gridBagConstraints.anchor = java.awt.GridBagConstraints.NORTHWEST;
        panPersonnelMarket.add(personnelMarketRandomRegularRemovalLabel, gridBagConstraints);

        gridBagConstraints = new java.awt.GridBagConstraints();
        gridBagConstraints.gridx = 1;
        gridBagConstraints.gridy = 4;
        gridBagConstraints.gridwidth = 1;
        gridBagConstraints.fill = java.awt.GridBagConstraints.BOTH;
        gridBagConstraints.insets = new Insets(10, 0, 0, 0);
        gridBagConstraints.anchor = java.awt.GridBagConstraints.NORTHWEST;
        panPersonnelMarket.add(personnelMarketRandomRegularRemoval, gridBagConstraints);

        gridBagConstraints = new java.awt.GridBagConstraints();
        gridBagConstraints.gridx = 0;
        gridBagConstraints.gridy = 5;
        gridBagConstraints.gridwidth = 1;
        gridBagConstraints.fill = java.awt.GridBagConstraints.BOTH;
        gridBagConstraints.insets = new Insets(10, 0, 0, 0);
        gridBagConstraints.anchor = java.awt.GridBagConstraints.NORTHWEST;
        panPersonnelMarket.add(personnelMarketRandomGreenRemovalLabel, gridBagConstraints);

        gridBagConstraints = new java.awt.GridBagConstraints();
        gridBagConstraints.gridx = 1;
        gridBagConstraints.gridy = 5;
        gridBagConstraints.gridwidth = 1;
        gridBagConstraints.fill = java.awt.GridBagConstraints.BOTH;
        gridBagConstraints.insets = new Insets(10, 0, 0, 0);
        gridBagConstraints.anchor = java.awt.GridBagConstraints.NORTHWEST;
        panPersonnelMarket.add(personnelMarketRandomGreenRemoval, gridBagConstraints);

        gridBagConstraints = new java.awt.GridBagConstraints();
        gridBagConstraints.gridx = 0;
        gridBagConstraints.gridy = 6;
        gridBagConstraints.gridwidth = 1;
        gridBagConstraints.fill = java.awt.GridBagConstraints.BOTH;
        gridBagConstraints.insets = new Insets(10, 0, 0, 0);
        gridBagConstraints.anchor = java.awt.GridBagConstraints.NORTHWEST;
        panPersonnelMarket.add(personnelMarketRandomUltraGreenRemovalLabel, gridBagConstraints);

        gridBagConstraints = new GridBagConstraints();
        gridBagConstraints.gridx = 1;
        gridBagConstraints.gridy = 6;
        gridBagConstraints.gridwidth = 1;
        gridBagConstraints.fill = GridBagConstraints.BOTH;
        gridBagConstraints.insets = new Insets(10, 0, 0, 0);
        gridBagConstraints.anchor = GridBagConstraints.NORTHWEST;
        panPersonnelMarket.add(personnelMarketRandomUltraGreenRemoval, gridBagConstraints);

        gridBagConstraints = new java.awt.GridBagConstraints();
        gridBagConstraints.gridx = 0;
        gridBagConstraints.gridy = 7;
        gridBagConstraints.gridwidth = 1;
        gridBagConstraints.fill = java.awt.GridBagConstraints.BOTH;
        gridBagConstraints.insets = new Insets(10, 0, 0, 0);
        gridBagConstraints.anchor = java.awt.GridBagConstraints.NORTHWEST;
        panPersonnelMarket.add(personnelMarketDylansWeightLabel, gridBagConstraints);

        gridBagConstraints = new java.awt.GridBagConstraints();
        gridBagConstraints.gridx = 1;
        gridBagConstraints.gridy = 7;
        gridBagConstraints.gridwidth = 1;
        gridBagConstraints.fill = java.awt.GridBagConstraints.BOTH;
        gridBagConstraints.insets = new Insets(10, 0, 0, 0);
        gridBagConstraints.anchor = java.awt.GridBagConstraints.NORTHWEST;
        panPersonnelMarket.add(personnelMarketDylansWeight, gridBagConstraints);

        tabOptions.addTab(resourceMap.getString("panPersonnelMarket.TabConstraints.tabTitle"),
                          panPersonnelMarket);
        //endregion Personnel Market Tab

        //region Against the Bot Tab
        panAtB = new JPanel();

        cbSkillLevel = new JComboBox<>();
        chkUseShareSystem = new JCheckBox();
        chkRetirementRolls = new JCheckBox();
        chkTrackUnitFatigue = new JCheckBox();
        chkCustomRetirementMods = new JCheckBox();
        chkFoundersNeverRetire = new JCheckBox();
        chkTrackOriginalUnit = new JCheckBox();
        chkLimitLanceWeight = new JCheckBox();
        chkLimitLanceNumUnits = new JCheckBox();
        chkUseLeadership = new JCheckBox();
        chkUseStrategy = new JCheckBox();
        spnBaseStrategyDeployment = new JSpinner();
        spnAdditionalStrategyDeployment = new JSpinner();

        chkUseAero = new JCheckBox();
        chkUseVehicles = new JCheckBox();
        chkClanVehicles = new JCheckBox();
        chkDoubleVehicles = new JCheckBox();
        chkAdjustPlayerVehicles = new JCheckBox();
        spnOpforLanceTypeMechs = new JSpinner();
        spnOpforLanceTypeMixed = new JSpinner();
        spnOpforLanceTypeVehicles = new JSpinner();
        chkOpforUsesVTOLs = new JCheckBox();
        chkOpforUsesAero = new JCheckBox();
        chkOpforUsesLocalForces = new JCheckBox();
        spnOpforAeroChance = new JSpinner();
        spnOpforLocalForceChance = new JSpinner();

        availableRats = new JList<>();
        chosenRats = new JList<>();
        btnAddRat = new JButton();
        btnRemoveRat = new JButton();
        btnMoveRatUp = new JButton();
        btnMoveRatDown = new JButton();
        chkIgnoreRatEra = new JCheckBox();

        spnSearchRadius = new JSpinner();
        chkVariableContractLength = new JCheckBox();
        chkMercSizeLimited = new JCheckBox();
        chkRestrictPartsByMission = new JCheckBox();
        chkUseLightConditions = new JCheckBox();
        chkUsePlanetaryConditions = new JCheckBox();

        chkAeroRecruitsHaveUnits = new JCheckBox();
        chkInstantUnitMarketDelivery = new JCheckBox();
        chkContractMarketReportRefresh = new JCheckBox();
        chkUnitMarketReportRefresh = new JCheckBox();


        panAtB.setName("panAtB");
        panAtB.setLayout(new GridBagLayout());

        JPanel panSubAtBAdmin = new JPanel(new GridBagLayout());
        JPanel panSubAtBRat = new JPanel(new GridBagLayout());
        JPanel panSubAtBContract = new JPanel(new GridBagLayout());
        JPanel panSubAtBScenario = new JPanel(new GridBagLayout());
        panSubAtBAdmin.setBorder(BorderFactory.createTitledBorder("Unit Administration"));
        panSubAtBRat.setBorder(BorderFactory.createTitledBorder("Random Assignment Tables"));
        panSubAtBContract.setBorder(BorderFactory.createTitledBorder("Contract Operations"));
        panSubAtBScenario.setBorder(BorderFactory.createTitledBorder("Scenarios"));

        chkUseAtB = new JCheckBox(resourceMap.getString("chkUseAtB.text"));
        chkUseAtB.setToolTipText(resourceMap.getString("chkUseAtB.toolTipText"));
        gridBagConstraints = new java.awt.GridBagConstraints();
        gridBagConstraints.gridx = 0;
        gridBagConstraints.gridy = 0;
        gridBagConstraints.gridwidth = 2;
        gridBagConstraints.fill = java.awt.GridBagConstraints.NONE;
        gridBagConstraints.insets = new Insets(10, 10, 10, 10);
        gridBagConstraints.anchor = java.awt.GridBagConstraints.NORTHWEST;
        panAtB.add(chkUseAtB, gridBagConstraints);
        chkUseAtB.addActionListener(ev -> {
            enableAtBComponents(panAtB, chkUseAtB.isSelected());
            enableAtBComponents(panSubAtBRat,
                    chkUseAtB.isSelected() && btnStaticRATs.isSelected());
        });

        JLabel lblSkillLevel = new JLabel(resourceMap.getString("lblSkillLevel.text"));
        gridBagConstraints.gridx = 0;
        gridBagConstraints.gridy = 1;
        gridBagConstraints.gridwidth = 1;
        panAtB.add(lblSkillLevel, gridBagConstraints);

        // TODO : Switch me to use a modified RandomSkillsGenerator.levelNames
        cbSkillLevel.addItem(SkillType.SKILL_LEVEL_NAMES[SkillType.EXP_ULTRA_GREEN]);
        cbSkillLevel.addItem(SkillType.SKILL_LEVEL_NAMES[SkillType.EXP_GREEN]);
        cbSkillLevel.addItem(SkillType.SKILL_LEVEL_NAMES[SkillType.EXP_REGULAR]);
        cbSkillLevel.addItem(SkillType.SKILL_LEVEL_NAMES[SkillType.EXP_VETERAN]);
        cbSkillLevel.addItem(SkillType.SKILL_LEVEL_NAMES[SkillType.EXP_ELITE]);
        gridBagConstraints.gridx = 1;
        gridBagConstraints.gridy = 1;
        panAtB.add(cbSkillLevel, gridBagConstraints);

        btnDynamicRATs = new JRadioButton(resourceMap.getString("btnDynamicRATs.text"));
        btnDynamicRATs.setToolTipText(resourceMap.getString("btnDynamicRATs.tooltip"));
        gridBagConstraints.gridx = 2;
        gridBagConstraints.gridy = 0;
        panAtB.add(btnDynamicRATs, gridBagConstraints);

        btnStaticRATs = new JRadioButton(resourceMap.getString("btnStaticRATs.text"));
        btnStaticRATs.setToolTipText(resourceMap.getString("btnStaticRATs.tooltip"));
        gridBagConstraints.gridx = 2;
        gridBagConstraints.gridy = 1;
        panAtB.add(btnStaticRATs, gridBagConstraints);
        btnStaticRATs.addItemListener(ev -> enableAtBComponents(panSubAtBRat, btnStaticRATs.isSelected()));

        gridBagConstraints.gridx = 0;
        gridBagConstraints.gridy = 2;
        gridBagConstraints.gridwidth = 2;
        panAtB.add(panSubAtBAdmin, gridBagConstraints);
        gridBagConstraints.gridx = 2;
        gridBagConstraints.gridy = 2;
        panAtB.add(panSubAtBRat, gridBagConstraints);
        gridBagConstraints.gridx = 0;
        gridBagConstraints.gridy = 3;
        panAtB.add(panSubAtBContract, gridBagConstraints);
        gridBagConstraints.gridx = 2;
        gridBagConstraints.gridy = 3;
        panAtB.add(panSubAtBScenario, gridBagConstraints);

        // AtB options: "Unit Administration" frame controls
        chkUseShareSystem.setText(resourceMap.getString("chkUseShareSystem.text"));
        chkUseShareSystem.setToolTipText(resourceMap.getString("chkUseShareSystem.toolTipText"));
        gridBagConstraints = new java.awt.GridBagConstraints();
        gridBagConstraints.gridx = 0;
        gridBagConstraints.gridy = 0;
        gridBagConstraints.gridwidth = 1;
        gridBagConstraints.fill = java.awt.GridBagConstraints.BOTH;
        gridBagConstraints.insets = new Insets(5, 5, 5, 5);
        gridBagConstraints.anchor = java.awt.GridBagConstraints.NORTHWEST;
        panSubAtBAdmin.add(chkUseShareSystem, gridBagConstraints);

        chkSharesExcludeLargeCraft = new JCheckBox(resourceMap.getString("chkSharesExcludeLargeCraft.text"));
        chkSharesExcludeLargeCraft.setToolTipText(resourceMap.getString("chkSharesExcludeLargeCraft.toolTipText"));
        gridBagConstraints.gridy++;
        panSubAtBAdmin.add(chkSharesExcludeLargeCraft, gridBagConstraints);

        chkSharesForAll = new JCheckBox(resourceMap.getString("chkSharesForAll.text"));
        chkSharesForAll.setToolTipText(resourceMap.getString("chkSharesForAll.toolTipText"));
        gridBagConstraints.gridy++;
        panSubAtBAdmin.add(chkSharesForAll, gridBagConstraints);

        chkAeroRecruitsHaveUnits.setText(resourceMap.getString("chkAeroRecruitsHaveUnits.text"));
        chkAeroRecruitsHaveUnits.setToolTipText(resourceMap.getString("chkAeroRecruitsHaveUnits.toolTipText"));
        gridBagConstraints.gridy++;
        panSubAtBAdmin.add(chkAeroRecruitsHaveUnits, gridBagConstraints);

        chkRetirementRolls.setText(resourceMap.getString("chkRetirementRolls.text"));
        chkRetirementRolls.setToolTipText(resourceMap.getString("chkRetirementRolls.toolTipText"));
        gridBagConstraints.gridy++;
        panSubAtBAdmin.add(chkRetirementRolls, gridBagConstraints);

        chkCustomRetirementMods.setText(resourceMap.getString("chkCustomRetirementMods.text"));
        chkCustomRetirementMods.setToolTipText(resourceMap.getString("chkCustomRetirementMods.toolTipText"));
        gridBagConstraints.gridy++;
        panSubAtBAdmin.add(chkCustomRetirementMods, gridBagConstraints);

        chkFoundersNeverRetire.setText(resourceMap.getString("chkFoundersNeverRetire.text"));
        chkFoundersNeverRetire.setToolTipText(resourceMap.getString("chkFoundersNeverRetire.toolTipText"));
        gridBagConstraints.gridy++;
        panSubAtBAdmin.add(chkFoundersNeverRetire, gridBagConstraints);

        chkAddDependents = new JCheckBox(resourceMap.getString("chkAddDependents.text"));
        chkAddDependents.setToolTipText(resourceMap.getString("chkAddDependents.toolTipText"));
        gridBagConstraints.gridy++;
        panSubAtBAdmin.add(chkAddDependents, gridBagConstraints);

        chkDependentsNeverLeave = new JCheckBox(resourceMap.getString("chkDependentsNeverLeave.text"));
        chkDependentsNeverLeave.setToolTipText(resourceMap.getString("chkDependentsNeverLeave.toolTipText"));
        gridBagConstraints.gridy++;
        panSubAtBAdmin.add(chkDependentsNeverLeave, gridBagConstraints);

        chkTrackUnitFatigue.setText(resourceMap.getString("chkTrackUnitFatigue.text"));
        chkTrackUnitFatigue.setToolTipText(resourceMap.getString("chkTrackUnitFatigue.toolTipText"));
        gridBagConstraints.gridy++;
        panSubAtBAdmin.add(chkTrackUnitFatigue, gridBagConstraints);

        chkUseLeadership.setText(resourceMap.getString("chkUseLeadership.text"));
        chkUseLeadership.setToolTipText(resourceMap.getString("chkUseLeadership.toolTipText"));
        gridBagConstraints.gridy++;
        panSubAtBAdmin.add(chkUseLeadership, gridBagConstraints);

        chkTrackOriginalUnit.setText(resourceMap.getString("chkTrackOriginalUnit.text"));
        chkTrackOriginalUnit.setToolTipText(resourceMap.getString("chkTrackOriginalUnit.toolTipText"));
        gridBagConstraints.gridy++;
        panSubAtBAdmin.add(chkTrackOriginalUnit, gridBagConstraints);

        chkUseAero.setText(resourceMap.getString("chkUseAero.text"));
        chkUseAero.setToolTipText(resourceMap.getString("chkUseAero.toolTipText"));
        gridBagConstraints.gridy++;
        panSubAtBAdmin.add(chkUseAero, gridBagConstraints);

        chkUseVehicles.setText(resourceMap.getString("chkUseVehicles.text"));
        chkUseVehicles.setToolTipText(resourceMap.getString("chkUseVehicles.toolTipText"));
        gridBagConstraints.gridy++;
        panSubAtBAdmin.add(chkUseVehicles, gridBagConstraints);

        chkClanVehicles.setText(resourceMap.getString("chkClanVehicles.text"));
        chkClanVehicles.setToolTipText(resourceMap.getString("chkClanVehicles.toolTipText"));
        gridBagConstraints.gridy++;
        panSubAtBAdmin.add(chkClanVehicles, gridBagConstraints);

        chkInstantUnitMarketDelivery.setText(resourceMap.getString("chkInstantUnitMarketDelivery.text"));
        chkInstantUnitMarketDelivery.setToolTipText(resourceMap.getString("chkInstantUnitMarketDelivery.toolTipText"));
        gridBagConstraints.gridy++;
        panSubAtBAdmin.add(chkInstantUnitMarketDelivery, gridBagConstraints);

        chkContractMarketReportRefresh.setText(resourceMap.getString("chkContractMarketReportRefresh.text"));
        gridBagConstraints.gridy++;
        panSubAtBAdmin.add(chkContractMarketReportRefresh, gridBagConstraints);

        chkUnitMarketReportRefresh.setText(resourceMap.getString("chkUnitMarketReportRefresh.text"));
        gridBagConstraints.gridy++;
        panSubAtBAdmin.add(chkUnitMarketReportRefresh, gridBagConstraints);

        ButtonGroup group = new ButtonGroup();
        group.add(btnDynamicRATs);
        group.add(btnStaticRATs);

        chosenRatModel = new DefaultListModel<>();
        chosenRats.setModel(chosenRatModel);
        chosenRats.setSelectionMode(ListSelectionModel.SINGLE_SELECTION);
        chosenRats.addListSelectionListener(arg0 -> {
            btnRemoveRat.setEnabled(chosenRats.getSelectedIndex() >= 0);
            btnMoveRatUp.setEnabled(chosenRats.getSelectedIndex() > 0);
            btnMoveRatDown.setEnabled(chosenRatModel.size() > chosenRats.getSelectedIndex() + 1);
        });
        availableRatModel = new DefaultListModel<>();
        for (String rat : RATManager.getAllRATCollections().keySet()) {
            List<Integer> eras = RATManager.getAllRATCollections().get(rat);
            if (eras != null) {
                StringBuilder displayName = new StringBuilder(rat);
                if (eras.size() > 0) {
                    displayName.append(" (").append(eras.get(0));
                    if (eras.size() > 1) {
                        displayName.append("-").append(eras.get(eras.size() - 1));
                    }
                    displayName.append(")");
                }
                availableRatModel.addElement(displayName.toString());
            }
        }
        availableRats.setModel(availableRatModel);
        availableRats.setSelectionMode(ListSelectionModel.SINGLE_SELECTION);
        availableRats.addListSelectionListener(arg0 -> btnAddRat.setEnabled(availableRats.getSelectedIndex() >= 0));

        JTextArea txtRatInstructions = new JTextArea();
        txtRatInstructions.setEditable(false);
        txtRatInstructions.setWrapStyleWord(true);
        txtRatInstructions.setLineWrap(true);
        txtRatInstructions.setText(resourceMap.getString("txtRatInstructions.text"));
        gridBagConstraints = new GridBagConstraints();
        gridBagConstraints.gridx = 0;
        gridBagConstraints.gridy = 2;
        gridBagConstraints.gridwidth = 3;
        gridBagConstraints.fill = java.awt.GridBagConstraints.BOTH;
        gridBagConstraints.insets = new Insets(5, 5, 5, 5);
        gridBagConstraints.anchor = java.awt.GridBagConstraints.NORTHWEST;
        panSubAtBRat.add(txtRatInstructions, gridBagConstraints);

        JLabel lblChosenRats = new JLabel(resourceMap.getString("lblChosenRats.text"));
        gridBagConstraints.gridx = 0;
        gridBagConstraints.gridy = 3;
        gridBagConstraints.gridwidth = 1;
        panSubAtBRat.add(lblChosenRats, gridBagConstraints);

        JLabel lblAvailableRats = new JLabel(resourceMap.getString("lblAvailableRats.text"));
        gridBagConstraints.gridx = 2;
        gridBagConstraints.gridy = 3;
        panSubAtBRat.add(lblAvailableRats, gridBagConstraints);

        gridBagConstraints.gridx = 0;
        gridBagConstraints.gridy = 4;
        panSubAtBRat.add(chosenRats, gridBagConstraints);

        gridBagConstraints.gridx = 2;
        gridBagConstraints.gridy = 4;
        panSubAtBRat.add(availableRats, gridBagConstraints);

        JPanel panRatButtons = new JPanel();
        panRatButtons.setLayout(new javax.swing.BoxLayout(panRatButtons, javax.swing.BoxLayout.Y_AXIS));
        btnAddRat.setText(resourceMap.getString("btnAddRat.text"));
        btnAddRat.setToolTipText(resourceMap.getString("btnAddRat.toolTipText"));
        btnAddRat.addActionListener(arg0 -> {
            int selectedIndex = availableRats.getSelectedIndex();
            chosenRatModel.addElement(availableRats.getSelectedValue());
            availableRatModel.removeElementAt(availableRats.getSelectedIndex());
            availableRats.setSelectedIndex(Math.min(selectedIndex, availableRatModel.size() - 1));
        });
        btnAddRat.setEnabled(false);
        panRatButtons.add(btnAddRat);
        btnRemoveRat.setText(resourceMap.getString("btnRemoveRat.text"));
        btnRemoveRat.setToolTipText(resourceMap.getString("btnRemoveRat.toolTipText"));
        btnRemoveRat.addActionListener(arg0 -> {
            int selectedIndex = chosenRats.getSelectedIndex();
            availableRatModel.addElement(chosenRats.getSelectedValue());
            chosenRatModel.removeElementAt(chosenRats.getSelectedIndex());
            chosenRats.setSelectedIndex(Math.min(selectedIndex, chosenRatModel.size() - 1));
        });
        btnRemoveRat.setEnabled(false);
        panRatButtons.add(btnRemoveRat);
        btnMoveRatUp.setText(resourceMap.getString("btnMoveRatUp.text"));
        btnMoveRatUp.setToolTipText(resourceMap.getString("btnMoveRatUp.toolTipText"));
        btnMoveRatUp.addActionListener(arg0 -> {
            int selectedIndex = chosenRats.getSelectedIndex();
            String tmp = chosenRatModel.getElementAt(selectedIndex);
            chosenRatModel.setElementAt(chosenRatModel.getElementAt(selectedIndex - 1), selectedIndex);
            chosenRatModel.setElementAt(tmp, selectedIndex - 1);
            chosenRats.setSelectedIndex(selectedIndex - 1);
        });
        btnMoveRatUp.setEnabled(false);
        panRatButtons.add(btnMoveRatUp);
        btnMoveRatDown.setText(resourceMap.getString("btnMoveRatDown.text"));
        btnMoveRatDown.setToolTipText(resourceMap.getString("btnMoveRatDown.toolTipText"));
        btnMoveRatDown.addActionListener(arg0 -> {
            int selectedIndex = chosenRats.getSelectedIndex();
            String tmp = chosenRatModel.getElementAt(selectedIndex);
            chosenRatModel.setElementAt(chosenRatModel.getElementAt(selectedIndex + 1), selectedIndex);
            chosenRatModel.setElementAt(tmp, selectedIndex + 1);
            chosenRats.setSelectedIndex(selectedIndex + 1);
        });
        btnMoveRatDown.setEnabled(false);
        panRatButtons.add(btnMoveRatDown);
        gridBagConstraints.gridx = 1;
        gridBagConstraints.gridy = 4;
        panSubAtBRat.add(panRatButtons, gridBagConstraints);

        chkIgnoreRatEra.setText(resourceMap.getString("chkIgnoreRatEra.text"));
        chkIgnoreRatEra.setToolTipText(resourceMap.getString("chkIgnoreRatEra.toolTipText"));
        gridBagConstraints.gridx = 0;
        gridBagConstraints.gridy = 5;
        panSubAtBRat.add(chkIgnoreRatEra, gridBagConstraints);

        JLabel lblSearchRadius = new JLabel(resourceMap.getString("lblSearchRadius.text"));
        gridBagConstraints = new GridBagConstraints();
        gridBagConstraints.gridx = 0;
        gridBagConstraints.gridy = 0;
        gridBagConstraints.fill = java.awt.GridBagConstraints.NONE;
        gridBagConstraints.insets = new Insets(5, 5, 5, 5);
        gridBagConstraints.anchor = java.awt.GridBagConstraints.NORTHWEST;
        panSubAtBContract.add(lblSearchRadius, gridBagConstraints);

        spnSearchRadius.setModel(new SpinnerNumberModel(300, 100, 2500, 100));
        spnSearchRadius.setToolTipText(resourceMap.getString("spnSearchRadius.toolTipText"));
        gridBagConstraints.gridx = 1;
        gridBagConstraints.gridy = 0;
        panSubAtBContract.add(spnSearchRadius, gridBagConstraints);

        chkVariableContractLength.setText(resourceMap.getString("chkVariableContractLength.text"));
        chkVariableContractLength.setToolTipText(resourceMap.getString("chkVariableContractLength.toolTipText"));
        gridBagConstraints.gridx = 0;
        gridBagConstraints.gridy = 1;
        gridBagConstraints.gridwidth = 2;
        panSubAtBContract.add(chkVariableContractLength, gridBagConstraints);

        chkMercSizeLimited.setText(resourceMap.getString("chkMercSizeLimited.text"));
        chkMercSizeLimited.setToolTipText(resourceMap.getString("chkMercSizeLimited.toolTipText"));
        gridBagConstraints.gridx = 0;
        gridBagConstraints.gridy = 2;
        gridBagConstraints.gridwidth = 2;
        panSubAtBContract.add(chkMercSizeLimited, gridBagConstraints);

        chkRestrictPartsByMission.setText(resourceMap.getString("chkRestrictPartsByMission.text"));
        chkRestrictPartsByMission.setToolTipText(resourceMap.getString("chkRestrictPartsByMission.toolTipText"));
        gridBagConstraints.gridx = 0;
        gridBagConstraints.gridy = 3;
        gridBagConstraints.gridwidth = 2;
        panSubAtBContract.add(chkRestrictPartsByMission, gridBagConstraints);

        chkLimitLanceWeight.setText(resourceMap.getString("chkLimitLanceWeight.text"));
        chkLimitLanceWeight.setToolTipText(resourceMap.getString("chkLimitLanceWeight.toolTipText"));
        gridBagConstraints.gridx = 0;
        gridBagConstraints.gridy = 4;
        gridBagConstraints.gridwidth = 2;
        panSubAtBContract.add(chkLimitLanceWeight, gridBagConstraints);

        chkLimitLanceNumUnits.setText(resourceMap.getString("chkLimitLanceNumUnits.text"));
        chkLimitLanceNumUnits.setToolTipText(resourceMap.getString("chkLimitLanceNumUnits.toolTipText"));
        gridBagConstraints.gridx = 0;
        gridBagConstraints.gridy = 5;
        gridBagConstraints.gridwidth = 2;
        panSubAtBContract.add(chkLimitLanceNumUnits, gridBagConstraints);

        JLabel lblLanceStructure = new JLabel(resourceMap.getString("lblLanceStructure.text"));
        gridBagConstraints.gridx = 0;
        gridBagConstraints.gridy = 6;
        gridBagConstraints.gridwidth = 1;
        panSubAtBContract.add(lblLanceStructure, gridBagConstraints);

        chkUseStrategy.setText(resourceMap.getString("chkUseStrategy.text"));
        chkUseStrategy.setToolTipText(resourceMap.getString("chkUseStrategy.toolTipText"));
        gridBagConstraints.gridx = 0;
        gridBagConstraints.gridy = 7;
        gridBagConstraints.gridwidth = 2;
        panSubAtBContract.add(chkUseStrategy, gridBagConstraints);

        JLabel lblBaseStrategyDeployment = new JLabel(resourceMap.getString("lblBaseStrategyDeployment.text"));
        gridBagConstraints.gridx = 0;
        gridBagConstraints.gridy = 8;
        gridBagConstraints.gridwidth = 1;
        panSubAtBContract.add(lblBaseStrategyDeployment, gridBagConstraints);

        spnBaseStrategyDeployment.setModel(new SpinnerNumberModel(0, 0, 10, 1));
        spnBaseStrategyDeployment.setToolTipText(resourceMap.getString("spnBaseStrategyDeployment.toolTipText"));
        gridBagConstraints.gridx = 1;
        gridBagConstraints.gridy = 8;
        panSubAtBContract.add(spnBaseStrategyDeployment, gridBagConstraints);

        JLabel lblAdditionalStrategyDeployment = new JLabel(resourceMap.getString("lblAdditionalStrategyDeployment.text"));
        gridBagConstraints.gridx = 0;
        gridBagConstraints.gridy = 9;
        gridBagConstraints.gridwidth = 1;
        panSubAtBContract.add(lblAdditionalStrategyDeployment, gridBagConstraints);

        spnAdditionalStrategyDeployment.setModel(new SpinnerNumberModel(0, 0, 10, 1));
        spnAdditionalStrategyDeployment.setToolTipText(resourceMap.getString("spnAdditionalStrategyDeployment.toolTipText"));
        gridBagConstraints.gridx = 1;
        gridBagConstraints.gridy = 9;
        panSubAtBContract.add(spnAdditionalStrategyDeployment, gridBagConstraints);

        chkAdjustPaymentForStrategy = new JCheckBox(resourceMap.getString("chkAdjustPaymentForStrategy.text"));
        chkAdjustPaymentForStrategy.setName("chkAdjustPaymentForStrategy");
        chkAdjustPaymentForStrategy.setToolTipText(resourceMap.getString("chkAdjustPaymentForStrategy.toolTipText"));
        gridBagConstraints.gridx = 0;
        gridBagConstraints.gridy = 10;
        gridBagConstraints.gridwidth = 2;
        panSubAtBContract.add(chkAdjustPaymentForStrategy, gridBagConstraints);

        JLabel lblIntensity = new JLabel(resourceMap.getString("lblIntensity.text"));
        gridBagConstraints.gridx = 0;
        gridBagConstraints.gridy = 11;
        panSubAtBContract.add(lblIntensity, gridBagConstraints);

        // Note that spnAtBBattleIntensity is located here visibly, however must be initialized
        // following the chance of battle by role

        JLabel lblBattleFrequency = new JLabel(resourceMap.getString("lblBattleFrequency.text"));
        gridBagConstraints.gridx = 0;
        gridBagConstraints.gridy = 12;
        gridBagConstraints.gridwidth = 2;
        panSubAtBContract.add(lblBattleFrequency, gridBagConstraints);

        spnAtBBattleChance = new JSpinner[AtBLanceRole.values().length - 1];

        JLabel lblFightChance = new JLabel(AtBLanceRole.FIGHTING.toString() + ":");
        gridBagConstraints.gridy = 13;
        gridBagConstraints.gridwidth = 1;
        panSubAtBContract.add(lblFightChance, gridBagConstraints);

        JSpinner atbBattleChance = new JSpinner(new SpinnerNumberModel(0, 0, 100, 1));
        spnAtBBattleChance[AtBLanceRole.FIGHTING.ordinal()] = atbBattleChance;
        gridBagConstraints.gridx = 1;
        panSubAtBContract.add(atbBattleChance, gridBagConstraints);

        JLabel lblDefendChance = new JLabel(AtBLanceRole.DEFENCE.toString() + ":");
        gridBagConstraints.gridx = 0;
        gridBagConstraints.gridy = 14;
        panSubAtBContract.add(lblDefendChance, gridBagConstraints);

        atbBattleChance = new JSpinner(new SpinnerNumberModel(0, 0, 100, 1));
        spnAtBBattleChance[AtBLanceRole.DEFENCE.ordinal()] = atbBattleChance;
        gridBagConstraints.gridx = 1;
        panSubAtBContract.add(atbBattleChance, gridBagConstraints);

        JLabel lblScoutChance = new JLabel(AtBLanceRole.SCOUTING.toString() + ":");
        gridBagConstraints.gridx = 0;
        gridBagConstraints.gridy = 15;
        panSubAtBContract.add(lblScoutChance, gridBagConstraints);

        atbBattleChance = new JSpinner(new SpinnerNumberModel(0, 0, 100, 1));
        spnAtBBattleChance[AtBLanceRole.SCOUTING.ordinal()] = atbBattleChance;
        gridBagConstraints.gridx = 1;
        panSubAtBContract.add(atbBattleChance, gridBagConstraints);

        JLabel lblTrainingChance = new JLabel(AtBLanceRole.TRAINING.toString() + ":");
        gridBagConstraints.gridx = 0;
        gridBagConstraints.gridy = 16;
        panSubAtBContract.add(lblTrainingChance, gridBagConstraints);

        atbBattleChance = new JSpinner(new SpinnerNumberModel(0, 0, 100, 1));
        spnAtBBattleChance[AtBLanceRole.TRAINING.ordinal()] = atbBattleChance;
        gridBagConstraints.gridx = 1;
        panSubAtBContract.add(atbBattleChance, gridBagConstraints);

        btnIntensityUpdate = new JButton(resourceMap.getString("btnIntensityUpdate.text"));
        AtBBattleIntensityChangeListener atBBattleIntensityChangeListener = new AtBBattleIntensityChangeListener();
        btnIntensityUpdate.addChangeListener(evt -> {
            spnAtBBattleIntensity.removeChangeListener(atBBattleIntensityChangeListener);
            spnAtBBattleIntensity.setValue(determineAtBBattleIntensity());
            spnAtBBattleIntensity.addChangeListener(atBBattleIntensityChangeListener);
        });
        gridBagConstraints.gridx = 0;
        gridBagConstraints.gridy = 17;
        gridBagConstraints.gridwidth = 2;
        panSubAtBContract.add(btnIntensityUpdate, gridBagConstraints);

        // Note that this must be after the chance by role because it requires the chance by role
        // for the initial value to be calculated
        spnAtBBattleIntensity = new JSpinner(new SpinnerNumberModel(0.0, 0.0, 100.0, 0.1));
        spnAtBBattleIntensity.setToolTipText(resourceMap.getString("spnIntensity.toolTipText"));
        spnAtBBattleIntensity.addChangeListener(atBBattleIntensityChangeListener);
        spnAtBBattleIntensity.setMinimumSize(new Dimension(60, 25));
        spnAtBBattleIntensity.setPreferredSize(new Dimension(60, 25));
        gridBagConstraints.gridx = 1;
        gridBagConstraints.gridy = 11;
        gridBagConstraints.gridwidth = 1;
        panSubAtBContract.add(spnAtBBattleIntensity, gridBagConstraints);

        chkGenerateChases = new JCheckBox(resourceMap.getString("chkGenerateChases.text"));
        chkGenerateChases.setName("chkGenerateChases");
        chkGenerateChases.setToolTipText(resourceMap.getString("chkGenerateChases.toolTipText"));
        gridBagConstraints.gridx = 0;
        gridBagConstraints.gridy = 18;
        panSubAtBContract.add(chkGenerateChases, gridBagConstraints);

        int yTablePosition = 0;
        chkDoubleVehicles.setText(resourceMap.getString("chkDoubleVehicles.text"));
        chkDoubleVehicles.setToolTipText(resourceMap.getString("chkDoubleVehicles.toolTipText"));
        gridBagConstraints = new GridBagConstraints();
        gridBagConstraints.gridx = 0;
        gridBagConstraints.gridy = yTablePosition++;
        gridBagConstraints.gridwidth = 2;
        gridBagConstraints.fill = GridBagConstraints.NONE;
        gridBagConstraints.insets = new Insets(5, 5, 5, 5);
        gridBagConstraints.anchor = GridBagConstraints.NORTHWEST;
        panSubAtBScenario.add(chkDoubleVehicles, gridBagConstraints);

        JLabel lblOpforLanceType = new JLabel(resourceMap.getString("lblOpforLanceType.text"));
        lblOpforLanceType.setToolTipText(resourceMap.getString("lblOpforLanceType.toolTipText"));
        gridBagConstraints.gridx = 0;
        gridBagConstraints.gridy = yTablePosition++;
        gridBagConstraints.gridwidth = 2;
        gridBagConstraints.fill = GridBagConstraints.NONE;
        gridBagConstraints.insets = new Insets(5, 5, 5, 5);
        gridBagConstraints.anchor = GridBagConstraints.NORTHWEST;
        panSubAtBScenario.add(lblOpforLanceType, gridBagConstraints);

        spnOpforLanceTypeMechs.setModel(new SpinnerNumberModel(0, 0, 10, 1));
        spnOpforLanceTypeMechs.setToolTipText(resourceMap.getString("lblOpforLanceType.toolTipText"));
        spnOpforLanceTypeMixed.setModel(new SpinnerNumberModel(0, 0, 10, 1));
        spnOpforLanceTypeMixed.setToolTipText(resourceMap.getString("lblOpforLanceType.toolTipText"));
        spnOpforLanceTypeVehicles.setModel(new SpinnerNumberModel(0, 0, 10, 1));
        spnOpforLanceTypeVehicles.setToolTipText(resourceMap.getString("lblOpforLanceType.toolTipText"));
        JPanel panOpforLanceType = new JPanel();
        panOpforLanceType.add(new JLabel(resourceMap.getString("lblOpforLanceTypeMek.text")));
        panOpforLanceType.add(spnOpforLanceTypeMechs);
        panOpforLanceType.add(new JLabel(resourceMap.getString("lblOpforLanceTypeMixed.text")));
        panOpforLanceType.add(spnOpforLanceTypeMixed);
        panOpforLanceType.add(new JLabel(resourceMap.getString("lblOpforLanceTypeVehicle.text")));
        panOpforLanceType.add(spnOpforLanceTypeVehicles);
        gridBagConstraints.gridx = 0;
        gridBagConstraints.gridy = yTablePosition++;
        gridBagConstraints.gridwidth = 2;
        gridBagConstraints.fill = GridBagConstraints.NONE;
        gridBagConstraints.insets = new Insets(5, 5, 5, 5);
        gridBagConstraints.anchor = GridBagConstraints.NORTHWEST;
        panSubAtBScenario.add(panOpforLanceType, gridBagConstraints);

        chkOpforUsesVTOLs.setText(resourceMap.getString("chkOpforUsesVTOLs.text"));
        chkOpforUsesVTOLs.setToolTipText(resourceMap.getString("chkOpforUsesVTOLs.toolTipText"));
        gridBagConstraints.gridx = 0;
        gridBagConstraints.gridy = yTablePosition++;
        gridBagConstraints.gridwidth = 2;
        gridBagConstraints.fill = GridBagConstraints.NONE;
        gridBagConstraints.insets = new Insets(5, 5, 5, 5);
        gridBagConstraints.anchor = GridBagConstraints.NORTHWEST;
        panSubAtBScenario.add(chkOpforUsesVTOLs, gridBagConstraints);

        JPanel panOpforAero = new JPanel();
        chkOpforUsesAero.setText(resourceMap.getString("chkOpforUsesAero.text"));
        chkOpforUsesAero.setToolTipText(resourceMap.getString("chkOpforUsesAero.toolTipText"));
        JLabel lblOpforAeroChance = new JLabel(resourceMap.getString("lblOpforAeroLikelihood.text"));
        lblOpforAeroChance.setToolTipText(resourceMap.getString("lblOpforAeroLikelihood.toolTipText"));
        spnOpforAeroChance.setModel(new SpinnerNumberModel(0, 0, 6, 1));
        panOpforAero.add(chkOpforUsesAero);
        panOpforAero.add(spnOpforAeroChance);
        panOpforAero.add(lblOpforAeroChance);
        gridBagConstraints.gridx = 0;
        gridBagConstraints.gridy = yTablePosition++;
        gridBagConstraints.gridwidth = 2;
        gridBagConstraints.fill = GridBagConstraints.NONE;
        gridBagConstraints.insets = new Insets(5, 5, 5, 5);
        gridBagConstraints.anchor = GridBagConstraints.NORTHWEST;
        panSubAtBScenario.add(panOpforAero, gridBagConstraints);

        JPanel panOpforLocal = new JPanel();
        chkOpforUsesLocalForces.setText(resourceMap.getString("chkOpforUsesLocalForces.text"));
        chkOpforUsesLocalForces.setToolTipText(resourceMap.getString("chkOpforUsesLocalForces.toolTipText"));
        JLabel lblOpforLocalForceChance = new JLabel(resourceMap.getString("lblOpforLocalForceLikelihood.text"));
        lblOpforLocalForceChance.setToolTipText(resourceMap.getString("lblOpforLocalForceLikelihood.toolTipText"));
        spnOpforLocalForceChance.setModel(new SpinnerNumberModel(0, 0, 6, 1));
        panOpforLocal.add(chkOpforUsesLocalForces);
        panOpforLocal.add(spnOpforLocalForceChance);
        panOpforLocal.add(lblOpforLocalForceChance);
        gridBagConstraints.gridx = 0;
        gridBagConstraints.gridy = yTablePosition++;
        gridBagConstraints.gridwidth = 2;
        gridBagConstraints.fill = GridBagConstraints.NONE;
        gridBagConstraints.insets = new Insets(0, 5, 5, 5);
        gridBagConstraints.anchor = GridBagConstraints.NORTHWEST;
        panSubAtBScenario.add(panOpforLocal, gridBagConstraints);

        chkAdjustPlayerVehicles.setText(resourceMap.getString("chkAdjustPlayerVehicles.text"));
        chkAdjustPlayerVehicles.setToolTipText(resourceMap.getString("chkAdjustPlayerVehicles.toolTipText"));
        gridBagConstraints = new GridBagConstraints();
        gridBagConstraints.gridx = 0;
        gridBagConstraints.gridy = yTablePosition++;
        gridBagConstraints.gridwidth = 2;
        gridBagConstraints.fill = GridBagConstraints.NONE;
        gridBagConstraints.insets = new Insets(5, 5, 5, 5);
        gridBagConstraints.anchor = GridBagConstraints.NORTHWEST;
        panSubAtBScenario.add(chkAdjustPlayerVehicles, gridBagConstraints);

        chkRegionalMechVariations = new JCheckBox(resourceMap.getString("chkRegionalMechVariations.text"));
        chkRegionalMechVariations.setToolTipText(resourceMap.getString("chkRegionalMechVariations.toolTipText"));
        gridBagConstraints.gridy = yTablePosition++;
        panSubAtBScenario.add(chkRegionalMechVariations, gridBagConstraints);

        chkAttachedPlayerCamouflage = new JCheckBox(resourceMap.getString("chkAttachedPlayerCamouflage.text"));
        gridBagConstraints.gridy = yTablePosition++;
        panSubAtBScenario.add(chkAttachedPlayerCamouflage, gridBagConstraints);

        chkPlayerControlsAttachedUnits = new JCheckBox(resourceMap.getString("chkPlayerControlsAttachedUnits.text"));
        gridBagConstraints.gridy = yTablePosition++;
        panSubAtBScenario.add(chkPlayerControlsAttachedUnits, gridBagConstraints);

        chkUseDropShips = new JCheckBox(resourceMap.getString("chkUseDropShips.text"));
        chkUseDropShips.setToolTipText(resourceMap.getString("chkUseDropShips.toolTipText"));
        gridBagConstraints.gridy = yTablePosition++;
        panSubAtBScenario.add(chkUseDropShips, gridBagConstraints);

        chkUseWeatherConditions = new JCheckBox(resourceMap.getString("chkUseWeatherConditions.text"));
        chkUseWeatherConditions.setToolTipText(resourceMap.getString("chkUseWeatherConditions.toolTipText"));
        gridBagConstraints.gridy = yTablePosition++;
        panSubAtBScenario.add(chkUseWeatherConditions, gridBagConstraints);

        chkUseLightConditions.setText(resourceMap.getString("chkUseLightConditions.text"));
        chkUseLightConditions.setToolTipText(resourceMap.getString("chkUseLightConditions.toolTipText"));
        gridBagConstraints.gridx = 0;
        gridBagConstraints.gridy = yTablePosition++;
        gridBagConstraints.gridwidth = 2;
        gridBagConstraints.fill = GridBagConstraints.NONE;
        gridBagConstraints.insets = new Insets(5, 5, 5, 5);
        gridBagConstraints.anchor = GridBagConstraints.NORTHWEST;
        panSubAtBScenario.add(chkUseLightConditions, gridBagConstraints);

        chkUsePlanetaryConditions.setText(resourceMap.getString("chkUsePlanetaryConditions.text"));
        chkUsePlanetaryConditions.setToolTipText(resourceMap.getString("chkUsePlanetaryConditions.toolTipText"));
        gridBagConstraints.gridx = 0;
        gridBagConstraints.gridy = yTablePosition++;
        gridBagConstraints.gridwidth = 2;
        gridBagConstraints.fill = GridBagConstraints.NONE;
        gridBagConstraints.insets = new Insets(5, 5, 5, 5);
        gridBagConstraints.anchor = GridBagConstraints.NORTHWEST;
        panSubAtBScenario.add(chkUsePlanetaryConditions, gridBagConstraints);

        JScrollPane scrAtB = new JScrollPane(panAtB);
        scrAtB.setPreferredSize(new java.awt.Dimension(500, 400));

        tabOptions.addTab(resourceMap.getString("panAtB.TabConstraints.tabTitle"), scrAtB);
        enableAtBComponents(panAtB, chkUseAtB.isSelected());
        enableAtBComponents(panSubAtBRat, chkUseAtB.isSelected() && btnStaticRATs.isSelected());

        javax.swing.SwingUtilities.invokeLater(() -> {
            scrSPA.getVerticalScrollBar().setValue(0);
            scrAtB.getVerticalScrollBar().setValue(0);
        });
        //endregion Against the Bot Tab

        gridBagConstraints = new GridBagConstraints();
        gridBagConstraints.gridx = 0;
        gridBagConstraints.gridy = 0;
        gridBagConstraints.gridwidth = 4;
        gridBagConstraints.fill = GridBagConstraints.BOTH;
        gridBagConstraints.anchor = GridBagConstraints.NORTHWEST;
        gridBagConstraints.weightx = 1.0;
        gridBagConstraints.weighty = 1.0;
        getContentPane().add(tabOptions, gridBagConstraints);

        btnOkay = new JButton(resourceMap.getString("btnOkay.text"));
        btnOkay.setName("btnOkay");
        btnOkay.addActionListener(evt -> btnOkayActionPerformed());
        gridBagConstraints = new GridBagConstraints();
        gridBagConstraints.gridx = 0;
        gridBagConstraints.gridy = 1;
        gridBagConstraints.anchor = GridBagConstraints.EAST;
        gridBagConstraints.weightx = 0.25;
        getContentPane().add(btnOkay, gridBagConstraints);

        btnSave = new JButton(resourceMap.getString("btnSave.text"));
        btnSave.setName("btnSave");
        btnSave.addActionListener(evt -> btnSaveActionPerformed());
        gridBagConstraints = new GridBagConstraints();
        gridBagConstraints.gridx = 1;
        gridBagConstraints.gridy = 1;
        gridBagConstraints.anchor = GridBagConstraints.CENTER;
        gridBagConstraints.weightx = 0.25;
        getContentPane().add(btnSave, gridBagConstraints);

        btnLoad.setText(resourceMap.getString("btnLoad.text"));
        btnLoad.setName("btnLoad");
        btnLoad.addActionListener(evt -> btnLoadActionPerformed());
        gridBagConstraints = new java.awt.GridBagConstraints();
        gridBagConstraints.gridx = 2;
        gridBagConstraints.gridy = 1;
        gridBagConstraints.anchor = java.awt.GridBagConstraints.CENTER;
        gridBagConstraints.weightx = 0.25;
        getContentPane().add(btnLoad, gridBagConstraints);

        btnCancel.setText(resourceMap.getString("btnCancel.text"));
        btnCancel.setName("btnCancel");
        btnCancel.addActionListener(this::btnCancelActionPerformed);
        gridBagConstraints = new java.awt.GridBagConstraints();
        gridBagConstraints.gridx = 3;
        gridBagConstraints.gridy = 1;
        gridBagConstraints.anchor = java.awt.GridBagConstraints.WEST;
        gridBagConstraints.weightx = 0.25;
        getContentPane().add(btnCancel, gridBagConstraints);

        pack();
    }

    private void setUserPreferences() {
        PreferencesNode preferences = MekHQ.getPreferences().forClass(CampaignOptionsDialog.class);

        this.setName("dialog");
        preferences.manage(new JWindowPreference(this));
    }

    private void fillRankInfo() {
        Ranks ranks = new Ranks(comboRanks.getSelectedIndex());
        ranksModel.setDataVector(ranks.getRanksForModel(), rankColNames);
        TableColumn column;
        for (int i = 0; i < RankTableModel.COL_NUM; i++) {
            column = tableRanks.getColumnModel().getColumn(i);
            column.setPreferredWidth(ranksModel.getColumnWidth(i));
            column.setCellRenderer(ranksModel.getRenderer());
            if (i == RankTableModel.COL_PAYMULT) {
                column.setCellEditor(new SpinnerEditor());
            }
        }
    }

    public void applyPreset(GamePreset gamePreset) {
        // Handle CampaignOptions and RandomSkillPreferences
        setOptions(gamePreset.getOptions(), gamePreset.getRandomSkillPreferences());

        // Handle SPAs
        tempSPA = (gamePreset.getSpecialAbilities() != null) ? gamePreset.getSpecialAbilities() : new Hashtable<>();
        recreateSPAPanel(!getUnusedSPA().isEmpty());

        if (gamePreset.getSkillHash() != null) {
            // Overwriting XP Table
            tableXP.setModel(new DefaultTableModel(getSkillCostsArray(gamePreset.getSkillHash()), TABLE_XP_COLUMN_NAMES));
            ((DefaultTableModel) tableXP.getModel()).fireTableDataChanged();

            // Overwriting Skill List
            for (String skillName : SkillType.getSkillList()) {
                SkillType skillType = gamePreset.getSkillHash().get(skillName);

                JSpinner spnTarget = hashSkillTargets.get(skillName);
                if (spnTarget == null) {
                    continue;
                }

                spnTarget.setValue(skillType.getTarget());
                hashGreenSkill.get(skillName).setValue(skillType.getGreenLevel());
                hashRegSkill.get(skillName).setValue(skillType.getRegularLevel());
                hashVetSkill.get(skillName).setValue(skillType.getVeteranLevel());
                hashEliteSkill.get(skillName).setValue(skillType.getEliteLevel());
            }
        }
    }

    public void setOptions(CampaignOptions options, RandomSkillPreferences randomSkillPreferences) {
        // Use the provided options and preferences when possible, but flip if they are null to be safe
        if (options != null) {
            this.options = options;
        } else {
            options = this.options;
        }

        if (randomSkillPreferences != null) {
            this.rSkillPrefs = randomSkillPreferences;
        } else {
            randomSkillPreferences = this.rSkillPrefs;
        }

        //region General Tab
        unitRatingMethodCombo.setSelectedItem(options.getUnitRatingMethod());
        manualUnitRatingModifier.setValue(options.getManualUnitRatingModifier());
        //endregion General Tab

        //region Repair and Maintenance Tab
        useEraModsCheckBox.setSelected(options.useEraMods());
        assignedTechFirstCheckBox.setSelected(options.useAssignedTechFirst());
        resetToFirstTechCheckBox.setSelected(options.useResetToFirstTech());
        useQuirksBox.setSelected(options.useQuirks());
        useAeroSystemHitsBox.setSelected(options.useAeroSystemHits());
        if (useDamageMargin.isSelected() != options.isDestroyByMargin()) {
            useDamageMargin.doClick();
        }
        spnDamageMargin.setValue(options.getDestroyMargin());
        spnDestroyPartTarget.setValue(options.getDestroyPartTarget());

        if (checkMaintenance.isSelected() != options.checkMaintenance()) {
            checkMaintenance.doClick();
        }
        spnMaintenanceDays.setValue(options.getMaintenanceCycleDays());
        spnMaintenanceBonus.setValue(options.getMaintenanceBonus());
        useQualityMaintenance.setSelected(options.useQualityMaintenance());
        reverseQualityNames.setSelected(options.reverseQualityNames());
        useUnofficialMaintenance.setSelected(options.useUnofficialMaintenance());
        logMaintenance.setSelected(options.logMaintenance());
        //endregion Repair and Maintenance Tab

        //region Supplies and Acquisitions Tab
        spnAcquireWaitingPeriod.setValue(options.getWaitingPeriod());
        choiceAcquireSkill.setSelectedItem(options.getAcquisitionSkill());
        chkSupportStaffOnly.setSelected(options.isAcquisitionSupportStaffOnly());
        spnAcquireClanPenalty.setValue(options.getClanAcquisitionPenalty());
        spnAcquireIsPenalty.setValue(options.getIsAcquisitionPenalty());
        txtMaxAcquisitions.setText(Integer.toString(options.getMaxAcquisitions()));

        spnNDiceTransitTime.setValue(options.getNDiceTransitTime());
        spnConstantTransitTime.setValue(options.getConstantTransitTime());
        choiceTransitTimeUnits.setSelectedItem(CampaignOptions.getTransitUnitName(options.getUnitTransitTime()));
        spnAcquireMinimum.setValue(options.getAcquireMinimumTime());
        choiceAcquireMinimumUnit.setSelectedItem(CampaignOptions.getTransitUnitName(options.getAcquireMinimumTimeUnit()));
        spnAcquireMosBonus.setValue(options.getAcquireMosBonus());
        choiceAcquireMosUnits.setSelectedItem(CampaignOptions.getTransitUnitName(options.getAcquireMosUnit()));

        usePlanetaryAcquisitions.setSelected(options.usesPlanetaryAcquisition());
        spnMaxJumpPlanetaryAcquisitions.setValue(options.getMaxJumpsPlanetaryAcquisition());
        comboPlanetaryAcquisitionsFactionLimits.setSelectedIndex(options.getPlanetAcquisitionFactionLimit());
        disallowPlanetaryAcquisitionClanCrossover.setSelected(options.disallowPlanetAcquisitionClanCrossover());
        disallowClanPartsFromIS.setSelected(options.disallowClanPartsFromIS());
        spnPenaltyClanPartsFromIS.setValue(options.getPenaltyClanPartsFroIS());
        usePlanetaryAcquisitionsVerbose.setSelected(options.usePlanetAcquisitionVerboseReporting());
        for (int i = EquipmentType.RATING_A; i <= EquipmentType.RATING_F; i++) {
            spnPlanetAcquireTechBonus[i].setValue(options.getPlanetTechAcquisitionBonus(i));
            spnPlanetAcquireIndustryBonus[i].setValue(options.getPlanetIndustryAcquisitionBonus(i));
            spnPlanetAcquireOutputBonus[i].setValue(options.getPlanetOutputAcquisitionBonus(i));
        }
        //endregion Supplies and Acquisitions Tab

        //region Tech Limits Tab
        if (limitByYearBox.isSelected() != options.limitByYear()) {
            limitByYearBox.doClick();
        }
        disallowExtinctStuffBox.setSelected(options.disallowExtinctStuff());
        allowClanPurchasesBox.setSelected(options.allowClanPurchases());
        allowISPurchasesBox.setSelected(options.allowISPurchases());
        allowCanonOnlyBox.setSelected(options.allowCanonOnly());
        allowCanonRefitOnlyBox.setSelected(options.allowCanonRefitOnly());
        choiceTechLevel.setSelectedIndex(options.getTechLevel());
        variableTechLevelBox.setSelected(options.useVariableTechLevel() && options.limitByYear());
        factionIntroDateBox.setSelected(options.useFactionIntroDate());
        useAmmoByTypeBox.setSelected(options.useAmmoByType());
        //endregion Tech Limits Tab

        //region Personnel Tab
        useTacticsBox.setSelected(options.useTactics());
        useInitBonusBox.setSelected(options.useInitBonus());
        useToughnessBox.setSelected(options.useToughness());
        useArtilleryBox.setSelected(options.useArtillery());
        useAbilitiesBox.setSelected(options.useAbilities());
        if (useEdgeBox.isSelected() != options.useEdge()) {
            useEdgeBox.doClick();
        }
        useSupportEdgeBox.setSelected(options.useSupportEdge());
        useImplantsBox.setSelected(options.useImplants());
        altQualityAveragingCheckBox.setSelected(options.useAltQualityAveraging());
        useAdvancedMedicalBox.setSelected(options.useAdvancedMedical());
        useDylansRandomXpBox.setSelected(options.useDylansRandomXp());
        spnHealWaitingPeriod.setValue(options.getHealingWaitingPeriod());
        spnNaturalHealWaitingPeriod.setValue(options.getNaturalHealingWaitingPeriod());
        spnMinimumHitsForVees.setValue(options.getMinimumHitsForVees());
        useRandomHitsForVees.setSelected(options.useRandomHitsForVees());
        useTougherHealing.setSelected(options.useTougherHealing());
        chkUseTransfers.setSelected(options.useTransfers());
        chkUseTimeInService.setSelected(options.getUseTimeInService());
        comboTimeInServiceDisplayFormat.setSelectedItem(options.getTimeInServiceDisplayFormat());
        chkUseTimeInRank.setSelected(options.getUseTimeInRank());
        comboTimeInRankDisplayFormat.setSelectedItem(options.getTimeInRankDisplayFormat());
        chkUseRetirementDateTracking.setSelected(options.useRetirementDateTracking());
        chkTrackTotalEarnings.setSelected(options.trackTotalEarnings());
        chkShowOriginFaction.setSelected(options.showOriginFaction());
        chkRandomizeOrigin.setSelected(options.randomizeOrigin());
        chkRandomizeDependentsOrigin.setSelected(options.getRandomizeDependentOrigin());
        spnOriginSearchRadius.setValue(options.getOriginSearchRadius());

        //Family
        spnMinimumMarriageAge.setValue(options.getMinimumMarriageAge());
        spnCheckMutualAncestorsDepth.setValue(options.checkMutualAncestorsDepth());
        chkLogMarriageNameChange.setSelected(options.logMarriageNameChange());
        chkUseManualMarriages.setSelected(options.useManualMarriages());
        chkUseRandomMarriages.setSelected(options.useRandomMarriages());
        spnChanceRandomMarriages.setValue(options.getChanceRandomMarriages() * 100.0);
        spnMarriageAgeRange.setValue(options.getMarriageAgeRange());
        for (int i = 0; i < spnRandomMarriageSurnameWeights.length; i++) {
            spnRandomMarriageSurnameWeights[i].setValue(options.getRandomMarriageSurnameWeights(i) / 10.0);
        }
        chkUseRandomSameSexMarriages.setSelected(options.useRandomSameSexMarriages());
        spnChanceRandomSameSexMarriages.setValue(options.getChanceRandomSameSexMarriages() * 100.0);
        chkUseUnofficialProcreation.setSelected(options.useUnofficialProcreation());
        spnChanceProcreation.setValue(options.getChanceProcreation() * 100.0);
        chkUseUnofficialProcreationNoRelationship.setSelected(options.useUnofficialProcreationNoRelationship());
        spnChanceProcreationNoRelationship.setValue(options.getChanceProcreationNoRelationship() * 100.0);
        chkDisplayTrueDueDate.setSelected(options.getDisplayTrueDueDate());
        chkLogConception.setSelected(options.logConception());
        comboBabySurnameStyle.setSelectedItem(options.getBabySurnameStyle());
        chkDetermineFatherAtBirth.setSelected(options.determineFatherAtBirth());
        comboDisplayFamilyLevel.setSelectedItem(options.getDisplayFamilyLevel());
        chkUseRandomDeaths.setSelected(options.useRandomDeaths());
        chkKeepMarriedNameUponSpouseDeath.setSelected(options.getKeepMarriedNameUponSpouseDeath());

        //Salary
        spnSalaryCommission.setValue(options.getSalaryCommissionMultiplier());
        spnSalaryEnlisted.setValue(options.getSalaryEnlistedMultiplier());
        spnSalaryAntiMek.setValue(options.getSalaryAntiMekMultiplier());
        for (int i = 0; i < spnSalaryXp.length; i++) {
            spnSalaryXp[i].setValue(options.getSalaryXpMultiplier(i));
        }
        for (int i = 1; i < spnSalaryBase.length; i++) {
            spnSalaryBase[i].setValue(options.getBaseSalary(i));
        }

        //Prisoners
        comboPrisonerCaptureStyle.setSelectedItem(options.getPrisonerCaptureStyle());
        comboPrisonerStatus.setSelectedItem(options.getDefaultPrisonerStatus());
        chkPrisonerBabyStatus.setSelected(options.getPrisonerBabyStatus());
        chkAtBPrisonerDefection.setSelected(options.useAtBPrisonerDefection());
        chkAtBPrisonerRansom.setSelected(options.useAtBPrisonerRansom());
        //endregion Personnel Tab

        //region Finances Tab
        payForPartsBox.setSelected(options.payForParts());
        payForRepairsBox.setSelected(options.payForRepairs());
        payForUnitsBox.setSelected(options.payForUnits());
        payForSalariesBox.setSelected(options.payForSalaries());
        payForOverheadBox.setSelected(options.payForOverhead());
        payForMaintainBox.setSelected(options.payForMaintain());
        payForTransportBox.setSelected(options.payForTransport());
        sellUnitsBox.setSelected(options.canSellUnits());
        sellPartsBox.setSelected(options.canSellParts());
        payForRecruitmentBox.setSelected(options.payForRecruitment());
        useLoanLimitsBox.setSelected(options.useLoanLimits());
        usePercentageMaintBox.setSelected(options.usePercentageMaint());
        useInfantryDontCountBox.setSelected(options.useInfantryDontCount());
        usePeacetimeCostBox.setSelected(options.usePeacetimeCost());
        useExtendedPartsModifierBox.setSelected(options.useExtendedPartsModifier());
        showPeacetimeCostBox.setSelected(options.showPeacetimeCost());
        comboFinancialYearDuration.setSelectedItem(options.getFinancialYearDuration());
        newFinancialYearFinancesToCSVExportBox.setSelected(options.getNewFinancialYearFinancesToCSVExport());

        spnClanPriceModifier.setValue(options.getClanPriceModifier());
        for (int i = 0; i < spnUsedPartsValue.length; i++) {
            spnUsedPartsValue[i].setValue(options.getUsedPartsValue(i));
            partQualityLabels[i].setText(Part.getQualityName(i, options.reverseQualityNames()) + " Quality");
        }
        spnDamagedPartsValue.setValue(options.getDamagedPartsValue());
        spnOrderRefund.setValue(options.GetCanceledOrderReimbursement());
        //endregion Finances Tab

        //region Mercenary Tab
        if (options.useEquipmentContractBase()) {
            btnContractEquipment.setSelected(true);
        } else {
            btnContractPersonnel.setSelected(true);
        }
        spnEquipPercent.setValue(options.getEquipmentContractPercent());
        spnDropshipPercent.setValue(options.getDropshipContractPercent());
        spnJumpshipPercent.setValue(options.getJumpshipContractPercent());
        spnWarshipPercent.setValue(options.getWarshipContractPercent());
        chkEquipContractSaleValue.setSelected(options.useEquipmentContractSaleValue());
        chkBLCSaleValue.setSelected(options.useBLCSaleValue());
        chkOverageRepaymentInFinalPayment.setSelected(options.getOverageRepaymentInFinalPayment());
        //endregion Mercenary Tab

        //region Experience Tab
        spnScenarioXP.setValue(options.getScenarioXP());
        spnKillXP.setValue(options.getKillXPAward());
        spnKills.setValue(options.getKillsForXP());
        spnTaskXP.setValue(options.getTaskXP());
        spnNTasksXP.setValue(options.getNTasksXP());
        spnSuccessXP.setValue(options.getSuccessXP());
        spnMistakeXP.setValue(options.getMistakeXP());
        spnIdleXP.setValue(options.getIdleXP());
        spnMonthsIdleXP.setValue(options.getMonthsIdleXP());
        spnTargetIdleXP.setValue(options.getTargetIdleXP());
        spnContractNegotiationXP.setValue(options.getContractNegotiationXP());
        spnAdminWeeklyXP.setValue(options.getAdminXP());
        spnAdminWeeklyXPPeriod.setValue(options.getAdminXPPeriod());
        spnEdgeCost.setValue(options.getEdgeCost());
        //endregion Experience Tab

        //region Skills Tab
        //endregion Skills Tab

        //region Special Abilities Tab
        //endregion Special Abilities Tab

        //region Skill Randomization Tab
        chkExtraRandom.setSelected(randomSkillPreferences.randomizeSkill());
        int[] phenotypeProbabilities = options.getPhenotypeProbabilities();
        for (int i = 0; i < phenotypeSpinners.length; i++) {
            phenotypeSpinners[i].setValue(phenotypeProbabilities[i]);
        }
        spnProbAntiMek.setValue(rSkillPrefs.getAntiMekProb());
        spnOverallRecruitBonus.setValue(rSkillPrefs.getOverallRecruitBonus());
        for (int i = 0; i < Person.T_NUM; i++) {
            spnTypeRecruitBonus[i].setValue(rSkillPrefs.getRecruitBonus(i));
        }
        spnArtyProb.setValue(rSkillPrefs.getArtilleryProb());
        spnArtyBonus.setValue(rSkillPrefs.getArtilleryBonus());
        spnSecondProb.setValue(rSkillPrefs.getSecondSkillProb());
        spnSecondBonus.setValue(rSkillPrefs.getSecondSkillBonus());
        spnTacticsGreen.setValue(rSkillPrefs.getTacticsMod(SkillType.EXP_GREEN));
        spnTacticsReg.setValue(rSkillPrefs.getTacticsMod(SkillType.EXP_REGULAR));
        spnTacticsVet.setValue(rSkillPrefs.getTacticsMod(SkillType.EXP_VETERAN));
        spnTacticsElite.setValue(rSkillPrefs.getTacticsMod(SkillType.EXP_ELITE));
        spnAbilGreen.setValue(rSkillPrefs.getSpecialAbilBonus(SkillType.EXP_GREEN));
        spnAbilReg.setValue(rSkillPrefs.getSpecialAbilBonus(SkillType.EXP_REGULAR));
        spnAbilVet.setValue(rSkillPrefs.getSpecialAbilBonus(SkillType.EXP_VETERAN));
        spnAbilElite.setValue(rSkillPrefs.getSpecialAbilBonus(SkillType.EXP_ELITE));
        spnCombatSA.setValue(rSkillPrefs.getCombatSmallArmsBonus());
        spnSupportSA.setValue(rSkillPrefs.getSupportSmallArmsBonus());
        //endregion Skill Randomization Tab

        //region Rank System Tab
        //endregion Rank System Tab

        //region Name and Portrait Generation Tab
        if (chkUseOriginFactionForNames.isSelected() != options.useOriginFactionForNames()) {
            chkUseOriginFactionForNames.doClick();
        }

        boolean allSelected = true;
        boolean noneSelected = true;
        for (int i = 0; i < Person.T_NUM; i++) {
            boolean usePortrait = options.usePortraitForType(i);
            chkUsePortrait[i].setSelected(usePortrait);
            if (usePortrait) {
                noneSelected = false;
            } else {
                allSelected = false;
            }
        }
        if (allSelected != allPortraitsBox.isSelected()) {
            allPortraitsBox.doClick();
        }

        if (noneSelected != noPortraitsBox.isSelected()) {
            noPortraitsBox.doClick();
        }

        chkAssignPortraitOnRoleChange.setSelected(options.getAssignPortraitOnRoleChange());
        //endregion Name and Portrait Generation Tab

        //region Personnel Market Tab
        personnelMarketType.setSelectedItem(options.getPersonnelMarketType());
        personnelMarketReportRefresh.setSelected(options.getPersonnelMarketReportRefresh());
        personnelMarketRandomEliteRemoval.setText(Integer.toString(options.getPersonnelMarketRandomEliteRemoval()));
        personnelMarketRandomVeteranRemoval.setText(Integer.toString(options.getPersonnelMarketRandomVeteranRemoval()));
        personnelMarketRandomRegularRemoval.setText(Integer.toString(options.getPersonnelMarketRandomRegularRemoval()));
        personnelMarketRandomGreenRemoval.setText(Integer.toString(options.getPersonnelMarketRandomGreenRemoval()));
        personnelMarketRandomUltraGreenRemoval.setText(Integer.toString(options.getPersonnelMarketRandomUltraGreenRemoval()));
        personnelMarketDylansWeight.setValue(options.getPersonnelMarketDylansWeight());
        //endregion Personnel Market Tab

        //region Against the Bot Tab
        if (chkUseAtB.isSelected() != options.getUseAtB()) {
            chkUseAtB.doClick();
        }
        cbSkillLevel.setSelectedIndex(options.getSkillLevel());

        chkUseShareSystem.setSelected(options.getUseShareSystem());
        chkSharesExcludeLargeCraft.setSelected(options.getSharesExcludeLargeCraft());
        chkSharesForAll.setSelected(options.getSharesForAll());
        chkAeroRecruitsHaveUnits.setSelected(options.getAeroRecruitsHaveUnits());
        chkRetirementRolls.setSelected(options.doRetirementRolls());
        chkCustomRetirementMods.setSelected(options.getCustomRetirementMods());
        chkFoundersNeverRetire.setSelected(options.getFoundersNeverRetire());
        chkAddDependents.setSelected(options.canAtBAddDependents());
        chkDependentsNeverLeave.setSelected(options.getDependentsNeverLeave());
        chkTrackUnitFatigue.setSelected(options.getTrackUnitFatigue());
        chkUseLeadership.setSelected(options.getUseLeadership());
        chkTrackOriginalUnit.setSelected(options.getTrackOriginalUnit());
        chkUseAero.setSelected(options.getUseAero());
        chkUseVehicles.setSelected(options.getUseVehicles());
        chkClanVehicles.setSelected(options.getClanVehicles());
        chkInstantUnitMarketDelivery.setSelected(options.getInstantUnitMarketDelivery());
        chkContractMarketReportRefresh.setSelected(options.getContractMarketReportRefresh());
        chkUnitMarketReportRefresh.setSelected(options.getUnitMarketReportRefresh());

        spnSearchRadius.setValue(options.getSearchRadius());
        chkVariableContractLength.setSelected(options.getVariableContractLength());
        chkMercSizeLimited.setSelected(options.isMercSizeLimited());
        chkRestrictPartsByMission.setSelected(options.getRestrictPartsByMission());
        chkLimitLanceWeight.setSelected(options.getLimitLanceWeight());
        chkLimitLanceNumUnits.setSelected(options.getLimitLanceNumUnits());
        chkUseStrategy.setSelected(options.getUseStrategy());
        spnBaseStrategyDeployment.setValue(options.getBaseStrategyDeployment());
        spnAdditionalStrategyDeployment.setValue(options.getAdditionalStrategyDeployment());
        chkAdjustPaymentForStrategy.setSelected(options.getAdjustPaymentForStrategy());
        spnAtBBattleChance[AtBLanceRole.FIGHTING.ordinal()].setValue(options.getAtBBattleChance(AtBLanceRole.FIGHTING));
        spnAtBBattleChance[AtBLanceRole.DEFENCE.ordinal()].setValue(options.getAtBBattleChance(AtBLanceRole.DEFENCE));
        spnAtBBattleChance[AtBLanceRole.SCOUTING.ordinal()].setValue(options.getAtBBattleChance(AtBLanceRole.SCOUTING));
        spnAtBBattleChance[AtBLanceRole.TRAINING.ordinal()].setValue(options.getAtBBattleChance(AtBLanceRole.TRAINING));
        btnIntensityUpdate.doClick();
        chkGenerateChases.setSelected(options.generateChases());

        btnDynamicRATs.setSelected(!options.useStaticRATs());
        btnStaticRATs.setSelected(options.useStaticRATs());
        for (String rat : options.getRATs()) {
            List<Integer> eras = RATManager.getAllRATCollections().get(rat);
            if (eras != null) {
                StringBuilder displayName = new StringBuilder(rat);
                if (eras.size() > 0) {
                    displayName.append(" (").append(eras.get(0));
                    if (eras.size() > 1) {
                        displayName.append("-").append(eras.get(eras.size() - 1));
                    }
                    displayName.append(")");
                }
                if (availableRatModel.contains(displayName.toString())) {
                    chosenRatModel.addElement(displayName.toString());
                    availableRatModel.removeElement(displayName.toString());
                }
            }
        }
        chkIgnoreRatEra.setSelected(options.canIgnoreRatEra());

        chkDoubleVehicles.setSelected(options.getDoubleVehicles());
        spnOpforLanceTypeMechs.setValue(options.getOpforLanceTypeMechs());
        spnOpforLanceTypeMixed.setValue(options.getOpforLanceTypeMixed());
        spnOpforLanceTypeVehicles.setValue(options.getOpforLanceTypeVehicles());
        chkOpforUsesVTOLs.setSelected(options.getOpforUsesVTOLs());
        chkOpforUsesAero.setSelected(options.getAllowOpforAeros());
        spnOpforAeroChance.setValue(options.getOpforAeroChance());
        chkOpforUsesLocalForces.setSelected(options.getAllowOpforLocalUnits());
        spnOpforLocalForceChance.setValue(options.getOpforLocalUnitChance());
        chkAdjustPlayerVehicles.setSelected(options.getAdjustPlayerVehicles());
        chkRegionalMechVariations.setSelected(options.getRegionalMechVariations());
        chkAttachedPlayerCamouflage.setSelected(options.getAttachedPlayerCamouflage());
        chkPlayerControlsAttachedUnits.setSelected(options.getPlayerControlsAttachedUnits());
        chkUseDropShips.setSelected(options.getUseDropShips());
        chkUseWeatherConditions.setSelected(options.getUseWeatherConditions());
        chkUseLightConditions.setSelected(options.getUseLightConditions());
        chkUsePlanetaryConditions.setSelected(options.getUsePlanetaryConditions());
        //endregion Against the Bot Tab
    }

    public static String[][] getSkillCostsArray(Hashtable<String, SkillType> skillHash) {
        String[][] array = new String[SkillType.getSkillList().length][11];
        int i = 0;
        for (String name : SkillType.getSkillList()) {
            SkillType type = skillHash.get(name);
            for (int j = 0; j < 11; j++) {
                array[i][j] = Integer.toString(type.getCost(j));
            }
            i++;
        }
        return array;
    }
    //endregion Initialization

    @SuppressWarnings(value = "unused") // FIXME:
    private void tableRanksValueChanged(javax.swing.event.ListSelectionEvent evt) {
        int row = tableRanks.getSelectedRow();
        //btnDeleteRank.setEnabled(row != -1);
    }

    @SuppressWarnings(value = "unused") // FIXME
    private void addRank() {
        Object[] rank = {"Unknown", false, 1.0};
        int row = tableRanks.getSelectedRow();
        if (row == -1) {
            if (ranksModel.getRowCount() > 0) {
                rank[1] = ranksModel.getValueAt(ranksModel.getRowCount() - 1, 1);
            }
            ranksModel.addRow(rank);
            tableRanks.setRowSelectionInterval(tableRanks.getRowCount() - 1, tableRanks.getRowCount() - 1);
        } else {
            rank[1] = ranksModel.getValueAt(row, 1);
            ranksModel.insertRow(row + 1, rank);
            tableRanks.setRowSelectionInterval(row + 1, row + 1);
        }
    }

    @SuppressWarnings(value = "unused") // FIXME
    private void removeRank() {
        int row = tableRanks.getSelectedRow();
        if (row > -1) {
            ranksModel.removeRow(row);
        }
        if (tableRanks.getRowCount() == 0) {
            return;
        }
        if (tableRanks.getRowCount() > row) {
            tableRanks.setRowSelectionInterval(row, row);
        } else {
            tableRanks.setRowSelectionInterval(row - 1, row - 1);
        }
    }

    private void btnLoadActionPerformed() {
        List<GamePreset> presets = GamePreset.getGamePresetsIn();

        if (!presets.isEmpty()) {
            ChooseGamePresetDialog cgpd = new ChooseGamePresetDialog(null, true, presets);
            cgpd.setVisible(true);
            if (!cgpd.wasCancelled() && (cgpd.getSelectedPreset() != null)) {
                applyPreset(cgpd.getSelectedPreset());
            }
        }
    }

    private void btnSaveActionPerformed() {
        if (txtName.getText().length() == 0) {
            return;
        }
        GamePresetDescriptionDialog gpdd = new GamePresetDescriptionDialog(null, true,
                "Enter a title", "Enter description of preset");
        gpdd.setVisible(true);
        if (!gpdd.wasChanged()) {
            return;
        }

        MekHQ.getLogger().info("Saving campaign options...");
        // Choose a file...
        Optional<File> maybeFile = FileDialogs.saveCampaignOptions(null);

        if (!maybeFile.isPresent()) {
            return;
        }

        File file = maybeFile.get();

        String path = file.getPath();
        if (!path.endsWith(".xml")) {
            path += ".xml";
            file = new File(path);
        }

        // check for existing file and make a back-up if found
        String path2 = path + "_backup";
        File backupFile = new File(path2);
        if (file.exists()) {
            Utilities.copyfile(file, backupFile);
        }

        updateOptions();
        GamePreset preset = new GamePreset(gpdd.getTitle(), gpdd.getDesc(), options, rSkillPrefs,
                SkillType.lookupHash, SpecialAbility.getAllSpecialAbilities());

        // Then save it out to that file.
        try (FileOutputStream fos = new FileOutputStream(file);
             PrintWriter pw = new PrintWriter(new OutputStreamWriter(fos, StandardCharsets.UTF_8))) {
            preset.writeToXml(pw, 0);
            pw.flush();
            MekHQ.getLogger().info("Campaign options saved to " + file);
        } catch (Exception ex) {
            MekHQ.getLogger().error(ex);
            JOptionPane.showMessageDialog(null,
                    "Whoops, for some reason the game presets could not be saved",
                    "Could not save presets", JOptionPane.ERROR_MESSAGE);
            file.delete();
            if (backupFile.exists()) {
                Utilities.copyfile(backupFile, file);
            }
        }
        if (backupFile.exists()) {
            backupFile.delete();
        }

        this.setVisible(false);
    }

    private void updateOptions() {
        campaign.setName(txtName.getText());
        campaign.setLocalDate(date);
        // Ensure that the MegaMek year GameOption matches the campaign year
        GameOptions gameOpts = campaign.getGameOptions();
        int campaignYear = campaign.getGameYear();
        gameOpts.getOption("year").setValue(campaignYear);
        campaign.setFactionCode(Faction.getFactionFromFullNameAndYear
                (String.valueOf(comboFaction.getSelectedItem()), date.getYear()).getShortName());
        if (null != comboFactionNames.getSelectedItem()) {
            RandomNameGenerator.getInstance().setChosenFaction((String) comboFactionNames.getSelectedItem());
        }
        RandomGenderGenerator.setPercentFemale(sldGender.getValue());
        campaign.setRankSystem(comboRanks.getSelectedIndex());
        if (comboRanks.getSelectedIndex() == Ranks.RS_CUSTOM) {
            campaign.getRanks().setRanksFromModel(ranksModel);
        }
        campaign.setCamoCategory(camoCategory);
        campaign.setCamoFileName(camoFileName);
        campaign.setColorIndex(colorIndex);

        campaign.setIconCategory(iconCategory);
        campaign.setIconFileName(iconFileName);

        for (int i = 0; i < chkUsePortrait.length; i++) {
            options.setUsePortraitForType(i, chkUsePortrait[i].isSelected());
        }

        updateSkillTypes();
        updateXPCosts();

        // Rules panel
        options.setEraMods(useEraModsCheckBox.isSelected());
        options.setAssignedTechFirst(assignedTechFirstCheckBox.isSelected());
        options.setResetToFirstTech(resetToFirstTechCheckBox.isSelected());
        options.setQuirks(useQuirksBox.isSelected());
        campaign.getGameOptions().getOption("stratops_quirks").setValue(useQuirksBox.isSelected());
        options.setClanPriceModifier((Double) spnClanPriceModifier.getModel().getValue());
        for (int i = Part.QUALITY_A; i <= Part.QUALITY_F; i++) {
            options.setUsedPartsValue((Double) spnUsedPartsValue[i].getModel().getValue(), i);
        }
        options.setDamagedPartsValue((Double) spnDamagedPartsValue.getModel().getValue());
        options.setCanceledOrderReimbursement((Double) spnOrderRefund.getModel().getValue());
        options.setUnitRatingMethod((UnitRatingMethod) unitRatingMethodCombo.getSelectedItem());
        options.setManualUnitRatingModifier((Integer) manualUnitRatingModifier.getValue());
        options.setUseOriginFactionForNames(chkUseOriginFactionForNames.isSelected());
        options.setUseTactics(useTacticsBox.isSelected());
        campaign.getGameOptions().getOption("command_init").setValue(useTacticsBox.isSelected());
        options.setDestroyByMargin(useDamageMargin.isSelected());
        options.setDestroyMargin((Integer) spnDamageMargin.getModel().getValue());
        options.setDestroyPartTarget((Integer) spnDestroyPartTarget.getModel().getValue());
        options.setUseAeroSystemHits(useAeroSystemHitsBox.isSelected());
        options.setCheckMaintenance(checkMaintenance.isSelected());
        options.setUseQualityMaintenance(useQualityMaintenance.isSelected());
        options.setReverseQualityNames(reverseQualityNames.isSelected());
        options.setUseUnofficialMaintenance(useUnofficialMaintenance.isSelected());
        options.setLogMaintenance(logMaintenance.isSelected());
        options.setMaintenanceBonus((Integer) spnMaintenanceBonus.getModel().getValue());
        options.setMaintenanceCycleDays((Integer) spnMaintenanceDays.getModel().getValue());
        options.setPayForParts(payForPartsBox.isSelected());
        options.setPayForRepairs(payForRepairsBox.isSelected());
        options.setPayForUnits(payForUnitsBox.isSelected());
        options.setPayForSalaries(payForSalariesBox.isSelected());
        options.setPayForOverhead(payForOverheadBox.isSelected());
        options.setPayForMaintain(payForMaintainBox.isSelected());
        options.setPayForTransport(payForTransportBox.isSelected());
        options.setPayForRecruitment(payForRecruitmentBox.isSelected());
        options.setLoanLimits(useLoanLimitsBox.isSelected());
        options.setUsePercentageMaint(usePercentageMaintBox.isSelected());
        options.setUseInfantryDontCount(useInfantryDontCountBox.isSelected());
        options.setSellUnits(sellUnitsBox.isSelected());
        options.setSellParts(sellPartsBox.isSelected());
        options.setUsePeacetimeCost(usePeacetimeCostBox.isSelected());
        options.setUseExtendedPartsModifier(useExtendedPartsModifierBox.isSelected());
        options.setShowPeacetimeCost(showPeacetimeCostBox.isSelected());
        options.setNewFinancialYearFinancesToCSVExport(newFinancialYearFinancesToCSVExportBox.isSelected());
        options.setFinancialYearDuration((FinancialYearDuration) comboFinancialYearDuration.getSelectedItem());
        options.setAssignPortraitOnRoleChange(chkAssignPortraitOnRoleChange.isSelected());

        options.setEquipmentContractBase(btnContractEquipment.isSelected());
        options.setEquipmentContractPercent((Double) spnEquipPercent.getModel().getValue());
        options.setDropshipContractPercent((Double) spnDropshipPercent.getModel().getValue());
        options.setJumpshipContractPercent((Double) spnJumpshipPercent.getModel().getValue());
        options.setWarshipContractPercent((Double) spnWarshipPercent.getModel().getValue());
        options.setEquipmentContractSaleValue(chkEquipContractSaleValue.isSelected());
        options.setBLCSaleValue(chkBLCSaleValue.isSelected());
        options.setOverageRepaymentInFinalPayment(chkOverageRepaymentInFinalPayment.isSelected());

        options.setWaitingPeriod((Integer) spnAcquireWaitingPeriod.getModel().getValue());
        options.setAcquisitionSkill((String) choiceAcquireSkill.getSelectedItem());
        options.setAcquisitionSupportStaffOnly(chkSupportStaffOnly.isSelected());
        options.setClanAcquisitionPenalty((Integer) spnAcquireClanPenalty.getModel().getValue());
        options.setIsAcquisitionPenalty((Integer) spnAcquireIsPenalty.getModel().getValue());
        options.setMaxAcquisitions(Integer.parseInt(txtMaxAcquisitions.getText()));

        options.setNDiceTransitTime((Integer) spnNDiceTransitTime.getModel().getValue());
        options.setConstantTransitTime((Integer) spnConstantTransitTime.getModel().getValue());
        options.setUnitTransitTime(choiceTransitTimeUnits.getSelectedIndex());
        options.setAcquireMosBonus((Integer) spnAcquireMosBonus.getModel().getValue());
        options.setAcquireMinimumTime((Integer) spnAcquireMinimum.getModel().getValue());
        options.setAcquireMinimumTimeUnit(choiceAcquireMinimumUnit.getSelectedIndex());
        options.setAcquireMosUnit(choiceAcquireMosUnits.getSelectedIndex());
        options.setPlanetaryAcquisition(usePlanetaryAcquisitions.isSelected());
        options.setDisallowClanPartsFromIS(disallowClanPartsFromIS.isSelected());
        options.setPlanetAcquisitionVerboseReporting(usePlanetaryAcquisitionsVerbose.isSelected());
        options.setDisallowPlanetAcquisitionClanCrossover(disallowPlanetaryAcquisitionClanCrossover.isSelected());
        options.setMaxJumpsPlanetaryAcquisition((int) spnMaxJumpPlanetaryAcquisitions.getModel().getValue());
        options.setPenaltyClanPartsFroIS((int) spnPenaltyClanPartsFromIS.getModel().getValue());
        options.setPlanetAcquisitionFactionLimit(comboPlanetaryAcquisitionsFactionLimits.getSelectedIndex());
        for (int i = ITechnology.RATING_A; i <= ITechnology.RATING_F; i++) {
            options.setPlanetTechAcquisitionBonus((int) spnPlanetAcquireTechBonus[i].getModel().getValue(), i);
            options.setPlanetIndustryAcquisitionBonus((int) spnPlanetAcquireIndustryBonus[i].getModel().getValue(), i);
            options.setPlanetOutputAcquisitionBonus((int) spnPlanetAcquireOutputBonus[i].getModel().getValue(), i);

        }

        options.setScenarioXP((Integer) spnScenarioXP.getModel().getValue());
        options.setKillsForXP((Integer) spnKills.getModel().getValue());
        options.setKillXPAward((Integer) spnKillXP.getModel().getValue());

        options.setTaskXP((Integer) spnTaskXP.getModel().getValue());
        options.setNTasksXP((Integer) spnNTasksXP.getModel().getValue());
        options.setSuccessXP((Integer) spnSuccessXP.getModel().getValue());
        options.setMistakeXP((Integer) spnMistakeXP.getModel().getValue());
        options.setIdleXP((Integer) spnIdleXP.getModel().getValue());
        options.setMonthsIdleXP((Integer) spnMonthsIdleXP.getModel().getValue());
        options.setContractNegotiationXP((Integer) spnContractNegotiationXP.getModel().getValue());
        options.setAdminXP((Integer) spnAdminWeeklyXP.getModel().getValue());
        options.setAdminXPPeriod((Integer) spnAdminWeeklyXPPeriod.getModel().getValue());
        options.setEdgeCost((Integer) spnEdgeCost.getModel().getValue());
        options.setTargetIdleXP((Integer) spnTargetIdleXP.getModel().getValue());

        options.setLimitByYear(limitByYearBox.isSelected());
        options.setDisallowExtinctStuff(disallowExtinctStuffBox.isSelected());
        options.setAllowClanPurchases(allowClanPurchasesBox.isSelected());
        options.setAllowISPurchases(allowISPurchasesBox.isSelected());
        options.setAllowCanonOnly(allowCanonOnlyBox.isSelected());
        campaign.getGameOptions().getOption("canon_only").setValue(allowCanonOnlyBox.isSelected());
        campaign.getGameOptions().getOption(OptionsConstants.ALLOWED_ERA_BASED).setValue(variableTechLevelBox.isSelected());
        options.setVariableTechLevel(variableTechLevelBox.isSelected() && options.limitByYear());
        options.setFactionIntroDate(factionIntroDateBox.isSelected());
        campaign.updateTechFactionCode();
        options.setAllowCanonRefitOnly(allowCanonRefitOnlyBox.isSelected());
        options.setUseAmmoByType(useAmmoByTypeBox.isSelected());
        options.setTechLevel(choiceTechLevel.getSelectedIndex());
        campaign.getGameOptions().getOption("techlevel").setValue((String)choiceTechLevel.getSelectedItem());

        rSkillPrefs.setOverallRecruitBonus((Integer) spnOverallRecruitBonus.getModel().getValue());
        for (int i = 0; i < Person.T_NUM; i++) {
            rSkillPrefs.setRecruitBonus(i, (Integer) spnTypeRecruitBonus[i].getModel().getValue());
        }
        rSkillPrefs.setRandomizeSkill(chkExtraRandom.isSelected());
        rSkillPrefs.setAntiMekProb((Integer) spnProbAntiMek.getModel().getValue());
        rSkillPrefs.setArtilleryProb((Integer) spnArtyProb.getModel().getValue());
        rSkillPrefs.setArtilleryBonus((Integer) spnArtyBonus.getModel().getValue());
        rSkillPrefs.setSecondSkillProb((Integer) spnSecondProb.getModel().getValue());
        rSkillPrefs.setSecondSkillBonus((Integer) spnSecondBonus.getModel().getValue());
        rSkillPrefs.setTacticsMod(SkillType.EXP_GREEN, (Integer) spnTacticsGreen.getModel().getValue());
        rSkillPrefs.setTacticsMod(SkillType.EXP_REGULAR, (Integer) spnTacticsReg.getModel().getValue());
        rSkillPrefs.setTacticsMod(SkillType.EXP_VETERAN, (Integer) spnTacticsVet.getModel().getValue());
        rSkillPrefs.setTacticsMod(SkillType.EXP_ELITE, (Integer) spnTacticsElite.getModel().getValue());
        rSkillPrefs.setCombatSmallArmsBonus((Integer) spnCombatSA.getModel().getValue());
        rSkillPrefs.setSupportSmallArmsBonus((Integer) spnSupportSA.getModel().getValue());
        rSkillPrefs.setSpecialAbilBonus(SkillType.EXP_GREEN, (Integer) spnAbilGreen.getModel().getValue());
        rSkillPrefs.setSpecialAbilBonus(SkillType.EXP_REGULAR, (Integer) spnAbilReg.getModel().getValue());
        rSkillPrefs.setSpecialAbilBonus(SkillType.EXP_VETERAN, (Integer) spnAbilVet.getModel().getValue());
        rSkillPrefs.setSpecialAbilBonus(SkillType.EXP_ELITE, (Integer) spnAbilElite.getModel().getValue());

        for (int i = 0; i < phenotypeSpinners.length; i++) {
            options.setPhenotypeProbability(i, (Integer) phenotypeSpinners[i].getValue());
        }

        //region Personnel Tab
        options.setInitBonus(useInitBonusBox.isSelected());
        campaign.getGameOptions().getOption("individual_initiative").setValue(useInitBonusBox.isSelected());
        options.setToughness(useToughnessBox.isSelected());
        campaign.getGameOptions().getOption("toughness").setValue(useToughnessBox.isSelected());
        options.setArtillery(useArtilleryBox.isSelected());
        campaign.getGameOptions().getOption("artillery_skill").setValue(useArtilleryBox.isSelected());
        options.setAbilities(useAbilitiesBox.isSelected());
        campaign.getGameOptions().getOption("pilot_advantages").setValue(useAbilitiesBox.isSelected());
        options.setEdge(useEdgeBox.isSelected());
        campaign.getGameOptions().getOption("edge").setValue(useEdgeBox.isSelected());
        options.setSupportEdge(useEdgeBox.isSelected() && useSupportEdgeBox.isSelected());
        options.setImplants(useImplantsBox.isSelected());
        campaign.getGameOptions().getOption("manei_domini").setValue(useImplantsBox.isSelected());
        options.setAltQualityAveraging(altQualityAveragingCheckBox.isSelected());
        options.setAdvancedMedical(useAdvancedMedicalBox.isSelected());
        options.setDylansRandomXp(useDylansRandomXpBox.isSelected());
        //we need to reset healing time options through the campaign because we may need to
        //loop through personnel to make adjustments
        campaign.setHealingTimeOptions((Integer) spnHealWaitingPeriod.getModel().getValue(),
                (Integer) spnNaturalHealWaitingPeriod.getModel().getValue());
        options.setMinimumHitsForVees((Integer) spnMinimumHitsForVees.getModel().getValue());
        options.setUseRandomHitsForVees(useRandomHitsForVees.isSelected());
        options.setTougherHealing(useTougherHealing.isSelected());
        options.setUseTransfers(chkUseTransfers.isSelected());
        options.setUseTimeInService(chkUseTimeInService.isSelected());
        options.setTimeInServiceDisplayFormat((TimeInDisplayFormat) comboTimeInServiceDisplayFormat.getSelectedItem());
        options.setUseTimeInRank(chkUseTimeInRank.isSelected());
        options.setTimeInRankDisplayFormat((TimeInDisplayFormat) comboTimeInRankDisplayFormat.getSelectedItem());
        options.setUseRetirementDateTracking(chkUseRetirementDateTracking.isSelected());
        options.setTrackTotalEarnings(chkTrackTotalEarnings.isSelected());
        options.setShowOriginFaction(chkShowOriginFaction.isSelected());
        options.setRandomizeOrigin(chkRandomizeOrigin.isSelected());
        options.setRandomizeDependentOrigin(chkRandomizeDependentsOrigin.isSelected());
        options.setOriginSearchRadius((Integer)spnOriginSearchRadius.getModel().getValue());
        //Family
        options.setMinimumMarriageAge((Integer) spnMinimumMarriageAge.getModel().getValue());
        options.setCheckMutualAncestorsDepth((Integer) spnCheckMutualAncestorsDepth.getModel().getValue());
        options.setLogMarriageNameChange(chkLogMarriageNameChange.isSelected());
        options.setUseManualMarriages(chkUseManualMarriages.isSelected());
        options.setUseRandomMarriages(chkUseRandomMarriages.isSelected());
        options.setChanceRandomMarriages((Double) spnChanceRandomMarriages.getModel().getValue() / 100.0);
        options.setMarriageAgeRange((Integer) spnMarriageAgeRange.getModel().getValue());
        for (int i = 0; i < spnRandomMarriageSurnameWeights.length; i++) {
            int val = (int) Math.round(((Double) spnRandomMarriageSurnameWeights[i].getModel().getValue()) * 10);
            options.setRandomMarriageSurnameWeight(i, val);
        }
        options.setUseRandomSameSexMarriages(chkUseRandomSameSexMarriages.isSelected());
        options.setChanceRandomSameSexMarriages((Double) spnChanceRandomSameSexMarriages.getModel().getValue() / 100.0);
        options.setUseUnofficialProcreation(chkUseUnofficialProcreation.isSelected());
        options.setChanceProcreation((Double) spnChanceProcreation.getModel().getValue() / 100.0);
        options.setUseUnofficialProcreationNoRelationship(chkUseUnofficialProcreationNoRelationship.isSelected());
        options.setChanceProcreationNoRelationship((Double) spnChanceProcreationNoRelationship.getModel().getValue() / 100.0);
        options.setDisplayTrueDueDate(chkDisplayTrueDueDate.isSelected());
        options.setLogConception(chkLogConception.isSelected());
        options.setBabySurnameStyle((BabySurnameStyle) comboBabySurnameStyle.getSelectedItem());
        options.setDetermineFatherAtBirth(chkDetermineFatherAtBirth.isSelected());
        options.setDisplayFamilyLevel((FamilialRelationshipDisplayLevel) comboDisplayFamilyLevel.getSelectedItem());
        options.setUseRandomDeaths(chkUseRandomDeaths.isSelected());
        options.setKeepMarriedNameUponSpouseDeath(chkKeepMarriedNameUponSpouseDeath.isSelected());
        //Salary
        options.setSalaryCommissionMultiplier((Double) spnSalaryCommission.getModel().getValue());
        options.setSalaryEnlistedMultiplier((Double) spnSalaryEnlisted.getModel().getValue());
        options.setSalaryAntiMekMultiplier((Double) spnSalaryAntiMek.getModel().getValue());
        for (int i = 0; i < spnSalaryXp.length; i++) {
            options.setSalaryXpMultiplier((Double) spnSalaryXp[i].getModel().getValue(), i);
        }
        for (int i = 1; i < Person.T_NUM; i++) {
            try {
                options.setBaseSalary(i, (double) spnSalaryBase[i].getValue());
            } catch (Exception ignored) { }
        }
        //Prisoners
        options.setPrisonerCaptureStyle((PrisonerCaptureStyle) comboPrisonerCaptureStyle.getSelectedItem());
        options.setDefaultPrisonerStatus((PrisonerStatus) comboPrisonerStatus.getSelectedItem());
        options.setPrisonerBabyStatus(chkPrisonerBabyStatus.isSelected());
        options.setUseAtBPrisonerDefection(chkAtBPrisonerDefection.isSelected());
        options.setUseAtBPrisonerRansom(chkAtBPrisonerRansom.isSelected());
        //endregion Personnel Tab

        //start SPA
        SpecialAbility.replaceSpecialAbilities(getCurrentSPA());
        //end SPA

        // Start Personnel Market
        options.setPersonnelMarketDylansWeight((Double) personnelMarketDylansWeight.getValue());
        options.setPersonnelMarketRandomEliteRemoval(Integer.parseInt(personnelMarketRandomEliteRemoval.getText()));
        options.setPersonnelMarketRandomVeteranRemoval(Integer.parseInt(personnelMarketRandomVeteranRemoval.getText()));
        options.setPersonnelMarketRandomRegularRemoval(Integer.parseInt(personnelMarketRandomRegularRemoval.getText()));
        options.setPersonnelMarketRandomGreenRemoval(Integer.parseInt(personnelMarketRandomGreenRemoval.getText()));
        options.setPersonnelMarketRandomUltraGreenRemoval(Integer.parseInt(personnelMarketRandomUltraGreenRemoval.getText()));
        options.setPersonnelMarketReportRefresh(personnelMarketReportRefresh.isSelected());
        options.setPersonnelMarketType((String) personnelMarketType.getSelectedItem());
        // End Personnel Market

        // Start Against the Bot
        options.setUseAtB(chkUseAtB.isSelected());
        options.setSkillLevel(cbSkillLevel.getSelectedIndex());
        options.setUseAtBUnitMarket(chkUseAtB.isSelected()); // TODO : add fully modular capabilities
        options.setUseShareSystem(chkUseShareSystem.isSelected());
        options.setSharesExcludeLargeCraft(chkSharesExcludeLargeCraft.isSelected());
        options.setSharesForAll(chkSharesForAll.isSelected());
        options.setTrackOriginalUnit(chkTrackOriginalUnit.isSelected());
        options.setRetirementRolls(chkRetirementRolls.isSelected());
        options.setCustomRetirementMods(chkCustomRetirementMods.isSelected());
        options.setFoundersNeverRetire(chkFoundersNeverRetire.isSelected());
        options.setAtBAddDependents(chkAddDependents.isSelected());
        options.setDependentsNeverLeave(chkDependentsNeverLeave.isSelected());
        options.setTrackUnitFatigue(chkTrackUnitFatigue.isSelected());
        options.setLimitLanceWeight(chkLimitLanceWeight.isSelected());
        options.setLimitLanceNumUnits(chkLimitLanceNumUnits.isSelected());
        options.setUseLeadership(chkUseLeadership.isSelected());
        options.setUseStrategy(chkUseStrategy.isSelected());
        options.setBaseStrategyDeployment((Integer) spnBaseStrategyDeployment.getValue());
        options.setAdditionalStrategyDeployment((Integer) spnAdditionalStrategyDeployment.getValue());
        options.setAdjustPaymentForStrategy(chkAdjustPaymentForStrategy.isSelected());

        options.setUseAero(chkUseAero.isSelected());
        options.setUseVehicles(chkUseVehicles.isSelected());
        options.setClanVehicles(chkClanVehicles.isSelected());
        options.setDoubleVehicles(chkDoubleVehicles.isSelected());
        options.setAdjustPlayerVehicles(chkAdjustPlayerVehicles.isSelected());
        options.setOpforLanceTypeMechs((Integer) spnOpforLanceTypeMechs.getValue());
        options.setOpforLanceTypeMixed((Integer) spnOpforLanceTypeMixed.getValue());
        options.setOpforLanceTypeVehicles((Integer) spnOpforLanceTypeVehicles.getValue());
        options.setOpforUsesVTOLs(chkOpforUsesVTOLs.isSelected());
        options.setAllowOpforAeros(chkOpforUsesAero.isSelected());
        options.setAllowOpforLocalUnits(chkOpforUsesLocalForces.isSelected());
        options.setOpforAeroChance((Integer) spnOpforAeroChance.getValue());
        options.setOpforLocalUnitChance((Integer) spnOpforLocalForceChance.getValue());
        options.setUseDropShips(chkUseDropShips.isSelected());

        options.setStaticRATs(btnStaticRATs.isSelected());
        options.setIgnoreRatEra(chkIgnoreRatEra.isSelected());
        //Strip dates used in display name
        String[] ratList = new String[chosenRatModel.size()];
        for (int i = 0; i < chosenRatModel.size(); i++) {
            ratList[i] = chosenRatModel.elementAt(i).replaceFirst(" \\(.*?\\)", "");
        }
        options.setRATs(ratList);
        options.setSearchRadius((Integer) spnSearchRadius.getValue());
        for (int i = 0; i < spnAtBBattleChance.length; i++) {
            options.setAtBBattleChance(i, (Integer) spnAtBBattleChance[i].getValue());
        }
        options.setGenerateChases(chkGenerateChases.isSelected());
        options.setVariableContractLength(chkVariableContractLength.isSelected());
        options.setMercSizeLimited(chkMercSizeLimited.isSelected());
        options.setRestrictPartsByMission(chkRestrictPartsByMission.isSelected());
        options.setRegionalMechVariations(chkRegionalMechVariations.isSelected());
        options.setAttachedPlayerCamouflage(chkAttachedPlayerCamouflage.isSelected());
        options.setPlayerControlsAttachedUnits(chkPlayerControlsAttachedUnits.isSelected());
        options.setUseWeatherConditions(chkUseWeatherConditions.isSelected());
        options.setUseLightConditions(chkUseLightConditions.isSelected());
        options.setUsePlanetaryConditions(chkUsePlanetaryConditions.isSelected());

        options.setAeroRecruitsHaveUnits(chkAeroRecruitsHaveUnits.isSelected());
        options.setInstantUnitMarketDelivery(chkInstantUnitMarketDelivery.isSelected());
        options.setContractMarketReportRefresh(chkContractMarketReportRefresh.isSelected());
        options.setUnitMarketReportRefresh(chkUnitMarketReportRefresh.isSelected());
        // End Against the Bot

        campaign.setCampaignOptions(options);

        MekHQ.triggerEvent(new OptionsChangedEvent(campaign, options));
    }

    private void btnOkayActionPerformed() {
        if (txtName.getText().length() > 0) {
            updateOptions();
            this.setVisible(false);
        }
    }

    private void updateXPCosts() {
        for (int i = 0; i < SkillType.skillList.length; i++) {
            for (int j = 0; j < 11; j++) {
                try {
                    int cost = Integer.parseInt((String) tableXP.getValueAt(i, j));
                    SkillType.setCost(SkillType.skillList[i], cost, j);
                } catch (NumberFormatException e) {
                    MekHQ.getLogger().error("unreadable value in skill cost table for " + SkillType.skillList[i]);
                }
            }
        }
    }

    private void updateSkillTypes() {
        for (String skillName : SkillType.getSkillList()) {
            SkillType type = SkillType.getType(skillName);
            if (null != hashSkillTargets.get(skillName)) {
                type.setTarget((Integer) hashSkillTargets.get(skillName).getModel().getValue());
            }
            if (null != hashGreenSkill.get(skillName)) {
                type.setGreenLevel((Integer) hashGreenSkill.get(skillName).getModel().getValue());
            }
            if (null != hashRegSkill.get(skillName)) {
                type.setRegularLevel((Integer) hashRegSkill.get(skillName).getModel().getValue());
            }
            if (null != hashVetSkill.get(skillName)) {
                type.setVeteranLevel((Integer) hashVetSkill.get(skillName).getModel().getValue());
            }
            if (null != hashEliteSkill.get(skillName)) {
                type.setEliteLevel((Integer) hashEliteSkill.get(skillName).getModel().getValue());
            }
        }
    }


    private void btnCancelActionPerformed(ActionEvent evt) {
        cancelled = true;
        this.setVisible(false);
    }

    public boolean wasCancelled() {
        return cancelled;
    }

    private void btnDateActionPerformed(ActionEvent evt) {
        // show the date chooser
        DateChooser dc = new DateChooser(frame, date);
        // user can either choose a date or cancel by closing
        if (dc.showDateChooser() == DateChooser.OK_OPTION) {
            date = dc.getDate();
            btnDate.setText(MekHQ.getMekHQOptions().getDisplayFormattedDate(date));
            factionModel = new SortedComboBoxModel<>();
            for (String sname : Faction.getChoosableFactionCodes()) {
                Faction f = Faction.getFaction(sname);
                if (f.validIn(date.getYear())) {
                    factionModel.addElement(f.getFullName(date.getYear()));
                }
            }
            factionModel.setSelectedItem(campaign.getFaction().getFullName(date.getYear()));
            comboFaction.setModel(factionModel);
        }
    }

    private void btnIconActionPerformed(ActionEvent evt) {
        ImageChoiceDialog pcd = new ImageChoiceDialog(frame, true, iconCategory, iconFileName,
                MHQStaticDirectoryManager.getForceIcons());
        pcd.setVisible(true);
        if (pcd.isChanged()) {
            iconCategory = pcd.getCategory();
            iconFileName = pcd.getFileName();
        }
        setForceIcon();
    }

    private void btnCamoActionPerformed(ActionEvent evt) {
        CamoChoiceDialog ccd = new CamoChoiceDialog(frame, true, camoCategory, camoFileName, colorIndex);
        ccd.setVisible(true);
        camoCategory = ccd.getCategory();
        camoFileName = ccd.getFileName();
        if (ccd.getColorIndex() != -1) {
            colorIndex = ccd.getColorIndex();
        }
        setCamoIcon();
    }

    private Vector<String> getUnusedSPA() {
        Vector<String> unused = new Vector<>();
        PilotOptions poptions = new PilotOptions();
        for (Enumeration<IOptionGroup> i = poptions.getGroups(); i.hasMoreElements();) {
            IOptionGroup group = i.nextElement();

            if (!group.getKey().equalsIgnoreCase(PilotOptions.LVL3_ADVANTAGES)) {
                continue;
            }

            for (Enumeration<IOption> j = group.getOptions(); j.hasMoreElements();) {
                IOption option = j.nextElement();
                if (getCurrentSPA().get(option.getName()) == null) {
                    unused.add(option.getName());
                }
            }
        }

        for (String key : SpecialAbility.getAllDefaultSpecialAbilities().keySet()) {
            if ((getCurrentSPA().get(key) == null) && !unused.contains(key)) {
                unused.add(key);
            }
        }

        return unused;
    }

    public Hashtable<String, SpecialAbility> getCurrentSPA() {
        return tempSPA;
    }

    private void btnAddSPA() {
        SelectUnusedAbilityDialog suad = new SelectUnusedAbilityDialog(this.frame, getUnusedSPA(), getCurrentSPA());
        suad.setVisible(true);

        recreateSPAPanel(!getUnusedSPA().isEmpty());
    }

    public void btnRemoveSPA(String name) {
        getCurrentSPA().remove(name);

        //we also need to cycle through the existing SPAs and remove this one from
        //any prereqs
        for (String key: getCurrentSPA().keySet()) {
            SpecialAbility otherAbil = getCurrentSPA().get(key);
            Vector<String> prereq = otherAbil.getPrereqAbilities();
            Vector<String> invalid = otherAbil.getInvalidAbilities();
            Vector<String> remove = otherAbil.getRemovedAbilities();
            if (prereq.remove(name)) {
                otherAbil.setPrereqAbilities(prereq);
            }
            if (invalid.remove(name)) {
                otherAbil.setInvalidAbilities(invalid);
            }
            if (remove.remove(name)) {
                otherAbil.setRemovedAbilities(remove);
            }
        }

        recreateSPAPanel(true);
    }

    public void recreateSPAPanel(boolean enableAddSPA) {
        panSpecialAbilities.removeAll();

        GridBagConstraints gridBagConstraints = new GridBagConstraints();
        gridBagConstraints.fill = GridBagConstraints.NONE;
        gridBagConstraints.anchor = GridBagConstraints.NORTHWEST;
        gridBagConstraints.gridx = 0;
        gridBagConstraints.gridy = 0;
        gridBagConstraints.weightx = 1.0;
        gridBagConstraints.weighty = 0.0;
        panSpecialAbilities.add(btnAddSPA, gridBagConstraints);
        btnAddSPA.setEnabled(enableAddSPA);

        gridBagConstraints.fill = GridBagConstraints.BOTH;
        gridBagConstraints.gridy = 1;
        gridBagConstraints.weighty = 1.0;

        NaturalOrderComparator naturalOrderComparator = new NaturalOrderComparator();
        getCurrentSPA().values().stream().sorted((o1, o2) ->
                naturalOrderComparator.compare(o1.getDisplayName(), o2.getDisplayName())
        ).forEach(spa -> {
            panSpecialAbilities.add(new SpecialAbilityPanel(spa, this), gridBagConstraints);
            gridBagConstraints.gridy++;
        });
        panSpecialAbilities.revalidate();
        panSpecialAbilities.repaint();
    }

    public void setCamoIcon() {
        if (null == camoCategory) {
            return;
        }

        if (Camouflage.NO_CAMOUFLAGE.equals(camoCategory)) {
            int colorInd = colorIndex;
            if (colorInd == -1) {
                colorInd = 0;
            }
            BufferedImage tempImage = new BufferedImage(84, 72, BufferedImage.TYPE_INT_RGB);
            Graphics2D graphics = tempImage.createGraphics();
            graphics.setColor(PlayerColors.getColor(colorInd));
            graphics.fillRect(0, 0, 84, 72);
            btnCamo.setIcon(new ImageIcon(tempImage));
            return;
        }

        // Try to get the camo file.
        try {
            // Translate the root camo directory name.
            if (AbstractIcon.ROOT_CATEGORY.equals(camoCategory)) {
                camoCategory = "";
            }
            Image camo = (Image) MHQStaticDirectoryManager.getCamouflage().getItem(camoCategory, camoFileName);
            btnCamo.setIcon(new ImageIcon(camo));
        } catch (Exception err) {
            JOptionPane.showMessageDialog(
                    this,
                    "Cannot find your camo file.\n"
                    + "Setting to default color.\n"
                    + "You should browse to the correct camo file,\n"
                    + "or if it isn't available copy it into MekHQ's"
                    + "data/images/camo folder.",
                    "Missing Camo File",
                    JOptionPane.WARNING_MESSAGE);
            camoCategory = Camouflage.NO_CAMOUFLAGE;
            colorIndex = 0;
            setCamoIcon();
        }
    }

    public void setForceIcon() {
        if (null == iconCategory) {
            return;
        }

        if (Campaign.ICON_NONE.equals(iconFileName)) {
            btnIcon.setIcon(null);
            btnIcon.setText("None");
            return;
        }

        // Try to get the root file.
        try {
            // Translate the root icon directory name.
            if (Campaign.ROOT_ICON.equals(iconCategory)) {
                iconCategory = ""; //$NON-NLS-1$
            }
            Image icon = (Image) MHQStaticDirectoryManager.getForceIcons().getItem(iconCategory, iconFileName);
            icon = icon.getScaledInstance(75, -1, Image.SCALE_DEFAULT);
            btnIcon.setIcon(new ImageIcon(icon));
        } catch (Exception err) {
            iconFileName = Campaign.ICON_NONE;
            setForceIcon();
        }
    }

    private void enableAtBComponents(JPanel panel, boolean enabled) {
        for (Component c : panel.getComponents()) {
            if (c.equals(chkUseAtB)) {
                continue;
            }

            if (c instanceof JPanel) {
                enableAtBComponents((JPanel) c, enabled);
            } else if (enabled && c.equals(btnAddRat)) {
                c.setEnabled(availableRats.getSelectedIndex() >= 0);
            } else if (enabled && c.equals(btnRemoveRat)) {
                c.setEnabled(chosenRats.getSelectedIndex() >= 0);
            } else if (enabled && c.equals(btnMoveRatUp)) {
                c.setEnabled(chosenRats.getSelectedIndex() > 0);
            } else if (enabled && c.equals(btnMoveRatDown)) {
                c.setEnabled((availableRats.getSelectedIndex() >= 0)
                        && (chosenRatModel.size() > chosenRats.getSelectedIndex() + 1));
            } else {
                c.setEnabled(enabled);
            }
        }
    }

    private double determineAtBBattleIntensity() {
        double intensity = 0.0;
        int x;

        x = (Integer) spnAtBBattleChance[AtBLanceRole.FIGHTING.ordinal()].getValue();
        intensity += ((-3.0 / 2.0) * (2.0 * x - 1.0)) / (2.0 * x - 201.0);

        x = (Integer) spnAtBBattleChance[AtBLanceRole.DEFENCE.ordinal()].getValue();
        intensity += ((-4.0) * (2.0 * x - 1.0)) / (2.0 * x - 201.0);

        x = (Integer) spnAtBBattleChance[AtBLanceRole.SCOUTING.ordinal()].getValue();
        intensity += ((-2.0 / 3.0) * (2.0 * x - 1.0)) / (2.0 * x - 201.0);

        x = (Integer) spnAtBBattleChance[AtBLanceRole.TRAINING.ordinal()].getValue();
        intensity += ((-9.0) * (2.0 * x - 1.0)) / (2.0 * x - 201.0);

        intensity = intensity / 4.0;

        if (intensity > 100.0) {
            intensity = 100.0;
        }

        return Math.round(intensity * 10.0) / 10.0;
    }

    private class AtBBattleIntensityChangeListener implements ChangeListener  {
        @Override
        public void stateChanged(ChangeEvent e) {
            double intensity = (Double) spnAtBBattleIntensity.getValue();

            if (intensity >= AtBContract.MINIMUM_INTENSITY) {
                int value = (int) Math.min(Math.round(400.0 * intensity / (4.0 * intensity + 6.0) + 0.05), 100);
                spnAtBBattleChance[AtBLanceRole.FIGHTING.ordinal()].setValue(value);
                value = (int) Math.min(Math.round(200.0 * intensity / (2.0 * intensity + 8.0) + 0.05), 100);
                spnAtBBattleChance[AtBLanceRole.DEFENCE.ordinal()].setValue(value);
                value = (int) Math.min(Math.round(600.0 * intensity / (6.0 * intensity + 4.0) + 0.05), 100);
                spnAtBBattleChance[AtBLanceRole.SCOUTING.ordinal()].setValue(value);
                value = (int) Math.min(Math.round(100.0 * intensity / (intensity + 9.0) + 0.05), 100);
                spnAtBBattleChance[AtBLanceRole.TRAINING.ordinal()].setValue(value);
            } else {
                spnAtBBattleChance[AtBLanceRole.FIGHTING.ordinal()].setValue(0);
                spnAtBBattleChance[AtBLanceRole.DEFENCE.ordinal()].setValue(0);
                spnAtBBattleChance[AtBLanceRole.SCOUTING.ordinal()].setValue(0);
                spnAtBBattleChance[AtBLanceRole.TRAINING.ordinal()].setValue(0);
            }
        }
    }

    /*
     * Taken from:
     *  http://tips4java.wordpress.com/2008/11/18/row-number-table/
     *	Use a JTable as a renderer for row numbers of a given main table.
     *  This table must be added to the row header of the scrollpane that
     *  contains the main table.
     */
    public static class RowNamesTable extends JTable implements ChangeListener, PropertyChangeListener {
        private static final long serialVersionUID = 3151119498072423302L;
        private JTable main;

        public RowNamesTable(JTable table) {
            main = table;
            main.addPropertyChangeListener(this);

            setFocusable(false);
            setAutoCreateColumnsFromModel(false);
            setModel(main.getModel());
            setSelectionModel(main.getSelectionModel());

            TableColumn column = new TableColumn();
            column.setHeaderValue(" ");
            addColumn(column);
            column.setCellRenderer(new RowNumberRenderer());

            getColumnModel().getColumn(0).setPreferredWidth(120);
            setPreferredScrollableViewportSize(getPreferredSize());
        }

        @Override
        public void addNotify() {
            super.addNotify();
            Component c = getParent();
            //  Keep scrolling of the row table in sync with the main table.
            if (c instanceof JViewport) {
                JViewport viewport = (JViewport) c;
                viewport.addChangeListener(this);
            }
        }

        /*
         *  Delegate method to main table
         */
        @Override
        public int getRowCount() {
            return main.getRowCount();
        }

        @Override
        public int getRowHeight(int row) {
            return main.getRowHeight(row);
        }

        /*
         *  This table does not use any data from the main TableModel,
         *  so just return a value based on the row parameter.
         */
        @Override
        public Object getValueAt(int row, int column) {
            return SkillType.skillList[row];
        }

        /*
         *  Don't edit data in the main TableModel by mistake
         */
        @Override
        public boolean isCellEditable(int row, int column) {
            return false;
        }

        //
        //  Implement the ChangeListener
        //
        @Override
        public void stateChanged(ChangeEvent e) {
            //  Keep the scrolling of the row table in sync with main table
            JViewport viewport = (JViewport) e.getSource();
            JScrollPane scrollPane = (JScrollPane) viewport.getParent();
            scrollPane.getVerticalScrollBar().setValue(viewport.getViewPosition().y);
        }

        //
        //  Implement the PropertyChangeListener
        //
        @Override
        public void propertyChange(PropertyChangeEvent e) {
            //  Keep the row table in sync with the main table

            if ("selectionModel".equals(e.getPropertyName())) {
                setSelectionModel(main.getSelectionModel());
            }

            if ("model".equals(e.getPropertyName())) {
                setModel(main.getModel());
            }
        }

        /*
         *  Borrow the renderer from JDK1.4.2 table header
         */
        private static class RowNumberRenderer extends DefaultTableCellRenderer {
            private static final long serialVersionUID = -5430873664301394767L;

            public RowNumberRenderer() {
                setHorizontalAlignment(JLabel.LEFT);
            }

            @Override
            public Component getTableCellRendererComponent(
                    JTable table, Object value, boolean isSelected, boolean hasFocus, int row, int column) {
                if (table != null) {
                    JTableHeader header = table.getTableHeader();

                    if (header != null) {
                        setForeground(header.getForeground());
                        setBackground(header.getBackground());
                        setFont(header.getFont());
                    }
                }

                if (isSelected) {
                    setFont(getFont().deriveFont(Font.BOLD));
                }

                setText((value == null) ? "" : value.toString());
                setBorder(UIManager.getBorder("TableHeader.cellBorder"));

                return this;
            }
        }
    }

    public static class SpinnerEditor extends DefaultCellEditor {
        private static final long serialVersionUID = -2711422398394960413L;
        JSpinner spinner;
        JSpinner.NumberEditor editor;
        JTextField textField;
        boolean valueSet;

        // Initializes the spinner.
        public SpinnerEditor() {
            super(new JTextField());
            spinner = new JSpinner(new SpinnerNumberModel(1.0, 0, 10, 0.05));
            editor = ((JSpinner.NumberEditor) spinner.getEditor());
            textField = editor.getTextField();
            textField.addFocusListener(new FocusListener() {
                @Override
                public void focusGained(FocusEvent fe) {
                    SwingUtilities.invokeLater(() -> {
                        if (valueSet) {
                            textField.setCaretPosition(1);
                        }
                    });
                }

                @Override
                public void focusLost(FocusEvent fe) {
                }
            });
            textField.addActionListener(ae -> stopCellEditing());
        }

        // Prepares the spinner component and returns it.
        @Override
        public Component getTableCellEditorComponent(JTable table, Object value, boolean isSelected,
                                                     int row, int column) {
            if (!valueSet) {
                spinner.setValue(value);
            }
            SwingUtilities.invokeLater(() -> textField.requestFocus());
            return spinner;
        }

        @Override
        public boolean isCellEditable(EventObject eo) {
            if (eo instanceof KeyEvent) {
                KeyEvent ke = (KeyEvent) eo;
                textField.setText(String.valueOf(ke.getKeyChar()));
                valueSet = true;
            } else {
                valueSet = false;
            }
            return true;
        }

        // Returns the spinners current value.
        @Override
        public Object getCellEditorValue() {
            return spinner.getValue();
        }

        @Override
        public boolean stopCellEditing() {
            try {
                editor.commitEdit();
                spinner.commitEdit();
            } catch (java.text.ParseException e) {
                JOptionPane.showMessageDialog(null, "Invalid value, discarding.");
            }
            return super.stopCellEditing();
        }
    }
}<|MERGE_RESOLUTION|>--- conflicted
+++ resolved
@@ -71,11 +71,7 @@
 import megamek.common.options.OptionsConstants;
 import megamek.common.options.PilotOptions;
 import megamek.common.util.EncodeControl;
-<<<<<<< HEAD
-=======
 import megamek.common.util.sorter.NaturalOrderComparator;
-import mekhq.IconPackage;
->>>>>>> 036cacc6
 import mekhq.MHQStaticDirectoryManager;
 import mekhq.MekHQ;
 import mekhq.Utilities;
@@ -129,7 +125,8 @@
     private String camoCategory;
     private String camoFileName;
     private int colorIndex;
-    private String iconCategory;
+    private String 
+      Category;
     private String iconFileName;
     private Hashtable<String, JSpinner> hashSkillTargets;
     private Hashtable<String, JSpinner> hashGreenSkill;
