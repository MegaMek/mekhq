/*
 * Copyright (C) 2009, 2020 - The MegaMek Team. All Rights Reserved.
 *
 * This file is part of MekHQ.
 *
 * MekHQ is free software: you can redistribute it and/or modify
 * it under the terms of the GNU General Public License as published by
 * the Free Software Foundation, either version 2 of the License, or
 * (at your option) any later version.
 *
 * MekHQ is distributed in the hope that it will be useful,
 * but WITHOUT ANY WARRANTY; without even the implied warranty of
 * MERCHANTABILITY or FITNESS FOR A PARTICULAR PURPOSE. See the
 * GNU General Public License for more details.
 *
 * You should have received a copy of the GNU General Public License
 * along with MekHQ. If not, see <http://www.gnu.org/licenses/>.
 */
package mekhq.gui.dialog;

import java.awt.BorderLayout;
import java.awt.Component;
import java.awt.Dimension;
import java.awt.Font;
import java.awt.Graphics2D;
import java.awt.GridBagConstraints;
import java.awt.GridBagLayout;
import java.awt.GridLayout;
import java.awt.Image;
import java.awt.Insets;
import java.awt.event.ActionEvent;
import java.awt.event.FocusEvent;
import java.awt.event.FocusListener;
import java.awt.event.KeyEvent;
import java.awt.image.BufferedImage;
import java.beans.PropertyChangeEvent;
import java.beans.PropertyChangeListener;
import java.io.File;
import java.io.FileOutputStream;
import java.io.OutputStreamWriter;
import java.io.PrintWriter;
import java.nio.charset.StandardCharsets;
import java.time.LocalDate;
import java.util.Enumeration;
import java.util.EventObject;
import java.util.Hashtable;
import java.util.List;
import java.util.Optional;
import java.util.ResourceBundle;
import java.util.Set;
import java.util.Vector;

import javax.swing.*;
import javax.swing.event.ChangeEvent;
import javax.swing.event.ChangeListener;
import javax.swing.table.DefaultTableCellRenderer;
import javax.swing.table.DefaultTableModel;
import javax.swing.table.JTableHeader;
import javax.swing.table.TableColumn;

import megamek.client.generator.RandomGenderGenerator;
import megamek.client.generator.RandomNameGenerator;
import megamek.client.ui.swing.util.PlayerColors;
import megamek.common.EquipmentType;
import megamek.common.ITechnology;
import megamek.common.icons.AbstractIcon;
import megamek.common.icons.Camouflage;
import megamek.common.options.GameOptions;
import megamek.common.options.IOption;
import megamek.common.options.IOptionGroup;
import megamek.common.options.OptionsConstants;
import megamek.common.options.PilotOptions;
import megamek.common.util.EncodeControl;
import megamek.common.util.sorter.NaturalOrderComparator;
import mekhq.MHQStaticDirectoryManager;
import mekhq.MekHQ;
import mekhq.Utilities;
import mekhq.campaign.Campaign;
import mekhq.campaign.CampaignOptions;
import mekhq.campaign.GamePreset;
import mekhq.campaign.RandomSkillPreferences;
import mekhq.campaign.againstTheBot.enums.AtBLanceRole;
import mekhq.campaign.event.OptionsChangedEvent;
import mekhq.campaign.finances.enums.FinancialYearDuration;
import mekhq.campaign.market.PersonnelMarketDylan;
import mekhq.campaign.market.PersonnelMarketRandom;
import mekhq.campaign.mission.AtBContract;
import mekhq.campaign.parts.Part;
import mekhq.campaign.personnel.Person;
import mekhq.campaign.personnel.ranks.Ranks;
import mekhq.campaign.personnel.SkillType;
import mekhq.campaign.personnel.SpecialAbility;
import mekhq.campaign.personnel.enums.FamilialRelationshipDisplayLevel;
import mekhq.campaign.personnel.enums.Phenotype;
import mekhq.campaign.personnel.enums.PrisonerCaptureStyle;
import mekhq.campaign.personnel.enums.PrisonerStatus;
import mekhq.campaign.personnel.enums.Marriage;
import mekhq.campaign.personnel.enums.BabySurnameStyle;
import mekhq.campaign.personnel.enums.TimeInDisplayFormat;
import mekhq.campaign.rating.UnitRatingMethod;
import mekhq.campaign.universe.Faction;
import mekhq.campaign.universe.RATManager;
import mekhq.gui.FileDialogs;
import mekhq.gui.SpecialAbilityPanel;
import mekhq.gui.model.RankTableModel;
import mekhq.gui.model.SortedComboBoxModel;
import mekhq.gui.preferences.JWindowPreference;
import mekhq.gui.utilities.TableCellListener;
import mekhq.module.PersonnelMarketServiceManager;
import mekhq.module.api.PersonnelMarketMethod;
import mekhq.preferences.PreferencesNode;

/**
 * @author Jay Lawson <jaylawson39 at yahoo.com>
 */
public class CampaignOptionsDialog extends JDialog {
    //region Variable Declarations
    //region General Variables (ones not relating to a specific tab)
    private static final long serialVersionUID = 1935043247792962964L;
    private Campaign campaign;
    private CampaignOptions options;
    private RandomSkillPreferences rSkillPrefs;
    private LocalDate date;
    private JFrame frame;
    private String camoCategory;
    private String camoFileName;
    private int colorIndex;
    private String iconCategory;
    private String iconFileName;
    private Hashtable<String, JSpinner> hashSkillTargets;
    private Hashtable<String, JSpinner> hashGreenSkill;
    private Hashtable<String, JSpinner> hashRegSkill;
    private Hashtable<String, JSpinner> hashVetSkill;
    private Hashtable<String, JSpinner> hashEliteSkill;
    private boolean cancelled;
    //endregion General Variables (ones not relating to a specific tab)

    //region Shared UI Variables
    private JTabbedPane tabOptions;
    private JButton btnOkay;
    private JButton btnSave;
    private JButton btnLoad;
    private JButton btnCancel;
    //endregion Shared UI Variables

    //region General Tab
    private JPanel panGeneral;
    private JTextField txtName;
    private JComboBox<String> comboFaction;
    private SortedComboBoxModel<String> factionModel;
    private JComboBox<UnitRatingMethod> unitRatingMethodCombo;
    private JSpinner manualUnitRatingModifier;
    private JButton btnDate;
    private JButton btnCamo;
    private JButton btnIcon;
    //endregion General Tab

    //region Repair and Maintenance Tab
    private JPanel panRepair;
    //repair
    private JCheckBox useEraModsCheckBox;
    private JCheckBox assignedTechFirstCheckBox;
    private JCheckBox resetToFirstTechCheckBox;
    private JCheckBox useQuirksBox;
    private JCheckBox useAeroSystemHitsBox;
    private JCheckBox useDamageMargin;
    private JSpinner spnDamageMargin;
    private JSpinner spnDestroyPartTarget;
    //maintenance
    private JCheckBox checkMaintenance;
    private JSpinner spnMaintenanceDays;
    private JSpinner spnMaintenanceBonus;
    private JCheckBox useQualityMaintenance;
    private JCheckBox reverseQualityNames;
    private JCheckBox useUnofficialMaintenance;
    private JCheckBox logMaintenance;
    //endregion Repair and Maintenance Tab

    //region Supplies and Acquisitions Tab
    private JPanel panSupplies;
    //acquisition
    private JSpinner spnAcquireWaitingPeriod;
    private JComboBox<String> choiceAcquireSkill;
    private JCheckBox chkSupportStaffOnly;
    private JSpinner spnAcquireClanPenalty;
    private JSpinner spnAcquireIsPenalty;
    private JTextField txtMaxAcquisitions;
    //Delivery
    private JSpinner spnNDiceTransitTime;
    private JSpinner spnConstantTransitTime;
    private JComboBox<String> choiceTransitTimeUnits;
    private JSpinner spnAcquireMinimum;
    private JComboBox<String> choiceAcquireMinimumUnit;
    private JSpinner spnAcquireMosBonus;
    private JComboBox<String> choiceAcquireMosUnits;
    //planetary acquisitions
    private JCheckBox usePlanetaryAcquisitions;
    private JSpinner spnMaxJumpPlanetaryAcquisitions;
    private JComboBox<String> comboPlanetaryAcquisitionsFactionLimits;
    private JCheckBox disallowPlanetaryAcquisitionClanCrossover;
    private JCheckBox usePlanetaryAcquisitionsVerbose;
    private JSpinner[] spnPlanetAcquireTechBonus;
    private JSpinner[] spnPlanetAcquireIndustryBonus;
    private JSpinner[] spnPlanetAcquireOutputBonus;
    private JCheckBox disallowClanPartsFromIS;
    private JSpinner spnPenaltyClanPartsFromIS;
    //endregion Supplies and Acquisitions Tab

    //region Tech Limits Tab
    private JPanel panTech;
    private JCheckBox limitByYearBox;
    private JCheckBox disallowExtinctStuffBox;
    private JCheckBox allowClanPurchasesBox;
    private JCheckBox allowISPurchasesBox;
    private JCheckBox allowCanonOnlyBox;
    private JCheckBox allowCanonRefitOnlyBox;
    private JComboBox<String> choiceTechLevel;
    private JCheckBox variableTechLevelBox;
    private JCheckBox factionIntroDateBox;
    private JCheckBox useAmmoByTypeBox;
    //endregion Tech Limits Tab

    //region Personnel Tab
    //General Personnel
    private JCheckBox useTacticsBox;
    private JCheckBox useInitBonusBox;
    private JCheckBox useToughnessBox;
    private JCheckBox useArtilleryBox;
    private JCheckBox useAbilitiesBox;
    private JCheckBox useEdgeBox;
    private JCheckBox useSupportEdgeBox;
    private JCheckBox useImplantsBox;
    private JCheckBox altQualityAveragingCheckBox;
    private JCheckBox chkUseTransfers;

    //Expanded Personnel
    private JCheckBox chkUseTimeInService;
    private JComboBox<TimeInDisplayFormat> comboTimeInServiceDisplayFormat;
    private JCheckBox chkUseTimeInRank;
    private JComboBox<TimeInDisplayFormat> comboTimeInRankDisplayFormat;
    private JCheckBox chkUseRetirementDateTracking;
    private JCheckBox chkTrackTotalEarnings;
    private JCheckBox chkShowOriginFaction;

    //Personnel Randomization
    private JCheckBox useDylansRandomXpBox;
    private JCheckBox chkRandomizeOrigin;
    private JCheckBox chkRandomizeDependentsOrigin;
    private JSpinner spnOriginSearchRadius;
    private JCheckBox chkOriginExtraRandom;
    private JSpinner spnOriginDistanceScale;

    //Medical
    private JCheckBox useAdvancedMedicalBox;
    private JSpinner spnHealWaitingPeriod;
    private JSpinner spnNaturalHealWaitingPeriod;
    private JSpinner spnMinimumHitsForVees;
    private JCheckBox useRandomHitsForVees;
    private JCheckBox useTougherHealing;

    //Family
    private JComboBox<FamilialRelationshipDisplayLevel> comboDisplayFamilyLevel;

    //Marriage
    private JCheckBox chkUseManualMarriages;
    private JSpinner spnMinimumMarriageAge;
    private JSpinner spnCheckMutualAncestorsDepth;
    private JCheckBox chkLogMarriageNameChange;
    private JCheckBox chkUseRandomMarriages;
    private JSpinner spnChanceRandomMarriages;
    private JSpinner spnMarriageAgeRange;
    private JSpinner[] spnRandomMarriageSurnameWeights;
    private JCheckBox chkUseRandomSameSexMarriages;
    private JSpinner spnChanceRandomSameSexMarriages;

    //Procreation
    private JCheckBox chkUseUnofficialProcreation;
    private JSpinner spnChanceProcreation;
    private JCheckBox chkUseUnofficialProcreationNoRelationship;
    private JSpinner spnChanceProcreationNoRelationship;
    private JCheckBox chkDisplayTrueDueDate;
    private JCheckBox chkLogConception;
    private JComboBox<BabySurnameStyle> comboBabySurnameStyle;
    private JCheckBox chkDetermineFatherAtBirth;

    //Salary
    private JSpinner spnSalaryCommission;
    private JSpinner spnSalaryEnlisted;
    private JSpinner spnSalaryAntiMek;
    private JSpinner[] spnSalaryXp;
    private JSpinner[] spnSalaryBase;

    //Prisoners
    private JComboBox<PrisonerCaptureStyle> comboPrisonerCaptureStyle;
    private JComboBox<PrisonerStatus> comboPrisonerStatus;
    private JCheckBox chkPrisonerBabyStatus;
    private JCheckBox chkAtBPrisonerDefection;
    private JCheckBox chkAtBPrisonerRansom;

    //Death
    private JCheckBox chkKeepMarriedNameUponSpouseDeath;
    //endregion Personnel Tab

    //region Finances Tab
    private JPanel panFinances;
    private JCheckBox payForPartsBox;
    private JCheckBox payForRepairsBox;
    private JCheckBox payForUnitsBox;
    private JCheckBox payForSalariesBox;
    private JCheckBox payForOverheadBox;
    private JCheckBox payForMaintainBox;
    private JCheckBox payForTransportBox;
    private JCheckBox sellUnitsBox;
    private JCheckBox sellPartsBox;
    private JCheckBox payForRecruitmentBox;
    private JCheckBox useLoanLimitsBox;
    private JCheckBox usePercentageMaintBox;
    private JCheckBox useInfantryDontCountBox;
    private JCheckBox usePeacetimeCostBox;
    private JCheckBox useExtendedPartsModifierBox;
    private JCheckBox showPeacetimeCostBox;
    private JCheckBox newFinancialYearFinancesToCSVExportBox;
    private JComboBox<FinancialYearDuration> comboFinancialYearDuration;
    private JSpinner spnClanPriceModifier;
    private JLabel[] partQualityLabels;
    private JSpinner[] spnUsedPartsValue;
    private JSpinner spnDamagedPartsValue;
    private JSpinner spnOrderRefund;
    //endregion Finances Tab

    //region Mercenary Tab
    private JPanel panMercenary;
    private JRadioButton btnContractEquipment;
    private JSpinner spnEquipPercent;
    private JSpinner spnDropshipPercent;
    private JSpinner spnJumpshipPercent;
    private JSpinner spnWarshipPercent;
    private JCheckBox chkEquipContractSaleValue;
    private JRadioButton btnContractPersonnel;
    private JCheckBox chkBLCSaleValue;
    private JCheckBox chkOverageRepaymentInFinalPayment;
    //endregion Mercenary Tab

    //region Experience Tab
    private JPanel panXP;
    private JSpinner spnScenarioXP;
    private JSpinner spnKillXP;
    private JSpinner spnKills;
    private JSpinner spnTaskXP;
    private JSpinner spnNTasksXP;
    private JSpinner spnSuccessXP;
    private JSpinner spnMistakeXP;
    private JSpinner spnIdleXP;
    private JSpinner spnMonthsIdleXP;
    private JSpinner spnTargetIdleXP;
    private JSpinner spnContractNegotiationXP;
    private JSpinner spnAdminWeeklyXP;
    private JSpinner spnAdminWeeklyXPPeriod;
    private JSpinner spnEdgeCost;
    private JTextArea txtInstructionsXP;
    private JScrollPane scrXP;
    private JTable tableXP;
    private static final String[] TABLE_XP_COLUMN_NAMES = {"+0", "+1", "+2", "+3", "+4", "+5", "+6", "+7", "+8", "+9", "+10"};
    //endregion Experience Tab

    //region Skills Tab
    private JPanel panSkill;
    //endregion Skills Tab

    //region Special Abilities Tab
    private JPanel panSpecialAbilities;
    private Hashtable<String, SpecialAbility> tempSPA;
    private JButton btnAddSPA;
    //endregion Special Abilities Tab

    //region Skill Randomization Tab
    private JPanel panRandomSkill;
    private JCheckBox chkExtraRandom;
    private JSpinner[] phenotypeSpinners;
    private JSpinner spnProbAntiMek;
    private JSpinner spnOverallRecruitBonus;
    private JSpinner[] spnTypeRecruitBonus;
    private JSpinner spnArtyProb;
    private JSpinner spnArtyBonus;
    private JSpinner spnTacticsGreen;
    private JSpinner spnTacticsReg;
    private JSpinner spnTacticsVet;
    private JSpinner spnTacticsElite;
    private JSpinner spnCombatSA;
    private JSpinner spnSupportSA;
    private JSpinner spnSecondProb;
    private JSpinner spnSecondBonus;
    private JSpinner spnAbilGreen;
    private JSpinner spnAbilReg;
    private JSpinner spnAbilVet;
    private JSpinner spnAbilElite;
    //endregion Skill Randomization Tab

    //region Rank System Tab
    private JPanel panRank;
    private JComboBox<String> comboRanks;
    @SuppressWarnings("unused")
    private JButton btnAddRank; // FIXME: Unused
    @SuppressWarnings("unused")
    private JButton btnDeleteRank; // FIXME: Unused
    private JTable tableRanks;
    private RankTableModel ranksModel;
    private JScrollPane scrRanks;
    // FIXME: Place in resource files
    String[] rankColNames = { "Rate", "MW Rank", "ASF Rank", "Vee Crew Rank", "Naval Rank", "Infantry Rank", "Tech Rank", "Officer", "Pay Multiplier"};
    //endregion Rank System Tab

    //region Name and Portrait Generation Tab
    private JPanel panNameGen;
    private JCheckBox chkUseOriginFactionForNames;
    private JComboBox<String> comboFactionNames;
    private JSlider sldGender;
    private JPanel panRandomPortrait;
    private JCheckBox[] chkUsePortrait;
    private JCheckBox allPortraitsBox;
    private JCheckBox noPortraitsBox;
    private JCheckBox chkAssignPortraitOnRoleChange;
    //endregion Name and Portrait Generation Tab

    //region Personnel Market Tab
    private JPanel panPersonnelMarket;
    private JComboBox<String> personnelMarketType;
    private JCheckBox personnelMarketReportRefresh;
    private JTextField personnelMarketRandomEliteRemoval;
    private JTextField personnelMarketRandomVeteranRemoval;
    private JTextField personnelMarketRandomRegularRemoval;
    private JTextField personnelMarketRandomGreenRemoval;
    private JTextField personnelMarketRandomUltraGreenRemoval;
    private JSpinner personnelMarketDylansWeight;
    //endregion Personnel Market Tab

    //region Against the Bot Tab
    private JPanel panAtB;
    private JCheckBox chkUseAtB;
    private JComboBox<String> cbSkillLevel;

    //unit administration
    private JCheckBox chkUseShareSystem;
    private JCheckBox chkSharesExcludeLargeCraft;
    private JCheckBox chkSharesForAll;
    private JCheckBox chkAeroRecruitsHaveUnits;
    private JCheckBox chkRetirementRolls;
    private JCheckBox chkCustomRetirementMods;
    private JCheckBox chkFoundersNeverRetire;
    private JCheckBox chkAddDependents;
    private JCheckBox chkDependentsNeverLeave;
    private JCheckBox chkTrackUnitFatigue;
    private JCheckBox chkUseLeadership;
    private JCheckBox chkTrackOriginalUnit;
    private JCheckBox chkUseAero;
    private JCheckBox chkUseVehicles;
    private JCheckBox chkClanVehicles;
    private JCheckBox chkInstantUnitMarketDelivery;
    private JCheckBox chkContractMarketReportRefresh;
    private JCheckBox chkUnitMarketReportRefresh;

    //contract operations
    private JSpinner spnSearchRadius;
    private JCheckBox chkVariableContractLength;
    private JCheckBox chkMercSizeLimited;
    private JCheckBox chkRestrictPartsByMission;
    private JCheckBox chkLimitLanceWeight;
    private JCheckBox chkLimitLanceNumUnits;
    private JCheckBox chkUseStrategy;
    private JSpinner spnBaseStrategyDeployment;
    private JSpinner spnAdditionalStrategyDeployment;
    private JCheckBox chkAdjustPaymentForStrategy;
    private JSpinner spnAtBBattleIntensity;
    private JSpinner[] spnAtBBattleChance;
    private JButton btnIntensityUpdate;
    private JCheckBox chkGenerateChases;

    //RATs
    private JRadioButton btnDynamicRATs;
    private JRadioButton btnStaticRATs;
    private DefaultListModel<String> chosenRatModel;
    private JList<String> chosenRats;
    private DefaultListModel<String> availableRatModel;
    private JList<String> availableRats;
    private JButton btnAddRat;
    private JButton btnRemoveRat;
    private JButton btnMoveRatUp;
    private JButton btnMoveRatDown;
    private JCheckBox chkIgnoreRatEra;

    //scenarios
    private JCheckBox chkDoubleVehicles;
    private JSpinner spnOpforLanceTypeMechs;
    private JSpinner spnOpforLanceTypeMixed;
    private JSpinner spnOpforLanceTypeVehicles;
    private JCheckBox chkOpforUsesVTOLs;
    private JCheckBox chkOpforUsesAero;
    private JSpinner spnOpforAeroChance;
    private JCheckBox chkOpforUsesLocalForces;
    private JSpinner spnOpforLocalForceChance;
    private JCheckBox chkAdjustPlayerVehicles;
    private JCheckBox chkRegionalMechVariations;
    private JCheckBox chkAttachedPlayerCamouflage;
    private JCheckBox chkPlayerControlsAttachedUnits;
    private JCheckBox chkUseDropShips;
    private JCheckBox chkUseWeatherConditions;
    private JCheckBox chkUseLightConditions;
    private JCheckBox chkUsePlanetaryConditions;
    //endregion Against the Bot Tab

    private final ResourceBundle resources = ResourceBundle.getBundle("mekhq.resources.CampaignOptionsDialog", new EncodeControl());
    //endregion Variable Declarations

    public CampaignOptionsDialog(JFrame parent, boolean modal, Campaign c) {
        super(parent, modal);
        this.campaign = c;
        //this is a hack but I have no idea what is going on here
        this.frame = parent;
        this.date = campaign.getLocalDate();
        this.camoCategory = campaign.getCamoCategory();
        this.camoFileName = campaign.getCamoFileName();
        this.colorIndex = campaign.getColorIndex();
        this.iconCategory = campaign.getIconCategory();
        this.iconFileName = campaign.getIconFileName();
        hashSkillTargets = new Hashtable<>();
        hashGreenSkill = new Hashtable<>();
        hashRegSkill = new Hashtable<>();
        hashVetSkill = new Hashtable<>();
        hashEliteSkill = new Hashtable<>();
        cancelled = false;

        initComponents();
        setOptions(c.getCampaignOptions(), c.getRandomSkillPreferences());
        setCamoIcon();
        setForceIcon();
        setLocationRelativeTo(parent);

        setUserPreferences();
    }

    //region Initialization
    /**
     * This method is called from within the constructor to initialize the form.
     */
    private void initComponents() {
        //region Variable Declaration and Initialisation
        tabOptions = new JTabbedPane();
        comboRanks = new JComboBox<>();
        comboFactionNames = new JComboBox<>();
        sldGender = new JSlider(SwingConstants.HORIZONTAL);
        panRepair = new JPanel();
        panSupplies = new JPanel();
        panFinances = new JPanel();
        panMercenary = new JPanel();
        panNameGen = new JPanel();
        panRank = new JPanel();
        panXP = new JPanel();
        panSkill = new JPanel();
        panTech = new JPanel();
        panRandomSkill = new JPanel();
        panRandomPortrait = new JPanel();
        useEraModsCheckBox = new JCheckBox();
        assignedTechFirstCheckBox = new JCheckBox();
        resetToFirstTechCheckBox = new JCheckBox();
        JLabel clanPriceModifierLabel = new JLabel();
        JLabel usedPartsValueLabel = new JLabel();
        JLabel damagedPartsValueLabel = new JLabel();
        payForPartsBox = new JCheckBox();
        payForRepairsBox = new JCheckBox();
        payForUnitsBox = new JCheckBox();
        payForSalariesBox = new JCheckBox();
        payForRecruitmentBox = new JCheckBox();
        useLoanLimitsBox = new JCheckBox();
        payForOverheadBox = new JCheckBox();
        payForMaintainBox = new JCheckBox();
        payForTransportBox = new JCheckBox();
        usePeacetimeCostBox = new JCheckBox();
        useExtendedPartsModifierBox = new JCheckBox();
        showPeacetimeCostBox = new JCheckBox();
        chkAssignPortraitOnRoleChange = new JCheckBox();
        sellUnitsBox = new JCheckBox();
        sellPartsBox = new JCheckBox();
        useQuirksBox = new JCheckBox();
        limitByYearBox = new JCheckBox();
        disallowExtinctStuffBox = new JCheckBox();
        allowClanPurchasesBox = new JCheckBox();
        allowISPurchasesBox = new JCheckBox();
        allowCanonOnlyBox = new JCheckBox();
        allowCanonRefitOnlyBox = new JCheckBox();
        variableTechLevelBox = new JCheckBox();
        factionIntroDateBox = new JCheckBox();
        useAmmoByTypeBox = new JCheckBox();
        choiceTechLevel = new JComboBox<>();
        btnLoad = new JButton();
        btnCancel = new JButton();
        scrRanks = new JScrollPane();

        usePlanetaryAcquisitions = new JCheckBox();
        usePlanetaryAcquisitionsVerbose = new JCheckBox();
        disallowPlanetaryAcquisitionClanCrossover = new JCheckBox();
        comboPlanetaryAcquisitionsFactionLimits = new JComboBox<>();
        disallowClanPartsFromIS = new JCheckBox();
        useDamageMargin = new JCheckBox();
        useAeroSystemHitsBox = new JCheckBox();
        useQualityMaintenance = new JCheckBox();
        useUnofficialMaintenance = new JCheckBox();
        checkMaintenance = new JCheckBox();
        reverseQualityNames = new JCheckBox();

        chkSupportStaffOnly = new JCheckBox();

        GridBagConstraints gridBagConstraints;
        int gridy = 0;
        int gridx = 0;
        //endregion Variable Declaration and Initialisation

        ResourceBundle resourceMap = ResourceBundle.getBundle("mekhq.resources.CampaignOptionsDialog", new EncodeControl());
        setDefaultCloseOperation(WindowConstants.DISPOSE_ON_CLOSE);
        setName("Form");
        setTitle(resourceMap.getString("title.text"));
        getContentPane().setLayout(new GridBagLayout());

        tabOptions.setName("tabOptions");

        //region General Tab
        panGeneral = new JPanel(new GridBagLayout());
        panGeneral.setName("panGeneral");

        JLabel lblName = new JLabel(resourceMap.getString("lblName.text"));
        lblName.setName("lblName");
        gridBagConstraints = new GridBagConstraints();
        gridBagConstraints.gridx = gridx++;
        gridBagConstraints.gridy = gridy++;
        gridBagConstraints.anchor = GridBagConstraints.WEST;
        panGeneral.add(lblName, gridBagConstraints);

        txtName = new JTextField(campaign.getName());
        txtName.setName("txtName");
        txtName.setMinimumSize(new Dimension(500, 30));
        txtName.setPreferredSize(new Dimension(500, 30));
        gridBagConstraints.gridx = gridx--;
        panGeneral.add(txtName, gridBagConstraints);

        JLabel lblFaction = new JLabel(resourceMap.getString("lblFaction.text"));
        lblFaction.setName("lblFaction");
        gridBagConstraints.gridx = gridx++;
        gridBagConstraints.gridy = gridy++;
        panGeneral.add(lblFaction, gridBagConstraints);

        factionModel = new SortedComboBoxModel<>();
        for (String sName : Faction.getChoosableFactionCodes()) {
            Faction f = Faction.getFaction(sName);
            if (f.validIn(date.getYear())) {
                factionModel.addElement(f.getFullName(date.getYear()));
            }
        }
        factionModel.setSelectedItem(campaign.getFaction().getFullName(date.getYear()));
        comboFaction = new JComboBox<>();
        comboFaction.setName("comboFaction");
        comboFaction.setModel(factionModel);
        comboFaction.setMinimumSize(new Dimension(400, 30));
        comboFaction.setPreferredSize(new Dimension(400, 30));
        gridBagConstraints.gridx = gridx--;
        panGeneral.add(comboFaction, gridBagConstraints);

        JPanel unitRatingPanel = new JPanel(new GridBagLayout());

        JLabel unitRatingMethodLabel = new JLabel(resourceMap.getString("unitRatingMethodLabel.text"));
        unitRatingMethodLabel.setName("unitRatingMethodLabel");
        gridBagConstraints.gridx = 0;
        unitRatingPanel.add(unitRatingMethodLabel, gridBagConstraints);

        unitRatingMethodCombo = new JComboBox<>(UnitRatingMethod.values());
        unitRatingMethodCombo.setName("unitRatingMethodCombo");
        gridBagConstraints.gridx = 1;
        unitRatingPanel.add(unitRatingMethodCombo, gridBagConstraints);

        JLabel manualUnitRatingModifierLabel = new JLabel(resourceMap.getString("manualUnitRatingModifierLabel.text"));
        gridBagConstraints.gridx = 2;
        unitRatingPanel.add(manualUnitRatingModifierLabel, gridBagConstraints);

        manualUnitRatingModifier = new JSpinner(new SpinnerNumberModel(0, -100, 100, 1));
        gridBagConstraints.gridx = 3;
        unitRatingPanel.add(manualUnitRatingModifier, gridBagConstraints);

        gridBagConstraints = new GridBagConstraints();
        gridBagConstraints.gridx = gridx;
        gridBagConstraints.gridy = gridy++;
        gridBagConstraints.gridwidth = 2;
        gridBagConstraints.fill = GridBagConstraints.HORIZONTAL;
        gridBagConstraints.anchor = GridBagConstraints.NORTHWEST;
        panGeneral.add(unitRatingPanel, gridBagConstraints);

        JLabel lblDate = new JLabel(resourceMap.getString("lblDate.text"));
        lblDate.setName("lblDate");
        gridBagConstraints = new GridBagConstraints();
        gridBagConstraints.gridx = gridx++;
        gridBagConstraints.gridy = gridy++;
        gridBagConstraints.anchor = GridBagConstraints.WEST;
        panGeneral.add(lblDate, gridBagConstraints);

        btnDate = new JButton(MekHQ.getMekHQOptions().getDisplayFormattedDate(date));
        btnDate.setName("btnDate");
        btnDate.setMinimumSize(new Dimension(400, 30));
        btnDate.setPreferredSize(new Dimension(400, 30));
        btnDate.addActionListener(this::btnDateActionPerformed);
        gridBagConstraints.gridx = gridx--;
        panGeneral.add(btnDate, gridBagConstraints);

        JLabel lblCamo = new JLabel(resourceMap.getString("lblCamo.text"));
        lblCamo.setName("lblCamo");
        gridBagConstraints.gridx = gridx++;
        gridBagConstraints.gridy = gridy++;
        panGeneral.add(lblCamo, gridBagConstraints);

        btnCamo = new JButton();
        btnCamo.setName("btnCamo");
        btnCamo.setMinimumSize(new Dimension(84, 72));
        btnCamo.setPreferredSize(new Dimension(84, 72));
        btnCamo.setMaximumSize(new Dimension(84, 72));
        btnCamo.addActionListener(this::btnCamoActionPerformed);
        gridBagConstraints.gridx = gridx--;
        gridBagConstraints.anchor = java.awt.GridBagConstraints.NORTHWEST;
        panGeneral.add(btnCamo, gridBagConstraints);

        JLabel lblIcon = new JLabel(resourceMap.getString("lblIcon.text"));
        gridBagConstraints.gridx = gridx++;
        gridBagConstraints.gridy = gridy++;
        gridBagConstraints.anchor = GridBagConstraints.WEST;
        panGeneral.add(lblIcon, gridBagConstraints);

        btnIcon = new JButton();
        btnIcon.addActionListener(this::btnIconActionPerformed);
        btnIcon.setMinimumSize(new Dimension(84, 72));
        btnIcon.setPreferredSize(new Dimension(84, 72));
        btnIcon.setMaximumSize(new Dimension(84, 72));
        gridBagConstraints.gridx = gridx--;
        gridBagConstraints.anchor = GridBagConstraints.NORTHWEST;
        panGeneral.add(btnIcon, gridBagConstraints);

        tabOptions.addTab(resourceMap.getString("panGeneral.TabConstraints.tabTitle"), panGeneral);
        //endregion General Tab

        //region Repair and Maintenance Tab
        panRepair.setName("panRepair");
        panRepair.setLayout(new java.awt.GridBagLayout());

        JPanel panSubRepair = new JPanel(new GridBagLayout());
        JPanel panSubMaintenance = new JPanel(new GridBagLayout());

        panSubRepair.setBorder(BorderFactory.createTitledBorder("Repair"));
        panSubMaintenance.setBorder(BorderFactory.createTitledBorder("Maintenance"));

        gridBagConstraints = new GridBagConstraints();
        gridBagConstraints.gridx = 0;
        gridBagConstraints.gridy = 0;
        gridBagConstraints.weightx = 0.5;
        gridBagConstraints.gridwidth = 1;
        gridBagConstraints.fill = GridBagConstraints.BOTH;
        panRepair.add(panSubRepair, gridBagConstraints);

        gridBagConstraints = new GridBagConstraints();
        gridBagConstraints.gridx = 1;
        gridBagConstraints.gridy = 0;
        gridBagConstraints.gridwidth = 1;
        gridBagConstraints.fill = GridBagConstraints.BOTH;
        panRepair.add(panSubMaintenance, gridBagConstraints);

        useEraModsCheckBox.setText(resourceMap.getString("useEraModsCheckBox.text")); // NOI18N
        useEraModsCheckBox.setToolTipText(resourceMap.getString("useEraModsCheckBox.toolTipText")); // NOI18N
        useEraModsCheckBox.setName("useEraModsCheckBox"); // NOI18N
        gridBagConstraints = new java.awt.GridBagConstraints();
        gridBagConstraints.gridx = 0;
        gridBagConstraints.gridy = 0;
        gridBagConstraints.weightx = 0.0;
        gridBagConstraints.weighty = 0.0;
        gridBagConstraints.fill = java.awt.GridBagConstraints.NONE;
        gridBagConstraints.anchor = java.awt.GridBagConstraints.NORTHWEST;
        panSubRepair.add(useEraModsCheckBox, gridBagConstraints);

        assignedTechFirstCheckBox.setText(resourceMap.getString("assignedTechFirstCheckBox.text")); // NOI18N
        assignedTechFirstCheckBox.setToolTipText(resourceMap.getString("assignedTechFirstCheckBox.toolTipText")); // NOI18N
        assignedTechFirstCheckBox.setName("assignedTechFirstCheckBox"); // NOI18N
        gridBagConstraints = new java.awt.GridBagConstraints();
        gridBagConstraints.gridx = 0;
        gridBagConstraints.gridy = 1;
        gridBagConstraints.weightx = 0.0;
        gridBagConstraints.weighty = 0.0;
        gridBagConstraints.fill = java.awt.GridBagConstraints.NONE;
        gridBagConstraints.anchor = java.awt.GridBagConstraints.NORTHWEST;
        panSubRepair.add(assignedTechFirstCheckBox, gridBagConstraints);

        resetToFirstTechCheckBox.setText(resourceMap.getString("resetToFirstTechCheckBox.text")); // NOI18N
        resetToFirstTechCheckBox.setToolTipText(resourceMap.getString("resetToFirstTechCheckBox.toolTipText")); // NOI18N
        resetToFirstTechCheckBox.setName("resetToFirstTechCheckBox"); // NOI18N
        gridBagConstraints = new java.awt.GridBagConstraints();
        gridBagConstraints.gridx = 0;
        gridBagConstraints.gridy = 2;
        gridBagConstraints.weightx = 0.0;
        gridBagConstraints.weighty = 0.0;
        gridBagConstraints.fill = java.awt.GridBagConstraints.NONE;
        gridBagConstraints.anchor = java.awt.GridBagConstraints.NORTHWEST;
        panSubRepair.add(resetToFirstTechCheckBox, gridBagConstraints);

        useQuirksBox.setText(resourceMap.getString("useQuirksBox.text")); // NOI18N
        useQuirksBox.setToolTipText(resourceMap.getString("useQuirksBox.toolTipText")); // NOI18N
        useQuirksBox.setName("useQuirksBox"); // NOI18N
        gridBagConstraints = new java.awt.GridBagConstraints();
        gridBagConstraints.gridx = 0;
        gridBagConstraints.gridy = 3;
        gridBagConstraints.fill = java.awt.GridBagConstraints.NONE;
        gridBagConstraints.weightx = 0.0;
        gridBagConstraints.weighty = 0.0;
        gridBagConstraints.anchor = java.awt.GridBagConstraints.NORTHWEST;
        panSubRepair.add(useQuirksBox, gridBagConstraints);

        useAeroSystemHitsBox.setText(resourceMap.getString("useAeroSystemHits.text")); // NOI18N
        useAeroSystemHitsBox.setToolTipText(resourceMap.getString("useAeroSystemHits.toolTipText")); // NOI18N
        useAeroSystemHitsBox.setName("useAeroSystemHits"); // NOI18N
        gridBagConstraints = new java.awt.GridBagConstraints();
        gridBagConstraints.gridx = 0;
        gridBagConstraints.gridy = 4;
        gridBagConstraints.weightx = 0.0;
        gridBagConstraints.weighty = 0.0;
        gridBagConstraints.fill = java.awt.GridBagConstraints.NONE;
        gridBagConstraints.anchor = java.awt.GridBagConstraints.NORTHWEST;
        panSubRepair.add(useAeroSystemHitsBox, gridBagConstraints);

        useDamageMargin.setText(resourceMap.getString("useDamageMargin.text"));
        useDamageMargin.setToolTipText(resourceMap.getString("useDamageMargin.toolTipText"));
        useDamageMargin.addActionListener(evt -> spnDamageMargin.setEnabled(useDamageMargin.isSelected()));
        gridBagConstraints = new java.awt.GridBagConstraints();
        gridBagConstraints.gridx = 0;
        gridBagConstraints.gridy = 5;
        gridBagConstraints.weightx = 0.0;
        gridBagConstraints.weighty = 0.0;
        gridBagConstraints.fill = java.awt.GridBagConstraints.NONE;
        gridBagConstraints.anchor = java.awt.GridBagConstraints.NORTHWEST;
        panSubRepair.add(useDamageMargin, gridBagConstraints);

        spnDamageMargin = new JSpinner(new SpinnerNumberModel(1, 1, 20, 1));
        ((JSpinner.DefaultEditor) spnDamageMargin.getEditor()).getTextField().setEditable(false);
        JPanel pnlDamageMargin = new JPanel();
        pnlDamageMargin.add(new JLabel("Margin:"));
        pnlDamageMargin.add(spnDamageMargin);

        gridBagConstraints = new java.awt.GridBagConstraints();
        gridBagConstraints.gridx = 0;
        gridBagConstraints.gridy = 6;
        gridBagConstraints.weightx = 1.0;
        gridBagConstraints.weighty = 0.0;
        gridBagConstraints.fill = java.awt.GridBagConstraints.NONE;
        gridBagConstraints.anchor = java.awt.GridBagConstraints.NORTHWEST;
        panSubRepair.add(pnlDamageMargin, gridBagConstraints);

        spnDestroyPartTarget = new JSpinner(new SpinnerNumberModel(2, 2, 13, 1));
        ((JSpinner.DefaultEditor) spnDestroyPartTarget.getEditor()).getTextField().setEditable(false);

        JPanel pnlDestroyPartTarget = new JPanel();
        pnlDestroyPartTarget.add(new JLabel("Equipment hit in combat survives on a roll of"));
        pnlDestroyPartTarget.add(spnDestroyPartTarget);
        pnlDestroyPartTarget.add(new JLabel("or better"));

        gridBagConstraints = new java.awt.GridBagConstraints();
        gridBagConstraints.gridx = 0;
        gridBagConstraints.gridy = 7;
        gridBagConstraints.weightx = 1.0;
        gridBagConstraints.weighty = 1.0;
        gridBagConstraints.fill = java.awt.GridBagConstraints.NONE;
        gridBagConstraints.anchor = java.awt.GridBagConstraints.NORTHWEST;
        panSubRepair.add(pnlDestroyPartTarget, gridBagConstraints);

        checkMaintenance.setText(resourceMap.getString("checkMaintenance.text"));
        checkMaintenance.setToolTipText(resourceMap.getString("checkMaintenance.toolTipText"));
        gridBagConstraints = new java.awt.GridBagConstraints();
        gridBagConstraints.gridx = 0;
        gridBagConstraints.gridy = 0;
        gridBagConstraints.weightx = 0.0;
        gridBagConstraints.weighty = 0.0;
        gridBagConstraints.fill = java.awt.GridBagConstraints.NONE;
        gridBagConstraints.anchor = java.awt.GridBagConstraints.NORTHWEST;
        panSubMaintenance.add(checkMaintenance, gridBagConstraints);

        checkMaintenance.addActionListener(evt -> {
            if (checkMaintenance.isSelected()) {
                spnMaintenanceDays.setEnabled(true);
                useQualityMaintenance.setEnabled(true);
                useUnofficialMaintenance.setEnabled(true);
                reverseQualityNames.setEnabled(true);
                spnMaintenanceBonus.setEnabled(true);
                logMaintenance.setEnabled(true);
            } else {
                spnMaintenanceDays.setEnabled(false);
                useQualityMaintenance.setEnabled(false);
                useUnofficialMaintenance.setEnabled(false);
                reverseQualityNames.setEnabled(false);
                spnMaintenanceBonus.setEnabled(false);
                logMaintenance.setEnabled(false);
            }
        });

        spnMaintenanceDays = new JSpinner(new SpinnerNumberModel(30, 1, 365, 1));
        ((JSpinner.DefaultEditor) spnMaintenanceDays.getEditor()).getTextField().setEditable(false);
        JPanel pnlMaintenanceDays = new JPanel();
        pnlMaintenanceDays.add(spnMaintenanceDays);
        pnlMaintenanceDays.add(new JLabel("Maintenance cycle length in days"));
        gridBagConstraints = new java.awt.GridBagConstraints();
        gridBagConstraints.gridx = 0;
        gridBagConstraints.gridy = 1;
        gridBagConstraints.weightx = 0.0;
        gridBagConstraints.weighty = 0.0;
        gridBagConstraints.fill = java.awt.GridBagConstraints.NONE;
        gridBagConstraints.anchor = java.awt.GridBagConstraints.NORTHWEST;
        panSubMaintenance.add(pnlMaintenanceDays, gridBagConstraints);

        spnMaintenanceBonus = new JSpinner(new SpinnerNumberModel(0, -13, 13, 1));
        ((JSpinner.DefaultEditor) spnMaintenanceBonus.getEditor()).getTextField().setEditable(false);
        spnMaintenanceBonus.setToolTipText(resourceMap.getString("spnMaintenanceBonus.toolTipText"));

        JPanel pnlMaintenanceBonus = new JPanel();
        pnlMaintenanceBonus.add(spnMaintenanceBonus);
        pnlMaintenanceBonus.add(new JLabel("Maintenance modifier"));

        gridBagConstraints = new java.awt.GridBagConstraints();
        gridBagConstraints.gridx = 0;
        gridBagConstraints.gridy = 2;
        gridBagConstraints.weightx = 0.0;
        gridBagConstraints.weighty = 0.0;
        gridBagConstraints.fill = java.awt.GridBagConstraints.NONE;
        gridBagConstraints.anchor = java.awt.GridBagConstraints.NORTHWEST;
        panSubMaintenance.add(pnlMaintenanceBonus, gridBagConstraints);

        useQualityMaintenance.setText(resourceMap.getString("useQualityMaintenance.text"));
        useQualityMaintenance.setToolTipText(resourceMap.getString("useQualityMaintenance.toolTipText"));
        gridBagConstraints = new java.awt.GridBagConstraints();
        gridBagConstraints.gridx = 0;
        gridBagConstraints.gridy = 3;
        gridBagConstraints.fill = java.awt.GridBagConstraints.NONE;
        gridBagConstraints.weightx = 0.0;
        gridBagConstraints.weighty = 0.0;
        gridBagConstraints.anchor = java.awt.GridBagConstraints.NORTHWEST;
        panSubMaintenance.add(useQualityMaintenance, gridBagConstraints);

        reverseQualityNames.setText(resourceMap.getString("reverseQualityNames.text"));
        reverseQualityNames.setToolTipText(resourceMap.getString("reverseQualityNames.toolTipText"));
        gridBagConstraints = new java.awt.GridBagConstraints();
        gridBagConstraints.gridx = 0;
        gridBagConstraints.gridy = 4;
        gridBagConstraints.fill = java.awt.GridBagConstraints.NONE;
        gridBagConstraints.weightx = 0.0;
        gridBagConstraints.weighty = 0.0;
        gridBagConstraints.anchor = java.awt.GridBagConstraints.NORTHWEST;
        panSubMaintenance.add(reverseQualityNames, gridBagConstraints);


        useUnofficialMaintenance.setText(resourceMap.getString("useUnofficialMaintenance.text"));
        useUnofficialMaintenance.setToolTipText(resourceMap.getString("useUnofficialMaintenance.toolTipText"));
        gridBagConstraints = new java.awt.GridBagConstraints();
        gridBagConstraints.gridx = 0;
        gridBagConstraints.gridy = 5;
        gridBagConstraints.fill = java.awt.GridBagConstraints.NONE;
        gridBagConstraints.weightx = 0.0;
        gridBagConstraints.weighty = 0.0;
        gridBagConstraints.anchor = java.awt.GridBagConstraints.NORTHWEST;
        panSubMaintenance.add(useUnofficialMaintenance, gridBagConstraints);

        logMaintenance = new JCheckBox(resourceMap.getString("logMaintenance.text"));
        logMaintenance.setToolTipText(resourceMap.getString("logMaintenance.toolTipText"));
        logMaintenance.setName("logMaintenance");
        gridBagConstraints.gridy = 6;
        gridBagConstraints.weightx = 1.0;
        gridBagConstraints.weighty = 1.0;
        panSubMaintenance.add(logMaintenance, gridBagConstraints);

        tabOptions.addTab(resourceMap.getString("panRepair.TabConstraints.tabTitle"), panRepair);
        //endregion Repair and Maintenance Tab

        //region Supplies and Acquisition Tab
        panSupplies.setName("panSupplies");
        panSupplies.setLayout(new GridBagLayout());

        JPanel panSubAcquire = new JPanel(new GridBagLayout());
        JPanel panSubDelivery = new JPanel(new GridBagLayout());
        JPanel panSubPlanetAcquire = new JPanel(new GridBagLayout());

        panSubAcquire.setBorder(BorderFactory.createTitledBorder("Acquisition"));
        panSubDelivery.setBorder(BorderFactory.createTitledBorder("Delivery"));
        panSubPlanetAcquire.setBorder(BorderFactory.createTitledBorder("Planetary Acquisition"));

        gridBagConstraints = new java.awt.GridBagConstraints();
        gridBagConstraints.gridx = 0;
        gridBagConstraints.gridy = 0;
        gridBagConstraints.weightx = .5;
        gridBagConstraints.gridwidth = 1;
        gridBagConstraints.fill = java.awt.GridBagConstraints.BOTH;
        panSupplies.add(panSubAcquire, gridBagConstraints);

        gridBagConstraints = new java.awt.GridBagConstraints();
        gridBagConstraints.gridx = 1;
        gridBagConstraints.gridy = 0;
        gridBagConstraints.weightx = .5;
        gridBagConstraints.gridwidth = 1;
        gridBagConstraints.fill = java.awt.GridBagConstraints.BOTH;
        panSupplies.add(panSubDelivery, gridBagConstraints);

        gridBagConstraints = new java.awt.GridBagConstraints();
        gridBagConstraints.gridx = 0;
        gridBagConstraints.gridy = 1;
        gridBagConstraints.weightx = 1.0;
        gridBagConstraints.gridwidth = 2;
        gridBagConstraints.fill = java.awt.GridBagConstraints.BOTH;
        panSupplies.add(panSubPlanetAcquire, gridBagConstraints);

        spnAcquireWaitingPeriod = new JSpinner(new SpinnerNumberModel(1, 1, 365, 1));
        ((JSpinner.DefaultEditor) spnAcquireWaitingPeriod.getEditor()).getTextField().setEditable(false);

        JPanel pnlWaitingPeriod = new JPanel();
        pnlWaitingPeriod.add(spnAcquireWaitingPeriod);
        pnlWaitingPeriod.add(new JLabel("Waiting period (in days) between acquisition rolls"));

        gridBagConstraints = new java.awt.GridBagConstraints();
        gridBagConstraints.gridx = 0;
        gridBagConstraints.gridy = 1;
        gridBagConstraints.weightx = 0.0;
        gridBagConstraints.weighty = 0.0;
        gridBagConstraints.gridwidth = 2;
        gridBagConstraints.fill = java.awt.GridBagConstraints.NONE;
        gridBagConstraints.anchor = java.awt.GridBagConstraints.NORTHWEST;
        panSubAcquire.add(pnlWaitingPeriod, gridBagConstraints);

        DefaultComboBoxModel<String> acquireSkillModel = new DefaultComboBoxModel<>();
        acquireSkillModel.addElement(CampaignOptions.S_TECH);
        acquireSkillModel.addElement(SkillType.S_ADMIN);
        acquireSkillModel.addElement(SkillType.S_SCROUNGE);
        acquireSkillModel.addElement(SkillType.S_NEG);
        acquireSkillModel.addElement(CampaignOptions.S_AUTO);
        choiceAcquireSkill = new JComboBox<>(acquireSkillModel);

        gridBagConstraints = new java.awt.GridBagConstraints();
        gridBagConstraints.gridx = 0;
        gridBagConstraints.gridy = 2;
        gridBagConstraints.fill = java.awt.GridBagConstraints.NONE;
        gridBagConstraints.anchor = java.awt.GridBagConstraints.WEST;
        panSubAcquire.add(new JLabel("Acquisition Skill:"), gridBagConstraints);

        gridBagConstraints = new java.awt.GridBagConstraints();
        gridBagConstraints.gridx = 1;
        gridBagConstraints.gridy = 2;
        gridBagConstraints.fill = java.awt.GridBagConstraints.NONE;
        gridBagConstraints.anchor = java.awt.GridBagConstraints.WEST;
        panSubAcquire.add(choiceAcquireSkill, gridBagConstraints);

        chkSupportStaffOnly.setText("Only support personnel can make acquisition checks");
        gridBagConstraints = new java.awt.GridBagConstraints();
        gridBagConstraints.gridx = 0;
        gridBagConstraints.gridy = 3;
        gridBagConstraints.gridwidth = 2;
        gridBagConstraints.fill = java.awt.GridBagConstraints.NONE;
        gridBagConstraints.weightx = 0.0;
        gridBagConstraints.weighty = 0.0;
        gridBagConstraints.anchor = java.awt.GridBagConstraints.NORTHWEST;
        panSubAcquire.add(chkSupportStaffOnly, gridBagConstraints);

        spnAcquireClanPenalty = new JSpinner(new SpinnerNumberModel(0, 0, 13, 1));
        ((JSpinner.DefaultEditor) spnAcquireClanPenalty.getEditor()).getTextField().setEditable(false);

        JPanel pnlClanPenalty = new JPanel();
        pnlClanPenalty.add(spnAcquireClanPenalty);
        pnlClanPenalty.add(new JLabel("Penalty for Clan equipment"));

        gridBagConstraints = new java.awt.GridBagConstraints();
        gridBagConstraints.gridx = 0;
        gridBagConstraints.gridy = 4;
        gridBagConstraints.weightx = 0.0;
        gridBagConstraints.weighty = 0.0;
        gridBagConstraints.gridwidth = 2;
        gridBagConstraints.fill = java.awt.GridBagConstraints.NONE;
        gridBagConstraints.anchor = java.awt.GridBagConstraints.NORTHWEST;
        panSubAcquire.add(pnlClanPenalty, gridBagConstraints);

        spnAcquireIsPenalty = new JSpinner(new SpinnerNumberModel(0, 0, 13, 1));
        ((JSpinner.DefaultEditor) spnAcquireIsPenalty.getEditor()).getTextField().setEditable(false);

        JPanel pnlIsPenalty = new JPanel();
        pnlIsPenalty.add(spnAcquireIsPenalty);
        pnlIsPenalty.add(new JLabel("Penalty for Inner Sphere equipment"));

        gridBagConstraints = new java.awt.GridBagConstraints();
        gridBagConstraints.gridx = 0;
        gridBagConstraints.gridy = 5;
        gridBagConstraints.weightx = 0.0;
        gridBagConstraints.weighty = 0.0;
        gridBagConstraints.gridwidth = 2;
        gridBagConstraints.fill = java.awt.GridBagConstraints.NONE;
        gridBagConstraints.anchor = java.awt.GridBagConstraints.NORTHWEST;
        panSubAcquire.add(pnlIsPenalty, gridBagConstraints);

        txtMaxAcquisitions = new JTextField(4);
        txtMaxAcquisitions.setHorizontalAlignment(JTextField.RIGHT);
        txtMaxAcquisitions.setName("txtName");

        JPanel pnlMaxAcquisitions = new JPanel();
        pnlMaxAcquisitions.add(txtMaxAcquisitions);
        pnlMaxAcquisitions.add(new JLabel("Maximum Acquisitions Per Day (0 for unlimited)"));

        gridBagConstraints = new java.awt.GridBagConstraints();
        gridBagConstraints.gridx = 0;
        gridBagConstraints.gridy = 6;
        gridBagConstraints.weightx = 1.0;
        gridBagConstraints.weighty = 1.0;
        gridBagConstraints.gridwidth = 2;
        gridBagConstraints.fill = java.awt.GridBagConstraints.NONE;
        gridBagConstraints.anchor = java.awt.GridBagConstraints.NORTHWEST;
        panSubAcquire.add(pnlMaxAcquisitions, gridBagConstraints);

        spnNDiceTransitTime = new JSpinner(new SpinnerNumberModel(0, 0, 365, 1));
        ((JSpinner.DefaultEditor) spnNDiceTransitTime.getEditor()).getTextField().setEditable(false);

        spnConstantTransitTime = new JSpinner(new SpinnerNumberModel(0, 0, 365, 1));
        ((JSpinner.DefaultEditor) spnConstantTransitTime.getEditor()).getTextField().setEditable(false);

        spnAcquireMosBonus = new JSpinner(new SpinnerNumberModel(0, 0, 365, 1));
        ((JSpinner.DefaultEditor) spnAcquireMosBonus.getEditor()).getTextField().setEditable(false);

        spnAcquireMinimum = new JSpinner(new SpinnerNumberModel(0, 0, 365, 1));
        ((JSpinner.DefaultEditor) spnAcquireMinimum.getEditor()).getTextField().setEditable(false);

        DefaultComboBoxModel<String> transitUnitModel = new DefaultComboBoxModel<>();
        for (int i = 0; i < CampaignOptions.TRANSIT_UNIT_NUM; i++) {
            transitUnitModel.addElement(CampaignOptions.getTransitUnitName(i));
        }
        choiceTransitTimeUnits = new JComboBox<>(transitUnitModel);

        DefaultComboBoxModel<String> transitMosUnitModel = new DefaultComboBoxModel<>();
        for (int i = 0; i < CampaignOptions.TRANSIT_UNIT_NUM; i++) {
            transitMosUnitModel.addElement(CampaignOptions.getTransitUnitName(i));
        }
        choiceAcquireMosUnits = new JComboBox<>(transitMosUnitModel);

        DefaultComboBoxModel<String> transitMinUnitModel = new DefaultComboBoxModel<>();
        for (int i = 0; i < CampaignOptions.TRANSIT_UNIT_NUM; i++) {
            transitMinUnitModel.addElement(CampaignOptions.getTransitUnitName(i));
        }
        choiceAcquireMinimumUnit = new JComboBox<>(transitMinUnitModel);

        JPanel pnlTransitTime = new JPanel();
        pnlTransitTime.add(new JLabel("Delivery Time:"));
        pnlTransitTime.add(spnNDiceTransitTime);
        pnlTransitTime.add(new JLabel("d6 + "));
        pnlTransitTime.add(spnConstantTransitTime);
        pnlTransitTime.add(choiceTransitTimeUnits);

        gridBagConstraints = new java.awt.GridBagConstraints();
        gridBagConstraints.gridx = 0;
        gridBagConstraints.gridy = 0;
        gridBagConstraints.fill = java.awt.GridBagConstraints.NONE;
        gridBagConstraints.weightx = 0.0;
        gridBagConstraints.weighty = 0.0;
        gridBagConstraints.anchor = java.awt.GridBagConstraints.NORTHWEST;
        panSubDelivery.add(pnlTransitTime, gridBagConstraints);

        JPanel pnlMinTransit = new JPanel();
        pnlMinTransit.add(new JLabel("Minimum Transit Time:"));
        pnlMinTransit.add(spnAcquireMinimum);
        pnlMinTransit.add(choiceAcquireMinimumUnit);

        gridBagConstraints = new java.awt.GridBagConstraints();
        gridBagConstraints.gridx = 0;
        gridBagConstraints.gridy = 1;
        gridBagConstraints.fill = java.awt.GridBagConstraints.NONE;
        gridBagConstraints.weightx = 0.0;
        gridBagConstraints.weighty = 0.0;
        gridBagConstraints.anchor = java.awt.GridBagConstraints.NORTHWEST;
        panSubDelivery.add(pnlMinTransit, gridBagConstraints);

        JPanel pnlMosBonus = new JPanel();
        pnlMosBonus.add(new JLabel("Reduce delivery time by"));
        pnlMosBonus.add(spnAcquireMosBonus);
        pnlMosBonus.add(choiceAcquireMosUnits);
        pnlMosBonus.add(new JLabel("per MoS"));

        gridBagConstraints = new java.awt.GridBagConstraints();
        gridBagConstraints.gridx = 0;
        gridBagConstraints.gridy = 2;
        gridBagConstraints.fill = java.awt.GridBagConstraints.NONE;
        gridBagConstraints.weightx = 1.0;
        gridBagConstraints.weighty = 1.0;
        gridBagConstraints.anchor = java.awt.GridBagConstraints.NORTHWEST;
        panSubDelivery.add(pnlMosBonus, gridBagConstraints);

        usePlanetaryAcquisitions.setText(resourceMap.getString("usePlanetaryAcquisitions.text"));
        usePlanetaryAcquisitions.setToolTipText(resourceMap.getString("usePlanetaryAcquisitions.toolTipText"));
        gridBagConstraints = new java.awt.GridBagConstraints();
        gridBagConstraints.gridx = 0;
        gridBagConstraints.gridy = 0;
        gridBagConstraints.weightx = 0.0;
        gridBagConstraints.weighty = 0.0;
        gridBagConstraints.fill = java.awt.GridBagConstraints.NONE;
        gridBagConstraints.anchor = java.awt.GridBagConstraints.NORTHWEST;
        panSubPlanetAcquire.add(usePlanetaryAcquisitions, gridBagConstraints);

        spnMaxJumpPlanetaryAcquisitions = new JSpinner(new SpinnerNumberModel(2, 0, 5, 1));
        JPanel panMaxJump = new JPanel();
        panMaxJump.add(spnMaxJumpPlanetaryAcquisitions);
        panMaxJump.add(new JLabel("Maximum number of jumps away to search for supplies"));
        gridBagConstraints = new java.awt.GridBagConstraints();
        gridBagConstraints.gridx = 0;
        gridBagConstraints.gridy = 1;
        gridBagConstraints.weightx = 0.0;
        gridBagConstraints.weighty = 0.0;
        gridBagConstraints.fill = java.awt.GridBagConstraints.NONE;
        gridBagConstraints.anchor = java.awt.GridBagConstraints.NORTHWEST;
        panSubPlanetAcquire.add(panMaxJump, gridBagConstraints);

        DefaultComboBoxModel<String> factionLimitComboBoxModel = new DefaultComboBoxModel<>();
        factionLimitComboBoxModel.addElement(CampaignOptions.getFactionLimitName(CampaignOptions.PLANET_ACQUISITION_ALL));
        factionLimitComboBoxModel.addElement(CampaignOptions.getFactionLimitName(CampaignOptions.PLANET_ACQUISITION_NEUTRAL));
        factionLimitComboBoxModel.addElement(CampaignOptions.getFactionLimitName(CampaignOptions.PLANET_ACQUISITION_ALLY));
        factionLimitComboBoxModel.addElement(CampaignOptions.getFactionLimitName(CampaignOptions.PLANET_ACQUISITION_SELF));
        comboPlanetaryAcquisitionsFactionLimits.setModel(factionLimitComboBoxModel);
        JPanel panFactionLimit = new JPanel();
        panFactionLimit.add(new JLabel("Faction supply limitations"));
        panFactionLimit.add(comboPlanetaryAcquisitionsFactionLimits);
        gridBagConstraints = new java.awt.GridBagConstraints();
        gridBagConstraints.gridx = 0;
        gridBagConstraints.gridy = 2;
        gridBagConstraints.weightx = 0.0;
        gridBagConstraints.weighty = 0.0;
        gridBagConstraints.fill = java.awt.GridBagConstraints.NONE;
        gridBagConstraints.anchor = java.awt.GridBagConstraints.NORTHWEST;
        panSubPlanetAcquire.add(panFactionLimit, gridBagConstraints);

        disallowPlanetaryAcquisitionClanCrossover.setText(resourceMap.getString("disallowPlanetaryAcquisitionClanCrossover.text"));
        disallowPlanetaryAcquisitionClanCrossover.setToolTipText(resourceMap.getString("disallowPlanetaryAcquisitionClanCrossover.toolTipText"));
        gridBagConstraints = new java.awt.GridBagConstraints();
        gridBagConstraints.gridx = 0;
        gridBagConstraints.gridy = 3;
        gridBagConstraints.weightx = 0.0;
        gridBagConstraints.weighty = 0.0;
        gridBagConstraints.fill = java.awt.GridBagConstraints.NONE;
        gridBagConstraints.anchor = java.awt.GridBagConstraints.NORTHWEST;
        panSubPlanetAcquire.add(disallowPlanetaryAcquisitionClanCrossover, gridBagConstraints);

        disallowClanPartsFromIS.setText(resourceMap.getString("disallowClanPartsFromIS.text"));
        disallowClanPartsFromIS.setToolTipText(resourceMap.getString("disallowClanPartsFromIS.toolTipText"));
        gridBagConstraints = new java.awt.GridBagConstraints();
        gridBagConstraints.gridx = 0;
        gridBagConstraints.gridy = 4;
        gridBagConstraints.weightx = 0.0;
        gridBagConstraints.weighty = 0.0;
        gridBagConstraints.fill = java.awt.GridBagConstraints.NONE;
        gridBagConstraints.anchor = java.awt.GridBagConstraints.NORTHWEST;
        panSubPlanetAcquire.add(disallowClanPartsFromIS, gridBagConstraints);

        spnPenaltyClanPartsFromIS = new JSpinner(new SpinnerNumberModel(0, 0, 12, 1));
        JPanel panPenaltyClanPartsFromIS = new JPanel();
        panPenaltyClanPartsFromIS.add(spnPenaltyClanPartsFromIS);
        JLabel lblPenaltyClanPartsFromIS = new JLabel(resourceMap.getString("spnPenaltyClanPartsFromIS.text"));
        lblPenaltyClanPartsFromIS.setToolTipText(resourceMap.getString("spnPenaltyClanPartsFromIS.toolTipText"));
        panPenaltyClanPartsFromIS.add(lblPenaltyClanPartsFromIS);
        gridBagConstraints = new java.awt.GridBagConstraints();
        gridBagConstraints.gridx = 0;
        gridBagConstraints.gridy = 5;
        gridBagConstraints.weightx = 0.0;
        gridBagConstraints.weighty = 0.0;
        gridBagConstraints.fill = java.awt.GridBagConstraints.NONE;
        gridBagConstraints.anchor = java.awt.GridBagConstraints.NORTHWEST;
        panSubPlanetAcquire.add(panPenaltyClanPartsFromIS, gridBagConstraints);

        usePlanetaryAcquisitionsVerbose.setText(resourceMap.getString("usePlanetaryAcquisitionsVerbose.text"));
        usePlanetaryAcquisitionsVerbose.setToolTipText(resourceMap.getString("usePlanetaryAcquisitionsVerbose.toolTipText"));
        gridBagConstraints = new java.awt.GridBagConstraints();
        gridBagConstraints.gridx = 0;
        gridBagConstraints.gridy = 6;
        gridBagConstraints.weightx = 0.0;
        gridBagConstraints.weighty = 0.0;
        gridBagConstraints.fill = java.awt.GridBagConstraints.NONE;
        gridBagConstraints.anchor = java.awt.GridBagConstraints.NORTHWEST;
        panSubPlanetAcquire.add(usePlanetaryAcquisitionsVerbose, gridBagConstraints);

        JPanel panSocioIndustrialBonus = new JPanel();
        panSocioIndustrialBonus.setLayout(new BoxLayout(panSocioIndustrialBonus, BoxLayout.LINE_AXIS));
        panSocioIndustrialBonus.setBorder(BorderFactory.createTitledBorder("Planet socio-industrial modifiers "));

        JPanel panTechBonus = new JPanel(new GridBagLayout());
        JPanel panIndustryBonus = new JPanel(new GridBagLayout());
        JPanel panOutputBonus = new JPanel(new GridBagLayout());

        spnPlanetAcquireTechBonus = new JSpinner[6];
        spnPlanetAcquireIndustryBonus = new JSpinner[6];
        spnPlanetAcquireOutputBonus = new JSpinner[6];

        gridBagConstraints = new java.awt.GridBagConstraints();
        gridBagConstraints.gridwidth = 1;
        gridBagConstraints.gridy = 0;
        gridBagConstraints.gridx = 0;
        gridBagConstraints.gridwidth = 2;
        panTechBonus.add(new JLabel("<html><b>Tech<b></html>"), gridBagConstraints);
        panIndustryBonus.add(new JLabel("<html><b>Industry<b></html>"), gridBagConstraints);
        panOutputBonus.add(new JLabel("<html><b>Output<b></html>"), gridBagConstraints);
        for (int i = EquipmentType.RATING_A; i <= EquipmentType.RATING_F; i++) {
            gridBagConstraints.gridwidth = 1;
            gridBagConstraints.gridy++;
            gridBagConstraints.gridx = 0;
            gridBagConstraints.insets = new Insets(0, 20, 0, 0);
            panTechBonus.add(new JLabel(ITechnology.getRatingName(i) + " Level"), gridBagConstraints);
            panIndustryBonus.add(new JLabel(ITechnology.getRatingName(i) + " Level"), gridBagConstraints);
            panOutputBonus.add(new JLabel(ITechnology.getRatingName(i) + " Level"), gridBagConstraints);
            gridBagConstraints.gridx = 1;
            gridBagConstraints.insets = new Insets(0, 10, 0, 0);
            spnPlanetAcquireTechBonus[i] = new JSpinner(new SpinnerNumberModel(0, -12, 12, 1));
            spnPlanetAcquireIndustryBonus[i] = new JSpinner(new SpinnerNumberModel(0, -12, 12, 1));
            spnPlanetAcquireOutputBonus[i] = new JSpinner(new SpinnerNumberModel(0, -12, 12, 1));
            ((JSpinner.DefaultEditor) spnPlanetAcquireTechBonus[i].getEditor()).getTextField().setEditable(false);
            ((JSpinner.DefaultEditor) spnPlanetAcquireIndustryBonus[i].getEditor()).getTextField().setEditable(false);
            ((JSpinner.DefaultEditor) spnPlanetAcquireOutputBonus[i].getEditor()).getTextField().setEditable(false);

            panTechBonus.add(spnPlanetAcquireTechBonus[i], gridBagConstraints);
            panOutputBonus.add(spnPlanetAcquireOutputBonus[i], gridBagConstraints);
            panIndustryBonus.add(spnPlanetAcquireIndustryBonus[i], gridBagConstraints);

        }

        panSocioIndustrialBonus.add(panTechBonus);
        panSocioIndustrialBonus.add(panIndustryBonus);
        panSocioIndustrialBonus.add(panOutputBonus);

        gridBagConstraints = new java.awt.GridBagConstraints();
        gridBagConstraints.gridx = 1;
        gridBagConstraints.gridy = 0;
        gridBagConstraints.weightx = 0.0;
        gridBagConstraints.weighty = 0.0;
        gridBagConstraints.gridheight = 7;
        gridBagConstraints.fill = java.awt.GridBagConstraints.NONE;
        gridBagConstraints.anchor = java.awt.GridBagConstraints.NORTHWEST;
        panSubPlanetAcquire.add(panSocioIndustrialBonus, gridBagConstraints);

        tabOptions.addTab(resourceMap.getString("panSupplies.TabConstraints.tabTitle"), panSupplies);
        //endregion Supplies and Acquisition Tab

        //region Tech Limits Tab
        gridy = 0;

        panTech.setName("panTech");
        panTech.setLayout(new java.awt.GridBagLayout());

        limitByYearBox.setText(resourceMap.getString("limitByYearBox.text"));
        limitByYearBox.setToolTipText(resourceMap.getString("limitByYearBox.toolTipText"));
        limitByYearBox.setName("limitByYearBox");
        limitByYearBox.addActionListener(e -> variableTechLevelBox.setEnabled(limitByYearBox.isSelected()));
        gridBagConstraints = new java.awt.GridBagConstraints();
        gridBagConstraints.gridx = 0;
        gridBagConstraints.gridy = gridy++;
        gridBagConstraints.gridwidth = 2;
        gridBagConstraints.fill = java.awt.GridBagConstraints.HORIZONTAL;
        gridBagConstraints.anchor = java.awt.GridBagConstraints.NORTHWEST;
        panTech.add(limitByYearBox, gridBagConstraints);

        disallowExtinctStuffBox.setText(resourceMap.getString("disallowExtinctStuffBox.text"));
        disallowExtinctStuffBox.setToolTipText(resourceMap.getString("disallowExtinctStuffBox.toolTipText"));
        disallowExtinctStuffBox.setName("disallowExtinctStuffBox");
        gridBagConstraints = new java.awt.GridBagConstraints();
        gridBagConstraints.gridx = 0;
        gridBagConstraints.gridy = gridy++;
        gridBagConstraints.gridwidth = 2;
        gridBagConstraints.fill = java.awt.GridBagConstraints.HORIZONTAL;
        gridBagConstraints.anchor = java.awt.GridBagConstraints.NORTHWEST;
        panTech.add(disallowExtinctStuffBox, gridBagConstraints);

        allowClanPurchasesBox.setText(resourceMap.getString("allowClanPurchasesBox.text"));
        allowClanPurchasesBox.setToolTipText(resourceMap.getString("allowClanPurchasesBox.toolTipText"));
        allowClanPurchasesBox.setName("allowClanPurchasesBox");
        gridBagConstraints = new java.awt.GridBagConstraints();
        gridBagConstraints.gridx = 0;
        gridBagConstraints.gridy = gridy++;
        gridBagConstraints.gridwidth = 2;
        gridBagConstraints.fill = java.awt.GridBagConstraints.HORIZONTAL;
        gridBagConstraints.anchor = java.awt.GridBagConstraints.NORTHWEST;
        panTech.add(allowClanPurchasesBox, gridBagConstraints);

        allowISPurchasesBox.setText(resourceMap.getString("allowISPurchasesBox.text"));
        allowISPurchasesBox.setToolTipText(resourceMap.getString("allowISPurchasesBox.toolTipText"));
        allowISPurchasesBox.setName("allowISPurchasesBox");
        gridBagConstraints = new java.awt.GridBagConstraints();
        gridBagConstraints.gridx = 0;
        gridBagConstraints.gridy = gridy++;
        gridBagConstraints.gridwidth = 2;
        gridBagConstraints.fill = java.awt.GridBagConstraints.HORIZONTAL;
        gridBagConstraints.anchor = java.awt.GridBagConstraints.NORTHWEST;
        panTech.add(allowISPurchasesBox, gridBagConstraints);

        allowCanonOnlyBox.setText(resourceMap.getString("allowCanonOnlyBox.text"));
        allowCanonOnlyBox.setToolTipText(resourceMap.getString("allowCanonOnlyBox.toolTipText"));
        allowCanonOnlyBox.setName("allowCanonOnlyBox");
        gridBagConstraints = new java.awt.GridBagConstraints();
        gridBagConstraints.gridx = 0;
        gridBagConstraints.gridy = gridy++;
        gridBagConstraints.gridwidth = 2;
        gridBagConstraints.fill = java.awt.GridBagConstraints.HORIZONTAL;
        gridBagConstraints.anchor = java.awt.GridBagConstraints.NORTHWEST;
        panTech.add(allowCanonOnlyBox, gridBagConstraints);

        allowCanonRefitOnlyBox.setText(resourceMap.getString("allowCanonRefitOnlyBox.text")); // NOI18N
        allowCanonRefitOnlyBox.setToolTipText(resourceMap.getString("allowCanonRefitOnlyBox.toolTipText")); // NOI18N
        allowCanonRefitOnlyBox.setName("allowCanonRefitOnlyBox"); // NOI18N
        gridBagConstraints = new java.awt.GridBagConstraints();
        gridBagConstraints.gridx = 0;
        gridBagConstraints.gridy = gridy++;
        gridBagConstraints.gridwidth = 2;
        gridBagConstraints.fill = java.awt.GridBagConstraints.HORIZONTAL;
        gridBagConstraints.anchor = java.awt.GridBagConstraints.NORTHWEST;
        panTech.add(allowCanonRefitOnlyBox, gridBagConstraints);

        JLabel lblTechLevel = new JLabel(resourceMap.getString("lblTechLevel.text"));
        lblTechLevel.setName("lblTechLevel");
        gridBagConstraints = new java.awt.GridBagConstraints();
        gridBagConstraints.gridx = 0;
        gridBagConstraints.gridy = gridy++;
        gridBagConstraints.fill = java.awt.GridBagConstraints.HORIZONTAL;
        gridBagConstraints.anchor = java.awt.GridBagConstraints.WEST;
        panTech.add(lblTechLevel, gridBagConstraints);

        DefaultComboBoxModel<String> techLevelComboBoxModel = new DefaultComboBoxModel<>();
        techLevelComboBoxModel.addElement(CampaignOptions.getTechLevelName(CampaignOptions.TECH_INTRO));
        techLevelComboBoxModel.addElement(CampaignOptions.getTechLevelName(CampaignOptions.TECH_STANDARD));
        techLevelComboBoxModel.addElement(CampaignOptions.getTechLevelName(CampaignOptions.TECH_ADVANCED));
        techLevelComboBoxModel.addElement(CampaignOptions.getTechLevelName(CampaignOptions.TECH_EXPERIMENTAL));
        techLevelComboBoxModel.addElement(CampaignOptions.getTechLevelName(CampaignOptions.TECH_UNOFFICIAL));
        choiceTechLevel.setModel(techLevelComboBoxModel);
        //choiceTechLevel.setToolTipText(resourceMap.getString("choiceTechLevel.toolTipText")); // NOI18N
        choiceTechLevel.setName("choiceTechLevel"); // NOI18N
        gridBagConstraints = new java.awt.GridBagConstraints();
        gridBagConstraints.gridx = 1;
        gridBagConstraints.gridy = gridy++;
        gridBagConstraints.fill = java.awt.GridBagConstraints.HORIZONTAL;
        gridBagConstraints.anchor = java.awt.GridBagConstraints.NORTHWEST;
        panTech.add(choiceTechLevel, gridBagConstraints);

        variableTechLevelBox.setText(resourceMap.getString("variableTechLevelBox.text")); // NOI18N
        variableTechLevelBox.setToolTipText(resourceMap.getString("variableTechLevelBox.toolTipText")); // NOI18N
        variableTechLevelBox.setName("variableTechLevelBox"); // NOI18N
        gridBagConstraints = new java.awt.GridBagConstraints();
        gridBagConstraints.gridx = 0;
        gridBagConstraints.gridy = gridy++;
        gridBagConstraints.gridwidth = 2;
        gridBagConstraints.fill = java.awt.GridBagConstraints.HORIZONTAL;
        gridBagConstraints.anchor = java.awt.GridBagConstraints.NORTHWEST;
        panTech.add(variableTechLevelBox, gridBagConstraints);

        factionIntroDateBox.setText(resourceMap.getString("factionIntroDateBox.text"));
        factionIntroDateBox.setToolTipText(resourceMap.getString("factionIntroDateBox.toolTipText"));
        factionIntroDateBox.setName("factionIntroDateBox");
        gridBagConstraints = new java.awt.GridBagConstraints();
        gridBagConstraints.gridx = 0;
        gridBagConstraints.gridy = gridy++;
        gridBagConstraints.gridwidth = 2;
        gridBagConstraints.fill = java.awt.GridBagConstraints.HORIZONTAL;
        gridBagConstraints.anchor = java.awt.GridBagConstraints.NORTHWEST;
        panTech.add(factionIntroDateBox, gridBagConstraints);

        useAmmoByTypeBox.setText(resourceMap.getString("useAmmoByTypeBox.text"));
        useAmmoByTypeBox.setToolTipText(resourceMap.getString("useAmmoByTypeBox.toolTipText"));
        useAmmoByTypeBox.setName("useAmmoByTypeBox");
        gridBagConstraints = new java.awt.GridBagConstraints();
        gridBagConstraints.gridx = 0;
        gridBagConstraints.gridy = gridy++;
        gridBagConstraints.gridwidth = 2;
        gridBagConstraints.fill = java.awt.GridBagConstraints.HORIZONTAL;
        gridBagConstraints.anchor = java.awt.GridBagConstraints.NORTHWEST;
        panTech.add(useAmmoByTypeBox, gridBagConstraints);

        tabOptions.addTab(resourceMap.getString("panTech.TabConstraints.tabTitle"), panTech);
        //endregion Tech Limits Tab

        //region Personnel Tab
        tabOptions.addTab(resourceMap.getString("panPersonnel.TabConstraints.tabTitle"), createPersonnelTab());
        //endregion Personnel Tab

        //region Finances Tab
        panFinances.setName("panFinances");
        panFinances.setLayout(new GridBagLayout());
        gridy = 0;

        payForPartsBox.setText(resourceMap.getString("payForPartsBox.text"));
        payForPartsBox.setToolTipText(resourceMap.getString("payForPartsBox.toolTipText"));
        payForPartsBox.setName("payForPartsBox");
        gridBagConstraints = new java.awt.GridBagConstraints();
        gridBagConstraints.gridx = 0;
        gridBagConstraints.gridy = gridy++;
        gridBagConstraints.gridwidth = 2;
        gridBagConstraints.fill = java.awt.GridBagConstraints.HORIZONTAL;
        gridBagConstraints.anchor = java.awt.GridBagConstraints.NORTHWEST;
        panFinances.add(payForPartsBox, gridBagConstraints);

        payForRepairsBox.setText(resourceMap.getString("payForRepairsBox.text")); // NOI18N
        payForRepairsBox.setToolTipText(resourceMap.getString("payForRepairsBox.toolTipText")); // NOI18N
        payForRepairsBox.setName("payForRepairsBox"); // NOI18N
        gridBagConstraints = new java.awt.GridBagConstraints();
        gridBagConstraints.gridx = 0;
        gridBagConstraints.gridy = gridy++;
        gridBagConstraints.gridwidth = 2;
        gridBagConstraints.fill = java.awt.GridBagConstraints.HORIZONTAL;
        gridBagConstraints.anchor = java.awt.GridBagConstraints.NORTHWEST;
        panFinances.add(payForRepairsBox, gridBagConstraints);

        payForUnitsBox.setText(resourceMap.getString("payForUnitsBox.text")); // NOI18N
        payForUnitsBox.setToolTipText(resourceMap.getString("payForUnitsBox.toolTipText")); // NOI18N
        payForUnitsBox.setName("payForUnitsBox"); // NOI18N
        gridBagConstraints = new java.awt.GridBagConstraints();
        gridBagConstraints.gridx = 0;
        gridBagConstraints.gridy = gridy++;
        gridBagConstraints.gridwidth = 2;
        gridBagConstraints.fill = java.awt.GridBagConstraints.HORIZONTAL;
        gridBagConstraints.anchor = java.awt.GridBagConstraints.NORTHWEST;
        panFinances.add(payForUnitsBox, gridBagConstraints);

        payForSalariesBox.setText(resourceMap.getString("payForSalariesBox.text")); // NOI18N
        payForSalariesBox.setToolTipText(resourceMap.getString("payForSalariesBox.toolTipText")); // NOI18N
        payForSalariesBox.setName("payForSalariesBox"); // NOI18N
        gridBagConstraints = new java.awt.GridBagConstraints();
        gridBagConstraints.gridx = 0;
        gridBagConstraints.gridy = gridy++;
        gridBagConstraints.gridwidth = 2;
        gridBagConstraints.fill = java.awt.GridBagConstraints.HORIZONTAL;
        gridBagConstraints.anchor = java.awt.GridBagConstraints.NORTHWEST;
        panFinances.add(payForSalariesBox, gridBagConstraints);

        payForOverheadBox.setText(resourceMap.getString("payForOverheadBox.text")); // NOI18N
        payForOverheadBox.setToolTipText(resourceMap.getString("payForOverheadBox.toolTipText")); // NOI18N
        payForOverheadBox.setName("payForOverheadBox"); // NOI18N
        gridBagConstraints = new java.awt.GridBagConstraints();
        gridBagConstraints.gridx = 0;
        gridBagConstraints.gridy = gridy++;
        gridBagConstraints.gridwidth = 2;
        gridBagConstraints.fill = java.awt.GridBagConstraints.HORIZONTAL;
        gridBagConstraints.anchor = java.awt.GridBagConstraints.NORTHWEST;
        panFinances.add(payForOverheadBox, gridBagConstraints);

        payForMaintainBox.setText(resourceMap.getString("payForMaintainBox.text")); // NOI18N
        payForMaintainBox.setToolTipText(resourceMap.getString("payForMaintainBox.toolTipText")); // NOI18N
        payForMaintainBox.setName("payForMaintainBox"); // NOI18N
        gridBagConstraints = new java.awt.GridBagConstraints();
        gridBagConstraints.gridx = 0;
        gridBagConstraints.gridy = gridy++;
        gridBagConstraints.gridwidth = 2;
        gridBagConstraints.fill = java.awt.GridBagConstraints.HORIZONTAL;
        gridBagConstraints.anchor = java.awt.GridBagConstraints.NORTHWEST;
        panFinances.add(payForMaintainBox, gridBagConstraints);

        payForTransportBox.setText(resourceMap.getString("payForTransportBox.text")); // NOI18N
        payForTransportBox.setToolTipText(resourceMap.getString("payForTransportBox.toolTipText")); // NOI18N
        payForTransportBox.setName("payForTransportBox"); // NOI18N
        gridBagConstraints = new java.awt.GridBagConstraints();
        gridBagConstraints.gridx = 0;
        gridBagConstraints.gridy = gridy++;
        gridBagConstraints.gridwidth = 2;
        gridBagConstraints.fill = java.awt.GridBagConstraints.HORIZONTAL;
        gridBagConstraints.anchor = java.awt.GridBagConstraints.NORTHWEST;
        panFinances.add(payForTransportBox, gridBagConstraints);

        sellUnitsBox.setText(resourceMap.getString("sellUnitsBox.text")); // NOI18N
        sellUnitsBox.setToolTipText(resourceMap.getString("sellUnitsBox.toolTipText")); // NOI18N
        sellUnitsBox.setName("sellUnitsBox"); // NOI18N
        gridBagConstraints = new java.awt.GridBagConstraints();
        gridBagConstraints.gridx = 0;
        gridBagConstraints.gridy = gridy++;
        gridBagConstraints.gridwidth = 2;
        gridBagConstraints.fill = java.awt.GridBagConstraints.HORIZONTAL;
        gridBagConstraints.anchor = java.awt.GridBagConstraints.NORTHWEST;
        panFinances.add(sellUnitsBox, gridBagConstraints);

        sellPartsBox.setText(resourceMap.getString("sellPartsBox.text")); // NOI18N
        sellPartsBox.setToolTipText(resourceMap.getString("sellPartsBox.toolTipText")); // NOI18N
        sellPartsBox.setName("sellPartsBox"); // NOI18N
        gridBagConstraints = new java.awt.GridBagConstraints();
        gridBagConstraints.gridx = 0;
        gridBagConstraints.gridy = gridy++;
        gridBagConstraints.gridwidth = 2;
        gridBagConstraints.fill = java.awt.GridBagConstraints.HORIZONTAL;
        gridBagConstraints.anchor = java.awt.GridBagConstraints.NORTHWEST;
        panFinances.add(sellPartsBox, gridBagConstraints);

        payForRecruitmentBox.setText(resourceMap.getString("payForRecruitmentBox.text")); // NOI18N
        payForRecruitmentBox.setToolTipText(resourceMap.getString("payForRecruitmentBox.toolTipText")); // NOI18N
        gridBagConstraints = new java.awt.GridBagConstraints();
        gridBagConstraints.gridx = 0;
        gridBagConstraints.gridy = gridy++;
        gridBagConstraints.gridwidth = 2;
        gridBagConstraints.fill = java.awt.GridBagConstraints.HORIZONTAL;
        gridBagConstraints.anchor = java.awt.GridBagConstraints.NORTHWEST;
        panFinances.add(payForRecruitmentBox, gridBagConstraints);

        useLoanLimitsBox.setText(resourceMap.getString("useLoanLimitsBox.text")); // NOI18N
        useLoanLimitsBox.setToolTipText(resourceMap.getString("useLoanLimitsBox.toolTipText")); // NOI18N
        gridBagConstraints = new java.awt.GridBagConstraints();
        gridBagConstraints.gridx = 0;
        gridBagConstraints.gridy = gridy++;
        gridBagConstraints.gridwidth = 2;
        gridBagConstraints.fill = java.awt.GridBagConstraints.HORIZONTAL;
        gridBagConstraints.anchor = java.awt.GridBagConstraints.NORTHWEST;
        panFinances.add(useLoanLimitsBox, gridBagConstraints);

        // Unofficial maintenance costs
        usePercentageMaintBox = new JCheckBox(resourceMap.getString("usePercentageMaintBox.text")); // NOI18N
        usePercentageMaintBox.setToolTipText(resourceMap.getString("usePercentageMaintBox.toolTipText")); // NOI18N
        gridBagConstraints = new java.awt.GridBagConstraints();
        gridBagConstraints.gridx = 0;
        gridBagConstraints.gridy = gridy++;
        gridBagConstraints.gridwidth = 2;
        gridBagConstraints.fill = java.awt.GridBagConstraints.HORIZONTAL;
        gridBagConstraints.anchor = java.awt.GridBagConstraints.NORTHWEST;
        panFinances.add(usePercentageMaintBox, gridBagConstraints);

        // Unofficial infantry don't count for contract pay
        useInfantryDontCountBox = new JCheckBox(resourceMap.getString("infantryDontCount.text")); // NOI18N
        useInfantryDontCountBox.setToolTipText(resourceMap.getString("infantryDontCount.toolTipText")); // NOI18N
        gridBagConstraints = new java.awt.GridBagConstraints();
        gridBagConstraints.gridx = 0;
        gridBagConstraints.gridy = gridy++;
        gridBagConstraints.gridwidth = 2;
        gridBagConstraints.fill = java.awt.GridBagConstraints.HORIZONTAL;
        gridBagConstraints.anchor = java.awt.GridBagConstraints.NORTHWEST;
        panFinances.add(useInfantryDontCountBox, gridBagConstraints);

        // Campaign Operations Peacetime operating costs
        usePeacetimeCostBox.setText(resourceMap.getString("usePeacetimeCostBox.text")); // NOI18N
        usePeacetimeCostBox.setToolTipText(resourceMap.getString("usePeacetimeCostBox.toolTipText")); // NOI18N
        usePeacetimeCostBox.setName("usePeacetimeCostBox"); // NOI18N
        gridBagConstraints = new java.awt.GridBagConstraints();
        gridBagConstraints.gridx = 0;
        gridBagConstraints.gridy = gridy++;
        gridBagConstraints.gridwidth = 2;
        gridBagConstraints.fill = java.awt.GridBagConstraints.HORIZONTAL;
        gridBagConstraints.anchor = java.awt.GridBagConstraints.NORTHWEST;
        panFinances.add(usePeacetimeCostBox, gridBagConstraints);

        useExtendedPartsModifierBox.setText(resourceMap.getString("useExtendedPartsModifierBox.text")); // NOI18N
        useExtendedPartsModifierBox.setName("useExtendedPartsModifierBox"); // NOI18N
        gridBagConstraints = new java.awt.GridBagConstraints();
        gridBagConstraints.gridx = 0;
        gridBagConstraints.gridy = gridy++;
        gridBagConstraints.gridwidth = 2;
        gridBagConstraints.fill = java.awt.GridBagConstraints.HORIZONTAL;
        gridBagConstraints.anchor = java.awt.GridBagConstraints.NORTHWEST;
        panFinances.add(useExtendedPartsModifierBox, gridBagConstraints);

        showPeacetimeCostBox.setText(resourceMap.getString("showPeacetimeCostBox.text")); // NOI18N
        showPeacetimeCostBox.setToolTipText(resourceMap.getString("showPeacetimeCostBox.toolTipText")); // NOI18N
        showPeacetimeCostBox.setName("showPeacetimeCostBox"); // NOI18N
        gridBagConstraints = new java.awt.GridBagConstraints();
        gridBagConstraints.gridx = 0;
        gridBagConstraints.gridy = gridy++;
        gridBagConstraints.gridwidth = 2;
        gridBagConstraints.fill = java.awt.GridBagConstraints.HORIZONTAL;
        gridBagConstraints.anchor = java.awt.GridBagConstraints.NORTHWEST;
        panFinances.add(showPeacetimeCostBox, gridBagConstraints);

        DefaultComboBoxModel<FinancialYearDuration> financialYearDurationModel = new DefaultComboBoxModel<>(FinancialYearDuration.values());
        comboFinancialYearDuration = new JComboBox<>(financialYearDurationModel);
        comboFinancialYearDuration.setRenderer(new DefaultListCellRenderer() {
                @Override
                public Component getListCellRendererComponent(JList<?> list, Object value, int index, boolean isSelected, boolean cellHasFocus) {
                    super.getListCellRendererComponent(list, value, index, isSelected, cellHasFocus);
                    if (isSelected && (index > -1)) {
                        list.setToolTipText((list.getSelectedValue() instanceof FinancialYearDuration)
                                ? ((FinancialYearDuration) list.getSelectedValue()).getToolTipText() : "");
                    }

                    return this;
                }
            });
        JPanel pnlFinancialYearDuration = new JPanel();
        pnlFinancialYearDuration.add(new JLabel(resourceMap.getString("financialYearDuration.text")));
        pnlFinancialYearDuration.setToolTipText(resourceMap.getString("financialYearDuration.toolTipText"));
        pnlFinancialYearDuration.add(comboFinancialYearDuration);
        gridBagConstraints.gridy = gridy++;
        panFinances.add(pnlFinancialYearDuration, gridBagConstraints);

        newFinancialYearFinancesToCSVExportBox = new JCheckBox(resourceMap.getString("newFinancialYearFinancesToCSVExportBox.text"));
        newFinancialYearFinancesToCSVExportBox.setToolTipText(resourceMap.getString("newFinancialYearFinancesToCSVExportBox.toolTipText"));
        newFinancialYearFinancesToCSVExportBox.setName("newFinancialYearFinancesToCSVExportBox");
        gridBagConstraints.gridy = gridy++;
        panFinances.add(newFinancialYearFinancesToCSVExportBox, gridBagConstraints);

        clanPriceModifierLabel.setText(resourceMap.getString("clanPriceModifierLabel.text")); // NOI18N
        clanPriceModifierLabel.setName("clanPriceModifierLabel"); // NOI18N
        gridBagConstraints = new java.awt.GridBagConstraints();
        gridBagConstraints.gridx = 3;
        gridBagConstraints.gridy = 0;
        gridBagConstraints.fill = java.awt.GridBagConstraints.BOTH;
        gridBagConstraints.anchor = java.awt.GridBagConstraints.WEST;
        panFinances.add(clanPriceModifierLabel, gridBagConstraints);

        spnClanPriceModifier = new JSpinner(new SpinnerNumberModel(1.0, 1.0, null, 0.1));
        spnClanPriceModifier.setEditor(new JSpinner.NumberEditor(spnClanPriceModifier, "0.00"));
        spnClanPriceModifier.setToolTipText(resourceMap.getString("clanPriceModifierJFormattedTextField.toolTipText")); // NOI18N
        gridBagConstraints = new java.awt.GridBagConstraints();
        gridBagConstraints.gridx = 2;
        gridBagConstraints.gridy = 0;
        gridBagConstraints.fill = java.awt.GridBagConstraints.BOTH;
        gridBagConstraints.anchor = java.awt.GridBagConstraints.WEST;
        panFinances.add(spnClanPriceModifier, gridBagConstraints);

        usedPartsValueLabel.setText(resourceMap.getString("usedPartsValueLabel.text")); // NOI18N
        usedPartsValueLabel.setName("usedPartsValueLabel"); // NOI18N
        gridBagConstraints = new java.awt.GridBagConstraints();
        gridBagConstraints.gridx = 2;
        gridBagConstraints.gridy = 1;
        gridBagConstraints.gridwidth = 2;
        gridBagConstraints.fill = java.awt.GridBagConstraints.BOTH;
        gridBagConstraints.anchor = java.awt.GridBagConstraints.WEST;
        panFinances.add(usedPartsValueLabel, gridBagConstraints);

        spnUsedPartsValue = new JSpinner[6];
        partQualityLabels = new JLabel[spnUsedPartsValue.length];
        gridBagConstraints.gridwidth = 1;
        for (int i = Part.QUALITY_A; i <= Part.QUALITY_F; i++) {
            gridBagConstraints.gridy++;
            gridBagConstraints.gridx = 3;
            gridBagConstraints.insets = new Insets(0, 20, 0, 0);
            partQualityLabels[i] = new JLabel();
            panFinances.add(partQualityLabels[i], gridBagConstraints);
            gridBagConstraints.gridx = 2;
            gridBagConstraints.insets = new Insets(0, 10, 0, 0);
            spnUsedPartsValue[i] = new JSpinner(new SpinnerNumberModel(0.00, 0.00, 1.00, 0.05));
            spnUsedPartsValue[i].setEditor(new JSpinner.NumberEditor(spnUsedPartsValue[i], "0.00"));
            spnUsedPartsValue[i].setToolTipText(resourceMap.getString("usedPartsValueJFormattedTextField.toolTipText"));
            panFinances.add(spnUsedPartsValue[i], gridBagConstraints);
        }

        damagedPartsValueLabel.setText(resourceMap.getString("damagedPartsValueLabel.text"));
        damagedPartsValueLabel.setName("damagedPartsValueLabel");
        gridBagConstraints = new java.awt.GridBagConstraints();
        gridBagConstraints.gridx = 3;
        gridBagConstraints.gridy = 8;
        gridBagConstraints.fill = java.awt.GridBagConstraints.BOTH;
        gridBagConstraints.anchor = java.awt.GridBagConstraints.WEST;
        panFinances.add(damagedPartsValueLabel, gridBagConstraints);

        spnDamagedPartsValue = new JSpinner(new SpinnerNumberModel(0.00, 0.00, 1.00, 0.05));
        spnDamagedPartsValue.setEditor(new JSpinner.NumberEditor(spnDamagedPartsValue, "0.00"));
        spnDamagedPartsValue.setToolTipText(resourceMap.getString("damagedPartsValueJFormattedTextField.toolTipText"));
        gridBagConstraints = new java.awt.GridBagConstraints();
        gridBagConstraints.gridx = 2;
        gridBagConstraints.gridy = 8;
        gridBagConstraints.fill = java.awt.GridBagConstraints.BOTH;
        gridBagConstraints.anchor = java.awt.GridBagConstraints.WEST;
        panFinances.add(spnDamagedPartsValue, gridBagConstraints);

        gridBagConstraints.gridx = 3;
        gridBagConstraints.gridy = 9;
        gridBagConstraints.fill = java.awt.GridBagConstraints.BOTH;
        gridBagConstraints.anchor = java.awt.GridBagConstraints.WEST;
        panFinances.add(new JLabel("Reimbursement % (as decimal) for cancelled orders"), gridBagConstraints);

        spnOrderRefund = new JSpinner(new SpinnerNumberModel(0.00, 0.00, 1.00, 0.05));
        spnOrderRefund.setEditor(new JSpinner.NumberEditor(spnOrderRefund, "0.00"));
        gridBagConstraints = new java.awt.GridBagConstraints();
        gridBagConstraints.gridx = 2;
        gridBagConstraints.gridy = 9;
        gridBagConstraints.fill = java.awt.GridBagConstraints.BOTH;
        gridBagConstraints.anchor = java.awt.GridBagConstraints.WEST;
        panFinances.add(spnOrderRefund, gridBagConstraints);

        tabOptions.addTab(resourceMap.getString("panFinances.TabConstraints.tabTitle"), panFinances);
        //endregion Finances Tab

        //region Mercenary Tab
        panMercenary.setName("panMercenary");
        panMercenary.setLayout(new GridBagLayout());

        btnContractEquipment = new JRadioButton(resourceMap.getString("panMercenary.IntOpsPayment.title"));
        btnContractEquipment.setToolTipText(resourceMap.getString("panMercenary.IntOpsPayment.tooltip"));
        gridBagConstraints = new GridBagConstraints();
        gridBagConstraints.gridx = 0;
        gridBagConstraints.gridy = 0;
        gridBagConstraints.fill = GridBagConstraints.NONE;
        gridBagConstraints.gridwidth = 3;
        gridBagConstraints.anchor = GridBagConstraints.NORTHWEST;
        panMercenary.add(btnContractEquipment, gridBagConstraints);

        gridBagConstraints = new GridBagConstraints();
        gridBagConstraints.gridx = 0;
        gridBagConstraints.gridy = 1;
        gridBagConstraints.fill = GridBagConstraints.NONE;
        gridBagConstraints.insets = new Insets(5, 30, 5, 5);
        gridBagConstraints.anchor = GridBagConstraints.NORTHWEST;
        panMercenary.add(new JLabel("Combat Percent:"), gridBagConstraints);

        spnEquipPercent = new JSpinner(new SpinnerNumberModel(0.1, 0.1, CampaignOptions.MAXIMUM_COMBAT_EQUIPMENT_PERCENT, 0.1));
        spnEquipPercent.setEditor(new JSpinner.NumberEditor(spnEquipPercent, "0.0"));
        ((JSpinner.DefaultEditor) spnEquipPercent.getEditor()).getTextField().setEditable(false);
        gridBagConstraints = new GridBagConstraints();
        gridBagConstraints.gridx = 1;
        gridBagConstraints.gridy = 1;
        gridBagConstraints.fill = GridBagConstraints.NONE;
        gridBagConstraints.anchor = GridBagConstraints.NORTHWEST;
        panMercenary.add(spnEquipPercent, gridBagConstraints);

        chkEquipContractSaleValue = new JCheckBox("Base on equipment sale value");
        gridBagConstraints = new GridBagConstraints();
        gridBagConstraints.gridx = 2;
        gridBagConstraints.gridy = 1;
        gridBagConstraints.fill = GridBagConstraints.NONE;
        gridBagConstraints.anchor = GridBagConstraints.NORTHWEST;
        panMercenary.add(chkEquipContractSaleValue, gridBagConstraints);

        gridBagConstraints = new GridBagConstraints();
        gridBagConstraints.gridx = 0;
        gridBagConstraints.gridy = 2;
        gridBagConstraints.fill = GridBagConstraints.NONE;
        gridBagConstraints.insets = new Insets(5, 30, 5, 5);
        gridBagConstraints.anchor = GridBagConstraints.NORTHWEST;
        panMercenary.add(new JLabel("DropShip Percent:"), gridBagConstraints);

        spnDropshipPercent = new JSpinner(new SpinnerNumberModel(0.1, 0.0, CampaignOptions.MAXIMUM_DROPSHIP_EQUIPMENT_PERCENT, 0.1));
        spnDropshipPercent.setEditor(new JSpinner.NumberEditor(spnDropshipPercent, "0.0"));
        ((JSpinner.NumberEditor) spnDropshipPercent.getEditor()).getTextField().setEditable(false);
        gridBagConstraints = new java.awt.GridBagConstraints();
        gridBagConstraints.gridx = 1;
        gridBagConstraints.gridy = 2;
        gridBagConstraints.fill = GridBagConstraints.NONE;
        gridBagConstraints.anchor = GridBagConstraints.NORTHWEST;
        panMercenary.add(spnDropshipPercent, gridBagConstraints);

        gridBagConstraints = new GridBagConstraints();
        gridBagConstraints.gridx = 0;
        gridBagConstraints.gridy = 3;
        gridBagConstraints.fill = GridBagConstraints.NONE;
        gridBagConstraints.insets = new Insets(5, 30, 5, 5);
        gridBagConstraints.anchor = GridBagConstraints.NORTHWEST;
        panMercenary.add(new JLabel("JumpShip Percent:"), gridBagConstraints);

        spnJumpshipPercent = new JSpinner(new SpinnerNumberModel(0.1, 0.0, CampaignOptions.MAXIMUM_JUMPSHIP_EQUIPMENT_PERCENT, 0.1));
        spnJumpshipPercent.setEditor(new JSpinner.NumberEditor(spnJumpshipPercent, "0.0"));
        ((JSpinner.DefaultEditor) spnJumpshipPercent.getEditor()).getTextField().setEditable(false);
        gridBagConstraints = new GridBagConstraints();
        gridBagConstraints.gridx = 1;
        gridBagConstraints.gridy = 3;
        gridBagConstraints.fill = GridBagConstraints.NONE;
        gridBagConstraints.anchor = GridBagConstraints.NORTHWEST;
        panMercenary.add(spnJumpshipPercent, gridBagConstraints);

        gridBagConstraints = new GridBagConstraints();
        gridBagConstraints.gridx = 0;
        gridBagConstraints.gridy = 4;
        gridBagConstraints.fill = GridBagConstraints.NONE;
        gridBagConstraints.insets = new Insets(5, 30, 5, 5);
        gridBagConstraints.anchor = GridBagConstraints.NORTHWEST;
        panMercenary.add(new JLabel("WarShip Percent:"), gridBagConstraints);

        spnWarshipPercent = new JSpinner(new SpinnerNumberModel(0.1, 0.0, CampaignOptions.MAXIMUM_WARSHIP_EQUIPMENT_PERCENT, 0.1));
        spnWarshipPercent.setEditor(new JSpinner.NumberEditor(spnWarshipPercent, "0.0"));
        ((JSpinner.DefaultEditor) spnWarshipPercent.getEditor()).getTextField().setEditable(false);
        gridBagConstraints = new GridBagConstraints();
        gridBagConstraints.gridx = 1;
        gridBagConstraints.gridy = 4;
        gridBagConstraints.fill = GridBagConstraints.NONE;
        gridBagConstraints.anchor = GridBagConstraints.NORTHWEST;
        panMercenary.add(spnWarshipPercent, gridBagConstraints);

        btnContractPersonnel = new JRadioButton(resourceMap.getString("panMercenary.FMMRPayment.title"));
        btnContractPersonnel.setToolTipText(resourceMap.getString("panMercenary.FMMRPayment.tooltip"));
        gridBagConstraints = new GridBagConstraints();
        gridBagConstraints.gridx = 0;
        gridBagConstraints.gridy = 5;
        gridBagConstraints.gridwidth = 3;
        gridBagConstraints.fill = GridBagConstraints.NONE;
        gridBagConstraints.anchor = GridBagConstraints.NORTHWEST;
        panMercenary.add(btnContractPersonnel, gridBagConstraints);

        chkBLCSaleValue = new JCheckBox("Base battle loss compensation on equipment sale value");
        gridBagConstraints.gridy = 6;
        panMercenary.add(chkBLCSaleValue, gridBagConstraints);

        chkOverageRepaymentInFinalPayment = new JCheckBox(resourceMap.getString("chkOverageRepaymentInFinalPayment.text"));
        chkOverageRepaymentInFinalPayment.setToolTipText(resourceMap.getString("chkOverageRepaymentInFinalPayment.toolTipText"));
        gridBagConstraints.gridy = 7;
        panMercenary.add(chkOverageRepaymentInFinalPayment, gridBagConstraints);

        ButtonGroup groupContract = new ButtonGroup();
        groupContract.add(btnContractEquipment);
        groupContract.add(btnContractPersonnel);

        tabOptions.addTab(resourceMap.getString("panMercenary.TabConstraints.tabTitle"), panMercenary);
        //endregion Mercenary Tab

        //region XP Tab
        panXP.setName("panXP");
        panXP.setLayout(new java.awt.GridBagLayout());

        JLabel lblScenarioXP = new JLabel(resourceMap.getString("lblScenarioXP.text"));
        spnScenarioXP = new JSpinner(new SpinnerNumberModel(0, 0, 10000, 1));
        ((JSpinner.DefaultEditor) spnScenarioXP.getEditor()).getTextField().setEditable(false);
        gridBagConstraints = new java.awt.GridBagConstraints();
        gridBagConstraints.gridx = 0;
        gridBagConstraints.gridy = 0;
        gridBagConstraints.fill = java.awt.GridBagConstraints.NONE;
        gridBagConstraints.anchor = java.awt.GridBagConstraints.NORTHWEST;
        gridBagConstraints.insets = new java.awt.Insets(5, 5, 5, 5);
        panXP.add(spnScenarioXP, gridBagConstraints);

        gridBagConstraints = new java.awt.GridBagConstraints();
        gridBagConstraints.gridx = 1;
        gridBagConstraints.gridy = 0;
        gridBagConstraints.gridwidth = 3;
        gridBagConstraints.fill = java.awt.GridBagConstraints.BOTH;
        gridBagConstraints.anchor = java.awt.GridBagConstraints.NORTHWEST;
        gridBagConstraints.insets = new java.awt.Insets(5, 5, 5, 5);
        panXP.add(lblScenarioXP, gridBagConstraints);

        JLabel lblKillXP = new JLabel(resourceMap.getString("lblKillXP.text"));
        spnKillXP = new JSpinner(new SpinnerNumberModel(0, 0, 10000, 1));
        ((JSpinner.DefaultEditor) spnKillXP.getEditor()).getTextField().setEditable(false);
        gridBagConstraints = new java.awt.GridBagConstraints();
        gridBagConstraints.gridx = 0;
        gridBagConstraints.gridy = 1;
        gridBagConstraints.fill = java.awt.GridBagConstraints.BOTH;
        gridBagConstraints.anchor = java.awt.GridBagConstraints.NORTHWEST;
        gridBagConstraints.insets = new java.awt.Insets(5, 5, 5, 5);
        panXP.add(spnKillXP, gridBagConstraints);

        gridBagConstraints = new java.awt.GridBagConstraints();
        gridBagConstraints.gridx = 1;
        gridBagConstraints.gridy = 1;
        gridBagConstraints.fill = java.awt.GridBagConstraints.BOTH;
        gridBagConstraints.anchor = java.awt.GridBagConstraints.NORTHWEST;
        gridBagConstraints.insets = new java.awt.Insets(5, 5, 5, 5);
        panXP.add(lblKillXP, gridBagConstraints);

        JLabel lblKills = new JLabel(resourceMap.getString("lblKills.text"));
        spnKills = new JSpinner(new SpinnerNumberModel(0, 0, 10000, 1));
        ((JSpinner.DefaultEditor) spnKills.getEditor()).getTextField().setEditable(false);
        gridBagConstraints = new java.awt.GridBagConstraints();
        gridBagConstraints.gridx = 2;
        gridBagConstraints.gridy = 1;
        gridBagConstraints.fill = java.awt.GridBagConstraints.NONE;
        gridBagConstraints.anchor = java.awt.GridBagConstraints.NORTHWEST;
        gridBagConstraints.insets = new java.awt.Insets(5, 5, 5, 5);
        panXP.add(spnKills, gridBagConstraints);

        gridBagConstraints = new java.awt.GridBagConstraints();
        gridBagConstraints.gridx = 3;
        gridBagConstraints.gridy = 1;
        gridBagConstraints.fill = java.awt.GridBagConstraints.BOTH;
        gridBagConstraints.anchor = java.awt.GridBagConstraints.NORTHWEST;
        gridBagConstraints.insets = new java.awt.Insets(5, 5, 5, 5);
        panXP.add(lblKills, gridBagConstraints);

        JLabel lblTaskXP = new JLabel(resourceMap.getString("lblKillXP.text"));
        spnTaskXP = new JSpinner(new SpinnerNumberModel(0, 0, 10000, 1));
        ((JSpinner.DefaultEditor) spnTaskXP.getEditor()).getTextField().setEditable(false);
        gridBagConstraints = new java.awt.GridBagConstraints();
        gridBagConstraints.gridx = 0;
        gridBagConstraints.gridy = 2;
        gridBagConstraints.fill = java.awt.GridBagConstraints.BOTH;
        gridBagConstraints.anchor = java.awt.GridBagConstraints.NORTHWEST;
        gridBagConstraints.insets = new java.awt.Insets(5, 5, 5, 5);
        panXP.add(spnTaskXP, gridBagConstraints);

        gridBagConstraints = new java.awt.GridBagConstraints();
        gridBagConstraints.gridx = 1;
        gridBagConstraints.gridy = 2;
        gridBagConstraints.fill = java.awt.GridBagConstraints.BOTH;
        gridBagConstraints.anchor = java.awt.GridBagConstraints.NORTHWEST;
        gridBagConstraints.insets = new java.awt.Insets(5, 5, 5, 5);
        panXP.add(lblTaskXP, gridBagConstraints);

        JLabel lblTasks = new JLabel(resourceMap.getString("lblTasks.text"));
        spnNTasksXP = new JSpinner(new SpinnerNumberModel(0, 0, 10000, 1));
        ((JSpinner.DefaultEditor) spnNTasksXP.getEditor()).getTextField().setEditable(false);

        gridBagConstraints = new java.awt.GridBagConstraints();
        gridBagConstraints.gridx = 2;
        gridBagConstraints.gridy = 2;
        gridBagConstraints.fill = java.awt.GridBagConstraints.NONE;
        gridBagConstraints.anchor = java.awt.GridBagConstraints.NORTHWEST;
        gridBagConstraints.insets = new java.awt.Insets(5, 5, 5, 5);
        panXP.add(spnNTasksXP, gridBagConstraints);

        gridBagConstraints = new java.awt.GridBagConstraints();
        gridBagConstraints.gridx = 3;
        gridBagConstraints.gridy = 2;
        gridBagConstraints.fill = java.awt.GridBagConstraints.BOTH;
        gridBagConstraints.anchor = java.awt.GridBagConstraints.NORTHWEST;
        gridBagConstraints.insets = new java.awt.Insets(5, 5, 5, 5);
        panXP.add(lblTasks, gridBagConstraints);

        JLabel lblSuccessXp = new JLabel(resourceMap.getString("lblSuccessXP.text"));
        spnSuccessXP = new JSpinner(new SpinnerNumberModel(0, 0, 10000, 1));
        ((JSpinner.DefaultEditor) spnSuccessXP.getEditor()).getTextField().setEditable(false);

        gridBagConstraints = new java.awt.GridBagConstraints();
        gridBagConstraints.gridx = 0;
        gridBagConstraints.gridy = 3;
        gridBagConstraints.fill = java.awt.GridBagConstraints.NONE;
        gridBagConstraints.anchor = java.awt.GridBagConstraints.NORTHWEST;
        gridBagConstraints.insets = new java.awt.Insets(5, 5, 5, 5);
        panXP.add(spnSuccessXP, gridBagConstraints);

        gridBagConstraints = new java.awt.GridBagConstraints();
        gridBagConstraints.gridx = 1;
        gridBagConstraints.gridy = 3;
        gridBagConstraints.gridwidth = 3;
        gridBagConstraints.fill = java.awt.GridBagConstraints.BOTH;
        gridBagConstraints.anchor = java.awt.GridBagConstraints.NORTHWEST;
        gridBagConstraints.insets = new java.awt.Insets(5, 5, 5, 5);
        panXP.add(lblSuccessXp, gridBagConstraints);

        JLabel lblMistakeXP = new JLabel(resourceMap.getString("lblMistakeXP.text"));
        spnMistakeXP = new JSpinner(new SpinnerNumberModel(0, 0, 10000, 1));
        ((JSpinner.DefaultEditor) spnMistakeXP.getEditor()).getTextField().setEditable(false);
        gridBagConstraints = new java.awt.GridBagConstraints();
        gridBagConstraints.gridx = 0;
        gridBagConstraints.gridy = 4;
        gridBagConstraints.fill = java.awt.GridBagConstraints.NONE;
        gridBagConstraints.anchor = java.awt.GridBagConstraints.NORTHWEST;
        gridBagConstraints.insets = new java.awt.Insets(5, 5, 5, 5);
        panXP.add(spnMistakeXP, gridBagConstraints);

        gridBagConstraints = new java.awt.GridBagConstraints();
        gridBagConstraints.gridx = 1;
        gridBagConstraints.gridy = 4;
        gridBagConstraints.gridwidth = 3;
        gridBagConstraints.fill = java.awt.GridBagConstraints.BOTH;
        gridBagConstraints.anchor = java.awt.GridBagConstraints.NORTHWEST;
        gridBagConstraints.insets = new java.awt.Insets(5, 5, 5, 5);
        panXP.add(lblMistakeXP, gridBagConstraints);

        spnIdleXP = new JSpinner(new SpinnerNumberModel(0, 0, 10000, 1));
        ((JSpinner.DefaultEditor) spnIdleXP.getEditor()).getTextField().setEditable(false);
        gridBagConstraints = new java.awt.GridBagConstraints();
        gridBagConstraints.gridx = 0;
        gridBagConstraints.gridy = 5;
        gridBagConstraints.fill = java.awt.GridBagConstraints.NONE;
        gridBagConstraints.anchor = java.awt.GridBagConstraints.NORTHWEST;
        gridBagConstraints.insets = new java.awt.Insets(5, 5, 5, 5);
        panXP.add(spnIdleXP, gridBagConstraints);

        gridBagConstraints.gridx = 1;
        gridBagConstraints.gridy = 5;
        gridBagConstraints.fill = java.awt.GridBagConstraints.NONE;
        gridBagConstraints.anchor = java.awt.GridBagConstraints.NORTHWEST;
        gridBagConstraints.insets = new java.awt.Insets(5, 5, 5, 5);
        panXP.add(new JLabel("XP for every"), gridBagConstraints);

        spnMonthsIdleXP = new JSpinner(new SpinnerNumberModel(0, 0, 36, 1));
        ((JSpinner.DefaultEditor) spnMonthsIdleXP.getEditor()).getTextField().setEditable(false);
        gridBagConstraints = new java.awt.GridBagConstraints();
        gridBagConstraints.gridx = 2;
        gridBagConstraints.gridy = 5;
        gridBagConstraints.fill = java.awt.GridBagConstraints.NONE;
        gridBagConstraints.anchor = java.awt.GridBagConstraints.NORTHWEST;
        gridBagConstraints.insets = new java.awt.Insets(5, 5, 5, 5);
        panXP.add(spnMonthsIdleXP, gridBagConstraints);

        gridBagConstraints.gridx = 3;
        gridBagConstraints.gridy = 5;
        gridBagConstraints.fill = java.awt.GridBagConstraints.NONE;
        gridBagConstraints.anchor = java.awt.GridBagConstraints.NORTHWEST;
        gridBagConstraints.insets = new java.awt.Insets(5, 5, 5, 5);
        panXP.add(new JLabel("active month(s) on a 2d6 roll of greater than or equal to"), gridBagConstraints);

        spnTargetIdleXP = new JSpinner(new SpinnerNumberModel(2, 2, 13, 1));
        ((JSpinner.DefaultEditor) spnTargetIdleXP.getEditor()).getTextField().setEditable(false);
        gridBagConstraints = new java.awt.GridBagConstraints();
        gridBagConstraints.gridx = 4;
        gridBagConstraints.gridy = 5;
        gridBagConstraints.fill = java.awt.GridBagConstraints.NONE;
        gridBagConstraints.anchor = java.awt.GridBagConstraints.NORTHWEST;
        gridBagConstraints.insets = new java.awt.Insets(5, 5, 5, 5);
        panXP.add(spnTargetIdleXP, gridBagConstraints);

        spnContractNegotiationXP = new JSpinner(new SpinnerNumberModel(0, 0, 10000, 1));
        ((JSpinner.DefaultEditor) spnContractNegotiationXP.getEditor()).getTextField().setEditable(false);
        gridBagConstraints = new java.awt.GridBagConstraints();
        gridBagConstraints.gridx = 0;
        gridBagConstraints.gridy = 6;
        gridBagConstraints.fill = java.awt.GridBagConstraints.NONE;
        gridBagConstraints.anchor = java.awt.GridBagConstraints.NORTHWEST;
        gridBagConstraints.insets = new java.awt.Insets(5, 5, 5, 5);
        panXP.add(spnContractNegotiationXP, gridBagConstraints);

        gridBagConstraints.gridx = 1;
        gridBagConstraints.gridy = 6;
        gridBagConstraints.fill = java.awt.GridBagConstraints.NONE;
        gridBagConstraints.anchor = java.awt.GridBagConstraints.NORTHWEST;
        gridBagConstraints.insets = new java.awt.Insets(5, 5, 5, 5);
        panXP.add(new JLabel("XP awarded to the selected negotiator for a new contract"), gridBagConstraints);

        spnAdminWeeklyXP = new JSpinner(new SpinnerNumberModel(0, 0, 10000, 1));
        ((JSpinner.DefaultEditor) spnAdminWeeklyXP.getEditor()).getTextField().setEditable(false);
        gridBagConstraints = new java.awt.GridBagConstraints();
        gridBagConstraints.gridx = 0;
        gridBagConstraints.gridy = 7;
        gridBagConstraints.fill = java.awt.GridBagConstraints.NONE;
        gridBagConstraints.anchor = java.awt.GridBagConstraints.NORTHWEST;
        gridBagConstraints.insets = new java.awt.Insets(5, 5, 5, 5);
        panXP.add(spnAdminWeeklyXP, gridBagConstraints);

        gridBagConstraints.gridx = 1;
        gridBagConstraints.gridy = 7;
        gridBagConstraints.fill = java.awt.GridBagConstraints.NONE;
        gridBagConstraints.anchor = java.awt.GridBagConstraints.NORTHWEST;
        gridBagConstraints.insets = new java.awt.Insets(5, 5, 5, 5);
        panXP.add(new JLabel("XP awarded to each administrator every Monday for the work of the previous"), gridBagConstraints);

        spnAdminWeeklyXPPeriod = new JSpinner(new SpinnerNumberModel(1, 1, 100, 1));
        ((JSpinner.DefaultEditor) spnAdminWeeklyXPPeriod.getEditor()).getTextField().setEditable(false);
        gridBagConstraints = new java.awt.GridBagConstraints();
        gridBagConstraints.gridx = 2;
        gridBagConstraints.gridy = 7;
        gridBagConstraints.fill = java.awt.GridBagConstraints.NONE;
        gridBagConstraints.anchor = java.awt.GridBagConstraints.NORTHWEST;
        gridBagConstraints.insets = new java.awt.Insets(5, 5, 5, 5);
        panXP.add(spnAdminWeeklyXPPeriod, gridBagConstraints);

        gridBagConstraints.gridx = 3;
        gridBagConstraints.gridy = 7;
        gridBagConstraints.fill = java.awt.GridBagConstraints.NONE;
        gridBagConstraints.anchor = java.awt.GridBagConstraints.NORTHWEST;
        gridBagConstraints.insets = new java.awt.Insets(5, 5, 5, 5);
        panXP.add(new JLabel("week(s)"), gridBagConstraints);

        spnEdgeCost = new JSpinner(new SpinnerNumberModel(0, 0, 10000, 1));
        ((JSpinner.DefaultEditor) spnEdgeCost.getEditor()).getTextField().setEditable(false);
        gridBagConstraints = new java.awt.GridBagConstraints();
        gridBagConstraints.gridx = 0;
        gridBagConstraints.gridy = 8;
        gridBagConstraints.fill = java.awt.GridBagConstraints.NONE;
        gridBagConstraints.anchor = java.awt.GridBagConstraints.NORTHWEST;
        gridBagConstraints.insets = new java.awt.Insets(5, 5, 5, 5);
        panXP.add(spnEdgeCost, gridBagConstraints);

        gridBagConstraints.gridx = 1;
        gridBagConstraints.gridy = 8;
        gridBagConstraints.fill = java.awt.GridBagConstraints.NONE;
        gridBagConstraints.anchor = java.awt.GridBagConstraints.NORTHWEST;
        gridBagConstraints.insets = new java.awt.Insets(5, 5, 5, 5);
        panXP.add(new JLabel("XP Cost for 1 Edge Point"), gridBagConstraints);

        txtInstructionsXP = new JTextArea();
        txtInstructionsXP.setText(resourceMap.getString("txtInstructionsXP.text"));
        txtInstructionsXP.setName("txtInstructions");
        txtInstructionsXP.setEditable(false);
        txtInstructionsXP.setEditable(false);
        txtInstructionsXP.setLineWrap(true);
        txtInstructionsXP.setWrapStyleWord(true);
        txtInstructionsXP.setBorder(BorderFactory.createCompoundBorder(
                BorderFactory.createTitledBorder(resourceMap.getString("txtInstructionsXP.title")),
                BorderFactory.createEmptyBorder(5, 5, 5, 5)));
        txtInstructionsXP.setOpaque(false);
        txtInstructionsXP.setMinimumSize(new Dimension(550, 120));
        gridBagConstraints = new java.awt.GridBagConstraints();
        gridBagConstraints.gridx = 0;
        gridBagConstraints.gridy = 9;
        gridBagConstraints.gridwidth = 6;
        gridBagConstraints.weightx = 1.0;
        gridBagConstraints.weighty = 0.0;
        gridBagConstraints.fill = java.awt.GridBagConstraints.BOTH;
        gridBagConstraints.anchor = java.awt.GridBagConstraints.NORTHWEST;
        gridBagConstraints.insets = new java.awt.Insets(5, 5, 5, 5);
        panXP.add(txtInstructionsXP, gridBagConstraints);

        tableXP = new JTable(getSkillCostsArray(SkillType.getSkillHash()), TABLE_XP_COLUMN_NAMES);
        tableXP.setSelectionMode(ListSelectionModel.SINGLE_SELECTION);
        tableXP.setRowSelectionAllowed(false);
        tableXP.setColumnSelectionAllowed(false);
        tableXP.setCellSelectionEnabled(true);
        scrXP = new JScrollPane(tableXP);
        scrXP.setMinimumSize(new Dimension(550, 140));
        scrXP.setPreferredSize(new Dimension(550, 140));
        JTable rowTable = new RowNamesTable(tableXP);
        scrXP.setRowHeaderView(rowTable);
        scrXP.setCorner(JScrollPane.UPPER_LEFT_CORNER, rowTable.getTableHeader());
        gridBagConstraints = new java.awt.GridBagConstraints();
        gridBagConstraints.gridx = 0;
        gridBagConstraints.gridy = 10;
        gridBagConstraints.weightx = 1.0;
        gridBagConstraints.weighty = 1.0;
        gridBagConstraints.gridwidth = 5;
        gridBagConstraints.anchor = java.awt.GridBagConstraints.NORTHWEST;
        gridBagConstraints.fill = java.awt.GridBagConstraints.BOTH;
        gridBagConstraints.insets = new java.awt.Insets(5, 5, 5, 5);
        panXP.add(scrXP, gridBagConstraints);

        tabOptions.addTab(resourceMap.getString("panXP.TabConstraints.tabTitle"), panXP);
        //endregion XP Tab

        //region Skill Tab
        panSkill.setName("panSkill");
        panSkill.setLayout(new java.awt.GridBagLayout());

        JPanel skPanel;

        gridBagConstraints = new java.awt.GridBagConstraints();
        gridBagConstraints.gridx = 0;
        gridBagConstraints.gridy = 0;
        gridBagConstraints.weightx = 1.0;
        gridBagConstraints.weighty = 1.0;
        gridBagConstraints.fill = java.awt.GridBagConstraints.BOTH;
        gridBagConstraints.anchor = java.awt.GridBagConstraints.NORTHWEST;
        gridBagConstraints.insets = new java.awt.Insets(5, 5, 5, 5);

        GridBagConstraints c;
        JSpinner spnTarget;
        JSpinner spnGreen;
        JSpinner spnReg;
        JSpinner spnVet;
        JSpinner spnElite;
        SkillType type;
        JLabel lblSkill;
        for (String skillName : SkillType.getSkillList()) {
            type = SkillType.getType(skillName);
            skPanel = new JPanel();
            c = new java.awt.GridBagConstraints();
            c.gridx = 0;
            c.gridy = 0;
            c.weightx = 1.0;
            c.weighty = 1.0;
            c.fill = java.awt.GridBagConstraints.BOTH;
            c.anchor = java.awt.GridBagConstraints.WEST;
            c.insets = new java.awt.Insets(5, 5, 5, 5);
            lblSkill = new JLabel(resourceMap.getString("lblSkillTarget.text"));
            skPanel.add(lblSkill, c);
            c.gridx++;
            spnTarget = new JSpinner(new SpinnerNumberModel(type.getTarget(), 0, 12, 1));
            ((JSpinner.DefaultEditor) spnTarget.getEditor()).getTextField().setEditable(false);
            hashSkillTargets.put(skillName, spnTarget);
            skPanel.add(spnTarget, c);
            c.gridx++;
            lblSkill = new JLabel(resourceMap.getString("lblSkillGreen.text"));
            skPanel.add(lblSkill, c);
            c.gridx++;
            spnGreen = new JSpinner(new SpinnerNumberModel(type.getGreenLevel(), 0, 10, 1));
            ((JSpinner.DefaultEditor) spnGreen.getEditor()).getTextField().setEditable(false);
            hashGreenSkill.put(skillName, spnGreen);
            skPanel.add(spnGreen, c);
            c.gridx++;
            lblSkill = new JLabel(resourceMap.getString("lblSkillRegular.text"));
            skPanel.add(lblSkill, c);
            c.gridx++;
            spnReg = new JSpinner(new SpinnerNumberModel(type.getRegularLevel(), 0, 10, 1));
            ((JSpinner.DefaultEditor) spnReg.getEditor()).getTextField().setEditable(false);
            hashRegSkill.put(skillName, spnReg);
            skPanel.add(spnReg, c);
            c.gridx++;
            lblSkill = new JLabel(resourceMap.getString("lblSkillVeteran.text"));
            skPanel.add(lblSkill, c);
            c.gridx++;
            spnVet = new JSpinner(new SpinnerNumberModel(type.getVeteranLevel(), 0, 10, 1));
            ((JSpinner.DefaultEditor) spnVet.getEditor()).getTextField().setEditable(false);
            hashVetSkill.put(skillName, spnVet);
            skPanel.add(spnVet, c);
            c.gridx++;
            lblSkill = new JLabel(resourceMap.getString("lblSkillElite.text"));
            skPanel.add(lblSkill, c);
            c.gridx++;
            spnElite = new JSpinner(new SpinnerNumberModel(type.getEliteLevel(), 0, 10, 1));
            ((JSpinner.DefaultEditor) spnElite.getEditor()).getTextField().setEditable(false);
            hashEliteSkill.put(skillName, spnElite);
            skPanel.add(spnElite, c);
            c.gridx++;

            skPanel.setBorder(BorderFactory.createTitledBorder(skillName));
            panSkill.add(skPanel, gridBagConstraints);
            gridBagConstraints.gridy++;
        }

        JScrollPane scrSkill = new JScrollPane(panSkill);
        scrSkill.setPreferredSize(new java.awt.Dimension(500, 400));

        tabOptions.addTab(resourceMap.getString("panSkill.TabConstraints.tabTitle"), scrSkill);
        //endregion Skills Tab

        //region Special Abilities Tab
        panSpecialAbilities = new JPanel(new GridBagLayout());

        Set<String> spaNames = SpecialAbility.getAllSpecialAbilities().keySet();
        //We need to create a temporary hash of special abilities that we can modify without
        //changing the underlying one in case the user cancels the changes
        tempSPA = new Hashtable<>();
        for (String name : spaNames) {
            getCurrentSPA().put(name, SpecialAbility.getAbility(name).clone());
        }

        btnAddSPA = new JButton("Add Another Special Ability");
        btnAddSPA.addActionListener(evt -> btnAddSPA());

        recreateSPAPanel(!getUnusedSPA().isEmpty());

        JScrollPane scrSPA = new JScrollPane(panSpecialAbilities);
        scrSPA.setPreferredSize(new java.awt.Dimension(500, 400));

        tabOptions.addTab("Special Abilities", scrSPA);
        //endregion Special Abilities Tab

        //region Skill Randomization Tab
        panRandomSkill.setName("panRandomSkill");
        panRandomSkill.setLayout(new java.awt.GridBagLayout());

        JPanel panRollTable = new JPanel(new GridLayout(6, 3, 5, 0));
        panRollTable.add(new JLabel("<html><b>Value</b></html>"));
        panRollTable.add(new JLabel("<html><b>Level</b></html>"));
        panRollTable.add(new JLabel("<html><b># Abils</b></html>"));
        panRollTable.add(new JLabel("less than 2"));
        JLabel lblUltraGreen = new JLabel("Ultra-Green/None");
        lblUltraGreen.setToolTipText(resourceMap.getString("lblUltraGreen.toolTipText"));
        panRollTable.add(lblUltraGreen);
        panRollTable.add(new JLabel("0"));
        panRollTable.add(new JLabel("2-5"));
        panRollTable.add(new JLabel(SkillType.SKILL_LEVEL_NAMES[SkillType.EXP_GREEN]));
        panRollTable.add(new JLabel("0"));
        panRollTable.add(new JLabel("6-9"));
        panRollTable.add(new JLabel(SkillType.SKILL_LEVEL_NAMES[SkillType.EXP_REGULAR]));
        panRollTable.add(new JLabel("0"));
        panRollTable.add(new JLabel("10-11"));
        panRollTable.add(new JLabel(SkillType.SKILL_LEVEL_NAMES[SkillType.EXP_VETERAN]));
        panRollTable.add(new JLabel("1"));
        panRollTable.add(new JLabel("12 or more"));
        panRollTable.add(new JLabel(SkillType.SKILL_LEVEL_NAMES[SkillType.EXP_ELITE]));
        panRollTable.add(new JLabel("2"));
        panRollTable.setBorder(BorderFactory.createCompoundBorder(
                BorderFactory.createTitledBorder("2d6 + Bonus"),
                BorderFactory.createEmptyBorder(5, 5, 5, 5)));

        JLabel lblOverallRecruitBonus = new JLabel(resourceMap.getString("lblOverallRecruitBonus.text"));
        chkExtraRandom = new JCheckBox(resourceMap.getString("chkExtraRandom.text"));
        chkExtraRandom.setToolTipText(resourceMap.getString("chkExtraRandom.toolTipText"));
        JLabel lblProbAntiMek = new JLabel(resourceMap.getString("lblProbAntiMek.text"));
        spnProbAntiMek = new JSpinner(new SpinnerNumberModel(0, 0, 100, 5));
        ((JSpinner.DefaultEditor) spnProbAntiMek.getEditor()).getTextField().setEditable(false);
        spnOverallRecruitBonus = new JSpinner(new SpinnerNumberModel(0, -12, 12, 1));
        ((JSpinner.DefaultEditor) spnOverallRecruitBonus.getEditor()).getTextField().setEditable(false);
        spnOverallRecruitBonus.setToolTipText(resourceMap.getString("spnOverallRecruitBonus.toolTipText"));
        spnTypeRecruitBonus = new JSpinner[Person.T_NUM];
        int nRow = (int) Math.ceil(Person.T_NUM / 4.0);
        JPanel panTypeRecruitBonus = new JPanel(new GridLayout(nRow, 4));
        JSpinner spin;
        JPanel panRecruit;
        for (int i = 0; i < Person.T_NUM; i++) {
            panRecruit = new JPanel(new GridBagLayout());
            spin = new JSpinner(new SpinnerNumberModel(0, -12, 12, 1));
            ((JSpinner.DefaultEditor) spin.getEditor()).getTextField().setEditable(false);
            spnTypeRecruitBonus[i] = spin;
            gridBagConstraints = new java.awt.GridBagConstraints();
            gridBagConstraints.gridx = 0;
            gridBagConstraints.gridy = 0;
            gridBagConstraints.anchor = java.awt.GridBagConstraints.WEST;
            gridBagConstraints.insets = new Insets(2, 5, 0, 0);
            panRecruit.add(spin, gridBagConstraints);
            gridBagConstraints.gridx = 1;
            gridBagConstraints.fill = java.awt.GridBagConstraints.HORIZONTAL;
            gridBagConstraints.weightx = 1.0;
            panRecruit.add(new JLabel(Person.getRoleDesc(i, false)), gridBagConstraints);
            panTypeRecruitBonus.add(panRecruit);
        }

        panTypeRecruitBonus.setBorder(BorderFactory.createCompoundBorder(
                BorderFactory.createTitledBorder(resourceMap.getString("panTypeRecruitBonus.title")),
                BorderFactory.createEmptyBorder(5, 5, 5, 5)));

        gridBagConstraints = new java.awt.GridBagConstraints();
        gridBagConstraints.gridx = 0;
        gridBagConstraints.gridy = 0;
        gridBagConstraints.gridwidth = 2;
        gridBagConstraints.fill = java.awt.GridBagConstraints.NONE;
        gridBagConstraints.anchor = java.awt.GridBagConstraints.NORTHWEST;
        gridBagConstraints.insets = new java.awt.Insets(5, 5, 5, 5);
        panRandomSkill.add(chkExtraRandom, gridBagConstraints);

        // Phenotype Percentage Generation
        List<Phenotype> phenotypes = Phenotype.getExternalPhenotypes();
        phenotypeSpinners = new JSpinner[phenotypes.size()];

        JPanel phenotypesPanel = new JPanel(new GridLayout((int) Math.ceil(phenotypes.size() / 2.0), 2));
        phenotypesPanel.setBorder(BorderFactory.createTitledBorder("Trueborn Phenotype Probabilities"));

        for (int i = 0; i < phenotypes.size(); i++) {
            JSpinner phenotypeSpinner = new JSpinner(new SpinnerNumberModel(0, 0, 100, 1));
            phenotypeSpinners[i] = phenotypeSpinner;
            JPanel phenotypePanel = new JPanel();
            phenotypePanel.add(phenotypeSpinner);
            phenotypePanel.add(new JLabel(phenotypes.get(i).getName()));
            phenotypePanel.setToolTipText(phenotypes.get(i).getToolTip());
            phenotypesPanel.add(phenotypePanel);
        }

        gridBagConstraints = new GridBagConstraints();
        gridBagConstraints.gridx = 0;
        gridBagConstraints.gridy = 1;
        gridBagConstraints.gridwidth = 2;
        gridBagConstraints.fill = GridBagConstraints.NONE;
        gridBagConstraints.anchor = GridBagConstraints.NORTHWEST;
        gridBagConstraints.insets = new Insets(5, 5, 5, 5);
        panRandomSkill.add(phenotypesPanel, gridBagConstraints);

        gridBagConstraints = new GridBagConstraints();
        gridBagConstraints.gridx = 2;
        gridBagConstraints.gridy = 0;
        gridBagConstraints.gridheight = 3;
        gridBagConstraints.weightx = 1.0;
        gridBagConstraints.fill = java.awt.GridBagConstraints.BOTH;
        gridBagConstraints.anchor = java.awt.GridBagConstraints.NORTHWEST;
        gridBagConstraints.insets = new java.awt.Insets(5, 5, 5, 5);
        panRandomSkill.add(panRollTable, gridBagConstraints);

        gridBagConstraints = new java.awt.GridBagConstraints();
        gridBagConstraints.gridx = 0;
        gridBagConstraints.gridy = 2;
        gridBagConstraints.fill = java.awt.GridBagConstraints.NONE;
        gridBagConstraints.anchor = java.awt.GridBagConstraints.NORTHWEST;
        gridBagConstraints.insets = new java.awt.Insets(5, 5, 5, 5);
        panRandomSkill.add(spnProbAntiMek, gridBagConstraints);

        gridBagConstraints = new java.awt.GridBagConstraints();
        gridBagConstraints.gridx = 1;
        gridBagConstraints.gridy = 2;
        gridBagConstraints.fill = java.awt.GridBagConstraints.BOTH;
        gridBagConstraints.anchor = java.awt.GridBagConstraints.NORTHWEST;
        gridBagConstraints.insets = new java.awt.Insets(5, 5, 5, 5);
        panRandomSkill.add(lblProbAntiMek, gridBagConstraints);

        gridBagConstraints = new java.awt.GridBagConstraints();
        gridBagConstraints.gridx = 0;
        gridBagConstraints.gridy = 3;
        gridBagConstraints.fill = java.awt.GridBagConstraints.NONE;
        gridBagConstraints.anchor = java.awt.GridBagConstraints.NORTHWEST;
        gridBagConstraints.insets = new java.awt.Insets(5, 5, 5, 5);
        panRandomSkill.add(spnOverallRecruitBonus, gridBagConstraints);

        gridBagConstraints = new java.awt.GridBagConstraints();
        gridBagConstraints.gridx = 1;
        gridBagConstraints.gridy = 3;
        gridBagConstraints.fill = java.awt.GridBagConstraints.BOTH;
        gridBagConstraints.weightx = 1.0;
        gridBagConstraints.anchor = java.awt.GridBagConstraints.NORTHWEST;
        gridBagConstraints.insets = new java.awt.Insets(5, 5, 5, 5);
        panRandomSkill.add(lblOverallRecruitBonus, gridBagConstraints);

        gridBagConstraints = new java.awt.GridBagConstraints();
        gridBagConstraints.gridx = 0;
        gridBagConstraints.gridy = 4;
        gridBagConstraints.gridwidth = 3;
        gridBagConstraints.fill = java.awt.GridBagConstraints.BOTH;
        gridBagConstraints.anchor = java.awt.GridBagConstraints.NORTHWEST;
        gridBagConstraints.insets = new java.awt.Insets(5, 5, 5, 5);
        panRandomSkill.add(panTypeRecruitBonus, gridBagConstraints);

        JPanel panArtillery = new JPanel();
        panArtillery.setBorder(BorderFactory.createCompoundBorder(
                BorderFactory.createTitledBorder("Artillery Skill"),
                BorderFactory.createEmptyBorder(5, 5, 5, 5)));
        spnArtyProb = new JSpinner(new SpinnerNumberModel(0, 0, 100, 5));
        ((JSpinner.DefaultEditor) spnArtyProb.getEditor()).getTextField().setEditable(false);
        spnArtyProb.setToolTipText(resourceMap.getString("spnArtyProb.toolTipText"));
        panArtillery.add(spnArtyProb);
        panArtillery.add(new JLabel("Probability"));
        spnArtyBonus = new JSpinner(new SpinnerNumberModel(0, -10, 10, 1));
        ((JSpinner.DefaultEditor) spnArtyBonus.getEditor()).getTextField().setEditable(false);
        panArtillery.add(spnArtyBonus);
        panArtillery.add(new JLabel("Bonus"));
        JPanel panSecondary = new JPanel();
        spnSecondProb = new JSpinner(new SpinnerNumberModel(0, 0, 100, 5));
        ((JSpinner.DefaultEditor) spnSecondProb.getEditor()).getTextField().setEditable(false);
        spnSecondProb.setToolTipText(resourceMap.getString("spnSecondProb.toolTipText"));
        panSecondary.add(spnSecondProb);
        panSecondary.add(new JLabel("Probability"));
        spnSecondBonus = new JSpinner(new SpinnerNumberModel(0, -10, 10, 1));
        ((JSpinner.DefaultEditor) spnSecondBonus.getEditor()).getTextField().setEditable(false);
        panSecondary.add(spnSecondBonus);
        panSecondary.add(new JLabel("Bonus"));
        panSecondary.setBorder(BorderFactory.createCompoundBorder(
                BorderFactory.createTitledBorder("Secondary Skills"),
                BorderFactory.createEmptyBorder(5, 5, 5, 5)));
        JPanel panTactics = new JPanel();
        spnTacticsGreen = new JSpinner(new SpinnerNumberModel(0, -10, 10, 1));
        ((JSpinner.DefaultEditor) spnTacticsGreen.getEditor()).getTextField().setEditable(false);
        spnTacticsGreen.setToolTipText(resourceMap.getString("spnTacticsGreen.toolTipText"));
        spnTacticsReg = new JSpinner(new SpinnerNumberModel(0, -10, 10, 1));
        ((JSpinner.DefaultEditor) spnTacticsReg.getEditor()).getTextField().setEditable(false);
        spnTacticsReg.setToolTipText(resourceMap.getString("spnTacticsReg.toolTipText"));
        spnTacticsVet = new JSpinner(new SpinnerNumberModel(0, -10, 10, 1));
        ((JSpinner.DefaultEditor) spnTacticsVet.getEditor()).getTextField().setEditable(false);
        spnTacticsVet.setToolTipText(resourceMap.getString("spnTacticsVet.toolTipText"));
        spnTacticsElite = new JSpinner(new SpinnerNumberModel(0, -10, 10, 1));
        ((JSpinner.DefaultEditor) spnTacticsElite.getEditor()).getTextField().setEditable(false);
        spnTacticsElite.setToolTipText(resourceMap.getString("spnTacticsElite.toolTipText"));
        panTactics.add(spnTacticsGreen);
        panTactics.add(new JLabel("Green"));
        panTactics.add(spnTacticsReg);
        panTactics.add(new JLabel("Reg"));
        panTactics.add(spnTacticsVet);
        panTactics.add(new JLabel("Vet"));
        panTactics.add(spnTacticsElite);
        panTactics.add(new JLabel("Elite"));
        panTactics.setBorder(BorderFactory.createCompoundBorder(
                BorderFactory.createTitledBorder("Tactics Skill"),
                BorderFactory.createEmptyBorder(5, 5, 5, 5)));
        JPanel panSmallArms = new JPanel();
        spnCombatSA = new JSpinner(new SpinnerNumberModel(0, -10, 10, 1));
        ((JSpinner.DefaultEditor) spnCombatSA.getEditor()).getTextField().setEditable(false);
        spnCombatSA.setToolTipText(resourceMap.getString("spnCombatSA.toolTipText"));
        spnSupportSA = new JSpinner(new SpinnerNumberModel(0, -10, 10, 1));
        ((JSpinner.DefaultEditor) spnSupportSA.getEditor()).getTextField().setEditable(false);
        spnSupportSA.setToolTipText(resourceMap.getString("spnSupportSA.toolTipText"));
        panSmallArms.add(spnCombatSA);
        panSmallArms.add(new JLabel("Combat Personnel"));
        panSmallArms.add(spnSupportSA);
        panSmallArms.add(new JLabel("Support Personnel"));
        panSmallArms.setBorder(BorderFactory.createCompoundBorder(
                BorderFactory.createTitledBorder("Small Arms Skill"),
                BorderFactory.createEmptyBorder(5, 5, 5, 5)));
        JPanel panAbilities = new JPanel();
        spnAbilGreen = new JSpinner(new SpinnerNumberModel(0, -10, 10, 1));
        ((JSpinner.DefaultEditor) spnAbilGreen.getEditor()).getTextField().setEditable(false);
        spnAbilGreen.setToolTipText(resourceMap.getString("spnAbilGreen.toolTipText"));
        spnAbilReg = new JSpinner(new SpinnerNumberModel(0, -10, 10, 1));
        ((JSpinner.DefaultEditor) spnAbilReg.getEditor()).getTextField().setEditable(false);
        spnAbilReg.setToolTipText(resourceMap.getString("spnAbilReg.toolTipText"));
        spnAbilVet = new JSpinner(new SpinnerNumberModel(0, -10, 10, 1));
        ((JSpinner.DefaultEditor) spnAbilVet.getEditor()).getTextField().setEditable(false);
        spnAbilVet.setToolTipText(resourceMap.getString("spnAbilVet.toolTipText"));
        spnAbilElite = new JSpinner(new SpinnerNumberModel(0, -10, 10, 1));
        ((JSpinner.DefaultEditor) spnAbilElite.getEditor()).getTextField().setEditable(false);
        spnAbilElite.setToolTipText(resourceMap.getString("spnAbilElite.toolTipText"));
        panAbilities.add(spnAbilGreen);
        panAbilities.add(new JLabel("Green"));
        panAbilities.add(spnAbilReg);
        panAbilities.add(new JLabel("Reg"));
        panAbilities.add(spnAbilVet);
        panAbilities.add(new JLabel("Vet"));
        panAbilities.add(spnAbilElite);
        panAbilities.add(new JLabel("Elite"));
        panAbilities.setBorder(BorderFactory.createCompoundBorder(
                BorderFactory.createTitledBorder("Special Abilities"),
                BorderFactory.createEmptyBorder(5, 5, 5, 5)));

        JPanel panOtherBonuses = new JPanel(new GridLayout(3, 2));
        panOtherBonuses.add(panArtillery);
        panOtherBonuses.add(panSecondary);
        panOtherBonuses.add(panTactics);
        panOtherBonuses.add(panAbilities);
        panOtherBonuses.add(panSmallArms);

        gridBagConstraints = new java.awt.GridBagConstraints();
        gridBagConstraints.gridx = 0;
        gridBagConstraints.gridy = 5;
        gridBagConstraints.gridwidth = 3;
        gridBagConstraints.fill = java.awt.GridBagConstraints.BOTH;
        gridBagConstraints.anchor = java.awt.GridBagConstraints.NORTHWEST;
        gridBagConstraints.insets = new java.awt.Insets(5, 5, 5, 5);
        panRandomSkill.add(panOtherBonuses, gridBagConstraints);

        JScrollPane scrRandomSkill = new JScrollPane(panRandomSkill);
        scrRandomSkill.setPreferredSize(new java.awt.Dimension(500, 400));

        tabOptions.addTab(resourceMap.getString("panRandomSkill.TabConstraints.tabTitle"), scrRandomSkill);
        //endregion Skill Randomization Tab

        //region Rank System Tab
        panRank.setName("panRank");
        panRank.setLayout(new java.awt.GridBagLayout());

        JLabel lblRank = new JLabel(resourceMap.getString("lblRank.text"));
        lblRank.setName("lblRank");
        gridBagConstraints = new java.awt.GridBagConstraints();
        gridBagConstraints.gridx = 0;
        gridBagConstraints.gridy = 1;
        gridBagConstraints.anchor = java.awt.GridBagConstraints.WEST;
        panRank.add(lblRank, gridBagConstraints);

        DefaultComboBoxModel<String> rankModel = new DefaultComboBoxModel<>();
        for (int i = 0; i < Ranks.RS_NUM; i++) {
            rankModel.addElement(Ranks.getRankSystemName(i));
        }
        comboRanks.setModel(rankModel);
        comboRanks.setSelectedIndex(campaign.getRanks().getRankSystem());
        comboRanks.setName("comboRanks");
        comboRanks.setActionCommand("fillRanks");
        comboRanks.addActionListener(evt -> {
            if (evt.getActionCommand().equals("fillRanks")) {
                fillRankInfo();
            }
        });
        gridBagConstraints = new java.awt.GridBagConstraints();
        gridBagConstraints.gridx = 1;
        gridBagConstraints.gridy = 1;
        gridBagConstraints.fill = java.awt.GridBagConstraints.NONE;
        gridBagConstraints.anchor = java.awt.GridBagConstraints.WEST;
        panRank.add(comboRanks, gridBagConstraints);

        /*btnAddRank = new JButton("Add Rank");
        gridBagConstraints.gridx = 2;
        gridBagConstraints.gridy = 0;
        gridBagConstraints.fill = java.awt.GridBagConstraints.NONE;
        gridBagConstraints.anchor = java.awt.GridBagConstraints.WEST;
        panRank.add(btnAddRank, gridBagConstraints);
        btnAddRank.addActionListener(new java.awt.event.ActionListener() {
            public void actionPerformed(java.awt.event.ActionEvent evt) {
                addRank();
            }
        });


        btnDeleteRank = new JButton("Remove Rank");
        gridBagConstraints.gridx = 3;
        gridBagConstraints.gridy = 0;
        gridBagConstraints.fill = java.awt.GridBagConstraints.NONE;
        gridBagConstraints.anchor = java.awt.GridBagConstraints.WEST;
        panRank.add(btnDeleteRank, gridBagConstraints);
        btnDeleteRank.addActionListener(new java.awt.event.ActionListener() {
            public void actionPerformed(java.awt.event.ActionEvent evt) {
                removeRank();
            }
        });
        btnDeleteRank.setEnabled(false);*/

        ranksModel = new RankTableModel(campaign.getRanks().getRanksForModel(), rankColNames);
        tableRanks = new JTable(ranksModel);
        tableRanks.setSelectionMode(ListSelectionModel.SINGLE_SELECTION);
        tableRanks.setRowSelectionAllowed(false);
        tableRanks.setColumnSelectionAllowed(false);
        tableRanks.setCellSelectionEnabled(true);
        tableRanks.setAutoResizeMode(JTable.AUTO_RESIZE_ALL_COLUMNS);
        tableRanks.setIntercellSpacing(new Dimension(0, 0));
        tableRanks.setShowGrid(false);
        TableColumn column;
        for (int i = 0; i < RankTableModel.COL_NUM; i++) {
            column = tableRanks.getColumnModel().getColumn(i);
            column.setPreferredWidth(ranksModel.getColumnWidth(i));
            column.setCellRenderer(ranksModel.getRenderer());
            if (i == RankTableModel.COL_PAYMULT) {
                column.setCellEditor(new SpinnerEditor());
            }
        }
        tableRanks.getSelectionModel().addListSelectionListener(this::tableRanksValueChanged);
        AbstractAction rankCellAction = new AbstractAction() {
            private static final long serialVersionUID = -7586376360964669234L;

            @Override
            public void actionPerformed(ActionEvent e) {
                TableCellListener tcl = (TableCellListener)e.getSource();
                if (!(tcl.getOldValue().equals(tcl.getNewValue()))) {
                    comboRanks.setActionCommand("noFillRanks");
                    comboRanks.setSelectedIndex(Ranks.RS_CUSTOM);
                    comboRanks.setActionCommand("fillRanks");
                }
            }

        };
        @SuppressWarnings(value = "unused") // FIXME:
        TableCellListener rankCellListener = new TableCellListener(tableRanks, rankCellAction);
        scrRanks.setViewportView(tableRanks);

        gridBagConstraints = new java.awt.GridBagConstraints();
        gridBagConstraints.gridx = 0;
        gridBagConstraints.gridy = 2;
        gridBagConstraints.fill = java.awt.GridBagConstraints.BOTH;
        gridBagConstraints.weightx = 1.0;
        gridBagConstraints.weighty = 1.0;
        gridBagConstraints.gridwidth = 2;
        gridBagConstraints.anchor = java.awt.GridBagConstraints.NORTHWEST;
        gridBagConstraints.insets = new java.awt.Insets(5, 5, 5, 5);
        scrRanks.setHorizontalScrollBarPolicy(JScrollPane.HORIZONTAL_SCROLLBAR_AS_NEEDED);
        scrRanks.setVerticalScrollBarPolicy(JScrollPane.VERTICAL_SCROLLBAR_AS_NEEDED);
        panRank.add(scrRanks, gridBagConstraints);

        //scrRanks.setMinimumSize(new Dimension(500, 500));
        //scrRanks.setPreferredSize(new Dimension(500, 500));
        //scrRanks.setMaximumSize(new Dimension(500, 500));

        JTextArea txtInstructionsRanks = new JTextArea();
        txtInstructionsRanks.setText(resourceMap.getString("txtInstructionsRanks.text"));
        txtInstructionsRanks.setEditable(false);
        txtInstructionsRanks.setLineWrap(true);
        txtInstructionsRanks.setWrapStyleWord(true);
        txtInstructionsRanks.setBorder(BorderFactory.createCompoundBorder(
                BorderFactory.createTitledBorder(resourceMap.getString("txtInstructionsRanks.title")),
                BorderFactory.createEmptyBorder(5, 5, 5, 5)));
        txtInstructionsRanks.setOpaque(false);
        txtInstructionsRanks.setMinimumSize(new Dimension(250, 120));
        gridBagConstraints = new java.awt.GridBagConstraints();
        gridBagConstraints.gridx = 0;
        gridBagConstraints.gridy = 0;
        gridBagConstraints.gridwidth = 2;
        gridBagConstraints.weightx = 1.0;
        gridBagConstraints.weighty = 0.0;
        gridBagConstraints.fill = java.awt.GridBagConstraints.HORIZONTAL;
        gridBagConstraints.anchor = java.awt.GridBagConstraints.NORTHWEST;
        gridBagConstraints.insets = new java.awt.Insets(5, 5, 5, 5);
        //txtInstructionsRanks.setMinimumSize(new Dimension(400, 400));
        panRank.add(txtInstructionsRanks, gridBagConstraints);

        tabOptions.addTab(resourceMap.getString("panRank.TabConstraints.tabTitle"), panRank);
        //endregion Rank System Tab

        //region Name and Portrait Generation Tab
        panNameGen.setName("panNameGen");
        panNameGen.setLayout(new GridBagLayout());

        chkUseOriginFactionForNames = new JCheckBox(resourceMap.getString("chkUseOriginFactionForNames.text"));
        chkUseOriginFactionForNames.setToolTipText(resourceMap.getString("chkUseOriginFactionForNames.toolTipText"));
        chkUseOriginFactionForNames.setName("chkUseOriginFactionForNames");
        chkUseOriginFactionForNames.addActionListener(
                evt -> comboFactionNames.setEnabled(!chkUseOriginFactionForNames.isSelected()));
        gridBagConstraints = new GridBagConstraints();
        gridBagConstraints.gridx = 0;
        gridy = 0;
        gridBagConstraints.gridy = gridy;
        gridBagConstraints.gridwidth = 2;
        gridBagConstraints.fill = GridBagConstraints.HORIZONTAL;
        gridBagConstraints.anchor = GridBagConstraints.NORTHWEST;
        panNameGen.add(chkUseOriginFactionForNames, gridBagConstraints);


        JLabel lblFactionNames = new JLabel(resourceMap.getString("lblFactionNames.text"));
        lblFactionNames.setName("lblFactionNames");
        gridBagConstraints = new GridBagConstraints();
        gridBagConstraints.gridx = 0;
        gridBagConstraints.gridy = ++gridy;
        gridBagConstraints.anchor = GridBagConstraints.WEST;
        panNameGen.add(lblFactionNames, gridBagConstraints);

        DefaultComboBoxModel<String> factionNamesModel = new DefaultComboBoxModel<>();
        for (String faction : RandomNameGenerator.getInstance().getFactions()) {
            factionNamesModel.addElement(faction);
        }
        factionNamesModel.setSelectedItem(RandomNameGenerator.getInstance().getChosenFaction());
        comboFactionNames.setModel(factionNamesModel);
        comboFactionNames.setMinimumSize(new java.awt.Dimension(400, 30));
        comboFactionNames.setName("comboFactionNames");
        comboFactionNames.setPreferredSize(new java.awt.Dimension(400, 30));
        gridBagConstraints = new GridBagConstraints();
        gridBagConstraints.gridx = 1;
        gridBagConstraints.gridy = gridy;
        gridBagConstraints.anchor = GridBagConstraints.WEST;
        panNameGen.add(comboFactionNames, gridBagConstraints);

        JLabel lblGender = new JLabel(resourceMap.getString("lblGender.text"));
        lblGender.setName("lblGender");
        gridBagConstraints = new GridBagConstraints();
        gridBagConstraints.gridx = 0;
        gridBagConstraints.gridy = ++gridy;
        gridBagConstraints.insets = new Insets(10, 0, 0, 0);
        gridBagConstraints.anchor = GridBagConstraints.WEST;
        panNameGen.add(lblGender, gridBagConstraints);

        sldGender.setMaximum(100);
        sldGender.setMinimum(0);
        sldGender.setMajorTickSpacing(25);
        sldGender.setPaintTicks(true);
        sldGender.setPaintLabels(true);
        sldGender.setValue(RandomGenderGenerator.getPercentFemale());
        gridBagConstraints = new GridBagConstraints();
        gridBagConstraints.gridx = 1;
        gridBagConstraints.gridy = gridy;
        gridBagConstraints.anchor = GridBagConstraints.WEST;
        gridBagConstraints.insets = new Insets(10, 0, 0, 0);
        panNameGen.add(sldGender, gridBagConstraints);

        panRandomPortrait.setName("panRandomPortrait");
        panRandomPortrait.setLayout(new BorderLayout());

        // The math below is used to determine how to split the personnel role options for portraits,
        // which it does into 4 columns with rows equal to the number of roles plus two, with the
        // additional two being the all role and no role options.
        JPanel panUsePortrait = new JPanel(new GridLayout((int) Math.ceil((Person.T_NUM + 2) / 4.0), 4));
        chkUsePortrait = new JCheckBox[Person.T_NUM];
        allPortraitsBox = new JCheckBox(resourceMap.getString("panUsePortrait.all.text"));
        noPortraitsBox = new JCheckBox(resourceMap.getString("panUsePortrait.no.text"));
        allPortraitsBox.addActionListener(evt -> {
            final boolean selected = allPortraitsBox.isSelected();
            for (JCheckBox box : chkUsePortrait) {
                if (selected) {
                    box.setSelected(true);
                }
                box.setEnabled(!selected);
            }
            if (selected) {
                noPortraitsBox.setSelected(false);
            }
        });
        noPortraitsBox.addActionListener(evt -> {
            final boolean selected = noPortraitsBox.isSelected();
            for (JCheckBox box : chkUsePortrait) {
                if (selected) {
                    box.setSelected(false);
                }
                box.setEnabled(!selected);
            }
            if (selected) {
                allPortraitsBox.setSelected(false);
            }
        });
        panUsePortrait.add(allPortraitsBox);
        panUsePortrait.add(noPortraitsBox);

        JCheckBox box;
        for (int i = 0; i < Person.T_NUM; i++) {
            box = new JCheckBox(Person.getRoleDesc(i, false));
            panUsePortrait.add(box);
            chkUsePortrait[i] = box;
        }

        panRandomPortrait.add(panUsePortrait, BorderLayout.CENTER);
        JTextArea txtPortraitInst = new JTextArea(resourceMap.getString("txtPortraitInst.text"));
        txtPortraitInst.setPreferredSize(new Dimension(728, 60));
        txtPortraitInst.setEditable(false);
        txtPortraitInst.setLineWrap(true);
        txtPortraitInst.setWrapStyleWord(true);
        txtPortraitInst.setOpaque(false);
        panRandomPortrait.add(txtPortraitInst, BorderLayout.PAGE_START);

        panRandomPortrait.setBorder(BorderFactory.createCompoundBorder(
                BorderFactory.createTitledBorder(resourceMap.getString("panRandomPortrait.title")),
                BorderFactory.createEmptyBorder(5, 5, 5, 5)));

        gridBagConstraints = new java.awt.GridBagConstraints();
        gridBagConstraints.gridx = 0;
        gridBagConstraints.gridy = ++gridy;
        gridBagConstraints.gridwidth = 2;
        gridBagConstraints.fill = java.awt.GridBagConstraints.BOTH;
        gridBagConstraints.insets = new Insets(10, 0, 0, 0);
        gridBagConstraints.anchor = java.awt.GridBagConstraints.NORTHWEST;
        panNameGen.add(panRandomPortrait, gridBagConstraints);

        chkAssignPortraitOnRoleChange.setText(resourceMap.getString("chkAssignPortraitOnRoleChange.text"));
        chkAssignPortraitOnRoleChange.setToolTipText(resourceMap.getString("chkAssignPortraitOnRoleChange.toolTipText"));
        chkAssignPortraitOnRoleChange.setName("chkAssignPortraitOnRoleChange");
        gridBagConstraints = new java.awt.GridBagConstraints();
        gridBagConstraints.gridx = 0;
        gridBagConstraints.gridy = ++gridy;
        gridBagConstraints.anchor = java.awt.GridBagConstraints.WEST;
        panNameGen.add(chkAssignPortraitOnRoleChange, gridBagConstraints);

        tabOptions.addTab(resourceMap.getString("panNameGen.TabConstraints.tabTitle"), panNameGen);
        //endregion Name and Portrait Generation Tab

        //region Personnel Market Tab
        panPersonnelMarket = new JPanel();
        personnelMarketType = new JComboBox<>();
        personnelMarketReportRefresh = new JCheckBox("Display a report when market refreshes");
        personnelMarketRandomEliteRemoval = new JTextField();
        personnelMarketRandomVeteranRemoval = new JTextField();
        personnelMarketRandomRegularRemoval = new JTextField();
        personnelMarketRandomGreenRemoval = new JTextField();
        personnelMarketRandomUltraGreenRemoval = new JTextField();
        personnelMarketDylansWeight = new JSpinner(new SpinnerNumberModel(0.3, 0.1, 0.8, 0.1));
        JLabel personnelMarketTypeLabel = new JLabel("Market Type:");
        JLabel personnelMarketRandomEliteRemovalLabel = new JLabel("Random & Dylan's Elite Removal");
        JLabel personnelMarketRandomVeteranRemovalLabel = new JLabel("Random & Dylan's Veteran Removal");
        JLabel personnelMarketRandomRegularRemovalLabel = new JLabel("Random & Dylan's Regular Removal");
        JLabel personnelMarketRandomGreenRemovalLabel = new JLabel("Random & Dylan's Green Removal");
        JLabel personnelMarketRandomUltraGreenRemovalLabel = new JLabel("Random & Dylan's Ultra-Green Removal");
        JLabel personnelMarketDylansWeightLabel = new JLabel("<html>Weight for Dylan's Method to choose most"
                                                      + "<br />common unit type based on your forces</html>");

        for (PersonnelMarketMethod method : PersonnelMarketServiceManager.getInstance().getAllServices(true)) {
            personnelMarketType.addItem(method.getModuleName());
        }

        panPersonnelMarket.setName("panPersonnelMarket");
        panPersonnelMarket.setLayout(new java.awt.GridBagLayout());

        gridBagConstraints = new java.awt.GridBagConstraints();
        gridBagConstraints.gridx = 0;
        gridBagConstraints.gridy = 0;
        gridBagConstraints.gridwidth = 1;
        gridBagConstraints.fill = java.awt.GridBagConstraints.BOTH;
        gridBagConstraints.insets = new Insets(10, 0, 0, 0);
        gridBagConstraints.anchor = java.awt.GridBagConstraints.NORTHWEST;
        panPersonnelMarket.add(personnelMarketTypeLabel, gridBagConstraints);
        personnelMarketType.addActionListener(evt -> {
            final boolean enabled = new PersonnelMarketDylan().getModuleName().equals(personnelMarketType.getSelectedItem())
                    || new PersonnelMarketRandom().getModuleName().equals(personnelMarketType.getSelectedItem());
            personnelMarketRandomEliteRemoval.setEnabled(enabled);
            personnelMarketRandomVeteranRemoval.setEnabled(enabled);
            personnelMarketRandomRegularRemoval.setEnabled(enabled);
            personnelMarketRandomGreenRemoval.setEnabled(enabled);
            personnelMarketRandomUltraGreenRemoval.setEnabled(enabled);
        });
        gridBagConstraints = new java.awt.GridBagConstraints();
        gridBagConstraints.gridx = 1;
        gridBagConstraints.gridy = 0;
        gridBagConstraints.gridwidth = 4;
        gridBagConstraints.fill = java.awt.GridBagConstraints.BOTH;
        gridBagConstraints.insets = new Insets(10, 0, 0, 0);
        gridBagConstraints.anchor = java.awt.GridBagConstraints.NORTHWEST;
        panPersonnelMarket.add(personnelMarketType, gridBagConstraints);

        gridBagConstraints = new java.awt.GridBagConstraints();
        gridBagConstraints.gridx = 0;
        gridBagConstraints.gridy = 1;
        gridBagConstraints.gridwidth = 1;
        gridBagConstraints.fill = java.awt.GridBagConstraints.BOTH;
        gridBagConstraints.insets = new Insets(10, 0, 0, 0);
        gridBagConstraints.anchor = java.awt.GridBagConstraints.NORTHWEST;
        panPersonnelMarket.add(personnelMarketReportRefresh, gridBagConstraints);

        gridBagConstraints = new java.awt.GridBagConstraints();
        gridBagConstraints.gridx = 0;
        gridBagConstraints.gridy = 2;
        gridBagConstraints.gridwidth = 1;
        gridBagConstraints.fill = java.awt.GridBagConstraints.BOTH;
        gridBagConstraints.insets = new Insets(10, 0, 0, 0);
        gridBagConstraints.anchor = java.awt.GridBagConstraints.NORTHWEST;
        panPersonnelMarket.add(personnelMarketRandomEliteRemovalLabel, gridBagConstraints);

        gridBagConstraints = new java.awt.GridBagConstraints();
        gridBagConstraints.gridx = 1;
        gridBagConstraints.gridy = 2;
        gridBagConstraints.gridwidth = 1;
        gridBagConstraints.fill = java.awt.GridBagConstraints.BOTH;
        gridBagConstraints.insets = new Insets(10, 0, 0, 0);
        gridBagConstraints.anchor = java.awt.GridBagConstraints.NORTHWEST;
        panPersonnelMarket.add(personnelMarketRandomEliteRemoval, gridBagConstraints);

        gridBagConstraints = new java.awt.GridBagConstraints();
        gridBagConstraints.gridx = 0;
        gridBagConstraints.gridy = 3;
        gridBagConstraints.gridwidth = 1;
        gridBagConstraints.fill = java.awt.GridBagConstraints.BOTH;
        gridBagConstraints.insets = new Insets(10, 0, 0, 0);
        gridBagConstraints.anchor = java.awt.GridBagConstraints.NORTHWEST;
        panPersonnelMarket.add(personnelMarketRandomVeteranRemovalLabel, gridBagConstraints);

        gridBagConstraints = new java.awt.GridBagConstraints();
        gridBagConstraints.gridx = 1;
        gridBagConstraints.gridy = 3;
        gridBagConstraints.gridwidth = 1;
        gridBagConstraints.fill = java.awt.GridBagConstraints.BOTH;
        gridBagConstraints.insets = new Insets(10, 0, 0, 0);
        gridBagConstraints.anchor = java.awt.GridBagConstraints.NORTHWEST;
        panPersonnelMarket.add(personnelMarketRandomVeteranRemoval, gridBagConstraints);

        gridBagConstraints = new java.awt.GridBagConstraints();
        gridBagConstraints.gridx = 0;
        gridBagConstraints.gridy = 4;
        gridBagConstraints.gridwidth = 1;
        gridBagConstraints.fill = java.awt.GridBagConstraints.BOTH;
        gridBagConstraints.insets = new Insets(10, 0, 0, 0);
        gridBagConstraints.anchor = java.awt.GridBagConstraints.NORTHWEST;
        panPersonnelMarket.add(personnelMarketRandomRegularRemovalLabel, gridBagConstraints);

        gridBagConstraints = new java.awt.GridBagConstraints();
        gridBagConstraints.gridx = 1;
        gridBagConstraints.gridy = 4;
        gridBagConstraints.gridwidth = 1;
        gridBagConstraints.fill = java.awt.GridBagConstraints.BOTH;
        gridBagConstraints.insets = new Insets(10, 0, 0, 0);
        gridBagConstraints.anchor = java.awt.GridBagConstraints.NORTHWEST;
        panPersonnelMarket.add(personnelMarketRandomRegularRemoval, gridBagConstraints);

        gridBagConstraints = new java.awt.GridBagConstraints();
        gridBagConstraints.gridx = 0;
        gridBagConstraints.gridy = 5;
        gridBagConstraints.gridwidth = 1;
        gridBagConstraints.fill = java.awt.GridBagConstraints.BOTH;
        gridBagConstraints.insets = new Insets(10, 0, 0, 0);
        gridBagConstraints.anchor = java.awt.GridBagConstraints.NORTHWEST;
        panPersonnelMarket.add(personnelMarketRandomGreenRemovalLabel, gridBagConstraints);

        gridBagConstraints = new java.awt.GridBagConstraints();
        gridBagConstraints.gridx = 1;
        gridBagConstraints.gridy = 5;
        gridBagConstraints.gridwidth = 1;
        gridBagConstraints.fill = java.awt.GridBagConstraints.BOTH;
        gridBagConstraints.insets = new Insets(10, 0, 0, 0);
        gridBagConstraints.anchor = java.awt.GridBagConstraints.NORTHWEST;
        panPersonnelMarket.add(personnelMarketRandomGreenRemoval, gridBagConstraints);

        gridBagConstraints = new java.awt.GridBagConstraints();
        gridBagConstraints.gridx = 0;
        gridBagConstraints.gridy = 6;
        gridBagConstraints.gridwidth = 1;
        gridBagConstraints.fill = java.awt.GridBagConstraints.BOTH;
        gridBagConstraints.insets = new Insets(10, 0, 0, 0);
        gridBagConstraints.anchor = java.awt.GridBagConstraints.NORTHWEST;
        panPersonnelMarket.add(personnelMarketRandomUltraGreenRemovalLabel, gridBagConstraints);

        gridBagConstraints = new GridBagConstraints();
        gridBagConstraints.gridx = 1;
        gridBagConstraints.gridy = 6;
        gridBagConstraints.gridwidth = 1;
        gridBagConstraints.fill = GridBagConstraints.BOTH;
        gridBagConstraints.insets = new Insets(10, 0, 0, 0);
        gridBagConstraints.anchor = GridBagConstraints.NORTHWEST;
        panPersonnelMarket.add(personnelMarketRandomUltraGreenRemoval, gridBagConstraints);

        gridBagConstraints = new java.awt.GridBagConstraints();
        gridBagConstraints.gridx = 0;
        gridBagConstraints.gridy = 7;
        gridBagConstraints.gridwidth = 1;
        gridBagConstraints.fill = java.awt.GridBagConstraints.BOTH;
        gridBagConstraints.insets = new Insets(10, 0, 0, 0);
        gridBagConstraints.anchor = java.awt.GridBagConstraints.NORTHWEST;
        panPersonnelMarket.add(personnelMarketDylansWeightLabel, gridBagConstraints);

<<<<<<< HEAD
=======
        DefaultComboBoxModel<String> rankModel = new DefaultComboBoxModel<>();
        for (int i = 0; i < Ranks.RS_NUM; i++) {
            rankModel.addElement(Ranks.getRanksFromSystem(i).getRankSystemName());
        }
        comboRanks.setModel(rankModel);
        comboRanks.setSelectedIndex(campaign.getRanks().getRankSystem());
        comboRanks.setName("comboRanks");
        comboRanks.setActionCommand("fillRanks");
        comboRanks.addActionListener(evt -> {
            if (evt.getActionCommand().equals("fillRanks")) {
                fillRankInfo();
            }
        });
>>>>>>> d584d1a4
        gridBagConstraints = new java.awt.GridBagConstraints();
        gridBagConstraints.gridx = 1;
        gridBagConstraints.gridy = 7;
        gridBagConstraints.gridwidth = 1;
        gridBagConstraints.fill = java.awt.GridBagConstraints.BOTH;
        gridBagConstraints.insets = new Insets(10, 0, 0, 0);
        gridBagConstraints.anchor = java.awt.GridBagConstraints.NORTHWEST;
        panPersonnelMarket.add(personnelMarketDylansWeight, gridBagConstraints);

        tabOptions.addTab(resourceMap.getString("panPersonnelMarket.TabConstraints.tabTitle"),
                          panPersonnelMarket);
        //endregion Personnel Market Tab

        //region Against the Bot Tab
        panAtB = new JPanel();

        cbSkillLevel = new JComboBox<>();
        chkUseShareSystem = new JCheckBox();
        chkRetirementRolls = new JCheckBox();
        chkTrackUnitFatigue = new JCheckBox();
        chkCustomRetirementMods = new JCheckBox();
        chkFoundersNeverRetire = new JCheckBox();
        chkTrackOriginalUnit = new JCheckBox();
        chkLimitLanceWeight = new JCheckBox();
        chkLimitLanceNumUnits = new JCheckBox();
        chkUseLeadership = new JCheckBox();
        chkUseStrategy = new JCheckBox();
        spnBaseStrategyDeployment = new JSpinner();
        spnAdditionalStrategyDeployment = new JSpinner();

        chkUseAero = new JCheckBox();
        chkUseVehicles = new JCheckBox();
        chkClanVehicles = new JCheckBox();
        chkDoubleVehicles = new JCheckBox();
        chkAdjustPlayerVehicles = new JCheckBox();
        spnOpforLanceTypeMechs = new JSpinner();
        spnOpforLanceTypeMixed = new JSpinner();
        spnOpforLanceTypeVehicles = new JSpinner();
        chkOpforUsesVTOLs = new JCheckBox();
        chkOpforUsesAero = new JCheckBox();
        chkOpforUsesLocalForces = new JCheckBox();
        spnOpforAeroChance = new JSpinner();
        spnOpforLocalForceChance = new JSpinner();

        availableRats = new JList<>();
        chosenRats = new JList<>();
        btnAddRat = new JButton();
        btnRemoveRat = new JButton();
        btnMoveRatUp = new JButton();
        btnMoveRatDown = new JButton();
        chkIgnoreRatEra = new JCheckBox();

        spnSearchRadius = new JSpinner();
        chkVariableContractLength = new JCheckBox();
        chkMercSizeLimited = new JCheckBox();
        chkRestrictPartsByMission = new JCheckBox();
        chkUseLightConditions = new JCheckBox();
        chkUsePlanetaryConditions = new JCheckBox();

        chkAeroRecruitsHaveUnits = new JCheckBox();
        chkInstantUnitMarketDelivery = new JCheckBox();
        chkContractMarketReportRefresh = new JCheckBox();
        chkUnitMarketReportRefresh = new JCheckBox();


        panAtB.setName("panAtB");
        panAtB.setLayout(new GridBagLayout());

        JPanel panSubAtBAdmin = new JPanel(new GridBagLayout());
        JPanel panSubAtBRat = new JPanel(new GridBagLayout());
        JPanel panSubAtBContract = new JPanel(new GridBagLayout());
        JPanel panSubAtBScenario = new JPanel(new GridBagLayout());
        panSubAtBAdmin.setBorder(BorderFactory.createTitledBorder("Unit Administration"));
        panSubAtBRat.setBorder(BorderFactory.createTitledBorder("Random Assignment Tables"));
        panSubAtBContract.setBorder(BorderFactory.createTitledBorder("Contract Operations"));
        panSubAtBScenario.setBorder(BorderFactory.createTitledBorder("Scenarios"));

        chkUseAtB = new JCheckBox(resourceMap.getString("chkUseAtB.text"));
        chkUseAtB.setToolTipText(resourceMap.getString("chkUseAtB.toolTipText"));
        gridBagConstraints = new java.awt.GridBagConstraints();
        gridBagConstraints.gridx = 0;
        gridBagConstraints.gridy = 0;
        gridBagConstraints.gridwidth = 2;
        gridBagConstraints.fill = java.awt.GridBagConstraints.NONE;
        gridBagConstraints.insets = new Insets(10, 10, 10, 10);
        gridBagConstraints.anchor = java.awt.GridBagConstraints.NORTHWEST;
        panAtB.add(chkUseAtB, gridBagConstraints);
        chkUseAtB.addActionListener(ev -> {
            enableAtBComponents(panAtB, chkUseAtB.isSelected());
            enableAtBComponents(panSubAtBRat,
                    chkUseAtB.isSelected() && btnStaticRATs.isSelected());
        });

        JLabel lblSkillLevel = new JLabel(resourceMap.getString("lblSkillLevel.text"));
        gridBagConstraints.gridx = 0;
        gridBagConstraints.gridy = 1;
        gridBagConstraints.gridwidth = 1;
        panAtB.add(lblSkillLevel, gridBagConstraints);

        // TODO : Switch me to use a modified RandomSkillsGenerator.levelNames
        cbSkillLevel.addItem(SkillType.SKILL_LEVEL_NAMES[SkillType.EXP_ULTRA_GREEN]);
        cbSkillLevel.addItem(SkillType.SKILL_LEVEL_NAMES[SkillType.EXP_GREEN]);
        cbSkillLevel.addItem(SkillType.SKILL_LEVEL_NAMES[SkillType.EXP_REGULAR]);
        cbSkillLevel.addItem(SkillType.SKILL_LEVEL_NAMES[SkillType.EXP_VETERAN]);
        cbSkillLevel.addItem(SkillType.SKILL_LEVEL_NAMES[SkillType.EXP_ELITE]);
        gridBagConstraints.gridx = 1;
        gridBagConstraints.gridy = 1;
        panAtB.add(cbSkillLevel, gridBagConstraints);

        btnDynamicRATs = new JRadioButton(resourceMap.getString("btnDynamicRATs.text"));
        btnDynamicRATs.setToolTipText(resourceMap.getString("btnDynamicRATs.tooltip"));
        gridBagConstraints.gridx = 2;
        gridBagConstraints.gridy = 0;
        panAtB.add(btnDynamicRATs, gridBagConstraints);

        btnStaticRATs = new JRadioButton(resourceMap.getString("btnStaticRATs.text"));
        btnStaticRATs.setToolTipText(resourceMap.getString("btnStaticRATs.tooltip"));
        gridBagConstraints.gridx = 2;
        gridBagConstraints.gridy = 1;
        panAtB.add(btnStaticRATs, gridBagConstraints);
        btnStaticRATs.addItemListener(ev -> enableAtBComponents(panSubAtBRat, btnStaticRATs.isSelected()));

        gridBagConstraints.gridx = 0;
        gridBagConstraints.gridy = 2;
        gridBagConstraints.gridwidth = 2;
        panAtB.add(panSubAtBAdmin, gridBagConstraints);
        gridBagConstraints.gridx = 2;
        gridBagConstraints.gridy = 2;
        panAtB.add(panSubAtBRat, gridBagConstraints);
        gridBagConstraints.gridx = 0;
        gridBagConstraints.gridy = 3;
        panAtB.add(panSubAtBContract, gridBagConstraints);
        gridBagConstraints.gridx = 2;
        gridBagConstraints.gridy = 3;
        panAtB.add(panSubAtBScenario, gridBagConstraints);

        // AtB options: "Unit Administration" frame controls
        chkUseShareSystem.setText(resourceMap.getString("chkUseShareSystem.text"));
        chkUseShareSystem.setToolTipText(resourceMap.getString("chkUseShareSystem.toolTipText"));
        gridBagConstraints = new java.awt.GridBagConstraints();
        gridBagConstraints.gridx = 0;
        gridBagConstraints.gridy = 0;
        gridBagConstraints.gridwidth = 1;
        gridBagConstraints.fill = java.awt.GridBagConstraints.BOTH;
        gridBagConstraints.insets = new Insets(5, 5, 5, 5);
        gridBagConstraints.anchor = java.awt.GridBagConstraints.NORTHWEST;
        panSubAtBAdmin.add(chkUseShareSystem, gridBagConstraints);

        chkSharesExcludeLargeCraft = new JCheckBox(resourceMap.getString("chkSharesExcludeLargeCraft.text"));
        chkSharesExcludeLargeCraft.setToolTipText(resourceMap.getString("chkSharesExcludeLargeCraft.toolTipText"));
        gridBagConstraints.gridy++;
        panSubAtBAdmin.add(chkSharesExcludeLargeCraft, gridBagConstraints);

        chkSharesForAll = new JCheckBox(resourceMap.getString("chkSharesForAll.text"));
        chkSharesForAll.setToolTipText(resourceMap.getString("chkSharesForAll.toolTipText"));
        gridBagConstraints.gridy++;
        panSubAtBAdmin.add(chkSharesForAll, gridBagConstraints);

        chkAeroRecruitsHaveUnits.setText(resourceMap.getString("chkAeroRecruitsHaveUnits.text"));
        chkAeroRecruitsHaveUnits.setToolTipText(resourceMap.getString("chkAeroRecruitsHaveUnits.toolTipText"));
        gridBagConstraints.gridy++;
        panSubAtBAdmin.add(chkAeroRecruitsHaveUnits, gridBagConstraints);

        chkRetirementRolls.setText(resourceMap.getString("chkRetirementRolls.text"));
        chkRetirementRolls.setToolTipText(resourceMap.getString("chkRetirementRolls.toolTipText"));
        gridBagConstraints.gridy++;
        panSubAtBAdmin.add(chkRetirementRolls, gridBagConstraints);

        chkCustomRetirementMods.setText(resourceMap.getString("chkCustomRetirementMods.text"));
        chkCustomRetirementMods.setToolTipText(resourceMap.getString("chkCustomRetirementMods.toolTipText"));
        gridBagConstraints.gridy++;
        panSubAtBAdmin.add(chkCustomRetirementMods, gridBagConstraints);

        chkFoundersNeverRetire.setText(resourceMap.getString("chkFoundersNeverRetire.text"));
        chkFoundersNeverRetire.setToolTipText(resourceMap.getString("chkFoundersNeverRetire.toolTipText"));
        gridBagConstraints.gridy++;
        panSubAtBAdmin.add(chkFoundersNeverRetire, gridBagConstraints);

        chkAddDependents = new JCheckBox(resourceMap.getString("chkAddDependents.text"));
        chkAddDependents.setToolTipText(resourceMap.getString("chkAddDependents.toolTipText"));
        gridBagConstraints.gridy++;
        panSubAtBAdmin.add(chkAddDependents, gridBagConstraints);

        chkDependentsNeverLeave = new JCheckBox(resourceMap.getString("chkDependentsNeverLeave.text"));
        chkDependentsNeverLeave.setToolTipText(resourceMap.getString("chkDependentsNeverLeave.toolTipText"));
        gridBagConstraints.gridy++;
        panSubAtBAdmin.add(chkDependentsNeverLeave, gridBagConstraints);

        chkTrackUnitFatigue.setText(resourceMap.getString("chkTrackUnitFatigue.text"));
        chkTrackUnitFatigue.setToolTipText(resourceMap.getString("chkTrackUnitFatigue.toolTipText"));
        gridBagConstraints.gridy++;
        panSubAtBAdmin.add(chkTrackUnitFatigue, gridBagConstraints);

        chkUseLeadership.setText(resourceMap.getString("chkUseLeadership.text"));
        chkUseLeadership.setToolTipText(resourceMap.getString("chkUseLeadership.toolTipText"));
        gridBagConstraints.gridy++;
        panSubAtBAdmin.add(chkUseLeadership, gridBagConstraints);

        chkTrackOriginalUnit.setText(resourceMap.getString("chkTrackOriginalUnit.text"));
        chkTrackOriginalUnit.setToolTipText(resourceMap.getString("chkTrackOriginalUnit.toolTipText"));
        gridBagConstraints.gridy++;
        panSubAtBAdmin.add(chkTrackOriginalUnit, gridBagConstraints);

        chkUseAero.setText(resourceMap.getString("chkUseAero.text"));
        chkUseAero.setToolTipText(resourceMap.getString("chkUseAero.toolTipText"));
        gridBagConstraints.gridy++;
        panSubAtBAdmin.add(chkUseAero, gridBagConstraints);

        chkUseVehicles.setText(resourceMap.getString("chkUseVehicles.text"));
        chkUseVehicles.setToolTipText(resourceMap.getString("chkUseVehicles.toolTipText"));
        gridBagConstraints.gridy++;
        panSubAtBAdmin.add(chkUseVehicles, gridBagConstraints);

        chkClanVehicles.setText(resourceMap.getString("chkClanVehicles.text"));
        chkClanVehicles.setToolTipText(resourceMap.getString("chkClanVehicles.toolTipText"));
        gridBagConstraints.gridy++;
        panSubAtBAdmin.add(chkClanVehicles, gridBagConstraints);

        chkInstantUnitMarketDelivery.setText(resourceMap.getString("chkInstantUnitMarketDelivery.text"));
        chkInstantUnitMarketDelivery.setToolTipText(resourceMap.getString("chkInstantUnitMarketDelivery.toolTipText"));
        gridBagConstraints.gridy++;
        panSubAtBAdmin.add(chkInstantUnitMarketDelivery, gridBagConstraints);

        chkContractMarketReportRefresh.setText(resourceMap.getString("chkContractMarketReportRefresh.text"));
        gridBagConstraints.gridy++;
        panSubAtBAdmin.add(chkContractMarketReportRefresh, gridBagConstraints);

        chkUnitMarketReportRefresh.setText(resourceMap.getString("chkUnitMarketReportRefresh.text"));
        gridBagConstraints.gridy++;
        panSubAtBAdmin.add(chkUnitMarketReportRefresh, gridBagConstraints);

        ButtonGroup group = new ButtonGroup();
        group.add(btnDynamicRATs);
        group.add(btnStaticRATs);

        chosenRatModel = new DefaultListModel<>();
        chosenRats.setModel(chosenRatModel);
        chosenRats.setSelectionMode(ListSelectionModel.SINGLE_SELECTION);
        chosenRats.addListSelectionListener(arg0 -> {
            btnRemoveRat.setEnabled(chosenRats.getSelectedIndex() >= 0);
            btnMoveRatUp.setEnabled(chosenRats.getSelectedIndex() > 0);
            btnMoveRatDown.setEnabled(chosenRatModel.size() > chosenRats.getSelectedIndex() + 1);
        });
        availableRatModel = new DefaultListModel<>();
        for (String rat : RATManager.getAllRATCollections().keySet()) {
            List<Integer> eras = RATManager.getAllRATCollections().get(rat);
            if (eras != null) {
                StringBuilder displayName = new StringBuilder(rat);
                if (eras.size() > 0) {
                    displayName.append(" (").append(eras.get(0));
                    if (eras.size() > 1) {
                        displayName.append("-").append(eras.get(eras.size() - 1));
                    }
                    displayName.append(")");
                }
                availableRatModel.addElement(displayName.toString());
            }
        }
        availableRats.setModel(availableRatModel);
        availableRats.setSelectionMode(ListSelectionModel.SINGLE_SELECTION);
        availableRats.addListSelectionListener(arg0 -> btnAddRat.setEnabled(availableRats.getSelectedIndex() >= 0));

        JTextArea txtRatInstructions = new JTextArea();
        txtRatInstructions.setEditable(false);
        txtRatInstructions.setWrapStyleWord(true);
        txtRatInstructions.setLineWrap(true);
        txtRatInstructions.setText(resourceMap.getString("txtRatInstructions.text"));
        gridBagConstraints = new GridBagConstraints();
        gridBagConstraints.gridx = 0;
        gridBagConstraints.gridy = 2;
        gridBagConstraints.gridwidth = 3;
        gridBagConstraints.fill = java.awt.GridBagConstraints.BOTH;
        gridBagConstraints.insets = new Insets(5, 5, 5, 5);
        gridBagConstraints.anchor = java.awt.GridBagConstraints.NORTHWEST;
        panSubAtBRat.add(txtRatInstructions, gridBagConstraints);

        JLabel lblChosenRats = new JLabel(resourceMap.getString("lblChosenRats.text"));
        gridBagConstraints.gridx = 0;
        gridBagConstraints.gridy = 3;
        gridBagConstraints.gridwidth = 1;
        panSubAtBRat.add(lblChosenRats, gridBagConstraints);

        JLabel lblAvailableRats = new JLabel(resourceMap.getString("lblAvailableRats.text"));
        gridBagConstraints.gridx = 2;
        gridBagConstraints.gridy = 3;
        panSubAtBRat.add(lblAvailableRats, gridBagConstraints);

        gridBagConstraints.gridx = 0;
        gridBagConstraints.gridy = 4;
        panSubAtBRat.add(chosenRats, gridBagConstraints);

        gridBagConstraints.gridx = 2;
        gridBagConstraints.gridy = 4;
        panSubAtBRat.add(availableRats, gridBagConstraints);

        JPanel panRatButtons = new JPanel();
        panRatButtons.setLayout(new javax.swing.BoxLayout(panRatButtons, javax.swing.BoxLayout.Y_AXIS));
        btnAddRat.setText(resourceMap.getString("btnAddRat.text"));
        btnAddRat.setToolTipText(resourceMap.getString("btnAddRat.toolTipText"));
        btnAddRat.addActionListener(arg0 -> {
            int selectedIndex = availableRats.getSelectedIndex();
            chosenRatModel.addElement(availableRats.getSelectedValue());
            availableRatModel.removeElementAt(availableRats.getSelectedIndex());
            availableRats.setSelectedIndex(Math.min(selectedIndex, availableRatModel.size() - 1));
        });
        btnAddRat.setEnabled(false);
        panRatButtons.add(btnAddRat);
        btnRemoveRat.setText(resourceMap.getString("btnRemoveRat.text"));
        btnRemoveRat.setToolTipText(resourceMap.getString("btnRemoveRat.toolTipText"));
        btnRemoveRat.addActionListener(arg0 -> {
            int selectedIndex = chosenRats.getSelectedIndex();
            availableRatModel.addElement(chosenRats.getSelectedValue());
            chosenRatModel.removeElementAt(chosenRats.getSelectedIndex());
            chosenRats.setSelectedIndex(Math.min(selectedIndex, chosenRatModel.size() - 1));
        });
        btnRemoveRat.setEnabled(false);
        panRatButtons.add(btnRemoveRat);
        btnMoveRatUp.setText(resourceMap.getString("btnMoveRatUp.text"));
        btnMoveRatUp.setToolTipText(resourceMap.getString("btnMoveRatUp.toolTipText"));
        btnMoveRatUp.addActionListener(arg0 -> {
            int selectedIndex = chosenRats.getSelectedIndex();
            String tmp = chosenRatModel.getElementAt(selectedIndex);
            chosenRatModel.setElementAt(chosenRatModel.getElementAt(selectedIndex - 1), selectedIndex);
            chosenRatModel.setElementAt(tmp, selectedIndex - 1);
            chosenRats.setSelectedIndex(selectedIndex - 1);
        });
        btnMoveRatUp.setEnabled(false);
        panRatButtons.add(btnMoveRatUp);
        btnMoveRatDown.setText(resourceMap.getString("btnMoveRatDown.text"));
        btnMoveRatDown.setToolTipText(resourceMap.getString("btnMoveRatDown.toolTipText"));
        btnMoveRatDown.addActionListener(arg0 -> {
            int selectedIndex = chosenRats.getSelectedIndex();
            String tmp = chosenRatModel.getElementAt(selectedIndex);
            chosenRatModel.setElementAt(chosenRatModel.getElementAt(selectedIndex + 1), selectedIndex);
            chosenRatModel.setElementAt(tmp, selectedIndex + 1);
            chosenRats.setSelectedIndex(selectedIndex + 1);
        });
        btnMoveRatDown.setEnabled(false);
        panRatButtons.add(btnMoveRatDown);
        gridBagConstraints.gridx = 1;
        gridBagConstraints.gridy = 4;
        panSubAtBRat.add(panRatButtons, gridBagConstraints);

        chkIgnoreRatEra.setText(resourceMap.getString("chkIgnoreRatEra.text"));
        chkIgnoreRatEra.setToolTipText(resourceMap.getString("chkIgnoreRatEra.toolTipText"));
        gridBagConstraints.gridx = 0;
        gridBagConstraints.gridy = 5;
        panSubAtBRat.add(chkIgnoreRatEra, gridBagConstraints);

        JLabel lblSearchRadius = new JLabel(resourceMap.getString("lblSearchRadius.text"));
        gridBagConstraints = new GridBagConstraints();
        gridBagConstraints.gridx = 0;
        gridBagConstraints.gridy = 0;
        gridBagConstraints.fill = java.awt.GridBagConstraints.NONE;
        gridBagConstraints.insets = new Insets(5, 5, 5, 5);
        gridBagConstraints.anchor = java.awt.GridBagConstraints.NORTHWEST;
        panSubAtBContract.add(lblSearchRadius, gridBagConstraints);

        spnSearchRadius.setModel(new SpinnerNumberModel(300, 100, 2500, 100));
        spnSearchRadius.setToolTipText(resourceMap.getString("spnSearchRadius.toolTipText"));
        gridBagConstraints.gridx = 1;
        gridBagConstraints.gridy = 0;
        panSubAtBContract.add(spnSearchRadius, gridBagConstraints);

        chkVariableContractLength.setText(resourceMap.getString("chkVariableContractLength.text"));
        chkVariableContractLength.setToolTipText(resourceMap.getString("chkVariableContractLength.toolTipText"));
        gridBagConstraints.gridx = 0;
        gridBagConstraints.gridy = 1;
        gridBagConstraints.gridwidth = 2;
        panSubAtBContract.add(chkVariableContractLength, gridBagConstraints);

        chkMercSizeLimited.setText(resourceMap.getString("chkMercSizeLimited.text"));
        chkMercSizeLimited.setToolTipText(resourceMap.getString("chkMercSizeLimited.toolTipText"));
        gridBagConstraints.gridx = 0;
        gridBagConstraints.gridy = 2;
        gridBagConstraints.gridwidth = 2;
        panSubAtBContract.add(chkMercSizeLimited, gridBagConstraints);

        chkRestrictPartsByMission.setText(resourceMap.getString("chkRestrictPartsByMission.text"));
        chkRestrictPartsByMission.setToolTipText(resourceMap.getString("chkRestrictPartsByMission.toolTipText"));
        gridBagConstraints.gridx = 0;
        gridBagConstraints.gridy = 3;
        gridBagConstraints.gridwidth = 2;
        panSubAtBContract.add(chkRestrictPartsByMission, gridBagConstraints);

        chkLimitLanceWeight.setText(resourceMap.getString("chkLimitLanceWeight.text"));
        chkLimitLanceWeight.setToolTipText(resourceMap.getString("chkLimitLanceWeight.toolTipText"));
        gridBagConstraints.gridx = 0;
        gridBagConstraints.gridy = 4;
        gridBagConstraints.gridwidth = 2;
        panSubAtBContract.add(chkLimitLanceWeight, gridBagConstraints);

        chkLimitLanceNumUnits.setText(resourceMap.getString("chkLimitLanceNumUnits.text"));
        chkLimitLanceNumUnits.setToolTipText(resourceMap.getString("chkLimitLanceNumUnits.toolTipText"));
        gridBagConstraints.gridx = 0;
        gridBagConstraints.gridy = 5;
        gridBagConstraints.gridwidth = 2;
        panSubAtBContract.add(chkLimitLanceNumUnits, gridBagConstraints);

        JLabel lblLanceStructure = new JLabel(resourceMap.getString("lblLanceStructure.text"));
        gridBagConstraints.gridx = 0;
        gridBagConstraints.gridy = 6;
        gridBagConstraints.gridwidth = 1;
        panSubAtBContract.add(lblLanceStructure, gridBagConstraints);

        chkUseStrategy.setText(resourceMap.getString("chkUseStrategy.text"));
        chkUseStrategy.setToolTipText(resourceMap.getString("chkUseStrategy.toolTipText"));
        gridBagConstraints.gridx = 0;
        gridBagConstraints.gridy = 7;
        gridBagConstraints.gridwidth = 2;
        panSubAtBContract.add(chkUseStrategy, gridBagConstraints);

        JLabel lblBaseStrategyDeployment = new JLabel(resourceMap.getString("lblBaseStrategyDeployment.text"));
        gridBagConstraints.gridx = 0;
        gridBagConstraints.gridy = 8;
        gridBagConstraints.gridwidth = 1;
        panSubAtBContract.add(lblBaseStrategyDeployment, gridBagConstraints);

        spnBaseStrategyDeployment.setModel(new SpinnerNumberModel(0, 0, 10, 1));
        spnBaseStrategyDeployment.setToolTipText(resourceMap.getString("spnBaseStrategyDeployment.toolTipText"));
        gridBagConstraints.gridx = 1;
        gridBagConstraints.gridy = 8;
        panSubAtBContract.add(spnBaseStrategyDeployment, gridBagConstraints);

        JLabel lblAdditionalStrategyDeployment = new JLabel(resourceMap.getString("lblAdditionalStrategyDeployment.text"));
        gridBagConstraints.gridx = 0;
        gridBagConstraints.gridy = 9;
        gridBagConstraints.gridwidth = 1;
        panSubAtBContract.add(lblAdditionalStrategyDeployment, gridBagConstraints);

        spnAdditionalStrategyDeployment.setModel(new SpinnerNumberModel(0, 0, 10, 1));
        spnAdditionalStrategyDeployment.setToolTipText(resourceMap.getString("spnAdditionalStrategyDeployment.toolTipText"));
        gridBagConstraints.gridx = 1;
        gridBagConstraints.gridy = 9;
        panSubAtBContract.add(spnAdditionalStrategyDeployment, gridBagConstraints);

        chkAdjustPaymentForStrategy = new JCheckBox(resourceMap.getString("chkAdjustPaymentForStrategy.text"));
        chkAdjustPaymentForStrategy.setName("chkAdjustPaymentForStrategy");
        chkAdjustPaymentForStrategy.setToolTipText(resourceMap.getString("chkAdjustPaymentForStrategy.toolTipText"));
        gridBagConstraints.gridx = 0;
        gridBagConstraints.gridy = 10;
        gridBagConstraints.gridwidth = 2;
        panSubAtBContract.add(chkAdjustPaymentForStrategy, gridBagConstraints);

        JLabel lblIntensity = new JLabel(resourceMap.getString("lblIntensity.text"));
        gridBagConstraints.gridx = 0;
        gridBagConstraints.gridy = 11;
        panSubAtBContract.add(lblIntensity, gridBagConstraints);

        // Note that spnAtBBattleIntensity is located here visibly, however must be initialized
        // following the chance of battle by role

        JLabel lblBattleFrequency = new JLabel(resourceMap.getString("lblBattleFrequency.text"));
        gridBagConstraints.gridx = 0;
        gridBagConstraints.gridy = 12;
        gridBagConstraints.gridwidth = 2;
        panSubAtBContract.add(lblBattleFrequency, gridBagConstraints);

        spnAtBBattleChance = new JSpinner[AtBLanceRole.values().length - 1];

        JLabel lblFightChance = new JLabel(AtBLanceRole.FIGHTING.toString() + ":");
        gridBagConstraints.gridy = 13;
        gridBagConstraints.gridwidth = 1;
        panSubAtBContract.add(lblFightChance, gridBagConstraints);

        JSpinner atbBattleChance = new JSpinner(new SpinnerNumberModel(0, 0, 100, 1));
        spnAtBBattleChance[AtBLanceRole.FIGHTING.ordinal()] = atbBattleChance;
        gridBagConstraints.gridx = 1;
        panSubAtBContract.add(atbBattleChance, gridBagConstraints);

        JLabel lblDefendChance = new JLabel(AtBLanceRole.DEFENCE.toString() + ":");
        gridBagConstraints.gridx = 0;
        gridBagConstraints.gridy = 14;
        panSubAtBContract.add(lblDefendChance, gridBagConstraints);

        atbBattleChance = new JSpinner(new SpinnerNumberModel(0, 0, 100, 1));
        spnAtBBattleChance[AtBLanceRole.DEFENCE.ordinal()] = atbBattleChance;
        gridBagConstraints.gridx = 1;
        panSubAtBContract.add(atbBattleChance, gridBagConstraints);

        JLabel lblScoutChance = new JLabel(AtBLanceRole.SCOUTING.toString() + ":");
        gridBagConstraints.gridx = 0;
        gridBagConstraints.gridy = 15;
        panSubAtBContract.add(lblScoutChance, gridBagConstraints);

        atbBattleChance = new JSpinner(new SpinnerNumberModel(0, 0, 100, 1));
        spnAtBBattleChance[AtBLanceRole.SCOUTING.ordinal()] = atbBattleChance;
        gridBagConstraints.gridx = 1;
        panSubAtBContract.add(atbBattleChance, gridBagConstraints);

        JLabel lblTrainingChance = new JLabel(AtBLanceRole.TRAINING.toString() + ":");
        gridBagConstraints.gridx = 0;
        gridBagConstraints.gridy = 16;
        panSubAtBContract.add(lblTrainingChance, gridBagConstraints);

        atbBattleChance = new JSpinner(new SpinnerNumberModel(0, 0, 100, 1));
        spnAtBBattleChance[AtBLanceRole.TRAINING.ordinal()] = atbBattleChance;
        gridBagConstraints.gridx = 1;
        panSubAtBContract.add(atbBattleChance, gridBagConstraints);

        btnIntensityUpdate = new JButton(resourceMap.getString("btnIntensityUpdate.text"));
        AtBBattleIntensityChangeListener atBBattleIntensityChangeListener = new AtBBattleIntensityChangeListener();
        btnIntensityUpdate.addChangeListener(evt -> {
            spnAtBBattleIntensity.removeChangeListener(atBBattleIntensityChangeListener);
            spnAtBBattleIntensity.setValue(determineAtBBattleIntensity());
            spnAtBBattleIntensity.addChangeListener(atBBattleIntensityChangeListener);
        });
        gridBagConstraints.gridx = 0;
        gridBagConstraints.gridy = 17;
        gridBagConstraints.gridwidth = 2;
        panSubAtBContract.add(btnIntensityUpdate, gridBagConstraints);

        // Note that this must be after the chance by role because it requires the chance by role
        // for the initial value to be calculated
        spnAtBBattleIntensity = new JSpinner(new SpinnerNumberModel(0.0, 0.0, 100.0, 0.1));
        spnAtBBattleIntensity.setToolTipText(resourceMap.getString("spnIntensity.toolTipText"));
        spnAtBBattleIntensity.addChangeListener(atBBattleIntensityChangeListener);
        spnAtBBattleIntensity.setMinimumSize(new Dimension(60, 25));
        spnAtBBattleIntensity.setPreferredSize(new Dimension(60, 25));
        gridBagConstraints.gridx = 1;
        gridBagConstraints.gridy = 11;
        gridBagConstraints.gridwidth = 1;
        panSubAtBContract.add(spnAtBBattleIntensity, gridBagConstraints);

        chkGenerateChases = new JCheckBox(resourceMap.getString("chkGenerateChases.text"));
        chkGenerateChases.setName("chkGenerateChases");
        chkGenerateChases.setToolTipText(resourceMap.getString("chkGenerateChases.toolTipText"));
        gridBagConstraints.gridx = 0;
        gridBagConstraints.gridy = 18;
        panSubAtBContract.add(chkGenerateChases, gridBagConstraints);

        int yTablePosition = 0;
        chkDoubleVehicles.setText(resourceMap.getString("chkDoubleVehicles.text"));
        chkDoubleVehicles.setToolTipText(resourceMap.getString("chkDoubleVehicles.toolTipText"));
        gridBagConstraints = new GridBagConstraints();
        gridBagConstraints.gridx = 0;
        gridBagConstraints.gridy = yTablePosition++;
        gridBagConstraints.gridwidth = 2;
        gridBagConstraints.fill = GridBagConstraints.NONE;
        gridBagConstraints.insets = new Insets(5, 5, 5, 5);
        gridBagConstraints.anchor = GridBagConstraints.NORTHWEST;
        panSubAtBScenario.add(chkDoubleVehicles, gridBagConstraints);

        JLabel lblOpforLanceType = new JLabel(resourceMap.getString("lblOpforLanceType.text"));
        lblOpforLanceType.setToolTipText(resourceMap.getString("lblOpforLanceType.toolTipText"));
        gridBagConstraints.gridx = 0;
        gridBagConstraints.gridy = yTablePosition++;
        gridBagConstraints.gridwidth = 2;
        gridBagConstraints.fill = GridBagConstraints.NONE;
        gridBagConstraints.insets = new Insets(5, 5, 5, 5);
        gridBagConstraints.anchor = GridBagConstraints.NORTHWEST;
        panSubAtBScenario.add(lblOpforLanceType, gridBagConstraints);

        spnOpforLanceTypeMechs.setModel(new SpinnerNumberModel(0, 0, 10, 1));
        spnOpforLanceTypeMechs.setToolTipText(resourceMap.getString("lblOpforLanceType.toolTipText"));
        spnOpforLanceTypeMixed.setModel(new SpinnerNumberModel(0, 0, 10, 1));
        spnOpforLanceTypeMixed.setToolTipText(resourceMap.getString("lblOpforLanceType.toolTipText"));
        spnOpforLanceTypeVehicles.setModel(new SpinnerNumberModel(0, 0, 10, 1));
        spnOpforLanceTypeVehicles.setToolTipText(resourceMap.getString("lblOpforLanceType.toolTipText"));
        JPanel panOpforLanceType = new JPanel();
        panOpforLanceType.add(new JLabel(resourceMap.getString("lblOpforLanceTypeMek.text")));
        panOpforLanceType.add(spnOpforLanceTypeMechs);
        panOpforLanceType.add(new JLabel(resourceMap.getString("lblOpforLanceTypeMixed.text")));
        panOpforLanceType.add(spnOpforLanceTypeMixed);
        panOpforLanceType.add(new JLabel(resourceMap.getString("lblOpforLanceTypeVehicle.text")));
        panOpforLanceType.add(spnOpforLanceTypeVehicles);
        gridBagConstraints.gridx = 0;
        gridBagConstraints.gridy = yTablePosition++;
        gridBagConstraints.gridwidth = 2;
        gridBagConstraints.fill = GridBagConstraints.NONE;
        gridBagConstraints.insets = new Insets(5, 5, 5, 5);
        gridBagConstraints.anchor = GridBagConstraints.NORTHWEST;
        panSubAtBScenario.add(panOpforLanceType, gridBagConstraints);

        chkOpforUsesVTOLs.setText(resourceMap.getString("chkOpforUsesVTOLs.text"));
        chkOpforUsesVTOLs.setToolTipText(resourceMap.getString("chkOpforUsesVTOLs.toolTipText"));
        gridBagConstraints.gridx = 0;
        gridBagConstraints.gridy = yTablePosition++;
        gridBagConstraints.gridwidth = 2;
        gridBagConstraints.fill = GridBagConstraints.NONE;
        gridBagConstraints.insets = new Insets(5, 5, 5, 5);
        gridBagConstraints.anchor = GridBagConstraints.NORTHWEST;
        panSubAtBScenario.add(chkOpforUsesVTOLs, gridBagConstraints);

        JPanel panOpforAero = new JPanel();
        chkOpforUsesAero.setText(resourceMap.getString("chkOpforUsesAero.text"));
        chkOpforUsesAero.setToolTipText(resourceMap.getString("chkOpforUsesAero.toolTipText"));
        JLabel lblOpforAeroChance = new JLabel(resourceMap.getString("lblOpforAeroLikelihood.text"));
        lblOpforAeroChance.setToolTipText(resourceMap.getString("lblOpforAeroLikelihood.toolTipText"));
        spnOpforAeroChance.setModel(new SpinnerNumberModel(0, 0, 6, 1));
        panOpforAero.add(chkOpforUsesAero);
        panOpforAero.add(spnOpforAeroChance);
        panOpforAero.add(lblOpforAeroChance);
        gridBagConstraints.gridx = 0;
        gridBagConstraints.gridy = yTablePosition++;
        gridBagConstraints.gridwidth = 2;
        gridBagConstraints.fill = GridBagConstraints.NONE;
        gridBagConstraints.insets = new Insets(5, 5, 5, 5);
        gridBagConstraints.anchor = GridBagConstraints.NORTHWEST;
        panSubAtBScenario.add(panOpforAero, gridBagConstraints);

        JPanel panOpforLocal = new JPanel();
        chkOpforUsesLocalForces.setText(resourceMap.getString("chkOpforUsesLocalForces.text"));
        chkOpforUsesLocalForces.setToolTipText(resourceMap.getString("chkOpforUsesLocalForces.toolTipText"));
        JLabel lblOpforLocalForceChance = new JLabel(resourceMap.getString("lblOpforLocalForceLikelihood.text"));
        lblOpforLocalForceChance.setToolTipText(resourceMap.getString("lblOpforLocalForceLikelihood.toolTipText"));
        spnOpforLocalForceChance.setModel(new SpinnerNumberModel(0, 0, 6, 1));
        panOpforLocal.add(chkOpforUsesLocalForces);
        panOpforLocal.add(spnOpforLocalForceChance);
        panOpforLocal.add(lblOpforLocalForceChance);
        gridBagConstraints.gridx = 0;
        gridBagConstraints.gridy = yTablePosition++;
        gridBagConstraints.gridwidth = 2;
        gridBagConstraints.fill = GridBagConstraints.NONE;
        gridBagConstraints.insets = new Insets(0, 5, 5, 5);
        gridBagConstraints.anchor = GridBagConstraints.NORTHWEST;
        panSubAtBScenario.add(panOpforLocal, gridBagConstraints);

        chkAdjustPlayerVehicles.setText(resourceMap.getString("chkAdjustPlayerVehicles.text"));
        chkAdjustPlayerVehicles.setToolTipText(resourceMap.getString("chkAdjustPlayerVehicles.toolTipText"));
        gridBagConstraints = new GridBagConstraints();
        gridBagConstraints.gridx = 0;
        gridBagConstraints.gridy = yTablePosition++;
        gridBagConstraints.gridwidth = 2;
        gridBagConstraints.fill = GridBagConstraints.NONE;
        gridBagConstraints.insets = new Insets(5, 5, 5, 5);
        gridBagConstraints.anchor = GridBagConstraints.NORTHWEST;
        panSubAtBScenario.add(chkAdjustPlayerVehicles, gridBagConstraints);

        chkRegionalMechVariations = new JCheckBox(resourceMap.getString("chkRegionalMechVariations.text"));
        chkRegionalMechVariations.setToolTipText(resourceMap.getString("chkRegionalMechVariations.toolTipText"));
        gridBagConstraints.gridy = yTablePosition++;
        panSubAtBScenario.add(chkRegionalMechVariations, gridBagConstraints);

        chkAttachedPlayerCamouflage = new JCheckBox(resourceMap.getString("chkAttachedPlayerCamouflage.text"));
        gridBagConstraints.gridy = yTablePosition++;
        panSubAtBScenario.add(chkAttachedPlayerCamouflage, gridBagConstraints);

        chkPlayerControlsAttachedUnits = new JCheckBox(resourceMap.getString("chkPlayerControlsAttachedUnits.text"));
        gridBagConstraints.gridy = yTablePosition++;
        panSubAtBScenario.add(chkPlayerControlsAttachedUnits, gridBagConstraints);

        chkUseDropShips = new JCheckBox(resourceMap.getString("chkUseDropShips.text"));
        chkUseDropShips.setToolTipText(resourceMap.getString("chkUseDropShips.toolTipText"));
        gridBagConstraints.gridy = yTablePosition++;
        panSubAtBScenario.add(chkUseDropShips, gridBagConstraints);

        chkUseWeatherConditions = new JCheckBox(resourceMap.getString("chkUseWeatherConditions.text"));
        chkUseWeatherConditions.setToolTipText(resourceMap.getString("chkUseWeatherConditions.toolTipText"));
        gridBagConstraints.gridy = yTablePosition++;
        panSubAtBScenario.add(chkUseWeatherConditions, gridBagConstraints);

        chkUseLightConditions.setText(resourceMap.getString("chkUseLightConditions.text"));
        chkUseLightConditions.setToolTipText(resourceMap.getString("chkUseLightConditions.toolTipText"));
        gridBagConstraints.gridx = 0;
        gridBagConstraints.gridy = yTablePosition++;
        gridBagConstraints.gridwidth = 2;
        gridBagConstraints.fill = GridBagConstraints.NONE;
        gridBagConstraints.insets = new Insets(5, 5, 5, 5);
        gridBagConstraints.anchor = GridBagConstraints.NORTHWEST;
        panSubAtBScenario.add(chkUseLightConditions, gridBagConstraints);

        chkUsePlanetaryConditions.setText(resourceMap.getString("chkUsePlanetaryConditions.text"));
        chkUsePlanetaryConditions.setToolTipText(resourceMap.getString("chkUsePlanetaryConditions.toolTipText"));
        gridBagConstraints.gridx = 0;
        gridBagConstraints.gridy = yTablePosition++;
        gridBagConstraints.gridwidth = 2;
        gridBagConstraints.fill = GridBagConstraints.NONE;
        gridBagConstraints.insets = new Insets(5, 5, 5, 5);
        gridBagConstraints.anchor = GridBagConstraints.NORTHWEST;
        panSubAtBScenario.add(chkUsePlanetaryConditions, gridBagConstraints);

        JScrollPane scrAtB = new JScrollPane(panAtB);
        scrAtB.setPreferredSize(new java.awt.Dimension(500, 400));

        tabOptions.addTab(resourceMap.getString("panAtB.TabConstraints.tabTitle"), scrAtB);
        enableAtBComponents(panAtB, chkUseAtB.isSelected());
        enableAtBComponents(panSubAtBRat, chkUseAtB.isSelected() && btnStaticRATs.isSelected());

        javax.swing.SwingUtilities.invokeLater(() -> {
            scrSPA.getVerticalScrollBar().setValue(0);
            scrAtB.getVerticalScrollBar().setValue(0);
        });
        //endregion Against the Bot Tab

        gridBagConstraints = new GridBagConstraints();
        gridBagConstraints.gridx = 0;
        gridBagConstraints.gridy = 0;
        gridBagConstraints.gridwidth = 4;
        gridBagConstraints.fill = GridBagConstraints.BOTH;
        gridBagConstraints.anchor = GridBagConstraints.NORTHWEST;
        gridBagConstraints.weightx = 1.0;
        gridBagConstraints.weighty = 1.0;
        getContentPane().add(tabOptions, gridBagConstraints);

        btnOkay = new JButton(resourceMap.getString("btnOkay.text"));
        btnOkay.setName("btnOkay");
        btnOkay.addActionListener(evt -> btnOkayActionPerformed());
        gridBagConstraints = new GridBagConstraints();
        gridBagConstraints.gridx = 0;
        gridBagConstraints.gridy = 1;
        gridBagConstraints.anchor = GridBagConstraints.EAST;
        gridBagConstraints.weightx = 0.25;
        getContentPane().add(btnOkay, gridBagConstraints);

        btnSave = new JButton(resourceMap.getString("btnSave.text"));
        btnSave.setName("btnSave");
        btnSave.addActionListener(evt -> btnSaveActionPerformed());
        gridBagConstraints = new GridBagConstraints();
        gridBagConstraints.gridx = 1;
        gridBagConstraints.gridy = 1;
        gridBagConstraints.anchor = GridBagConstraints.CENTER;
        gridBagConstraints.weightx = 0.25;
        getContentPane().add(btnSave, gridBagConstraints);

        btnLoad.setText(resourceMap.getString("btnLoad.text"));
        btnLoad.setName("btnLoad");
        btnLoad.addActionListener(evt -> btnLoadActionPerformed());
        gridBagConstraints = new java.awt.GridBagConstraints();
        gridBagConstraints.gridx = 2;
        gridBagConstraints.gridy = 1;
        gridBagConstraints.anchor = java.awt.GridBagConstraints.CENTER;
        gridBagConstraints.weightx = 0.25;
        getContentPane().add(btnLoad, gridBagConstraints);

        btnCancel.setText(resourceMap.getString("btnCancel.text"));
        btnCancel.setName("btnCancel");
        btnCancel.addActionListener(this::btnCancelActionPerformed);
        gridBagConstraints = new java.awt.GridBagConstraints();
        gridBagConstraints.gridx = 3;
        gridBagConstraints.gridy = 1;
        gridBagConstraints.anchor = java.awt.GridBagConstraints.WEST;
        gridBagConstraints.weightx = 0.25;
        getContentPane().add(btnCancel, gridBagConstraints);

        pack();
    }

    //region Personnel Tab
    private JScrollPane createPersonnelTab() {
        JPanel generalPersonnelPanel = createGeneralPersonnelPanel();
        JPanel expandedPersonnelInformationPanel = createExpandedPersonnelInformationPanel();
        JPanel personnelRandomizationPanel = createPersonnelRandomizationPanel();
        JPanel medicalPanel = createMedicalPanel();
        JPanel familyPanel = createFamilyPanel();
        JPanel marriagePanel = createMarriagePanel();
        JPanel procreationPanel = createProcreationPanel();

        JPanel salaryPanel = createSalaryPanel();
        JPanel prisonerPanel = createPrisonerPanel();
        JPanel deathPanel = createDeathPanel();

        // Layout the Panel
        JPanel panPersonnel = new JPanel();
        panPersonnel.setName("panPersonnel");

        GroupLayout layout = new GroupLayout(panPersonnel);
        panPersonnel.setLayout(layout);

        layout.setAutoCreateGaps(true);
        layout.setAutoCreateContainerGaps(true);

        layout.setVerticalGroup(
                layout.createSequentialGroup()
                        .addGroup(layout.createParallelGroup(GroupLayout.Alignment.BASELINE)
                                .addComponent(generalPersonnelPanel)
                                .addComponent(salaryPanel, GroupLayout.Alignment.LEADING))
                        .addGroup(layout.createParallelGroup(GroupLayout.Alignment.BASELINE)
                                .addComponent(expandedPersonnelInformationPanel)
                                .addComponent(prisonerPanel, GroupLayout.Alignment.LEADING))
                        .addGroup(layout.createParallelGroup(GroupLayout.Alignment.BASELINE)
                                .addComponent(personnelRandomizationPanel)
                                .addComponent(deathPanel, GroupLayout.Alignment.LEADING))
                        .addComponent(medicalPanel)
                        .addComponent(familyPanel)
                        .addComponent(marriagePanel)
                        .addComponent(procreationPanel)
        );

        layout.setHorizontalGroup(
                layout.createParallelGroup(GroupLayout.Alignment.LEADING)
                        .addGroup(layout.createSequentialGroup()
                                .addComponent(generalPersonnelPanel)
                                .addComponent(salaryPanel))
                        .addGroup(layout.createSequentialGroup()
                                .addComponent(expandedPersonnelInformationPanel)
                                .addComponent(prisonerPanel))
                        .addGroup(layout.createSequentialGroup()
                                .addComponent(personnelRandomizationPanel)
                                .addComponent(deathPanel))
                        .addComponent(medicalPanel)
                        .addComponent(familyPanel)
                        .addComponent(marriagePanel)
                        .addComponent(procreationPanel)
        );

        JScrollPane scrollPersonnel = new JScrollPane(panPersonnel);
        scrollPersonnel.setPreferredSize(new Dimension(500, 400));

        return scrollPersonnel;
    }

    private JPanel createGeneralPersonnelPanel() {
        useTacticsBox = new JCheckBox(resources.getString("useTacticsBox.text"));
        useTacticsBox.setToolTipText(resources.getString("useTacticsBox.toolTipText"));
        useTacticsBox.setName("useTacticsBox");

        useInitBonusBox = new JCheckBox(resources.getString("useInitBonusBox.text"));
        useInitBonusBox.setToolTipText(resources.getString("useInitBonusBox.toolTipText"));
        useInitBonusBox.setName("useInitBonusBox");

        useToughnessBox = new JCheckBox(resources.getString("useToughnessBox.text"));
        useToughnessBox.setToolTipText(resources.getString("useToughnessBox.toolTipText"));
        useToughnessBox.setName("useToughnessBox");

        useArtilleryBox = new JCheckBox(resources.getString("useArtilleryBox.text"));
        useArtilleryBox.setToolTipText(resources.getString("useArtilleryBox.toolTipText"));
        useArtilleryBox.setName("useArtilleryBox");

        useAbilitiesBox = new JCheckBox(resources.getString("useAbilitiesBox.text"));
        useAbilitiesBox.setToolTipText(resources.getString("useAbilitiesBox.toolTipText"));
        useAbilitiesBox.setName("useAbilitiesBox");

        useEdgeBox = new JCheckBox(resources.getString("useEdgeBox.text"));
        useEdgeBox.setToolTipText(resources.getString("useEdgeBox.toolTipText"));
        useEdgeBox.setName("useEdgeBox");
        useEdgeBox.addActionListener(evt -> useSupportEdgeBox.setEnabled(useEdgeBox.isSelected()));

        useSupportEdgeBox = new JCheckBox(resources.getString("useSupportEdgeBox.text"));
        useSupportEdgeBox.setToolTipText(resources.getString("useSupportEdgeBox.toolTipText"));
        useSupportEdgeBox.setName("useSupportEdgeBox");

        useImplantsBox = new JCheckBox(resources.getString("useImplantsBox.text"));
        useImplantsBox.setToolTipText(resources.getString("useImplantsBox.toolTipText"));
        useImplantsBox.setName("useImplantsBox");

        altQualityAveragingCheckBox = new JCheckBox(resources.getString("altQualityAveragingCheckBox.text"));
        altQualityAveragingCheckBox.setToolTipText(resources.getString("altQualityAveragingCheckBox.toolTipText"));
        altQualityAveragingCheckBox.setName("altQualityAveragingCheckBox");

        chkUseTransfers = new JCheckBox(resources.getString("useTransfers.text"));

        // Layout the Panel
        JPanel panel = new JPanel();
        panel.setBorder(BorderFactory.createTitledBorder(""));
        GroupLayout layout = new GroupLayout(panel);
        panel.setLayout(layout);

        layout.setAutoCreateGaps(true);
        layout.setAutoCreateContainerGaps(true);

        layout.setVerticalGroup(
                layout.createSequentialGroup()
                        .addComponent(useTacticsBox)
                        .addComponent(useInitBonusBox)
                        .addComponent(useToughnessBox)
                        .addComponent(useArtilleryBox)
                        .addComponent(useAbilitiesBox)
                        .addComponent(useEdgeBox)
                        .addComponent(useSupportEdgeBox)
                        .addComponent(useImplantsBox)
                        .addComponent(altQualityAveragingCheckBox)
                        .addComponent(chkUseTransfers)
        );

        layout.setHorizontalGroup(
                layout.createParallelGroup(GroupLayout.Alignment.LEADING)
                        .addComponent(useTacticsBox)
                        .addComponent(useInitBonusBox)
                        .addComponent(useToughnessBox)
                        .addComponent(useArtilleryBox)
                        .addComponent(useAbilitiesBox)
                        .addComponent(useEdgeBox)
                        .addComponent(useSupportEdgeBox)
                        .addComponent(useImplantsBox)
                        .addComponent(altQualityAveragingCheckBox)
                        .addComponent(chkUseTransfers)
        );

        return panel;
    }

    private JPanel createExpandedPersonnelInformationPanel() {
        chkUseTimeInService = new JCheckBox(resources.getString("useTimeInService.text"));

        JLabel lblTimeInServiceDisplayFormat = new JLabel(resources.getString("timeInServiceDisplayFormat.text"));

        comboTimeInServiceDisplayFormat = new JComboBox<>(TimeInDisplayFormat.values());
        comboTimeInServiceDisplayFormat.setName("comboTimeInServiceDisplayFormat");

        chkUseTimeInRank = new JCheckBox(resources.getString("useTimeInRank.text"));

        JLabel lblTimeInRankDisplayFormat = new JLabel(resources.getString("timeInRankDisplayFormat.text"));

        comboTimeInRankDisplayFormat = new JComboBox<>(TimeInDisplayFormat.values());
        comboTimeInRankDisplayFormat.setName("comboTimeInRankDisplayFormat");

        chkUseRetirementDateTracking = new JCheckBox(resources.getString("useRetirementDateTracking.text"));

        chkTrackTotalEarnings = new JCheckBox(resources.getString("trackTotalEarnings.text"));
        chkTrackTotalEarnings.setToolTipText(resources.getString("trackTotalEarnings.toolTipText"));

        chkShowOriginFaction = new JCheckBox(resources.getString("showOriginFaction.text"));

        // Layout the Panel
        JPanel panel = new JPanel();
        panel.setBorder(BorderFactory.createTitledBorder(resources.getString("panExpandedPersonnelInformation.text")));
        GroupLayout layout = new GroupLayout(panel);
        panel.setLayout(layout);

        layout.setAutoCreateGaps(true);
        layout.setAutoCreateContainerGaps(true);

        layout.setVerticalGroup(
                layout.createSequentialGroup()
                        .addComponent(chkUseTimeInService)
                        .addGroup(layout.createParallelGroup(GroupLayout.Alignment.BASELINE)
                                .addComponent(lblTimeInServiceDisplayFormat)
                                .addComponent(comboTimeInServiceDisplayFormat, GroupLayout.Alignment.LEADING))
                        .addComponent(chkUseTimeInRank)
                        .addGroup(layout.createParallelGroup(GroupLayout.Alignment.BASELINE)
                                .addComponent(lblTimeInRankDisplayFormat)
                                .addComponent(comboTimeInRankDisplayFormat, GroupLayout.Alignment.LEADING))
                        .addComponent(chkUseRetirementDateTracking)
                        .addComponent(chkTrackTotalEarnings)
                        .addComponent(chkShowOriginFaction)
        );

        layout.setHorizontalGroup(
                layout.createParallelGroup(GroupLayout.Alignment.LEADING)
                        .addComponent(chkUseTimeInService)
                        .addGroup(layout.createSequentialGroup()
                                .addComponent(lblTimeInServiceDisplayFormat)
                                .addComponent(comboTimeInServiceDisplayFormat))
                        .addComponent(chkUseTimeInRank)
                        .addGroup(layout.createSequentialGroup()
                                .addComponent(lblTimeInRankDisplayFormat)
                                .addComponent(comboTimeInRankDisplayFormat))
                        .addComponent(chkUseRetirementDateTracking)
                        .addComponent(chkTrackTotalEarnings)
                        .addComponent(chkShowOriginFaction)
        );

        return panel;
    }

    private JPanel createPersonnelRandomizationPanel() {
        useDylansRandomXpBox = new JCheckBox(resources.getString("useDylansRandomXpBox.text"));
        useDylansRandomXpBox.setToolTipText(resources.getString("useDylansRandomXpBox.toolTipText"));
        useDylansRandomXpBox.setName("useDylansRandomXpBox");

        chkRandomizeOrigin = new JCheckBox(resources.getString("randomizeOrigin.text"));

        chkRandomizeDependentsOrigin = new JCheckBox(resources.getString("randomizeDependentsOrigin.text"));

        JLabel lblOriginSearchRadius = new JLabel(resources.getString("originSearchRadius.text"));

        spnOriginSearchRadius = new JSpinner(new SpinnerNumberModel(50, 10, 250, 10));

        chkOriginExtraRandom = new JCheckBox(resources.getString("lblOriginExtraRandom.text"));
        chkOriginExtraRandom.setToolTipText(resources.getString("lblOriginExtraRandom.toolTipText"));

        JLabel lblOriginDistanceScale = new JLabel(resources.getString("lblOriginDistanceScale.text"));
        lblOriginDistanceScale.setToolTipText(resources.getString("lblOriginDistanceScale.toolTipText"));

        spnOriginDistanceScale = new JSpinner(new SpinnerNumberModel(0.6, 0.1, 2.0, 0.1 ));
        spnOriginDistanceScale.setToolTipText(resources.getString("lblOriginDistanceScale.toolTipText"));

        // Layout the Panel
        JPanel panel = new JPanel();
        panel.setBorder(BorderFactory.createTitledBorder(resources.getString("panPersonnelRandomization.text")));
        GroupLayout layout = new GroupLayout(panel);
        panel.setLayout(layout);

        layout.setAutoCreateGaps(true);
        layout.setAutoCreateContainerGaps(true);

        layout.setVerticalGroup(
                layout.createSequentialGroup()
                        .addComponent(useDylansRandomXpBox)
                        .addComponent(chkRandomizeOrigin)
                        .addComponent(chkRandomizeDependentsOrigin)
                        .addGroup(layout.createParallelGroup(GroupLayout.Alignment.BASELINE)
                                .addComponent(lblOriginSearchRadius)
                                .addComponent(spnOriginSearchRadius, GroupLayout.Alignment.LEADING))
                        .addComponent(chkOriginExtraRandom)
                        .addGroup(layout.createParallelGroup(GroupLayout.Alignment.BASELINE)
                                .addComponent(lblOriginDistanceScale)
                                .addComponent(spnOriginDistanceScale, GroupLayout.Alignment.LEADING))
        );

        layout.setHorizontalGroup(
                layout.createParallelGroup(GroupLayout.Alignment.LEADING)
                        .addComponent(useDylansRandomXpBox)
                        .addComponent(chkRandomizeOrigin)
                        .addComponent(chkRandomizeDependentsOrigin)
                        .addGroup(layout.createSequentialGroup()
                                .addComponent(lblOriginSearchRadius)
                                .addComponent(spnOriginSearchRadius))
                        .addComponent(chkOriginExtraRandom)
                        .addGroup(layout.createSequentialGroup()
                                .addComponent(lblOriginDistanceScale)
                                .addComponent(spnOriginDistanceScale))
        );

        return panel;
    }

    private JPanel createMedicalPanel() {
        useAdvancedMedicalBox = new JCheckBox(resources.getString("useAdvancedMedicalBox.text"));
        useAdvancedMedicalBox.setToolTipText(resources.getString("useAdvancedMedicalBox.toolTipText"));
        useAdvancedMedicalBox.setName("useAdvancedMedicalBox");

        JLabel lblHealWaitingPeriod = new JLabel(resources.getString("healWaitingPeriod.text"));

        spnHealWaitingPeriod = new JSpinner(new SpinnerNumberModel(1, 1, 30, 1));
        ((JSpinner.DefaultEditor) spnHealWaitingPeriod.getEditor()).getTextField().setEditable(false);

        JLabel lblNaturalHealWaitingPeriod = new JLabel(resources.getString("naturalHealWaitingPeriod.text"));

        spnNaturalHealWaitingPeriod = new JSpinner(new SpinnerNumberModel(1, 1, 365, 1));
        ((JSpinner.DefaultEditor) spnNaturalHealWaitingPeriod.getEditor()).getTextField().setEditable(false);

        JLabel lblMinimumHitsForVees = new JLabel(resources.getString("minimumHitsForVees.text"));

        spnMinimumHitsForVees = new JSpinner(new SpinnerNumberModel(1, 1, 5, 1));
        ((JSpinner.DefaultEditor) spnMinimumHitsForVees.getEditor()).getTextField().setEditable(false);

        useRandomHitsForVees = new JCheckBox(resources.getString("useRandomHitsForVees.text"));
        useRandomHitsForVees.setToolTipText(resources.getString("useRandomHitsForVees.toolTipText"));

        useTougherHealing = new JCheckBox(resources.getString("useTougherHealing.text"));
        useTougherHealing.setToolTipText(resources.getString("useTougherHealing.toolTipText"));;

        // Layout the Panel
        JPanel panel = new JPanel();
        panel.setBorder(BorderFactory.createTitledBorder(resources.getString("panMedical.text")));
        GroupLayout layout = new GroupLayout(panel);
        panel.setLayout(layout);

        layout.setAutoCreateGaps(true);
        layout.setAutoCreateContainerGaps(true);

        layout.setVerticalGroup(
                layout.createSequentialGroup()
                        .addComponent(useAdvancedMedicalBox)
                        .addGroup(layout.createParallelGroup(GroupLayout.Alignment.BASELINE)
                                .addComponent(lblHealWaitingPeriod)
                                .addComponent(spnHealWaitingPeriod, GroupLayout.Alignment.LEADING))
                        .addGroup(layout.createParallelGroup(GroupLayout.Alignment.BASELINE)
                                .addComponent(lblNaturalHealWaitingPeriod)
                                .addComponent(spnNaturalHealWaitingPeriod, GroupLayout.Alignment.LEADING))
                        .addGroup(layout.createParallelGroup(GroupLayout.Alignment.BASELINE)
                                .addComponent(lblMinimumHitsForVees)
                                .addComponent(spnMinimumHitsForVees, GroupLayout.Alignment.LEADING))
                        .addComponent(useRandomHitsForVees)
                        .addComponent(useTougherHealing)
        );

        layout.setHorizontalGroup(
                layout.createParallelGroup(GroupLayout.Alignment.LEADING)
                        .addComponent(useAdvancedMedicalBox)
                        .addGroup(layout.createSequentialGroup()
                                .addComponent(lblHealWaitingPeriod)
                                .addComponent(spnHealWaitingPeriod))
                        .addGroup(layout.createSequentialGroup()
                                .addComponent(lblNaturalHealWaitingPeriod)
                                .addComponent(spnNaturalHealWaitingPeriod))
                        .addGroup(layout.createSequentialGroup()
                                .addComponent(lblMinimumHitsForVees)
                                .addComponent(spnMinimumHitsForVees))
                        .addComponent(useRandomHitsForVees)
                        .addComponent(useTougherHealing)
        );

        return panel;
    }

    private JPanel createFamilyPanel() {
        JLabel lblDisplayFamilyLevel = new JLabel(resources.getString("displayFamilyLevel.text"));
        lblDisplayFamilyLevel.setToolTipText(resources.getString("displayFamilyLevel.toolTipText"));

        comboDisplayFamilyLevel = new JComboBox<>(FamilialRelationshipDisplayLevel.values());
        comboDisplayFamilyLevel.setToolTipText(resources.getString("displayFamilyLevel.toolTipText"));

        // Layout the Panel
        JPanel panel = new JPanel();
        panel.setBorder(BorderFactory.createTitledBorder(resources.getString("panFamily.text")));
        GroupLayout layout = new GroupLayout(panel);
        panel.setLayout(layout);

        layout.setAutoCreateGaps(true);
        layout.setAutoCreateContainerGaps(true);

        layout.setVerticalGroup(
                layout.createSequentialGroup()
                        .addGroup(layout.createParallelGroup(GroupLayout.Alignment.BASELINE)
                                .addComponent(lblDisplayFamilyLevel)
                                .addComponent(comboDisplayFamilyLevel, GroupLayout.Alignment.LEADING))
        );

        layout.setHorizontalGroup(
                layout.createParallelGroup(GroupLayout.Alignment.LEADING)
                        .addGroup(layout.createSequentialGroup()
                                .addComponent(lblDisplayFamilyLevel)
                                .addComponent(comboDisplayFamilyLevel))
        );

        return panel;
    }

    private JPanel createMarriagePanel() {
        chkUseManualMarriages = new JCheckBox(resources.getString("useManualMarriages.text"));
        chkUseManualMarriages.setToolTipText(resources.getString("useManualMarriages.toolTipText"));

        JLabel lblMinimumMarriageAge = new JLabel(resources.getString("minimumMarriageAge.text"));
        lblMinimumMarriageAge.setToolTipText(resources.getString("minimumMarriageAge.toolTipText"));

        spnMinimumMarriageAge = new JSpinner(new SpinnerNumberModel(16, 14, null, 1));
        spnMinimumMarriageAge.setToolTipText(resources.getString("minimumMarriageAge.toolTipText"));

        JLabel lblCheckMutualAncestorsDepth = new JLabel(resources.getString("checkMutualAncestorsDepth.text"));
        lblCheckMutualAncestorsDepth.setToolTipText(resources.getString("checkMutualAncestorsDepth.toolTipText"));

        spnCheckMutualAncestorsDepth = new JSpinner(new SpinnerNumberModel(4, 0, 20, 1));
        spnCheckMutualAncestorsDepth.setToolTipText(resources.getString("checkMutualAncestorsDepth.toolTipText"));

        chkLogMarriageNameChange = new JCheckBox(resources.getString("logMarriageNameChange.text"));
        chkLogMarriageNameChange.setToolTipText(resources.getString("logMarriageNameChange.toolTipText"));

        chkUseRandomMarriages = new JCheckBox(resources.getString("useRandomMarriages.text"));
        chkUseRandomMarriages.setToolTipText(resources.getString("useRandomMarriages.toolTipText"));

        JLabel lblChanceRandomMarriages = new JLabel(resources.getString("chanceRandomMarriages.text"));
        lblChanceRandomMarriages.setToolTipText(resources.getString("chanceRandomMarriages.toolTipText"));

        spnChanceRandomMarriages = new JSpinner(new SpinnerNumberModel(0, 0, 100, 0.001));
        spnChanceRandomMarriages.setToolTipText(resources.getString("chanceRandomMarriages.toolTipText"));

        JLabel lblMarriageAgeRange = new JLabel(resources.getString("marriageAgeRange.text"));
        lblMarriageAgeRange.setToolTipText(resources.getString("marriageAgeRange.toolTipText"));

        spnMarriageAgeRange = new JSpinner(new SpinnerNumberModel(10, 0, null, 1.0));
        spnMarriageAgeRange.setToolTipText(resources.getString("marriageAgeRange.toolTipText"));
        spnMarriageAgeRange.setPreferredSize(new Dimension(50, spnMarriageAgeRange.getEditor().getPreferredSize().height + 5));

        Marriage[] marriageStyles = Marriage.values();
        int surnameWeightLength = marriageStyles.length - 1;
        JPanel panRandomMarriageSurnameWeights = new JPanel(new GridLayout((int) Math.ceil(((double) surnameWeightLength) / 3.0), 3));
        panRandomMarriageSurnameWeights.setBorder(BorderFactory.createTitledBorder(resources.getString("randomMarriageSurnameWeights.text")));
        panRandomMarriageSurnameWeights.setToolTipText(resources.getString("randomMarriageSurnameWeights.toolTipText"));
        spnRandomMarriageSurnameWeights = new JSpinner[surnameWeightLength];
        for (int i = 0; i < surnameWeightLength; i++) {
            JSpinner spnRandomMarriageSurnameWeight = new JSpinner(new SpinnerNumberModel(0, 0, 100, 0.1));
            spnRandomMarriageSurnameWeights[i] = spnRandomMarriageSurnameWeight;

            JPanel panRandomMarriageSurnameWeight = new JPanel();
            panRandomMarriageSurnameWeight.add(spnRandomMarriageSurnameWeight);

            JLabel lblRandomMarriageSurnameWeight = new JLabel(marriageStyles[i].toString());
            lblRandomMarriageSurnameWeight.setToolTipText(marriageStyles[i].getToolTipText());
            panRandomMarriageSurnameWeight.add(lblRandomMarriageSurnameWeight);

            panRandomMarriageSurnameWeights.add(panRandomMarriageSurnameWeight);
        }

        chkUseRandomSameSexMarriages = new JCheckBox(resources.getString("useRandomSameSexMarriages.text"));
        chkUseRandomSameSexMarriages.setToolTipText(resources.getString("useRandomSameSexMarriages.toolTipText"));

        JLabel lblChanceRandomSameSexMarriages = new JLabel(resources.getString("chanceRandomSameSexMarriages.text"));
        lblChanceRandomSameSexMarriages.setToolTipText(resources.getString("chanceRandomSameSexMarriages.toolTipText"));

        spnChanceRandomSameSexMarriages = new JSpinner(new SpinnerNumberModel(0, 0, 100, 0.001));
        spnChanceRandomSameSexMarriages.setToolTipText(resources.getString("chanceRandomSameSexMarriages.toolTipText"));

        // Layout the Panel
        JPanel panel = new JPanel();
        panel.setBorder(BorderFactory.createTitledBorder(resources.getString("panMarriage.text")));
        GroupLayout layout = new GroupLayout(panel);
        panel.setLayout(layout);

        layout.setAutoCreateGaps(true);
        layout.setAutoCreateContainerGaps(true);

        layout.setVerticalGroup(
                layout.createSequentialGroup()
                        .addComponent(chkUseManualMarriages)
                        .addGroup(layout.createParallelGroup(GroupLayout.Alignment.BASELINE)
                                .addComponent(lblMinimumMarriageAge)
                                .addComponent(spnMinimumMarriageAge, GroupLayout.Alignment.LEADING))
                        .addGroup(layout.createParallelGroup(GroupLayout.Alignment.BASELINE)
                                .addComponent(lblCheckMutualAncestorsDepth)
                                .addComponent(spnCheckMutualAncestorsDepth, GroupLayout.Alignment.LEADING))
                        .addComponent(chkLogMarriageNameChange)
                        .addComponent(chkUseRandomMarriages)
                        .addGroup(layout.createParallelGroup(GroupLayout.Alignment.BASELINE)
                                .addComponent(lblChanceRandomMarriages)
                                .addComponent(spnChanceRandomMarriages, GroupLayout.Alignment.LEADING))
                        .addGroup(layout.createParallelGroup(GroupLayout.Alignment.BASELINE)
                                .addComponent(lblMarriageAgeRange)
                                .addComponent(spnMarriageAgeRange, GroupLayout.Alignment.LEADING))
                        .addComponent(panRandomMarriageSurnameWeights)
                        .addComponent(chkUseRandomSameSexMarriages)
                        .addGroup(layout.createParallelGroup(GroupLayout.Alignment.BASELINE)
                                .addComponent(lblChanceRandomSameSexMarriages)
                                .addComponent(spnChanceRandomSameSexMarriages, GroupLayout.Alignment.LEADING))
        );

        layout.setHorizontalGroup(
                layout.createParallelGroup(GroupLayout.Alignment.LEADING)
                        .addComponent(chkUseManualMarriages)
                        .addGroup(layout.createSequentialGroup()
                                .addComponent(lblMinimumMarriageAge)
                                .addComponent(spnMinimumMarriageAge))
                        .addGroup(layout.createSequentialGroup()
                                .addComponent(lblCheckMutualAncestorsDepth)
                                .addComponent(spnCheckMutualAncestorsDepth))
                        .addComponent(chkLogMarriageNameChange)
                        .addComponent(chkUseRandomMarriages)
                        .addGroup(layout.createSequentialGroup()
                                .addComponent(lblChanceRandomMarriages)
                                .addComponent(spnChanceRandomMarriages))
                        .addGroup(layout.createSequentialGroup()
                                .addComponent(lblMarriageAgeRange)
                                .addComponent(spnMarriageAgeRange))
                        .addComponent(panRandomMarriageSurnameWeights)
                        .addComponent(chkUseRandomSameSexMarriages)
                        .addGroup(layout.createSequentialGroup()
                                .addComponent(lblChanceRandomSameSexMarriages)
                                .addComponent(spnChanceRandomSameSexMarriages))
        );

        return panel;
    }

    private JPanel createProcreationPanel() {
        JPanel panel = new JPanel();

        // these are created first so it can be disabled
        JLabel lblChanceProcreation = new JLabel();
        JLabel lblChanceProcreationNoRelationship = new JLabel();
        JLabel lblBabySurnameStyle = new JLabel();

        chkUseUnofficialProcreation = new JCheckBox(resources.getString("useUnofficialProcreation.text"));
        chkUseUnofficialProcreation.setToolTipText(resources.getString("useUnofficialProcreation.toolTipText"));
        chkUseUnofficialProcreation.addActionListener(evt -> {
            final boolean selected = chkUseUnofficialProcreation.isSelected();
            lblChanceProcreation.setEnabled(selected);
            spnChanceProcreation.setEnabled(selected);
            chkUseUnofficialProcreationNoRelationship.setEnabled(selected);
            lblChanceProcreationNoRelationship.setEnabled(selected);
            spnChanceProcreationNoRelationship.setEnabled(selected);
            chkDisplayTrueDueDate.setEnabled(selected);
            chkLogConception.setEnabled(selected);
            lblBabySurnameStyle.setEnabled(selected);
            comboBabySurnameStyle.setEnabled(selected);
            chkDetermineFatherAtBirth.setEnabled(selected);
        });

        lblChanceProcreation.setText(resources.getString("chanceProcreation.text"));
        lblChanceProcreation.setToolTipText(resources.getString("chanceProcreation.toolTipText"));

        spnChanceProcreation = new JSpinner(new SpinnerNumberModel(0, 0, 100, 0.001));
        spnChanceProcreation.setToolTipText(resources.getString("chanceProcreation.toolTipText"));

        chkUseUnofficialProcreationNoRelationship = new JCheckBox(resources.getString("useUnofficialProcreationNoRelationship.text"));
        chkUseUnofficialProcreationNoRelationship.setToolTipText(resources.getString("useUnofficialProcreationNoRelationship.toolTipText"));
        chkUseUnofficialProcreation.addActionListener(evt -> {
            lblChanceProcreationNoRelationship.setEnabled(chkUseUnofficialProcreationNoRelationship.isSelected());
            spnChanceProcreationNoRelationship.setEnabled(chkUseUnofficialProcreationNoRelationship.isSelected());
        });

        lblChanceProcreationNoRelationship.setText(resources.getString("chanceProcreationNoRelationship.text"));
        lblChanceProcreationNoRelationship.setToolTipText(resources.getString("chanceProcreationNoRelationship.toolTipText"));

        spnChanceProcreationNoRelationship = new JSpinner(new SpinnerNumberModel(0, 0, 100, 0.001));
        spnChanceProcreationNoRelationship.setToolTipText(resources.getString("chanceProcreationNoRelationship.toolTipText"));

        chkDisplayTrueDueDate = new JCheckBox(resources.getString("displayTrueDueDate.text"));
        chkDisplayTrueDueDate.setToolTipText(resources.getString("displayTrueDueDate.toolTipText"));

        chkLogConception = new JCheckBox(resources.getString("logConception.text"));

        lblBabySurnameStyle.setText(resources.getString("babySurnameStyle.text"));
        lblBabySurnameStyle.setToolTipText(resources.getString("babySurnameStyle.toolTipText"));

        comboBabySurnameStyle = new JComboBox<>(BabySurnameStyle.values());
        comboBabySurnameStyle.setRenderer(new DefaultListCellRenderer() {
            private static final long serialVersionUID = -543354619818226314L;

            @Override
            public Component getListCellRendererComponent(JList<?> list, Object value, int index,
                                                          boolean isSelected, boolean cellHasFocus) {
                super.getListCellRendererComponent(list, value, index, isSelected, cellHasFocus);
                if (isSelected && (index > -1)) {
                    list.setToolTipText((list.getSelectedValue() instanceof BabySurnameStyle)
                            ? ((BabySurnameStyle) list.getSelectedValue()).getStyleToolTip() : "");
                }

                return this;
            }
        });

        chkDetermineFatherAtBirth = new JCheckBox(resources.getString("determineFatherAtBirth.text"));
        chkDetermineFatherAtBirth.setToolTipText(resources.getString("determineFatherAtBirth.toolTipText"));
        chkDetermineFatherAtBirth.setName("chkDetermineFatherAtBirth");

        // Layout the Panel
        panel.setBorder(BorderFactory.createTitledBorder(resources.getString("panProcreation.text")));
        GroupLayout layout = new GroupLayout(panel);
        panel.setLayout(layout);

        layout.setAutoCreateGaps(true);
        layout.setAutoCreateContainerGaps(true);

        layout.setVerticalGroup(
                layout.createSequentialGroup()
                        .addComponent(chkUseUnofficialProcreation)
                        .addGroup(layout.createParallelGroup(GroupLayout.Alignment.BASELINE)
                                .addComponent(lblChanceProcreation)
                                .addComponent(spnChanceProcreation, GroupLayout.Alignment.LEADING))
                        .addComponent(chkUseUnofficialProcreationNoRelationship)
                        .addGroup(layout.createParallelGroup(GroupLayout.Alignment.BASELINE)
                                .addComponent(lblChanceProcreationNoRelationship)
                                .addComponent(spnChanceProcreationNoRelationship, GroupLayout.Alignment.LEADING))
                        .addComponent(chkDisplayTrueDueDate)
                        .addComponent(chkLogConception)
                        .addGroup(layout.createParallelGroup(GroupLayout.Alignment.BASELINE)
                                .addComponent(lblBabySurnameStyle)
                                .addComponent(comboBabySurnameStyle, GroupLayout.Alignment.LEADING))
                        .addComponent(chkDetermineFatherAtBirth)
        );

        layout.setHorizontalGroup(
                layout.createParallelGroup(GroupLayout.Alignment.LEADING)
                        .addComponent(chkUseUnofficialProcreation)
                        .addGroup(layout.createSequentialGroup()
                                .addComponent(lblChanceProcreation)
                                .addComponent(spnChanceProcreation))
                        .addComponent(chkUseUnofficialProcreationNoRelationship)
                        .addGroup(layout.createSequentialGroup()
                                .addComponent(lblChanceProcreationNoRelationship)
                                .addComponent(spnChanceProcreationNoRelationship))
                        .addComponent(chkDisplayTrueDueDate)
                        .addComponent(chkLogConception)
                        .addGroup(layout.createSequentialGroup()
                                .addComponent(lblBabySurnameStyle)
                                .addComponent(comboBabySurnameStyle))
                        .addComponent(chkDetermineFatherAtBirth)
        );

        return panel;
    }

    private JPanel createSalaryPanel() {
        GridBagConstraints gridBagConstraints = new GridBagConstraints();
        gridBagConstraints.gridx = 0;
        gridBagConstraints.gridy = 0;
        gridBagConstraints.weightx = 1.0;
        gridBagConstraints.weighty = 0.0;
        gridBagConstraints.fill = GridBagConstraints.HORIZONTAL;
        gridBagConstraints.anchor = GridBagConstraints.NORTHWEST;

        JPanel panel = new JPanel(new GridBagLayout());
        panel.setBorder(BorderFactory.createTitledBorder(resources.getString("SalaryTab.text")));

        JPanel panMultiplier = new JPanel(new GridLayout(1, 3));
        panMultiplier.setBorder(BorderFactory.createTitledBorder("Multipliers"));
        spnSalaryCommission = new JSpinner(new SpinnerNumberModel(0, 0, 10, 0.05));
        ((JSpinner.DefaultEditor) spnSalaryCommission.getEditor()).getTextField().setEditable(false);
        JPanel panSalaryCommission = new JPanel();
        panSalaryCommission.add(spnSalaryCommission);
        panSalaryCommission.add(new JLabel("Commissioned"));
        panMultiplier.add(panSalaryCommission);

        spnSalaryEnlisted = new JSpinner(new SpinnerNumberModel(0, 0, 10, 0.05));
        ((JSpinner.DefaultEditor) spnSalaryEnlisted.getEditor()).getTextField().setEditable(false);
        JPanel panSalaryEnlisted = new JPanel();
        panSalaryEnlisted.add(spnSalaryEnlisted);
        panSalaryEnlisted.add(new JLabel("Enlisted"));
        panMultiplier.add(panSalaryEnlisted);

        spnSalaryAntiMek = new JSpinner(new SpinnerNumberModel(0, 0, 10, 0.05));
        ((JSpinner.DefaultEditor) spnSalaryAntiMek.getEditor()).getTextField().setEditable(false);
        JPanel panSalaryAntiMek = new JPanel();
        panSalaryAntiMek.add(spnSalaryAntiMek);
        panSalaryAntiMek.add(new JLabel("Anti-Mek"));
        panMultiplier.add(panSalaryAntiMek);

        panel.add(panMultiplier, gridBagConstraints);

        JPanel panXpMultiplier = new JPanel(new GridLayout(2, 3));
        panXpMultiplier.setBorder(BorderFactory.createTitledBorder("Experience Multipliers"));
        spnSalaryXp = new JSpinner[5];
        JSpinner spnXpSalary;
        JPanel panXpSalary;
        for (int i = 0; i < 5; i++) {
            spnXpSalary = new JSpinner(new SpinnerNumberModel(0, 0, 10, 0.05));
            ((JSpinner.DefaultEditor) spnXpSalary.getEditor()).getTextField().setEditable(false);
            panXpSalary = new JPanel();
            panXpSalary.add(spnXpSalary);
            panXpSalary.add(new JLabel(SkillType.getExperienceLevelName(i)));
            panXpMultiplier.add(panXpSalary);
            spnSalaryXp[i] = spnXpSalary;
        }
        gridBagConstraints.gridy = 1;
        panel.add(panXpMultiplier, gridBagConstraints);

        JPanel panAllTypes = new JPanel(new GridLayout(Person.T_NUM / 2, 2));
        JPanel panType;
        spnSalaryBase = new JSpinner[Person.T_NUM];
        gridBagConstraints.gridx = 0;
        for (int i = 1; i < Person.T_NUM; i++) {
            panType = new JPanel(new GridBagLayout());

            gridBagConstraints.gridx = 0;
            gridBagConstraints.weightx = 1.0;
            panType.add(new JLabel(Person.getRoleDesc(i, false)), gridBagConstraints);

            JSpinner spnType = new JSpinner(new SpinnerNumberModel(0.0, 0.0, null, 10.0));
            spnType.setMinimumSize(new Dimension(75, 20));
            spnType.setPreferredSize(new Dimension(75, 25));
            spnSalaryBase[i] = spnType;
            gridBagConstraints.gridx = 1;
            gridBagConstraints.weightx = 0.0;
            panType.add(spnType, gridBagConstraints);
            panAllTypes.add(panType);
        }

        JScrollPane scrSalaryBase = new JScrollPane(panAllTypes);
        scrSalaryBase.setBorder(BorderFactory.createTitledBorder("Base Salaries"));
        scrSalaryBase.setOpaque(false);
        scrSalaryBase.setPreferredSize(new Dimension(200, 200));
        gridBagConstraints = new GridBagConstraints();
        gridBagConstraints.gridx = 0;
        gridBagConstraints.gridy = 2;
        gridBagConstraints.weightx = 1.0;
        gridBagConstraints.weighty = 1.0;
        gridBagConstraints.fill = GridBagConstraints.BOTH;
        gridBagConstraints.anchor = GridBagConstraints.NORTHWEST;
        panel.add(scrSalaryBase, gridBagConstraints);

        return panel;
    }

    private JPanel createPrisonerPanel() {
        comboPrisonerCaptureStyle = new JComboBox<>(PrisonerCaptureStyle.values());
        comboPrisonerCaptureStyle.setRenderer(new DefaultListCellRenderer() {
            private static final long serialVersionUID = -543354619818226314L;

            @Override
            public Component getListCellRendererComponent(JList<?> list, Object value, int index,
                                                          boolean isSelected, boolean cellHasFocus) {
                super.getListCellRendererComponent(list, value, index, isSelected, cellHasFocus);
                if (isSelected && (index > -1) && (list.getSelectedValue() instanceof PrisonerCaptureStyle)) {
                    list.setToolTipText(((PrisonerCaptureStyle) list.getSelectedValue()).getToolTip());
                }

                return this;
            }
        });

        JLabel prisonerCaptureStyleLabel = new JLabel(resources.getString("prisonerCaptureStyle.text"));

        DefaultComboBoxModel<PrisonerStatus> prisonerStatusModel = new DefaultComboBoxModel<>(PrisonerStatus.values());
        prisonerStatusModel.removeElement(PrisonerStatus.FREE); // we don't want this as a standard use case for prisoners
        comboPrisonerStatus = new JComboBox<>(prisonerStatusModel);

        JLabel prisonerStatusLabel = new JLabel(resources.getString("prisonerStatus.text"));

        chkPrisonerBabyStatus = new JCheckBox(resources.getString("prisonerBabyStatus.text"));
        chkPrisonerBabyStatus.setToolTipText(resources.getString("prisonerBabyStatus.toolTipText"));
        chkPrisonerBabyStatus.setName("chkPrisonerBabyStatus");

        chkAtBPrisonerDefection = new JCheckBox(resources.getString("chkAtBPrisonerDefection.text"));
        chkAtBPrisonerDefection.setToolTipText(resources.getString("chkAtBPrisonerDefection.toolTipText"));
        chkAtBPrisonerDefection.setName("chkAtBPrisonerDefection");

        chkAtBPrisonerRansom = new JCheckBox(resources.getString("chkAtBPrisonerRansom.text"));
        chkAtBPrisonerRansom.setName("chkAtBPrisonerRansom");

        // Layout the Panel
        JPanel panel = new JPanel();
        panel.setBorder(BorderFactory.createTitledBorder(resources.getString("panPrisoners.text")));
        GroupLayout layout = new GroupLayout(panel);
        panel.setLayout(layout);

        layout.setAutoCreateGaps(true);
        layout.setAutoCreateContainerGaps(true);

        layout.setVerticalGroup(
                layout.createSequentialGroup()
                        .addGroup(layout.createParallelGroup(GroupLayout.Alignment.BASELINE)
                                .addComponent(prisonerCaptureStyleLabel)
                                .addComponent(comboPrisonerCaptureStyle, GroupLayout.Alignment.LEADING))
                        .addGroup(layout.createParallelGroup(GroupLayout.Alignment.BASELINE)
                                .addComponent(prisonerStatusLabel)
                                .addComponent(comboPrisonerStatus, GroupLayout.Alignment.LEADING))
                        .addComponent(chkPrisonerBabyStatus)
                        .addComponent(chkAtBPrisonerDefection)
                        .addComponent(chkAtBPrisonerRansom)
        );

        layout.setHorizontalGroup(
                layout.createParallelGroup(GroupLayout.Alignment.LEADING)
                        .addGroup(layout.createSequentialGroup()
                                .addComponent(prisonerCaptureStyleLabel)
                                .addComponent(comboPrisonerCaptureStyle))
                        .addGroup(layout.createSequentialGroup()
                                .addComponent(prisonerStatusLabel)
                                .addComponent(comboPrisonerStatus))
                        .addComponent(chkPrisonerBabyStatus)
                        .addComponent(chkAtBPrisonerDefection)
                        .addComponent(chkAtBPrisonerRansom)
        );

        return panel;
    }

    private JPanel createDeathPanel() {
        chkKeepMarriedNameUponSpouseDeath = new JCheckBox(resources.getString("keepMarriedNameUponSpouseDeath.text"));

        // Layout the Panel
        JPanel panel = new JPanel();
        panel.setBorder(BorderFactory.createTitledBorder(resources.getString("panDeath.text")));
        GroupLayout layout = new GroupLayout(panel);
        panel.setLayout(layout);

        layout.setAutoCreateGaps(true);
        layout.setAutoCreateContainerGaps(true);

        layout.setVerticalGroup(
                layout.createSequentialGroup()
                        .addComponent(chkKeepMarriedNameUponSpouseDeath)
        );

        layout.setHorizontalGroup(
                layout.createParallelGroup(GroupLayout.Alignment.LEADING)
                        .addComponent(chkKeepMarriedNameUponSpouseDeath)
        );

        return panel;
    }
    //endregion Personnel Tab

    private void setUserPreferences() {
        PreferencesNode preferences = MekHQ.getPreferences().forClass(CampaignOptionsDialog.class);

        this.setName("dialog");
        preferences.manage(new JWindowPreference(this));
    }

    private void fillRankInfo() {
        Ranks ranks = Ranks.getRanksFromSystem(comboRanks.getSelectedIndex());
        ranksModel.setDataVector(ranks.getRanksForModel(), rankColNames);
        TableColumn column;
        for (int i = 0; i < RankTableModel.COL_NUM; i++) {
            column = tableRanks.getColumnModel().getColumn(i);
            column.setPreferredWidth(ranksModel.getColumnWidth(i));
            column.setCellRenderer(ranksModel.getRenderer());
            if (i == RankTableModel.COL_PAYMULT) {
                column.setCellEditor(new SpinnerEditor());
            }
        }
    }

    public void applyPreset(GamePreset gamePreset) {
        // Handle CampaignOptions and RandomSkillPreferences
        setOptions(gamePreset.getOptions(), gamePreset.getRandomSkillPreferences());

        // Handle SPAs
        tempSPA = (gamePreset.getSpecialAbilities() != null) ? gamePreset.getSpecialAbilities() : new Hashtable<>();
        recreateSPAPanel(!getUnusedSPA().isEmpty());

        if (gamePreset.getSkillHash() != null) {
            // Overwriting XP Table
            tableXP.setModel(new DefaultTableModel(getSkillCostsArray(gamePreset.getSkillHash()), TABLE_XP_COLUMN_NAMES));
            ((DefaultTableModel) tableXP.getModel()).fireTableDataChanged();

            // Overwriting Skill List
            for (String skillName : SkillType.getSkillList()) {
                SkillType skillType = gamePreset.getSkillHash().get(skillName);

                JSpinner spnTarget = hashSkillTargets.get(skillName);
                if (spnTarget == null) {
                    continue;
                }

                spnTarget.setValue(skillType.getTarget());
                hashGreenSkill.get(skillName).setValue(skillType.getGreenLevel());
                hashRegSkill.get(skillName).setValue(skillType.getRegularLevel());
                hashVetSkill.get(skillName).setValue(skillType.getVeteranLevel());
                hashEliteSkill.get(skillName).setValue(skillType.getEliteLevel());
            }
        }
    }

    public void setOptions(CampaignOptions options, RandomSkillPreferences randomSkillPreferences) {
        // Use the provided options and preferences when possible, but flip if they are null to be safe
        if (options != null) {
            this.options = options;
        } else {
            options = this.options;
        }

        if (randomSkillPreferences != null) {
            this.rSkillPrefs = randomSkillPreferences;
        } else {
            randomSkillPreferences = this.rSkillPrefs;
        }

        //region General Tab
        unitRatingMethodCombo.setSelectedItem(options.getUnitRatingMethod());
        manualUnitRatingModifier.setValue(options.getManualUnitRatingModifier());
        //endregion General Tab

        //region Repair and Maintenance Tab
        useEraModsCheckBox.setSelected(options.useEraMods());
        assignedTechFirstCheckBox.setSelected(options.useAssignedTechFirst());
        resetToFirstTechCheckBox.setSelected(options.useResetToFirstTech());
        useQuirksBox.setSelected(options.useQuirks());
        useAeroSystemHitsBox.setSelected(options.useAeroSystemHits());
        if (useDamageMargin.isSelected() != options.isDestroyByMargin()) {
            useDamageMargin.doClick();
        }
        spnDamageMargin.setValue(options.getDestroyMargin());
        spnDestroyPartTarget.setValue(options.getDestroyPartTarget());

        if (checkMaintenance.isSelected() != options.checkMaintenance()) {
            checkMaintenance.doClick();
        }
        spnMaintenanceDays.setValue(options.getMaintenanceCycleDays());
        spnMaintenanceBonus.setValue(options.getMaintenanceBonus());
        useQualityMaintenance.setSelected(options.useQualityMaintenance());
        reverseQualityNames.setSelected(options.reverseQualityNames());
        useUnofficialMaintenance.setSelected(options.useUnofficialMaintenance());
        logMaintenance.setSelected(options.logMaintenance());
        //endregion Repair and Maintenance Tab

        //region Supplies and Acquisitions Tab
        spnAcquireWaitingPeriod.setValue(options.getWaitingPeriod());
        choiceAcquireSkill.setSelectedItem(options.getAcquisitionSkill());
        chkSupportStaffOnly.setSelected(options.isAcquisitionSupportStaffOnly());
        spnAcquireClanPenalty.setValue(options.getClanAcquisitionPenalty());
        spnAcquireIsPenalty.setValue(options.getIsAcquisitionPenalty());
        txtMaxAcquisitions.setText(Integer.toString(options.getMaxAcquisitions()));

        spnNDiceTransitTime.setValue(options.getNDiceTransitTime());
        spnConstantTransitTime.setValue(options.getConstantTransitTime());
        choiceTransitTimeUnits.setSelectedItem(CampaignOptions.getTransitUnitName(options.getUnitTransitTime()));
        spnAcquireMinimum.setValue(options.getAcquireMinimumTime());
        choiceAcquireMinimumUnit.setSelectedItem(CampaignOptions.getTransitUnitName(options.getAcquireMinimumTimeUnit()));
        spnAcquireMosBonus.setValue(options.getAcquireMosBonus());
        choiceAcquireMosUnits.setSelectedItem(CampaignOptions.getTransitUnitName(options.getAcquireMosUnit()));

        usePlanetaryAcquisitions.setSelected(options.usesPlanetaryAcquisition());
        spnMaxJumpPlanetaryAcquisitions.setValue(options.getMaxJumpsPlanetaryAcquisition());
        comboPlanetaryAcquisitionsFactionLimits.setSelectedIndex(options.getPlanetAcquisitionFactionLimit());
        disallowPlanetaryAcquisitionClanCrossover.setSelected(options.disallowPlanetAcquisitionClanCrossover());
        disallowClanPartsFromIS.setSelected(options.disallowClanPartsFromIS());
        spnPenaltyClanPartsFromIS.setValue(options.getPenaltyClanPartsFroIS());
        usePlanetaryAcquisitionsVerbose.setSelected(options.usePlanetAcquisitionVerboseReporting());
        for (int i = EquipmentType.RATING_A; i <= EquipmentType.RATING_F; i++) {
            spnPlanetAcquireTechBonus[i].setValue(options.getPlanetTechAcquisitionBonus(i));
            spnPlanetAcquireIndustryBonus[i].setValue(options.getPlanetIndustryAcquisitionBonus(i));
            spnPlanetAcquireOutputBonus[i].setValue(options.getPlanetOutputAcquisitionBonus(i));
        }
        //endregion Supplies and Acquisitions Tab

        //region Tech Limits Tab
        if (limitByYearBox.isSelected() != options.limitByYear()) {
            limitByYearBox.doClick();
        }
        disallowExtinctStuffBox.setSelected(options.disallowExtinctStuff());
        allowClanPurchasesBox.setSelected(options.allowClanPurchases());
        allowISPurchasesBox.setSelected(options.allowISPurchases());
        allowCanonOnlyBox.setSelected(options.allowCanonOnly());
        allowCanonRefitOnlyBox.setSelected(options.allowCanonRefitOnly());
        choiceTechLevel.setSelectedIndex(options.getTechLevel());
        variableTechLevelBox.setSelected(options.useVariableTechLevel() && options.limitByYear());
        factionIntroDateBox.setSelected(options.useFactionIntroDate());
        useAmmoByTypeBox.setSelected(options.useAmmoByType());
        //endregion Tech Limits Tab

        //region Personnel Tab
        //General Personnel
        useTacticsBox.setSelected(options.useTactics());
        useInitBonusBox.setSelected(options.useInitBonus());
        useToughnessBox.setSelected(options.useToughness());
        useArtilleryBox.setSelected(options.useArtillery());
        useAbilitiesBox.setSelected(options.useAbilities());
        if (useEdgeBox.isSelected() != options.useEdge()) {
            useEdgeBox.doClick();
        }
        useSupportEdgeBox.setSelected(options.useSupportEdge());
        useImplantsBox.setSelected(options.useImplants());
        altQualityAveragingCheckBox.setSelected(options.useAltQualityAveraging());
        chkUseTransfers.setSelected(options.useTransfers());

        //Expanded Personnel Information
        chkUseTimeInService.setSelected(options.getUseTimeInService());
        comboTimeInServiceDisplayFormat.setSelectedItem(options.getTimeInServiceDisplayFormat());
        chkUseTimeInRank.setSelected(options.getUseTimeInRank());
        comboTimeInRankDisplayFormat.setSelectedItem(options.getTimeInRankDisplayFormat());
        chkUseRetirementDateTracking.setSelected(options.useRetirementDateTracking());
        chkTrackTotalEarnings.setSelected(options.trackTotalEarnings());
        chkShowOriginFaction.setSelected(options.showOriginFaction());

        //Personnel Randomization
        useDylansRandomXpBox.setSelected(options.useDylansRandomXP());
        chkRandomizeOrigin.setSelected(options.randomizeOrigin());
        chkRandomizeDependentsOrigin.setSelected(options.getRandomizeDependentOrigin());
        spnOriginSearchRadius.setValue(options.getOriginSearchRadius());
        chkOriginExtraRandom.setSelected(options.isOriginExtraRandom());
        spnOriginDistanceScale.setValue(options.getOriginDistanceScale());

        //Medical
        useAdvancedMedicalBox.setSelected(options.useAdvancedMedical());
        spnHealWaitingPeriod.setValue(options.getHealingWaitingPeriod());
        spnNaturalHealWaitingPeriod.setValue(options.getNaturalHealingWaitingPeriod());
        spnMinimumHitsForVees.setValue(options.getMinimumHitsForVees());
        useRandomHitsForVees.setSelected(options.useRandomHitsForVees());
        useTougherHealing.setSelected(options.useTougherHealing());

        //Family
        comboDisplayFamilyLevel.setSelectedItem(options.getDisplayFamilyLevel());

        //Marriage
        chkUseManualMarriages.setSelected(options.useManualMarriages());
        spnMinimumMarriageAge.setValue(options.getMinimumMarriageAge());
        spnCheckMutualAncestorsDepth.setValue(options.checkMutualAncestorsDepth());
        chkLogMarriageNameChange.setSelected(options.logMarriageNameChange());
        chkUseRandomMarriages.setSelected(options.useRandomMarriages());
        spnChanceRandomMarriages.setValue(options.getChanceRandomMarriages() * 100.0);
        spnMarriageAgeRange.setValue(options.getMarriageAgeRange());
        for (int i = 0; i < spnRandomMarriageSurnameWeights.length; i++) {
            spnRandomMarriageSurnameWeights[i].setValue(options.getRandomMarriageSurnameWeights(i) / 10.0);
        }
        chkUseRandomSameSexMarriages.setSelected(options.useRandomSameSexMarriages());
        spnChanceRandomSameSexMarriages.setValue(options.getChanceRandomSameSexMarriages() * 100.0);

        //Procreation
        if (chkUseUnofficialProcreation.isSelected() != options.useUnofficialProcreation()) {
            chkUseUnofficialProcreation.doClick();
        }
        spnChanceProcreation.setValue(options.getChanceProcreation() * 100.0);
        if (chkUseUnofficialProcreationNoRelationship.isSelected() != options.useUnofficialProcreationNoRelationship()) {
            chkUseUnofficialProcreationNoRelationship.doClick();
        }
        spnChanceProcreationNoRelationship.setValue(options.getChanceProcreationNoRelationship() * 100.0);
        chkDisplayTrueDueDate.setSelected(options.getDisplayTrueDueDate());
        chkLogConception.setSelected(options.logConception());
        comboBabySurnameStyle.setSelectedItem(options.getBabySurnameStyle());
        chkDetermineFatherAtBirth.setSelected(options.determineFatherAtBirth());

        //Salary
        spnSalaryCommission.setValue(options.getSalaryCommissionMultiplier());
        spnSalaryEnlisted.setValue(options.getSalaryEnlistedMultiplier());
        spnSalaryAntiMek.setValue(options.getSalaryAntiMekMultiplier());
        for (int i = 0; i < spnSalaryXp.length; i++) {
            spnSalaryXp[i].setValue(options.getSalaryXpMultiplier(i));
        }
        for (int i = 1; i < spnSalaryBase.length; i++) {
            spnSalaryBase[i].setValue(options.getBaseSalary(i));
        }

        //Prisoners
        comboPrisonerCaptureStyle.setSelectedItem(options.getPrisonerCaptureStyle());
        comboPrisonerStatus.setSelectedItem(options.getDefaultPrisonerStatus());
        chkPrisonerBabyStatus.setSelected(options.getPrisonerBabyStatus());
        chkAtBPrisonerDefection.setSelected(options.useAtBPrisonerDefection());
        chkAtBPrisonerRansom.setSelected(options.useAtBPrisonerRansom());

        //Death
        chkKeepMarriedNameUponSpouseDeath.setSelected(options.getKeepMarriedNameUponSpouseDeath());
        //endregion Personnel Tab

        //region Finances Tab
        payForPartsBox.setSelected(options.payForParts());
        payForRepairsBox.setSelected(options.payForRepairs());
        payForUnitsBox.setSelected(options.payForUnits());
        payForSalariesBox.setSelected(options.payForSalaries());
        payForOverheadBox.setSelected(options.payForOverhead());
        payForMaintainBox.setSelected(options.payForMaintain());
        payForTransportBox.setSelected(options.payForTransport());
        sellUnitsBox.setSelected(options.canSellUnits());
        sellPartsBox.setSelected(options.canSellParts());
        payForRecruitmentBox.setSelected(options.payForRecruitment());
        useLoanLimitsBox.setSelected(options.useLoanLimits());
        usePercentageMaintBox.setSelected(options.usePercentageMaint());
        useInfantryDontCountBox.setSelected(options.useInfantryDontCount());
        usePeacetimeCostBox.setSelected(options.usePeacetimeCost());
        useExtendedPartsModifierBox.setSelected(options.useExtendedPartsModifier());
        showPeacetimeCostBox.setSelected(options.showPeacetimeCost());
        comboFinancialYearDuration.setSelectedItem(options.getFinancialYearDuration());
        newFinancialYearFinancesToCSVExportBox.setSelected(options.getNewFinancialYearFinancesToCSVExport());

        spnClanPriceModifier.setValue(options.getClanPriceModifier());
        for (int i = 0; i < spnUsedPartsValue.length; i++) {
            spnUsedPartsValue[i].setValue(options.getUsedPartsValue(i));
            partQualityLabels[i].setText(Part.getQualityName(i, options.reverseQualityNames()) + " Quality");
        }
        spnDamagedPartsValue.setValue(options.getDamagedPartsValue());
        spnOrderRefund.setValue(options.GetCanceledOrderReimbursement());
        //endregion Finances Tab

        //region Mercenary Tab
        if (options.useEquipmentContractBase()) {
            btnContractEquipment.setSelected(true);
        } else {
            btnContractPersonnel.setSelected(true);
        }
        spnEquipPercent.setValue(options.getEquipmentContractPercent());
        spnDropshipPercent.setValue(options.getDropshipContractPercent());
        spnJumpshipPercent.setValue(options.getJumpshipContractPercent());
        spnWarshipPercent.setValue(options.getWarshipContractPercent());
        chkEquipContractSaleValue.setSelected(options.useEquipmentContractSaleValue());
        chkBLCSaleValue.setSelected(options.useBLCSaleValue());
        chkOverageRepaymentInFinalPayment.setSelected(options.getOverageRepaymentInFinalPayment());
        //endregion Mercenary Tab

        //region Experience Tab
        spnScenarioXP.setValue(options.getScenarioXP());
        spnKillXP.setValue(options.getKillXPAward());
        spnKills.setValue(options.getKillsForXP());
        spnTaskXP.setValue(options.getTaskXP());
        spnNTasksXP.setValue(options.getNTasksXP());
        spnSuccessXP.setValue(options.getSuccessXP());
        spnMistakeXP.setValue(options.getMistakeXP());
        spnIdleXP.setValue(options.getIdleXP());
        spnMonthsIdleXP.setValue(options.getMonthsIdleXP());
        spnTargetIdleXP.setValue(options.getTargetIdleXP());
        spnContractNegotiationXP.setValue(options.getContractNegotiationXP());
        spnAdminWeeklyXP.setValue(options.getAdminXP());
        spnAdminWeeklyXPPeriod.setValue(options.getAdminXPPeriod());
        spnEdgeCost.setValue(options.getEdgeCost());
        //endregion Experience Tab

        //region Skills Tab
        //endregion Skills Tab

        //region Special Abilities Tab
        //endregion Special Abilities Tab

        //region Skill Randomization Tab
        chkExtraRandom.setSelected(randomSkillPreferences.randomizeSkill());
        int[] phenotypeProbabilities = options.getPhenotypeProbabilities();
        for (int i = 0; i < phenotypeSpinners.length; i++) {
            phenotypeSpinners[i].setValue(phenotypeProbabilities[i]);
        }
        spnProbAntiMek.setValue(rSkillPrefs.getAntiMekProb());
        spnOverallRecruitBonus.setValue(rSkillPrefs.getOverallRecruitBonus());
        for (int i = 0; i < Person.T_NUM; i++) {
            spnTypeRecruitBonus[i].setValue(rSkillPrefs.getRecruitBonus(i));
        }
        spnArtyProb.setValue(rSkillPrefs.getArtilleryProb());
        spnArtyBonus.setValue(rSkillPrefs.getArtilleryBonus());
        spnSecondProb.setValue(rSkillPrefs.getSecondSkillProb());
        spnSecondBonus.setValue(rSkillPrefs.getSecondSkillBonus());
        spnTacticsGreen.setValue(rSkillPrefs.getTacticsMod(SkillType.EXP_GREEN));
        spnTacticsReg.setValue(rSkillPrefs.getTacticsMod(SkillType.EXP_REGULAR));
        spnTacticsVet.setValue(rSkillPrefs.getTacticsMod(SkillType.EXP_VETERAN));
        spnTacticsElite.setValue(rSkillPrefs.getTacticsMod(SkillType.EXP_ELITE));
        spnAbilGreen.setValue(rSkillPrefs.getSpecialAbilBonus(SkillType.EXP_GREEN));
        spnAbilReg.setValue(rSkillPrefs.getSpecialAbilBonus(SkillType.EXP_REGULAR));
        spnAbilVet.setValue(rSkillPrefs.getSpecialAbilBonus(SkillType.EXP_VETERAN));
        spnAbilElite.setValue(rSkillPrefs.getSpecialAbilBonus(SkillType.EXP_ELITE));
        spnCombatSA.setValue(rSkillPrefs.getCombatSmallArmsBonus());
        spnSupportSA.setValue(rSkillPrefs.getSupportSmallArmsBonus());
        //endregion Skill Randomization Tab

        //region Rank System Tab
        //endregion Rank System Tab

        //region Name and Portrait Generation Tab
        if (chkUseOriginFactionForNames.isSelected() != options.useOriginFactionForNames()) {
            chkUseOriginFactionForNames.doClick();
        }

        boolean allSelected = true;
        boolean noneSelected = true;
        for (int i = 0; i < Person.T_NUM; i++) {
            boolean usePortrait = options.usePortraitForType(i);
            chkUsePortrait[i].setSelected(usePortrait);
            if (usePortrait) {
                noneSelected = false;
            } else {
                allSelected = false;
            }
        }
        if (allSelected != allPortraitsBox.isSelected()) {
            allPortraitsBox.doClick();
        }

        if (noneSelected != noPortraitsBox.isSelected()) {
            noPortraitsBox.doClick();
        }

        chkAssignPortraitOnRoleChange.setSelected(options.getAssignPortraitOnRoleChange());
        //endregion Name and Portrait Generation Tab

        //region Personnel Market Tab
        personnelMarketType.setSelectedItem(options.getPersonnelMarketType());
        personnelMarketReportRefresh.setSelected(options.getPersonnelMarketReportRefresh());
        personnelMarketRandomEliteRemoval.setText(Integer.toString(options.getPersonnelMarketRandomEliteRemoval()));
        personnelMarketRandomVeteranRemoval.setText(Integer.toString(options.getPersonnelMarketRandomVeteranRemoval()));
        personnelMarketRandomRegularRemoval.setText(Integer.toString(options.getPersonnelMarketRandomRegularRemoval()));
        personnelMarketRandomGreenRemoval.setText(Integer.toString(options.getPersonnelMarketRandomGreenRemoval()));
        personnelMarketRandomUltraGreenRemoval.setText(Integer.toString(options.getPersonnelMarketRandomUltraGreenRemoval()));
        personnelMarketDylansWeight.setValue(options.getPersonnelMarketDylansWeight());
        //endregion Personnel Market Tab

        //region Against the Bot Tab
        if (chkUseAtB.isSelected() != options.getUseAtB()) {
            chkUseAtB.doClick();
        }
        cbSkillLevel.setSelectedIndex(options.getSkillLevel());

        chkUseShareSystem.setSelected(options.getUseShareSystem());
        chkSharesExcludeLargeCraft.setSelected(options.getSharesExcludeLargeCraft());
        chkSharesForAll.setSelected(options.getSharesForAll());
        chkAeroRecruitsHaveUnits.setSelected(options.getAeroRecruitsHaveUnits());
        chkRetirementRolls.setSelected(options.doRetirementRolls());
        chkCustomRetirementMods.setSelected(options.getCustomRetirementMods());
        chkFoundersNeverRetire.setSelected(options.getFoundersNeverRetire());
        chkAddDependents.setSelected(options.canAtBAddDependents());
        chkDependentsNeverLeave.setSelected(options.getDependentsNeverLeave());
        chkTrackUnitFatigue.setSelected(options.getTrackUnitFatigue());
        chkUseLeadership.setSelected(options.getUseLeadership());
        chkTrackOriginalUnit.setSelected(options.getTrackOriginalUnit());
        chkUseAero.setSelected(options.getUseAero());
        chkUseVehicles.setSelected(options.getUseVehicles());
        chkClanVehicles.setSelected(options.getClanVehicles());
        chkInstantUnitMarketDelivery.setSelected(options.getInstantUnitMarketDelivery());
        chkContractMarketReportRefresh.setSelected(options.getContractMarketReportRefresh());
        chkUnitMarketReportRefresh.setSelected(options.getUnitMarketReportRefresh());

        spnSearchRadius.setValue(options.getSearchRadius());
        chkVariableContractLength.setSelected(options.getVariableContractLength());
        chkMercSizeLimited.setSelected(options.isMercSizeLimited());
        chkRestrictPartsByMission.setSelected(options.getRestrictPartsByMission());
        chkLimitLanceWeight.setSelected(options.getLimitLanceWeight());
        chkLimitLanceNumUnits.setSelected(options.getLimitLanceNumUnits());
        chkUseStrategy.setSelected(options.getUseStrategy());
        spnBaseStrategyDeployment.setValue(options.getBaseStrategyDeployment());
        spnAdditionalStrategyDeployment.setValue(options.getAdditionalStrategyDeployment());
        chkAdjustPaymentForStrategy.setSelected(options.getAdjustPaymentForStrategy());
        spnAtBBattleChance[AtBLanceRole.FIGHTING.ordinal()].setValue(options.getAtBBattleChance(AtBLanceRole.FIGHTING));
        spnAtBBattleChance[AtBLanceRole.DEFENCE.ordinal()].setValue(options.getAtBBattleChance(AtBLanceRole.DEFENCE));
        spnAtBBattleChance[AtBLanceRole.SCOUTING.ordinal()].setValue(options.getAtBBattleChance(AtBLanceRole.SCOUTING));
        spnAtBBattleChance[AtBLanceRole.TRAINING.ordinal()].setValue(options.getAtBBattleChance(AtBLanceRole.TRAINING));
        btnIntensityUpdate.doClick();
        chkGenerateChases.setSelected(options.generateChases());

        btnDynamicRATs.setSelected(!options.useStaticRATs());
        btnStaticRATs.setSelected(options.useStaticRATs());
        for (String rat : options.getRATs()) {
            List<Integer> eras = RATManager.getAllRATCollections().get(rat);
            if (eras != null) {
                StringBuilder displayName = new StringBuilder(rat);
                if (eras.size() > 0) {
                    displayName.append(" (").append(eras.get(0));
                    if (eras.size() > 1) {
                        displayName.append("-").append(eras.get(eras.size() - 1));
                    }
                    displayName.append(")");
                }
                if (availableRatModel.contains(displayName.toString())) {
                    chosenRatModel.addElement(displayName.toString());
                    availableRatModel.removeElement(displayName.toString());
                }
            }
        }
        chkIgnoreRatEra.setSelected(options.canIgnoreRatEra());

        chkDoubleVehicles.setSelected(options.getDoubleVehicles());
        spnOpforLanceTypeMechs.setValue(options.getOpforLanceTypeMechs());
        spnOpforLanceTypeMixed.setValue(options.getOpforLanceTypeMixed());
        spnOpforLanceTypeVehicles.setValue(options.getOpforLanceTypeVehicles());
        chkOpforUsesVTOLs.setSelected(options.getOpforUsesVTOLs());
        chkOpforUsesAero.setSelected(options.getAllowOpforAeros());
        spnOpforAeroChance.setValue(options.getOpforAeroChance());
        chkOpforUsesLocalForces.setSelected(options.getAllowOpforLocalUnits());
        spnOpforLocalForceChance.setValue(options.getOpforLocalUnitChance());
        chkAdjustPlayerVehicles.setSelected(options.getAdjustPlayerVehicles());
        chkRegionalMechVariations.setSelected(options.getRegionalMechVariations());
        chkAttachedPlayerCamouflage.setSelected(options.getAttachedPlayerCamouflage());
        chkPlayerControlsAttachedUnits.setSelected(options.getPlayerControlsAttachedUnits());
        chkUseDropShips.setSelected(options.getUseDropShips());
        chkUseWeatherConditions.setSelected(options.getUseWeatherConditions());
        chkUseLightConditions.setSelected(options.getUseLightConditions());
        chkUsePlanetaryConditions.setSelected(options.getUsePlanetaryConditions());
        //endregion Against the Bot Tab
    }

    public static String[][] getSkillCostsArray(Hashtable<String, SkillType> skillHash) {
        String[][] array = new String[SkillType.getSkillList().length][11];
        int i = 0;
        for (String name : SkillType.getSkillList()) {
            SkillType type = skillHash.get(name);
            for (int j = 0; j < 11; j++) {
                array[i][j] = Integer.toString(type.getCost(j));
            }
            i++;
        }
        return array;
    }
    //endregion Initialization

    @SuppressWarnings(value = "unused") // FIXME:
    private void tableRanksValueChanged(javax.swing.event.ListSelectionEvent evt) {
        int row = tableRanks.getSelectedRow();
        //btnDeleteRank.setEnabled(row != -1);
    }

    @SuppressWarnings(value = "unused") // FIXME
    private void addRank() {
        Object[] rank = {"Unknown", false, 1.0};
        int row = tableRanks.getSelectedRow();
        if (row == -1) {
            if (ranksModel.getRowCount() > 0) {
                rank[1] = ranksModel.getValueAt(ranksModel.getRowCount() - 1, 1);
            }
            ranksModel.addRow(rank);
            tableRanks.setRowSelectionInterval(tableRanks.getRowCount() - 1, tableRanks.getRowCount() - 1);
        } else {
            rank[1] = ranksModel.getValueAt(row, 1);
            ranksModel.insertRow(row + 1, rank);
            tableRanks.setRowSelectionInterval(row + 1, row + 1);
        }
    }

    @SuppressWarnings(value = "unused") // FIXME
    private void removeRank() {
        int row = tableRanks.getSelectedRow();
        if (row > -1) {
            ranksModel.removeRow(row);
        }
        if (tableRanks.getRowCount() == 0) {
            return;
        }
        if (tableRanks.getRowCount() > row) {
            tableRanks.setRowSelectionInterval(row, row);
        } else {
            tableRanks.setRowSelectionInterval(row - 1, row - 1);
        }
    }

    private void btnLoadActionPerformed() {
        List<GamePreset> presets = GamePreset.getGamePresetsIn();

        if (!presets.isEmpty()) {
            ChooseGamePresetDialog cgpd = new ChooseGamePresetDialog(null, true, presets);
            cgpd.setVisible(true);
            if (!cgpd.wasCancelled() && (cgpd.getSelectedPreset() != null)) {
                applyPreset(cgpd.getSelectedPreset());
            }
        }
    }

    private void btnSaveActionPerformed() {
        if (txtName.getText().length() == 0) {
            return;
        }
        GamePresetDescriptionDialog gpdd = new GamePresetDescriptionDialog(null, true,
                "Enter a title", "Enter description of preset");
        gpdd.setVisible(true);
        if (!gpdd.wasChanged()) {
            return;
        }

        MekHQ.getLogger().info("Saving campaign options...");
        // Choose a file...
        Optional<File> maybeFile = FileDialogs.saveCampaignOptions(null);

        if (!maybeFile.isPresent()) {
            return;
        }

        File file = maybeFile.get();

        String path = file.getPath();
        if (!path.endsWith(".xml")) {
            path += ".xml";
            file = new File(path);
        }

        // check for existing file and make a back-up if found
        String path2 = path + "_backup";
        File backupFile = new File(path2);
        if (file.exists()) {
            Utilities.copyfile(file, backupFile);
        }

        updateOptions();
        GamePreset preset = new GamePreset(gpdd.getTitle(), gpdd.getDesc(), options, rSkillPrefs,
                SkillType.lookupHash, SpecialAbility.getAllSpecialAbilities());

        // Then save it out to that file.
        try (FileOutputStream fos = new FileOutputStream(file);
             PrintWriter pw = new PrintWriter(new OutputStreamWriter(fos, StandardCharsets.UTF_8))) {
            preset.writeToXml(pw, 1);
            pw.flush();
            MekHQ.getLogger().info("Campaign options saved to " + file);
        } catch (Exception ex) {
            MekHQ.getLogger().error(ex);
            JOptionPane.showMessageDialog(null,
                    "Whoops, for some reason the game presets could not be saved",
                    "Could not save presets", JOptionPane.ERROR_MESSAGE);
            file.delete();
            if (backupFile.exists()) {
                Utilities.copyfile(backupFile, file);
            }
        }
        if (backupFile.exists()) {
            backupFile.delete();
        }

        this.setVisible(false);
    }

    private void updateOptions() {
        campaign.setName(txtName.getText());
        campaign.setLocalDate(date);
        // Ensure that the MegaMek year GameOption matches the campaign year
        GameOptions gameOpts = campaign.getGameOptions();
        int campaignYear = campaign.getGameYear();
        gameOpts.getOption("year").setValue(campaignYear);
        campaign.setFactionCode(Faction.getFactionFromFullNameAndYear
                (String.valueOf(comboFaction.getSelectedItem()), date.getYear()).getShortName());
        if (null != comboFactionNames.getSelectedItem()) {
            RandomNameGenerator.getInstance().setChosenFaction((String) comboFactionNames.getSelectedItem());
        }
        RandomGenderGenerator.setPercentFemale(sldGender.getValue());
        campaign.setRankSystem(comboRanks.getSelectedIndex());
        if (comboRanks.getSelectedIndex() == Ranks.RS_CUSTOM) {
            campaign.getRanks().setRanksFromModel(ranksModel);
        }
        campaign.setCamoCategory(camoCategory);
        campaign.setCamoFileName(camoFileName);
        campaign.setColorIndex(colorIndex);

        campaign.setIconCategory(iconCategory);
        campaign.setIconFileName(iconFileName);

        for (int i = 0; i < chkUsePortrait.length; i++) {
            options.setUsePortraitForType(i, chkUsePortrait[i].isSelected());
        }

        updateSkillTypes();
        updateXPCosts();

        // Rules panel
        options.setEraMods(useEraModsCheckBox.isSelected());
        options.setAssignedTechFirst(assignedTechFirstCheckBox.isSelected());
        options.setResetToFirstTech(resetToFirstTechCheckBox.isSelected());
        options.setQuirks(useQuirksBox.isSelected());
        campaign.getGameOptions().getOption("stratops_quirks").setValue(useQuirksBox.isSelected());
        options.setClanPriceModifier((Double) spnClanPriceModifier.getValue());
        for (int i = Part.QUALITY_A; i <= Part.QUALITY_F; i++) {
            options.setUsedPartsValue((Double) spnUsedPartsValue[i].getValue(), i);
        }
        options.setDamagedPartsValue((Double) spnDamagedPartsValue.getValue());
        options.setCanceledOrderReimbursement((Double) spnOrderRefund.getValue());
        options.setUnitRatingMethod((UnitRatingMethod) unitRatingMethodCombo.getSelectedItem());
        options.setManualUnitRatingModifier((Integer) manualUnitRatingModifier.getValue());
        options.setUseOriginFactionForNames(chkUseOriginFactionForNames.isSelected());
        options.setDestroyByMargin(useDamageMargin.isSelected());
        options.setDestroyMargin((Integer) spnDamageMargin.getValue());
        options.setDestroyPartTarget((Integer) spnDestroyPartTarget.getValue());
        options.setUseAeroSystemHits(useAeroSystemHitsBox.isSelected());
        options.setCheckMaintenance(checkMaintenance.isSelected());
        options.setUseQualityMaintenance(useQualityMaintenance.isSelected());
        options.setReverseQualityNames(reverseQualityNames.isSelected());
        options.setUseUnofficialMaintenance(useUnofficialMaintenance.isSelected());
        options.setLogMaintenance(logMaintenance.isSelected());
        options.setMaintenanceBonus((Integer) spnMaintenanceBonus.getValue());
        options.setMaintenanceCycleDays((Integer) spnMaintenanceDays.getValue());
        options.setPayForParts(payForPartsBox.isSelected());
        options.setPayForRepairs(payForRepairsBox.isSelected());
        options.setPayForUnits(payForUnitsBox.isSelected());
        options.setPayForSalaries(payForSalariesBox.isSelected());
        options.setPayForOverhead(payForOverheadBox.isSelected());
        options.setPayForMaintain(payForMaintainBox.isSelected());
        options.setPayForTransport(payForTransportBox.isSelected());
        options.setPayForRecruitment(payForRecruitmentBox.isSelected());
        options.setLoanLimits(useLoanLimitsBox.isSelected());
        options.setUsePercentageMaint(usePercentageMaintBox.isSelected());
        options.setUseInfantryDontCount(useInfantryDontCountBox.isSelected());
        options.setSellUnits(sellUnitsBox.isSelected());
        options.setSellParts(sellPartsBox.isSelected());
        options.setUsePeacetimeCost(usePeacetimeCostBox.isSelected());
        options.setUseExtendedPartsModifier(useExtendedPartsModifierBox.isSelected());
        options.setShowPeacetimeCost(showPeacetimeCostBox.isSelected());
        options.setNewFinancialYearFinancesToCSVExport(newFinancialYearFinancesToCSVExportBox.isSelected());
        options.setFinancialYearDuration((FinancialYearDuration) comboFinancialYearDuration.getSelectedItem());
        options.setAssignPortraitOnRoleChange(chkAssignPortraitOnRoleChange.isSelected());

        options.setEquipmentContractBase(btnContractEquipment.isSelected());
        options.setEquipmentContractPercent((Double) spnEquipPercent.getValue());
        options.setDropshipContractPercent((Double) spnDropshipPercent.getValue());
        options.setJumpshipContractPercent((Double) spnJumpshipPercent.getValue());
        options.setWarshipContractPercent((Double) spnWarshipPercent.getValue());
        options.setEquipmentContractSaleValue(chkEquipContractSaleValue.isSelected());
        options.setBLCSaleValue(chkBLCSaleValue.isSelected());
        options.setOverageRepaymentInFinalPayment(chkOverageRepaymentInFinalPayment.isSelected());

        options.setWaitingPeriod((Integer) spnAcquireWaitingPeriod.getValue());
        options.setAcquisitionSkill((String) choiceAcquireSkill.getSelectedItem());
        options.setAcquisitionSupportStaffOnly(chkSupportStaffOnly.isSelected());
        options.setClanAcquisitionPenalty((Integer) spnAcquireClanPenalty.getValue());
        options.setIsAcquisitionPenalty((Integer) spnAcquireIsPenalty.getValue());
        options.setMaxAcquisitions(Integer.parseInt(txtMaxAcquisitions.getText()));

        options.setNDiceTransitTime((Integer) spnNDiceTransitTime.getValue());
        options.setConstantTransitTime((Integer) spnConstantTransitTime.getValue());
        options.setUnitTransitTime(choiceTransitTimeUnits.getSelectedIndex());
        options.setAcquireMosBonus((Integer) spnAcquireMosBonus.getValue());
        options.setAcquireMinimumTime((Integer) spnAcquireMinimum.getValue());
        options.setAcquireMinimumTimeUnit(choiceAcquireMinimumUnit.getSelectedIndex());
        options.setAcquireMosUnit(choiceAcquireMosUnits.getSelectedIndex());
        options.setPlanetaryAcquisition(usePlanetaryAcquisitions.isSelected());
        options.setDisallowClanPartsFromIS(disallowClanPartsFromIS.isSelected());
        options.setPlanetAcquisitionVerboseReporting(usePlanetaryAcquisitionsVerbose.isSelected());
        options.setDisallowPlanetAcquisitionClanCrossover(disallowPlanetaryAcquisitionClanCrossover.isSelected());
        options.setMaxJumpsPlanetaryAcquisition((int) spnMaxJumpPlanetaryAcquisitions.getValue());
        options.setPenaltyClanPartsFroIS((int) spnPenaltyClanPartsFromIS.getValue());
        options.setPlanetAcquisitionFactionLimit(comboPlanetaryAcquisitionsFactionLimits.getSelectedIndex());
        for (int i = ITechnology.RATING_A; i <= ITechnology.RATING_F; i++) {
            options.setPlanetTechAcquisitionBonus((int) spnPlanetAcquireTechBonus[i].getValue(), i);
            options.setPlanetIndustryAcquisitionBonus((int) spnPlanetAcquireIndustryBonus[i].getValue(), i);
            options.setPlanetOutputAcquisitionBonus((int) spnPlanetAcquireOutputBonus[i].getValue(), i);

        }

        options.setScenarioXP((Integer) spnScenarioXP.getValue());
        options.setKillsForXP((Integer) spnKills.getValue());
        options.setKillXPAward((Integer) spnKillXP.getValue());

        options.setTaskXP((Integer) spnTaskXP.getValue());
        options.setNTasksXP((Integer) spnNTasksXP.getValue());
        options.setSuccessXP((Integer) spnSuccessXP.getValue());
        options.setMistakeXP((Integer) spnMistakeXP.getValue());
        options.setIdleXP((Integer) spnIdleXP.getValue());
        options.setMonthsIdleXP((Integer) spnMonthsIdleXP.getValue());
        options.setContractNegotiationXP((Integer) spnContractNegotiationXP.getValue());
        options.setAdminXP((Integer) spnAdminWeeklyXP.getValue());
        options.setAdminXPPeriod((Integer) spnAdminWeeklyXPPeriod.getValue());
        options.setEdgeCost((Integer) spnEdgeCost.getValue());
        options.setTargetIdleXP((Integer) spnTargetIdleXP.getValue());

        options.setLimitByYear(limitByYearBox.isSelected());
        options.setDisallowExtinctStuff(disallowExtinctStuffBox.isSelected());
        options.setAllowClanPurchases(allowClanPurchasesBox.isSelected());
        options.setAllowISPurchases(allowISPurchasesBox.isSelected());
        options.setAllowCanonOnly(allowCanonOnlyBox.isSelected());
        campaign.getGameOptions().getOption("canon_only").setValue(allowCanonOnlyBox.isSelected());
        campaign.getGameOptions().getOption(OptionsConstants.ALLOWED_ERA_BASED).setValue(variableTechLevelBox.isSelected());
        options.setVariableTechLevel(variableTechLevelBox.isSelected() && options.limitByYear());
        options.setFactionIntroDate(factionIntroDateBox.isSelected());
        campaign.updateTechFactionCode();
        options.setAllowCanonRefitOnly(allowCanonRefitOnlyBox.isSelected());
        options.setUseAmmoByType(useAmmoByTypeBox.isSelected());
        options.setTechLevel(choiceTechLevel.getSelectedIndex());
        campaign.getGameOptions().getOption("techlevel").setValue((String)choiceTechLevel.getSelectedItem());

        rSkillPrefs.setOverallRecruitBonus((Integer) spnOverallRecruitBonus.getValue());
        for (int i = 0; i < Person.T_NUM; i++) {
            rSkillPrefs.setRecruitBonus(i, (Integer) spnTypeRecruitBonus[i].getValue());
        }
        rSkillPrefs.setRandomizeSkill(chkExtraRandom.isSelected());
        rSkillPrefs.setAntiMekProb((Integer) spnProbAntiMek.getValue());
        rSkillPrefs.setArtilleryProb((Integer) spnArtyProb.getValue());
        rSkillPrefs.setArtilleryBonus((Integer) spnArtyBonus.getValue());
        rSkillPrefs.setSecondSkillProb((Integer) spnSecondProb.getValue());
        rSkillPrefs.setSecondSkillBonus((Integer) spnSecondBonus.getValue());
        rSkillPrefs.setTacticsMod(SkillType.EXP_GREEN, (Integer) spnTacticsGreen.getValue());
        rSkillPrefs.setTacticsMod(SkillType.EXP_REGULAR, (Integer) spnTacticsReg.getValue());
        rSkillPrefs.setTacticsMod(SkillType.EXP_VETERAN, (Integer) spnTacticsVet.getValue());
        rSkillPrefs.setTacticsMod(SkillType.EXP_ELITE, (Integer) spnTacticsElite.getValue());
        rSkillPrefs.setCombatSmallArmsBonus((Integer) spnCombatSA.getValue());
        rSkillPrefs.setSupportSmallArmsBonus((Integer) spnSupportSA.getValue());
        rSkillPrefs.setSpecialAbilBonus(SkillType.EXP_GREEN, (Integer) spnAbilGreen.getValue());
        rSkillPrefs.setSpecialAbilBonus(SkillType.EXP_REGULAR, (Integer) spnAbilReg.getValue());
        rSkillPrefs.setSpecialAbilBonus(SkillType.EXP_VETERAN, (Integer) spnAbilVet.getValue());
        rSkillPrefs.setSpecialAbilBonus(SkillType.EXP_ELITE, (Integer) spnAbilElite.getValue());
        campaign.setRandomSkillPreferences(rSkillPrefs);

        for (int i = 0; i < phenotypeSpinners.length; i++) {
            options.setPhenotypeProbability(i, (Integer) phenotypeSpinners[i].getValue());
        }

        //region Personnel Tab
        //General Personnel
        options.setUseTactics(useTacticsBox.isSelected());
        campaign.getGameOptions().getOption("command_init").setValue(useTacticsBox.isSelected());
        options.setUseInitBonus(useInitBonusBox.isSelected());
        campaign.getGameOptions().getOption("individual_initiative").setValue(useInitBonusBox.isSelected());
        options.setUseToughness(useToughnessBox.isSelected());
        campaign.getGameOptions().getOption("toughness").setValue(useToughnessBox.isSelected());
        options.setUseArtillery(useArtilleryBox.isSelected());
        campaign.getGameOptions().getOption("artillery_skill").setValue(useArtilleryBox.isSelected());
        options.setUseAbilities(useAbilitiesBox.isSelected());
        campaign.getGameOptions().getOption("pilot_advantages").setValue(useAbilitiesBox.isSelected());
        options.setUseEdge(useEdgeBox.isSelected());
        campaign.getGameOptions().getOption("edge").setValue(useEdgeBox.isSelected());
        options.setUseSupportEdge(useEdgeBox.isSelected() && useSupportEdgeBox.isSelected());
        options.setUseImplants(useImplantsBox.isSelected());
        campaign.getGameOptions().getOption("manei_domini").setValue(useImplantsBox.isSelected());
        options.setAltQualityAveraging(altQualityAveragingCheckBox.isSelected());
        options.setUseTransfers(chkUseTransfers.isSelected());

        //Expanded Personnel Information
        options.setUseTimeInService(chkUseTimeInService.isSelected());
        options.setTimeInServiceDisplayFormat((TimeInDisplayFormat) comboTimeInServiceDisplayFormat.getSelectedItem());
        options.setUseTimeInRank(chkUseTimeInRank.isSelected());
        options.setTimeInRankDisplayFormat((TimeInDisplayFormat) comboTimeInRankDisplayFormat.getSelectedItem());
        options.setUseRetirementDateTracking(chkUseRetirementDateTracking.isSelected());
        options.setTrackTotalEarnings(chkTrackTotalEarnings.isSelected());
        options.setShowOriginFaction(chkShowOriginFaction.isSelected());

        //Personnel Randomization
        options.setUseDylansRandomXP(useDylansRandomXpBox.isSelected());
        options.setRandomizeOrigin(chkRandomizeOrigin.isSelected());
        options.setRandomizeDependentOrigin(chkRandomizeDependentsOrigin.isSelected());
        options.setOriginSearchRadius((Integer) spnOriginSearchRadius.getValue());
        options.setOriginExtraRandom(chkOriginExtraRandom.isSelected());
        options.setOriginDistanceScale((Double) spnOriginDistanceScale.getValue());

        //Medical
        options.setUseAdvancedMedical(useAdvancedMedicalBox.isSelected());
        //we need to reset healing time options through the campaign because we may need to
        //loop through personnel to make adjustments
        campaign.setHealingTimeOptions((Integer) spnHealWaitingPeriod.getValue(),
                (Integer) spnNaturalHealWaitingPeriod.getValue());
        options.setMinimumHitsForVees((Integer) spnMinimumHitsForVees.getValue());
        options.setUseRandomHitsForVees(useRandomHitsForVees.isSelected());
        options.setTougherHealing(useTougherHealing.isSelected());

        //Family
        options.setDisplayFamilyLevel((FamilialRelationshipDisplayLevel) comboDisplayFamilyLevel.getSelectedItem());

        //Marriage
        options.setUseManualMarriages(chkUseManualMarriages.isSelected());
        options.setMinimumMarriageAge((Integer) spnMinimumMarriageAge.getValue());
        options.setCheckMutualAncestorsDepth((Integer) spnCheckMutualAncestorsDepth.getValue());
        options.setLogMarriageNameChange(chkLogMarriageNameChange.isSelected());
        options.setUseRandomMarriages(chkUseRandomMarriages.isSelected());
        options.setChanceRandomMarriages((Double) spnChanceRandomMarriages.getValue() / 100.0);
        options.setMarriageAgeRange((Integer) spnMarriageAgeRange.getValue());
        for (int i = 0; i < spnRandomMarriageSurnameWeights.length; i++) {
            int val = (int) Math.round(((Double) spnRandomMarriageSurnameWeights[i].getValue()) * 10);
            options.setRandomMarriageSurnameWeight(i, val);
        }
        options.setUseRandomSameSexMarriages(chkUseRandomSameSexMarriages.isSelected());
        options.setChanceRandomSameSexMarriages((Double) spnChanceRandomSameSexMarriages.getValue() / 100.0);

        //Procreation
        options.setUseUnofficialProcreation(chkUseUnofficialProcreation.isSelected());
        options.setChanceProcreation((Double) spnChanceProcreation.getValue() / 100.0);
        options.setUseUnofficialProcreationNoRelationship(chkUseUnofficialProcreationNoRelationship.isSelected());
        options.setChanceProcreationNoRelationship((Double) spnChanceProcreationNoRelationship.getValue() / 100.0);
        options.setDisplayTrueDueDate(chkDisplayTrueDueDate.isSelected());
        options.setLogConception(chkLogConception.isSelected());
        options.setBabySurnameStyle((BabySurnameStyle) comboBabySurnameStyle.getSelectedItem());
        options.setDetermineFatherAtBirth(chkDetermineFatherAtBirth.isSelected());

        //Salary
        options.setSalaryCommissionMultiplier((Double) spnSalaryCommission.getValue());
        options.setSalaryEnlistedMultiplier((Double) spnSalaryEnlisted.getValue());
        options.setSalaryAntiMekMultiplier((Double) spnSalaryAntiMek.getValue());
        for (int i = 0; i < spnSalaryXp.length; i++) {
            options.setSalaryXpMultiplier((Double) spnSalaryXp[i].getValue(), i);
        }
        for (int i = 1; i < Person.T_NUM; i++) {
            try {
                options.setBaseSalary(i, (double) spnSalaryBase[i].getValue());
            } catch (Exception ignored) { }
        }

        //Prisoners
        options.setPrisonerCaptureStyle((PrisonerCaptureStyle) comboPrisonerCaptureStyle.getSelectedItem());
        options.setDefaultPrisonerStatus((PrisonerStatus) comboPrisonerStatus.getSelectedItem());
        options.setPrisonerBabyStatus(chkPrisonerBabyStatus.isSelected());
        options.setUseAtBPrisonerDefection(chkAtBPrisonerDefection.isSelected());
        options.setUseAtBPrisonerRansom(chkAtBPrisonerRansom.isSelected());

        //Death
        options.setKeepMarriedNameUponSpouseDeath(chkKeepMarriedNameUponSpouseDeath.isSelected());
        //endregion Personnel Tab

        //start SPA
        SpecialAbility.replaceSpecialAbilities(getCurrentSPA());
        //end SPA

        // Start Personnel Market
        options.setPersonnelMarketDylansWeight((Double) personnelMarketDylansWeight.getValue());
        options.setPersonnelMarketRandomEliteRemoval(Integer.parseInt(personnelMarketRandomEliteRemoval.getText()));
        options.setPersonnelMarketRandomVeteranRemoval(Integer.parseInt(personnelMarketRandomVeteranRemoval.getText()));
        options.setPersonnelMarketRandomRegularRemoval(Integer.parseInt(personnelMarketRandomRegularRemoval.getText()));
        options.setPersonnelMarketRandomGreenRemoval(Integer.parseInt(personnelMarketRandomGreenRemoval.getText()));
        options.setPersonnelMarketRandomUltraGreenRemoval(Integer.parseInt(personnelMarketRandomUltraGreenRemoval.getText()));
        options.setPersonnelMarketReportRefresh(personnelMarketReportRefresh.isSelected());
        options.setPersonnelMarketType((String) personnelMarketType.getSelectedItem());
        // End Personnel Market

        // Start Against the Bot
        options.setUseAtB(chkUseAtB.isSelected());
        options.setSkillLevel(cbSkillLevel.getSelectedIndex());
        options.setUseAtBUnitMarket(chkUseAtB.isSelected()); // TODO : add fully modular capabilities
        options.setUseShareSystem(chkUseShareSystem.isSelected());
        options.setSharesExcludeLargeCraft(chkSharesExcludeLargeCraft.isSelected());
        options.setSharesForAll(chkSharesForAll.isSelected());
        options.setTrackOriginalUnit(chkTrackOriginalUnit.isSelected());
        options.setRetirementRolls(chkRetirementRolls.isSelected());
        options.setCustomRetirementMods(chkCustomRetirementMods.isSelected());
        options.setFoundersNeverRetire(chkFoundersNeverRetire.isSelected());
        options.setAtBAddDependents(chkAddDependents.isSelected());
        options.setDependentsNeverLeave(chkDependentsNeverLeave.isSelected());
        options.setTrackUnitFatigue(chkTrackUnitFatigue.isSelected());
        options.setLimitLanceWeight(chkLimitLanceWeight.isSelected());
        options.setLimitLanceNumUnits(chkLimitLanceNumUnits.isSelected());
        options.setUseLeadership(chkUseLeadership.isSelected());
        options.setUseStrategy(chkUseStrategy.isSelected());
        options.setBaseStrategyDeployment((Integer) spnBaseStrategyDeployment.getValue());
        options.setAdditionalStrategyDeployment((Integer) spnAdditionalStrategyDeployment.getValue());
        options.setAdjustPaymentForStrategy(chkAdjustPaymentForStrategy.isSelected());

        options.setUseAero(chkUseAero.isSelected());
        options.setUseVehicles(chkUseVehicles.isSelected());
        options.setClanVehicles(chkClanVehicles.isSelected());
        options.setDoubleVehicles(chkDoubleVehicles.isSelected());
        options.setAdjustPlayerVehicles(chkAdjustPlayerVehicles.isSelected());
        options.setOpforLanceTypeMechs((Integer) spnOpforLanceTypeMechs.getValue());
        options.setOpforLanceTypeMixed((Integer) spnOpforLanceTypeMixed.getValue());
        options.setOpforLanceTypeVehicles((Integer) spnOpforLanceTypeVehicles.getValue());
        options.setOpforUsesVTOLs(chkOpforUsesVTOLs.isSelected());
        options.setAllowOpforAeros(chkOpforUsesAero.isSelected());
        options.setAllowOpforLocalUnits(chkOpforUsesLocalForces.isSelected());
        options.setOpforAeroChance((Integer) spnOpforAeroChance.getValue());
        options.setOpforLocalUnitChance((Integer) spnOpforLocalForceChance.getValue());
        options.setUseDropShips(chkUseDropShips.isSelected());

        options.setStaticRATs(btnStaticRATs.isSelected());
        options.setIgnoreRatEra(chkIgnoreRatEra.isSelected());
        //Strip dates used in display name
        String[] ratList = new String[chosenRatModel.size()];
        for (int i = 0; i < chosenRatModel.size(); i++) {
            ratList[i] = chosenRatModel.elementAt(i).replaceFirst(" \\(.*?\\)", "");
        }
        options.setRATs(ratList);
        options.setSearchRadius((Integer) spnSearchRadius.getValue());
        for (int i = 0; i < spnAtBBattleChance.length; i++) {
            options.setAtBBattleChance(i, (Integer) spnAtBBattleChance[i].getValue());
        }
        options.setGenerateChases(chkGenerateChases.isSelected());
        options.setVariableContractLength(chkVariableContractLength.isSelected());
        options.setMercSizeLimited(chkMercSizeLimited.isSelected());
        options.setRestrictPartsByMission(chkRestrictPartsByMission.isSelected());
        options.setRegionalMechVariations(chkRegionalMechVariations.isSelected());
        options.setAttachedPlayerCamouflage(chkAttachedPlayerCamouflage.isSelected());
        options.setPlayerControlsAttachedUnits(chkPlayerControlsAttachedUnits.isSelected());
        options.setUseWeatherConditions(chkUseWeatherConditions.isSelected());
        options.setUseLightConditions(chkUseLightConditions.isSelected());
        options.setUsePlanetaryConditions(chkUsePlanetaryConditions.isSelected());

        options.setAeroRecruitsHaveUnits(chkAeroRecruitsHaveUnits.isSelected());
        options.setInstantUnitMarketDelivery(chkInstantUnitMarketDelivery.isSelected());
        options.setContractMarketReportRefresh(chkContractMarketReportRefresh.isSelected());
        options.setUnitMarketReportRefresh(chkUnitMarketReportRefresh.isSelected());
        // End Against the Bot

        campaign.setCampaignOptions(options);

        MekHQ.triggerEvent(new OptionsChangedEvent(campaign, options));
    }

    private void btnOkayActionPerformed() {
        if (txtName.getText().length() > 0) {
            updateOptions();
            this.setVisible(false);
        }
    }

    private void updateXPCosts() {
        for (int i = 0; i < SkillType.skillList.length; i++) {
            for (int j = 0; j < 11; j++) {
                try {
                    int cost = Integer.parseInt((String) tableXP.getValueAt(i, j));
                    SkillType.setCost(SkillType.skillList[i], cost, j);
                } catch (NumberFormatException e) {
                    MekHQ.getLogger().error("unreadable value in skill cost table for " + SkillType.skillList[i]);
                }
            }
        }
    }

    private void updateSkillTypes() {
        for (String skillName : SkillType.getSkillList()) {
            SkillType type = SkillType.getType(skillName);
            if (null != hashSkillTargets.get(skillName)) {
                type.setTarget((Integer) hashSkillTargets.get(skillName).getValue());
            }
            if (null != hashGreenSkill.get(skillName)) {
                type.setGreenLevel((Integer) hashGreenSkill.get(skillName).getValue());
            }
            if (null != hashRegSkill.get(skillName)) {
                type.setRegularLevel((Integer) hashRegSkill.get(skillName).getValue());
            }
            if (null != hashVetSkill.get(skillName)) {
                type.setVeteranLevel((Integer) hashVetSkill.get(skillName).getValue());
            }
            if (null != hashEliteSkill.get(skillName)) {
                type.setEliteLevel((Integer) hashEliteSkill.get(skillName).getValue());
            }
        }
    }


    private void btnCancelActionPerformed(ActionEvent evt) {
        cancelled = true;
        this.setVisible(false);
    }

    public boolean wasCancelled() {
        return cancelled;
    }

    private void btnDateActionPerformed(ActionEvent evt) {
        // show the date chooser
        DateChooser dc = new DateChooser(frame, date);
        // user can either choose a date or cancel by closing
        if (dc.showDateChooser() == DateChooser.OK_OPTION) {
            date = dc.getDate();
            btnDate.setText(MekHQ.getMekHQOptions().getDisplayFormattedDate(date));
            factionModel = new SortedComboBoxModel<>();
            for (String sname : Faction.getChoosableFactionCodes()) {
                Faction f = Faction.getFaction(sname);
                if (f.validIn(date.getYear())) {
                    factionModel.addElement(f.getFullName(date.getYear()));
                }
            }
            factionModel.setSelectedItem(campaign.getFaction().getFullName(date.getYear()));
            comboFaction.setModel(factionModel);
        }
    }

    private void btnIconActionPerformed(ActionEvent evt) {
        ImageChoiceDialog pcd = new ImageChoiceDialog(frame, true, iconCategory, iconFileName,
                MHQStaticDirectoryManager.getForceIcons());
        pcd.setVisible(true);
        if (pcd.isChanged()) {
            iconCategory = pcd.getCategory();
            iconFileName = pcd.getFileName();
        }
        setForceIcon();
    }

    private void btnCamoActionPerformed(ActionEvent evt) {
        CamoChoiceDialog ccd = new CamoChoiceDialog(frame, true, camoCategory, camoFileName, colorIndex);
        ccd.setVisible(true);
        camoCategory = ccd.getCategory();
        camoFileName = ccd.getFileName();
        if (ccd.getColorIndex() != -1) {
            colorIndex = ccd.getColorIndex();
        }
        setCamoIcon();
    }

    private Vector<String> getUnusedSPA() {
        Vector<String> unused = new Vector<>();
        PilotOptions poptions = new PilotOptions();
        for (Enumeration<IOptionGroup> i = poptions.getGroups(); i.hasMoreElements();) {
            IOptionGroup group = i.nextElement();

            if (!group.getKey().equalsIgnoreCase(PilotOptions.LVL3_ADVANTAGES)) {
                continue;
            }

            for (Enumeration<IOption> j = group.getOptions(); j.hasMoreElements();) {
                IOption option = j.nextElement();
                if (getCurrentSPA().get(option.getName()) == null) {
                    unused.add(option.getName());
                }
            }
        }

        for (String key : SpecialAbility.getAllDefaultSpecialAbilities().keySet()) {
            if ((getCurrentSPA().get(key) == null) && !unused.contains(key)) {
                unused.add(key);
            }
        }

        return unused;
    }

    public Hashtable<String, SpecialAbility> getCurrentSPA() {
        return tempSPA;
    }

    private void btnAddSPA() {
        SelectUnusedAbilityDialog suad = new SelectUnusedAbilityDialog(this.frame, getUnusedSPA(), getCurrentSPA());
        suad.setVisible(true);

        recreateSPAPanel(!getUnusedSPA().isEmpty());
    }

    public void btnRemoveSPA(String name) {
        getCurrentSPA().remove(name);

        //we also need to cycle through the existing SPAs and remove this one from
        //any prereqs
        for (String key: getCurrentSPA().keySet()) {
            SpecialAbility otherAbil = getCurrentSPA().get(key);
            Vector<String> prereq = otherAbil.getPrereqAbilities();
            Vector<String> invalid = otherAbil.getInvalidAbilities();
            Vector<String> remove = otherAbil.getRemovedAbilities();
            if (prereq.remove(name)) {
                otherAbil.setPrereqAbilities(prereq);
            }
            if (invalid.remove(name)) {
                otherAbil.setInvalidAbilities(invalid);
            }
            if (remove.remove(name)) {
                otherAbil.setRemovedAbilities(remove);
            }
        }

        recreateSPAPanel(true);
    }

    public void recreateSPAPanel(boolean enableAddSPA) {
        panSpecialAbilities.removeAll();

        GridBagConstraints gridBagConstraints = new GridBagConstraints();
        gridBagConstraints.fill = GridBagConstraints.NONE;
        gridBagConstraints.anchor = GridBagConstraints.NORTHWEST;
        gridBagConstraints.gridx = 0;
        gridBagConstraints.gridy = 0;
        gridBagConstraints.weightx = 1.0;
        gridBagConstraints.weighty = 0.0;
        panSpecialAbilities.add(btnAddSPA, gridBagConstraints);
        btnAddSPA.setEnabled(enableAddSPA);

        gridBagConstraints.fill = GridBagConstraints.BOTH;
        gridBagConstraints.gridy = 1;
        gridBagConstraints.weighty = 1.0;

        NaturalOrderComparator naturalOrderComparator = new NaturalOrderComparator();
        getCurrentSPA().values().stream().sorted((o1, o2) ->
                naturalOrderComparator.compare(o1.getDisplayName(), o2.getDisplayName())
        ).forEach(spa -> {
            panSpecialAbilities.add(new SpecialAbilityPanel(spa, this), gridBagConstraints);
            gridBagConstraints.gridy++;
        });
        panSpecialAbilities.revalidate();
        panSpecialAbilities.repaint();
    }

    public void setCamoIcon() {
        if (null == camoCategory) {
            return;
        }

        if (Camouflage.NO_CAMOUFLAGE.equals(camoCategory)) {
            int colorInd = colorIndex;
            if (colorInd == -1) {
                colorInd = 0;
            }
            BufferedImage tempImage = new BufferedImage(84, 72, BufferedImage.TYPE_INT_RGB);
            Graphics2D graphics = tempImage.createGraphics();
            graphics.setColor(PlayerColors.getColor(colorInd));
            graphics.fillRect(0, 0, 84, 72);
            btnCamo.setIcon(new ImageIcon(tempImage));
            return;
        }

        // Try to get the camo file.
        try {
            // Translate the root camo directory name.
            if (AbstractIcon.ROOT_CATEGORY.equals(camoCategory)) {
                camoCategory = "";
            }
            Image camo = (Image) MHQStaticDirectoryManager.getCamouflage().getItem(camoCategory, camoFileName);
            btnCamo.setIcon(new ImageIcon(camo));
        } catch (Exception err) {
            JOptionPane.showMessageDialog(
                    this,
                    "Cannot find your camo file.\n"
                    + "Setting to default color.\n"
                    + "You should browse to the correct camo file,\n"
                    + "or if it isn't available copy it into MekHQ's"
                    + "data/images/camo folder.",
                    "Missing Camo File",
                    JOptionPane.WARNING_MESSAGE);
            camoCategory = Camouflage.NO_CAMOUFLAGE;
            colorIndex = 0;
            setCamoIcon();
        }
    }

    public void setForceIcon() {
        if (null == iconCategory) {
            return;
        }

        if (AbstractIcon.DEFAULT_ICON_FILENAME.equals(iconFileName)) {
            btnIcon.setIcon(null);
            btnIcon.setText("None");
            return;
        }

        // Try to get the root file.
        try {
            // Translate the root icon directory name.
            if (AbstractIcon.ROOT_CATEGORY.equals(iconCategory)) {
                iconCategory = "";
            }
            Image icon = (Image) MHQStaticDirectoryManager.getForceIcons().getItem(iconCategory, iconFileName);
            icon = icon.getScaledInstance(75, -1, Image.SCALE_DEFAULT);
            btnIcon.setIcon(new ImageIcon(icon));
        } catch (Exception err) {
            iconFileName = AbstractIcon.DEFAULT_ICON_FILENAME;
            setForceIcon();
        }
    }

    private void enableAtBComponents(JPanel panel, boolean enabled) {
        for (Component c : panel.getComponents()) {
            if (c.equals(chkUseAtB)) {
                continue;
            }

            if (c instanceof JPanel) {
                enableAtBComponents((JPanel) c, enabled);
            } else if (enabled && c.equals(btnAddRat)) {
                c.setEnabled(availableRats.getSelectedIndex() >= 0);
            } else if (enabled && c.equals(btnRemoveRat)) {
                c.setEnabled(chosenRats.getSelectedIndex() >= 0);
            } else if (enabled && c.equals(btnMoveRatUp)) {
                c.setEnabled(chosenRats.getSelectedIndex() > 0);
            } else if (enabled && c.equals(btnMoveRatDown)) {
                c.setEnabled((availableRats.getSelectedIndex() >= 0)
                        && (chosenRatModel.size() > chosenRats.getSelectedIndex() + 1));
            } else {
                c.setEnabled(enabled);
            }
        }
    }

    private double determineAtBBattleIntensity() {
        double intensity = 0.0;
        int x;

        x = (Integer) spnAtBBattleChance[AtBLanceRole.FIGHTING.ordinal()].getValue();
        intensity += ((-3.0 / 2.0) * (2.0 * x - 1.0)) / (2.0 * x - 201.0);

        x = (Integer) spnAtBBattleChance[AtBLanceRole.DEFENCE.ordinal()].getValue();
        intensity += ((-4.0) * (2.0 * x - 1.0)) / (2.0 * x - 201.0);

        x = (Integer) spnAtBBattleChance[AtBLanceRole.SCOUTING.ordinal()].getValue();
        intensity += ((-2.0 / 3.0) * (2.0 * x - 1.0)) / (2.0 * x - 201.0);

        x = (Integer) spnAtBBattleChance[AtBLanceRole.TRAINING.ordinal()].getValue();
        intensity += ((-9.0) * (2.0 * x - 1.0)) / (2.0 * x - 201.0);

        intensity = intensity / 4.0;

        if (intensity > 100.0) {
            intensity = 100.0;
        }

        return Math.round(intensity * 10.0) / 10.0;
    }

    private class AtBBattleIntensityChangeListener implements ChangeListener  {
        @Override
        public void stateChanged(ChangeEvent e) {
            double intensity = (Double) spnAtBBattleIntensity.getValue();

            if (intensity >= AtBContract.MINIMUM_INTENSITY) {
                int value = (int) Math.min(Math.round(400.0 * intensity / (4.0 * intensity + 6.0) + 0.05), 100);
                spnAtBBattleChance[AtBLanceRole.FIGHTING.ordinal()].setValue(value);
                value = (int) Math.min(Math.round(200.0 * intensity / (2.0 * intensity + 8.0) + 0.05), 100);
                spnAtBBattleChance[AtBLanceRole.DEFENCE.ordinal()].setValue(value);
                value = (int) Math.min(Math.round(600.0 * intensity / (6.0 * intensity + 4.0) + 0.05), 100);
                spnAtBBattleChance[AtBLanceRole.SCOUTING.ordinal()].setValue(value);
                value = (int) Math.min(Math.round(100.0 * intensity / (intensity + 9.0) + 0.05), 100);
                spnAtBBattleChance[AtBLanceRole.TRAINING.ordinal()].setValue(value);
            } else {
                spnAtBBattleChance[AtBLanceRole.FIGHTING.ordinal()].setValue(0);
                spnAtBBattleChance[AtBLanceRole.DEFENCE.ordinal()].setValue(0);
                spnAtBBattleChance[AtBLanceRole.SCOUTING.ordinal()].setValue(0);
                spnAtBBattleChance[AtBLanceRole.TRAINING.ordinal()].setValue(0);
            }
        }
    }

    /*
     * Taken from:
     *  http://tips4java.wordpress.com/2008/11/18/row-number-table/
     *	Use a JTable as a renderer for row numbers of a given main table.
     *  This table must be added to the row header of the scrollpane that
     *  contains the main table.
     */
    public static class RowNamesTable extends JTable implements ChangeListener, PropertyChangeListener {
        private static final long serialVersionUID = 3151119498072423302L;
        private JTable main;

        public RowNamesTable(JTable table) {
            main = table;
            main.addPropertyChangeListener(this);

            setFocusable(false);
            setAutoCreateColumnsFromModel(false);
            setModel(main.getModel());
            setSelectionModel(main.getSelectionModel());

            TableColumn column = new TableColumn();
            column.setHeaderValue(" ");
            addColumn(column);
            column.setCellRenderer(new RowNumberRenderer());

            getColumnModel().getColumn(0).setPreferredWidth(120);
            setPreferredScrollableViewportSize(getPreferredSize());
        }

        @Override
        public void addNotify() {
            super.addNotify();
            Component c = getParent();
            //  Keep scrolling of the row table in sync with the main table.
            if (c instanceof JViewport) {
                JViewport viewport = (JViewport) c;
                viewport.addChangeListener(this);
            }
        }

        /*
         *  Delegate method to main table
         */
        @Override
        public int getRowCount() {
            return main.getRowCount();
        }

        @Override
        public int getRowHeight(int row) {
            return main.getRowHeight(row);
        }

        /*
         *  This table does not use any data from the main TableModel,
         *  so just return a value based on the row parameter.
         */
        @Override
        public Object getValueAt(int row, int column) {
            return SkillType.skillList[row];
        }

        /*
         *  Don't edit data in the main TableModel by mistake
         */
        @Override
        public boolean isCellEditable(int row, int column) {
            return false;
        }

        //
        //  Implement the ChangeListener
        //
        @Override
        public void stateChanged(ChangeEvent e) {
            //  Keep the scrolling of the row table in sync with main table
            JViewport viewport = (JViewport) e.getSource();
            JScrollPane scrollPane = (JScrollPane) viewport.getParent();
            scrollPane.getVerticalScrollBar().setValue(viewport.getViewPosition().y);
        }

        //
        //  Implement the PropertyChangeListener
        //
        @Override
        public void propertyChange(PropertyChangeEvent e) {
            //  Keep the row table in sync with the main table

            if ("selectionModel".equals(e.getPropertyName())) {
                setSelectionModel(main.getSelectionModel());
            }

            if ("model".equals(e.getPropertyName())) {
                setModel(main.getModel());
            }
        }

        /*
         *  Borrow the renderer from JDK1.4.2 table header
         */
        private static class RowNumberRenderer extends DefaultTableCellRenderer {
            private static final long serialVersionUID = -5430873664301394767L;

            public RowNumberRenderer() {
                setHorizontalAlignment(JLabel.LEFT);
            }

            @Override
            public Component getTableCellRendererComponent(
                    JTable table, Object value, boolean isSelected, boolean hasFocus, int row, int column) {
                if (table != null) {
                    JTableHeader header = table.getTableHeader();

                    if (header != null) {
                        setForeground(header.getForeground());
                        setBackground(header.getBackground());
                        setFont(header.getFont());
                    }
                }

                if (isSelected) {
                    setFont(getFont().deriveFont(Font.BOLD));
                }

                setText((value == null) ? "" : value.toString());
                setBorder(UIManager.getBorder("TableHeader.cellBorder"));

                return this;
            }
        }
    }

    public static class SpinnerEditor extends DefaultCellEditor {
        private static final long serialVersionUID = -2711422398394960413L;
        JSpinner spinner;
        JSpinner.NumberEditor editor;
        JTextField textField;
        boolean valueSet;

        // Initializes the spinner.
        public SpinnerEditor() {
            super(new JTextField());
            spinner = new JSpinner(new SpinnerNumberModel(1.0, 0, 10, 0.05));
            editor = ((JSpinner.NumberEditor) spinner.getEditor());
            textField = editor.getTextField();
            textField.addFocusListener(new FocusListener() {
                @Override
                public void focusGained(FocusEvent fe) {
                    SwingUtilities.invokeLater(() -> {
                        if (valueSet) {
                            textField.setCaretPosition(1);
                        }
                    });
                }

                @Override
                public void focusLost(FocusEvent fe) {
                }
            });
            textField.addActionListener(ae -> stopCellEditing());
        }

        // Prepares the spinner component and returns it.
        @Override
        public Component getTableCellEditorComponent(JTable table, Object value, boolean isSelected,
                                                     int row, int column) {
            if (!valueSet) {
                spinner.setValue(value);
            }
            SwingUtilities.invokeLater(() -> textField.requestFocus());
            return spinner;
        }

        @Override
        public boolean isCellEditable(EventObject eo) {
            if (eo instanceof KeyEvent) {
                KeyEvent ke = (KeyEvent) eo;
                textField.setText(String.valueOf(ke.getKeyChar()));
                valueSet = true;
            } else {
                valueSet = false;
            }
            return true;
        }

        // Returns the spinners current value.
        @Override
        public Object getCellEditorValue() {
            return spinner.getValue();
        }

        @Override
        public boolean stopCellEditing() {
            try {
                editor.commitEdit();
                spinner.commitEdit();
            } catch (java.text.ParseException e) {
                JOptionPane.showMessageDialog(null, "Invalid value, discarding.");
            }
            return super.stopCellEditing();
        }
    }
}<|MERGE_RESOLUTION|>--- conflicted
+++ resolved
@@ -2572,7 +2572,7 @@
 
         DefaultComboBoxModel<String> rankModel = new DefaultComboBoxModel<>();
         for (int i = 0; i < Ranks.RS_NUM; i++) {
-            rankModel.addElement(Ranks.getRankSystemName(i));
+            rankModel.addElement(Ranks.getRanksFromSystem(i).getRankSystemName());
         }
         comboRanks.setModel(rankModel);
         comboRanks.setSelectedIndex(campaign.getRanks().getRankSystem());
@@ -2997,22 +2997,6 @@
         gridBagConstraints.anchor = java.awt.GridBagConstraints.NORTHWEST;
         panPersonnelMarket.add(personnelMarketDylansWeightLabel, gridBagConstraints);
 
-<<<<<<< HEAD
-=======
-        DefaultComboBoxModel<String> rankModel = new DefaultComboBoxModel<>();
-        for (int i = 0; i < Ranks.RS_NUM; i++) {
-            rankModel.addElement(Ranks.getRanksFromSystem(i).getRankSystemName());
-        }
-        comboRanks.setModel(rankModel);
-        comboRanks.setSelectedIndex(campaign.getRanks().getRankSystem());
-        comboRanks.setName("comboRanks");
-        comboRanks.setActionCommand("fillRanks");
-        comboRanks.addActionListener(evt -> {
-            if (evt.getActionCommand().equals("fillRanks")) {
-                fillRankInfo();
-            }
-        });
->>>>>>> d584d1a4
         gridBagConstraints = new java.awt.GridBagConstraints();
         gridBagConstraints.gridx = 1;
         gridBagConstraints.gridy = 7;
