/*
 * Copyright (C) 2009-2021 - The MegaMek Team. All Rights Reserved.
 *
 * This file is part of MekHQ.
 *
 * MekHQ is free software: you can redistribute it and/or modify
 * it under the terms of the GNU General Public License as published by
 * the Free Software Foundation, either version 2 of the License, or
 * (at your option) any later version.
 *
 * MekHQ is distributed in the hope that it will be useful,
 * but WITHOUT ANY WARRANTY; without even the implied warranty of
 * MERCHANTABILITY or FITNESS FOR A PARTICULAR PURPOSE. See the
 * GNU General Public License for more details.
 *
 * You should have received a copy of the GNU General Public License
 * along with MekHQ. If not, see <http://www.gnu.org/licenses/>.
 */
package mekhq.gui.dialog;

import megamek.client.generator.RandomGenderGenerator;
import megamek.client.generator.RandomNameGenerator;
import megamek.client.ui.baseComponents.MMButton;
import megamek.client.ui.dialogs.CamoChooserDialog;
import megamek.client.ui.preferences.JWindowPreference;
import megamek.client.ui.preferences.PreferencesNode;
import megamek.client.ui.swing.util.PlayerColour;
import megamek.common.EquipmentType;
import megamek.common.ITechnology;
import megamek.common.icons.AbstractIcon;
import megamek.common.icons.Camouflage;
import megamek.common.options.IOption;
import megamek.common.options.IOptionGroup;
import megamek.common.options.OptionsConstants;
import megamek.common.options.PilotOptions;
import megamek.common.util.EncodeControl;
import megamek.common.util.sorter.NaturalOrderComparator;
import mekhq.MHQStaticDirectoryManager;
import mekhq.MekHQ;
import mekhq.Utilities;
import mekhq.campaign.Campaign;
import mekhq.campaign.CampaignOptions;
import mekhq.campaign.GamePreset;
import mekhq.campaign.RandomSkillPreferences;
import mekhq.campaign.mission.enums.AtBLanceRole;
import mekhq.campaign.enums.PlanetaryAcquisitionFactionLimit;
import mekhq.campaign.event.OptionsChangedEvent;
import mekhq.campaign.finances.enums.FinancialYearDuration;
import mekhq.campaign.market.PersonnelMarketDylan;
import mekhq.campaign.market.PersonnelMarketRandom;
import mekhq.campaign.market.enums.ContractMarketMethod;
import mekhq.campaign.market.enums.UnitMarketMethod;
import mekhq.campaign.mission.AtBContract;
import mekhq.campaign.parts.Part;
import mekhq.campaign.personnel.SkillType;
import mekhq.campaign.personnel.SpecialAbility;
import mekhq.campaign.personnel.enums.BabySurnameStyle;
import mekhq.campaign.personnel.enums.FamilialRelationshipDisplayLevel;
import mekhq.campaign.personnel.enums.Marriage;
import mekhq.campaign.personnel.enums.PersonnelRole;
import mekhq.campaign.personnel.enums.Phenotype;
import mekhq.campaign.personnel.enums.PrisonerCaptureStyle;
import mekhq.campaign.personnel.enums.PrisonerStatus;
import mekhq.campaign.personnel.enums.TimeInDisplayFormat;
import mekhq.campaign.rating.UnitRatingMethod;
import mekhq.campaign.universe.Faction;
import mekhq.campaign.universe.Factions;
import mekhq.campaign.universe.RATManager;
import mekhq.gui.FileDialogs;
import mekhq.gui.SpecialAbilityPanel;
import mekhq.gui.baseComponents.JDisableablePanel;
import mekhq.gui.baseComponents.SortedComboBoxModel;
import mekhq.gui.panes.RankSystemsPane;
import mekhq.module.PersonnelMarketServiceManager;
import mekhq.module.api.PersonnelMarketMethod;

import javax.swing.*;
import javax.swing.event.ChangeEvent;
import javax.swing.event.ChangeListener;
import javax.swing.table.DefaultTableCellRenderer;
import javax.swing.table.DefaultTableModel;
import javax.swing.table.JTableHeader;
import javax.swing.table.TableColumn;
import java.awt.*;
import java.awt.event.ActionEvent;
import java.beans.PropertyChangeEvent;
import java.beans.PropertyChangeListener;
import java.io.File;
import java.io.FileOutputStream;
import java.io.OutputStreamWriter;
import java.io.PrintWriter;
import java.nio.charset.StandardCharsets;
import java.time.LocalDate;
import java.util.Enumeration;
import java.util.Hashtable;
import java.util.List;
import java.util.Objects;
import java.util.Optional;
import java.util.ResourceBundle;
import java.util.Set;
import java.util.Vector;

/**
 * @author Jay Lawson <jaylawson39 at yahoo.com>
 */
public class CampaignOptionsDialog extends JDialog {
    //region Variable Declarations
    private static final long serialVersionUID = 1935043247792962964L;

    //region General Variables (ones not relating to a specific tab)
    private Campaign campaign;
    private CampaignOptions options;
    private RandomSkillPreferences rSkillPrefs;
    private LocalDate date;
    private JFrame frame;
    private Camouflage camouflage;
    private PlayerColour colour;
    private String iconCategory;
    private String iconFileName;
    private Hashtable<String, JSpinner> hashSkillTargets;
    private Hashtable<String, JSpinner> hashGreenSkill;
    private Hashtable<String, JSpinner> hashRegSkill;
    private Hashtable<String, JSpinner> hashVetSkill;
    private Hashtable<String, JSpinner> hashEliteSkill;
    private boolean cancelled;
    //endregion General Variables (ones not relating to a specific tab)

    //region Shared UI Variables
    private JTabbedPane tabOptions;
    private JButton btnOkay;
    private JButton btnSave;
    private JButton btnLoad;
    private JButton btnCancel;
    //endregion Shared UI Variables

    //region General Tab
    private JPanel panGeneral;
    private JTextField txtName;
    private JComboBox<String> comboFaction;
    private SortedComboBoxModel<String> factionModel;
    private JComboBox<UnitRatingMethod> unitRatingMethodCombo;
    private JSpinner manualUnitRatingModifier;
    private JButton btnDate;
    private JButton btnCamo;
    private JButton btnIcon;
    //endregion General Tab

    //region Repair and Maintenance Tab
    private JPanel panRepair;
    //repair
    private JCheckBox useEraModsCheckBox;
    private JCheckBox assignedTechFirstCheckBox;
    private JCheckBox resetToFirstTechCheckBox;
    private JCheckBox useQuirksBox;
    private JCheckBox useAeroSystemHitsBox;
    private JCheckBox useDamageMargin;
    private JSpinner spnDamageMargin;
    private JSpinner spnDestroyPartTarget;
    //maintenance
    private JCheckBox checkMaintenance;
    private JSpinner spnMaintenanceDays;
    private JSpinner spnMaintenanceBonus;
    private JCheckBox useQualityMaintenance;
    private JCheckBox reverseQualityNames;
    private JCheckBox useUnofficialMaintenance;
    private JCheckBox logMaintenance;
    //endregion Repair and Maintenance Tab

    //region Supplies and Acquisitions Tab
    private JPanel panSupplies;
    //acquisition
    private JSpinner spnAcquireWaitingPeriod;
    private JComboBox<String> choiceAcquireSkill;
    private JCheckBox chkSupportStaffOnly;
    private JSpinner spnAcquireClanPenalty;
    private JSpinner spnAcquireIsPenalty;
    private JTextField txtMaxAcquisitions;
    //Delivery
    private JSpinner spnNDiceTransitTime;
    private JSpinner spnConstantTransitTime;
    private JComboBox<String> choiceTransitTimeUnits;
    private JSpinner spnAcquireMinimum;
    private JComboBox<String> choiceAcquireMinimumUnit;
    private JSpinner spnAcquireMosBonus;
    private JComboBox<String> choiceAcquireMosUnits;
    //planetary acquisitions
    private JCheckBox usePlanetaryAcquisitions;
    private JSpinner spnMaxJumpPlanetaryAcquisitions;
    private JComboBox<PlanetaryAcquisitionFactionLimit> comboPlanetaryAcquisitionsFactionLimits;
    private JCheckBox disallowPlanetaryAcquisitionClanCrossover;
    private JCheckBox usePlanetaryAcquisitionsVerbose;
    private JSpinner[] spnPlanetAcquireTechBonus;
    private JSpinner[] spnPlanetAcquireIndustryBonus;
    private JSpinner[] spnPlanetAcquireOutputBonus;
    private JCheckBox disallowClanPartsFromIS;
    private JSpinner spnPenaltyClanPartsFromIS;
    //endregion Supplies and Acquisitions Tab

    //region Tech Limits Tab
    private JPanel panTech;
    private JCheckBox limitByYearBox;
    private JCheckBox disallowExtinctStuffBox;
    private JCheckBox allowClanPurchasesBox;
    private JCheckBox allowISPurchasesBox;
    private JCheckBox allowCanonOnlyBox;
    private JCheckBox allowCanonRefitOnlyBox;
    private JComboBox<String> choiceTechLevel;
    private JCheckBox variableTechLevelBox;
    private JCheckBox factionIntroDateBox;
    private JCheckBox useAmmoByTypeBox;
    //endregion Tech Limits Tab

    //region Personnel Tab
    // General Personnel
    private JCheckBox chkUseTactics;
    private JCheckBox chkUseInitiativeBonus;
    private JCheckBox chkUseToughness;
    private JCheckBox chkUseArtillery;
    private JCheckBox chkUseAbilities;
    private JCheckBox chkUseEdge;
    private JCheckBox chkUseSupportEdge;
    private JCheckBox chkUseImplants;
    private JCheckBox chkUseAlternativeQualityAveraging;
    private JCheckBox chkUseTransfers;
    private JCheckBox chkPersonnelLogSkillGain;
    private JCheckBox chkPersonnelLogAbilityGain;
    private JCheckBox chkPersonnelLogEdgeGain;

    // Expanded Personnel
    private JCheckBox chkUseTimeInService;
    private JComboBox<TimeInDisplayFormat> comboTimeInServiceDisplayFormat;
    private JCheckBox chkUseTimeInRank;
    private JComboBox<TimeInDisplayFormat> comboTimeInRankDisplayFormat;
    private JCheckBox chkUseRetirementDateTracking;
    private JCheckBox chkTrackTotalEarnings;
    private JCheckBox chkTrackTotalXPEarnings;
    private JCheckBox chkShowOriginFaction;

    // Medical
    private JCheckBox chkUseAdvancedMedical;
    private JSpinner spnHealWaitingPeriod;
    private JSpinner spnNaturalHealWaitingPeriod;
    private JSpinner spnMinimumHitsForVehicles;
    private JCheckBox chkUseRandomHitsForVehicles;
    private JCheckBox chkUseTougherHealing;

    // Prisoners
    private JComboBox<PrisonerCaptureStyle> comboPrisonerCaptureStyle;
    private JComboBox<PrisonerStatus> comboPrisonerStatus;
    private JCheckBox chkPrisonerBabyStatus;
    private JCheckBox chkAtBPrisonerDefection;
    private JCheckBox chkAtBPrisonerRansom;

    // Personnel Randomization
    private JCheckBox chkUseDylansRandomXP;
    private JCheckBox chkRandomizeOrigin;
    private JCheckBox chkRandomizeDependentsOrigin;
    private JSpinner spnOriginSearchRadius;
    private JCheckBox chkExtraRandomOrigin;
    private JSpinner spnOriginDistanceScale;

    // Family
    private JComboBox<FamilialRelationshipDisplayLevel> comboDisplayFamilyLevel;

    // Salary
    private JSpinner spnCommissionedSalary;
    private JSpinner spnEnlistedSalary;
    private JSpinner spnAntiMekSalary;
    private JSpinner[] spnSalaryExperienceMultipliers;
    private JSpinner[] spnBaseSalary;

    // Marriage
    private JCheckBox chkUseManualMarriages;
    private JSpinner spnMinimumMarriageAge;
    private JSpinner spnCheckMutualAncestorsDepth;
    private JCheckBox chkLogMarriageNameChange;
    private JCheckBox chkUseRandomMarriages;
    private JSpinner spnChanceRandomMarriages;
    private JSpinner spnMarriageAgeRange;
    private JSpinner[] spnMarriageSurnameWeights;
    private JCheckBox chkUseRandomSameSexMarriages;
    private JSpinner spnChanceRandomSameSexMarriages;

    // Procreation
    private JCheckBox chkUseProcreation;
    private JSpinner spnChanceProcreation;
    private JCheckBox chkUseProcreationNoRelationship;
    private JSpinner spnChanceProcreationNoRelationship;
    private JCheckBox chkDisplayTrueDueDate;
    private JCheckBox chkLogConception;
    private JComboBox<BabySurnameStyle> comboBabySurnameStyle;
    private JCheckBox chkDetermineFatherAtBirth;

    // Death
    private JCheckBox chkKeepMarriedNameUponSpouseDeath;
    //endregion Personnel Tab

    //region Finances Tab
    private JCheckBox payForPartsBox;
    private JCheckBox payForRepairsBox;
    private JCheckBox payForUnitsBox;
    private JCheckBox payForSalariesBox;
    private JCheckBox payForOverheadBox;
    private JCheckBox payForMaintainBox;
    private JCheckBox payForTransportBox;
    private JCheckBox sellUnitsBox;
    private JCheckBox sellPartsBox;
    private JCheckBox payForRecruitmentBox;
    private JCheckBox useLoanLimitsBox;
    private JCheckBox usePercentageMaintBox;
    private JCheckBox useInfantryDontCountBox;
    private JCheckBox usePeacetimeCostBox;
    private JCheckBox useExtendedPartsModifierBox;
    private JCheckBox showPeacetimeCostBox;
    private JCheckBox newFinancialYearFinancesToCSVExportBox;
    private JComboBox<FinancialYearDuration> comboFinancialYearDuration;

    // Price Multipliers
    private JSpinner spnCommonPartPriceMultiplier;
    private JSpinner spnInnerSphereUnitPriceMultiplier;
    private JSpinner spnInnerSpherePartPriceMultiplier;
    private JSpinner spnClanUnitPriceMultiplier;
    private JSpinner spnClanPartPriceMultiplier;
    private JSpinner spnMixedTechUnitPriceMultiplier;
    private JSpinner[] spnUsedPartPriceMultipliers;
    private JSpinner spnDamagedPartsValueMultiplier;
    private JSpinner spnUnrepairablePartsValueMultiplier;
    private JSpinner spnCancelledOrderRefundMultiplier;
    //endregion Finances Tab

    //region Mercenary Tab
    private JPanel panMercenary;
    private JRadioButton btnContractEquipment;
    private JSpinner spnEquipPercent;
    private JSpinner spnDropshipPercent;
    private JSpinner spnJumpshipPercent;
    private JSpinner spnWarshipPercent;
    private JCheckBox chkEquipContractSaleValue;
    private JRadioButton btnContractPersonnel;
    private JCheckBox chkBLCSaleValue;
    private JCheckBox chkOverageRepaymentInFinalPayment;
    //endregion Mercenary Tab

    //region Experience Tab
    private JPanel panXP;
    private JSpinner spnScenarioXP;
    private JSpinner spnKillXP;
    private JSpinner spnKills;
    private JSpinner spnTaskXP;
    private JSpinner spnNTasksXP;
    private JSpinner spnSuccessXP;
    private JSpinner spnMistakeXP;
    private JSpinner spnIdleXP;
    private JSpinner spnMonthsIdleXP;
    private JSpinner spnTargetIdleXP;
    private JSpinner spnContractNegotiationXP;
    private JSpinner spnAdminWeeklyXP;
    private JSpinner spnAdminWeeklyXPPeriod;
    private JSpinner spnEdgeCost;
    private JTextArea txtInstructionsXP;
    private JScrollPane scrXP;
    private JTable tableXP;
    private static final String[] TABLE_XP_COLUMN_NAMES = {"+0", "+1", "+2", "+3", "+4", "+5", "+6", "+7", "+8", "+9", "+10"};
    //endregion Experience Tab

    //region Skills Tab
    private JPanel panSkill;
    //endregion Skills Tab

    //region Special Abilities Tab
    private JPanel panSpecialAbilities;
    private Hashtable<String, SpecialAbility> tempSPA;
    private JButton btnAddSPA;
    //endregion Special Abilities Tab

    //region Skill Randomization Tab
    private JPanel panRandomSkill;
    private JCheckBox chkExtraRandom;
    private JSpinner[] phenotypeSpinners;
    private JSpinner spnProbAntiMek;
    private JSpinner spnOverallRecruitBonus;
    private JSpinner[] spnTypeRecruitBonus;
    private JSpinner spnArtyProb;
    private JSpinner spnArtyBonus;
    private JSpinner spnTacticsGreen;
    private JSpinner spnTacticsReg;
    private JSpinner spnTacticsVet;
    private JSpinner spnTacticsElite;
    private JSpinner spnCombatSA;
    private JSpinner spnSupportSA;
    private JSpinner spnSecondProb;
    private JSpinner spnSecondBonus;
    private JSpinner spnAbilGreen;
    private JSpinner spnAbilReg;
    private JSpinner spnAbilVet;
    private JSpinner spnAbilElite;
    //endregion Skill Randomization Tab

    //region Rank System Tab
    private RankSystemsPane rankSystemsPane;
    //endregion Rank System Tab

    //region Name and Portrait Generation Tab
    private JPanel panNameGen;
    private JCheckBox chkUseOriginFactionForNames;
    private JComboBox<String> comboFactionNames;
    private JSlider sldGender;
    private JPanel panRandomPortrait;
    private JCheckBox[] chkUsePortrait;
    private JCheckBox allPortraitsBox;
    private JCheckBox noPortraitsBox;
    private JCheckBox chkAssignPortraitOnRoleChange;
    //endregion Name and Portrait Generation Tab

    //region Markets Tab
    // Personnel Market
    private JComboBox<String> comboPersonnelMarketType;
    private JCheckBox chkPersonnelMarketReportRefresh;
    private JSpinner spnPersonnelMarketRandomEliteRemoval;
    private JSpinner spnPersonnelMarketRandomVeteranRemoval;
    private JSpinner spnPersonnelMarketRandomRegularRemoval;
    private JSpinner spnPersonnelMarketRandomGreenRemoval;
    private JSpinner spnPersonnelMarketRandomUltraGreenRemoval;
    private JSpinner spnPersonnelMarketDylansWeight;

    // Unit Market
    private JComboBox<UnitMarketMethod> comboUnitMarketMethod;
    private JCheckBox chkUnitMarketRegionalMechVariations;
    private JCheckBox chkInstantUnitMarketDelivery;
    private JCheckBox chkUnitMarketReportRefresh;

    // Contract Market
    private JComboBox<ContractMarketMethod> comboContractMarketMethod;
    private JCheckBox chkContractMarketReportRefresh;
    //endregion Markets Tab

    //region RATs Tab
    private JRadioButton btnUseRATGenerator;
    private JRadioButton btnUseStaticRATs;
    private DefaultListModel<String> chosenRATModel;
    private DefaultListModel<String> availableRATModel;
    private JCheckBox chkIgnoreRATEra;
    //endregion RATs Tab

    //region Against the Bot Tab
    private JPanel panAtB;
    private JCheckBox chkUseAtB;
    private JCheckBox chkUseStratCon;
    private JComboBox<String> cbSkillLevel;

    //unit administration
    private JCheckBox chkUseShareSystem;
    private JCheckBox chkSharesExcludeLargeCraft;
    private JCheckBox chkSharesForAll;
    private JCheckBox chkAeroRecruitsHaveUnits;
    private JCheckBox chkRetirementRolls;
    private JCheckBox chkCustomRetirementMods;
    private JCheckBox chkFoundersNeverRetire;
    private JCheckBox chkAddDependents;
    private JCheckBox chkDependentsNeverLeave;
    private JCheckBox chkTrackUnitFatigue;
    private JCheckBox chkUseLeadership;
    private JCheckBox chkTrackOriginalUnit;
    private JCheckBox chkUseAero;
    private JCheckBox chkUseVehicles;
    private JCheckBox chkClanVehicles;

    //contract operations
    private JSpinner spnSearchRadius;
    private JCheckBox chkVariableContractLength;
    private JCheckBox chkMercSizeLimited;
    private JCheckBox chkRestrictPartsByMission;
    private JCheckBox chkLimitLanceWeight;
    private JCheckBox chkLimitLanceNumUnits;
    private JCheckBox chkUseStrategy;
    private JSpinner spnBaseStrategyDeployment;
    private JSpinner spnAdditionalStrategyDeployment;
    private JCheckBox chkAdjustPaymentForStrategy;
    private JSpinner spnAtBBattleIntensity;
    private JSpinner[] spnAtBBattleChance;
    private JButton btnIntensityUpdate;
    private JCheckBox chkGenerateChases;

    //scenarios
    private JCheckBox chkDoubleVehicles;
    private JSpinner spnOpforLanceTypeMechs;
    private JSpinner spnOpforLanceTypeMixed;
    private JSpinner spnOpforLanceTypeVehicles;
    private JCheckBox chkOpforUsesVTOLs;
    private JCheckBox chkOpforUsesAero;
    private JSpinner spnOpforAeroChance;
    private JCheckBox chkOpforUsesLocalForces;
    private JSpinner spnOpforLocalForceChance;
    private JSpinner spnFixedMapChance;
    private JCheckBox chkAdjustPlayerVehicles;
    private JCheckBox chkRegionalMechVariations;
    private JCheckBox chkAttachedPlayerCamouflage;
    private JCheckBox chkPlayerControlsAttachedUnits;
    private JCheckBox chkUseDropShips;
    private JCheckBox chkUseWeatherConditions;
    private JCheckBox chkUseLightConditions;
    private JCheckBox chkUsePlanetaryConditions;
    //endregion Against the Bot Tab

    private final ResourceBundle resources = ResourceBundle.getBundle("mekhq.resources.CampaignOptionsDialog", new EncodeControl());
    //endregion Variable Declarations

    public CampaignOptionsDialog(JFrame parent, boolean modal, Campaign c) {
        super(parent, modal);
        this.campaign = c;
        //this is a hack but I have no idea what is going on here
        this.frame = parent;
        this.date = campaign.getLocalDate();
        this.camouflage = campaign.getCamouflage();
        this.colour = campaign.getColour();
        this.iconCategory = campaign.getIconCategory();
        this.iconFileName = campaign.getIconFileName();
        hashSkillTargets = new Hashtable<>();
        hashGreenSkill = new Hashtable<>();
        hashRegSkill = new Hashtable<>();
        hashVetSkill = new Hashtable<>();
        hashEliteSkill = new Hashtable<>();
        cancelled = false;

        initComponents();
        setOptions(c.getCampaignOptions(), c.getRandomSkillPreferences());
        btnCamo.setIcon(camouflage.getImageIcon());
        setForceIcon();
        setLocationRelativeTo(parent);

        setUserPreferences();
    }

    //region Initialization
    /**
     * This method is called from within the constructor to initialize the form.
     */
    private void initComponents() {
        //region Variable Declaration and Initialisation
        tabOptions = new JTabbedPane();
        comboFactionNames = new JComboBox<>();
        sldGender = new JSlider(SwingConstants.HORIZONTAL);
        panRepair = new JPanel();
        panSupplies = new JPanel();
        //region Finances Tab
        JPanel panFinances = new JPanel();
        panMercenary = new JPanel();
        panNameGen = new JPanel();
        panXP = new JPanel();
        panSkill = new JPanel();
        panTech = new JPanel();
        panRandomSkill = new JPanel();
        panRandomPortrait = new JPanel();
        useEraModsCheckBox = new JCheckBox();
        assignedTechFirstCheckBox = new JCheckBox();
        resetToFirstTechCheckBox = new JCheckBox();
        payForPartsBox = new JCheckBox();
        payForRepairsBox = new JCheckBox();
        payForUnitsBox = new JCheckBox();
        payForSalariesBox = new JCheckBox();
        payForRecruitmentBox = new JCheckBox();
        useLoanLimitsBox = new JCheckBox();
        payForOverheadBox = new JCheckBox();
        payForMaintainBox = new JCheckBox();
        payForTransportBox = new JCheckBox();
        usePeacetimeCostBox = new JCheckBox();
        useExtendedPartsModifierBox = new JCheckBox();
        showPeacetimeCostBox = new JCheckBox();
        chkAssignPortraitOnRoleChange = new JCheckBox();
        sellUnitsBox = new JCheckBox();
        sellPartsBox = new JCheckBox();
        useQuirksBox = new JCheckBox();
        limitByYearBox = new JCheckBox();
        disallowExtinctStuffBox = new JCheckBox();
        allowClanPurchasesBox = new JCheckBox();
        allowISPurchasesBox = new JCheckBox();
        allowCanonOnlyBox = new JCheckBox();
        allowCanonRefitOnlyBox = new JCheckBox();
        variableTechLevelBox = new JCheckBox();
        factionIntroDateBox = new JCheckBox();
        useAmmoByTypeBox = new JCheckBox();
        choiceTechLevel = new JComboBox<>();
        btnLoad = new JButton();
        btnCancel = new JButton();

        usePlanetaryAcquisitions = new JCheckBox();
        usePlanetaryAcquisitionsVerbose = new JCheckBox();
        disallowPlanetaryAcquisitionClanCrossover = new JCheckBox();
        disallowClanPartsFromIS = new JCheckBox();
        useDamageMargin = new JCheckBox();
        useAeroSystemHitsBox = new JCheckBox();
        useQualityMaintenance = new JCheckBox();
        useUnofficialMaintenance = new JCheckBox();
        checkMaintenance = new JCheckBox();
        reverseQualityNames = new JCheckBox();

        chkSupportStaffOnly = new JCheckBox();

        GridBagConstraints gridBagConstraints;
        int gridy = 0;
        int gridx = 0;

        final PersonnelRole[] personnelRoles = PersonnelRole.values();
        //endregion Variable Declaration and Initialisation

        ResourceBundle resourceMap = ResourceBundle.getBundle("mekhq.resources.CampaignOptionsDialog", new EncodeControl());
        setDefaultCloseOperation(WindowConstants.DISPOSE_ON_CLOSE);
        setName("Form");
        setTitle(resourceMap.getString("title.text"));
        getContentPane().setLayout(new GridBagLayout());

        tabOptions.setName("tabOptions");

        //region General Tab
        panGeneral = new JPanel(new GridBagLayout());
        panGeneral.setName("panGeneral");

        JLabel lblName = new JLabel(resourceMap.getString("lblName.text"));
        lblName.setName("lblName");
        gridBagConstraints = new GridBagConstraints();
        gridBagConstraints.gridx = gridx++;
        gridBagConstraints.gridy = gridy++;
        gridBagConstraints.anchor = GridBagConstraints.WEST;
        panGeneral.add(lblName, gridBagConstraints);

        txtName = new JTextField(campaign.getName());
        txtName.setName("txtName");
        txtName.setMinimumSize(new Dimension(500, 30));
        txtName.setPreferredSize(new Dimension(500, 30));
        gridBagConstraints.gridx = gridx--;
        panGeneral.add(txtName, gridBagConstraints);

        JLabel lblFaction = new JLabel(resourceMap.getString("lblFaction.text"));
        lblFaction.setName("lblFaction");
        gridBagConstraints.gridx = gridx++;
        gridBagConstraints.gridy = gridy++;
        panGeneral.add(lblFaction, gridBagConstraints);

        factionModel = new SortedComboBoxModel<>();
        for (final Faction faction : Factions.getInstance().getChoosableFactions()) {
            if (faction.validIn(date.getYear())) {
                factionModel.addElement(faction.getFullName(date.getYear()));
            }
        }
        factionModel.setSelectedItem(campaign.getFaction().getFullName(date.getYear()));
        comboFaction = new JComboBox<>();
        comboFaction.setName("comboFaction");
        comboFaction.setModel(factionModel);
        comboFaction.setMinimumSize(new Dimension(400, 30));
        comboFaction.setPreferredSize(new Dimension(400, 30));
        gridBagConstraints.gridx = gridx--;
        panGeneral.add(comboFaction, gridBagConstraints);

        JPanel unitRatingPanel = new JPanel(new GridBagLayout());

        JLabel unitRatingMethodLabel = new JLabel(resourceMap.getString("unitRatingMethodLabel.text"));
        unitRatingMethodLabel.setName("unitRatingMethodLabel");
        gridBagConstraints.gridx = 0;
        unitRatingPanel.add(unitRatingMethodLabel, gridBagConstraints);

        unitRatingMethodCombo = new JComboBox<>(UnitRatingMethod.values());
        unitRatingMethodCombo.setName("unitRatingMethodCombo");
        gridBagConstraints.gridx = 1;
        unitRatingPanel.add(unitRatingMethodCombo, gridBagConstraints);

        JLabel manualUnitRatingModifierLabel = new JLabel(resourceMap.getString("manualUnitRatingModifierLabel.text"));
        gridBagConstraints.gridx = 2;
        unitRatingPanel.add(manualUnitRatingModifierLabel, gridBagConstraints);

        manualUnitRatingModifier = new JSpinner(new SpinnerNumberModel(0, -100, 100, 1));
        gridBagConstraints.gridx = 3;
        unitRatingPanel.add(manualUnitRatingModifier, gridBagConstraints);

        gridBagConstraints = new GridBagConstraints();
        gridBagConstraints.gridx = gridx;
        gridBagConstraints.gridy = gridy++;
        gridBagConstraints.gridwidth = 2;
        gridBagConstraints.fill = GridBagConstraints.HORIZONTAL;
        gridBagConstraints.anchor = GridBagConstraints.NORTHWEST;
        panGeneral.add(unitRatingPanel, gridBagConstraints);

        JLabel lblDate = new JLabel(resourceMap.getString("lblDate.text"));
        lblDate.setName("lblDate");
        gridBagConstraints = new GridBagConstraints();
        gridBagConstraints.gridx = gridx++;
        gridBagConstraints.gridy = gridy++;
        gridBagConstraints.anchor = GridBagConstraints.WEST;
        panGeneral.add(lblDate, gridBagConstraints);

        btnDate = new JButton(MekHQ.getMekHQOptions().getDisplayFormattedDate(date));
        btnDate.setName("btnDate");
        btnDate.setMinimumSize(new Dimension(400, 30));
        btnDate.setPreferredSize(new Dimension(400, 30));
        btnDate.addActionListener(this::btnDateActionPerformed);
        gridBagConstraints.gridx = gridx--;
        panGeneral.add(btnDate, gridBagConstraints);

        JLabel lblCamo = new JLabel(resourceMap.getString("lblCamo.text"));
        lblCamo.setName("lblCamo");
        gridBagConstraints.gridx = gridx++;
        gridBagConstraints.gridy = gridy++;
        panGeneral.add(lblCamo, gridBagConstraints);

        btnCamo = new JButton();
        btnCamo.setName("btnCamo");
        btnCamo.setMinimumSize(new Dimension(84, 72));
        btnCamo.setPreferredSize(new Dimension(84, 72));
        btnCamo.setMaximumSize(new Dimension(84, 72));
        btnCamo.addActionListener(this::btnCamoActionPerformed);
        gridBagConstraints.gridx = gridx--;
        gridBagConstraints.anchor = java.awt.GridBagConstraints.NORTHWEST;
        panGeneral.add(btnCamo, gridBagConstraints);

        JLabel lblIcon = new JLabel(resourceMap.getString("lblIcon.text"));
        gridBagConstraints.gridx = gridx++;
        gridBagConstraints.gridy = gridy++;
        gridBagConstraints.anchor = GridBagConstraints.WEST;
        panGeneral.add(lblIcon, gridBagConstraints);

        btnIcon = new JButton();
        btnIcon.addActionListener(this::btnIconActionPerformed);
        btnIcon.setMinimumSize(new Dimension(84, 72));
        btnIcon.setPreferredSize(new Dimension(84, 72));
        btnIcon.setMaximumSize(new Dimension(84, 72));
        gridBagConstraints.gridx = gridx--;
        gridBagConstraints.anchor = GridBagConstraints.NORTHWEST;
        panGeneral.add(btnIcon, gridBagConstraints);

        tabOptions.addTab(resourceMap.getString("panGeneral.TabConstraints.tabTitle"), panGeneral);
        //endregion General Tab

        //region Repair and Maintenance Tab
        panRepair.setName("panRepair");
        panRepair.setLayout(new java.awt.GridBagLayout());

        JPanel panSubRepair = new JPanel(new GridBagLayout());
        JPanel panSubMaintenance = new JPanel(new GridBagLayout());

        panSubRepair.setBorder(BorderFactory.createTitledBorder("Repair"));
        panSubMaintenance.setBorder(BorderFactory.createTitledBorder("Maintenance"));

        gridBagConstraints = new GridBagConstraints();
        gridBagConstraints.gridx = 0;
        gridBagConstraints.gridy = 0;
        gridBagConstraints.weightx = 0.5;
        gridBagConstraints.gridwidth = 1;
        gridBagConstraints.fill = GridBagConstraints.BOTH;
        panRepair.add(panSubRepair, gridBagConstraints);

        gridBagConstraints = new GridBagConstraints();
        gridBagConstraints.gridx = 1;
        gridBagConstraints.gridy = 0;
        gridBagConstraints.gridwidth = 1;
        gridBagConstraints.fill = GridBagConstraints.BOTH;
        panRepair.add(panSubMaintenance, gridBagConstraints);

        useEraModsCheckBox.setText(resourceMap.getString("useEraModsCheckBox.text")); // NOI18N
        useEraModsCheckBox.setToolTipText(resourceMap.getString("useEraModsCheckBox.toolTipText")); // NOI18N
        useEraModsCheckBox.setName("useEraModsCheckBox"); // NOI18N
        gridBagConstraints = new java.awt.GridBagConstraints();
        gridBagConstraints.gridx = 0;
        gridBagConstraints.gridy = 0;
        gridBagConstraints.weightx = 0.0;
        gridBagConstraints.weighty = 0.0;
        gridBagConstraints.fill = java.awt.GridBagConstraints.NONE;
        gridBagConstraints.anchor = java.awt.GridBagConstraints.NORTHWEST;
        panSubRepair.add(useEraModsCheckBox, gridBagConstraints);

        assignedTechFirstCheckBox.setText(resourceMap.getString("assignedTechFirstCheckBox.text")); // NOI18N
        assignedTechFirstCheckBox.setToolTipText(resourceMap.getString("assignedTechFirstCheckBox.toolTipText")); // NOI18N
        assignedTechFirstCheckBox.setName("assignedTechFirstCheckBox"); // NOI18N
        gridBagConstraints = new java.awt.GridBagConstraints();
        gridBagConstraints.gridx = 0;
        gridBagConstraints.gridy = 1;
        gridBagConstraints.weightx = 0.0;
        gridBagConstraints.weighty = 0.0;
        gridBagConstraints.fill = java.awt.GridBagConstraints.NONE;
        gridBagConstraints.anchor = java.awt.GridBagConstraints.NORTHWEST;
        panSubRepair.add(assignedTechFirstCheckBox, gridBagConstraints);

        resetToFirstTechCheckBox.setText(resourceMap.getString("resetToFirstTechCheckBox.text")); // NOI18N
        resetToFirstTechCheckBox.setToolTipText(resourceMap.getString("resetToFirstTechCheckBox.toolTipText")); // NOI18N
        resetToFirstTechCheckBox.setName("resetToFirstTechCheckBox"); // NOI18N
        gridBagConstraints = new java.awt.GridBagConstraints();
        gridBagConstraints.gridx = 0;
        gridBagConstraints.gridy = 2;
        gridBagConstraints.weightx = 0.0;
        gridBagConstraints.weighty = 0.0;
        gridBagConstraints.fill = java.awt.GridBagConstraints.NONE;
        gridBagConstraints.anchor = java.awt.GridBagConstraints.NORTHWEST;
        panSubRepair.add(resetToFirstTechCheckBox, gridBagConstraints);

        useQuirksBox.setText(resourceMap.getString("useQuirksBox.text")); // NOI18N
        useQuirksBox.setToolTipText(resourceMap.getString("useQuirksBox.toolTipText")); // NOI18N
        useQuirksBox.setName("useQuirksBox"); // NOI18N
        gridBagConstraints = new java.awt.GridBagConstraints();
        gridBagConstraints.gridx = 0;
        gridBagConstraints.gridy = 3;
        gridBagConstraints.fill = java.awt.GridBagConstraints.NONE;
        gridBagConstraints.weightx = 0.0;
        gridBagConstraints.weighty = 0.0;
        gridBagConstraints.anchor = java.awt.GridBagConstraints.NORTHWEST;
        panSubRepair.add(useQuirksBox, gridBagConstraints);

        useAeroSystemHitsBox.setText(resourceMap.getString("useAeroSystemHits.text")); // NOI18N
        useAeroSystemHitsBox.setToolTipText(resourceMap.getString("useAeroSystemHits.toolTipText")); // NOI18N
        useAeroSystemHitsBox.setName("useAeroSystemHits"); // NOI18N
        gridBagConstraints = new java.awt.GridBagConstraints();
        gridBagConstraints.gridx = 0;
        gridBagConstraints.gridy = 4;
        gridBagConstraints.weightx = 0.0;
        gridBagConstraints.weighty = 0.0;
        gridBagConstraints.fill = java.awt.GridBagConstraints.NONE;
        gridBagConstraints.anchor = java.awt.GridBagConstraints.NORTHWEST;
        panSubRepair.add(useAeroSystemHitsBox, gridBagConstraints);

        useDamageMargin.setText(resourceMap.getString("useDamageMargin.text"));
        useDamageMargin.setToolTipText(resourceMap.getString("useDamageMargin.toolTipText"));
        useDamageMargin.addActionListener(evt -> spnDamageMargin.setEnabled(useDamageMargin.isSelected()));
        gridBagConstraints = new java.awt.GridBagConstraints();
        gridBagConstraints.gridx = 0;
        gridBagConstraints.gridy = 5;
        gridBagConstraints.weightx = 0.0;
        gridBagConstraints.weighty = 0.0;
        gridBagConstraints.fill = java.awt.GridBagConstraints.NONE;
        gridBagConstraints.anchor = java.awt.GridBagConstraints.NORTHWEST;
        panSubRepair.add(useDamageMargin, gridBagConstraints);

        spnDamageMargin = new JSpinner(new SpinnerNumberModel(1, 1, 20, 1));
        ((JSpinner.DefaultEditor) spnDamageMargin.getEditor()).getTextField().setEditable(false);
        JPanel pnlDamageMargin = new JPanel();
        pnlDamageMargin.add(new JLabel("Margin:"));
        pnlDamageMargin.add(spnDamageMargin);

        gridBagConstraints = new java.awt.GridBagConstraints();
        gridBagConstraints.gridx = 0;
        gridBagConstraints.gridy = 6;
        gridBagConstraints.weightx = 1.0;
        gridBagConstraints.weighty = 0.0;
        gridBagConstraints.fill = java.awt.GridBagConstraints.NONE;
        gridBagConstraints.anchor = java.awt.GridBagConstraints.NORTHWEST;
        panSubRepair.add(pnlDamageMargin, gridBagConstraints);

        spnDestroyPartTarget = new JSpinner(new SpinnerNumberModel(2, 2, 13, 1));
        ((JSpinner.DefaultEditor) spnDestroyPartTarget.getEditor()).getTextField().setEditable(false);

        JPanel pnlDestroyPartTarget = new JPanel();
        pnlDestroyPartTarget.add(new JLabel("Equipment hit in combat survives on a roll of"));
        pnlDestroyPartTarget.add(spnDestroyPartTarget);
        pnlDestroyPartTarget.add(new JLabel("or better"));

        gridBagConstraints = new java.awt.GridBagConstraints();
        gridBagConstraints.gridx = 0;
        gridBagConstraints.gridy = 7;
        gridBagConstraints.weightx = 1.0;
        gridBagConstraints.weighty = 1.0;
        gridBagConstraints.fill = java.awt.GridBagConstraints.NONE;
        gridBagConstraints.anchor = java.awt.GridBagConstraints.NORTHWEST;
        panSubRepair.add(pnlDestroyPartTarget, gridBagConstraints);

        checkMaintenance.setText(resourceMap.getString("checkMaintenance.text"));
        checkMaintenance.setToolTipText(resourceMap.getString("checkMaintenance.toolTipText"));
        gridBagConstraints = new java.awt.GridBagConstraints();
        gridBagConstraints.gridx = 0;
        gridBagConstraints.gridy = 0;
        gridBagConstraints.weightx = 0.0;
        gridBagConstraints.weighty = 0.0;
        gridBagConstraints.fill = java.awt.GridBagConstraints.NONE;
        gridBagConstraints.anchor = java.awt.GridBagConstraints.NORTHWEST;
        panSubMaintenance.add(checkMaintenance, gridBagConstraints);

        checkMaintenance.addActionListener(evt -> {
            if (checkMaintenance.isSelected()) {
                spnMaintenanceDays.setEnabled(true);
                useQualityMaintenance.setEnabled(true);
                useUnofficialMaintenance.setEnabled(true);
                reverseQualityNames.setEnabled(true);
                spnMaintenanceBonus.setEnabled(true);
                logMaintenance.setEnabled(true);
            } else {
                spnMaintenanceDays.setEnabled(false);
                useQualityMaintenance.setEnabled(false);
                useUnofficialMaintenance.setEnabled(false);
                reverseQualityNames.setEnabled(false);
                spnMaintenanceBonus.setEnabled(false);
                logMaintenance.setEnabled(false);
            }
        });

        spnMaintenanceDays = new JSpinner(new SpinnerNumberModel(30, 1, 365, 1));
        ((JSpinner.DefaultEditor) spnMaintenanceDays.getEditor()).getTextField().setEditable(false);
        JPanel pnlMaintenanceDays = new JPanel();
        pnlMaintenanceDays.add(spnMaintenanceDays);
        pnlMaintenanceDays.add(new JLabel("Maintenance cycle length in days"));
        gridBagConstraints = new java.awt.GridBagConstraints();
        gridBagConstraints.gridx = 0;
        gridBagConstraints.gridy = 1;
        gridBagConstraints.weightx = 0.0;
        gridBagConstraints.weighty = 0.0;
        gridBagConstraints.fill = java.awt.GridBagConstraints.NONE;
        gridBagConstraints.anchor = java.awt.GridBagConstraints.NORTHWEST;
        panSubMaintenance.add(pnlMaintenanceDays, gridBagConstraints);

        spnMaintenanceBonus = new JSpinner(new SpinnerNumberModel(0, -13, 13, 1));
        ((JSpinner.DefaultEditor) spnMaintenanceBonus.getEditor()).getTextField().setEditable(false);
        spnMaintenanceBonus.setToolTipText(resourceMap.getString("spnMaintenanceBonus.toolTipText"));

        JPanel pnlMaintenanceBonus = new JPanel();
        pnlMaintenanceBonus.add(spnMaintenanceBonus);
        pnlMaintenanceBonus.add(new JLabel("Maintenance modifier"));

        gridBagConstraints = new java.awt.GridBagConstraints();
        gridBagConstraints.gridx = 0;
        gridBagConstraints.gridy = 2;
        gridBagConstraints.weightx = 0.0;
        gridBagConstraints.weighty = 0.0;
        gridBagConstraints.fill = java.awt.GridBagConstraints.NONE;
        gridBagConstraints.anchor = java.awt.GridBagConstraints.NORTHWEST;
        panSubMaintenance.add(pnlMaintenanceBonus, gridBagConstraints);

        useQualityMaintenance.setText(resourceMap.getString("useQualityMaintenance.text"));
        useQualityMaintenance.setToolTipText(resourceMap.getString("useQualityMaintenance.toolTipText"));
        gridBagConstraints = new java.awt.GridBagConstraints();
        gridBagConstraints.gridx = 0;
        gridBagConstraints.gridy = 3;
        gridBagConstraints.fill = java.awt.GridBagConstraints.NONE;
        gridBagConstraints.weightx = 0.0;
        gridBagConstraints.weighty = 0.0;
        gridBagConstraints.anchor = java.awt.GridBagConstraints.NORTHWEST;
        panSubMaintenance.add(useQualityMaintenance, gridBagConstraints);

        reverseQualityNames.setText(resourceMap.getString("reverseQualityNames.text"));
        reverseQualityNames.setToolTipText(resourceMap.getString("reverseQualityNames.toolTipText"));
        gridBagConstraints = new java.awt.GridBagConstraints();
        gridBagConstraints.gridx = 0;
        gridBagConstraints.gridy = 4;
        gridBagConstraints.fill = java.awt.GridBagConstraints.NONE;
        gridBagConstraints.weightx = 0.0;
        gridBagConstraints.weighty = 0.0;
        gridBagConstraints.anchor = java.awt.GridBagConstraints.NORTHWEST;
        panSubMaintenance.add(reverseQualityNames, gridBagConstraints);


        useUnofficialMaintenance.setText(resourceMap.getString("useUnofficialMaintenance.text"));
        useUnofficialMaintenance.setToolTipText(resourceMap.getString("useUnofficialMaintenance.toolTipText"));
        gridBagConstraints = new java.awt.GridBagConstraints();
        gridBagConstraints.gridx = 0;
        gridBagConstraints.gridy = 5;
        gridBagConstraints.fill = java.awt.GridBagConstraints.NONE;
        gridBagConstraints.weightx = 0.0;
        gridBagConstraints.weighty = 0.0;
        gridBagConstraints.anchor = java.awt.GridBagConstraints.NORTHWEST;
        panSubMaintenance.add(useUnofficialMaintenance, gridBagConstraints);

        logMaintenance = new JCheckBox(resourceMap.getString("logMaintenance.text"));
        logMaintenance.setToolTipText(resourceMap.getString("logMaintenance.toolTipText"));
        logMaintenance.setName("logMaintenance");
        gridBagConstraints.gridy = 6;
        gridBagConstraints.weightx = 1.0;
        gridBagConstraints.weighty = 1.0;
        panSubMaintenance.add(logMaintenance, gridBagConstraints);

        tabOptions.addTab(resourceMap.getString("panRepair.TabConstraints.tabTitle"), panRepair);
        //endregion Repair and Maintenance Tab

        //region Supplies and Acquisition Tab
        panSupplies.setName("panSupplies");
        panSupplies.setLayout(new GridBagLayout());

        JPanel panSubAcquire = new JPanel(new GridBagLayout());
        JPanel panSubDelivery = new JPanel(new GridBagLayout());
        JPanel panSubPlanetAcquire = new JPanel(new GridBagLayout());

        panSubAcquire.setBorder(BorderFactory.createTitledBorder("Acquisition"));
        panSubDelivery.setBorder(BorderFactory.createTitledBorder("Delivery"));
        panSubPlanetAcquire.setBorder(BorderFactory.createTitledBorder("Planetary Acquisition"));

        gridBagConstraints = new java.awt.GridBagConstraints();
        gridBagConstraints.gridx = 0;
        gridBagConstraints.gridy = 0;
        gridBagConstraints.weightx = .5;
        gridBagConstraints.gridwidth = 1;
        gridBagConstraints.fill = java.awt.GridBagConstraints.BOTH;
        panSupplies.add(panSubAcquire, gridBagConstraints);

        gridBagConstraints = new java.awt.GridBagConstraints();
        gridBagConstraints.gridx = 1;
        gridBagConstraints.gridy = 0;
        gridBagConstraints.weightx = .5;
        gridBagConstraints.gridwidth = 1;
        gridBagConstraints.fill = java.awt.GridBagConstraints.BOTH;
        panSupplies.add(panSubDelivery, gridBagConstraints);

        gridBagConstraints = new java.awt.GridBagConstraints();
        gridBagConstraints.gridx = 0;
        gridBagConstraints.gridy = 1;
        gridBagConstraints.weightx = 1.0;
        gridBagConstraints.gridwidth = 2;
        gridBagConstraints.fill = java.awt.GridBagConstraints.BOTH;
        panSupplies.add(panSubPlanetAcquire, gridBagConstraints);

        spnAcquireWaitingPeriod = new JSpinner(new SpinnerNumberModel(1, 1, 365, 1));
        ((JSpinner.DefaultEditor) spnAcquireWaitingPeriod.getEditor()).getTextField().setEditable(false);

        JPanel pnlWaitingPeriod = new JPanel();
        pnlWaitingPeriod.add(spnAcquireWaitingPeriod);
        pnlWaitingPeriod.add(new JLabel("Waiting period (in days) between acquisition rolls"));

        gridBagConstraints = new java.awt.GridBagConstraints();
        gridBagConstraints.gridx = 0;
        gridBagConstraints.gridy = 1;
        gridBagConstraints.weightx = 0.0;
        gridBagConstraints.weighty = 0.0;
        gridBagConstraints.gridwidth = 2;
        gridBagConstraints.fill = java.awt.GridBagConstraints.NONE;
        gridBagConstraints.anchor = java.awt.GridBagConstraints.NORTHWEST;
        panSubAcquire.add(pnlWaitingPeriod, gridBagConstraints);

        DefaultComboBoxModel<String> acquireSkillModel = new DefaultComboBoxModel<>();
        acquireSkillModel.addElement(CampaignOptions.S_TECH);
        acquireSkillModel.addElement(SkillType.S_ADMIN);
        acquireSkillModel.addElement(SkillType.S_SCROUNGE);
        acquireSkillModel.addElement(SkillType.S_NEG);
        acquireSkillModel.addElement(CampaignOptions.S_AUTO);
        choiceAcquireSkill = new JComboBox<>(acquireSkillModel);

        gridBagConstraints = new java.awt.GridBagConstraints();
        gridBagConstraints.gridx = 0;
        gridBagConstraints.gridy = 2;
        gridBagConstraints.fill = java.awt.GridBagConstraints.NONE;
        gridBagConstraints.anchor = java.awt.GridBagConstraints.WEST;
        panSubAcquire.add(new JLabel("Acquisition Skill:"), gridBagConstraints);

        gridBagConstraints = new java.awt.GridBagConstraints();
        gridBagConstraints.gridx = 1;
        gridBagConstraints.gridy = 2;
        gridBagConstraints.fill = java.awt.GridBagConstraints.NONE;
        gridBagConstraints.anchor = java.awt.GridBagConstraints.WEST;
        panSubAcquire.add(choiceAcquireSkill, gridBagConstraints);

        chkSupportStaffOnly.setText("Only support personnel can make acquisition checks");
        gridBagConstraints = new java.awt.GridBagConstraints();
        gridBagConstraints.gridx = 0;
        gridBagConstraints.gridy = 3;
        gridBagConstraints.gridwidth = 2;
        gridBagConstraints.fill = java.awt.GridBagConstraints.NONE;
        gridBagConstraints.weightx = 0.0;
        gridBagConstraints.weighty = 0.0;
        gridBagConstraints.anchor = java.awt.GridBagConstraints.NORTHWEST;
        panSubAcquire.add(chkSupportStaffOnly, gridBagConstraints);

        spnAcquireClanPenalty = new JSpinner(new SpinnerNumberModel(0, 0, 13, 1));
        ((JSpinner.DefaultEditor) spnAcquireClanPenalty.getEditor()).getTextField().setEditable(false);

        JPanel pnlClanPenalty = new JPanel();
        pnlClanPenalty.add(spnAcquireClanPenalty);
        pnlClanPenalty.add(new JLabel("Penalty for Clan equipment"));

        gridBagConstraints = new java.awt.GridBagConstraints();
        gridBagConstraints.gridx = 0;
        gridBagConstraints.gridy = 4;
        gridBagConstraints.weightx = 0.0;
        gridBagConstraints.weighty = 0.0;
        gridBagConstraints.gridwidth = 2;
        gridBagConstraints.fill = java.awt.GridBagConstraints.NONE;
        gridBagConstraints.anchor = java.awt.GridBagConstraints.NORTHWEST;
        panSubAcquire.add(pnlClanPenalty, gridBagConstraints);

        spnAcquireIsPenalty = new JSpinner(new SpinnerNumberModel(0, 0, 13, 1));
        ((JSpinner.DefaultEditor) spnAcquireIsPenalty.getEditor()).getTextField().setEditable(false);

        JPanel pnlIsPenalty = new JPanel();
        pnlIsPenalty.add(spnAcquireIsPenalty);
        pnlIsPenalty.add(new JLabel("Penalty for Inner Sphere equipment"));

        gridBagConstraints = new java.awt.GridBagConstraints();
        gridBagConstraints.gridx = 0;
        gridBagConstraints.gridy = 5;
        gridBagConstraints.weightx = 0.0;
        gridBagConstraints.weighty = 0.0;
        gridBagConstraints.gridwidth = 2;
        gridBagConstraints.fill = java.awt.GridBagConstraints.NONE;
        gridBagConstraints.anchor = java.awt.GridBagConstraints.NORTHWEST;
        panSubAcquire.add(pnlIsPenalty, gridBagConstraints);

        txtMaxAcquisitions = new JTextField(4);
        txtMaxAcquisitions.setHorizontalAlignment(JTextField.RIGHT);
        txtMaxAcquisitions.setName("txtName");

        JPanel pnlMaxAcquisitions = new JPanel();
        pnlMaxAcquisitions.add(txtMaxAcquisitions);
        pnlMaxAcquisitions.add(new JLabel("Maximum Acquisitions Per Day (0 for unlimited)"));

        gridBagConstraints = new java.awt.GridBagConstraints();
        gridBagConstraints.gridx = 0;
        gridBagConstraints.gridy = 6;
        gridBagConstraints.weightx = 1.0;
        gridBagConstraints.weighty = 1.0;
        gridBagConstraints.gridwidth = 2;
        gridBagConstraints.fill = java.awt.GridBagConstraints.NONE;
        gridBagConstraints.anchor = java.awt.GridBagConstraints.NORTHWEST;
        panSubAcquire.add(pnlMaxAcquisitions, gridBagConstraints);

        spnNDiceTransitTime = new JSpinner(new SpinnerNumberModel(0, 0, 365, 1));
        ((JSpinner.DefaultEditor) spnNDiceTransitTime.getEditor()).getTextField().setEditable(false);

        spnConstantTransitTime = new JSpinner(new SpinnerNumberModel(0, 0, 365, 1));
        ((JSpinner.DefaultEditor) spnConstantTransitTime.getEditor()).getTextField().setEditable(false);

        spnAcquireMosBonus = new JSpinner(new SpinnerNumberModel(0, 0, 365, 1));
        ((JSpinner.DefaultEditor) spnAcquireMosBonus.getEditor()).getTextField().setEditable(false);

        spnAcquireMinimum = new JSpinner(new SpinnerNumberModel(0, 0, 365, 1));
        ((JSpinner.DefaultEditor) spnAcquireMinimum.getEditor()).getTextField().setEditable(false);

        DefaultComboBoxModel<String> transitUnitModel = new DefaultComboBoxModel<>();
        for (int i = 0; i < CampaignOptions.TRANSIT_UNIT_NUM; i++) {
            transitUnitModel.addElement(CampaignOptions.getTransitUnitName(i));
        }
        choiceTransitTimeUnits = new JComboBox<>(transitUnitModel);

        DefaultComboBoxModel<String> transitMosUnitModel = new DefaultComboBoxModel<>();
        for (int i = 0; i < CampaignOptions.TRANSIT_UNIT_NUM; i++) {
            transitMosUnitModel.addElement(CampaignOptions.getTransitUnitName(i));
        }
        choiceAcquireMosUnits = new JComboBox<>(transitMosUnitModel);

        DefaultComboBoxModel<String> transitMinUnitModel = new DefaultComboBoxModel<>();
        for (int i = 0; i < CampaignOptions.TRANSIT_UNIT_NUM; i++) {
            transitMinUnitModel.addElement(CampaignOptions.getTransitUnitName(i));
        }
        choiceAcquireMinimumUnit = new JComboBox<>(transitMinUnitModel);

        JPanel pnlTransitTime = new JPanel();
        pnlTransitTime.add(new JLabel("Delivery Time:"));
        pnlTransitTime.add(spnNDiceTransitTime);
        pnlTransitTime.add(new JLabel("d6 + "));
        pnlTransitTime.add(spnConstantTransitTime);
        pnlTransitTime.add(choiceTransitTimeUnits);

        gridBagConstraints = new java.awt.GridBagConstraints();
        gridBagConstraints.gridx = 0;
        gridBagConstraints.gridy = 0;
        gridBagConstraints.fill = java.awt.GridBagConstraints.NONE;
        gridBagConstraints.weightx = 0.0;
        gridBagConstraints.weighty = 0.0;
        gridBagConstraints.anchor = java.awt.GridBagConstraints.NORTHWEST;
        panSubDelivery.add(pnlTransitTime, gridBagConstraints);

        JPanel pnlMinTransit = new JPanel();
        pnlMinTransit.add(new JLabel("Minimum Transit Time:"));
        pnlMinTransit.add(spnAcquireMinimum);
        pnlMinTransit.add(choiceAcquireMinimumUnit);

        gridBagConstraints = new java.awt.GridBagConstraints();
        gridBagConstraints.gridx = 0;
        gridBagConstraints.gridy = 1;
        gridBagConstraints.fill = java.awt.GridBagConstraints.NONE;
        gridBagConstraints.weightx = 0.0;
        gridBagConstraints.weighty = 0.0;
        gridBagConstraints.anchor = java.awt.GridBagConstraints.NORTHWEST;
        panSubDelivery.add(pnlMinTransit, gridBagConstraints);

        JPanel pnlMosBonus = new JPanel();
        pnlMosBonus.add(new JLabel("Reduce delivery time by"));
        pnlMosBonus.add(spnAcquireMosBonus);
        pnlMosBonus.add(choiceAcquireMosUnits);
        pnlMosBonus.add(new JLabel("per MoS"));

        gridBagConstraints = new java.awt.GridBagConstraints();
        gridBagConstraints.gridx = 0;
        gridBagConstraints.gridy = 2;
        gridBagConstraints.fill = java.awt.GridBagConstraints.NONE;
        gridBagConstraints.weightx = 1.0;
        gridBagConstraints.weighty = 1.0;
        gridBagConstraints.anchor = java.awt.GridBagConstraints.NORTHWEST;
        panSubDelivery.add(pnlMosBonus, gridBagConstraints);

        usePlanetaryAcquisitions.setText(resourceMap.getString("usePlanetaryAcquisitions.text"));
        usePlanetaryAcquisitions.setToolTipText(resourceMap.getString("usePlanetaryAcquisitions.toolTipText"));
        gridBagConstraints = new java.awt.GridBagConstraints();
        gridBagConstraints.gridx = 0;
        gridBagConstraints.gridy = 0;
        gridBagConstraints.weightx = 0.0;
        gridBagConstraints.weighty = 0.0;
        gridBagConstraints.fill = java.awt.GridBagConstraints.NONE;
        gridBagConstraints.anchor = java.awt.GridBagConstraints.NORTHWEST;
        panSubPlanetAcquire.add(usePlanetaryAcquisitions, gridBagConstraints);

        spnMaxJumpPlanetaryAcquisitions = new JSpinner(new SpinnerNumberModel(2, 0, 5, 1));
        JPanel panMaxJump = new JPanel();
        panMaxJump.add(spnMaxJumpPlanetaryAcquisitions);
        panMaxJump.add(new JLabel(resourceMap.getString("lblMaxJumpPlanetaryAcquisitions.text")));
        gridBagConstraints = new GridBagConstraints();
        gridBagConstraints.gridx = 0;
        gridBagConstraints.gridy = 1;
        gridBagConstraints.weightx = 0.0;
        gridBagConstraints.weighty = 0.0;
        gridBagConstraints.fill = GridBagConstraints.NONE;
        gridBagConstraints.anchor = GridBagConstraints.NORTHWEST;
        panSubPlanetAcquire.add(panMaxJump, gridBagConstraints);

        comboPlanetaryAcquisitionsFactionLimits = new JComboBox<>(PlanetaryAcquisitionFactionLimit.values());
        JPanel panFactionLimit = new JPanel();
        panFactionLimit.add(new JLabel(resourceMap.getString("lblPlanetaryAcquisitionsFactionLimits.text")));
        panFactionLimit.add(comboPlanetaryAcquisitionsFactionLimits);
        gridBagConstraints = new GridBagConstraints();
        gridBagConstraints.gridx = 0;
        gridBagConstraints.gridy = 2;
        gridBagConstraints.weightx = 0.0;
        gridBagConstraints.weighty = 0.0;
        gridBagConstraints.fill = GridBagConstraints.NONE;
        gridBagConstraints.anchor = GridBagConstraints.NORTHWEST;
        panSubPlanetAcquire.add(panFactionLimit, gridBagConstraints);

        disallowPlanetaryAcquisitionClanCrossover.setText(resourceMap.getString("disallowPlanetaryAcquisitionClanCrossover.text"));
        disallowPlanetaryAcquisitionClanCrossover.setToolTipText(resourceMap.getString("disallowPlanetaryAcquisitionClanCrossover.toolTipText"));
        gridBagConstraints = new java.awt.GridBagConstraints();
        gridBagConstraints.gridx = 0;
        gridBagConstraints.gridy = 3;
        gridBagConstraints.weightx = 0.0;
        gridBagConstraints.weighty = 0.0;
        gridBagConstraints.fill = java.awt.GridBagConstraints.NONE;
        gridBagConstraints.anchor = java.awt.GridBagConstraints.NORTHWEST;
        panSubPlanetAcquire.add(disallowPlanetaryAcquisitionClanCrossover, gridBagConstraints);

        disallowClanPartsFromIS.setText(resourceMap.getString("disallowClanPartsFromIS.text"));
        disallowClanPartsFromIS.setToolTipText(resourceMap.getString("disallowClanPartsFromIS.toolTipText"));
        gridBagConstraints = new java.awt.GridBagConstraints();
        gridBagConstraints.gridx = 0;
        gridBagConstraints.gridy = 4;
        gridBagConstraints.weightx = 0.0;
        gridBagConstraints.weighty = 0.0;
        gridBagConstraints.fill = java.awt.GridBagConstraints.NONE;
        gridBagConstraints.anchor = java.awt.GridBagConstraints.NORTHWEST;
        panSubPlanetAcquire.add(disallowClanPartsFromIS, gridBagConstraints);

        spnPenaltyClanPartsFromIS = new JSpinner(new SpinnerNumberModel(0, 0, 12, 1));
        JPanel panPenaltyClanPartsFromIS = new JPanel();
        panPenaltyClanPartsFromIS.add(spnPenaltyClanPartsFromIS);
        JLabel lblPenaltyClanPartsFromIS = new JLabel(resourceMap.getString("spnPenaltyClanPartsFromIS.text"));
        lblPenaltyClanPartsFromIS.setToolTipText(resourceMap.getString("spnPenaltyClanPartsFromIS.toolTipText"));
        panPenaltyClanPartsFromIS.add(lblPenaltyClanPartsFromIS);
        gridBagConstraints = new java.awt.GridBagConstraints();
        gridBagConstraints.gridx = 0;
        gridBagConstraints.gridy = 5;
        gridBagConstraints.weightx = 0.0;
        gridBagConstraints.weighty = 0.0;
        gridBagConstraints.fill = java.awt.GridBagConstraints.NONE;
        gridBagConstraints.anchor = java.awt.GridBagConstraints.NORTHWEST;
        panSubPlanetAcquire.add(panPenaltyClanPartsFromIS, gridBagConstraints);

        usePlanetaryAcquisitionsVerbose.setText(resourceMap.getString("usePlanetaryAcquisitionsVerbose.text"));
        usePlanetaryAcquisitionsVerbose.setToolTipText(resourceMap.getString("usePlanetaryAcquisitionsVerbose.toolTipText"));
        gridBagConstraints = new java.awt.GridBagConstraints();
        gridBagConstraints.gridx = 0;
        gridBagConstraints.gridy = 6;
        gridBagConstraints.weightx = 0.0;
        gridBagConstraints.weighty = 0.0;
        gridBagConstraints.fill = java.awt.GridBagConstraints.NONE;
        gridBagConstraints.anchor = java.awt.GridBagConstraints.NORTHWEST;
        panSubPlanetAcquire.add(usePlanetaryAcquisitionsVerbose, gridBagConstraints);

        JPanel panSocioIndustrialBonus = new JPanel();
        panSocioIndustrialBonus.setLayout(new BoxLayout(panSocioIndustrialBonus, BoxLayout.LINE_AXIS));
        panSocioIndustrialBonus.setBorder(BorderFactory.createTitledBorder("Planet socio-industrial modifiers "));

        JPanel panTechBonus = new JPanel(new GridBagLayout());
        JPanel panIndustryBonus = new JPanel(new GridBagLayout());
        JPanel panOutputBonus = new JPanel(new GridBagLayout());

        spnPlanetAcquireTechBonus = new JSpinner[6];
        spnPlanetAcquireIndustryBonus = new JSpinner[6];
        spnPlanetAcquireOutputBonus = new JSpinner[6];

        gridBagConstraints = new java.awt.GridBagConstraints();
        gridBagConstraints.gridwidth = 1;
        gridBagConstraints.gridy = 0;
        gridBagConstraints.gridx = 0;
        gridBagConstraints.gridwidth = 2;
        panTechBonus.add(new JLabel("<html><b>Tech<b></html>"), gridBagConstraints);
        panIndustryBonus.add(new JLabel("<html><b>Industry<b></html>"), gridBagConstraints);
        panOutputBonus.add(new JLabel("<html><b>Output<b></html>"), gridBagConstraints);
        for (int i = EquipmentType.RATING_A; i <= EquipmentType.RATING_F; i++) {
            gridBagConstraints.gridwidth = 1;
            gridBagConstraints.gridy++;
            gridBagConstraints.gridx = 0;
            gridBagConstraints.insets = new Insets(0, 20, 0, 0);
            panTechBonus.add(new JLabel(ITechnology.getRatingName(i) + " Level"), gridBagConstraints);
            panIndustryBonus.add(new JLabel(ITechnology.getRatingName(i) + " Level"), gridBagConstraints);
            panOutputBonus.add(new JLabel(ITechnology.getRatingName(i) + " Level"), gridBagConstraints);
            gridBagConstraints.gridx = 1;
            gridBagConstraints.insets = new Insets(0, 10, 0, 0);
            spnPlanetAcquireTechBonus[i] = new JSpinner(new SpinnerNumberModel(0, -12, 12, 1));
            spnPlanetAcquireIndustryBonus[i] = new JSpinner(new SpinnerNumberModel(0, -12, 12, 1));
            spnPlanetAcquireOutputBonus[i] = new JSpinner(new SpinnerNumberModel(0, -12, 12, 1));
            ((JSpinner.DefaultEditor) spnPlanetAcquireTechBonus[i].getEditor()).getTextField().setEditable(false);
            ((JSpinner.DefaultEditor) spnPlanetAcquireIndustryBonus[i].getEditor()).getTextField().setEditable(false);
            ((JSpinner.DefaultEditor) spnPlanetAcquireOutputBonus[i].getEditor()).getTextField().setEditable(false);

            panTechBonus.add(spnPlanetAcquireTechBonus[i], gridBagConstraints);
            panOutputBonus.add(spnPlanetAcquireOutputBonus[i], gridBagConstraints);
            panIndustryBonus.add(spnPlanetAcquireIndustryBonus[i], gridBagConstraints);

        }

        panSocioIndustrialBonus.add(panTechBonus);
        panSocioIndustrialBonus.add(panIndustryBonus);
        panSocioIndustrialBonus.add(panOutputBonus);

        gridBagConstraints = new java.awt.GridBagConstraints();
        gridBagConstraints.gridx = 1;
        gridBagConstraints.gridy = 0;
        gridBagConstraints.weightx = 0.0;
        gridBagConstraints.weighty = 0.0;
        gridBagConstraints.gridheight = 7;
        gridBagConstraints.fill = java.awt.GridBagConstraints.NONE;
        gridBagConstraints.anchor = java.awt.GridBagConstraints.NORTHWEST;
        panSubPlanetAcquire.add(panSocioIndustrialBonus, gridBagConstraints);

        tabOptions.addTab(resourceMap.getString("panSupplies.TabConstraints.tabTitle"), panSupplies);
        //endregion Supplies and Acquisition Tab

        //region Tech Limits Tab
        gridy = 0;

        panTech.setName("panTech");
        panTech.setLayout(new java.awt.GridBagLayout());

        limitByYearBox.setText(resourceMap.getString("limitByYearBox.text"));
        limitByYearBox.setToolTipText(resourceMap.getString("limitByYearBox.toolTipText"));
        limitByYearBox.setName("limitByYearBox");
        limitByYearBox.addActionListener(e -> variableTechLevelBox.setEnabled(limitByYearBox.isSelected()));
        gridBagConstraints = new java.awt.GridBagConstraints();
        gridBagConstraints.gridx = 0;
        gridBagConstraints.gridy = gridy++;
        gridBagConstraints.gridwidth = 2;
        gridBagConstraints.fill = java.awt.GridBagConstraints.HORIZONTAL;
        gridBagConstraints.anchor = java.awt.GridBagConstraints.NORTHWEST;
        panTech.add(limitByYearBox, gridBagConstraints);

        disallowExtinctStuffBox.setText(resourceMap.getString("disallowExtinctStuffBox.text"));
        disallowExtinctStuffBox.setToolTipText(resourceMap.getString("disallowExtinctStuffBox.toolTipText"));
        disallowExtinctStuffBox.setName("disallowExtinctStuffBox");
        gridBagConstraints = new java.awt.GridBagConstraints();
        gridBagConstraints.gridx = 0;
        gridBagConstraints.gridy = gridy++;
        gridBagConstraints.gridwidth = 2;
        gridBagConstraints.fill = java.awt.GridBagConstraints.HORIZONTAL;
        gridBagConstraints.anchor = java.awt.GridBagConstraints.NORTHWEST;
        panTech.add(disallowExtinctStuffBox, gridBagConstraints);

        allowClanPurchasesBox.setText(resourceMap.getString("allowClanPurchasesBox.text"));
        allowClanPurchasesBox.setToolTipText(resourceMap.getString("allowClanPurchasesBox.toolTipText"));
        allowClanPurchasesBox.setName("allowClanPurchasesBox");
        gridBagConstraints = new java.awt.GridBagConstraints();
        gridBagConstraints.gridx = 0;
        gridBagConstraints.gridy = gridy++;
        gridBagConstraints.gridwidth = 2;
        gridBagConstraints.fill = java.awt.GridBagConstraints.HORIZONTAL;
        gridBagConstraints.anchor = java.awt.GridBagConstraints.NORTHWEST;
        panTech.add(allowClanPurchasesBox, gridBagConstraints);

        allowISPurchasesBox.setText(resourceMap.getString("allowISPurchasesBox.text"));
        allowISPurchasesBox.setToolTipText(resourceMap.getString("allowISPurchasesBox.toolTipText"));
        allowISPurchasesBox.setName("allowISPurchasesBox");
        gridBagConstraints = new java.awt.GridBagConstraints();
        gridBagConstraints.gridx = 0;
        gridBagConstraints.gridy = gridy++;
        gridBagConstraints.gridwidth = 2;
        gridBagConstraints.fill = java.awt.GridBagConstraints.HORIZONTAL;
        gridBagConstraints.anchor = java.awt.GridBagConstraints.NORTHWEST;
        panTech.add(allowISPurchasesBox, gridBagConstraints);

        allowCanonOnlyBox.setText(resourceMap.getString("allowCanonOnlyBox.text"));
        allowCanonOnlyBox.setToolTipText(resourceMap.getString("allowCanonOnlyBox.toolTipText"));
        allowCanonOnlyBox.setName("allowCanonOnlyBox");
        gridBagConstraints = new java.awt.GridBagConstraints();
        gridBagConstraints.gridx = 0;
        gridBagConstraints.gridy = gridy++;
        gridBagConstraints.gridwidth = 2;
        gridBagConstraints.fill = java.awt.GridBagConstraints.HORIZONTAL;
        gridBagConstraints.anchor = java.awt.GridBagConstraints.NORTHWEST;
        panTech.add(allowCanonOnlyBox, gridBagConstraints);

        allowCanonRefitOnlyBox.setText(resourceMap.getString("allowCanonRefitOnlyBox.text")); // NOI18N
        allowCanonRefitOnlyBox.setToolTipText(resourceMap.getString("allowCanonRefitOnlyBox.toolTipText")); // NOI18N
        allowCanonRefitOnlyBox.setName("allowCanonRefitOnlyBox"); // NOI18N
        gridBagConstraints = new java.awt.GridBagConstraints();
        gridBagConstraints.gridx = 0;
        gridBagConstraints.gridy = gridy++;
        gridBagConstraints.gridwidth = 2;
        gridBagConstraints.fill = java.awt.GridBagConstraints.HORIZONTAL;
        gridBagConstraints.anchor = java.awt.GridBagConstraints.NORTHWEST;
        panTech.add(allowCanonRefitOnlyBox, gridBagConstraints);

        JLabel lblTechLevel = new JLabel(resourceMap.getString("lblTechLevel.text"));
        lblTechLevel.setName("lblTechLevel");
        gridBagConstraints = new java.awt.GridBagConstraints();
        gridBagConstraints.gridx = 0;
        gridBagConstraints.gridy = gridy++;
        gridBagConstraints.fill = java.awt.GridBagConstraints.HORIZONTAL;
        gridBagConstraints.anchor = java.awt.GridBagConstraints.WEST;
        panTech.add(lblTechLevel, gridBagConstraints);

        DefaultComboBoxModel<String> techLevelComboBoxModel = new DefaultComboBoxModel<>();
        techLevelComboBoxModel.addElement(CampaignOptions.getTechLevelName(CampaignOptions.TECH_INTRO));
        techLevelComboBoxModel.addElement(CampaignOptions.getTechLevelName(CampaignOptions.TECH_STANDARD));
        techLevelComboBoxModel.addElement(CampaignOptions.getTechLevelName(CampaignOptions.TECH_ADVANCED));
        techLevelComboBoxModel.addElement(CampaignOptions.getTechLevelName(CampaignOptions.TECH_EXPERIMENTAL));
        techLevelComboBoxModel.addElement(CampaignOptions.getTechLevelName(CampaignOptions.TECH_UNOFFICIAL));
        choiceTechLevel.setModel(techLevelComboBoxModel);
        //choiceTechLevel.setToolTipText(resourceMap.getString("choiceTechLevel.toolTipText")); // NOI18N
        choiceTechLevel.setName("choiceTechLevel"); // NOI18N
        gridBagConstraints = new java.awt.GridBagConstraints();
        gridBagConstraints.gridx = 1;
        gridBagConstraints.gridy = gridy++;
        gridBagConstraints.fill = java.awt.GridBagConstraints.HORIZONTAL;
        gridBagConstraints.anchor = java.awt.GridBagConstraints.NORTHWEST;
        panTech.add(choiceTechLevel, gridBagConstraints);

        variableTechLevelBox.setText(resourceMap.getString("variableTechLevelBox.text")); // NOI18N
        variableTechLevelBox.setToolTipText(resourceMap.getString("variableTechLevelBox.toolTipText")); // NOI18N
        variableTechLevelBox.setName("variableTechLevelBox"); // NOI18N
        gridBagConstraints = new java.awt.GridBagConstraints();
        gridBagConstraints.gridx = 0;
        gridBagConstraints.gridy = gridy++;
        gridBagConstraints.gridwidth = 2;
        gridBagConstraints.fill = java.awt.GridBagConstraints.HORIZONTAL;
        gridBagConstraints.anchor = java.awt.GridBagConstraints.NORTHWEST;
        panTech.add(variableTechLevelBox, gridBagConstraints);

        factionIntroDateBox.setText(resourceMap.getString("factionIntroDateBox.text"));
        factionIntroDateBox.setToolTipText(resourceMap.getString("factionIntroDateBox.toolTipText"));
        factionIntroDateBox.setName("factionIntroDateBox");
        gridBagConstraints = new java.awt.GridBagConstraints();
        gridBagConstraints.gridx = 0;
        gridBagConstraints.gridy = gridy++;
        gridBagConstraints.gridwidth = 2;
        gridBagConstraints.fill = java.awt.GridBagConstraints.HORIZONTAL;
        gridBagConstraints.anchor = java.awt.GridBagConstraints.NORTHWEST;
        panTech.add(factionIntroDateBox, gridBagConstraints);

        useAmmoByTypeBox.setText(resourceMap.getString("useAmmoByTypeBox.text"));
        useAmmoByTypeBox.setToolTipText(resourceMap.getString("useAmmoByTypeBox.toolTipText"));
        useAmmoByTypeBox.setName("useAmmoByTypeBox");
        gridBagConstraints = new java.awt.GridBagConstraints();
        gridBagConstraints.gridx = 0;
        gridBagConstraints.gridy = gridy++;
        gridBagConstraints.gridwidth = 2;
        gridBagConstraints.fill = java.awt.GridBagConstraints.HORIZONTAL;
        gridBagConstraints.anchor = java.awt.GridBagConstraints.NORTHWEST;
        panTech.add(useAmmoByTypeBox, gridBagConstraints);

        tabOptions.addTab(resourceMap.getString("panTech.TabConstraints.tabTitle"), panTech);
        //endregion Tech Limits Tab

        //region Personnel Tab
        tabOptions.addTab(resourceMap.getString("personnelPanel.title"), createPersonnelTab());
        //endregion Personnel Tab

        //region Finances Tab
        panFinances.setName("panFinances");
        panFinances.setLayout(new GridBagLayout());
        gridy = 0;

        payForPartsBox.setText(resourceMap.getString("payForPartsBox.text"));
        payForPartsBox.setToolTipText(resourceMap.getString("payForPartsBox.toolTipText"));
        payForPartsBox.setName("payForPartsBox");
        gridBagConstraints = new java.awt.GridBagConstraints();
        gridBagConstraints.gridx = 0;
        gridBagConstraints.gridy = gridy++;
        gridBagConstraints.gridwidth = 2;
        gridBagConstraints.fill = java.awt.GridBagConstraints.HORIZONTAL;
        gridBagConstraints.anchor = java.awt.GridBagConstraints.NORTHWEST;
        panFinances.add(payForPartsBox, gridBagConstraints);

        payForRepairsBox.setText(resourceMap.getString("payForRepairsBox.text")); // NOI18N
        payForRepairsBox.setToolTipText(resourceMap.getString("payForRepairsBox.toolTipText")); // NOI18N
        payForRepairsBox.setName("payForRepairsBox"); // NOI18N
        gridBagConstraints = new java.awt.GridBagConstraints();
        gridBagConstraints.gridx = 0;
        gridBagConstraints.gridy = gridy++;
        gridBagConstraints.gridwidth = 2;
        gridBagConstraints.fill = java.awt.GridBagConstraints.HORIZONTAL;
        gridBagConstraints.anchor = java.awt.GridBagConstraints.NORTHWEST;
        panFinances.add(payForRepairsBox, gridBagConstraints);

        payForUnitsBox.setText(resourceMap.getString("payForUnitsBox.text")); // NOI18N
        payForUnitsBox.setToolTipText(resourceMap.getString("payForUnitsBox.toolTipText")); // NOI18N
        payForUnitsBox.setName("payForUnitsBox"); // NOI18N
        gridBagConstraints = new java.awt.GridBagConstraints();
        gridBagConstraints.gridx = 0;
        gridBagConstraints.gridy = gridy++;
        gridBagConstraints.gridwidth = 2;
        gridBagConstraints.fill = java.awt.GridBagConstraints.HORIZONTAL;
        gridBagConstraints.anchor = java.awt.GridBagConstraints.NORTHWEST;
        panFinances.add(payForUnitsBox, gridBagConstraints);

        payForSalariesBox.setText(resourceMap.getString("payForSalariesBox.text")); // NOI18N
        payForSalariesBox.setToolTipText(resourceMap.getString("payForSalariesBox.toolTipText")); // NOI18N
        payForSalariesBox.setName("payForSalariesBox"); // NOI18N
        gridBagConstraints = new java.awt.GridBagConstraints();
        gridBagConstraints.gridx = 0;
        gridBagConstraints.gridy = gridy++;
        gridBagConstraints.gridwidth = 2;
        gridBagConstraints.fill = java.awt.GridBagConstraints.HORIZONTAL;
        gridBagConstraints.anchor = java.awt.GridBagConstraints.NORTHWEST;
        panFinances.add(payForSalariesBox, gridBagConstraints);

        payForOverheadBox.setText(resourceMap.getString("payForOverheadBox.text")); // NOI18N
        payForOverheadBox.setToolTipText(resourceMap.getString("payForOverheadBox.toolTipText")); // NOI18N
        payForOverheadBox.setName("payForOverheadBox"); // NOI18N
        gridBagConstraints = new java.awt.GridBagConstraints();
        gridBagConstraints.gridx = 0;
        gridBagConstraints.gridy = gridy++;
        gridBagConstraints.gridwidth = 2;
        gridBagConstraints.fill = java.awt.GridBagConstraints.HORIZONTAL;
        gridBagConstraints.anchor = java.awt.GridBagConstraints.NORTHWEST;
        panFinances.add(payForOverheadBox, gridBagConstraints);

        payForMaintainBox.setText(resourceMap.getString("payForMaintainBox.text")); // NOI18N
        payForMaintainBox.setToolTipText(resourceMap.getString("payForMaintainBox.toolTipText")); // NOI18N
        payForMaintainBox.setName("payForMaintainBox"); // NOI18N
        gridBagConstraints = new java.awt.GridBagConstraints();
        gridBagConstraints.gridx = 0;
        gridBagConstraints.gridy = gridy++;
        gridBagConstraints.gridwidth = 2;
        gridBagConstraints.fill = java.awt.GridBagConstraints.HORIZONTAL;
        gridBagConstraints.anchor = java.awt.GridBagConstraints.NORTHWEST;
        panFinances.add(payForMaintainBox, gridBagConstraints);

        payForTransportBox.setText(resourceMap.getString("payForTransportBox.text")); // NOI18N
        payForTransportBox.setToolTipText(resourceMap.getString("payForTransportBox.toolTipText")); // NOI18N
        payForTransportBox.setName("payForTransportBox"); // NOI18N
        gridBagConstraints = new java.awt.GridBagConstraints();
        gridBagConstraints.gridx = 0;
        gridBagConstraints.gridy = gridy++;
        gridBagConstraints.gridwidth = 2;
        gridBagConstraints.fill = java.awt.GridBagConstraints.HORIZONTAL;
        gridBagConstraints.anchor = java.awt.GridBagConstraints.NORTHWEST;
        panFinances.add(payForTransportBox, gridBagConstraints);

        sellUnitsBox.setText(resourceMap.getString("sellUnitsBox.text")); // NOI18N
        sellUnitsBox.setToolTipText(resourceMap.getString("sellUnitsBox.toolTipText")); // NOI18N
        sellUnitsBox.setName("sellUnitsBox"); // NOI18N
        gridBagConstraints = new java.awt.GridBagConstraints();
        gridBagConstraints.gridx = 0;
        gridBagConstraints.gridy = gridy++;
        gridBagConstraints.gridwidth = 2;
        gridBagConstraints.fill = java.awt.GridBagConstraints.HORIZONTAL;
        gridBagConstraints.anchor = java.awt.GridBagConstraints.NORTHWEST;
        panFinances.add(sellUnitsBox, gridBagConstraints);

        sellPartsBox.setText(resourceMap.getString("sellPartsBox.text")); // NOI18N
        sellPartsBox.setToolTipText(resourceMap.getString("sellPartsBox.toolTipText")); // NOI18N
        sellPartsBox.setName("sellPartsBox"); // NOI18N
        gridBagConstraints = new java.awt.GridBagConstraints();
        gridBagConstraints.gridx = 0;
        gridBagConstraints.gridy = gridy++;
        gridBagConstraints.gridwidth = 2;
        gridBagConstraints.fill = java.awt.GridBagConstraints.HORIZONTAL;
        gridBagConstraints.anchor = java.awt.GridBagConstraints.NORTHWEST;
        panFinances.add(sellPartsBox, gridBagConstraints);

        payForRecruitmentBox.setText(resourceMap.getString("payForRecruitmentBox.text")); // NOI18N
        payForRecruitmentBox.setToolTipText(resourceMap.getString("payForRecruitmentBox.toolTipText")); // NOI18N
        gridBagConstraints = new java.awt.GridBagConstraints();
        gridBagConstraints.gridx = 0;
        gridBagConstraints.gridy = gridy++;
        gridBagConstraints.gridwidth = 2;
        gridBagConstraints.fill = java.awt.GridBagConstraints.HORIZONTAL;
        gridBagConstraints.anchor = java.awt.GridBagConstraints.NORTHWEST;
        panFinances.add(payForRecruitmentBox, gridBagConstraints);

        useLoanLimitsBox.setText(resourceMap.getString("useLoanLimitsBox.text")); // NOI18N
        useLoanLimitsBox.setToolTipText(resourceMap.getString("useLoanLimitsBox.toolTipText")); // NOI18N
        gridBagConstraints = new java.awt.GridBagConstraints();
        gridBagConstraints.gridx = 0;
        gridBagConstraints.gridy = gridy++;
        gridBagConstraints.gridwidth = 2;
        gridBagConstraints.fill = java.awt.GridBagConstraints.HORIZONTAL;
        gridBagConstraints.anchor = java.awt.GridBagConstraints.NORTHWEST;
        panFinances.add(useLoanLimitsBox, gridBagConstraints);

        // Unofficial maintenance costs
        usePercentageMaintBox = new JCheckBox(resourceMap.getString("usePercentageMaintBox.text")); // NOI18N
        usePercentageMaintBox.setToolTipText(resourceMap.getString("usePercentageMaintBox.toolTipText")); // NOI18N
        gridBagConstraints = new java.awt.GridBagConstraints();
        gridBagConstraints.gridx = 0;
        gridBagConstraints.gridy = gridy++;
        gridBagConstraints.gridwidth = 2;
        gridBagConstraints.fill = java.awt.GridBagConstraints.HORIZONTAL;
        gridBagConstraints.anchor = java.awt.GridBagConstraints.NORTHWEST;
        panFinances.add(usePercentageMaintBox, gridBagConstraints);

        // Unofficial infantry don't count for contract pay
        useInfantryDontCountBox = new JCheckBox(resourceMap.getString("infantryDontCount.text")); // NOI18N
        useInfantryDontCountBox.setToolTipText(resourceMap.getString("infantryDontCount.toolTipText")); // NOI18N
        gridBagConstraints = new java.awt.GridBagConstraints();
        gridBagConstraints.gridx = 0;
        gridBagConstraints.gridy = gridy++;
        gridBagConstraints.gridwidth = 2;
        gridBagConstraints.fill = java.awt.GridBagConstraints.HORIZONTAL;
        gridBagConstraints.anchor = java.awt.GridBagConstraints.NORTHWEST;
        panFinances.add(useInfantryDontCountBox, gridBagConstraints);

        // Campaign Operations Peacetime operating costs
        usePeacetimeCostBox.setText(resourceMap.getString("usePeacetimeCostBox.text")); // NOI18N
        usePeacetimeCostBox.setToolTipText(resourceMap.getString("usePeacetimeCostBox.toolTipText")); // NOI18N
        usePeacetimeCostBox.setName("usePeacetimeCostBox"); // NOI18N
        gridBagConstraints = new java.awt.GridBagConstraints();
        gridBagConstraints.gridx = 0;
        gridBagConstraints.gridy = gridy++;
        gridBagConstraints.gridwidth = 2;
        gridBagConstraints.fill = java.awt.GridBagConstraints.HORIZONTAL;
        gridBagConstraints.anchor = java.awt.GridBagConstraints.NORTHWEST;
        panFinances.add(usePeacetimeCostBox, gridBagConstraints);

        useExtendedPartsModifierBox.setText(resourceMap.getString("useExtendedPartsModifierBox.text")); // NOI18N
        useExtendedPartsModifierBox.setName("useExtendedPartsModifierBox"); // NOI18N
        gridBagConstraints = new java.awt.GridBagConstraints();
        gridBagConstraints.gridx = 0;
        gridBagConstraints.gridy = gridy++;
        gridBagConstraints.gridwidth = 2;
        gridBagConstraints.fill = java.awt.GridBagConstraints.HORIZONTAL;
        gridBagConstraints.anchor = java.awt.GridBagConstraints.NORTHWEST;
        panFinances.add(useExtendedPartsModifierBox, gridBagConstraints);

        showPeacetimeCostBox.setText(resourceMap.getString("showPeacetimeCostBox.text")); // NOI18N
        showPeacetimeCostBox.setToolTipText(resourceMap.getString("showPeacetimeCostBox.toolTipText")); // NOI18N
        showPeacetimeCostBox.setName("showPeacetimeCostBox"); // NOI18N
        gridBagConstraints = new java.awt.GridBagConstraints();
        gridBagConstraints.gridx = 0;
        gridBagConstraints.gridy = gridy++;
        gridBagConstraints.gridwidth = 2;
        gridBagConstraints.fill = java.awt.GridBagConstraints.HORIZONTAL;
        gridBagConstraints.anchor = java.awt.GridBagConstraints.NORTHWEST;
        panFinances.add(showPeacetimeCostBox, gridBagConstraints);

        DefaultComboBoxModel<FinancialYearDuration> financialYearDurationModel = new DefaultComboBoxModel<>(FinancialYearDuration.values());
        comboFinancialYearDuration = new JComboBox<>(financialYearDurationModel);
        comboFinancialYearDuration.setRenderer(new DefaultListCellRenderer() {
                @Override
                public Component getListCellRendererComponent(JList<?> list, Object value, int index, boolean isSelected, boolean cellHasFocus) {
                    super.getListCellRendererComponent(list, value, index, isSelected, cellHasFocus);
                    if (value instanceof FinancialYearDuration) {
                        list.setToolTipText(((FinancialYearDuration) value).getToolTipText());
                    }
                    return this;
                }
            });
        JPanel pnlFinancialYearDuration = new JPanel();
        pnlFinancialYearDuration.add(new JLabel(resourceMap.getString("financialYearDuration.text")));
        pnlFinancialYearDuration.setToolTipText(resourceMap.getString("financialYearDuration.toolTipText"));
        pnlFinancialYearDuration.add(comboFinancialYearDuration);
        gridBagConstraints.gridy = gridy++;
        panFinances.add(pnlFinancialYearDuration, gridBagConstraints);

        newFinancialYearFinancesToCSVExportBox = new JCheckBox(resourceMap.getString("newFinancialYearFinancesToCSVExportBox.text"));
        newFinancialYearFinancesToCSVExportBox.setToolTipText(resourceMap.getString("newFinancialYearFinancesToCSVExportBox.toolTipText"));
        newFinancialYearFinancesToCSVExportBox.setName("newFinancialYearFinancesToCSVExportBox");
        gridBagConstraints.gridy = gridy++;
        panFinances.add(newFinancialYearFinancesToCSVExportBox, gridBagConstraints);

        gridBagConstraints.gridx = 2;
        gridBagConstraints.gridy = 0;
        gridBagConstraints.gridheight = 20;
        panFinances.add(createPriceModifiersPanel(), gridBagConstraints);

        tabOptions.addTab(resourceMap.getString("panFinances.TabConstraints.tabTitle"), panFinances);
        //endregion Finances Tab

        //region Mercenary Tab
        panMercenary.setName("panMercenary");
        panMercenary.setLayout(new GridBagLayout());

        btnContractEquipment = new JRadioButton(resourceMap.getString("panMercenary.IntOpsPayment.title"));
        btnContractEquipment.setToolTipText(resourceMap.getString("panMercenary.IntOpsPayment.tooltip"));
        gridBagConstraints = new GridBagConstraints();
        gridBagConstraints.gridx = 0;
        gridBagConstraints.gridy = 0;
        gridBagConstraints.fill = GridBagConstraints.NONE;
        gridBagConstraints.gridwidth = 3;
        gridBagConstraints.anchor = GridBagConstraints.NORTHWEST;
        panMercenary.add(btnContractEquipment, gridBagConstraints);

        gridBagConstraints = new GridBagConstraints();
        gridBagConstraints.gridx = 0;
        gridBagConstraints.gridy = 1;
        gridBagConstraints.fill = GridBagConstraints.NONE;
        gridBagConstraints.insets = new Insets(5, 30, 5, 5);
        gridBagConstraints.anchor = GridBagConstraints.NORTHWEST;
        panMercenary.add(new JLabel("Combat Percent:"), gridBagConstraints);

        spnEquipPercent = new JSpinner(new SpinnerNumberModel(0.1, 0.1, CampaignOptions.MAXIMUM_COMBAT_EQUIPMENT_PERCENT, 0.1));
        spnEquipPercent.setEditor(new JSpinner.NumberEditor(spnEquipPercent, "0.0"));
        ((JSpinner.DefaultEditor) spnEquipPercent.getEditor()).getTextField().setEditable(false);
        gridBagConstraints = new GridBagConstraints();
        gridBagConstraints.gridx = 1;
        gridBagConstraints.gridy = 1;
        gridBagConstraints.fill = GridBagConstraints.NONE;
        gridBagConstraints.anchor = GridBagConstraints.NORTHWEST;
        panMercenary.add(spnEquipPercent, gridBagConstraints);

        chkEquipContractSaleValue = new JCheckBox("Base on equipment sale value");
        gridBagConstraints = new GridBagConstraints();
        gridBagConstraints.gridx = 2;
        gridBagConstraints.gridy = 1;
        gridBagConstraints.fill = GridBagConstraints.NONE;
        gridBagConstraints.anchor = GridBagConstraints.NORTHWEST;
        panMercenary.add(chkEquipContractSaleValue, gridBagConstraints);

        gridBagConstraints = new GridBagConstraints();
        gridBagConstraints.gridx = 0;
        gridBagConstraints.gridy = 2;
        gridBagConstraints.fill = GridBagConstraints.NONE;
        gridBagConstraints.insets = new Insets(5, 30, 5, 5);
        gridBagConstraints.anchor = GridBagConstraints.NORTHWEST;
        panMercenary.add(new JLabel("DropShip Percent:"), gridBagConstraints);

        spnDropshipPercent = new JSpinner(new SpinnerNumberModel(0.1, 0.0, CampaignOptions.MAXIMUM_DROPSHIP_EQUIPMENT_PERCENT, 0.1));
        spnDropshipPercent.setEditor(new JSpinner.NumberEditor(spnDropshipPercent, "0.0"));
        ((JSpinner.NumberEditor) spnDropshipPercent.getEditor()).getTextField().setEditable(false);
        gridBagConstraints = new java.awt.GridBagConstraints();
        gridBagConstraints.gridx = 1;
        gridBagConstraints.gridy = 2;
        gridBagConstraints.fill = GridBagConstraints.NONE;
        gridBagConstraints.anchor = GridBagConstraints.NORTHWEST;
        panMercenary.add(spnDropshipPercent, gridBagConstraints);

        gridBagConstraints = new GridBagConstraints();
        gridBagConstraints.gridx = 0;
        gridBagConstraints.gridy = 3;
        gridBagConstraints.fill = GridBagConstraints.NONE;
        gridBagConstraints.insets = new Insets(5, 30, 5, 5);
        gridBagConstraints.anchor = GridBagConstraints.NORTHWEST;
        panMercenary.add(new JLabel("JumpShip Percent:"), gridBagConstraints);

        spnJumpshipPercent = new JSpinner(new SpinnerNumberModel(0.1, 0.0, CampaignOptions.MAXIMUM_JUMPSHIP_EQUIPMENT_PERCENT, 0.1));
        spnJumpshipPercent.setEditor(new JSpinner.NumberEditor(spnJumpshipPercent, "0.0"));
        ((JSpinner.DefaultEditor) spnJumpshipPercent.getEditor()).getTextField().setEditable(false);
        gridBagConstraints = new GridBagConstraints();
        gridBagConstraints.gridx = 1;
        gridBagConstraints.gridy = 3;
        gridBagConstraints.fill = GridBagConstraints.NONE;
        gridBagConstraints.anchor = GridBagConstraints.NORTHWEST;
        panMercenary.add(spnJumpshipPercent, gridBagConstraints);

        gridBagConstraints = new GridBagConstraints();
        gridBagConstraints.gridx = 0;
        gridBagConstraints.gridy = 4;
        gridBagConstraints.fill = GridBagConstraints.NONE;
        gridBagConstraints.insets = new Insets(5, 30, 5, 5);
        gridBagConstraints.anchor = GridBagConstraints.NORTHWEST;
        panMercenary.add(new JLabel("WarShip Percent:"), gridBagConstraints);

        spnWarshipPercent = new JSpinner(new SpinnerNumberModel(0.1, 0.0, CampaignOptions.MAXIMUM_WARSHIP_EQUIPMENT_PERCENT, 0.1));
        spnWarshipPercent.setEditor(new JSpinner.NumberEditor(spnWarshipPercent, "0.0"));
        ((JSpinner.DefaultEditor) spnWarshipPercent.getEditor()).getTextField().setEditable(false);
        gridBagConstraints = new GridBagConstraints();
        gridBagConstraints.gridx = 1;
        gridBagConstraints.gridy = 4;
        gridBagConstraints.fill = GridBagConstraints.NONE;
        gridBagConstraints.anchor = GridBagConstraints.NORTHWEST;
        panMercenary.add(spnWarshipPercent, gridBagConstraints);

        btnContractPersonnel = new JRadioButton(resourceMap.getString("panMercenary.FMMRPayment.title"));
        btnContractPersonnel.setToolTipText(resourceMap.getString("panMercenary.FMMRPayment.tooltip"));
        gridBagConstraints = new GridBagConstraints();
        gridBagConstraints.gridx = 0;
        gridBagConstraints.gridy = 5;
        gridBagConstraints.gridwidth = 3;
        gridBagConstraints.fill = GridBagConstraints.NONE;
        gridBagConstraints.anchor = GridBagConstraints.NORTHWEST;
        panMercenary.add(btnContractPersonnel, gridBagConstraints);

        chkBLCSaleValue = new JCheckBox("Base battle loss compensation on equipment sale value");
        gridBagConstraints.gridy = 6;
        panMercenary.add(chkBLCSaleValue, gridBagConstraints);

        chkOverageRepaymentInFinalPayment = new JCheckBox(resourceMap.getString("chkOverageRepaymentInFinalPayment.text"));
        chkOverageRepaymentInFinalPayment.setToolTipText(resourceMap.getString("chkOverageRepaymentInFinalPayment.toolTipText"));
        gridBagConstraints.gridy = 7;
        panMercenary.add(chkOverageRepaymentInFinalPayment, gridBagConstraints);

        ButtonGroup groupContract = new ButtonGroup();
        groupContract.add(btnContractEquipment);
        groupContract.add(btnContractPersonnel);

        tabOptions.addTab(resourceMap.getString("panMercenary.TabConstraints.tabTitle"), panMercenary);
        //endregion Mercenary Tab

        //region XP Tab
        panXP.setName("panXP");
        panXP.setLayout(new java.awt.GridBagLayout());

        JLabel lblScenarioXP = new JLabel(resourceMap.getString("lblScenarioXP.text"));
        spnScenarioXP = new JSpinner(new SpinnerNumberModel(0, 0, 10000, 1));
        ((JSpinner.DefaultEditor) spnScenarioXP.getEditor()).getTextField().setEditable(false);
        gridBagConstraints = new java.awt.GridBagConstraints();
        gridBagConstraints.gridx = 0;
        gridBagConstraints.gridy = 0;
        gridBagConstraints.fill = java.awt.GridBagConstraints.NONE;
        gridBagConstraints.anchor = java.awt.GridBagConstraints.NORTHWEST;
        gridBagConstraints.insets = new java.awt.Insets(5, 5, 5, 5);
        panXP.add(spnScenarioXP, gridBagConstraints);

        gridBagConstraints = new java.awt.GridBagConstraints();
        gridBagConstraints.gridx = 1;
        gridBagConstraints.gridy = 0;
        gridBagConstraints.gridwidth = 3;
        gridBagConstraints.fill = java.awt.GridBagConstraints.BOTH;
        gridBagConstraints.anchor = java.awt.GridBagConstraints.NORTHWEST;
        gridBagConstraints.insets = new java.awt.Insets(5, 5, 5, 5);
        panXP.add(lblScenarioXP, gridBagConstraints);

        JLabel lblKillXP = new JLabel(resourceMap.getString("lblKillXP.text"));
        spnKillXP = new JSpinner(new SpinnerNumberModel(0, 0, 10000, 1));
        ((JSpinner.DefaultEditor) spnKillXP.getEditor()).getTextField().setEditable(false);
        gridBagConstraints = new java.awt.GridBagConstraints();
        gridBagConstraints.gridx = 0;
        gridBagConstraints.gridy = 1;
        gridBagConstraints.fill = java.awt.GridBagConstraints.BOTH;
        gridBagConstraints.anchor = java.awt.GridBagConstraints.NORTHWEST;
        gridBagConstraints.insets = new java.awt.Insets(5, 5, 5, 5);
        panXP.add(spnKillXP, gridBagConstraints);

        gridBagConstraints = new java.awt.GridBagConstraints();
        gridBagConstraints.gridx = 1;
        gridBagConstraints.gridy = 1;
        gridBagConstraints.fill = java.awt.GridBagConstraints.BOTH;
        gridBagConstraints.anchor = java.awt.GridBagConstraints.NORTHWEST;
        gridBagConstraints.insets = new java.awt.Insets(5, 5, 5, 5);
        panXP.add(lblKillXP, gridBagConstraints);

        JLabel lblKills = new JLabel(resourceMap.getString("lblKills.text"));
        spnKills = new JSpinner(new SpinnerNumberModel(0, 0, 10000, 1));
        ((JSpinner.DefaultEditor) spnKills.getEditor()).getTextField().setEditable(false);
        gridBagConstraints = new java.awt.GridBagConstraints();
        gridBagConstraints.gridx = 2;
        gridBagConstraints.gridy = 1;
        gridBagConstraints.fill = java.awt.GridBagConstraints.NONE;
        gridBagConstraints.anchor = java.awt.GridBagConstraints.NORTHWEST;
        gridBagConstraints.insets = new java.awt.Insets(5, 5, 5, 5);
        panXP.add(spnKills, gridBagConstraints);

        gridBagConstraints = new java.awt.GridBagConstraints();
        gridBagConstraints.gridx = 3;
        gridBagConstraints.gridy = 1;
        gridBagConstraints.fill = java.awt.GridBagConstraints.BOTH;
        gridBagConstraints.anchor = java.awt.GridBagConstraints.NORTHWEST;
        gridBagConstraints.insets = new java.awt.Insets(5, 5, 5, 5);
        panXP.add(lblKills, gridBagConstraints);

        JLabel lblTaskXP = new JLabel(resourceMap.getString("lblKillXP.text"));
        spnTaskXP = new JSpinner(new SpinnerNumberModel(0, 0, 10000, 1));
        ((JSpinner.DefaultEditor) spnTaskXP.getEditor()).getTextField().setEditable(false);
        gridBagConstraints = new java.awt.GridBagConstraints();
        gridBagConstraints.gridx = 0;
        gridBagConstraints.gridy = 2;
        gridBagConstraints.fill = java.awt.GridBagConstraints.BOTH;
        gridBagConstraints.anchor = java.awt.GridBagConstraints.NORTHWEST;
        gridBagConstraints.insets = new java.awt.Insets(5, 5, 5, 5);
        panXP.add(spnTaskXP, gridBagConstraints);

        gridBagConstraints = new java.awt.GridBagConstraints();
        gridBagConstraints.gridx = 1;
        gridBagConstraints.gridy = 2;
        gridBagConstraints.fill = java.awt.GridBagConstraints.BOTH;
        gridBagConstraints.anchor = java.awt.GridBagConstraints.NORTHWEST;
        gridBagConstraints.insets = new java.awt.Insets(5, 5, 5, 5);
        panXP.add(lblTaskXP, gridBagConstraints);

        JLabel lblTasks = new JLabel(resourceMap.getString("lblTasks.text"));
        spnNTasksXP = new JSpinner(new SpinnerNumberModel(0, 0, 10000, 1));
        ((JSpinner.DefaultEditor) spnNTasksXP.getEditor()).getTextField().setEditable(false);

        gridBagConstraints = new java.awt.GridBagConstraints();
        gridBagConstraints.gridx = 2;
        gridBagConstraints.gridy = 2;
        gridBagConstraints.fill = java.awt.GridBagConstraints.NONE;
        gridBagConstraints.anchor = java.awt.GridBagConstraints.NORTHWEST;
        gridBagConstraints.insets = new java.awt.Insets(5, 5, 5, 5);
        panXP.add(spnNTasksXP, gridBagConstraints);

        gridBagConstraints = new java.awt.GridBagConstraints();
        gridBagConstraints.gridx = 3;
        gridBagConstraints.gridy = 2;
        gridBagConstraints.fill = java.awt.GridBagConstraints.BOTH;
        gridBagConstraints.anchor = java.awt.GridBagConstraints.NORTHWEST;
        gridBagConstraints.insets = new java.awt.Insets(5, 5, 5, 5);
        panXP.add(lblTasks, gridBagConstraints);

        JLabel lblSuccessXp = new JLabel(resourceMap.getString("lblSuccessXP.text"));
        spnSuccessXP = new JSpinner(new SpinnerNumberModel(0, 0, 10000, 1));
        ((JSpinner.DefaultEditor) spnSuccessXP.getEditor()).getTextField().setEditable(false);

        gridBagConstraints = new java.awt.GridBagConstraints();
        gridBagConstraints.gridx = 0;
        gridBagConstraints.gridy = 3;
        gridBagConstraints.fill = java.awt.GridBagConstraints.NONE;
        gridBagConstraints.anchor = java.awt.GridBagConstraints.NORTHWEST;
        gridBagConstraints.insets = new java.awt.Insets(5, 5, 5, 5);
        panXP.add(spnSuccessXP, gridBagConstraints);

        gridBagConstraints = new java.awt.GridBagConstraints();
        gridBagConstraints.gridx = 1;
        gridBagConstraints.gridy = 3;
        gridBagConstraints.gridwidth = 3;
        gridBagConstraints.fill = java.awt.GridBagConstraints.BOTH;
        gridBagConstraints.anchor = java.awt.GridBagConstraints.NORTHWEST;
        gridBagConstraints.insets = new java.awt.Insets(5, 5, 5, 5);
        panXP.add(lblSuccessXp, gridBagConstraints);

        JLabel lblMistakeXP = new JLabel(resourceMap.getString("lblMistakeXP.text"));
        spnMistakeXP = new JSpinner(new SpinnerNumberModel(0, 0, 10000, 1));
        ((JSpinner.DefaultEditor) spnMistakeXP.getEditor()).getTextField().setEditable(false);
        gridBagConstraints = new java.awt.GridBagConstraints();
        gridBagConstraints.gridx = 0;
        gridBagConstraints.gridy = 4;
        gridBagConstraints.fill = java.awt.GridBagConstraints.NONE;
        gridBagConstraints.anchor = java.awt.GridBagConstraints.NORTHWEST;
        gridBagConstraints.insets = new java.awt.Insets(5, 5, 5, 5);
        panXP.add(spnMistakeXP, gridBagConstraints);

        gridBagConstraints = new java.awt.GridBagConstraints();
        gridBagConstraints.gridx = 1;
        gridBagConstraints.gridy = 4;
        gridBagConstraints.gridwidth = 3;
        gridBagConstraints.fill = java.awt.GridBagConstraints.BOTH;
        gridBagConstraints.anchor = java.awt.GridBagConstraints.NORTHWEST;
        gridBagConstraints.insets = new java.awt.Insets(5, 5, 5, 5);
        panXP.add(lblMistakeXP, gridBagConstraints);

        spnIdleXP = new JSpinner(new SpinnerNumberModel(0, 0, 10000, 1));
        ((JSpinner.DefaultEditor) spnIdleXP.getEditor()).getTextField().setEditable(false);
        gridBagConstraints = new java.awt.GridBagConstraints();
        gridBagConstraints.gridx = 0;
        gridBagConstraints.gridy = 5;
        gridBagConstraints.fill = java.awt.GridBagConstraints.NONE;
        gridBagConstraints.anchor = java.awt.GridBagConstraints.NORTHWEST;
        gridBagConstraints.insets = new java.awt.Insets(5, 5, 5, 5);
        panXP.add(spnIdleXP, gridBagConstraints);

        gridBagConstraints.gridx = 1;
        gridBagConstraints.gridy = 5;
        gridBagConstraints.fill = java.awt.GridBagConstraints.NONE;
        gridBagConstraints.anchor = java.awt.GridBagConstraints.NORTHWEST;
        gridBagConstraints.insets = new java.awt.Insets(5, 5, 5, 5);
        panXP.add(new JLabel("XP for every"), gridBagConstraints);

        spnMonthsIdleXP = new JSpinner(new SpinnerNumberModel(0, 0, 36, 1));
        ((JSpinner.DefaultEditor) spnMonthsIdleXP.getEditor()).getTextField().setEditable(false);
        gridBagConstraints = new java.awt.GridBagConstraints();
        gridBagConstraints.gridx = 2;
        gridBagConstraints.gridy = 5;
        gridBagConstraints.fill = java.awt.GridBagConstraints.NONE;
        gridBagConstraints.anchor = java.awt.GridBagConstraints.NORTHWEST;
        gridBagConstraints.insets = new java.awt.Insets(5, 5, 5, 5);
        panXP.add(spnMonthsIdleXP, gridBagConstraints);

        gridBagConstraints.gridx = 3;
        gridBagConstraints.gridy = 5;
        gridBagConstraints.fill = java.awt.GridBagConstraints.NONE;
        gridBagConstraints.anchor = java.awt.GridBagConstraints.NORTHWEST;
        gridBagConstraints.insets = new java.awt.Insets(5, 5, 5, 5);
        panXP.add(new JLabel("active month(s) on a 2d6 roll of greater than or equal to"), gridBagConstraints);

        spnTargetIdleXP = new JSpinner(new SpinnerNumberModel(2, 2, 13, 1));
        ((JSpinner.DefaultEditor) spnTargetIdleXP.getEditor()).getTextField().setEditable(false);
        gridBagConstraints = new java.awt.GridBagConstraints();
        gridBagConstraints.gridx = 4;
        gridBagConstraints.gridy = 5;
        gridBagConstraints.fill = java.awt.GridBagConstraints.NONE;
        gridBagConstraints.anchor = java.awt.GridBagConstraints.NORTHWEST;
        gridBagConstraints.insets = new java.awt.Insets(5, 5, 5, 5);
        panXP.add(spnTargetIdleXP, gridBagConstraints);

        spnContractNegotiationXP = new JSpinner(new SpinnerNumberModel(0, 0, 10000, 1));
        ((JSpinner.DefaultEditor) spnContractNegotiationXP.getEditor()).getTextField().setEditable(false);
        gridBagConstraints = new java.awt.GridBagConstraints();
        gridBagConstraints.gridx = 0;
        gridBagConstraints.gridy = 6;
        gridBagConstraints.fill = java.awt.GridBagConstraints.NONE;
        gridBagConstraints.anchor = java.awt.GridBagConstraints.NORTHWEST;
        gridBagConstraints.insets = new java.awt.Insets(5, 5, 5, 5);
        panXP.add(spnContractNegotiationXP, gridBagConstraints);

        gridBagConstraints.gridx = 1;
        gridBagConstraints.gridy = 6;
        gridBagConstraints.fill = java.awt.GridBagConstraints.NONE;
        gridBagConstraints.anchor = java.awt.GridBagConstraints.NORTHWEST;
        gridBagConstraints.insets = new java.awt.Insets(5, 5, 5, 5);
        panXP.add(new JLabel("XP awarded to the selected negotiator for a new contract"), gridBagConstraints);

        spnAdminWeeklyXP = new JSpinner(new SpinnerNumberModel(0, 0, 10000, 1));
        ((JSpinner.DefaultEditor) spnAdminWeeklyXP.getEditor()).getTextField().setEditable(false);
        gridBagConstraints = new java.awt.GridBagConstraints();
        gridBagConstraints.gridx = 0;
        gridBagConstraints.gridy = 7;
        gridBagConstraints.fill = java.awt.GridBagConstraints.NONE;
        gridBagConstraints.anchor = java.awt.GridBagConstraints.NORTHWEST;
        gridBagConstraints.insets = new java.awt.Insets(5, 5, 5, 5);
        panXP.add(spnAdminWeeklyXP, gridBagConstraints);

        gridBagConstraints.gridx = 1;
        gridBagConstraints.gridy = 7;
        gridBagConstraints.fill = java.awt.GridBagConstraints.NONE;
        gridBagConstraints.anchor = java.awt.GridBagConstraints.NORTHWEST;
        gridBagConstraints.insets = new java.awt.Insets(5, 5, 5, 5);
        panXP.add(new JLabel("XP awarded to each administrator every Monday for the work of the previous"), gridBagConstraints);

        spnAdminWeeklyXPPeriod = new JSpinner(new SpinnerNumberModel(1, 1, 100, 1));
        ((JSpinner.DefaultEditor) spnAdminWeeklyXPPeriod.getEditor()).getTextField().setEditable(false);
        gridBagConstraints = new java.awt.GridBagConstraints();
        gridBagConstraints.gridx = 2;
        gridBagConstraints.gridy = 7;
        gridBagConstraints.fill = java.awt.GridBagConstraints.NONE;
        gridBagConstraints.anchor = java.awt.GridBagConstraints.NORTHWEST;
        gridBagConstraints.insets = new java.awt.Insets(5, 5, 5, 5);
        panXP.add(spnAdminWeeklyXPPeriod, gridBagConstraints);

        gridBagConstraints.gridx = 3;
        gridBagConstraints.gridy = 7;
        gridBagConstraints.fill = java.awt.GridBagConstraints.NONE;
        gridBagConstraints.anchor = java.awt.GridBagConstraints.NORTHWEST;
        gridBagConstraints.insets = new java.awt.Insets(5, 5, 5, 5);
        panXP.add(new JLabel("week(s)"), gridBagConstraints);

        spnEdgeCost = new JSpinner(new SpinnerNumberModel(0, 0, 10000, 1));
        ((JSpinner.DefaultEditor) spnEdgeCost.getEditor()).getTextField().setEditable(false);
        gridBagConstraints = new java.awt.GridBagConstraints();
        gridBagConstraints.gridx = 0;
        gridBagConstraints.gridy = 8;
        gridBagConstraints.fill = java.awt.GridBagConstraints.NONE;
        gridBagConstraints.anchor = java.awt.GridBagConstraints.NORTHWEST;
        gridBagConstraints.insets = new java.awt.Insets(5, 5, 5, 5);
        panXP.add(spnEdgeCost, gridBagConstraints);

        gridBagConstraints.gridx = 1;
        gridBagConstraints.gridy = 8;
        gridBagConstraints.fill = java.awt.GridBagConstraints.NONE;
        gridBagConstraints.anchor = java.awt.GridBagConstraints.NORTHWEST;
        gridBagConstraints.insets = new java.awt.Insets(5, 5, 5, 5);
        panXP.add(new JLabel("XP Cost for 1 Edge Point"), gridBagConstraints);

        txtInstructionsXP = new JTextArea();
        txtInstructionsXP.setText(resourceMap.getString("txtInstructionsXP.text"));
        txtInstructionsXP.setName("txtInstructions");
        txtInstructionsXP.setEditable(false);
        txtInstructionsXP.setEditable(false);
        txtInstructionsXP.setLineWrap(true);
        txtInstructionsXP.setWrapStyleWord(true);
        txtInstructionsXP.setBorder(BorderFactory.createCompoundBorder(
                BorderFactory.createTitledBorder(resourceMap.getString("txtInstructionsXP.title")),
                BorderFactory.createEmptyBorder(5, 5, 5, 5)));
        txtInstructionsXP.setOpaque(false);
        txtInstructionsXP.setMinimumSize(new Dimension(550, 120));
        gridBagConstraints = new java.awt.GridBagConstraints();
        gridBagConstraints.gridx = 0;
        gridBagConstraints.gridy = 9;
        gridBagConstraints.gridwidth = 6;
        gridBagConstraints.weightx = 1.0;
        gridBagConstraints.weighty = 0.0;
        gridBagConstraints.fill = java.awt.GridBagConstraints.BOTH;
        gridBagConstraints.anchor = java.awt.GridBagConstraints.NORTHWEST;
        gridBagConstraints.insets = new java.awt.Insets(5, 5, 5, 5);
        panXP.add(txtInstructionsXP, gridBagConstraints);

        tableXP = new JTable(getSkillCostsArray(SkillType.getSkillHash()), TABLE_XP_COLUMN_NAMES);
        tableXP.setSelectionMode(ListSelectionModel.SINGLE_SELECTION);
        tableXP.setRowSelectionAllowed(false);
        tableXP.setColumnSelectionAllowed(false);
        tableXP.setCellSelectionEnabled(true);
        scrXP = new JScrollPane(tableXP);
        scrXP.setMinimumSize(new Dimension(550, 140));
        scrXP.setPreferredSize(new Dimension(550, 140));
        JTable rowTable = new RowNamesTable(tableXP);
        scrXP.setRowHeaderView(rowTable);
        scrXP.setCorner(JScrollPane.UPPER_LEFT_CORNER, rowTable.getTableHeader());
        gridBagConstraints = new java.awt.GridBagConstraints();
        gridBagConstraints.gridx = 0;
        gridBagConstraints.gridy = 10;
        gridBagConstraints.weightx = 1.0;
        gridBagConstraints.weighty = 1.0;
        gridBagConstraints.gridwidth = 5;
        gridBagConstraints.anchor = java.awt.GridBagConstraints.NORTHWEST;
        gridBagConstraints.fill = java.awt.GridBagConstraints.BOTH;
        gridBagConstraints.insets = new java.awt.Insets(5, 5, 5, 5);
        panXP.add(scrXP, gridBagConstraints);

        tabOptions.addTab(resourceMap.getString("panXP.TabConstraints.tabTitle"), panXP);
        //endregion XP Tab

        //region Skill Tab
        panSkill.setName("panSkill");
        panSkill.setLayout(new java.awt.GridBagLayout());

        JPanel skPanel;

        gridBagConstraints = new java.awt.GridBagConstraints();
        gridBagConstraints.gridx = 0;
        gridBagConstraints.gridy = 0;
        gridBagConstraints.weightx = 1.0;
        gridBagConstraints.weighty = 1.0;
        gridBagConstraints.fill = java.awt.GridBagConstraints.BOTH;
        gridBagConstraints.anchor = java.awt.GridBagConstraints.NORTHWEST;
        gridBagConstraints.insets = new java.awt.Insets(5, 5, 5, 5);

        GridBagConstraints c;
        JSpinner spnTarget;
        JSpinner spnGreen;
        JSpinner spnReg;
        JSpinner spnVet;
        JSpinner spnElite;
        SkillType type;
        JLabel lblSkill;
        for (String skillName : SkillType.getSkillList()) {
            type = SkillType.getType(skillName);
            skPanel = new JPanel();
            c = new java.awt.GridBagConstraints();
            c.gridx = 0;
            c.gridy = 0;
            c.weightx = 1.0;
            c.weighty = 1.0;
            c.fill = java.awt.GridBagConstraints.BOTH;
            c.anchor = java.awt.GridBagConstraints.WEST;
            c.insets = new java.awt.Insets(5, 5, 5, 5);
            lblSkill = new JLabel(resourceMap.getString("lblSkillTarget.text"));
            skPanel.add(lblSkill, c);
            c.gridx++;
            spnTarget = new JSpinner(new SpinnerNumberModel(type.getTarget(), 0, 12, 1));
            ((JSpinner.DefaultEditor) spnTarget.getEditor()).getTextField().setEditable(false);
            hashSkillTargets.put(skillName, spnTarget);
            skPanel.add(spnTarget, c);
            c.gridx++;
            lblSkill = new JLabel(resourceMap.getString("lblSkillGreen.text"));
            skPanel.add(lblSkill, c);
            c.gridx++;
            spnGreen = new JSpinner(new SpinnerNumberModel(type.getGreenLevel(), 0, 10, 1));
            ((JSpinner.DefaultEditor) spnGreen.getEditor()).getTextField().setEditable(false);
            hashGreenSkill.put(skillName, spnGreen);
            skPanel.add(spnGreen, c);
            c.gridx++;
            lblSkill = new JLabel(resourceMap.getString("lblSkillRegular.text"));
            skPanel.add(lblSkill, c);
            c.gridx++;
            spnReg = new JSpinner(new SpinnerNumberModel(type.getRegularLevel(), 0, 10, 1));
            ((JSpinner.DefaultEditor) spnReg.getEditor()).getTextField().setEditable(false);
            hashRegSkill.put(skillName, spnReg);
            skPanel.add(spnReg, c);
            c.gridx++;
            lblSkill = new JLabel(resourceMap.getString("lblSkillVeteran.text"));
            skPanel.add(lblSkill, c);
            c.gridx++;
            spnVet = new JSpinner(new SpinnerNumberModel(type.getVeteranLevel(), 0, 10, 1));
            ((JSpinner.DefaultEditor) spnVet.getEditor()).getTextField().setEditable(false);
            hashVetSkill.put(skillName, spnVet);
            skPanel.add(spnVet, c);
            c.gridx++;
            lblSkill = new JLabel(resourceMap.getString("lblSkillElite.text"));
            skPanel.add(lblSkill, c);
            c.gridx++;
            spnElite = new JSpinner(new SpinnerNumberModel(type.getEliteLevel(), 0, 10, 1));
            ((JSpinner.DefaultEditor) spnElite.getEditor()).getTextField().setEditable(false);
            hashEliteSkill.put(skillName, spnElite);
            skPanel.add(spnElite, c);
            c.gridx++;

            skPanel.setBorder(BorderFactory.createTitledBorder(skillName));
            panSkill.add(skPanel, gridBagConstraints);
            gridBagConstraints.gridy++;
        }

        JScrollPane scrSkill = new JScrollPane(panSkill);
        scrSkill.setPreferredSize(new java.awt.Dimension(500, 400));

        tabOptions.addTab(resourceMap.getString("panSkill.TabConstraints.tabTitle"), scrSkill);
        //endregion Skills Tab

        //region Special Abilities Tab
        panSpecialAbilities = new JPanel(new GridBagLayout());

        Set<String> spaNames = SpecialAbility.getAllSpecialAbilities().keySet();
        //We need to create a temporary hash of special abilities that we can modify without
        //changing the underlying one in case the user cancels the changes
        tempSPA = new Hashtable<>();
        for (String name : spaNames) {
            getCurrentSPA().put(name, SpecialAbility.getAbility(name).clone());
        }

        btnAddSPA = new JButton("Add Another Special Ability");
        btnAddSPA.addActionListener(evt -> btnAddSPA());

        recreateSPAPanel(!getUnusedSPA().isEmpty());

        JScrollPane scrSPA = new JScrollPane(panSpecialAbilities);
        scrSPA.setPreferredSize(new java.awt.Dimension(500, 400));

        tabOptions.addTab("Special Abilities", scrSPA);
        //endregion Special Abilities Tab

        //region Skill Randomization Tab
        panRandomSkill.setName("panRandomSkill");
        panRandomSkill.setLayout(new java.awt.GridBagLayout());

        JPanel panRollTable = new JPanel(new GridLayout(6, 3, 5, 0));
        panRollTable.add(new JLabel("<html><b>Value</b></html>"));
        panRollTable.add(new JLabel("<html><b>Level</b></html>"));
        panRollTable.add(new JLabel("<html><b># Abils</b></html>"));
        panRollTable.add(new JLabel("less than 2"));
        JLabel lblUltraGreen = new JLabel("Ultra-Green/None");
        lblUltraGreen.setToolTipText(resourceMap.getString("lblUltraGreen.toolTipText"));
        panRollTable.add(lblUltraGreen);
        panRollTable.add(new JLabel("0"));
        panRollTable.add(new JLabel("2-5"));
        panRollTable.add(new JLabel(SkillType.SKILL_LEVEL_NAMES[SkillType.EXP_GREEN]));
        panRollTable.add(new JLabel("0"));
        panRollTable.add(new JLabel("6-9"));
        panRollTable.add(new JLabel(SkillType.SKILL_LEVEL_NAMES[SkillType.EXP_REGULAR]));
        panRollTable.add(new JLabel("0"));
        panRollTable.add(new JLabel("10-11"));
        panRollTable.add(new JLabel(SkillType.SKILL_LEVEL_NAMES[SkillType.EXP_VETERAN]));
        panRollTable.add(new JLabel("1"));
        panRollTable.add(new JLabel("12 or more"));
        panRollTable.add(new JLabel(SkillType.SKILL_LEVEL_NAMES[SkillType.EXP_ELITE]));
        panRollTable.add(new JLabel("2"));
        panRollTable.setBorder(BorderFactory.createCompoundBorder(
                BorderFactory.createTitledBorder("2d6 + Bonus"),
                BorderFactory.createEmptyBorder(5, 5, 5, 5)));

        JLabel lblOverallRecruitBonus = new JLabel(resourceMap.getString("lblOverallRecruitBonus.text"));
        chkExtraRandom = new JCheckBox(resourceMap.getString("chkExtraRandom.text"));
        chkExtraRandom.setToolTipText(resourceMap.getString("chkExtraRandom.toolTipText"));
        JLabel lblProbAntiMek = new JLabel(resourceMap.getString("lblProbAntiMek.text"));
        spnProbAntiMek = new JSpinner(new SpinnerNumberModel(0, 0, 100, 5));
        ((JSpinner.DefaultEditor) spnProbAntiMek.getEditor()).getTextField().setEditable(false);
        spnOverallRecruitBonus = new JSpinner(new SpinnerNumberModel(0, -12, 12, 1));
        ((JSpinner.DefaultEditor) spnOverallRecruitBonus.getEditor()).getTextField().setEditable(false);
        spnOverallRecruitBonus.setToolTipText(resourceMap.getString("spnOverallRecruitBonus.toolTipText"));
        spnTypeRecruitBonus = new JSpinner[personnelRoles.length];
        int nRow = (int) Math.ceil(personnelRoles.length / 4.0);
        JPanel panTypeRecruitBonus = new JPanel(new GridLayout(nRow, 4));
        JSpinner spin;
        JPanel panRecruit;
        for (PersonnelRole role : personnelRoles) {
            panRecruit = new JPanel(new GridBagLayout());

            spin = new JSpinner(new SpinnerNumberModel(0, -12, 12, 1));
            ((JSpinner.DefaultEditor) spin.getEditor()).getTextField().setEditable(false);
            spnTypeRecruitBonus[role.ordinal()] = spin;
            gridBagConstraints = new GridBagConstraints();
            gridBagConstraints.gridx = 0;
            gridBagConstraints.gridy = 0;
            gridBagConstraints.anchor = GridBagConstraints.WEST;
            gridBagConstraints.insets = new Insets(2, 5, 0, 0);
            panRecruit.add(spin, gridBagConstraints);

            gridBagConstraints.gridx = 1;
            gridBagConstraints.fill = GridBagConstraints.HORIZONTAL;
            gridBagConstraints.weightx = 1.0;
            panRecruit.add(new JLabel(role.toString()), gridBagConstraints);

            panTypeRecruitBonus.add(panRecruit);
        }

        panTypeRecruitBonus.setBorder(BorderFactory.createCompoundBorder(
                BorderFactory.createTitledBorder(resourceMap.getString("panTypeRecruitBonus.title")),
                BorderFactory.createEmptyBorder(5, 5, 5, 5)));

        gridBagConstraints = new GridBagConstraints();
        gridBagConstraints.gridx = 0;
        gridBagConstraints.gridy = 0;
        gridBagConstraints.gridwidth = 2;
        gridBagConstraints.fill = java.awt.GridBagConstraints.NONE;
        gridBagConstraints.anchor = java.awt.GridBagConstraints.NORTHWEST;
        gridBagConstraints.insets = new java.awt.Insets(5, 5, 5, 5);
        panRandomSkill.add(chkExtraRandom, gridBagConstraints);

        // Phenotype Percentage Generation
        List<Phenotype> phenotypes = Phenotype.getExternalPhenotypes();
        phenotypeSpinners = new JSpinner[phenotypes.size()];

        JPanel phenotypesPanel = new JPanel(new GridLayout((int) Math.ceil(phenotypes.size() / 2.0), 2));
        phenotypesPanel.setBorder(BorderFactory.createTitledBorder("Trueborn Phenotype Probabilities"));

        for (int i = 0; i < phenotypes.size(); i++) {
            JSpinner phenotypeSpinner = new JSpinner(new SpinnerNumberModel(0, 0, 100, 1));
            phenotypeSpinners[i] = phenotypeSpinner;
            JPanel phenotypePanel = new JPanel();
            phenotypePanel.add(phenotypeSpinner);
            phenotypePanel.add(new JLabel(phenotypes.get(i).getName()));
            phenotypePanel.setToolTipText(phenotypes.get(i).getToolTip());
            phenotypesPanel.add(phenotypePanel);
        }

        gridBagConstraints = new GridBagConstraints();
        gridBagConstraints.gridx = 0;
        gridBagConstraints.gridy = 1;
        gridBagConstraints.gridwidth = 2;
        gridBagConstraints.fill = GridBagConstraints.NONE;
        gridBagConstraints.anchor = GridBagConstraints.NORTHWEST;
        gridBagConstraints.insets = new Insets(5, 5, 5, 5);
        panRandomSkill.add(phenotypesPanel, gridBagConstraints);

        gridBagConstraints = new GridBagConstraints();
        gridBagConstraints.gridx = 2;
        gridBagConstraints.gridy = 0;
        gridBagConstraints.gridheight = 3;
        gridBagConstraints.weightx = 1.0;
        gridBagConstraints.fill = java.awt.GridBagConstraints.BOTH;
        gridBagConstraints.anchor = java.awt.GridBagConstraints.NORTHWEST;
        gridBagConstraints.insets = new java.awt.Insets(5, 5, 5, 5);
        panRandomSkill.add(panRollTable, gridBagConstraints);

        gridBagConstraints = new java.awt.GridBagConstraints();
        gridBagConstraints.gridx = 0;
        gridBagConstraints.gridy = 2;
        gridBagConstraints.fill = java.awt.GridBagConstraints.NONE;
        gridBagConstraints.anchor = java.awt.GridBagConstraints.NORTHWEST;
        gridBagConstraints.insets = new java.awt.Insets(5, 5, 5, 5);
        panRandomSkill.add(spnProbAntiMek, gridBagConstraints);

        gridBagConstraints = new java.awt.GridBagConstraints();
        gridBagConstraints.gridx = 1;
        gridBagConstraints.gridy = 2;
        gridBagConstraints.fill = java.awt.GridBagConstraints.BOTH;
        gridBagConstraints.anchor = java.awt.GridBagConstraints.NORTHWEST;
        gridBagConstraints.insets = new java.awt.Insets(5, 5, 5, 5);
        panRandomSkill.add(lblProbAntiMek, gridBagConstraints);

        gridBagConstraints = new java.awt.GridBagConstraints();
        gridBagConstraints.gridx = 0;
        gridBagConstraints.gridy = 3;
        gridBagConstraints.fill = java.awt.GridBagConstraints.NONE;
        gridBagConstraints.anchor = java.awt.GridBagConstraints.NORTHWEST;
        gridBagConstraints.insets = new java.awt.Insets(5, 5, 5, 5);
        panRandomSkill.add(spnOverallRecruitBonus, gridBagConstraints);

        gridBagConstraints = new java.awt.GridBagConstraints();
        gridBagConstraints.gridx = 1;
        gridBagConstraints.gridy = 3;
        gridBagConstraints.fill = java.awt.GridBagConstraints.BOTH;
        gridBagConstraints.weightx = 1.0;
        gridBagConstraints.anchor = java.awt.GridBagConstraints.NORTHWEST;
        gridBagConstraints.insets = new java.awt.Insets(5, 5, 5, 5);
        panRandomSkill.add(lblOverallRecruitBonus, gridBagConstraints);

        gridBagConstraints = new java.awt.GridBagConstraints();
        gridBagConstraints.gridx = 0;
        gridBagConstraints.gridy = 4;
        gridBagConstraints.gridwidth = 3;
        gridBagConstraints.fill = java.awt.GridBagConstraints.BOTH;
        gridBagConstraints.anchor = java.awt.GridBagConstraints.NORTHWEST;
        gridBagConstraints.insets = new java.awt.Insets(5, 5, 5, 5);
        panRandomSkill.add(panTypeRecruitBonus, gridBagConstraints);

        JPanel panArtillery = new JPanel();
        panArtillery.setBorder(BorderFactory.createCompoundBorder(
                BorderFactory.createTitledBorder("Artillery Skill"),
                BorderFactory.createEmptyBorder(5, 5, 5, 5)));
        spnArtyProb = new JSpinner(new SpinnerNumberModel(0, 0, 100, 5));
        ((JSpinner.DefaultEditor) spnArtyProb.getEditor()).getTextField().setEditable(false);
        spnArtyProb.setToolTipText(resourceMap.getString("spnArtyProb.toolTipText"));
        panArtillery.add(spnArtyProb);
        panArtillery.add(new JLabel("Probability"));
        spnArtyBonus = new JSpinner(new SpinnerNumberModel(0, -10, 10, 1));
        ((JSpinner.DefaultEditor) spnArtyBonus.getEditor()).getTextField().setEditable(false);
        panArtillery.add(spnArtyBonus);
        panArtillery.add(new JLabel("Bonus"));
        JPanel panSecondary = new JPanel();
        spnSecondProb = new JSpinner(new SpinnerNumberModel(0, 0, 100, 5));
        ((JSpinner.DefaultEditor) spnSecondProb.getEditor()).getTextField().setEditable(false);
        spnSecondProb.setToolTipText(resourceMap.getString("spnSecondProb.toolTipText"));
        panSecondary.add(spnSecondProb);
        panSecondary.add(new JLabel("Probability"));
        spnSecondBonus = new JSpinner(new SpinnerNumberModel(0, -10, 10, 1));
        ((JSpinner.DefaultEditor) spnSecondBonus.getEditor()).getTextField().setEditable(false);
        panSecondary.add(spnSecondBonus);
        panSecondary.add(new JLabel("Bonus"));
        panSecondary.setBorder(BorderFactory.createCompoundBorder(
                BorderFactory.createTitledBorder("Secondary Skills"),
                BorderFactory.createEmptyBorder(5, 5, 5, 5)));
        JPanel panTactics = new JPanel();
        spnTacticsGreen = new JSpinner(new SpinnerNumberModel(0, -10, 10, 1));
        ((JSpinner.DefaultEditor) spnTacticsGreen.getEditor()).getTextField().setEditable(false);
        spnTacticsGreen.setToolTipText(resourceMap.getString("spnTacticsGreen.toolTipText"));
        spnTacticsReg = new JSpinner(new SpinnerNumberModel(0, -10, 10, 1));
        ((JSpinner.DefaultEditor) spnTacticsReg.getEditor()).getTextField().setEditable(false);
        spnTacticsReg.setToolTipText(resourceMap.getString("spnTacticsReg.toolTipText"));
        spnTacticsVet = new JSpinner(new SpinnerNumberModel(0, -10, 10, 1));
        ((JSpinner.DefaultEditor) spnTacticsVet.getEditor()).getTextField().setEditable(false);
        spnTacticsVet.setToolTipText(resourceMap.getString("spnTacticsVet.toolTipText"));
        spnTacticsElite = new JSpinner(new SpinnerNumberModel(0, -10, 10, 1));
        ((JSpinner.DefaultEditor) spnTacticsElite.getEditor()).getTextField().setEditable(false);
        spnTacticsElite.setToolTipText(resourceMap.getString("spnTacticsElite.toolTipText"));
        panTactics.add(spnTacticsGreen);
        panTactics.add(new JLabel("Green"));
        panTactics.add(spnTacticsReg);
        panTactics.add(new JLabel("Reg"));
        panTactics.add(spnTacticsVet);
        panTactics.add(new JLabel("Vet"));
        panTactics.add(spnTacticsElite);
        panTactics.add(new JLabel("Elite"));
        panTactics.setBorder(BorderFactory.createCompoundBorder(
                BorderFactory.createTitledBorder("Tactics Skill"),
                BorderFactory.createEmptyBorder(5, 5, 5, 5)));
        JPanel panSmallArms = new JPanel();
        spnCombatSA = new JSpinner(new SpinnerNumberModel(0, -10, 10, 1));
        ((JSpinner.DefaultEditor) spnCombatSA.getEditor()).getTextField().setEditable(false);
        spnCombatSA.setToolTipText(resourceMap.getString("spnCombatSA.toolTipText"));
        spnSupportSA = new JSpinner(new SpinnerNumberModel(0, -10, 10, 1));
        ((JSpinner.DefaultEditor) spnSupportSA.getEditor()).getTextField().setEditable(false);
        spnSupportSA.setToolTipText(resourceMap.getString("spnSupportSA.toolTipText"));
        panSmallArms.add(spnCombatSA);
        panSmallArms.add(new JLabel("Combat Personnel"));
        panSmallArms.add(spnSupportSA);
        panSmallArms.add(new JLabel("Support Personnel"));
        panSmallArms.setBorder(BorderFactory.createCompoundBorder(
                BorderFactory.createTitledBorder("Small Arms Skill"),
                BorderFactory.createEmptyBorder(5, 5, 5, 5)));
        JPanel panAbilities = new JPanel();
        spnAbilGreen = new JSpinner(new SpinnerNumberModel(0, -10, 10, 1));
        ((JSpinner.DefaultEditor) spnAbilGreen.getEditor()).getTextField().setEditable(false);
        spnAbilGreen.setToolTipText(resourceMap.getString("spnAbilGreen.toolTipText"));
        spnAbilReg = new JSpinner(new SpinnerNumberModel(0, -10, 10, 1));
        ((JSpinner.DefaultEditor) spnAbilReg.getEditor()).getTextField().setEditable(false);
        spnAbilReg.setToolTipText(resourceMap.getString("spnAbilReg.toolTipText"));
        spnAbilVet = new JSpinner(new SpinnerNumberModel(0, -10, 10, 1));
        ((JSpinner.DefaultEditor) spnAbilVet.getEditor()).getTextField().setEditable(false);
        spnAbilVet.setToolTipText(resourceMap.getString("spnAbilVet.toolTipText"));
        spnAbilElite = new JSpinner(new SpinnerNumberModel(0, -10, 10, 1));
        ((JSpinner.DefaultEditor) spnAbilElite.getEditor()).getTextField().setEditable(false);
        spnAbilElite.setToolTipText(resourceMap.getString("spnAbilElite.toolTipText"));
        panAbilities.add(spnAbilGreen);
        panAbilities.add(new JLabel("Green"));
        panAbilities.add(spnAbilReg);
        panAbilities.add(new JLabel("Reg"));
        panAbilities.add(spnAbilVet);
        panAbilities.add(new JLabel("Vet"));
        panAbilities.add(spnAbilElite);
        panAbilities.add(new JLabel("Elite"));
        panAbilities.setBorder(BorderFactory.createCompoundBorder(
                BorderFactory.createTitledBorder("Special Abilities"),
                BorderFactory.createEmptyBorder(5, 5, 5, 5)));

        JPanel panOtherBonuses = new JPanel(new GridLayout(3, 2));
        panOtherBonuses.add(panArtillery);
        panOtherBonuses.add(panSecondary);
        panOtherBonuses.add(panTactics);
        panOtherBonuses.add(panAbilities);
        panOtherBonuses.add(panSmallArms);

        gridBagConstraints = new java.awt.GridBagConstraints();
        gridBagConstraints.gridx = 0;
        gridBagConstraints.gridy = 5;
        gridBagConstraints.gridwidth = 3;
        gridBagConstraints.fill = java.awt.GridBagConstraints.BOTH;
        gridBagConstraints.anchor = java.awt.GridBagConstraints.NORTHWEST;
        gridBagConstraints.insets = new java.awt.Insets(5, 5, 5, 5);
        panRandomSkill.add(panOtherBonuses, gridBagConstraints);

        JScrollPane scrRandomSkill = new JScrollPane(panRandomSkill);
        scrRandomSkill.setPreferredSize(new java.awt.Dimension(500, 400));

        tabOptions.addTab(resourceMap.getString("panRandomSkill.TabConstraints.tabTitle"), scrRandomSkill);
        //endregion Skill Randomization Tab

        //region Rank Systems Tab
        tabOptions.addTab(resourceMap.getString("rankSystemsPanel.title"), createRankSystemsTab(frame, campaign));
        //endregion Rank Systems Tab

        //region Name and Portrait Generation Tab
        panNameGen.setName("panNameGen");
        panNameGen.setLayout(new GridBagLayout());

        chkUseOriginFactionForNames = new JCheckBox(resourceMap.getString("chkUseOriginFactionForNames.text"));
        chkUseOriginFactionForNames.setToolTipText(resourceMap.getString("chkUseOriginFactionForNames.toolTipText"));
        chkUseOriginFactionForNames.setName("chkUseOriginFactionForNames");
        chkUseOriginFactionForNames.addActionListener(
                evt -> comboFactionNames.setEnabled(!chkUseOriginFactionForNames.isSelected()));
        gridBagConstraints = new GridBagConstraints();
        gridBagConstraints.gridx = 0;
        gridy = 0;
        gridBagConstraints.gridy = gridy;
        gridBagConstraints.gridwidth = 2;
        gridBagConstraints.fill = GridBagConstraints.HORIZONTAL;
        gridBagConstraints.anchor = GridBagConstraints.NORTHWEST;
        panNameGen.add(chkUseOriginFactionForNames, gridBagConstraints);


        JLabel lblFactionNames = new JLabel(resourceMap.getString("lblFactionNames.text"));
        lblFactionNames.setName("lblFactionNames");
        gridBagConstraints = new GridBagConstraints();
        gridBagConstraints.gridx = 0;
        gridBagConstraints.gridy = ++gridy;
        gridBagConstraints.anchor = GridBagConstraints.WEST;
        panNameGen.add(lblFactionNames, gridBagConstraints);

        DefaultComboBoxModel<String> factionNamesModel = new DefaultComboBoxModel<>();
        for (String faction : RandomNameGenerator.getInstance().getFactions()) {
            factionNamesModel.addElement(faction);
        }
        factionNamesModel.setSelectedItem(RandomNameGenerator.getInstance().getChosenFaction());
        comboFactionNames.setModel(factionNamesModel);
        comboFactionNames.setMinimumSize(new java.awt.Dimension(400, 30));
        comboFactionNames.setName("comboFactionNames");
        comboFactionNames.setPreferredSize(new java.awt.Dimension(400, 30));
        gridBagConstraints = new GridBagConstraints();
        gridBagConstraints.gridx = 1;
        gridBagConstraints.gridy = gridy;
        gridBagConstraints.anchor = GridBagConstraints.WEST;
        panNameGen.add(comboFactionNames, gridBagConstraints);

        JLabel lblGender = new JLabel(resourceMap.getString("lblGender.text"));
        lblGender.setName("lblGender");
        gridBagConstraints = new GridBagConstraints();
        gridBagConstraints.gridx = 0;
        gridBagConstraints.gridy = ++gridy;
        gridBagConstraints.insets = new Insets(10, 0, 0, 0);
        gridBagConstraints.anchor = GridBagConstraints.WEST;
        panNameGen.add(lblGender, gridBagConstraints);

        sldGender.setMaximum(100);
        sldGender.setMinimum(0);
        sldGender.setMajorTickSpacing(25);
        sldGender.setPaintTicks(true);
        sldGender.setPaintLabels(true);
        sldGender.setValue(RandomGenderGenerator.getPercentFemale());
        gridBagConstraints = new GridBagConstraints();
        gridBagConstraints.gridx = 1;
        gridBagConstraints.gridy = gridy;
        gridBagConstraints.anchor = GridBagConstraints.WEST;
        gridBagConstraints.insets = new Insets(10, 0, 0, 0);
        panNameGen.add(sldGender, gridBagConstraints);

        panRandomPortrait.setName("panRandomPortrait");
        panRandomPortrait.setLayout(new BorderLayout());

        // The math below is used to determine how to split the personnel role options for portraits,
        // which it does into 4 columns with rows equal to the number of roles plus two, with the
        // additional two being the all role and no role options.
        JPanel panUsePortrait = new JPanel(new GridLayout((int) Math.ceil((personnelRoles.length + 2) / 4.0), 4));
        chkUsePortrait = new JCheckBox[personnelRoles.length];
        allPortraitsBox = new JCheckBox(resourceMap.getString("panUsePortrait.all.text"));
        noPortraitsBox = new JCheckBox(resourceMap.getString("panUsePortrait.no.text"));
        allPortraitsBox.addActionListener(evt -> {
            final boolean selected = allPortraitsBox.isSelected();
            for (JCheckBox box : chkUsePortrait) {
                if (selected) {
                    box.setSelected(true);
                }
                box.setEnabled(!selected);
            }
            if (selected) {
                noPortraitsBox.setSelected(false);
            }
        });
        noPortraitsBox.addActionListener(evt -> {
            final boolean selected = noPortraitsBox.isSelected();
            for (JCheckBox box : chkUsePortrait) {
                if (selected) {
                    box.setSelected(false);
                }
                box.setEnabled(!selected);
            }
            if (selected) {
                allPortraitsBox.setSelected(false);
            }
        });
        panUsePortrait.add(allPortraitsBox);
        panUsePortrait.add(noPortraitsBox);

        JCheckBox box;
        for (PersonnelRole role : personnelRoles) {
            box = new JCheckBox(role.toString());
            panUsePortrait.add(box);
            chkUsePortrait[role.ordinal()] = box;
        }

        panRandomPortrait.add(panUsePortrait, BorderLayout.CENTER);
        JTextArea txtPortraitInst = new JTextArea(resourceMap.getString("txtPortraitInst.text"));
        txtPortraitInst.setPreferredSize(new Dimension(728, 60));
        txtPortraitInst.setEditable(false);
        txtPortraitInst.setLineWrap(true);
        txtPortraitInst.setWrapStyleWord(true);
        txtPortraitInst.setOpaque(false);
        panRandomPortrait.add(txtPortraitInst, BorderLayout.PAGE_START);

        panRandomPortrait.setBorder(BorderFactory.createCompoundBorder(
                BorderFactory.createTitledBorder(resourceMap.getString("panRandomPortrait.title")),
                BorderFactory.createEmptyBorder(5, 5, 5, 5)));

        gridBagConstraints = new java.awt.GridBagConstraints();
        gridBagConstraints.gridx = 0;
        gridBagConstraints.gridy = ++gridy;
        gridBagConstraints.gridwidth = 2;
        gridBagConstraints.fill = java.awt.GridBagConstraints.BOTH;
        gridBagConstraints.insets = new Insets(10, 0, 0, 0);
        gridBagConstraints.anchor = java.awt.GridBagConstraints.NORTHWEST;
        panNameGen.add(panRandomPortrait, gridBagConstraints);

        chkAssignPortraitOnRoleChange.setText(resourceMap.getString("chkAssignPortraitOnRoleChange.text"));
        chkAssignPortraitOnRoleChange.setToolTipText(resourceMap.getString("chkAssignPortraitOnRoleChange.toolTipText"));
        chkAssignPortraitOnRoleChange.setName("chkAssignPortraitOnRoleChange");
        gridBagConstraints = new java.awt.GridBagConstraints();
        gridBagConstraints.gridx = 0;
        gridBagConstraints.gridy = ++gridy;
        gridBagConstraints.anchor = java.awt.GridBagConstraints.WEST;
        panNameGen.add(chkAssignPortraitOnRoleChange, gridBagConstraints);

        tabOptions.addTab(resourceMap.getString("panNameGen.TabConstraints.tabTitle"), panNameGen);
        //endregion Name and Portrait Generation Tab

        //region Markets Tab
        tabOptions.addTab(resourceMap.getString("marketsPanel.title"), createMarketsTab());
        //endregion Markets Tab

        //region RATs Tab
        tabOptions.addTab(resourceMap.getString("ratPanel.title"), createRATTab());
        //endregion RATs Tab

        //region Against the Bot Tab
        panAtB = new JPanel();

        cbSkillLevel = new JComboBox<>();
        chkUseShareSystem = new JCheckBox();
        chkRetirementRolls = new JCheckBox();
        chkTrackUnitFatigue = new JCheckBox();
        chkCustomRetirementMods = new JCheckBox();
        chkFoundersNeverRetire = new JCheckBox();
        chkTrackOriginalUnit = new JCheckBox();
        chkLimitLanceWeight = new JCheckBox();
        chkLimitLanceNumUnits = new JCheckBox();
        chkUseLeadership = new JCheckBox();
        chkUseStrategy = new JCheckBox();
        spnBaseStrategyDeployment = new JSpinner();
        spnAdditionalStrategyDeployment = new JSpinner();

        chkUseAero = new JCheckBox();
        chkUseVehicles = new JCheckBox();
        chkClanVehicles = new JCheckBox();
        chkDoubleVehicles = new JCheckBox();
        chkAdjustPlayerVehicles = new JCheckBox();
        spnOpforLanceTypeMechs = new JSpinner();
        spnOpforLanceTypeMixed = new JSpinner();
        spnOpforLanceTypeVehicles = new JSpinner();
        chkOpforUsesVTOLs = new JCheckBox();
        chkOpforUsesAero = new JCheckBox();
        chkOpforUsesLocalForces = new JCheckBox();
        spnOpforAeroChance = new JSpinner();
        spnOpforLocalForceChance = new JSpinner();
        spnFixedMapChance = new JSpinner();

        spnSearchRadius = new JSpinner();
        chkVariableContractLength = new JCheckBox();
        chkMercSizeLimited = new JCheckBox();
        chkRestrictPartsByMission = new JCheckBox();
        chkUseLightConditions = new JCheckBox();
        chkUsePlanetaryConditions = new JCheckBox();
        chkAeroRecruitsHaveUnits = new JCheckBox();

        panAtB.setName("panAtB");
        panAtB.setLayout(new GridBagLayout());

        JPanel panSubAtBAdmin = new JPanel(new GridBagLayout());
        JPanel panSubAtBContract = new JPanel(new GridBagLayout());
        JPanel panSubAtBScenario = new JPanel(new GridBagLayout());
        panSubAtBAdmin.setBorder(BorderFactory.createTitledBorder("Unit Administration"));
        panSubAtBContract.setBorder(BorderFactory.createTitledBorder("Contract Operations"));
        panSubAtBScenario.setBorder(BorderFactory.createTitledBorder("Scenarios"));

        chkUseAtB = new JCheckBox(resourceMap.getString("chkUseAtB.text"));
        chkUseAtB.setToolTipText(resourceMap.getString("chkUseAtB.toolTipText"));
        gridBagConstraints = new java.awt.GridBagConstraints();
        gridBagConstraints.gridx = 0;
        gridBagConstraints.gridy = 0;
        gridBagConstraints.gridwidth = 2;
        gridBagConstraints.fill = java.awt.GridBagConstraints.NONE;
        gridBagConstraints.insets = new Insets(10, 10, 10, 10);
        gridBagConstraints.anchor = java.awt.GridBagConstraints.NORTHWEST;
        panAtB.add(chkUseAtB, gridBagConstraints);
        chkUseAtB.addActionListener(ev -> enableAtBComponents(panAtB, chkUseAtB.isSelected()));

        JLabel lblSkillLevel = new JLabel(resourceMap.getString("lblSkillLevel.text"));
        gridBagConstraints.gridx = 0;
        gridBagConstraints.gridy = 1;
        gridBagConstraints.gridwidth = 1;
        panAtB.add(lblSkillLevel, gridBagConstraints);

        // TODO : Switch me to use a modified RandomSkillsGenerator.levelNames
        cbSkillLevel.addItem(SkillType.SKILL_LEVEL_NAMES[SkillType.EXP_ULTRA_GREEN]);
        cbSkillLevel.addItem(SkillType.SKILL_LEVEL_NAMES[SkillType.EXP_GREEN]);
        cbSkillLevel.addItem(SkillType.SKILL_LEVEL_NAMES[SkillType.EXP_REGULAR]);
        cbSkillLevel.addItem(SkillType.SKILL_LEVEL_NAMES[SkillType.EXP_VETERAN]);
        cbSkillLevel.addItem(SkillType.SKILL_LEVEL_NAMES[SkillType.EXP_ELITE]);
        gridBagConstraints.gridx = 1;
        gridBagConstraints.gridy = 1;
        panAtB.add(cbSkillLevel, gridBagConstraints);

        gridBagConstraints.gridx = 0;
        gridBagConstraints.gridy = 2;
        gridBagConstraints.gridwidth = 2;
        panAtB.add(panSubAtBAdmin, gridBagConstraints);
        gridBagConstraints.gridx = 2;
        gridBagConstraints.gridy = 2;
        panAtB.add(panSubAtBScenario, gridBagConstraints);
        gridBagConstraints.gridx = 0;
        gridBagConstraints.gridy = 3;
        panAtB.add(panSubAtBContract, gridBagConstraints);

        chkUseStratCon = new JCheckBox(resourceMap.getString("chkUseStratCon.text"));
        chkUseStratCon.setToolTipText(resourceMap.getString("chkUseStratCon.toolTipText"));
        gridBagConstraints.gridx = 0;
        gridBagConstraints.gridy = 4;
        gridBagConstraints.gridwidth = 2;
        panAtB.add(chkUseStratCon, gridBagConstraints);

        // AtB options: "Unit Administration" frame controls
        chkUseShareSystem.setText(resourceMap.getString("chkUseShareSystem.text"));
        chkUseShareSystem.setToolTipText(resourceMap.getString("chkUseShareSystem.toolTipText"));
        gridBagConstraints = new java.awt.GridBagConstraints();
        gridBagConstraints.gridx = 0;
        gridBagConstraints.gridy = 0;
        gridBagConstraints.gridwidth = 1;
        gridBagConstraints.fill = java.awt.GridBagConstraints.BOTH;
        gridBagConstraints.insets = new Insets(5, 5, 5, 5);
        gridBagConstraints.anchor = java.awt.GridBagConstraints.NORTHWEST;
        panSubAtBAdmin.add(chkUseShareSystem, gridBagConstraints);

        chkSharesExcludeLargeCraft = new JCheckBox(resourceMap.getString("chkSharesExcludeLargeCraft.text"));
        chkSharesExcludeLargeCraft.setToolTipText(resourceMap.getString("chkSharesExcludeLargeCraft.toolTipText"));
        gridBagConstraints.gridy++;
        panSubAtBAdmin.add(chkSharesExcludeLargeCraft, gridBagConstraints);

        chkSharesForAll = new JCheckBox(resourceMap.getString("chkSharesForAll.text"));
        chkSharesForAll.setToolTipText(resourceMap.getString("chkSharesForAll.toolTipText"));
        gridBagConstraints.gridy++;
        panSubAtBAdmin.add(chkSharesForAll, gridBagConstraints);

        chkAeroRecruitsHaveUnits.setText(resourceMap.getString("chkAeroRecruitsHaveUnits.text"));
        chkAeroRecruitsHaveUnits.setToolTipText(resourceMap.getString("chkAeroRecruitsHaveUnits.toolTipText"));
        gridBagConstraints.gridy++;
        panSubAtBAdmin.add(chkAeroRecruitsHaveUnits, gridBagConstraints);

        chkRetirementRolls.setText(resourceMap.getString("chkRetirementRolls.text"));
        chkRetirementRolls.setToolTipText(resourceMap.getString("chkRetirementRolls.toolTipText"));
        gridBagConstraints.gridy++;
        panSubAtBAdmin.add(chkRetirementRolls, gridBagConstraints);

        chkCustomRetirementMods.setText(resourceMap.getString("chkCustomRetirementMods.text"));
        chkCustomRetirementMods.setToolTipText(resourceMap.getString("chkCustomRetirementMods.toolTipText"));
        gridBagConstraints.gridy++;
        panSubAtBAdmin.add(chkCustomRetirementMods, gridBagConstraints);

        chkFoundersNeverRetire.setText(resourceMap.getString("chkFoundersNeverRetire.text"));
        chkFoundersNeverRetire.setToolTipText(resourceMap.getString("chkFoundersNeverRetire.toolTipText"));
        gridBagConstraints.gridy++;
        panSubAtBAdmin.add(chkFoundersNeverRetire, gridBagConstraints);

        chkAddDependents = new JCheckBox(resourceMap.getString("chkAddDependents.text"));
        chkAddDependents.setToolTipText(resourceMap.getString("chkAddDependents.toolTipText"));
        gridBagConstraints.gridy++;
        panSubAtBAdmin.add(chkAddDependents, gridBagConstraints);

        chkDependentsNeverLeave = new JCheckBox(resourceMap.getString("chkDependentsNeverLeave.text"));
        chkDependentsNeverLeave.setToolTipText(resourceMap.getString("chkDependentsNeverLeave.toolTipText"));
        gridBagConstraints.gridy++;
        panSubAtBAdmin.add(chkDependentsNeverLeave, gridBagConstraints);

        chkTrackUnitFatigue.setText(resourceMap.getString("chkTrackUnitFatigue.text"));
        chkTrackUnitFatigue.setToolTipText(resourceMap.getString("chkTrackUnitFatigue.toolTipText"));
        gridBagConstraints.gridy++;
        panSubAtBAdmin.add(chkTrackUnitFatigue, gridBagConstraints);

        chkUseLeadership.setText(resourceMap.getString("chkUseLeadership.text"));
        chkUseLeadership.setToolTipText(resourceMap.getString("chkUseLeadership.toolTipText"));
        gridBagConstraints.gridy++;
        panSubAtBAdmin.add(chkUseLeadership, gridBagConstraints);

        chkTrackOriginalUnit.setText(resourceMap.getString("chkTrackOriginalUnit.text"));
        chkTrackOriginalUnit.setToolTipText(resourceMap.getString("chkTrackOriginalUnit.toolTipText"));
        gridBagConstraints.gridy++;
        panSubAtBAdmin.add(chkTrackOriginalUnit, gridBagConstraints);

        chkUseAero.setText(resourceMap.getString("chkUseAero.text"));
        chkUseAero.setToolTipText(resourceMap.getString("chkUseAero.toolTipText"));
        gridBagConstraints.gridy++;
        panSubAtBAdmin.add(chkUseAero, gridBagConstraints);

        chkUseVehicles.setText(resourceMap.getString("chkUseVehicles.text"));
        chkUseVehicles.setToolTipText(resourceMap.getString("chkUseVehicles.toolTipText"));
        gridBagConstraints.gridy++;
        panSubAtBAdmin.add(chkUseVehicles, gridBagConstraints);

        chkClanVehicles.setText(resourceMap.getString("chkClanVehicles.text"));
        chkClanVehicles.setToolTipText(resourceMap.getString("chkClanVehicles.toolTipText"));
        gridBagConstraints.gridy++;
        panSubAtBAdmin.add(chkClanVehicles, gridBagConstraints);

        JLabel lblSearchRadius = new JLabel(resourceMap.getString("lblSearchRadius.text"));
        gridBagConstraints = new GridBagConstraints();
        gridBagConstraints.gridx = 0;
        gridBagConstraints.gridy = 0;
        gridBagConstraints.fill = java.awt.GridBagConstraints.NONE;
        gridBagConstraints.insets = new Insets(5, 5, 5, 5);
        gridBagConstraints.anchor = java.awt.GridBagConstraints.NORTHWEST;
        panSubAtBContract.add(lblSearchRadius, gridBagConstraints);

        spnSearchRadius.setModel(new SpinnerNumberModel(300, 100, 2500, 100));
        spnSearchRadius.setToolTipText(resourceMap.getString("spnSearchRadius.toolTipText"));
        gridBagConstraints.gridx = 1;
        gridBagConstraints.gridy = 0;
        panSubAtBContract.add(spnSearchRadius, gridBagConstraints);

        chkVariableContractLength.setText(resourceMap.getString("chkVariableContractLength.text"));
        chkVariableContractLength.setToolTipText(resourceMap.getString("chkVariableContractLength.toolTipText"));
        gridBagConstraints.gridx = 0;
        gridBagConstraints.gridy = 1;
        gridBagConstraints.gridwidth = 2;
        panSubAtBContract.add(chkVariableContractLength, gridBagConstraints);

        chkMercSizeLimited.setText(resourceMap.getString("chkMercSizeLimited.text"));
        chkMercSizeLimited.setToolTipText(resourceMap.getString("chkMercSizeLimited.toolTipText"));
        gridBagConstraints.gridx = 0;
        gridBagConstraints.gridy = 2;
        gridBagConstraints.gridwidth = 2;
        panSubAtBContract.add(chkMercSizeLimited, gridBagConstraints);

        chkRestrictPartsByMission.setText(resourceMap.getString("chkRestrictPartsByMission.text"));
        chkRestrictPartsByMission.setToolTipText(resourceMap.getString("chkRestrictPartsByMission.toolTipText"));
        gridBagConstraints.gridx = 0;
        gridBagConstraints.gridy = 3;
        gridBagConstraints.gridwidth = 2;
        panSubAtBContract.add(chkRestrictPartsByMission, gridBagConstraints);

        chkLimitLanceWeight.setText(resourceMap.getString("chkLimitLanceWeight.text"));
        chkLimitLanceWeight.setToolTipText(resourceMap.getString("chkLimitLanceWeight.toolTipText"));
        gridBagConstraints.gridx = 0;
        gridBagConstraints.gridy = 4;
        gridBagConstraints.gridwidth = 2;
        panSubAtBContract.add(chkLimitLanceWeight, gridBagConstraints);

        chkLimitLanceNumUnits.setText(resourceMap.getString("chkLimitLanceNumUnits.text"));
        chkLimitLanceNumUnits.setToolTipText(resourceMap.getString("chkLimitLanceNumUnits.toolTipText"));
        gridBagConstraints.gridx = 0;
        gridBagConstraints.gridy = 5;
        gridBagConstraints.gridwidth = 2;
        panSubAtBContract.add(chkLimitLanceNumUnits, gridBagConstraints);

        JLabel lblLanceStructure = new JLabel(resourceMap.getString("lblLanceStructure.text"));
        gridBagConstraints.gridx = 0;
        gridBagConstraints.gridy = 6;
        gridBagConstraints.gridwidth = 1;
        panSubAtBContract.add(lblLanceStructure, gridBagConstraints);

        chkUseStrategy.setText(resourceMap.getString("chkUseStrategy.text"));
        chkUseStrategy.setToolTipText(resourceMap.getString("chkUseStrategy.toolTipText"));
        gridBagConstraints.gridx = 0;
        gridBagConstraints.gridy = 7;
        gridBagConstraints.gridwidth = 2;
        panSubAtBContract.add(chkUseStrategy, gridBagConstraints);

        JLabel lblBaseStrategyDeployment = new JLabel(resourceMap.getString("lblBaseStrategyDeployment.text"));
        gridBagConstraints.gridx = 0;
        gridBagConstraints.gridy = 8;
        gridBagConstraints.gridwidth = 1;
        panSubAtBContract.add(lblBaseStrategyDeployment, gridBagConstraints);

        spnBaseStrategyDeployment.setModel(new SpinnerNumberModel(0, 0, 10, 1));
        spnBaseStrategyDeployment.setToolTipText(resourceMap.getString("spnBaseStrategyDeployment.toolTipText"));
        gridBagConstraints.gridx = 1;
        gridBagConstraints.gridy = 8;
        panSubAtBContract.add(spnBaseStrategyDeployment, gridBagConstraints);

        JLabel lblAdditionalStrategyDeployment = new JLabel(resourceMap.getString("lblAdditionalStrategyDeployment.text"));
        gridBagConstraints.gridx = 0;
        gridBagConstraints.gridy = 9;
        gridBagConstraints.gridwidth = 1;
        panSubAtBContract.add(lblAdditionalStrategyDeployment, gridBagConstraints);

        spnAdditionalStrategyDeployment.setModel(new SpinnerNumberModel(0, 0, 10, 1));
        spnAdditionalStrategyDeployment.setToolTipText(resourceMap.getString("spnAdditionalStrategyDeployment.toolTipText"));
        gridBagConstraints.gridx = 1;
        gridBagConstraints.gridy = 9;
        panSubAtBContract.add(spnAdditionalStrategyDeployment, gridBagConstraints);

        chkAdjustPaymentForStrategy = new JCheckBox(resourceMap.getString("chkAdjustPaymentForStrategy.text"));
        chkAdjustPaymentForStrategy.setName("chkAdjustPaymentForStrategy");
        chkAdjustPaymentForStrategy.setToolTipText(resourceMap.getString("chkAdjustPaymentForStrategy.toolTipText"));
        gridBagConstraints.gridx = 0;
        gridBagConstraints.gridy = 10;
        gridBagConstraints.gridwidth = 2;
        panSubAtBContract.add(chkAdjustPaymentForStrategy, gridBagConstraints);

        JLabel lblIntensity = new JLabel(resourceMap.getString("lblIntensity.text"));
        gridBagConstraints.gridx = 0;
        gridBagConstraints.gridy = 11;
        panSubAtBContract.add(lblIntensity, gridBagConstraints);

        // Note that spnAtBBattleIntensity is located here visibly, however must be initialized
        // following the chance of battle by role

        JLabel lblBattleFrequency = new JLabel(resourceMap.getString("lblBattleFrequency.text"));
        gridBagConstraints.gridx = 0;
        gridBagConstraints.gridy = 12;
        gridBagConstraints.gridwidth = 2;
        panSubAtBContract.add(lblBattleFrequency, gridBagConstraints);

        spnAtBBattleChance = new JSpinner[AtBLanceRole.values().length - 1];

        JLabel lblFightChance = new JLabel(AtBLanceRole.FIGHTING.toString() + ":");
        gridBagConstraints.gridy = 13;
        gridBagConstraints.gridwidth = 1;
        panSubAtBContract.add(lblFightChance, gridBagConstraints);

        JSpinner atbBattleChance = new JSpinner(new SpinnerNumberModel(0, 0, 100, 1));
        spnAtBBattleChance[AtBLanceRole.FIGHTING.ordinal()] = atbBattleChance;
        gridBagConstraints.gridx = 1;
        panSubAtBContract.add(atbBattleChance, gridBagConstraints);

        JLabel lblDefendChance = new JLabel(AtBLanceRole.DEFENCE.toString() + ":");
        gridBagConstraints.gridx = 0;
        gridBagConstraints.gridy = 14;
        panSubAtBContract.add(lblDefendChance, gridBagConstraints);

        atbBattleChance = new JSpinner(new SpinnerNumberModel(0, 0, 100, 1));
        spnAtBBattleChance[AtBLanceRole.DEFENCE.ordinal()] = atbBattleChance;
        gridBagConstraints.gridx = 1;
        panSubAtBContract.add(atbBattleChance, gridBagConstraints);

        JLabel lblScoutChance = new JLabel(AtBLanceRole.SCOUTING.toString() + ":");
        gridBagConstraints.gridx = 0;
        gridBagConstraints.gridy = 15;
        panSubAtBContract.add(lblScoutChance, gridBagConstraints);

        atbBattleChance = new JSpinner(new SpinnerNumberModel(0, 0, 100, 1));
        spnAtBBattleChance[AtBLanceRole.SCOUTING.ordinal()] = atbBattleChance;
        gridBagConstraints.gridx = 1;
        panSubAtBContract.add(atbBattleChance, gridBagConstraints);

        JLabel lblTrainingChance = new JLabel(AtBLanceRole.TRAINING.toString() + ":");
        gridBagConstraints.gridx = 0;
        gridBagConstraints.gridy = 16;
        panSubAtBContract.add(lblTrainingChance, gridBagConstraints);

        atbBattleChance = new JSpinner(new SpinnerNumberModel(0, 0, 100, 1));
        spnAtBBattleChance[AtBLanceRole.TRAINING.ordinal()] = atbBattleChance;
        gridBagConstraints.gridx = 1;
        panSubAtBContract.add(atbBattleChance, gridBagConstraints);

        btnIntensityUpdate = new JButton(resourceMap.getString("btnIntensityUpdate.text"));
        AtBBattleIntensityChangeListener atBBattleIntensityChangeListener = new AtBBattleIntensityChangeListener();
        btnIntensityUpdate.addChangeListener(evt -> {
            spnAtBBattleIntensity.removeChangeListener(atBBattleIntensityChangeListener);
            spnAtBBattleIntensity.setValue(determineAtBBattleIntensity());
            spnAtBBattleIntensity.addChangeListener(atBBattleIntensityChangeListener);
        });
        gridBagConstraints.gridx = 0;
        gridBagConstraints.gridy = 17;
        gridBagConstraints.gridwidth = 2;
        panSubAtBContract.add(btnIntensityUpdate, gridBagConstraints);

        // Note that this must be after the chance by role because it requires the chance by role
        // for the initial value to be calculated
        spnAtBBattleIntensity = new JSpinner(new SpinnerNumberModel(0.0, 0.0, 100.0, 0.1));
        spnAtBBattleIntensity.setToolTipText(resourceMap.getString("spnIntensity.toolTipText"));
        spnAtBBattleIntensity.addChangeListener(atBBattleIntensityChangeListener);
        spnAtBBattleIntensity.setMinimumSize(new Dimension(60, 25));
        spnAtBBattleIntensity.setPreferredSize(new Dimension(60, 25));
        gridBagConstraints.gridx = 1;
        gridBagConstraints.gridy = 11;
        gridBagConstraints.gridwidth = 1;
        panSubAtBContract.add(spnAtBBattleIntensity, gridBagConstraints);

        chkGenerateChases = new JCheckBox(resourceMap.getString("chkGenerateChases.text"));
        chkGenerateChases.setName("chkGenerateChases");
        chkGenerateChases.setToolTipText(resourceMap.getString("chkGenerateChases.toolTipText"));
        gridBagConstraints.gridx = 0;
        gridBagConstraints.gridy = 18;
        panSubAtBContract.add(chkGenerateChases, gridBagConstraints);

        int yTablePosition = 0;
        chkDoubleVehicles.setText(resourceMap.getString("chkDoubleVehicles.text"));
        chkDoubleVehicles.setToolTipText(resourceMap.getString("chkDoubleVehicles.toolTipText"));
        gridBagConstraints = new GridBagConstraints();
        gridBagConstraints.gridx = 0;
        gridBagConstraints.gridy = yTablePosition++;
        gridBagConstraints.gridwidth = 2;
        gridBagConstraints.fill = GridBagConstraints.NONE;
        gridBagConstraints.insets = new Insets(5, 5, 5, 5);
        gridBagConstraints.anchor = GridBagConstraints.NORTHWEST;
        panSubAtBScenario.add(chkDoubleVehicles, gridBagConstraints);

        JLabel lblOpforLanceType = new JLabel(resourceMap.getString("lblOpforLanceType.text"));
        lblOpforLanceType.setToolTipText(resourceMap.getString("lblOpforLanceType.toolTipText"));
        gridBagConstraints.gridx = 0;
        gridBagConstraints.gridy = yTablePosition++;
        gridBagConstraints.gridwidth = 2;
        gridBagConstraints.fill = GridBagConstraints.NONE;
        gridBagConstraints.insets = new Insets(5, 5, 5, 5);
        gridBagConstraints.anchor = GridBagConstraints.NORTHWEST;
        panSubAtBScenario.add(lblOpforLanceType, gridBagConstraints);

        spnOpforLanceTypeMechs.setModel(new SpinnerNumberModel(0, 0, 10, 1));
        spnOpforLanceTypeMechs.setToolTipText(resourceMap.getString("lblOpforLanceType.toolTipText"));
        spnOpforLanceTypeMixed.setModel(new SpinnerNumberModel(0, 0, 10, 1));
        spnOpforLanceTypeMixed.setToolTipText(resourceMap.getString("lblOpforLanceType.toolTipText"));
        spnOpforLanceTypeVehicles.setModel(new SpinnerNumberModel(0, 0, 10, 1));
        spnOpforLanceTypeVehicles.setToolTipText(resourceMap.getString("lblOpforLanceType.toolTipText"));
        JPanel panOpforLanceType = new JPanel();
        panOpforLanceType.add(new JLabel(resourceMap.getString("lblOpforLanceTypeMek.text")));
        panOpforLanceType.add(spnOpforLanceTypeMechs);
        panOpforLanceType.add(new JLabel(resourceMap.getString("lblOpforLanceTypeMixed.text")));
        panOpforLanceType.add(spnOpforLanceTypeMixed);
        panOpforLanceType.add(new JLabel(resourceMap.getString("lblOpforLanceTypeVehicle.text")));
        panOpforLanceType.add(spnOpforLanceTypeVehicles);
        gridBagConstraints.gridx = 0;
        gridBagConstraints.gridy = yTablePosition++;
        gridBagConstraints.gridwidth = 2;
        gridBagConstraints.fill = GridBagConstraints.NONE;
        gridBagConstraints.insets = new Insets(5, 5, 5, 5);
        gridBagConstraints.anchor = GridBagConstraints.NORTHWEST;
        panSubAtBScenario.add(panOpforLanceType, gridBagConstraints);

        chkOpforUsesVTOLs.setText(resourceMap.getString("chkOpforUsesVTOLs.text"));
        chkOpforUsesVTOLs.setToolTipText(resourceMap.getString("chkOpforUsesVTOLs.toolTipText"));
        gridBagConstraints.gridx = 0;
        gridBagConstraints.gridy = yTablePosition++;
        gridBagConstraints.gridwidth = 2;
        gridBagConstraints.fill = GridBagConstraints.NONE;
        gridBagConstraints.insets = new Insets(5, 5, 5, 5);
        gridBagConstraints.anchor = GridBagConstraints.NORTHWEST;
        panSubAtBScenario.add(chkOpforUsesVTOLs, gridBagConstraints);

        JPanel panOpforAero = new JPanel();
        chkOpforUsesAero.setText(resourceMap.getString("chkOpforUsesAero.text"));
        chkOpforUsesAero.setToolTipText(resourceMap.getString("chkOpforUsesAero.toolTipText"));
        JLabel lblOpforAeroChance = new JLabel(resourceMap.getString("lblOpforAeroLikelihood.text"));
        lblOpforAeroChance.setToolTipText(resourceMap.getString("lblOpforAeroLikelihood.toolTipText"));
        spnOpforAeroChance.setModel(new SpinnerNumberModel(0, 0, 6, 1));
        panOpforAero.add(chkOpforUsesAero);
        panOpforAero.add(spnOpforAeroChance);
        panOpforAero.add(lblOpforAeroChance);
        gridBagConstraints.gridx = 0;
        gridBagConstraints.gridy = yTablePosition++;
        gridBagConstraints.gridwidth = 2;
        gridBagConstraints.fill = GridBagConstraints.NONE;
        gridBagConstraints.insets = new Insets(5, 5, 5, 5);
        gridBagConstraints.anchor = GridBagConstraints.NORTHWEST;
        panSubAtBScenario.add(panOpforAero, gridBagConstraints);

        JPanel panOpforLocal = new JPanel();
        chkOpforUsesLocalForces.setText(resourceMap.getString("chkOpforUsesLocalForces.text"));
        chkOpforUsesLocalForces.setToolTipText(resourceMap.getString("chkOpforUsesLocalForces.toolTipText"));
        JLabel lblOpforLocalForceChance = new JLabel(resourceMap.getString("lblOpforLocalForceLikelihood.text"));
        lblOpforLocalForceChance.setToolTipText(resourceMap.getString("lblOpforLocalForceLikelihood.toolTipText"));
        spnOpforLocalForceChance.setModel(new SpinnerNumberModel(0, 0, 6, 1));
        panOpforLocal.add(chkOpforUsesLocalForces);
        panOpforLocal.add(spnOpforLocalForceChance);
        panOpforLocal.add(lblOpforLocalForceChance);
        gridBagConstraints.gridx = 0;
        gridBagConstraints.gridy = yTablePosition++;
        gridBagConstraints.gridwidth = 2;
        gridBagConstraints.fill = GridBagConstraints.NONE;
        gridBagConstraints.insets = new Insets(0, 5, 5, 5);
        gridBagConstraints.anchor = GridBagConstraints.NORTHWEST;
        panSubAtBScenario.add(panOpforLocal, gridBagConstraints);

        chkAdjustPlayerVehicles.setText(resourceMap.getString("chkAdjustPlayerVehicles.text"));
        chkAdjustPlayerVehicles.setToolTipText(resourceMap.getString("chkAdjustPlayerVehicles.toolTipText"));
        gridBagConstraints = new GridBagConstraints();
        gridBagConstraints.gridx = 0;
        gridBagConstraints.gridy = yTablePosition++;
        gridBagConstraints.gridwidth = 2;
        gridBagConstraints.fill = GridBagConstraints.NONE;
        gridBagConstraints.insets = new Insets(5, 5, 5, 5);
        gridBagConstraints.anchor = GridBagConstraints.NORTHWEST;
        panSubAtBScenario.add(chkAdjustPlayerVehicles, gridBagConstraints);

        chkRegionalMechVariations = new JCheckBox(resourceMap.getString("chkRegionalMechVariations.text"));
        chkRegionalMechVariations.setToolTipText(resourceMap.getString("chkRegionalMechVariations.toolTipText"));
        gridBagConstraints.gridy = yTablePosition++;
        panSubAtBScenario.add(chkRegionalMechVariations, gridBagConstraints);

        chkAttachedPlayerCamouflage = new JCheckBox(resourceMap.getString("chkAttachedPlayerCamouflage.text"));
        gridBagConstraints.gridy = yTablePosition++;
        panSubAtBScenario.add(chkAttachedPlayerCamouflage, gridBagConstraints);

        chkPlayerControlsAttachedUnits = new JCheckBox(resourceMap.getString("chkPlayerControlsAttachedUnits.text"));
        gridBagConstraints.gridy = yTablePosition++;
        panSubAtBScenario.add(chkPlayerControlsAttachedUnits, gridBagConstraints);

        chkUseDropShips = new JCheckBox(resourceMap.getString("chkUseDropShips.text"));
        chkUseDropShips.setToolTipText(resourceMap.getString("chkUseDropShips.toolTipText"));
        gridBagConstraints.gridy = yTablePosition++;
        panSubAtBScenario.add(chkUseDropShips, gridBagConstraints);

        chkUseWeatherConditions = new JCheckBox(resourceMap.getString("chkUseWeatherConditions.text"));
        chkUseWeatherConditions.setToolTipText(resourceMap.getString("chkUseWeatherConditions.toolTipText"));
        gridBagConstraints.gridy = yTablePosition++;
        panSubAtBScenario.add(chkUseWeatherConditions, gridBagConstraints);

        chkUseLightConditions.setText(resourceMap.getString("chkUseLightConditions.text"));
        chkUseLightConditions.setToolTipText(resourceMap.getString("chkUseLightConditions.toolTipText"));
        gridBagConstraints.gridx = 0;
        gridBagConstraints.gridy = yTablePosition++;
        gridBagConstraints.gridwidth = 2;
        gridBagConstraints.fill = GridBagConstraints.NONE;
        gridBagConstraints.insets = new Insets(5, 5, 5, 5);
        gridBagConstraints.anchor = GridBagConstraints.NORTHWEST;
        panSubAtBScenario.add(chkUseLightConditions, gridBagConstraints);

        chkUsePlanetaryConditions.setText(resourceMap.getString("chkUsePlanetaryConditions.text"));
        chkUsePlanetaryConditions.setToolTipText(resourceMap.getString("chkUsePlanetaryConditions.toolTipText"));
        gridBagConstraints.gridx = 0;
        gridBagConstraints.gridy = yTablePosition++;
        gridBagConstraints.gridwidth = 2;
        gridBagConstraints.fill = GridBagConstraints.NONE;
        gridBagConstraints.insets = new Insets(5, 5, 5, 5);
        gridBagConstraints.anchor = GridBagConstraints.NORTHWEST;
        panSubAtBScenario.add(chkUsePlanetaryConditions, gridBagConstraints);

        JPanel panFixedMapChance = new JPanel();
        JLabel lblFixedMapChance = new JLabel(resourceMap.getString("lblFixedMapChance.text"));
        lblFixedMapChance.setToolTipText(resourceMap.getString("lblFixedMapChance.toolTipText"));
        spnFixedMapChance.setModel(new SpinnerNumberModel(0, 0, 100, 10));
        panFixedMapChance.add(lblFixedMapChance);
        panFixedMapChance.add(spnFixedMapChance);
        gridBagConstraints.gridx = 0;
        gridBagConstraints.gridy = yTablePosition++;
        gridBagConstraints.gridwidth = 2;
        gridBagConstraints.fill = GridBagConstraints.NONE;
        gridBagConstraints.insets = new Insets(0, 5, 5, 5);
        gridBagConstraints.anchor = GridBagConstraints.NORTHWEST;
        panSubAtBScenario.add(panFixedMapChance, gridBagConstraints);

        JScrollPane scrAtB = new JScrollPane(panAtB);
        scrAtB.setPreferredSize(new java.awt.Dimension(500, 410));

        tabOptions.addTab(resourceMap.getString("panAtB.TabConstraints.tabTitle"), scrAtB);
        enableAtBComponents(panAtB, chkUseAtB.isSelected());

        SwingUtilities.invokeLater(() -> {
            scrSPA.getVerticalScrollBar().setValue(0);
            scrAtB.getVerticalScrollBar().setValue(0);
        });
        //endregion Against the Bot Tab

        gridBagConstraints = new GridBagConstraints();
        gridBagConstraints.gridx = 0;
        gridBagConstraints.gridy = 0;
        gridBagConstraints.gridwidth = 4;
        gridBagConstraints.fill = GridBagConstraints.BOTH;
        gridBagConstraints.anchor = GridBagConstraints.NORTHWEST;
        gridBagConstraints.weightx = 1.0;
        gridBagConstraints.weighty = 1.0;
        getContentPane().add(tabOptions, gridBagConstraints);

        btnOkay = new JButton(resourceMap.getString("btnOkay.text"));
        btnOkay.setName("btnOkay");
        btnOkay.addActionListener(evt -> btnOkayActionPerformed());
        gridBagConstraints = new GridBagConstraints();
        gridBagConstraints.gridx = 0;
        gridBagConstraints.gridy = 1;
        gridBagConstraints.anchor = GridBagConstraints.EAST;
        gridBagConstraints.weightx = 0.25;
        getContentPane().add(btnOkay, gridBagConstraints);

        btnSave = new JButton(resourceMap.getString("btnSave.text"));
        btnSave.setName("btnSave");
        btnSave.addActionListener(evt -> btnSaveActionPerformed());
        gridBagConstraints = new GridBagConstraints();
        gridBagConstraints.gridx = 1;
        gridBagConstraints.gridy = 1;
        gridBagConstraints.anchor = GridBagConstraints.CENTER;
        gridBagConstraints.weightx = 0.25;
        getContentPane().add(btnSave, gridBagConstraints);

        btnLoad.setText(resourceMap.getString("btnLoad.text"));
        btnLoad.setName("btnLoad");
        btnLoad.addActionListener(evt -> btnLoadActionPerformed());
        gridBagConstraints = new GridBagConstraints();
        gridBagConstraints.gridx = 2;
        gridBagConstraints.gridy = 1;
        gridBagConstraints.anchor = GridBagConstraints.CENTER;
        gridBagConstraints.weightx = 0.25;
        getContentPane().add(btnLoad, gridBagConstraints);

        btnCancel.setText(resourceMap.getString("btnCancel.text"));
        btnCancel.setName("btnCancel");
        btnCancel.addActionListener(this::btnCancelActionPerformed);
        gridBagConstraints = new GridBagConstraints();
        gridBagConstraints.gridx = 3;
        gridBagConstraints.gridy = 1;
        gridBagConstraints.anchor = GridBagConstraints.WEST;
        gridBagConstraints.weightx = 0.25;
        getContentPane().add(btnCancel, gridBagConstraints);

        pack();
    }

    //region Personnel Tab
    private JScrollPane createPersonnelTab() {
        JPanel personnelPanel = new JPanel(new GridBagLayout());
        personnelPanel.setName("personnelPanel");

        GridBagConstraints gbc = new GridBagConstraints();
        gbc.gridx = 0;
        gbc.gridy = 0;
        gbc.anchor = GridBagConstraints.NORTHWEST;
        gbc.fill = GridBagConstraints.HORIZONTAL;
        personnelPanel.add(createGeneralPersonnelPanel(), gbc);

        gbc.gridx++;
        personnelPanel.add(createExpandedPersonnelInformationPanel(), gbc);

        gbc.gridx = 0;
        gbc.gridy++;
        personnelPanel.add(createMedicalPanel(), gbc);

        gbc.gridx++;
        personnelPanel.add(createPrisonerPanel(), gbc);

        gbc.gridx = 0;
        gbc.gridy++;
        personnelPanel.add(createPersonnelRandomizationPanel(), gbc);

        gbc.gridx++;
        personnelPanel.add(createFamilyPanel(), gbc);

        gbc.gridx = 0;
        gbc.gridy++;
        gbc.gridwidth = 2;
        personnelPanel.add(createSalaryPanel(), gbc);

        gbc.gridy++;
        gbc.gridwidth = 1;
        personnelPanel.add(createMarriagePanel(), gbc);

        gbc.gridx++;
        personnelPanel.add(createProcreationPanel(), gbc);

        gbc.gridx = 0;
        gbc.gridy++;
        gbc.gridwidth = 2;
        personnelPanel.add(createDeathPanel(), gbc);

        JScrollPane scrollPersonnel = new JScrollPane(personnelPanel);
        scrollPersonnel.setPreferredSize(new Dimension(500, 400));

        return scrollPersonnel;
    }

    private JPanel createGeneralPersonnelPanel() {
        // Create Panel Components
        chkUseTactics = new JCheckBox(resources.getString("chkUseTactics.text"));
        chkUseTactics.setToolTipText(resources.getString("chkUseTactics.toolTipText"));
        chkUseTactics.setName("chkUseTactics");

        chkUseInitiativeBonus = new JCheckBox(resources.getString("chkUseInitiativeBonus.text"));
        chkUseInitiativeBonus.setToolTipText(resources.getString("chkUseInitiativeBonus.toolTipText"));
        chkUseInitiativeBonus.setName("chkUseInitiativeBonus");

        chkUseToughness = new JCheckBox(resources.getString("chkUseToughness.text"));
        chkUseToughness.setToolTipText(resources.getString("chkUseToughness.toolTipText"));
        chkUseToughness.setName("chkUseToughness");

        chkUseArtillery = new JCheckBox(resources.getString("chkUseArtillery.text"));
        chkUseArtillery.setToolTipText(resources.getString("chkUseArtillery.toolTipText"));
        chkUseArtillery.setName("chkUseArtillery");

        chkUseAbilities = new JCheckBox(resources.getString("chkUseAbilities.text"));
        chkUseAbilities.setToolTipText(resources.getString("chkUseAbilities.toolTipText"));
        chkUseAbilities.setName("chkUseAbilities");

        chkUseEdge = new JCheckBox(resources.getString("chkUseEdge.text"));
        chkUseEdge.setToolTipText(resources.getString("chkUseEdge.toolTipText"));
        chkUseEdge.setName("chkUseEdge");
        chkUseEdge.addActionListener(evt -> chkUseSupportEdge.setEnabled(chkUseEdge.isSelected()));

        chkUseSupportEdge = new JCheckBox(resources.getString("chkUseSupportEdge.text"));
        chkUseSupportEdge.setToolTipText(resources.getString("chkUseSupportEdge.toolTipText"));
        chkUseSupportEdge.setName("chkUseSupportEdge");

        chkUseImplants = new JCheckBox(resources.getString("chkUseImplants.text"));
        chkUseImplants.setToolTipText(resources.getString("chkUseImplants.toolTipText"));
        chkUseImplants.setName("chkUseImplants");

        chkUseAlternativeQualityAveraging = new JCheckBox(resources.getString("chkUseAlternativeQualityAveraging.text"));
        chkUseAlternativeQualityAveraging.setToolTipText(resources.getString("chkUseAlternativeQualityAveraging.toolTipText"));
        chkUseAlternativeQualityAveraging.setName("chkUseAlternativeQualityAveraging");

        chkUseTransfers = new JCheckBox(resources.getString("chkUseTransfers.text"));
        chkUseTransfers.setToolTipText(resources.getString("chkUseTransfers.toolTipText"));
        chkUseTransfers.setName("chkUseTransfers");

        chkPersonnelLogSkillGain = new JCheckBox(resources.getString("chkPersonnelLogSkillGain.text"));
        chkPersonnelLogSkillGain.setToolTipText(resources.getString("chkPersonnelLogSkillGain.toolTipText"));
        chkPersonnelLogSkillGain.setName("chkPersonnelLogSkillGain");

        chkPersonnelLogAbilityGain = new JCheckBox(resources.getString("chkPersonnelLogAbilityGain.text"));
        chkPersonnelLogAbilityGain.setToolTipText(resources.getString("chkPersonnelLogAbilityGain.toolTipText"));
        chkPersonnelLogAbilityGain.setName("chkPersonnelLogAbilityGain");

        chkPersonnelLogEdgeGain = new JCheckBox(resources.getString("chkPersonnelLogEdgeGain.text"));
        chkPersonnelLogEdgeGain.setToolTipText(resources.getString("chkPersonnelLogEdgeGain.toolTipText"));
        chkPersonnelLogEdgeGain.setName("chkPersonnelLogEdgeGain");

        // Layout the Panel
        JPanel panel = new JPanel();
        panel.setBorder(BorderFactory.createTitledBorder(""));
        panel.setName("generalPersonnelPanel");
        GroupLayout layout = new GroupLayout(panel);
        panel.setLayout(layout);

        layout.setAutoCreateGaps(true);
        layout.setAutoCreateContainerGaps(true);

        layout.setVerticalGroup(
                layout.createSequentialGroup()
                        .addComponent(chkUseTactics)
                        .addComponent(chkUseInitiativeBonus)
                        .addComponent(chkUseToughness)
                        .addComponent(chkUseArtillery)
                        .addComponent(chkUseAbilities)
                        .addComponent(chkUseEdge)
                        .addComponent(chkUseSupportEdge)
                        .addComponent(chkUseImplants)
                        .addComponent(chkUseAlternativeQualityAveraging)
                        .addComponent(chkUseTransfers)
                        .addComponent(chkPersonnelLogSkillGain)
                        .addComponent(chkPersonnelLogAbilityGain)
                        .addComponent(chkPersonnelLogEdgeGain)
        );

        layout.setHorizontalGroup(
                layout.createParallelGroup(GroupLayout.Alignment.LEADING)
                        .addComponent(chkUseTactics)
                        .addComponent(chkUseInitiativeBonus)
                        .addComponent(chkUseToughness)
                        .addComponent(chkUseArtillery)
                        .addComponent(chkUseAbilities)
                        .addComponent(chkUseEdge)
                        .addComponent(chkUseSupportEdge)
                        .addComponent(chkUseImplants)
                        .addComponent(chkUseAlternativeQualityAveraging)
                        .addComponent(chkUseTransfers)
                        .addComponent(chkPersonnelLogSkillGain)
                        .addComponent(chkPersonnelLogAbilityGain)
                        .addComponent(chkPersonnelLogEdgeGain)
        );

        return panel;
    }

    private JPanel createExpandedPersonnelInformationPanel() {
        // Initialize Labels Used in ActionListeners
        JLabel lblTimeInServiceDisplayFormat = new JLabel();
        JLabel lblTimeInRankDisplayFormat = new JLabel();

        // Create Panel Components
        chkUseTimeInService = new JCheckBox(resources.getString("chkUseTimeInService.text"));
        chkUseTimeInService.setToolTipText(resources.getString("chkUseTimeInService.toolTipText"));
        chkUseTimeInService.setName("chkUseTimeInService");
        chkUseTimeInService.addActionListener(evt -> {
            lblTimeInServiceDisplayFormat.setEnabled(chkUseTimeInService.isSelected());
            comboTimeInServiceDisplayFormat.setEnabled(chkUseTimeInService.isSelected());
        });

        lblTimeInServiceDisplayFormat.setText(resources.getString("lblTimeInServiceDisplayFormat.text"));
        lblTimeInServiceDisplayFormat.setToolTipText(resources.getString("lblTimeInServiceDisplayFormat.toolTipText"));
        lblTimeInServiceDisplayFormat.setName("lblTimeInServiceDisplayFormat");

        comboTimeInServiceDisplayFormat = new JComboBox<>(TimeInDisplayFormat.values());
        comboTimeInServiceDisplayFormat.setToolTipText(resources.getString("lblTimeInServiceDisplayFormat.toolTipText"));
        comboTimeInServiceDisplayFormat.setName("comboTimeInServiceDisplayFormat");

        chkUseTimeInRank = new JCheckBox(resources.getString("chkUseTimeInRank.text"));
        chkUseTimeInRank.setToolTipText(resources.getString("chkUseTimeInRank.toolTipText"));
        chkUseTimeInRank.setName("chkUseTimeInRank");
        chkUseTimeInRank.addActionListener(evt -> {
            lblTimeInRankDisplayFormat.setEnabled(chkUseTimeInRank.isSelected());
            comboTimeInRankDisplayFormat.setEnabled(chkUseTimeInRank.isSelected());
        });

        lblTimeInRankDisplayFormat.setText(resources.getString("lblTimeInRankDisplayFormat.text"));
        lblTimeInRankDisplayFormat.setToolTipText(resources.getString("lblTimeInRankDisplayFormat.toolTipText"));
        lblTimeInRankDisplayFormat.setName("lblTimeInRankDisplayFormat");

        comboTimeInRankDisplayFormat = new JComboBox<>(TimeInDisplayFormat.values());
        comboTimeInRankDisplayFormat.setToolTipText(resources.getString("lblTimeInRankDisplayFormat.toolTipText"));
        comboTimeInRankDisplayFormat.setName("comboTimeInRankDisplayFormat");

        chkUseRetirementDateTracking = new JCheckBox(resources.getString("chkUseRetirementDateTracking.text"));
        chkUseRetirementDateTracking.setToolTipText(resources.getString("chkUseRetirementDateTracking.toolTipText"));
        chkUseRetirementDateTracking.setName("chkUseRetirementDateTracking");

        chkTrackTotalEarnings = new JCheckBox(resources.getString("chkTrackTotalEarnings.text"));
        chkTrackTotalEarnings.setToolTipText(resources.getString("chkTrackTotalEarnings.toolTipText"));
        chkTrackTotalEarnings.setName("chkTrackTotalEarnings");

        chkTrackTotalXPEarnings = new JCheckBox(resources.getString("chkTrackTotalXPEarnings.text"));
        chkTrackTotalXPEarnings.setToolTipText(resources.getString("chkTrackTotalXPEarnings.toolTipText"));
        chkTrackTotalXPEarnings.setName("chkTrackTotalXPEarnings");

        chkShowOriginFaction = new JCheckBox(resources.getString("chkShowOriginFaction.text"));
        chkShowOriginFaction.setToolTipText(resources.getString("chkShowOriginFaction.toolTipText"));
        chkShowOriginFaction.setName("chkShowOriginFaction");

        // Programmatically Assign Accessibility Labels
        lblTimeInServiceDisplayFormat.setLabelFor(comboTimeInServiceDisplayFormat);
        lblTimeInRankDisplayFormat.setLabelFor(comboTimeInRankDisplayFormat);

        // Disable Panel Portions by Default
        chkUseTimeInService.setSelected(true);
        chkUseTimeInService.doClick();
        chkUseTimeInRank.setSelected(true);
        chkUseTimeInRank.doClick();

        // Layout the Panel
        JPanel panel = new JPanel();
        panel.setBorder(BorderFactory.createTitledBorder(resources.getString("expandedPersonnelInformationPanel.title")));
        panel.setName("expandedPersonnelInformationPanel");
        GroupLayout layout = new GroupLayout(panel);
        panel.setLayout(layout);

        layout.setAutoCreateGaps(true);
        layout.setAutoCreateContainerGaps(true);

        layout.setVerticalGroup(
                layout.createSequentialGroup()
                        .addComponent(chkUseTimeInService)
                        .addGroup(layout.createParallelGroup(GroupLayout.Alignment.BASELINE)
                                .addComponent(lblTimeInServiceDisplayFormat)
                                .addComponent(comboTimeInServiceDisplayFormat, GroupLayout.Alignment.LEADING))
                        .addComponent(chkUseTimeInRank)
                        .addGroup(layout.createParallelGroup(GroupLayout.Alignment.BASELINE)
                                .addComponent(lblTimeInRankDisplayFormat)
                                .addComponent(comboTimeInRankDisplayFormat, GroupLayout.Alignment.LEADING))
                        .addComponent(chkUseRetirementDateTracking)
                        .addComponent(chkTrackTotalEarnings)
                        .addComponent(chkTrackTotalXPEarnings)
                        .addComponent(chkShowOriginFaction)
        );

        layout.setHorizontalGroup(
                layout.createParallelGroup(GroupLayout.Alignment.LEADING)
                        .addComponent(chkUseTimeInService)
                        .addGroup(layout.createSequentialGroup()
                                .addComponent(lblTimeInServiceDisplayFormat)
                                .addComponent(comboTimeInServiceDisplayFormat))
                        .addComponent(chkUseTimeInRank)
                        .addGroup(layout.createSequentialGroup()
                                .addComponent(lblTimeInRankDisplayFormat)
                                .addComponent(comboTimeInRankDisplayFormat))
                        .addComponent(chkUseRetirementDateTracking)
                        .addComponent(chkTrackTotalEarnings)
                        .addComponent(chkTrackTotalXPEarnings)
                        .addComponent(chkShowOriginFaction)
        );

        return panel;
    }

    private JPanel createMedicalPanel() {
        // Create Panel Components
        chkUseAdvancedMedical = new JCheckBox(resources.getString("chkUseAdvancedMedical.text"));
        chkUseAdvancedMedical.setToolTipText(resources.getString("chkUseAdvancedMedical.toolTipText"));
        chkUseAdvancedMedical.setName("chkUseAdvancedMedical");

        JLabel lblHealWaitingPeriod = new JLabel(resources.getString("lblHealWaitingPeriod.text"));
        lblHealWaitingPeriod.setToolTipText(resources.getString("lblHealWaitingPeriod.toolTipText"));
        lblHealWaitingPeriod.setName("lblHealWaitingPeriod");

        spnHealWaitingPeriod = new JSpinner(new SpinnerNumberModel(1, 1, 30, 1));
        spnHealWaitingPeriod.setToolTipText(resources.getString("lblHealWaitingPeriod.toolTipText"));
        spnHealWaitingPeriod.setName("spnHealWaitingPeriod");

        JLabel lblNaturalHealWaitingPeriod = new JLabel(resources.getString("lblNaturalHealWaitingPeriod.text"));
        lblNaturalHealWaitingPeriod.setToolTipText(resources.getString("lblNaturalHealWaitingPeriod.toolTipText"));
        lblNaturalHealWaitingPeriod.setName("lblNaturalHealWaitingPeriod");

        spnNaturalHealWaitingPeriod = new JSpinner(new SpinnerNumberModel(1, 1, 365, 1));
        spnNaturalHealWaitingPeriod.setToolTipText(resources.getString("lblNaturalHealWaitingPeriod.toolTipText"));
        spnNaturalHealWaitingPeriod.setName("spnNaturalHealWaitingPeriod");

        JLabel lblMinimumHitsForVehicles = new JLabel(resources.getString("lblMinimumHitsForVehicles.text"));
        lblMinimumHitsForVehicles.setToolTipText(resources.getString("lblMinimumHitsForVehicles.toolTipText"));
        lblMinimumHitsForVehicles.setName("lblMinimumHitsForVehicles");

        spnMinimumHitsForVehicles = new JSpinner(new SpinnerNumberModel(1, 1, 5, 1));
        spnMinimumHitsForVehicles.setToolTipText(resources.getString("lblMinimumHitsForVehicles.toolTipText"));
        spnMinimumHitsForVehicles.setName("spnMinimumHitsForVehicles");
        ((JSpinner.DefaultEditor) spnMinimumHitsForVehicles.getEditor()).getTextField().setEditable(false);

        chkUseRandomHitsForVehicles = new JCheckBox(resources.getString("chkUseRandomHitsForVehicles.text"));
        chkUseRandomHitsForVehicles.setToolTipText(resources.getString("chkUseRandomHitsForVehicles.toolTipText"));
        chkUseRandomHitsForVehicles.setName("chkUseRandomHitsForVehicles");

        chkUseTougherHealing = new JCheckBox(resources.getString("chkUseTougherHealing.text"));
        chkUseTougherHealing.setToolTipText(resources.getString("chkUseTougherHealing.toolTipText"));
        chkUseTougherHealing.setName("chkUseTougherHealing");

        // Programmatically Assign Accessibility Labels
        lblHealWaitingPeriod.setLabelFor(spnHealWaitingPeriod);
        lblNaturalHealWaitingPeriod.setLabelFor(spnNaturalHealWaitingPeriod);
        lblMinimumHitsForVehicles.setLabelFor(spnMinimumHitsForVehicles);

        // Layout the Panel
        JPanel panel = new JPanel();
        panel.setBorder(BorderFactory.createTitledBorder(resources.getString("medicalPanel.title")));
        panel.setName("medicalPanel");
        GroupLayout layout = new GroupLayout(panel);
        panel.setLayout(layout);

        layout.setAutoCreateGaps(true);
        layout.setAutoCreateContainerGaps(true);

        layout.setVerticalGroup(
                layout.createSequentialGroup()
                        .addComponent(chkUseAdvancedMedical)
                        .addGroup(layout.createParallelGroup(GroupLayout.Alignment.BASELINE)
                                .addComponent(lblHealWaitingPeriod)
                                .addComponent(spnHealWaitingPeriod, GroupLayout.Alignment.LEADING))
                        .addGroup(layout.createParallelGroup(GroupLayout.Alignment.BASELINE)
                                .addComponent(lblNaturalHealWaitingPeriod)
                                .addComponent(spnNaturalHealWaitingPeriod, GroupLayout.Alignment.LEADING))
                        .addGroup(layout.createParallelGroup(GroupLayout.Alignment.BASELINE)
                                .addComponent(lblMinimumHitsForVehicles)
                                .addComponent(spnMinimumHitsForVehicles, GroupLayout.Alignment.LEADING))
                        .addComponent(chkUseRandomHitsForVehicles)
                        .addComponent(chkUseTougherHealing)
        );

        layout.setHorizontalGroup(
                layout.createParallelGroup(GroupLayout.Alignment.LEADING)
                        .addComponent(chkUseAdvancedMedical)
                        .addGroup(layout.createSequentialGroup()
                                .addComponent(lblHealWaitingPeriod)
                                .addComponent(spnHealWaitingPeriod))
                        .addGroup(layout.createSequentialGroup()
                                .addComponent(lblNaturalHealWaitingPeriod)
                                .addComponent(spnNaturalHealWaitingPeriod))
                        .addGroup(layout.createSequentialGroup()
                                .addComponent(lblMinimumHitsForVehicles)
                                .addComponent(spnMinimumHitsForVehicles))
                        .addComponent(chkUseRandomHitsForVehicles)
                        .addComponent(chkUseTougherHealing)
        );

        return panel;
    }

    private JPanel createPrisonerPanel() {
        // Create Panel Components
        JLabel lblPrisonerCaptureStyle = new JLabel(resources.getString("lblPrisonerCaptureStyle.text"));
        lblPrisonerCaptureStyle.setToolTipText(resources.getString("lblPrisonerCaptureStyle.toolTipText"));
        lblPrisonerCaptureStyle.setName("lblPrisonerCaptureStyle");

        comboPrisonerCaptureStyle = new JComboBox<>(PrisonerCaptureStyle.values());
        comboPrisonerCaptureStyle.setName("comboPrisonerCaptureStyle");
        comboPrisonerCaptureStyle.setRenderer(new DefaultListCellRenderer() {
            @Override
            public Component getListCellRendererComponent(final JList<?> list, final Object value,
                                                          final int index, final boolean isSelected,
                                                          final boolean cellHasFocus) {
                super.getListCellRendererComponent(list, value, index, isSelected, cellHasFocus);
                if (value instanceof PrisonerCaptureStyle) {
                    list.setToolTipText(((PrisonerCaptureStyle) value).getToolTip());
                }
                return this;
            }
        });

        JLabel lblPrisonerStatus = new JLabel(resources.getString("lblPrisonerStatus.text"));
        lblPrisonerStatus.setToolTipText(resources.getString("lblPrisonerStatus.toolTipText"));
        lblPrisonerStatus.setName("lblPrisonerStatus");

        DefaultComboBoxModel<PrisonerStatus> prisonerStatusModel = new DefaultComboBoxModel<>(PrisonerStatus.values());
        prisonerStatusModel.removeElement(PrisonerStatus.FREE); // we don't want this as a standard use case for prisoners
        comboPrisonerStatus = new JComboBox<>(prisonerStatusModel);
        comboPrisonerStatus.setToolTipText(resources.getString("lblPrisonerStatus.toolTipText"));
        comboPrisonerStatus.setName("comboPrisonerStatus");

        chkPrisonerBabyStatus = new JCheckBox(resources.getString("chkPrisonerBabyStatus.text"));
        chkPrisonerBabyStatus.setToolTipText(resources.getString("chkPrisonerBabyStatus.toolTipText"));
        chkPrisonerBabyStatus.setName("chkPrisonerBabyStatus");

        chkAtBPrisonerDefection = new JCheckBox(resources.getString("chkAtBPrisonerDefection.text"));
        chkAtBPrisonerDefection.setToolTipText(resources.getString("chkAtBPrisonerDefection.toolTipText"));
        chkAtBPrisonerDefection.setName("chkAtBPrisonerDefection");

        chkAtBPrisonerRansom = new JCheckBox(resources.getString("chkAtBPrisonerRansom.text"));
        chkAtBPrisonerRansom.setToolTipText(resources.getString("chkAtBPrisonerRansom.toolTipText"));
        chkAtBPrisonerRansom.setName("chkAtBPrisonerRansom");

        // Programmatically Assign Accessibility Labels
        lblPrisonerCaptureStyle.setLabelFor(comboPrisonerCaptureStyle);
        lblPrisonerStatus.setLabelFor(comboPrisonerStatus);

        // Layout the Panel
        JPanel panel = new JPanel();
        panel.setBorder(BorderFactory.createTitledBorder(resources.getString("prisonerPanel.title")));
        panel.setName("prisonerPanel");
        GroupLayout layout = new GroupLayout(panel);
        panel.setLayout(layout);

        layout.setAutoCreateGaps(true);
        layout.setAutoCreateContainerGaps(true);

        layout.setVerticalGroup(
                layout.createSequentialGroup()
                        .addGroup(layout.createParallelGroup(GroupLayout.Alignment.BASELINE)
                                .addComponent(lblPrisonerCaptureStyle)
                                .addComponent(comboPrisonerCaptureStyle, GroupLayout.Alignment.LEADING))
                        .addGroup(layout.createParallelGroup(GroupLayout.Alignment.BASELINE)
                                .addComponent(lblPrisonerStatus)
                                .addComponent(comboPrisonerStatus, GroupLayout.Alignment.LEADING))
                        .addComponent(chkPrisonerBabyStatus)
                        .addComponent(chkAtBPrisonerDefection)
                        .addComponent(chkAtBPrisonerRansom)
        );

        layout.setHorizontalGroup(
                layout.createParallelGroup(GroupLayout.Alignment.LEADING)
                        .addGroup(layout.createSequentialGroup()
                                .addComponent(lblPrisonerCaptureStyle)
                                .addComponent(comboPrisonerCaptureStyle))
                        .addGroup(layout.createSequentialGroup()
                                .addComponent(lblPrisonerStatus)
                                .addComponent(comboPrisonerStatus))
                        .addComponent(chkPrisonerBabyStatus)
                        .addComponent(chkAtBPrisonerDefection)
                        .addComponent(chkAtBPrisonerRansom)
        );

        return panel;
    }

    private JPanel createPersonnelRandomizationPanel() {
        // Create Panel Components
        chkUseDylansRandomXP = new JCheckBox(resources.getString("chkUseDylansRandomXP.text"));
        chkUseDylansRandomXP.setToolTipText(resources.getString("chkUseDylansRandomXP.toolTipText"));
        chkUseDylansRandomXP.setName("chkUseDylansRandomXP");

        JPanel randomOriginPanel = createRandomOriginPanel();

        // Layout the Panel
        JPanel panel = new JPanel();
        panel.setBorder(BorderFactory.createTitledBorder(resources.getString("personnelRandomizationPanel.title")));
        panel.setName("personnelRandomizationPanel");
        GroupLayout layout = new GroupLayout(panel);
        panel.setLayout(layout);

        layout.setAutoCreateGaps(true);
        layout.setAutoCreateContainerGaps(true);

        layout.setVerticalGroup(
                layout.createSequentialGroup()
                        .addComponent(chkUseDylansRandomXP)
                        .addComponent(randomOriginPanel)
        );

        layout.setHorizontalGroup(
                layout.createParallelGroup(GroupLayout.Alignment.LEADING)
                        .addComponent(chkUseDylansRandomXP)
                        .addComponent(randomOriginPanel)
        );

        return panel;
    }

    private JPanel createRandomOriginPanel() {
        // Initialize Labels Used in ActionListeners
        JLabel lblOriginSearchRadius = new JLabel();
        JLabel lblOriginDistanceScale = new JLabel();

        // Create Panel Components
        chkRandomizeOrigin = new JCheckBox(resources.getString("chkRandomizeOrigin.text"));
        chkRandomizeOrigin.setToolTipText(resources.getString("chkRandomizeOrigin.toolTipText"));
        chkRandomizeOrigin.setName("chkRandomizeOrigin");
        chkRandomizeOrigin.addActionListener(evt -> {
            final boolean selected = chkRandomizeOrigin.isSelected();
            chkRandomizeDependentsOrigin.setEnabled(selected);
            lblOriginSearchRadius.setEnabled(selected);
            spnOriginSearchRadius.setEnabled(selected);
            chkExtraRandomOrigin.setEnabled(selected);
            lblOriginDistanceScale.setEnabled(selected);
            spnOriginDistanceScale.setEnabled(selected);
        });

        chkRandomizeDependentsOrigin = new JCheckBox(resources.getString("chkRandomizeDependentsOrigin.text"));
        chkRandomizeDependentsOrigin.setToolTipText(resources.getString("chkRandomizeDependentsOrigin.toolTipText"));
        chkRandomizeDependentsOrigin.setName("chkRandomizeDependentsOrigin");

        lblOriginSearchRadius.setText(resources.getString("lblOriginSearchRadius.text"));
        lblOriginSearchRadius.setToolTipText(resources.getString("lblOriginSearchRadius.toolTipText"));
        lblOriginSearchRadius.setName("lblOriginSearchRadius");

        spnOriginSearchRadius = new JSpinner(new SpinnerNumberModel(50, 10, 250, 10));
        spnOriginSearchRadius.setToolTipText(resources.getString("lblOriginSearchRadius.toolTipText"));
        spnOriginSearchRadius.setName("spnOriginSearchRadius");

        chkExtraRandomOrigin = new JCheckBox(resources.getString("chkExtraRandomOrigin.text"));
        chkExtraRandomOrigin.setToolTipText(resources.getString("chkExtraRandomOrigin.toolTipText"));
        chkExtraRandomOrigin.setName("chkExtraRandomOrigin");

        lblOriginDistanceScale.setText(resources.getString("lblOriginDistanceScale.text"));
        lblOriginDistanceScale.setToolTipText(resources.getString("lblOriginDistanceScale.toolTipText"));
        lblOriginDistanceScale.setName("lblOriginDistanceScale");

        spnOriginDistanceScale = new JSpinner(new SpinnerNumberModel(0.6, 0.1, 2.0, 0.1));
        spnOriginDistanceScale.setToolTipText(resources.getString("lblOriginDistanceScale.toolTipText"));
        spnOriginDistanceScale.setName("spnOriginDistanceScale");

        // Programmatically Assign Accessibility Labels
        lblOriginSearchRadius.setLabelFor(spnOriginSearchRadius);
        lblOriginDistanceScale.setLabelFor(spnOriginDistanceScale);

        // Disable Panel by Default
        chkRandomizeOrigin.setSelected(true);
        chkRandomizeOrigin.doClick();

        // Layout the Panel
        JPanel panel = new JPanel();
        panel.setBorder(BorderFactory.createTitledBorder(resources.getString("randomOriginPanel.title")));
        panel.setName("randomOriginPanel");
        GroupLayout layout = new GroupLayout(panel);
        panel.setLayout(layout);

        layout.setAutoCreateGaps(true);
        layout.setAutoCreateContainerGaps(true);

        layout.setVerticalGroup(
                layout.createSequentialGroup()
                        .addComponent(chkRandomizeOrigin)
                        .addComponent(chkRandomizeDependentsOrigin)
                        .addGroup(layout.createParallelGroup(GroupLayout.Alignment.BASELINE)
                                .addComponent(lblOriginSearchRadius)
                                .addComponent(spnOriginSearchRadius, GroupLayout.Alignment.LEADING))
                        .addComponent(chkExtraRandomOrigin)
                        .addGroup(layout.createParallelGroup(GroupLayout.Alignment.BASELINE)
                                .addComponent(lblOriginDistanceScale)
                                .addComponent(spnOriginDistanceScale, GroupLayout.Alignment.LEADING))
        );

        layout.setHorizontalGroup(
                layout.createParallelGroup(GroupLayout.Alignment.LEADING)
                        .addComponent(chkRandomizeOrigin)
                        .addComponent(chkRandomizeDependentsOrigin)
                        .addGroup(layout.createSequentialGroup()
                                .addComponent(lblOriginSearchRadius)
                                .addComponent(spnOriginSearchRadius))
                        .addComponent(chkExtraRandomOrigin)
                        .addGroup(layout.createSequentialGroup()
                                .addComponent(lblOriginDistanceScale)
                                .addComponent(spnOriginDistanceScale))
        );

        return panel;
    }

    private JPanel createFamilyPanel() {
        // Create Panel Components
        JLabel lblDisplayFamilyLevel = new JLabel(resources.getString("lblDisplayFamilyLevel.text"));
        lblDisplayFamilyLevel.setToolTipText(resources.getString("lblDisplayFamilyLevel.toolTipText"));
        lblDisplayFamilyLevel.setName("lblDisplayFamilyLevel");

        comboDisplayFamilyLevel = new JComboBox<>(FamilialRelationshipDisplayLevel.values());
        comboDisplayFamilyLevel.setToolTipText(resources.getString("lblDisplayFamilyLevel.toolTipText"));
        comboDisplayFamilyLevel.setName("comboDisplayFamilyLevel");

        // Programmatically Assign Accessibility Labels
        lblDisplayFamilyLevel.setLabelFor(comboDisplayFamilyLevel);

        // Layout the Panel
        JPanel panel = new JPanel();
        panel.setBorder(BorderFactory.createTitledBorder(resources.getString("familyPanel.title")));
        panel.setName("familyPanel");
        GroupLayout layout = new GroupLayout(panel);
        panel.setLayout(layout);

        layout.setAutoCreateGaps(true);
        layout.setAutoCreateContainerGaps(true);

        layout.setVerticalGroup(
                layout.createSequentialGroup()
                        .addGroup(layout.createParallelGroup(GroupLayout.Alignment.BASELINE)
                                .addComponent(lblDisplayFamilyLevel)
                                .addComponent(comboDisplayFamilyLevel, GroupLayout.Alignment.LEADING))
        );

        layout.setHorizontalGroup(
                layout.createParallelGroup(GroupLayout.Alignment.LEADING)
                        .addGroup(layout.createSequentialGroup()
                                .addComponent(lblDisplayFamilyLevel)
                                .addComponent(comboDisplayFamilyLevel))
        );

        return panel;
    }

    private JPanel createSalaryPanel() {
        // Create Panel Components
        JPanel salaryMultiplierPanel = createSalaryMultiplierPanel();

        JPanel salaryExperienceModifierPanel = createSalaryExperienceMultiplierPanel();

        JPanel baseSalaryPanel = createBaseSalaryPanel();

        // Layout the Panel
        JPanel panel = new JPanel();
        panel.setBorder(BorderFactory.createTitledBorder(resources.getString("salaryPanel.title")));
        panel.setName("salaryPanel");
        GroupLayout layout = new GroupLayout(panel);
        panel.setLayout(layout);

        layout.setAutoCreateGaps(true);
        layout.setAutoCreateContainerGaps(true);

        layout.setVerticalGroup(
                layout.createSequentialGroup()
                        .addComponent(salaryMultiplierPanel)
                        .addComponent(salaryExperienceModifierPanel)
                        .addComponent(baseSalaryPanel)
        );

        layout.setHorizontalGroup(
                layout.createParallelGroup(GroupLayout.Alignment.LEADING)
                        .addComponent(salaryMultiplierPanel)
                        .addComponent(salaryExperienceModifierPanel)
                        .addComponent(baseSalaryPanel)
        );

        return panel;
    }

    private JPanel createSalaryMultiplierPanel() {
        // Create Panel Components
        JLabel lblCommissionedSalary = new JLabel(resources.getString("lblCommissionedSalary.text"));
        lblCommissionedSalary.setToolTipText(resources.getString("lblCommissionedSalary.toolTipText"));
        lblCommissionedSalary.setName("lblCommissionedSalary");

        spnCommissionedSalary = new JSpinner(new SpinnerNumberModel(0, 0, 10, 0.05));
        spnCommissionedSalary.setToolTipText(resources.getString("lblCommissionedSalary.toolTipText"));
        spnCommissionedSalary.setName("spnCommissionedSalary");

        JLabel lblEnlistedSalary = new JLabel(resources.getString("lblEnlistedSalary.text"));
        lblEnlistedSalary.setToolTipText(resources.getString("lblEnlistedSalary.toolTipText"));
        lblEnlistedSalary.setName("lblEnlistedSalary");

        spnEnlistedSalary = new JSpinner(new SpinnerNumberModel(0, 0, 10, 0.05));
        spnEnlistedSalary.setToolTipText(resources.getString("lblEnlistedSalary.toolTipText"));
        spnEnlistedSalary.setName("spnEnlistedSalary");

        JLabel lblAntiMekSalary = new JLabel(resources.getString("lblAntiMekSalary.text"));
        lblAntiMekSalary.setToolTipText(resources.getString("lblAntiMekSalary.toolTipText"));
        lblAntiMekSalary.setName("lblAntiMekSalary");

        spnAntiMekSalary = new JSpinner(new SpinnerNumberModel(0, 0, 10, 0.05));
        spnAntiMekSalary.setToolTipText(resources.getString("lblAntiMekSalary.toolTipText"));
        spnAntiMekSalary.setName("spnAntiMekSalary");

        // Programmatically Assign Accessibility Labels
        lblCommissionedSalary.setLabelFor(spnCommissionedSalary);
        lblEnlistedSalary.setLabelFor(spnEnlistedSalary);
        lblAntiMekSalary.setLabelFor(spnAntiMekSalary);

        // Layout the Panel
        JPanel panel = new JPanel();
        panel.setBorder(BorderFactory.createTitledBorder(resources.getString("salaryMultiplierPanel.title")));
        panel.setToolTipText(resources.getString("salaryMultiplierPanel.toolTipText"));
        panel.setName("salaryMultiplierPanel");
        GroupLayout layout = new GroupLayout(panel);
        panel.setLayout(layout);

        layout.setAutoCreateGaps(true);
        layout.setAutoCreateContainerGaps(true);

        layout.setVerticalGroup(
                layout.createSequentialGroup()
                        .addGroup(layout.createParallelGroup(GroupLayout.Alignment.BASELINE)
                                .addComponent(lblCommissionedSalary)
                                .addComponent(spnCommissionedSalary)
                                .addComponent(lblEnlistedSalary)
                                .addComponent(spnEnlistedSalary)
                                .addComponent(lblAntiMekSalary)
                                .addComponent(spnAntiMekSalary, GroupLayout.Alignment.LEADING))
        );

        layout.setHorizontalGroup(
                layout.createParallelGroup(GroupLayout.Alignment.LEADING)
                        .addGroup(layout.createSequentialGroup()
                                .addComponent(lblCommissionedSalary)
                                .addComponent(spnCommissionedSalary)
                                .addComponent(lblEnlistedSalary)
                                .addComponent(spnEnlistedSalary)
                                .addComponent(lblAntiMekSalary)
                                .addComponent(spnAntiMekSalary))
        );

        return panel;
    }

    private JPanel createSalaryExperienceMultiplierPanel() {
        final JPanel panel = new JPanel(new GridLayout(1, 10));
        panel.setBorder(BorderFactory.createTitledBorder(resources.getString("salaryExperienceMultiplierPanel.title")));
        panel.setToolTipText(resources.getString("salaryExperienceMultiplierPanel.toolTipText"));
        panel.setName("salaryExperienceMultiplierPanel");

        spnSalaryExperienceMultipliers = new JSpinner[5];
        for (int i = 0; i < 5; i++) {
            final String skillLevel = SkillType.getExperienceLevelName(i);
            final String toolTipText = String.format(resources.getString("lblSalaryExperienceMultiplier.toolTipText"), skillLevel);

            final JLabel label = new JLabel(skillLevel);
            label.setToolTipText(toolTipText);
            label.setName("lbl" + skillLevel);
            panel.add(label);

            spnSalaryExperienceMultipliers[i] = new JSpinner(new SpinnerNumberModel(0, 0, 10, 0.05));
            spnSalaryExperienceMultipliers[i].setToolTipText(toolTipText);
            spnSalaryExperienceMultipliers[i].setName("spn" + skillLevel);
            panel.add(spnSalaryExperienceMultipliers[i]);

            label.setLabelFor(spnSalaryExperienceMultipliers[i]);
        }

        return panel;
    }

    private JPanel createBaseSalaryPanel() {
        final PersonnelRole[] personnelRoles = PersonnelRole.values();
        final JPanel panel = new JPanel(new GridLayout((int) Math.ceil((double) (personnelRoles.length - 1) / 3.0), 6));
        panel.setBorder(BorderFactory.createTitledBorder(resources.getString("baseSalaryPanel.title")));
        panel.setPreferredSize(new Dimension(200, 200));

        spnBaseSalary = new JSpinner[personnelRoles.length];
        for (final PersonnelRole personnelRole : personnelRoles) {
            // Create Reused Values
            final String toolTipText = String.format(resources.getString("lblBaseSalary.toolTipText"), personnelRole.toString());

            // Create Panel Components
            final JLabel label = new JLabel(personnelRole.toString());
            label.setToolTipText(toolTipText);
            label.setName("lbl" + personnelRole.toString());
            panel.add(label);

            final JSpinner salarySpinner = new JSpinner(new SpinnerNumberModel(0.0, 0.0, null, 10.0));
            salarySpinner.setToolTipText(toolTipText);
            salarySpinner.setName("spn" + personnelRole.toString());
            panel.add(salarySpinner);

            // Programmatically Assign Accessibility Labels
            label.setLabelFor(salarySpinner);

            // Component Tracking Assignment
            spnBaseSalary[personnelRole.ordinal()] = salarySpinner;
        }

        return panel;
    }

    private JPanel createMarriagePanel() {
        // Create Panel Components
        chkUseManualMarriages = new JCheckBox(resources.getString("chkUseManualMarriages.text"));
        chkUseManualMarriages.setToolTipText(resources.getString("chkUseManualMarriages.toolTipText"));
        chkUseManualMarriages.setName("chkUseManualMarriages");

        JLabel lblMinimumMarriageAge = new JLabel(resources.getString("lblMinimumMarriageAge.text"));
        lblMinimumMarriageAge.setToolTipText(resources.getString("lblMinimumMarriageAge.toolTipText"));
        lblMinimumMarriageAge.setName("lblMinimumMarriageAge");

        spnMinimumMarriageAge = new JSpinner(new SpinnerNumberModel(16, 14, null, 1));
        spnMinimumMarriageAge.setToolTipText(resources.getString("lblMinimumMarriageAge.toolTipText"));
        spnMinimumMarriageAge.setName("spnMinimumMarriageAge");

        JLabel lblCheckMutualAncestorsDepth = new JLabel(resources.getString("lblCheckMutualAncestorsDepth.text"));
        lblCheckMutualAncestorsDepth.setToolTipText(resources.getString("lblCheckMutualAncestorsDepth.toolTipText"));
        lblCheckMutualAncestorsDepth.setName("lblCheckMutualAncestorsDepth");

        spnCheckMutualAncestorsDepth = new JSpinner(new SpinnerNumberModel(4, 0, 20, 1));
        spnCheckMutualAncestorsDepth.setToolTipText(resources.getString("lblCheckMutualAncestorsDepth.toolTipText"));
        spnCheckMutualAncestorsDepth.setName("spnCheckMutualAncestorsDepth");

        chkLogMarriageNameChange = new JCheckBox(resources.getString("chkLogMarriageNameChange.text"));
        chkLogMarriageNameChange.setToolTipText(resources.getString("chkLogMarriageNameChange.toolTipText"));
        chkLogMarriageNameChange.setName("chkLogMarriageNameChange");

        JPanel marriageSurnameWeightsPanel = createMarriageSurnameWeightsPanel();

        JPanel randomMarriagePanel = createRandomMarriagePanel();

        // Programmatically Assign Accessibility Labels
        lblMinimumMarriageAge.setLabelFor(spnMinimumMarriageAge);
        lblCheckMutualAncestorsDepth.setLabelFor(spnCheckMutualAncestorsDepth);

        // Layout the Panel
        JPanel panel = new JPanel();
        panel.setBorder(BorderFactory.createTitledBorder(resources.getString("marriagePanel.title")));
        panel.setName("marriagePanel");
        GroupLayout layout = new GroupLayout(panel);
        panel.setLayout(layout);

        layout.setAutoCreateGaps(true);
        layout.setAutoCreateContainerGaps(true);

        layout.setVerticalGroup(
                layout.createSequentialGroup()
                        .addComponent(chkUseManualMarriages)
                        .addGroup(layout.createParallelGroup(GroupLayout.Alignment.BASELINE)
                                .addComponent(lblMinimumMarriageAge)
                                .addComponent(spnMinimumMarriageAge, GroupLayout.Alignment.LEADING))
                        .addGroup(layout.createParallelGroup(GroupLayout.Alignment.BASELINE)
                                .addComponent(lblCheckMutualAncestorsDepth)
                                .addComponent(spnCheckMutualAncestorsDepth, GroupLayout.Alignment.LEADING))
                        .addComponent(chkLogMarriageNameChange)
                        .addComponent(marriageSurnameWeightsPanel)
                        .addComponent(randomMarriagePanel)
        );

        layout.setHorizontalGroup(
                layout.createParallelGroup(GroupLayout.Alignment.LEADING)
                        .addComponent(chkUseManualMarriages)
                        .addGroup(layout.createSequentialGroup()
                                .addComponent(lblMinimumMarriageAge)
                                .addComponent(spnMinimumMarriageAge))
                        .addGroup(layout.createSequentialGroup()
                                .addComponent(lblCheckMutualAncestorsDepth)
                                .addComponent(spnCheckMutualAncestorsDepth))
                        .addComponent(chkLogMarriageNameChange)
                        .addComponent(marriageSurnameWeightsPanel)
                        .addComponent(randomMarriagePanel)
        );

        return panel;
    }

    private JPanel createMarriageSurnameWeightsPanel() {
        final Marriage[] marriageStyles = Marriage.values();
        final int surnameWeightLength = marriageStyles.length - 1;

        final JPanel panel = new JPanel(new GridLayout((int) Math.ceil(surnameWeightLength / 3.0), 6));
        panel.setBorder(BorderFactory.createTitledBorder(resources.getString("marriageSurnameWeightsPanel.title")));
        panel.setToolTipText(resources.getString("marriageSurnameWeightsPanel.toolTipText"));
        panel.setName("marriageSurnameWeightsPanel");

        spnMarriageSurnameWeights = new JSpinner[surnameWeightLength];
        for (int i = 0; i < surnameWeightLength; i++) {
            final JLabel label = new JLabel(marriageStyles[i].toString());
            label.setToolTipText(marriageStyles[i].getToolTipText());
            label.setName("lbl" + marriageStyles[i].toString());
            panel.add(label);

            spnMarriageSurnameWeights[i] = new JSpinner(new SpinnerNumberModel(0, 0, 100, 0.1));
            spnMarriageSurnameWeights[i].setToolTipText(marriageStyles[i].getToolTipText());
            spnMarriageSurnameWeights[i].setName("spn" + marriageStyles[i].toString());
            panel.add(spnMarriageSurnameWeights[i]);

            label.setLabelFor(spnMarriageSurnameWeights[i]);
        }

        return panel;
    }

    private JPanel createRandomMarriagePanel() {
        // Initialize Labels Used in ActionListeners
        JLabel lblChanceRandomMarriages = new JLabel();
        JLabel lblMarriageAgeRange = new JLabel();
        JLabel lblChanceRandomSameSexMarriages = new JLabel();

        // Create Panel Components
        chkUseRandomMarriages = new JCheckBox(resources.getString("chkUseRandomMarriages.text"));
        chkUseRandomMarriages.setToolTipText(resources.getString("chkUseRandomMarriages.toolTipText"));
        chkUseRandomMarriages.setName("chkUseRandomMarriages");
        chkUseRandomMarriages.addActionListener(evt -> {
            final boolean selected = chkUseRandomMarriages.isSelected();
            lblChanceRandomMarriages.setEnabled(selected);
            spnChanceRandomMarriages.setEnabled(selected);
            lblMarriageAgeRange.setEnabled(selected);
            spnMarriageAgeRange.setEnabled(selected);
            chkUseRandomSameSexMarriages.setEnabled(selected);
            lblChanceRandomSameSexMarriages.setEnabled(selected && chkUseRandomSameSexMarriages.isSelected());
            spnChanceRandomSameSexMarriages.setEnabled(selected && chkUseRandomSameSexMarriages.isSelected());
        });

        lblChanceRandomMarriages.setText(resources.getString("lblChanceRandomMarriages.text"));
        lblChanceRandomMarriages.setToolTipText(resources.getString("lblChanceRandomMarriages.toolTipText"));
        lblChanceRandomMarriages.setName("lblChanceRandomMarriages");

        spnChanceRandomMarriages = new JSpinner(new SpinnerNumberModel(0, 0, 100, 0.001));
        spnChanceRandomMarriages.setToolTipText(resources.getString("lblChanceRandomMarriages.toolTipText"));
        spnChanceRandomMarriages.setName("spnChanceRandomMarriages");

        lblMarriageAgeRange.setText(resources.getString("lblMarriageAgeRange.text"));
        lblMarriageAgeRange.setToolTipText(resources.getString("lblMarriageAgeRange.toolTipText"));
        lblMarriageAgeRange.setName("lblMarriageAgeRange");

        spnMarriageAgeRange = new JSpinner(new SpinnerNumberModel(10, 0, null, 1.0));
        spnMarriageAgeRange.setToolTipText(resources.getString("lblMarriageAgeRange.toolTipText"));
        spnMarriageAgeRange.setName("spnMarriageAgeRange");

        chkUseRandomSameSexMarriages = new JCheckBox(resources.getString("chkUseRandomSameSexMarriages.text"));
        chkUseRandomSameSexMarriages.setToolTipText(resources.getString("chkUseRandomSameSexMarriages.toolTipText"));
        chkUseRandomSameSexMarriages.setName("chkUseRandomSameSexMarriages");
        chkUseRandomSameSexMarriages.addActionListener(evt -> {
            final boolean selected = chkUseRandomMarriages.isSelected() && chkUseRandomSameSexMarriages.isSelected();
            lblChanceRandomSameSexMarriages.setEnabled(selected);
            spnChanceRandomSameSexMarriages.setEnabled(selected);
        });

        lblChanceRandomSameSexMarriages.setText(resources.getString("lblChanceRandomSameSexMarriages.text"));
        lblChanceRandomSameSexMarriages.setToolTipText(resources.getString("lblChanceRandomSameSexMarriages.toolTipText"));
        lblChanceRandomSameSexMarriages.setName("lblChanceRandomSameSexMarriages");

        spnChanceRandomSameSexMarriages = new JSpinner(new SpinnerNumberModel(0, 0, 100, 0.001));
        spnChanceRandomSameSexMarriages.setToolTipText(resources.getString("lblChanceRandomSameSexMarriages.toolTipText"));
        spnChanceRandomSameSexMarriages.setName("spnChanceRandomSameSexMarriages");

        // Programmatically Assign Accessibility Labels
        lblChanceRandomMarriages.setLabelFor(spnChanceRandomMarriages);
        lblMarriageAgeRange.setLabelFor(spnMarriageAgeRange);
        lblChanceRandomSameSexMarriages.setLabelFor(spnChanceRandomSameSexMarriages);

        // Disable Panel by Default
        chkUseRandomMarriages.setSelected(true);
        chkUseRandomMarriages.doClick();

        // Layout the Panel
        JPanel panel = new JPanel();
        panel.setBorder(BorderFactory.createTitledBorder(resources.getString("randomMarriagePanel.title")));
        panel.setName("randomMarriagePanel");
        GroupLayout layout = new GroupLayout(panel);
        panel.setLayout(layout);

        layout.setAutoCreateGaps(true);
        layout.setAutoCreateContainerGaps(true);

        layout.setVerticalGroup(
                layout.createSequentialGroup()
                        .addComponent(chkUseRandomMarriages)
                        .addGroup(layout.createParallelGroup(GroupLayout.Alignment.BASELINE)
                                .addComponent(lblChanceRandomMarriages)
                                .addComponent(spnChanceRandomMarriages, GroupLayout.Alignment.LEADING))
                        .addGroup(layout.createParallelGroup(GroupLayout.Alignment.BASELINE)
                                .addComponent(lblMarriageAgeRange)
                                .addComponent(spnMarriageAgeRange, GroupLayout.Alignment.LEADING))
                        .addComponent(chkUseRandomSameSexMarriages)
                        .addGroup(layout.createParallelGroup(GroupLayout.Alignment.BASELINE)
                                .addComponent(lblChanceRandomSameSexMarriages)
                                .addComponent(spnChanceRandomSameSexMarriages, GroupLayout.Alignment.LEADING))
        );

        layout.setHorizontalGroup(
                layout.createParallelGroup(GroupLayout.Alignment.LEADING)
                        .addComponent(chkUseRandomMarriages)
                        .addGroup(layout.createSequentialGroup()
                                .addComponent(lblChanceRandomMarriages)
                                .addComponent(spnChanceRandomMarriages))
                        .addGroup(layout.createSequentialGroup()
                                .addComponent(lblMarriageAgeRange)
                                .addComponent(spnMarriageAgeRange))
                        .addComponent(chkUseRandomSameSexMarriages)
                        .addGroup(layout.createSequentialGroup()
                                .addComponent(lblChanceRandomSameSexMarriages)
                                .addComponent(spnChanceRandomSameSexMarriages))
        );

        return panel;
    }

    private JPanel createProcreationPanel() {
        // Initialize Labels Used in ActionListeners
        JLabel lblChanceProcreation = new JLabel();
        JLabel lblChanceProcreationNoRelationship = new JLabel();
        JLabel lblBabySurnameStyle = new JLabel();

        // Create Panel Components
        chkUseProcreation = new JCheckBox(resources.getString("chkUseProcreation.text"));
        chkUseProcreation.setToolTipText(resources.getString("chkUseProcreation.toolTipText"));
        chkUseProcreation.setName("chkUseProcreation");
        chkUseProcreation.addActionListener(evt -> {
            final boolean selected = chkUseProcreation.isSelected();
            lblChanceProcreation.setEnabled(selected);
            spnChanceProcreation.setEnabled(selected);
            chkUseProcreationNoRelationship.setEnabled(selected);
            lblChanceProcreationNoRelationship.setEnabled(selected && chkUseProcreationNoRelationship.isSelected());
            spnChanceProcreationNoRelationship.setEnabled(selected && chkUseProcreationNoRelationship.isSelected());
            chkDisplayTrueDueDate.setEnabled(selected);
            chkLogConception.setEnabled(selected);
            lblBabySurnameStyle.setEnabled(selected);
            comboBabySurnameStyle.setEnabled(selected);
            chkDetermineFatherAtBirth.setEnabled(selected);
        });

        lblChanceProcreation.setText(resources.getString("lblChanceProcreation.text"));
        lblChanceProcreation.setToolTipText(resources.getString("lblChanceProcreation.toolTipText"));
        lblChanceProcreation.setName("lblChanceProcreation");

        spnChanceProcreation = new JSpinner(new SpinnerNumberModel(0, 0, 100, 0.001));
        spnChanceProcreation.setToolTipText(resources.getString("lblChanceProcreation.toolTipText"));
        spnChanceProcreation.setName("spnChanceProcreation");

        chkUseProcreationNoRelationship = new JCheckBox(resources.getString("chkUseProcreationNoRelationship.text"));
        chkUseProcreationNoRelationship.setToolTipText(resources.getString("chkUseProcreationNoRelationship.toolTipText"));
        chkUseProcreationNoRelationship.setName("chkUseProcreationNoRelationship");
        chkUseProcreationNoRelationship.addActionListener(evt -> {
            final boolean selected = chkUseProcreation.isSelected() && chkUseProcreationNoRelationship.isSelected();
            lblChanceProcreationNoRelationship.setEnabled(selected);
            spnChanceProcreationNoRelationship.setEnabled(selected);
        });

        lblChanceProcreationNoRelationship.setText(resources.getString("lblChanceProcreationNoRelationship.text"));
        lblChanceProcreationNoRelationship.setToolTipText(resources.getString("lblChanceProcreationNoRelationship.toolTipText"));
        lblChanceProcreationNoRelationship.setName("lblChanceProcreationNoRelationship");

        spnChanceProcreationNoRelationship = new JSpinner(new SpinnerNumberModel(0, 0, 100, 0.001));
        spnChanceProcreationNoRelationship.setToolTipText(resources.getString("lblChanceProcreationNoRelationship.toolTipText"));
        spnChanceProcreationNoRelationship.setName("spnChanceProcreationNoRelationship");

        chkDisplayTrueDueDate = new JCheckBox(resources.getString("chkDisplayTrueDueDate.text"));
        chkDisplayTrueDueDate.setToolTipText(resources.getString("chkDisplayTrueDueDate.toolTipText"));
        chkDisplayTrueDueDate.setName("chkDisplayTrueDueDate");

        chkLogConception = new JCheckBox(resources.getString("chkLogConception.text"));
        chkLogConception.setToolTipText(resources.getString("chkLogConception.toolTipText"));
        chkLogConception.setName("chkLogConception");

        lblBabySurnameStyle.setText(resources.getString("lblBabySurnameStyle.text"));
        lblBabySurnameStyle.setToolTipText(resources.getString("lblBabySurnameStyle.toolTipText"));
        lblBabySurnameStyle.setName("lblBabySurnameStyle");

        comboBabySurnameStyle = new JComboBox<>(BabySurnameStyle.values());
        comboBabySurnameStyle.setName("comboBabySurnameStyle");
        comboBabySurnameStyle.setRenderer(new DefaultListCellRenderer() {
            @Override
            public Component getListCellRendererComponent(final JList<?> list, final Object value,
                                                          final int index, final boolean isSelected,
                                                          final boolean cellHasFocus) {
                super.getListCellRendererComponent(list, value, index, isSelected, cellHasFocus);
                if (value instanceof BabySurnameStyle) {
                    list.setToolTipText(((BabySurnameStyle) value).getToolTipText());
                }
                return this;
            }
        });

        chkDetermineFatherAtBirth = new JCheckBox(resources.getString("chkDetermineFatherAtBirth.text"));
        chkDetermineFatherAtBirth.setToolTipText(resources.getString("chkDetermineFatherAtBirth.toolTipText"));
        chkDetermineFatherAtBirth.setName("chkDetermineFatherAtBirth");

        // Programmatically Assign Accessibility Labels
        lblChanceProcreation.setLabelFor(spnChanceProcreation);
        lblChanceProcreationNoRelationship.setLabelFor(spnChanceProcreationNoRelationship);
        lblBabySurnameStyle.setLabelFor(comboBabySurnameStyle);

        // Disable Panel by Default
        chkUseProcreation.setSelected(true);
        chkUseProcreation.doClick();

        // Layout the Panel
        JPanel panel = new JPanel();
        panel.setBorder(BorderFactory.createTitledBorder(resources.getString("procreationPanel.title")));
        panel.setName("procreationPanel");
        GroupLayout layout = new GroupLayout(panel);
        panel.setLayout(layout);

        layout.setAutoCreateGaps(true);
        layout.setAutoCreateContainerGaps(true);

        layout.setVerticalGroup(
                layout.createSequentialGroup()
                        .addComponent(chkUseProcreation)
                        .addGroup(layout.createParallelGroup(GroupLayout.Alignment.BASELINE)
                                .addComponent(lblChanceProcreation)
                                .addComponent(spnChanceProcreation, GroupLayout.Alignment.LEADING))
                        .addComponent(chkUseProcreationNoRelationship)
                        .addGroup(layout.createParallelGroup(GroupLayout.Alignment.BASELINE)
                                .addComponent(lblChanceProcreationNoRelationship)
                                .addComponent(spnChanceProcreationNoRelationship, GroupLayout.Alignment.LEADING))
                        .addComponent(chkDisplayTrueDueDate)
                        .addComponent(chkLogConception)
                        .addGroup(layout.createParallelGroup(GroupLayout.Alignment.BASELINE)
                                .addComponent(lblBabySurnameStyle)
                                .addComponent(comboBabySurnameStyle, GroupLayout.Alignment.LEADING))
                        .addComponent(chkDetermineFatherAtBirth)
        );

        layout.setHorizontalGroup(
                layout.createParallelGroup(GroupLayout.Alignment.LEADING)
                        .addComponent(chkUseProcreation)
                        .addGroup(layout.createSequentialGroup()
                                .addComponent(lblChanceProcreation)
                                .addComponent(spnChanceProcreation))
                        .addComponent(chkUseProcreationNoRelationship)
                        .addGroup(layout.createSequentialGroup()
                                .addComponent(lblChanceProcreationNoRelationship)
                                .addComponent(spnChanceProcreationNoRelationship))
                        .addComponent(chkDisplayTrueDueDate)
                        .addComponent(chkLogConception)
                        .addGroup(layout.createSequentialGroup()
                                .addComponent(lblBabySurnameStyle)
                                .addComponent(comboBabySurnameStyle))
                        .addComponent(chkDetermineFatherAtBirth)
        );

        return panel;
    }

    private JPanel createDeathPanel() {
        // Create Panel Components
        chkKeepMarriedNameUponSpouseDeath = new JCheckBox(resources.getString("chkKeepMarriedNameUponSpouseDeath.text"));
        chkKeepMarriedNameUponSpouseDeath.setToolTipText(resources.getString("chkKeepMarriedNameUponSpouseDeath.toolTipText"));
        chkKeepMarriedNameUponSpouseDeath.setName("chkKeepMarriedNameUponSpouseDeath");

        // Layout the Panel
        JPanel panel = new JPanel();
        panel.setBorder(BorderFactory.createTitledBorder(resources.getString("deathPanel.title")));
        panel.setName("deathPanel");
        GroupLayout layout = new GroupLayout(panel);
        panel.setLayout(layout);

        layout.setAutoCreateGaps(true);
        layout.setAutoCreateContainerGaps(true);

        layout.setVerticalGroup(
                layout.createSequentialGroup()
                        .addComponent(chkKeepMarriedNameUponSpouseDeath)
        );

        layout.setHorizontalGroup(
                layout.createParallelGroup(GroupLayout.Alignment.LEADING)
                        .addComponent(chkKeepMarriedNameUponSpouseDeath)
        );

        return panel;
    }
    //endregion Personnel Tab

    //region Finances Tab
    private JPanel createPriceModifiersPanel() {
        // Create Panel Components
        final JLabel lblCommonPartPriceMultiplier = new JLabel(resources.getString("lblCommonPartPriceMultiplier.text"));
        lblCommonPartPriceMultiplier.setToolTipText(resources.getString("lblCommonPartPriceMultiplier.toolTipText"));
        lblCommonPartPriceMultiplier.setName("lblCommonPartPriceMultiplier");

        spnCommonPartPriceMultiplier = new JSpinner(new SpinnerNumberModel(1.0, 0.1, null, 0.1));
        spnCommonPartPriceMultiplier.setToolTipText(resources.getString("lblCommonPartPriceMultiplier.toolTipText"));
        spnCommonPartPriceMultiplier.setName("spnCommonPartPriceMultiplier");

        final JLabel lblInnerSphereUnitPriceMultiplier = new JLabel(resources.getString("lblInnerSphereUnitPriceMultiplier.text"));
        lblInnerSphereUnitPriceMultiplier.setToolTipText(resources.getString("lblInnerSphereUnitPriceMultiplier.toolTipText"));
        lblInnerSphereUnitPriceMultiplier.setName("lblInnerSphereUnitPriceMultiplier");

        spnInnerSphereUnitPriceMultiplier = new JSpinner(new SpinnerNumberModel(1.0, 0.1, null, 0.1));
        spnInnerSphereUnitPriceMultiplier.setToolTipText(resources.getString("lblInnerSphereUnitPriceMultiplier.toolTipText"));
        spnInnerSphereUnitPriceMultiplier.setName("spnInnerSphereUnitPriceMultiplier");

        final JLabel lblInnerSpherePartPriceMultiplier = new JLabel(resources.getString("lblInnerSpherePartPriceMultiplier.text"));
        lblInnerSpherePartPriceMultiplier.setToolTipText(resources.getString("lblInnerSpherePartPriceMultiplier.toolTipText"));
        lblInnerSpherePartPriceMultiplier.setName("lblInnerSpherePartPriceMultiplier");

        spnInnerSpherePartPriceMultiplier = new JSpinner(new SpinnerNumberModel(1.0, 0.1, null, 0.1));
        spnInnerSpherePartPriceMultiplier.setToolTipText(resources.getString("lblInnerSpherePartPriceMultiplier.toolTipText"));
        spnInnerSpherePartPriceMultiplier.setName("spnInnerSpherePartPriceMultiplier");

        final JLabel lblClanUnitPriceMultiplier = new JLabel(resources.getString("lblClanUnitPriceMultiplier.text"));
        lblClanUnitPriceMultiplier.setToolTipText(resources.getString("lblClanUnitPriceMultiplier.toolTipText"));
        lblClanUnitPriceMultiplier.setName("lblClanUnitPriceMultiplier");

        spnClanUnitPriceMultiplier = new JSpinner(new SpinnerNumberModel(1.0, 0.1, null, 0.1));
        spnClanUnitPriceMultiplier.setToolTipText(resources.getString("lblClanUnitPriceMultiplier.toolTipText"));
        spnClanUnitPriceMultiplier.setName("spnClanUnitPriceMultiplier");

        final JLabel lblClanPartPriceMultiplier = new JLabel(resources.getString("lblClanPartPriceMultiplier.text"));
        lblClanPartPriceMultiplier.setToolTipText(resources.getString("lblClanPartPriceMultiplier.toolTipText"));
        lblClanPartPriceMultiplier.setName("lblClanPartPriceMultiplier");

        spnClanPartPriceMultiplier = new JSpinner(new SpinnerNumberModel(1.0, 0.1, null, 0.1));
        spnClanPartPriceMultiplier.setToolTipText(resources.getString("lblClanPartPriceMultiplier.toolTipText"));
        spnClanPartPriceMultiplier.setName("spnClanPartPriceMultiplier");

        final JLabel lblMixedTechUnitPriceMultiplier = new JLabel(resources.getString("lblMixedTechUnitPriceMultiplier.text"));
        lblMixedTechUnitPriceMultiplier.setToolTipText(resources.getString("lblMixedTechUnitPriceMultiplier.toolTipText"));
        lblMixedTechUnitPriceMultiplier.setName("lblMixedTechUnitPriceMultiplier");

        spnMixedTechUnitPriceMultiplier = new JSpinner(new SpinnerNumberModel(1.0, 0.1, null, 0.1));
        spnMixedTechUnitPriceMultiplier.setToolTipText(resources.getString("lblMixedTechUnitPriceMultiplier.toolTipText"));
        spnMixedTechUnitPriceMultiplier.setName("spnMixedTechUnitPriceMultiplier");

        final JPanel usedPartsValueMultipliersPanel = createUsedPartsValueMultipliersPanel();

        final JLabel lblDamagedPartsValueMultiplier = new JLabel(resources.getString("lblDamagedPartsValueMultiplier.text"));
        lblDamagedPartsValueMultiplier.setToolTipText(resources.getString("lblDamagedPartsValueMultiplier.toolTipText"));
        lblDamagedPartsValueMultiplier.setName("lblDamagedPartsValueMultiplier");

        spnDamagedPartsValueMultiplier = new JSpinner(new SpinnerNumberModel(0.33, 0.00, 1.00, 0.05));
        spnDamagedPartsValueMultiplier.setToolTipText(resources.getString("lblDamagedPartsValueMultiplier.toolTipText"));
        spnDamagedPartsValueMultiplier.setName("spnDamagedPartsValueMultiplier");
        spnDamagedPartsValueMultiplier.setEditor(new JSpinner.NumberEditor(spnDamagedPartsValueMultiplier, "0.00"));

        final JLabel lblUnrepairablePartsValueMultiplier = new JLabel(resources.getString("lblUnrepairablePartsValueMultiplier.text"));
        lblUnrepairablePartsValueMultiplier.setToolTipText(resources.getString("lblUnrepairablePartsValueMultiplier.toolTipText"));
        lblUnrepairablePartsValueMultiplier.setName("lblUnrepairablePartsValueMultiplier");

        spnUnrepairablePartsValueMultiplier = new JSpinner(new SpinnerNumberModel(0.10, 0.00, 1.00, 0.05));
        spnUnrepairablePartsValueMultiplier.setToolTipText(resources.getString("lblUnrepairablePartsValueMultiplier.toolTipText"));
        spnUnrepairablePartsValueMultiplier.setName("spnUnrepairablePartsValueMultiplier");
        spnUnrepairablePartsValueMultiplier.setEditor(new JSpinner.NumberEditor(spnUnrepairablePartsValueMultiplier, "0.00"));

        final JLabel lblCancelledOrderRefundMultiplier = new JLabel(resources.getString("lblCancelledOrderRefundMultiplier.text"));
        lblCancelledOrderRefundMultiplier.setToolTipText(resources.getString("lblCancelledOrderRefundMultiplier.toolTipText"));
        lblCancelledOrderRefundMultiplier.setName("lblCancelledOrderRefundMultiplier");

        spnCancelledOrderRefundMultiplier = new JSpinner(new SpinnerNumberModel(0.50, 0.00, 1.00, 0.05));
        spnCancelledOrderRefundMultiplier.setToolTipText(resources.getString("lblCancelledOrderRefundMultiplier.toolTipText"));
        spnCancelledOrderRefundMultiplier.setName("spnCancelledOrderRefundMultiplier");
        spnCancelledOrderRefundMultiplier.setEditor(new JSpinner.NumberEditor(spnCancelledOrderRefundMultiplier, "0.00"));

        // Programmatically Assign Accessibility Labels
        lblCommonPartPriceMultiplier.setLabelFor(spnCommonPartPriceMultiplier);
        lblInnerSphereUnitPriceMultiplier.setLabelFor(spnInnerSphereUnitPriceMultiplier);
        lblInnerSpherePartPriceMultiplier.setLabelFor(spnInnerSpherePartPriceMultiplier);
        lblClanUnitPriceMultiplier.setLabelFor(spnClanUnitPriceMultiplier);
        lblClanPartPriceMultiplier.setLabelFor(spnClanPartPriceMultiplier);
        lblMixedTechUnitPriceMultiplier.setLabelFor(spnMixedTechUnitPriceMultiplier);
        lblDamagedPartsValueMultiplier.setLabelFor(spnDamagedPartsValueMultiplier);
        lblUnrepairablePartsValueMultiplier.setLabelFor(spnUnrepairablePartsValueMultiplier);
        lblCancelledOrderRefundMultiplier.setLabelFor(spnCancelledOrderRefundMultiplier);

        // Layout the Panel
        final JPanel panel = new JPanel();
        panel.setBorder(BorderFactory.createTitledBorder(resources.getString("priceMultipliersPanel.title")));
        panel.setName("priceMultipliersPanel");

        final GroupLayout layout = new GroupLayout(panel);
        layout.setAutoCreateGaps(true);
        layout.setAutoCreateContainerGaps(true);
        panel.setLayout(layout);

        layout.setVerticalGroup(
                layout.createSequentialGroup()
                        .addGroup(layout.createParallelGroup(GroupLayout.Alignment.BASELINE)
                                .addComponent(lblCommonPartPriceMultiplier)
                                .addComponent(spnCommonPartPriceMultiplier, GroupLayout.Alignment.LEADING))
                        .addGroup(layout.createParallelGroup(GroupLayout.Alignment.BASELINE)
                                .addComponent(lblInnerSphereUnitPriceMultiplier)
                                .addComponent(spnInnerSphereUnitPriceMultiplier, GroupLayout.Alignment.LEADING))
                        .addGroup(layout.createParallelGroup(GroupLayout.Alignment.BASELINE)
                                .addComponent(lblInnerSpherePartPriceMultiplier)
                                .addComponent(spnInnerSpherePartPriceMultiplier, GroupLayout.Alignment.LEADING))
                        .addGroup(layout.createParallelGroup(GroupLayout.Alignment.BASELINE)
                                .addComponent(lblClanUnitPriceMultiplier)
                                .addComponent(spnClanUnitPriceMultiplier, GroupLayout.Alignment.LEADING))
                        .addGroup(layout.createParallelGroup(GroupLayout.Alignment.BASELINE)
                                .addComponent(lblClanPartPriceMultiplier)
                                .addComponent(spnClanPartPriceMultiplier, GroupLayout.Alignment.LEADING))
                        .addGroup(layout.createParallelGroup(GroupLayout.Alignment.BASELINE)
                                .addComponent(lblMixedTechUnitPriceMultiplier)
                                .addComponent(spnMixedTechUnitPriceMultiplier, GroupLayout.Alignment.LEADING))
                        .addComponent(usedPartsValueMultipliersPanel)
                        .addGroup(layout.createParallelGroup(GroupLayout.Alignment.BASELINE)
                                .addComponent(lblDamagedPartsValueMultiplier)
                                .addComponent(spnDamagedPartsValueMultiplier, GroupLayout.Alignment.LEADING))
                        .addGroup(layout.createParallelGroup(GroupLayout.Alignment.BASELINE)
                                .addComponent(lblUnrepairablePartsValueMultiplier)
                                .addComponent(spnUnrepairablePartsValueMultiplier, GroupLayout.Alignment.LEADING))
                        .addGroup(layout.createParallelGroup(GroupLayout.Alignment.BASELINE)
                                .addComponent(lblCancelledOrderRefundMultiplier)
                                .addComponent(spnCancelledOrderRefundMultiplier, GroupLayout.Alignment.LEADING))
        );

        layout.setHorizontalGroup(
                layout.createParallelGroup(GroupLayout.Alignment.LEADING)
                        .addGroup(layout.createSequentialGroup()
                                .addComponent(lblCommonPartPriceMultiplier)
                                .addComponent(spnCommonPartPriceMultiplier))
                        .addGroup(layout.createSequentialGroup()
                                .addComponent(lblInnerSphereUnitPriceMultiplier)
                                .addComponent(spnInnerSphereUnitPriceMultiplier))
                        .addGroup(layout.createSequentialGroup()
                                .addComponent(lblInnerSpherePartPriceMultiplier)
                                .addComponent(spnInnerSpherePartPriceMultiplier))
                        .addGroup(layout.createSequentialGroup()
                                .addComponent(lblClanUnitPriceMultiplier)
                                .addComponent(spnClanUnitPriceMultiplier))
                        .addGroup(layout.createSequentialGroup()
                                .addComponent(lblClanPartPriceMultiplier)
                                .addComponent(spnClanPartPriceMultiplier))
                        .addGroup(layout.createSequentialGroup()
                                .addComponent(lblMixedTechUnitPriceMultiplier)
                                .addComponent(spnMixedTechUnitPriceMultiplier))
                        .addComponent(usedPartsValueMultipliersPanel)
                        .addGroup(layout.createSequentialGroup()
                                .addComponent(lblDamagedPartsValueMultiplier)
                                .addComponent(spnDamagedPartsValueMultiplier))
                        .addGroup(layout.createSequentialGroup()
                                .addComponent(lblUnrepairablePartsValueMultiplier)
                                .addComponent(spnUnrepairablePartsValueMultiplier))
                        .addGroup(layout.createSequentialGroup()
                                .addComponent(lblCancelledOrderRefundMultiplier)
                                .addComponent(spnCancelledOrderRefundMultiplier))
        );

        return panel;
    }

    private JPanel createUsedPartsValueMultipliersPanel() {
        final JPanel panel = new JPanel(new GridLayout(0, 2));
        panel.setBorder(BorderFactory.createTitledBorder(resources.getString("usedPartsValueMultipliersPanel.title")));
        panel.setName("usedPartsValueMultipliersPanel");

        spnUsedPartPriceMultipliers = new JSpinner[Part.QUALITY_F + 1];
        for (int i = Part.QUALITY_A; i <= Part.QUALITY_F; i++) {
            final String qualityLevel = Part.getQualityName(i, false);

            final JLabel label = new JLabel(qualityLevel);
            label.setToolTipText(resources.getString("lblUsedPartPriceMultiplier.toolTipText"));
            label.setName("lbl" + qualityLevel);
            panel.add(label);

            spnUsedPartPriceMultipliers[i] = new JSpinner(new SpinnerNumberModel(0.00, 0.00, 1.00, 0.05));
            spnUsedPartPriceMultipliers[i].setToolTipText(resources.getString("lblUsedPartPriceMultiplier.toolTipText"));
            spnUsedPartPriceMultipliers[i].setName("spn" + qualityLevel);
            spnUsedPartPriceMultipliers[i].setEditor(new JSpinner.NumberEditor(spnUsedPartPriceMultipliers[i], "0.00"));
            panel.add(spnUsedPartPriceMultipliers[i]);

            label.setLabelFor(spnUsedPartPriceMultipliers[i]);
        }

        return panel;
    }
    //endregion Finances Tab

    //region Rank Systems Tab
    private JScrollPane createRankSystemsTab(final JFrame frame, final Campaign campaign) {
        rankSystemsPane = new RankSystemsPane(frame, campaign);
        return rankSystemsPane;
    }
    //endregion Rank Systems Tab

    //region Markets Tab
    private JScrollPane createMarketsTab() {
        JPanel marketsPanel = new JPanel(new GridBagLayout());
        marketsPanel.setName("marketsPanel");

        GridBagConstraints gbc = new GridBagConstraints();
        gbc.gridx = 0;
        gbc.gridy = 0;
        gbc.fill = GridBagConstraints.HORIZONTAL;
        gbc.anchor = GridBagConstraints.NORTH;
        marketsPanel.add(createPersonnelMarketPanel(), gbc);

        gbc.gridx++;
        marketsPanel.add(createContractMarketPanel(), gbc);

        gbc.gridx = 0;
        gbc.gridy++;
        marketsPanel.add(createUnitMarketPanel(), gbc);

        JScrollPane scrollMarkets = new JScrollPane(marketsPanel);
        scrollMarkets.setPreferredSize(new Dimension(500, 400));

        return scrollMarkets;
    }

    private JPanel createPersonnelMarketPanel() {
        // Initialize Labels Used in ActionListeners
        JLabel lblPersonnelMarketRandomEliteRemoval = new JLabel();
        JLabel lblPersonnelMarketRandomVeteranRemoval = new JLabel();
        JLabel lblPersonnelMarketRandomRegularRemoval = new JLabel();
        JLabel lblPersonnelMarketRandomGreenRemoval = new JLabel();
        JLabel lblPersonnelMarketRandomUltraGreenRemoval = new JLabel();
        JLabel lblPersonnelMarketDylansWeight = new JLabel();

        // Create Panel Components
        JLabel lblPersonnelMarketType = new JLabel(resources.getString("lblPersonnelMarket.text"));
        lblPersonnelMarketType.setToolTipText(resources.getString("lblPersonnelMarketType.toolTipText"));
        lblPersonnelMarketType.setName("lblPersonnelMarketType");

        final DefaultComboBoxModel<String> personnelMarketTypeModel = new DefaultComboBoxModel<>();
        for (final PersonnelMarketMethod method : PersonnelMarketServiceManager.getInstance().getAllServices(true)) {
            personnelMarketTypeModel.addElement(method.getModuleName());
        }
        comboPersonnelMarketType = new JComboBox<>(personnelMarketTypeModel);
        comboPersonnelMarketType.setToolTipText(resources.getString("lblPersonnelMarketType.toolTipText"));
        comboPersonnelMarketType.setName("comboPersonnelMarketType");
        comboPersonnelMarketType.addActionListener(evt -> {
            final boolean isDylan = new PersonnelMarketDylan().getModuleName().equals(comboPersonnelMarketType.getSelectedItem());
            final boolean enabled = isDylan || new PersonnelMarketRandom().getModuleName().equals(comboPersonnelMarketType.getSelectedItem());
            lblPersonnelMarketRandomEliteRemoval.setEnabled(enabled);
            spnPersonnelMarketRandomEliteRemoval.setEnabled(enabled);
            lblPersonnelMarketRandomVeteranRemoval.setEnabled(enabled);
            spnPersonnelMarketRandomVeteranRemoval.setEnabled(enabled);
            lblPersonnelMarketRandomRegularRemoval.setEnabled(enabled);
            spnPersonnelMarketRandomRegularRemoval.setEnabled(enabled);
            lblPersonnelMarketRandomGreenRemoval.setEnabled(enabled);
            spnPersonnelMarketRandomGreenRemoval.setEnabled(enabled);
            lblPersonnelMarketRandomUltraGreenRemoval.setEnabled(enabled);
            spnPersonnelMarketRandomUltraGreenRemoval.setEnabled(enabled);
            lblPersonnelMarketDylansWeight.setEnabled(isDylan);
            spnPersonnelMarketDylansWeight.setEnabled(isDylan);
        });

        chkPersonnelMarketReportRefresh = new JCheckBox(resources.getString("chkPersonnelMarketReportRefresh.text"));
        chkPersonnelMarketReportRefresh.setToolTipText(resources.getString("chkPersonnelMarketReportRefresh.toolTipText"));
        chkPersonnelMarketReportRefresh.setName("chkPersonnelMarketReportRefresh");

        lblPersonnelMarketRandomEliteRemoval.setText(resources.getString("lblPersonnelMarketRandomEliteRemoval.text"));
        lblPersonnelMarketRandomEliteRemoval.setToolTipText(resources.getString("lblPersonnelMarketRandomEliteRemoval.toolTipText"));
        lblPersonnelMarketRandomEliteRemoval.setName("lblPersonnelMarketRandomEliteRemoval");

        spnPersonnelMarketRandomEliteRemoval = new JSpinner(new SpinnerNumberModel(0, 0, 12, 1));
        spnPersonnelMarketRandomEliteRemoval.setToolTipText(resources.getString("lblPersonnelMarketRandomEliteRemoval.toolTipText"));
        spnPersonnelMarketRandomEliteRemoval.setName("spnPersonnelMarketRandomEliteRemoval");

        lblPersonnelMarketRandomVeteranRemoval.setText(resources.getString("lblPersonnelMarketRandomVeteranRemoval.text"));
        lblPersonnelMarketRandomVeteranRemoval.setToolTipText(resources.getString("lblPersonnelMarketRandomVeteranRemoval.toolTipText"));
        lblPersonnelMarketRandomVeteranRemoval.setName("lblPersonnelMarketRandomVeteranRemoval");

        spnPersonnelMarketRandomVeteranRemoval = new JSpinner(new SpinnerNumberModel(0, 0, 12, 1));
        spnPersonnelMarketRandomVeteranRemoval.setToolTipText(resources.getString("lblPersonnelMarketRandomVeteranRemoval.toolTipText"));
        spnPersonnelMarketRandomVeteranRemoval.setName("spnPersonnelMarketRandomVeteranRemoval");

        lblPersonnelMarketRandomRegularRemoval.setText(resources.getString("lblPersonnelMarketRandomRegularRemoval.text"));
        lblPersonnelMarketRandomRegularRemoval.setToolTipText(resources.getString("lblPersonnelMarketRandomRegularRemoval.toolTipText"));
        lblPersonnelMarketRandomRegularRemoval.setName("lblPersonnelMarketRandomRegularRemoval");

        spnPersonnelMarketRandomRegularRemoval = new JSpinner(new SpinnerNumberModel(0, 0, 12, 1));
        spnPersonnelMarketRandomRegularRemoval.setToolTipText(resources.getString("lblPersonnelMarketRandomRegularRemoval.toolTipText"));
        spnPersonnelMarketRandomRegularRemoval.setName("spnPersonnelMarketRandomRegularRemoval");

        lblPersonnelMarketRandomGreenRemoval.setText(resources.getString("lblPersonnelMarketRandomGreenRemoval.text"));
        lblPersonnelMarketRandomGreenRemoval.setToolTipText(resources.getString("lblPersonnelMarketRandomGreenRemoval.toolTipText"));
        lblPersonnelMarketRandomGreenRemoval.setName("lblPersonnelMarketRandomGreenRemoval");

        spnPersonnelMarketRandomGreenRemoval = new JSpinner(new SpinnerNumberModel(0, 0, 12, 1));
        spnPersonnelMarketRandomGreenRemoval.setToolTipText(resources.getString("lblPersonnelMarketRandomGreenRemoval.toolTipText"));
        spnPersonnelMarketRandomGreenRemoval.setName("spnPersonnelMarketRandomGreenRemoval");

        lblPersonnelMarketRandomUltraGreenRemoval.setText(resources.getString("lblPersonnelMarketRandomUltraGreenRemoval.text"));
        lblPersonnelMarketRandomUltraGreenRemoval.setToolTipText(resources.getString("lblPersonnelMarketRandomUltraGreenRemoval.toolTipText"));
        lblPersonnelMarketRandomUltraGreenRemoval.setName("lblPersonnelMarketRandomUltraGreenRemoval");

        spnPersonnelMarketRandomUltraGreenRemoval = new JSpinner(new SpinnerNumberModel(0, 0, 12, 1));
        spnPersonnelMarketRandomUltraGreenRemoval.setToolTipText(resources.getString("lblPersonnelMarketRandomUltraGreenRemoval.toolTipText"));
        spnPersonnelMarketRandomUltraGreenRemoval.setName("spnPersonnelMarketRandomUltraGreenRemoval");

        lblPersonnelMarketDylansWeight.setText(resources.getString("lblPersonnelMarketDylansWeight.text"));
        lblPersonnelMarketDylansWeight.setToolTipText(resources.getString("lblPersonnelMarketDylansWeight.toolTipText"));
        lblPersonnelMarketDylansWeight.setName("lblPersonnelMarketDylansWeight");

        spnPersonnelMarketDylansWeight = new JSpinner(new SpinnerNumberModel(0.3, 0, 1, 0.1));
        spnPersonnelMarketDylansWeight.setToolTipText(resources.getString("lblPersonnelMarketDylansWeight.toolTipText"));
        spnPersonnelMarketDylansWeight.setName("spnPersonnelMarketDylansWeight");

        // Programmatically Assign Accessibility Labels
        lblPersonnelMarketType.setLabelFor(comboPersonnelMarketType);
        lblPersonnelMarketRandomEliteRemoval.setLabelFor(spnPersonnelMarketRandomEliteRemoval);
        lblPersonnelMarketRandomVeteranRemoval.setLabelFor(spnPersonnelMarketRandomVeteranRemoval);
        lblPersonnelMarketRandomRegularRemoval.setLabelFor(spnPersonnelMarketRandomRegularRemoval);
        lblPersonnelMarketRandomGreenRemoval.setLabelFor(spnPersonnelMarketRandomGreenRemoval);
        lblPersonnelMarketRandomUltraGreenRemoval.setLabelFor(spnPersonnelMarketRandomUltraGreenRemoval);
        lblPersonnelMarketDylansWeight.setLabelFor(spnPersonnelMarketDylansWeight);

        // Layout the UI
        JPanel panel = new JPanel();
        panel.setBorder(BorderFactory.createTitledBorder(resources.getString("personnelMarketPanel.title")));
        panel.setName("personnelMarketPanel");
        GroupLayout layout = new GroupLayout(panel);
        panel.setLayout(layout);

        layout.setAutoCreateGaps(true);
        layout.setAutoCreateContainerGaps(true);

        layout.setVerticalGroup(
                layout.createSequentialGroup()
                        .addGroup(layout.createParallelGroup(GroupLayout.Alignment.BASELINE)
                                .addComponent(lblPersonnelMarketType)
                                .addComponent(comboPersonnelMarketType, GroupLayout.Alignment.LEADING))
                        .addComponent(chkPersonnelMarketReportRefresh)
                        .addGroup(layout.createParallelGroup(GroupLayout.Alignment.BASELINE)
                                .addComponent(lblPersonnelMarketRandomEliteRemoval)
                                .addComponent(spnPersonnelMarketRandomEliteRemoval, GroupLayout.Alignment.LEADING))
                        .addGroup(layout.createParallelGroup(GroupLayout.Alignment.BASELINE)
                                .addComponent(lblPersonnelMarketRandomVeteranRemoval)
                                .addComponent(spnPersonnelMarketRandomVeteranRemoval, GroupLayout.Alignment.LEADING))
                        .addGroup(layout.createParallelGroup(GroupLayout.Alignment.BASELINE)
                                .addComponent(lblPersonnelMarketRandomRegularRemoval)
                                .addComponent(spnPersonnelMarketRandomRegularRemoval, GroupLayout.Alignment.LEADING))
                        .addGroup(layout.createParallelGroup(GroupLayout.Alignment.BASELINE)
                                .addComponent(lblPersonnelMarketRandomGreenRemoval)
                                .addComponent(spnPersonnelMarketRandomGreenRemoval, GroupLayout.Alignment.LEADING))
                        .addGroup(layout.createParallelGroup(GroupLayout.Alignment.BASELINE)
                                .addComponent(lblPersonnelMarketRandomUltraGreenRemoval)
                                .addComponent(spnPersonnelMarketRandomUltraGreenRemoval, GroupLayout.Alignment.LEADING))
                        .addGroup(layout.createParallelGroup(GroupLayout.Alignment.BASELINE)
                                .addComponent(lblPersonnelMarketDylansWeight)
                                .addComponent(spnPersonnelMarketDylansWeight, GroupLayout.Alignment.LEADING))
        );

        layout.setHorizontalGroup(
                layout.createParallelGroup(GroupLayout.Alignment.LEADING)
                        .addGroup(layout.createSequentialGroup()
                                .addComponent(lblPersonnelMarketType)
                                .addComponent(comboPersonnelMarketType))
                        .addComponent(chkPersonnelMarketReportRefresh)
                        .addGroup(layout.createSequentialGroup()
                                .addComponent(lblPersonnelMarketRandomEliteRemoval)
                                .addComponent(spnPersonnelMarketRandomEliteRemoval))
                        .addGroup(layout.createSequentialGroup()
                                .addComponent(lblPersonnelMarketRandomVeteranRemoval)
                                .addComponent(spnPersonnelMarketRandomVeteranRemoval))
                        .addGroup(layout.createSequentialGroup()
                                .addComponent(lblPersonnelMarketRandomRegularRemoval)
                                .addComponent(spnPersonnelMarketRandomRegularRemoval))
                        .addGroup(layout.createSequentialGroup()
                                .addComponent(lblPersonnelMarketRandomGreenRemoval)
                                .addComponent(spnPersonnelMarketRandomGreenRemoval))
                        .addGroup(layout.createSequentialGroup()
                                .addComponent(lblPersonnelMarketRandomUltraGreenRemoval)
                                .addComponent(spnPersonnelMarketRandomUltraGreenRemoval))
                        .addGroup(layout.createSequentialGroup()
                                .addComponent(lblPersonnelMarketDylansWeight)
                                .addComponent(spnPersonnelMarketDylansWeight))
        );

        return panel;
    }

    private JPanel createUnitMarketPanel() {
        // Create Panel Components
        JLabel lblUnitMarketMethod = new JLabel(resources.getString("lblUnitMarketMethod.text"));
        lblUnitMarketMethod.setToolTipText(resources.getString("lblUnitMarketMethod.toolTipText"));
        lblUnitMarketMethod.setName("lblUnitMarketMethod");

        comboUnitMarketMethod = new JComboBox<>(UnitMarketMethod.values());
        comboUnitMarketMethod.setToolTipText(resources.getString("lblUnitMarketMethod.toolTipText"));
        comboUnitMarketMethod.setName("comboUnitMarketMethod");
        comboUnitMarketMethod.setRenderer(new DefaultListCellRenderer() {
            @Override
            public Component getListCellRendererComponent(final JList<?> list, final Object value,
                                                          final int index, final boolean isSelected,
                                                          final boolean cellHasFocus) {
                super.getListCellRendererComponent(list, value, index, isSelected, cellHasFocus);
                if (value instanceof UnitMarketMethod) {
                    list.setToolTipText(((UnitMarketMethod) value).getToolTipText());
                }
                return this;
            }
        });
        comboUnitMarketMethod.addActionListener(evt -> {
            final boolean enabled = !((UnitMarketMethod) Objects.requireNonNull(comboUnitMarketMethod.getSelectedItem())).isNone();
            chkUnitMarketRegionalMechVariations.setEnabled(enabled);
            chkInstantUnitMarketDelivery.setEnabled(enabled);
            chkUnitMarketReportRefresh.setEnabled(enabled);
        });

        chkUnitMarketRegionalMechVariations = new JCheckBox(resources.getString("chkUnitMarketRegionalMechVariations.text"));
        chkUnitMarketRegionalMechVariations.setToolTipText(resources.getString("chkUnitMarketRegionalMechVariations.toolTipText"));
        chkUnitMarketRegionalMechVariations.setName("chkUnitMarketRegionalMechVariations");

        chkInstantUnitMarketDelivery = new JCheckBox(resources.getString("chkInstantUnitMarketDelivery.text"));
        chkInstantUnitMarketDelivery.setToolTipText(resources.getString("chkInstantUnitMarketDelivery.toolTipText"));
        chkInstantUnitMarketDelivery.setName("chkInstantUnitMarketDelivery");

        chkUnitMarketReportRefresh = new JCheckBox(resources.getString("chkUnitMarketReportRefresh.text"));
        chkUnitMarketReportRefresh.setToolTipText(resources.getString("chkUnitMarketReportRefresh.toolTipText"));
        chkUnitMarketReportRefresh.setName("chkUnitMarketReportRefresh");

        // Programmatically Assign Accessibility Labels
        lblUnitMarketMethod.setLabelFor(comboUnitMarketMethod);

        // Layout the UI
        JPanel panel = new JPanel();
        panel.setBorder(BorderFactory.createTitledBorder(resources.getString("unitMarketPanel.title")));
        panel.setName("unitMarketPanel");
        GroupLayout layout = new GroupLayout(panel);
        panel.setLayout(layout);

        layout.setAutoCreateGaps(true);
        layout.setAutoCreateContainerGaps(true);

        layout.setVerticalGroup(
                layout.createSequentialGroup()
                        .addGroup(layout.createParallelGroup(GroupLayout.Alignment.BASELINE)
                                .addComponent(lblUnitMarketMethod)
                                .addComponent(comboUnitMarketMethod, GroupLayout.Alignment.LEADING))
                        .addComponent(chkUnitMarketRegionalMechVariations)
                        .addComponent(chkInstantUnitMarketDelivery)
                        .addComponent(chkUnitMarketReportRefresh)
        );

        layout.setHorizontalGroup(
                layout.createParallelGroup(GroupLayout.Alignment.LEADING)
                        .addGroup(layout.createSequentialGroup()
                                .addComponent(lblUnitMarketMethod)
                                .addComponent(comboUnitMarketMethod))
                        .addComponent(chkUnitMarketRegionalMechVariations)
                        .addComponent(chkInstantUnitMarketDelivery)
                        .addComponent(chkUnitMarketReportRefresh)
        );

        return panel;
    }

    private JPanel createContractMarketPanel() {
        // Create Panel Components
        JLabel lblContractMarketMethod = new JLabel(resources.getString("lblContractMarketMethod.text"));
        lblContractMarketMethod.setToolTipText(resources.getString("lblContractMarketMethod.toolTipText"));
        lblContractMarketMethod.setName("lblContractMarketMethod");
        lblContractMarketMethod.setVisible(false); // TODO : AbstractContractMarket : Remove

        comboContractMarketMethod = new JComboBox<>(ContractMarketMethod.values());
        comboContractMarketMethod.setToolTipText(resources.getString("lblContractMarketMethod.toolTipText"));
        comboContractMarketMethod.setName("comboContractMarketMethod");
        comboContractMarketMethod.setVisible(false); // TODO : AbstractContractMarket : Remove
        /*
        comboContractMarketMethod.setRenderer(new DefaultListCellRenderer() {
            @Override
            public Component getListCellRendererComponent(final JList<?> list, final Object value,
                                                          final int index, final boolean isSelected,
                                                          final boolean cellHasFocus) {
                super.getListCellRendererComponent(list, value, index, isSelected, cellHasFocus);
                if (value instanceof ContractMarketMethod) {
                    list.setToolTipText(((ContractMarketMethod) value).getToolTipText());
                }
                return this;
            }
        });
        comboContractMarketMethod.addActionListener(evt -> {
            final boolean enabled = !((ContractMarketMethod) Objects.requireNonNull(comboContractMarketMethod.getSelectedItem())).isNone();
            chkContractMarketReportRefresh.setEnabled(enabled);
        });
         */

        chkContractMarketReportRefresh = new JCheckBox(resources.getString("chkContractMarketReportRefresh.text"));
        chkContractMarketReportRefresh.setToolTipText(resources.getString("chkContractMarketReportRefresh.toolTipText"));
        chkContractMarketReportRefresh.setName("chkContractMarketReportRefresh");

        // Programmatically Assign Accessibility Labels
        lblContractMarketMethod.setLabelFor(comboContractMarketMethod);

        // Layout the UI
        JPanel panel = new JPanel();
        panel.setBorder(BorderFactory.createTitledBorder(resources.getString("contractMarketPanel.title")));
        panel.setName("contractMarketPanel");
        GroupLayout layout = new GroupLayout(panel);
        panel.setLayout(layout);

        layout.setAutoCreateGaps(true);
        layout.setAutoCreateContainerGaps(true);

        layout.setVerticalGroup(
                layout.createSequentialGroup()
                        .addGroup(layout.createParallelGroup(GroupLayout.Alignment.BASELINE)
                                .addComponent(lblContractMarketMethod)
                                .addComponent(comboContractMarketMethod, GroupLayout.Alignment.LEADING))
                        .addComponent(chkContractMarketReportRefresh)
        );

        layout.setHorizontalGroup(
                layout.createParallelGroup(GroupLayout.Alignment.LEADING)
                        .addGroup(layout.createSequentialGroup()
                                .addComponent(lblContractMarketMethod)
                                .addComponent(comboContractMarketMethod))
                        .addComponent(chkContractMarketReportRefresh)
        );

        return panel;
    }
    //endregion Markets Tab

    //region RATs Tab
    private JScrollPane createRATTab() {
        // Initialize Components Used in ActionListeners
        final JDisableablePanel traditionalRATPanel = new JDisableablePanel("traditionalRATPanel");

        // Initialize Parsing Variables
        final ButtonGroup group = new ButtonGroup();

        // Create the Panel
        final JPanel panel = new JPanel(new GridBagLayout());
        panel.setName("ratPanel");

        // Create Panel Components
        btnUseRATGenerator = new JRadioButton(resources.getString("btnUseRATGenerator.text"));
        btnUseRATGenerator.setToolTipText(resources.getString("btnUseRATGenerator.tooltip"));
        btnUseRATGenerator.setName("btnUseRATGenerator");
        group.add(btnUseRATGenerator);
        final GridBagConstraints gbc = new GridBagConstraints();
        gbc.gridx = 0;
        gbc.gridy = 0;
        gbc.fill = GridBagConstraints.HORIZONTAL;
        gbc.anchor = GridBagConstraints.NORTH;
        panel.add(btnUseRATGenerator, gbc);

        btnUseStaticRATs = new JRadioButton(resources.getString("btnUseStaticRATs.text"));
        btnUseStaticRATs.setToolTipText(resources.getString("btnUseStaticRATs.tooltip"));
        btnUseStaticRATs.setName("btnUseStaticRATs");
        btnUseStaticRATs.addItemListener(ev -> traditionalRATPanel.setEnabled(btnUseStaticRATs.isSelected()));
        group.add(btnUseStaticRATs);
        gbc.gridy++;
        panel.add(btnUseStaticRATs, gbc);

        createTraditionalRATPanel(traditionalRATPanel);
        gbc.gridy++;
        panel.add(traditionalRATPanel, gbc);

        // Disable Panel Portions by Default
        btnUseStaticRATs.setSelected(true);
        btnUseStaticRATs.doClick();

        return new JScrollPane(panel);
    }

    private void createTraditionalRATPanel(final JDisableablePanel panel) {
        // Initialize Components Used in ActionListeners
        final JList<String> chosenRATs = new JList<>();

        // Create Panel Components
        final JTextArea txtRATInstructions = new JTextArea(resources.getString("txtRATInstructions.text"));
        txtRATInstructions.setEditable(false);
        txtRATInstructions.setLineWrap(true);
        txtRATInstructions.setWrapStyleWord(true);

        final JLabel lblAvailableRATs = new JLabel(resources.getString("lblAvailableRATs.text"));

        availableRATModel = new DefaultListModel<>();
        for (final String rat : RATManager.getAllRATCollections().keySet()) {
            final List<Integer> eras = RATManager.getAllRATCollections().get(rat);
            if (eras != null) {
                final StringBuilder displayName = new StringBuilder(rat);
                if (!eras.isEmpty()) {
                    displayName.append(" (").append(eras.get(0));
                    if (eras.size() > 1) {
                        displayName.append("-").append(eras.get(eras.size() - 1));
                    }
                    displayName.append(")");
                }
                availableRATModel.addElement(displayName.toString());
            }
        }
        final JList<String> availableRATs = new JList<>(availableRATModel);
        availableRATs.setSelectionMode(ListSelectionModel.SINGLE_SELECTION);

        final JButton btnAddRAT = new MMButton("btnAddRAT", resources, "btnAddRAT.text",
                "btnAddRAT.toolTipText", evt -> {
            final int selectedIndex = availableRATs.getSelectedIndex();
            if (selectedIndex < 0) {
                return;
            }
            chosenRATModel.addElement(availableRATs.getSelectedValue());
            availableRATModel.removeElementAt(availableRATs.getSelectedIndex());
            availableRATs.setSelectedIndex(Math.min(selectedIndex, availableRATModel.size() - 1));
        });

        final JButton btnRemoveRAT = new MMButton("btnRemoveRAT", resources, "btnRemoveRAT.text",
                "btnRemoveRAT.toolTipText", evt -> {
            final int selectedIndex = chosenRATs.getSelectedIndex();
            if (selectedIndex < 0) {
                return;
            }
            availableRATModel.addElement(chosenRATs.getSelectedValue());
            chosenRATModel.removeElementAt(chosenRATs.getSelectedIndex());
            chosenRATs.setSelectedIndex(Math.min(selectedIndex, chosenRATModel.size() - 1));
        });

        final JButton btnMoveRATUp = new MMButton("btnMoveRATUp", resources, "btnMoveRATUp.text",
                "btnMoveRATUp.toolTipText", evt ->{
            final int selectedIndex = chosenRATs.getSelectedIndex();
            if (selectedIndex < 0) {
                return;
            }
            final String element = chosenRATModel.getElementAt(selectedIndex);
            chosenRATModel.setElementAt(chosenRATModel.getElementAt(selectedIndex - 1), selectedIndex);
            chosenRATModel.setElementAt(element, selectedIndex - 1);
            chosenRATs.setSelectedIndex(selectedIndex - 1);
        });

        final JButton btnMoveRATDown = new MMButton("btnMoveRATDown", resources, "btnMoveRATDown.text",
                "btnMoveRATDown.toolTipText", evt -> {
            final int selectedIndex = chosenRATs.getSelectedIndex();
            if (selectedIndex < 0) {
                return;
            }
            final String element = chosenRATModel.getElementAt(selectedIndex);
            chosenRATModel.setElementAt(chosenRATModel.getElementAt(selectedIndex + 1), selectedIndex);
            chosenRATModel.setElementAt(element, selectedIndex + 1);
            chosenRATs.setSelectedIndex(selectedIndex + 1);
        });

        final JLabel lblChosenRATs = new JLabel(resources.getString("lblChosenRATs.text"));

        chosenRATModel = new DefaultListModel<>();
        chosenRATs.setModel(chosenRATModel);
        chosenRATs.setSelectionMode(ListSelectionModel.SINGLE_SELECTION);
        chosenRATs.addListSelectionListener(evt -> {
            btnRemoveRAT.setEnabled(chosenRATs.getSelectedIndex() >= 0);
            btnMoveRATUp.setEnabled(chosenRATs.getSelectedIndex() > 0);
            btnMoveRATDown.setEnabled(chosenRATModel.size() > chosenRATs.getSelectedIndex() + 1);
        });

        chkIgnoreRATEra = new JCheckBox(resources.getString("chkIgnoreRATEra.text"));
        chkIgnoreRATEra.setToolTipText(resources.getString("chkIgnoreRATEra.toolTipText"));
        chkIgnoreRATEra.setName("chkIgnoreRATEra");

        // Add Previously Impossible Listeners
        availableRATs.addListSelectionListener(evt -> btnAddRAT.setEnabled(availableRATs.getSelectedIndex() >= 0));

        // Programmatically Assign Accessibility Labels
        lblAvailableRATs.setLabelFor(availableRATs);
        lblChosenRATs.setLabelFor(chosenRATs);

        // Layout the UI
        panel.setBorder(BorderFactory.createTitledBorder(resources.getString("traditionalRATPanel.title")));
        panel.setLayout(new BorderLayout());

        final GroupLayout layout = new GroupLayout(panel);
        layout.setAutoCreateGaps(true);
        layout.setAutoCreateContainerGaps(true);
        panel.setLayout(layout);

        layout.setHorizontalGroup(
                layout.createParallelGroup(GroupLayout.Alignment.LEADING)
                        .addComponent(txtRATInstructions)
                        .addGroup(layout.createSequentialGroup()
                                .addGroup(layout.createParallelGroup(GroupLayout.Alignment.LEADING)
                                        .addComponent(lblAvailableRATs)
                                        .addComponent(availableRATs))
                                .addGroup(layout.createParallelGroup(GroupLayout.Alignment.LEADING)
                                        .addComponent(btnAddRAT)
                                        .addComponent(btnRemoveRAT)
                                        .addComponent(btnMoveRATUp)
                                        .addComponent(btnMoveRATDown))
                                .addGroup(layout.createParallelGroup(GroupLayout.Alignment.LEADING)
                                        .addComponent(lblChosenRATs)
                                        .addComponent(chosenRATs)))
                        .addComponent(chkIgnoreRATEra)
        );

        layout.setVerticalGroup(
                layout.createParallelGroup(GroupLayout.Alignment.LEADING)
                        .addGroup(layout.createSequentialGroup()
                                .addComponent(txtRATInstructions)
                                .addPreferredGap(LayoutStyle.ComponentPlacement.UNRELATED)
                                .addGroup(layout.createParallelGroup(GroupLayout.Alignment.BASELINE)
                                        .addComponent(lblAvailableRATs)
                                        .addComponent(lblChosenRATs))
                                .addPreferredGap(LayoutStyle.ComponentPlacement.RELATED)
                                .addGroup(layout.createParallelGroup(GroupLayout.Alignment.LEADING)
                                        .addComponent(availableRATs)
                                        .addGroup(layout.createSequentialGroup()
                                                .addComponent(btnAddRAT)
                                                .addPreferredGap(LayoutStyle.ComponentPlacement.RELATED)
                                                .addComponent(btnRemoveRAT)
                                                .addPreferredGap(LayoutStyle.ComponentPlacement.RELATED)
                                                .addComponent(btnMoveRATUp)
                                                .addPreferredGap(LayoutStyle.ComponentPlacement.RELATED)
                                                .addComponent(btnMoveRATDown))
                                        .addComponent(chosenRATs))
                                .addComponent(chkIgnoreRATEra))
        );
    }
    //endregion RATs Tab

    private void setUserPreferences() {
        PreferencesNode preferences = MekHQ.getPreferences().forClass(getClass());
        setName("CampaignOptionsDialog");
        preferences.manage(new JWindowPreference(this));
    }

    public void applyPreset(GamePreset gamePreset) {
        // Handle CampaignOptions and RandomSkillPreferences
        setOptions(gamePreset.getOptions(), gamePreset.getRandomSkillPreferences());

        // Handle SPAs
        tempSPA = (gamePreset.getSpecialAbilities() != null) ? gamePreset.getSpecialAbilities() : new Hashtable<>();
        recreateSPAPanel(!getUnusedSPA().isEmpty());

        if (gamePreset.getSkillHash() != null) {
            // Overwriting XP Table
            tableXP.setModel(new DefaultTableModel(getSkillCostsArray(gamePreset.getSkillHash()), TABLE_XP_COLUMN_NAMES));
            ((DefaultTableModel) tableXP.getModel()).fireTableDataChanged();

            // Overwriting Skill List
            for (String skillName : SkillType.getSkillList()) {
                SkillType skillType = gamePreset.getSkillHash().get(skillName);

                JSpinner spnTarget = hashSkillTargets.get(skillName);
                if (spnTarget == null) {
                    continue;
                }

                spnTarget.setValue(skillType.getTarget());
                hashGreenSkill.get(skillName).setValue(skillType.getGreenLevel());
                hashRegSkill.get(skillName).setValue(skillType.getRegularLevel());
                hashVetSkill.get(skillName).setValue(skillType.getVeteranLevel());
                hashEliteSkill.get(skillName).setValue(skillType.getEliteLevel());
            }
        }
    }

    public void setOptions(CampaignOptions options, RandomSkillPreferences randomSkillPreferences) {
        // Use the provided options and preferences when possible, but flip if they are null to be safe
        if (options != null) {
            this.options = options;
        } else {
            options = this.options;
        }

        if (randomSkillPreferences != null) {
            this.rSkillPrefs = randomSkillPreferences;
        } else {
            randomSkillPreferences = this.rSkillPrefs;
        }

        //region General Tab
        unitRatingMethodCombo.setSelectedItem(options.getUnitRatingMethod());
        manualUnitRatingModifier.setValue(options.getManualUnitRatingModifier());
        //endregion General Tab

        //region Repair and Maintenance Tab
        useEraModsCheckBox.setSelected(options.useEraMods());
        assignedTechFirstCheckBox.setSelected(options.useAssignedTechFirst());
        resetToFirstTechCheckBox.setSelected(options.useResetToFirstTech());
        useQuirksBox.setSelected(options.useQuirks());
        useAeroSystemHitsBox.setSelected(options.useAeroSystemHits());
        if (useDamageMargin.isSelected() != options.isDestroyByMargin()) {
            useDamageMargin.doClick();
        }
        spnDamageMargin.setValue(options.getDestroyMargin());
        spnDestroyPartTarget.setValue(options.getDestroyPartTarget());

        if (checkMaintenance.isSelected() != options.checkMaintenance()) {
            checkMaintenance.doClick();
        }
        spnMaintenanceDays.setValue(options.getMaintenanceCycleDays());
        spnMaintenanceBonus.setValue(options.getMaintenanceBonus());
        useQualityMaintenance.setSelected(options.useQualityMaintenance());
        reverseQualityNames.setSelected(options.reverseQualityNames());
        useUnofficialMaintenance.setSelected(options.useUnofficialMaintenance());
        logMaintenance.setSelected(options.logMaintenance());
        //endregion Repair and Maintenance Tab

        //region Supplies and Acquisitions Tab
        spnAcquireWaitingPeriod.setValue(options.getWaitingPeriod());
        choiceAcquireSkill.setSelectedItem(options.getAcquisitionSkill());
        chkSupportStaffOnly.setSelected(options.isAcquisitionSupportStaffOnly());
        spnAcquireClanPenalty.setValue(options.getClanAcquisitionPenalty());
        spnAcquireIsPenalty.setValue(options.getIsAcquisitionPenalty());
        txtMaxAcquisitions.setText(Integer.toString(options.getMaxAcquisitions()));

        spnNDiceTransitTime.setValue(options.getNDiceTransitTime());
        spnConstantTransitTime.setValue(options.getConstantTransitTime());
        choiceTransitTimeUnits.setSelectedItem(CampaignOptions.getTransitUnitName(options.getUnitTransitTime()));
        spnAcquireMinimum.setValue(options.getAcquireMinimumTime());
        choiceAcquireMinimumUnit.setSelectedItem(CampaignOptions.getTransitUnitName(options.getAcquireMinimumTimeUnit()));
        spnAcquireMosBonus.setValue(options.getAcquireMosBonus());
        choiceAcquireMosUnits.setSelectedItem(CampaignOptions.getTransitUnitName(options.getAcquireMosUnit()));

        usePlanetaryAcquisitions.setSelected(options.usesPlanetaryAcquisition());
        spnMaxJumpPlanetaryAcquisitions.setValue(options.getMaxJumpsPlanetaryAcquisition());
        comboPlanetaryAcquisitionsFactionLimits.setSelectedItem(options.getPlanetAcquisitionFactionLimit());
        disallowPlanetaryAcquisitionClanCrossover.setSelected(options.disallowPlanetAcquisitionClanCrossover());
        disallowClanPartsFromIS.setSelected(options.disallowClanPartsFromIS());
        spnPenaltyClanPartsFromIS.setValue(options.getPenaltyClanPartsFroIS());
        usePlanetaryAcquisitionsVerbose.setSelected(options.usePlanetAcquisitionVerboseReporting());
        for (int i = EquipmentType.RATING_A; i <= EquipmentType.RATING_F; i++) {
            spnPlanetAcquireTechBonus[i].setValue(options.getPlanetTechAcquisitionBonus(i));
            spnPlanetAcquireIndustryBonus[i].setValue(options.getPlanetIndustryAcquisitionBonus(i));
            spnPlanetAcquireOutputBonus[i].setValue(options.getPlanetOutputAcquisitionBonus(i));
        }
        //endregion Supplies and Acquisitions Tab

        //region Tech Limits Tab
        if (limitByYearBox.isSelected() != options.limitByYear()) {
            limitByYearBox.doClick();
        }
        disallowExtinctStuffBox.setSelected(options.disallowExtinctStuff());
        allowClanPurchasesBox.setSelected(options.allowClanPurchases());
        allowISPurchasesBox.setSelected(options.allowISPurchases());
        allowCanonOnlyBox.setSelected(options.allowCanonOnly());
        allowCanonRefitOnlyBox.setSelected(options.allowCanonRefitOnly());
        choiceTechLevel.setSelectedIndex(options.getTechLevel());
        variableTechLevelBox.setSelected(options.useVariableTechLevel() && options.limitByYear());
        factionIntroDateBox.setSelected(options.useFactionIntroDate());
        useAmmoByTypeBox.setSelected(options.useAmmoByType());
        //endregion Tech Limits Tab

        //region Personnel Tab
        // General Personnel
        chkUseTactics.setSelected(options.useTactics());
        chkUseInitiativeBonus.setSelected(options.useInitiativeBonus());
        chkUseToughness.setSelected(options.useToughness());
        chkUseArtillery.setSelected(options.useArtillery());
        chkUseAbilities.setSelected(options.useAbilities());
        if (chkUseEdge.isSelected() != options.useEdge()) {
            chkUseEdge.doClick();
        }
        chkUseSupportEdge.setSelected(options.useSupportEdge());
        chkUseImplants.setSelected(options.useImplants());
        chkUseAlternativeQualityAveraging.setSelected(options.useAlternativeQualityAveraging());
        chkUseTransfers.setSelected(options.useTransfers());
        chkPersonnelLogSkillGain.setSelected(options.isPersonnelLogSkillGain());
        chkPersonnelLogAbilityGain.setSelected(options.isPersonnelLogAbilityGain());
        chkPersonnelLogEdgeGain.setSelected(options.isPersonnelLogEdgeGain());

        // Expanded Personnel Information
        if (chkUseTimeInService.isSelected() != options.getUseTimeInService()) {
            chkUseTimeInService.doClick();
        }
        comboTimeInServiceDisplayFormat.setSelectedItem(options.getTimeInServiceDisplayFormat());
        if (chkUseTimeInRank.isSelected() != options.getUseTimeInRank()) {
            chkUseTimeInRank.doClick();
        }
        comboTimeInRankDisplayFormat.setSelectedItem(options.getTimeInRankDisplayFormat());
        chkUseRetirementDateTracking.setSelected(options.useRetirementDateTracking());
        chkTrackTotalEarnings.setSelected(options.isTrackTotalEarnings());
        chkTrackTotalXPEarnings.setSelected(options.isTrackTotalXPEarnings());
        chkShowOriginFaction.setSelected(options.showOriginFaction());

        // Medical
        chkUseAdvancedMedical.setSelected(options.useAdvancedMedical());
        spnHealWaitingPeriod.setValue(options.getHealingWaitingPeriod());
        spnNaturalHealWaitingPeriod.setValue(options.getNaturalHealingWaitingPeriod());
        spnMinimumHitsForVehicles.setValue(options.getMinimumHitsForVehicles());
        chkUseRandomHitsForVehicles.setSelected(options.useRandomHitsForVehicles());
        chkUseTougherHealing.setSelected(options.useTougherHealing());

        // Prisoners
        comboPrisonerCaptureStyle.setSelectedItem(options.getPrisonerCaptureStyle());
        comboPrisonerStatus.setSelectedItem(options.getDefaultPrisonerStatus());
        chkPrisonerBabyStatus.setSelected(options.getPrisonerBabyStatus());
        chkAtBPrisonerDefection.setSelected(options.useAtBPrisonerDefection());
        chkAtBPrisonerRansom.setSelected(options.useAtBPrisonerRansom());

        // Personnel Randomization
        chkUseDylansRandomXP.setSelected(options.useDylansRandomXP());
        if (chkRandomizeOrigin.isSelected() != options.randomizeOrigin()) {
            chkRandomizeOrigin.doClick();
        }
        chkRandomizeDependentsOrigin.setSelected(options.getRandomizeDependentOrigin());
        spnOriginSearchRadius.setValue(options.getOriginSearchRadius());
        chkExtraRandomOrigin.setSelected(options.extraRandomOrigin());
        spnOriginDistanceScale.setValue(options.getOriginDistanceScale());

        // Family
        comboDisplayFamilyLevel.setSelectedItem(options.getDisplayFamilyLevel());

        // Salary
        spnCommissionedSalary.setValue(options.getSalaryCommissionMultiplier());
        spnEnlistedSalary.setValue(options.getSalaryEnlistedMultiplier());
        spnAntiMekSalary.setValue(options.getSalaryAntiMekMultiplier());
        for (int i = 0; i < spnSalaryExperienceMultipliers.length; i++) {
            spnSalaryExperienceMultipliers[i].setValue(options.getSalaryXPMultiplier(i));
        }
        for (int i = 0; i < spnBaseSalary.length; i++) {
            spnBaseSalary[i].setValue(options.getRoleBaseSalaries()[i].getAmount().doubleValue());
        }

        // Marriage
        chkUseManualMarriages.setSelected(options.useManualMarriages());
        spnMinimumMarriageAge.setValue(options.getMinimumMarriageAge());
        spnCheckMutualAncestorsDepth.setValue(options.checkMutualAncestorsDepth());
        chkLogMarriageNameChange.setSelected(options.logMarriageNameChange());
        if (chkUseRandomMarriages.isSelected() != options.useRandomMarriages()) {
            chkUseRandomMarriages.doClick();
        }
        spnChanceRandomMarriages.setValue(options.getChanceRandomMarriages() * 100.0);
        spnMarriageAgeRange.setValue(options.getMarriageAgeRange());
        for (int i = 0; i < spnMarriageSurnameWeights.length; i++) {
            spnMarriageSurnameWeights[i].setValue(options.getMarriageSurnameWeight(i) / 10.0);
        }
        if (chkUseRandomSameSexMarriages.isSelected() != options.useRandomSameSexMarriages()) {
            if (chkUseRandomSameSexMarriages.isEnabled()) {
                chkUseRandomSameSexMarriages.doClick();
            } else {
                chkUseRandomSameSexMarriages.setSelected(options.useRandomSameSexMarriages());
            }
        }
        spnChanceRandomSameSexMarriages.setValue(options.getChanceRandomSameSexMarriages() * 100.0);

        // Procreation
        if (chkUseProcreation.isSelected() != options.useProcreation()) {
            chkUseProcreation.doClick();
        }
        spnChanceProcreation.setValue(options.getChanceProcreation() * 100.0);
        if (chkUseProcreationNoRelationship.isSelected() != options.useProcreationNoRelationship()) {
            if (chkUseProcreationNoRelationship.isEnabled()) {
                chkUseProcreationNoRelationship.doClick();
            } else {
                chkUseProcreationNoRelationship.setSelected(options.useProcreationNoRelationship());
            }
        }
        spnChanceProcreationNoRelationship.setValue(options.getChanceProcreationNoRelationship() * 100.0);
        chkDisplayTrueDueDate.setSelected(options.getDisplayTrueDueDate());
        chkLogConception.setSelected(options.logConception());
        comboBabySurnameStyle.setSelectedItem(options.getBabySurnameStyle());
        chkDetermineFatherAtBirth.setSelected(options.determineFatherAtBirth());

        // Death
        chkKeepMarriedNameUponSpouseDeath.setSelected(options.getKeepMarriedNameUponSpouseDeath());
        //endregion Personnel Tab

        //region Finances Tab
        payForPartsBox.setSelected(options.payForParts());
        payForRepairsBox.setSelected(options.payForRepairs());
        payForUnitsBox.setSelected(options.payForUnits());
        payForSalariesBox.setSelected(options.payForSalaries());
        payForOverheadBox.setSelected(options.payForOverhead());
        payForMaintainBox.setSelected(options.payForMaintain());
        payForTransportBox.setSelected(options.payForTransport());
        sellUnitsBox.setSelected(options.canSellUnits());
        sellPartsBox.setSelected(options.canSellParts());
        payForRecruitmentBox.setSelected(options.payForRecruitment());
        useLoanLimitsBox.setSelected(options.useLoanLimits());
        usePercentageMaintBox.setSelected(options.usePercentageMaint());
        useInfantryDontCountBox.setSelected(options.useInfantryDontCount());
        usePeacetimeCostBox.setSelected(options.usePeacetimeCost());
        useExtendedPartsModifierBox.setSelected(options.useExtendedPartsModifier());
        showPeacetimeCostBox.setSelected(options.showPeacetimeCost());
        comboFinancialYearDuration.setSelectedItem(options.getFinancialYearDuration());
        newFinancialYearFinancesToCSVExportBox.setSelected(options.getNewFinancialYearFinancesToCSVExport());

        // Price Multipliers
        spnCommonPartPriceMultiplier.setValue(options.getCommonPartPriceMultiplier());
        spnInnerSphereUnitPriceMultiplier.setValue(options.getInnerSphereUnitPriceMultiplier());
        spnInnerSpherePartPriceMultiplier.setValue(options.getInnerSpherePartPriceMultiplier());
        spnClanUnitPriceMultiplier.setValue(options.getClanUnitPriceMultiplier());
        spnClanPartPriceMultiplier.setValue(options.getClanPartPriceMultiplier());
        spnMixedTechUnitPriceMultiplier.setValue(options.getMixedTechUnitPriceMultiplier());
        for (int i = 0; i < spnUsedPartPriceMultipliers.length; i++) {
            spnUsedPartPriceMultipliers[i].setValue(options.getUsedPartPriceMultipliers()[i]);
        }
        spnDamagedPartsValueMultiplier.setValue(options.getDamagedPartsValueMultiplier());
        spnUnrepairablePartsValueMultiplier.setValue(options.getUnrepairablePartsValueMultiplier());
        spnCancelledOrderRefundMultiplier.setValue(options.getCancelledOrderRefundMultiplier());
        //endregion Finances Tab

        //region Mercenary Tab
        if (options.useEquipmentContractBase()) {
            btnContractEquipment.setSelected(true);
        } else {
            btnContractPersonnel.setSelected(true);
        }
        spnEquipPercent.setValue(options.getEquipmentContractPercent());
        spnDropshipPercent.setValue(options.getDropshipContractPercent());
        spnJumpshipPercent.setValue(options.getJumpshipContractPercent());
        spnWarshipPercent.setValue(options.getWarshipContractPercent());
        chkEquipContractSaleValue.setSelected(options.useEquipmentContractSaleValue());
        chkBLCSaleValue.setSelected(options.useBLCSaleValue());
        chkOverageRepaymentInFinalPayment.setSelected(options.getOverageRepaymentInFinalPayment());
        //endregion Mercenary Tab

        //region Experience Tab
        spnScenarioXP.setValue(options.getScenarioXP());
        spnKillXP.setValue(options.getKillXPAward());
        spnKills.setValue(options.getKillsForXP());
        spnTaskXP.setValue(options.getTaskXP());
        spnNTasksXP.setValue(options.getNTasksXP());
        spnSuccessXP.setValue(options.getSuccessXP());
        spnMistakeXP.setValue(options.getMistakeXP());
        spnIdleXP.setValue(options.getIdleXP());
        spnMonthsIdleXP.setValue(options.getMonthsIdleXP());
        spnTargetIdleXP.setValue(options.getTargetIdleXP());
        spnContractNegotiationXP.setValue(options.getContractNegotiationXP());
        spnAdminWeeklyXP.setValue(options.getAdminXP());
        spnAdminWeeklyXPPeriod.setValue(options.getAdminXPPeriod());
        spnEdgeCost.setValue(options.getEdgeCost());
        //endregion Experience Tab

        //region Skills Tab
        //endregion Skills Tab

        //region Special Abilities Tab
        //endregion Special Abilities Tab

        //region Skill Randomization Tab
        chkExtraRandom.setSelected(randomSkillPreferences.randomizeSkill());
        final int[] phenotypeProbabilities = options.getPhenotypeProbabilities();
        for (int i = 0; i < phenotypeSpinners.length; i++) {
            phenotypeSpinners[i].setValue(phenotypeProbabilities[i]);
        }
        spnProbAntiMek.setValue(rSkillPrefs.getAntiMekProb());
        spnOverallRecruitBonus.setValue(rSkillPrefs.getOverallRecruitBonus());
        for (int i = 0; i < spnTypeRecruitBonus.length; i++) {
            spnTypeRecruitBonus[i].setValue(rSkillPrefs.getRecruitBonuses()[i]);
        }
        spnArtyProb.setValue(rSkillPrefs.getArtilleryProb());
        spnArtyBonus.setValue(rSkillPrefs.getArtilleryBonus());
        spnSecondProb.setValue(rSkillPrefs.getSecondSkillProb());
        spnSecondBonus.setValue(rSkillPrefs.getSecondSkillBonus());
        spnTacticsGreen.setValue(rSkillPrefs.getTacticsMod(SkillType.EXP_GREEN));
        spnTacticsReg.setValue(rSkillPrefs.getTacticsMod(SkillType.EXP_REGULAR));
        spnTacticsVet.setValue(rSkillPrefs.getTacticsMod(SkillType.EXP_VETERAN));
        spnTacticsElite.setValue(rSkillPrefs.getTacticsMod(SkillType.EXP_ELITE));
        spnAbilGreen.setValue(rSkillPrefs.getSpecialAbilBonus(SkillType.EXP_GREEN));
        spnAbilReg.setValue(rSkillPrefs.getSpecialAbilBonus(SkillType.EXP_REGULAR));
        spnAbilVet.setValue(rSkillPrefs.getSpecialAbilBonus(SkillType.EXP_VETERAN));
        spnAbilElite.setValue(rSkillPrefs.getSpecialAbilBonus(SkillType.EXP_ELITE));
        spnCombatSA.setValue(rSkillPrefs.getCombatSmallArmsBonus());
        spnSupportSA.setValue(rSkillPrefs.getSupportSmallArmsBonus());
        //endregion Skill Randomization Tab

        //region Rank System Tab
        //endregion Rank System Tab

        //region Name and Portrait Generation Tab
        if (chkUseOriginFactionForNames.isSelected() != options.useOriginFactionForNames()) {
            chkUseOriginFactionForNames.doClick();
        }

        boolean allSelected = true;
        boolean noneSelected = true;
        final boolean[] usePortraitForRole = options.usePortraitForRoles();
        for (int i = 0; i < chkUsePortrait.length; i++) {
            chkUsePortrait[i].setSelected(usePortraitForRole[i]);
            if (usePortraitForRole[i]) {
                noneSelected = false;
            } else {
                allSelected = false;
            }
        }
        if (allSelected != allPortraitsBox.isSelected()) {
            allPortraitsBox.doClick();
        }

        if (noneSelected != noPortraitsBox.isSelected()) {
            noPortraitsBox.doClick();
        }

        chkAssignPortraitOnRoleChange.setSelected(options.getAssignPortraitOnRoleChange());
        //endregion Name and Portrait Generation Tab

        //region Markets Tab
        comboPersonnelMarketType.setSelectedItem(options.getPersonnelMarketType());
        chkPersonnelMarketReportRefresh.setSelected(options.getPersonnelMarketReportRefresh());
        spnPersonnelMarketRandomEliteRemoval.setValue(options.getPersonnelMarketRandomEliteRemoval());
        spnPersonnelMarketRandomVeteranRemoval.setValue(options.getPersonnelMarketRandomVeteranRemoval());
        spnPersonnelMarketRandomRegularRemoval.setValue(options.getPersonnelMarketRandomRegularRemoval());
        spnPersonnelMarketRandomGreenRemoval.setValue(options.getPersonnelMarketRandomGreenRemoval());
        spnPersonnelMarketRandomUltraGreenRemoval.setValue(options.getPersonnelMarketRandomUltraGreenRemoval());
        spnPersonnelMarketDylansWeight.setValue(options.getPersonnelMarketDylansWeight());

        // Unit Market
        comboUnitMarketMethod.setSelectedItem(options.getUnitMarketMethod());
        chkUnitMarketRegionalMechVariations.setSelected(options.useUnitMarketRegionalMechVariations());
        chkInstantUnitMarketDelivery.setSelected(options.getInstantUnitMarketDelivery());
        chkUnitMarketReportRefresh.setSelected(options.getUnitMarketReportRefresh());

        // Contract Market
        comboContractMarketMethod.setSelectedItem(options.getContractMarketMethod());
        chkContractMarketReportRefresh.setSelected(options.getContractMarketReportRefresh());
        //endregion Markets Tab

        //region RATs Tab
        btnUseRATGenerator.setSelected(!options.isUseStaticRATs());
        if (options.isUseStaticRATs() != btnUseStaticRATs.isSelected()) {
            btnUseStaticRATs.doClick();
        }
        for (final String rat : options.getRATs()) {
            final List<Integer> eras = RATManager.getAllRATCollections().get(rat);
            if (eras != null) {
                final StringBuilder displayName = new StringBuilder(rat);
                if (!eras.isEmpty()) {
                    displayName.append(" (").append(eras.get(0));
                    if (eras.size() > 1) {
                        displayName.append("-").append(eras.get(eras.size() - 1));
                    }
                    displayName.append(")");
                }

                if (availableRATModel.contains(displayName.toString())) {
                    chosenRATModel.addElement(displayName.toString());
                    availableRATModel.removeElement(displayName.toString());
                }
            }
        }
        chkIgnoreRATEra.setSelected(options.isIgnoreRATEra());
        //endregion RATs Tab

        //region Against the Bot Tab
        if (chkUseAtB.isSelected() != options.getUseAtB()) {
            chkUseAtB.doClick();
        }
        chkUseStratCon.setSelected(options.getUseStratCon());
        cbSkillLevel.setSelectedIndex(options.getSkillLevel());

        chkUseShareSystem.setSelected(options.getUseShareSystem());
        chkSharesExcludeLargeCraft.setSelected(options.getSharesExcludeLargeCraft());
        chkSharesForAll.setSelected(options.getSharesForAll());
        chkAeroRecruitsHaveUnits.setSelected(options.getAeroRecruitsHaveUnits());
        chkRetirementRolls.setSelected(options.doRetirementRolls());
        chkCustomRetirementMods.setSelected(options.getCustomRetirementMods());
        chkFoundersNeverRetire.setSelected(options.getFoundersNeverRetire());
        chkAddDependents.setSelected(options.canAtBAddDependents());
        chkDependentsNeverLeave.setSelected(options.getDependentsNeverLeave());
        chkTrackUnitFatigue.setSelected(options.getTrackUnitFatigue());
        chkUseLeadership.setSelected(options.getUseLeadership());
        chkTrackOriginalUnit.setSelected(options.getTrackOriginalUnit());
        chkUseAero.setSelected(options.getUseAero());
        chkUseVehicles.setSelected(options.getUseVehicles());
        chkClanVehicles.setSelected(options.getClanVehicles());

        spnSearchRadius.setValue(options.getSearchRadius());
        chkVariableContractLength.setSelected(options.getVariableContractLength());
        chkMercSizeLimited.setSelected(options.isMercSizeLimited());
        chkRestrictPartsByMission.setSelected(options.getRestrictPartsByMission());
        chkLimitLanceWeight.setSelected(options.getLimitLanceWeight());
        chkLimitLanceNumUnits.setSelected(options.getLimitLanceNumUnits());
        chkUseStrategy.setSelected(options.getUseStrategy());
        spnBaseStrategyDeployment.setValue(options.getBaseStrategyDeployment());
        spnAdditionalStrategyDeployment.setValue(options.getAdditionalStrategyDeployment());
        chkAdjustPaymentForStrategy.setSelected(options.getAdjustPaymentForStrategy());
        spnAtBBattleChance[AtBLanceRole.FIGHTING.ordinal()].setValue(options.getAtBBattleChance(AtBLanceRole.FIGHTING));
        spnAtBBattleChance[AtBLanceRole.DEFENCE.ordinal()].setValue(options.getAtBBattleChance(AtBLanceRole.DEFENCE));
        spnAtBBattleChance[AtBLanceRole.SCOUTING.ordinal()].setValue(options.getAtBBattleChance(AtBLanceRole.SCOUTING));
        spnAtBBattleChance[AtBLanceRole.TRAINING.ordinal()].setValue(options.getAtBBattleChance(AtBLanceRole.TRAINING));
        btnIntensityUpdate.doClick();
        chkGenerateChases.setSelected(options.generateChases());

        chkDoubleVehicles.setSelected(options.getDoubleVehicles());
        spnOpforLanceTypeMechs.setValue(options.getOpforLanceTypeMechs());
        spnOpforLanceTypeMixed.setValue(options.getOpforLanceTypeMixed());
        spnOpforLanceTypeVehicles.setValue(options.getOpforLanceTypeVehicles());
        chkOpforUsesVTOLs.setSelected(options.getOpforUsesVTOLs());
        chkOpforUsesAero.setSelected(options.getAllowOpforAeros());
        spnOpforAeroChance.setValue(options.getOpforAeroChance());
        chkOpforUsesLocalForces.setSelected(options.getAllowOpforLocalUnits());
        spnOpforLocalForceChance.setValue(options.getOpforLocalUnitChance());
        chkAdjustPlayerVehicles.setSelected(options.getAdjustPlayerVehicles());
        spnFixedMapChance.setValue(options.getFixedMapChance());
        chkRegionalMechVariations.setSelected(options.getRegionalMechVariations());
        chkAttachedPlayerCamouflage.setSelected(options.getAttachedPlayerCamouflage());
        chkPlayerControlsAttachedUnits.setSelected(options.getPlayerControlsAttachedUnits());
        chkUseDropShips.setSelected(options.getUseDropShips());
        chkUseWeatherConditions.setSelected(options.getUseWeatherConditions());
        chkUseLightConditions.setSelected(options.getUseLightConditions());
        chkUsePlanetaryConditions.setSelected(options.getUsePlanetaryConditions());
        //endregion Against the Bot Tab
    }

    public static String[][] getSkillCostsArray(Hashtable<String, SkillType> skillHash) {
        String[][] array = new String[SkillType.getSkillList().length][11];
        int i = 0;
        for (String name : SkillType.getSkillList()) {
            SkillType type = skillHash.get(name);
            for (int j = 0; j < 11; j++) {
                array[i][j] = Integer.toString(type.getCost(j));
            }
            i++;
        }
        return array;
    }
    //endregion Initialization

    private void btnLoadActionPerformed() {
        List<GamePreset> presets = GamePreset.getGamePresetsIn();

        if (!presets.isEmpty()) {
            ChooseGamePresetDialog cgpd = new ChooseGamePresetDialog(null, true, presets);
            cgpd.setVisible(true);
            if (!cgpd.wasCancelled() && (cgpd.getSelectedPreset() != null)) {
                applyPreset(cgpd.getSelectedPreset());
            }
        }
    }

    private void btnSaveActionPerformed() {
        if (txtName.getText().length() == 0) {
            return;
        }
        GamePresetDescriptionDialog gpdd = new GamePresetDescriptionDialog(null, true,
                "Enter a title", "Enter description of preset");
        gpdd.setVisible(true);
        if (!gpdd.wasChanged()) {
            return;
        }

        MekHQ.getLogger().info("Saving campaign options...");
        // Choose a file...
        Optional<File> maybeFile = FileDialogs.saveCampaignOptions(null);

        if (maybeFile.isEmpty()) {
            return;
        }

        File file = maybeFile.get();

        String path = file.getPath();
        if (!path.endsWith(".xml")) {
            path += ".xml";
            file = new File(path);
        }

        // check for existing file and make a back-up if found
        String path2 = path + "_backup";
        File backupFile = new File(path2);
        if (file.exists()) {
            Utilities.copyfile(file, backupFile);
        }

        updateOptions();
        GamePreset preset = new GamePreset(gpdd.getTitle(), gpdd.getDesc(), options, rSkillPrefs,
                SkillType.lookupHash, SpecialAbility.getAllSpecialAbilities());

        // Then save it out to that file.
        try (FileOutputStream fos = new FileOutputStream(file);
             PrintWriter pw = new PrintWriter(new OutputStreamWriter(fos, StandardCharsets.UTF_8))) {
            preset.writeToXml(pw, 1);
            pw.flush();
            MekHQ.getLogger().info("Campaign options saved to " + file);
        } catch (Exception ex) {
            MekHQ.getLogger().error(ex);
            JOptionPane.showMessageDialog(null,
                    "Whoops, for some reason the game presets could not be saved",
                    "Could not save presets", JOptionPane.ERROR_MESSAGE);
            file.delete();
            if (backupFile.exists()) {
                Utilities.copyfile(backupFile, file);
            }
        }
        if (backupFile.exists()) {
            backupFile.delete();
        }

        this.setVisible(false);
    }

    private void updateOptions() {
        try {
            campaign.setName(txtName.getText());
            campaign.setLocalDate(date);
            // Ensure that the MegaMek year GameOption matches the campaign year
            campaign.getGameOptions().getOption(OptionsConstants.ALLOWED_YEAR).setValue(campaign.getGameYear());
            campaign.setFactionCode(Factions.getInstance().getFactionFromFullNameAndYear
                    (String.valueOf(comboFaction.getSelectedItem()), date.getYear()).getShortName());
            if (null != comboFactionNames.getSelectedItem()) {
                RandomNameGenerator.getInstance().setChosenFaction((String) comboFactionNames.getSelectedItem());
            }
            RandomGenderGenerator.setPercentFemale(sldGender.getValue());
            rankSystemsPane.applyToCampaign();
            campaign.setCamouflage(camouflage);
            campaign.setColour(colour);

            campaign.setIconCategory(iconCategory);
            campaign.setIconFileName(iconFileName);

            for (int i = 0; i < chkUsePortrait.length; i++) {
                options.setUsePortraitForRole(i, chkUsePortrait[i].isSelected());
            }

            updateSkillTypes();
            updateXPCosts();

            // Rules panel
            options.setEraMods(useEraModsCheckBox.isSelected());
            options.setAssignedTechFirst(assignedTechFirstCheckBox.isSelected());
            options.setResetToFirstTech(resetToFirstTechCheckBox.isSelected());
            options.setQuirks(useQuirksBox.isSelected());
            campaign.getGameOptions().getOption(OptionsConstants.ADVANCED_STRATOPS_QUIRKS).setValue(useQuirksBox.isSelected());
            options.setUnitRatingMethod((UnitRatingMethod) unitRatingMethodCombo.getSelectedItem());
            options.setManualUnitRatingModifier((Integer) manualUnitRatingModifier.getValue());
            options.setUseOriginFactionForNames(chkUseOriginFactionForNames.isSelected());
            options.setDestroyByMargin(useDamageMargin.isSelected());
            options.setDestroyMargin((Integer) spnDamageMargin.getValue());
            options.setDestroyPartTarget((Integer) spnDestroyPartTarget.getValue());
            options.setUseAeroSystemHits(useAeroSystemHitsBox.isSelected());
            options.setCheckMaintenance(checkMaintenance.isSelected());
            options.setUseQualityMaintenance(useQualityMaintenance.isSelected());
            options.setReverseQualityNames(reverseQualityNames.isSelected());
            options.setUseUnofficialMaintenance(useUnofficialMaintenance.isSelected());
            options.setLogMaintenance(logMaintenance.isSelected());
            options.setMaintenanceBonus((Integer) spnMaintenanceBonus.getValue());
            options.setMaintenanceCycleDays((Integer) spnMaintenanceDays.getValue());
            options.setPayForParts(payForPartsBox.isSelected());
            options.setPayForRepairs(payForRepairsBox.isSelected());
            options.setPayForUnits(payForUnitsBox.isSelected());
            options.setPayForSalaries(payForSalariesBox.isSelected());
            options.setPayForOverhead(payForOverheadBox.isSelected());
            options.setPayForMaintain(payForMaintainBox.isSelected());
            options.setPayForTransport(payForTransportBox.isSelected());
            options.setPayForRecruitment(payForRecruitmentBox.isSelected());
            options.setLoanLimits(useLoanLimitsBox.isSelected());
            options.setUsePercentageMaint(usePercentageMaintBox.isSelected());
            options.setUseInfantryDontCount(useInfantryDontCountBox.isSelected());
            options.setSellUnits(sellUnitsBox.isSelected());
            options.setSellParts(sellPartsBox.isSelected());
            options.setUsePeacetimeCost(usePeacetimeCostBox.isSelected());
            options.setUseExtendedPartsModifier(useExtendedPartsModifierBox.isSelected());
            options.setShowPeacetimeCost(showPeacetimeCostBox.isSelected());
            options.setNewFinancialYearFinancesToCSVExport(newFinancialYearFinancesToCSVExportBox.isSelected());
            options.setFinancialYearDuration((FinancialYearDuration) comboFinancialYearDuration.getSelectedItem());
            options.setAssignPortraitOnRoleChange(chkAssignPortraitOnRoleChange.isSelected());

            options.setEquipmentContractBase(btnContractEquipment.isSelected());
            options.setEquipmentContractPercent((Double) spnEquipPercent.getValue());
            options.setDropshipContractPercent((Double) spnDropshipPercent.getValue());
            options.setJumpshipContractPercent((Double) spnJumpshipPercent.getValue());
            options.setWarshipContractPercent((Double) spnWarshipPercent.getValue());
            options.setEquipmentContractSaleValue(chkEquipContractSaleValue.isSelected());
            options.setBLCSaleValue(chkBLCSaleValue.isSelected());
            options.setOverageRepaymentInFinalPayment(chkOverageRepaymentInFinalPayment.isSelected());

            options.setWaitingPeriod((Integer) spnAcquireWaitingPeriod.getValue());
            options.setAcquisitionSkill((String) choiceAcquireSkill.getSelectedItem());
            options.setAcquisitionSupportStaffOnly(chkSupportStaffOnly.isSelected());
            options.setClanAcquisitionPenalty((Integer) spnAcquireClanPenalty.getValue());
            options.setIsAcquisitionPenalty((Integer) spnAcquireIsPenalty.getValue());
            options.setMaxAcquisitions(Integer.parseInt(txtMaxAcquisitions.getText()));

            options.setNDiceTransitTime((Integer) spnNDiceTransitTime.getValue());
            options.setConstantTransitTime((Integer) spnConstantTransitTime.getValue());
            options.setUnitTransitTime(choiceTransitTimeUnits.getSelectedIndex());
            options.setAcquireMosBonus((Integer) spnAcquireMosBonus.getValue());
            options.setAcquireMinimumTime((Integer) spnAcquireMinimum.getValue());
            options.setAcquireMinimumTimeUnit(choiceAcquireMinimumUnit.getSelectedIndex());
            options.setAcquireMosUnit(choiceAcquireMosUnits.getSelectedIndex());
            options.setPlanetaryAcquisition(usePlanetaryAcquisitions.isSelected());
            options.setDisallowClanPartsFromIS(disallowClanPartsFromIS.isSelected());
            options.setPlanetAcquisitionVerboseReporting(usePlanetaryAcquisitionsVerbose.isSelected());
            options.setDisallowPlanetAcquisitionClanCrossover(disallowPlanetaryAcquisitionClanCrossover.isSelected());
            options.setMaxJumpsPlanetaryAcquisition((int) spnMaxJumpPlanetaryAcquisitions.getValue());
            options.setPenaltyClanPartsFroIS((int) spnPenaltyClanPartsFromIS.getValue());
            options.setPlanetAcquisitionFactionLimit((PlanetaryAcquisitionFactionLimit) comboPlanetaryAcquisitionsFactionLimits.getSelectedItem());

            for (int i = ITechnology.RATING_A; i <= ITechnology.RATING_F; i++) {
                options.setPlanetTechAcquisitionBonus((int) spnPlanetAcquireTechBonus[i].getValue(), i);
                options.setPlanetIndustryAcquisitionBonus((int) spnPlanetAcquireIndustryBonus[i].getValue(), i);
                options.setPlanetOutputAcquisitionBonus((int) spnPlanetAcquireOutputBonus[i].getValue(), i);

            }

            options.setScenarioXP((Integer) spnScenarioXP.getValue());
            options.setKillsForXP((Integer) spnKills.getValue());
            options.setKillXPAward((Integer) spnKillXP.getValue());

            options.setTaskXP((Integer) spnTaskXP.getValue());
            options.setNTasksXP((Integer) spnNTasksXP.getValue());
            options.setSuccessXP((Integer) spnSuccessXP.getValue());
            options.setMistakeXP((Integer) spnMistakeXP.getValue());
            options.setIdleXP((Integer) spnIdleXP.getValue());
            options.setMonthsIdleXP((Integer) spnMonthsIdleXP.getValue());
            options.setContractNegotiationXP((Integer) spnContractNegotiationXP.getValue());
            options.setAdminXP((Integer) spnAdminWeeklyXP.getValue());
            options.setAdminXPPeriod((Integer) spnAdminWeeklyXPPeriod.getValue());
            options.setEdgeCost((Integer) spnEdgeCost.getValue());
            options.setTargetIdleXP((Integer) spnTargetIdleXP.getValue());

            options.setLimitByYear(limitByYearBox.isSelected());
            options.setDisallowExtinctStuff(disallowExtinctStuffBox.isSelected());
            options.setAllowClanPurchases(allowClanPurchasesBox.isSelected());
            options.setAllowISPurchases(allowISPurchasesBox.isSelected());
            options.setAllowCanonOnly(allowCanonOnlyBox.isSelected());
            campaign.getGameOptions().getOption(OptionsConstants.ALLOWED_CANON_ONLY).setValue(allowCanonOnlyBox.isSelected());
            campaign.getGameOptions().getOption(OptionsConstants.ALLOWED_ERA_BASED).setValue(variableTechLevelBox.isSelected());
            options.setVariableTechLevel(variableTechLevelBox.isSelected() && options.limitByYear());
            options.setFactionIntroDate(factionIntroDateBox.isSelected());
            campaign.updateTechFactionCode();
            options.setAllowCanonRefitOnly(allowCanonRefitOnlyBox.isSelected());
            options.setUseAmmoByType(useAmmoByTypeBox.isSelected());
            options.setTechLevel(choiceTechLevel.getSelectedIndex());
            campaign.getGameOptions().getOption(OptionsConstants.ALLOWED_TECHLEVEL).setValue((String) choiceTechLevel.getSelectedItem());

            rSkillPrefs.setOverallRecruitBonus((Integer) spnOverallRecruitBonus.getValue());
            for (int i = 0; i < spnTypeRecruitBonus.length; i++) {
                rSkillPrefs.setRecruitBonus(i, (Integer) spnTypeRecruitBonus[i].getValue());
            }
            rSkillPrefs.setRandomizeSkill(chkExtraRandom.isSelected());
            rSkillPrefs.setAntiMekProb((Integer) spnProbAntiMek.getValue());
            rSkillPrefs.setArtilleryProb((Integer) spnArtyProb.getValue());
            rSkillPrefs.setArtilleryBonus((Integer) spnArtyBonus.getValue());
            rSkillPrefs.setSecondSkillProb((Integer) spnSecondProb.getValue());
            rSkillPrefs.setSecondSkillBonus((Integer) spnSecondBonus.getValue());
            rSkillPrefs.setTacticsMod(SkillType.EXP_GREEN, (Integer) spnTacticsGreen.getValue());
            rSkillPrefs.setTacticsMod(SkillType.EXP_REGULAR, (Integer) spnTacticsReg.getValue());
            rSkillPrefs.setTacticsMod(SkillType.EXP_VETERAN, (Integer) spnTacticsVet.getValue());
            rSkillPrefs.setTacticsMod(SkillType.EXP_ELITE, (Integer) spnTacticsElite.getValue());
            rSkillPrefs.setCombatSmallArmsBonus((Integer) spnCombatSA.getValue());
            rSkillPrefs.setSupportSmallArmsBonus((Integer) spnSupportSA.getValue());
            rSkillPrefs.setSpecialAbilBonus(SkillType.EXP_GREEN, (Integer) spnAbilGreen.getValue());
            rSkillPrefs.setSpecialAbilBonus(SkillType.EXP_REGULAR, (Integer) spnAbilReg.getValue());
            rSkillPrefs.setSpecialAbilBonus(SkillType.EXP_VETERAN, (Integer) spnAbilVet.getValue());
            rSkillPrefs.setSpecialAbilBonus(SkillType.EXP_ELITE, (Integer) spnAbilElite.getValue());
            campaign.setRandomSkillPreferences(rSkillPrefs);

            for (int i = 0; i < phenotypeSpinners.length; i++) {
                options.setPhenotypeProbability(i, (Integer) phenotypeSpinners[i].getValue());
            }

            //region Personnel Tab
            // General Personnel
            options.setUseTactics(chkUseTactics.isSelected());
            campaign.getGameOptions().getOption(OptionsConstants.RPG_COMMAND_INIT).setValue(chkUseTactics.isSelected());
            options.setUseInitiativeBonus(chkUseInitiativeBonus.isSelected());
            campaign.getGameOptions().getOption(OptionsConstants.RPG_INDIVIDUAL_INITIATIVE).setValue(chkUseInitiativeBonus.isSelected());
            options.setUseToughness(chkUseToughness.isSelected());
            campaign.getGameOptions().getOption(OptionsConstants.RPG_TOUGHNESS).setValue(chkUseToughness.isSelected());
            options.setUseArtillery(chkUseArtillery.isSelected());
            campaign.getGameOptions().getOption(OptionsConstants.RPG_ARTILLERY_SKILL).setValue(chkUseArtillery.isSelected());
            options.setUseAbilities(chkUseAbilities.isSelected());
            campaign.getGameOptions().getOption(OptionsConstants.RPG_PILOT_ADVANTAGES).setValue(chkUseAbilities.isSelected());
            options.setUseEdge(chkUseEdge.isSelected());
            campaign.getGameOptions().getOption(OptionsConstants.EDGE).setValue(chkUseEdge.isSelected());
            options.setUseSupportEdge(chkUseEdge.isSelected() && chkUseSupportEdge.isSelected());
            options.setUseImplants(chkUseImplants.isSelected());
            campaign.getGameOptions().getOption(OptionsConstants.RPG_MANEI_DOMINI).setValue(chkUseImplants.isSelected());
            options.setAlternativeQualityAveraging(chkUseAlternativeQualityAveraging.isSelected());
            options.setUseTransfers(chkUseTransfers.isSelected());
            options.setPersonnelLogSkillGain(chkPersonnelLogSkillGain.isSelected());
            options.setPersonnelLogAbilityGain(chkPersonnelLogAbilityGain.isSelected());
            options.setPersonnelLogEdgeGain(chkPersonnelLogEdgeGain.isSelected());

            // Expanded Personnel Information
            options.setUseTimeInService(chkUseTimeInService.isSelected());
            options.setTimeInServiceDisplayFormat((TimeInDisplayFormat) comboTimeInServiceDisplayFormat.getSelectedItem());
            options.setUseTimeInRank(chkUseTimeInRank.isSelected());
            options.setTimeInRankDisplayFormat((TimeInDisplayFormat) comboTimeInRankDisplayFormat.getSelectedItem());
            options.setUseRetirementDateTracking(chkUseRetirementDateTracking.isSelected());
            options.setTrackTotalEarnings(chkTrackTotalEarnings.isSelected());
            options.setTrackTotalXPEarnings(chkTrackTotalXPEarnings.isSelected());
            options.setShowOriginFaction(chkShowOriginFaction.isSelected());

            // Medical
            options.setUseAdvancedMedical(chkUseAdvancedMedical.isSelected());
            // we need to reset healing time options through the campaign because we may need to
            // loop through personnel to make adjustments
            campaign.setHealingTimeOptions((Integer) spnHealWaitingPeriod.getValue(),
                    (Integer) spnNaturalHealWaitingPeriod.getValue());
            options.setMinimumHitsForVehicles((Integer) spnMinimumHitsForVehicles.getValue());
            options.setUseRandomHitsForVehicles(chkUseRandomHitsForVehicles.isSelected());
            options.setTougherHealing(chkUseTougherHealing.isSelected());

            // Prisoners
            options.setPrisonerCaptureStyle((PrisonerCaptureStyle) comboPrisonerCaptureStyle.getSelectedItem());
            options.setDefaultPrisonerStatus((PrisonerStatus) comboPrisonerStatus.getSelectedItem());
            options.setPrisonerBabyStatus(chkPrisonerBabyStatus.isSelected());
            options.setUseAtBPrisonerDefection(chkAtBPrisonerDefection.isSelected());
            options.setUseAtBPrisonerRansom(chkAtBPrisonerRansom.isSelected());

            // Personnel Randomization
            options.setUseDylansRandomXP(chkUseDylansRandomXP.isSelected());
            options.setRandomizeOrigin(chkRandomizeOrigin.isSelected());
            options.setRandomizeDependentOrigin(chkRandomizeDependentsOrigin.isSelected());
            options.setOriginSearchRadius((Integer) spnOriginSearchRadius.getValue());
            options.setExtraRandomOrigin(chkExtraRandomOrigin.isSelected());
            options.setOriginDistanceScale((Double) spnOriginDistanceScale.getValue());

            // Family
            options.setDisplayFamilyLevel((FamilialRelationshipDisplayLevel) comboDisplayFamilyLevel.getSelectedItem());

            // Salary
            options.setSalaryCommissionMultiplier((Double) spnCommissionedSalary.getValue());
            options.setSalaryEnlistedMultiplier((Double) spnEnlistedSalary.getValue());
            options.setSalaryAntiMekMultiplier((Double) spnAntiMekSalary.getValue());
            for (int i = 0; i < spnSalaryExperienceMultipliers.length; i++) {
                options.setSalaryXPMultiplier(i, (Double) spnSalaryExperienceMultipliers[i].getValue());
            }
            for (final PersonnelRole personnelRole : PersonnelRole.values()) {
                options.setRoleBaseSalary(personnelRole, (double) spnBaseSalary[personnelRole.ordinal()].getValue());
            }

<<<<<<< HEAD
        //region RATs Tab
        options.setUseStaticRATs(btnUseStaticRATs.isSelected());
        //Strip dates used in display name
        String[] ratList = new String[chosenRATModel.size()];
        for (int i = 0; i < chosenRATModel.size(); i++) {
            ratList[i] = chosenRATModel.elementAt(i).replaceFirst(" \\(.*?\\)", "");
        }
        options.setRATs(ratList);
        options.setIgnoreRATEra(chkIgnoreRATEra.isSelected());
        //endregion RATs Tab

        // Start Against the Bot
        options.setUseAtB(chkUseAtB.isSelected());
        options.setUseStratCon(chkUseStratCon.isSelected());
        options.setSkillLevel(cbSkillLevel.getSelectedIndex());
        options.setUseShareSystem(chkUseShareSystem.isSelected());
        options.setSharesExcludeLargeCraft(chkSharesExcludeLargeCraft.isSelected());
        options.setSharesForAll(chkSharesForAll.isSelected());
        options.setTrackOriginalUnit(chkTrackOriginalUnit.isSelected());
        options.setRetirementRolls(chkRetirementRolls.isSelected());
        options.setCustomRetirementMods(chkCustomRetirementMods.isSelected());
        options.setFoundersNeverRetire(chkFoundersNeverRetire.isSelected());
        options.setAtBAddDependents(chkAddDependents.isSelected());
        options.setDependentsNeverLeave(chkDependentsNeverLeave.isSelected());
        options.setTrackUnitFatigue(chkTrackUnitFatigue.isSelected());
        options.setLimitLanceWeight(chkLimitLanceWeight.isSelected());
        options.setLimitLanceNumUnits(chkLimitLanceNumUnits.isSelected());
        options.setUseLeadership(chkUseLeadership.isSelected());
        options.setUseStrategy(chkUseStrategy.isSelected());
        options.setBaseStrategyDeployment((Integer) spnBaseStrategyDeployment.getValue());
        options.setAdditionalStrategyDeployment((Integer) spnAdditionalStrategyDeployment.getValue());
        options.setAdjustPaymentForStrategy(chkAdjustPaymentForStrategy.isSelected());

        options.setUseAero(chkUseAero.isSelected());
        options.setUseVehicles(chkUseVehicles.isSelected());
        options.setClanVehicles(chkClanVehicles.isSelected());
        options.setDoubleVehicles(chkDoubleVehicles.isSelected());
        options.setAdjustPlayerVehicles(chkAdjustPlayerVehicles.isSelected());
        options.setOpforLanceTypeMechs((Integer) spnOpforLanceTypeMechs.getValue());
        options.setOpforLanceTypeMixed((Integer) spnOpforLanceTypeMixed.getValue());
        options.setOpforLanceTypeVehicles((Integer) spnOpforLanceTypeVehicles.getValue());
        options.setOpforUsesVTOLs(chkOpforUsesVTOLs.isSelected());
        options.setAllowOpforAeros(chkOpforUsesAero.isSelected());
        options.setAllowOpforLocalUnits(chkOpforUsesLocalForces.isSelected());
        options.setOpforAeroChance((Integer) spnOpforAeroChance.getValue());
        options.setOpforLocalUnitChance((Integer) spnOpforLocalForceChance.getValue());
        options.setFixedMapChance((Integer) spnFixedMapChance.getValue());
        options.setUseDropShips(chkUseDropShips.isSelected());
        options.setSearchRadius((Integer) spnSearchRadius.getValue());
        for (int i = 0; i < spnAtBBattleChance.length; i++) {
            options.setAtBBattleChance(i, (Integer) spnAtBBattleChance[i].getValue());
=======
            // Marriage
            options.setUseManualMarriages(chkUseManualMarriages.isSelected());
            options.setMinimumMarriageAge((Integer) spnMinimumMarriageAge.getValue());
            options.setCheckMutualAncestorsDepth((Integer) spnCheckMutualAncestorsDepth.getValue());
            options.setLogMarriageNameChange(chkLogMarriageNameChange.isSelected());
            options.setUseRandomMarriages(chkUseRandomMarriages.isSelected());
            options.setChanceRandomMarriages((Double) spnChanceRandomMarriages.getValue() / 100.0);
            options.setMarriageAgeRange((Integer) spnMarriageAgeRange.getValue());
            for (int i = 0; i < spnMarriageSurnameWeights.length; i++) {
                int val = (int) Math.round(((Double) spnMarriageSurnameWeights[i].getValue()) * 10);
                options.setMarriageSurnameWeight(i, val);
            }
            options.setUseRandomSameSexMarriages(chkUseRandomSameSexMarriages.isSelected());
            options.setChanceRandomSameSexMarriages((Double) spnChanceRandomSameSexMarriages.getValue() / 100.0);

            // Procreation
            options.setUseProcreation(chkUseProcreation.isSelected());
            options.setChanceProcreation((Double) spnChanceProcreation.getValue() / 100.0);
            options.setUseProcreationNoRelationship(chkUseProcreationNoRelationship.isSelected());
            options.setChanceProcreationNoRelationship((Double) spnChanceProcreationNoRelationship.getValue() / 100.0);
            options.setDisplayTrueDueDate(chkDisplayTrueDueDate.isSelected());
            options.setLogConception(chkLogConception.isSelected());
            options.setBabySurnameStyle((BabySurnameStyle) comboBabySurnameStyle.getSelectedItem());
            options.setDetermineFatherAtBirth(chkDetermineFatherAtBirth.isSelected());

            // Death
            options.setKeepMarriedNameUponSpouseDeath(chkKeepMarriedNameUponSpouseDeath.isSelected());
            //endregion Personnel Tab

            //region Finances Tab

            // Price Multipliers
            options.setCommonPartPriceMultiplier((Double) spnCommonPartPriceMultiplier.getValue());
            options.setInnerSphereUnitPriceMultiplier((Double) spnInnerSphereUnitPriceMultiplier.getValue());
            options.setInnerSpherePartPriceMultiplier((Double) spnInnerSpherePartPriceMultiplier.getValue());
            options.setClanUnitPriceMultiplier((Double) spnClanUnitPriceMultiplier.getValue());
            options.setClanPartPriceMultiplier((Double) spnClanPartPriceMultiplier.getValue());
            options.setMixedTechUnitPriceMultiplier((Double) spnMixedTechUnitPriceMultiplier.getValue());
            for (int i = 0; i < spnUsedPartPriceMultipliers.length; i++) {
                options.getUsedPartPriceMultipliers()[i] = (Double) spnUsedPartPriceMultipliers[i].getValue();
            }
            options.setDamagedPartsValueMultiplier((Double) spnDamagedPartsValueMultiplier.getValue());
            options.setUnrepairablePartsValueMultiplier((Double) spnUnrepairablePartsValueMultiplier.getValue());
            options.setCancelledOrderRefundMultiplier((Double) spnCancelledOrderRefundMultiplier.getValue());
            //endregion Finances Tab

            //start SPA
            SpecialAbility.replaceSpecialAbilities(getCurrentSPA());
            //end SPA

            //region Markets Tab
            // Personnel Market
            options.setPersonnelMarketType((String) comboPersonnelMarketType.getSelectedItem());
            options.setPersonnelMarketReportRefresh(chkPersonnelMarketReportRefresh.isSelected());
            options.setPersonnelMarketRandomEliteRemoval((Integer) spnPersonnelMarketRandomEliteRemoval.getValue());
            options.setPersonnelMarketRandomVeteranRemoval((Integer) spnPersonnelMarketRandomVeteranRemoval.getValue());
            options.setPersonnelMarketRandomRegularRemoval((Integer) spnPersonnelMarketRandomRegularRemoval.getValue());
            options.setPersonnelMarketRandomGreenRemoval((Integer) spnPersonnelMarketRandomGreenRemoval.getValue());
            options.setPersonnelMarketRandomUltraGreenRemoval((Integer) spnPersonnelMarketRandomUltraGreenRemoval.getValue());
            options.setPersonnelMarketDylansWeight((Double) spnPersonnelMarketDylansWeight.getValue());

            // Unit Market
            options.setUnitMarketMethod((UnitMarketMethod) comboUnitMarketMethod.getSelectedItem());
            options.setUnitMarketRegionalMechVariations(chkUnitMarketRegionalMechVariations.isSelected());
            options.setInstantUnitMarketDelivery(chkInstantUnitMarketDelivery.isSelected());
            options.setUnitMarketReportRefresh(chkUnitMarketReportRefresh.isSelected());

            // Contract Market
            options.setContractMarketMethod((ContractMarketMethod) comboContractMarketMethod.getSelectedItem());
            options.setContractMarketReportRefresh(chkContractMarketReportRefresh.isSelected());
            //endregion Markets Tab

            // Start Against the Bot
            options.setUseAtB(chkUseAtB.isSelected());
            options.setUseStratCon(chkUseStratCon.isSelected());
            options.setSkillLevel(cbSkillLevel.getSelectedIndex());
            options.setUseShareSystem(chkUseShareSystem.isSelected());
            options.setSharesExcludeLargeCraft(chkSharesExcludeLargeCraft.isSelected());
            options.setSharesForAll(chkSharesForAll.isSelected());
            options.setTrackOriginalUnit(chkTrackOriginalUnit.isSelected());
            options.setRetirementRolls(chkRetirementRolls.isSelected());
            options.setCustomRetirementMods(chkCustomRetirementMods.isSelected());
            options.setFoundersNeverRetire(chkFoundersNeverRetire.isSelected());
            options.setAtBAddDependents(chkAddDependents.isSelected());
            options.setDependentsNeverLeave(chkDependentsNeverLeave.isSelected());
            options.setTrackUnitFatigue(chkTrackUnitFatigue.isSelected());
            options.setLimitLanceWeight(chkLimitLanceWeight.isSelected());
            options.setLimitLanceNumUnits(chkLimitLanceNumUnits.isSelected());
            options.setUseLeadership(chkUseLeadership.isSelected());
            options.setUseStrategy(chkUseStrategy.isSelected());
            options.setBaseStrategyDeployment((Integer) spnBaseStrategyDeployment.getValue());
            options.setAdditionalStrategyDeployment((Integer) spnAdditionalStrategyDeployment.getValue());
            options.setAdjustPaymentForStrategy(chkAdjustPaymentForStrategy.isSelected());

            options.setUseAero(chkUseAero.isSelected());
            options.setUseVehicles(chkUseVehicles.isSelected());
            options.setClanVehicles(chkClanVehicles.isSelected());
            options.setDoubleVehicles(chkDoubleVehicles.isSelected());
            options.setAdjustPlayerVehicles(chkAdjustPlayerVehicles.isSelected());
            options.setOpforLanceTypeMechs((Integer) spnOpforLanceTypeMechs.getValue());
            options.setOpforLanceTypeMixed((Integer) spnOpforLanceTypeMixed.getValue());
            options.setOpforLanceTypeVehicles((Integer) spnOpforLanceTypeVehicles.getValue());
            options.setOpforUsesVTOLs(chkOpforUsesVTOLs.isSelected());
            options.setAllowOpforAeros(chkOpforUsesAero.isSelected());
            options.setAllowOpforLocalUnits(chkOpforUsesLocalForces.isSelected());
            options.setOpforAeroChance((Integer) spnOpforAeroChance.getValue());
            options.setOpforLocalUnitChance((Integer) spnOpforLocalForceChance.getValue());
            options.setFixedMapChance((Integer) spnFixedMapChance.getValue());
            options.setUseDropShips(chkUseDropShips.isSelected());

            options.setStaticRATs(btnStaticRATs.isSelected());
            options.setIgnoreRatEra(chkIgnoreRatEra.isSelected());
            //Strip dates used in display name
            String[] ratList = new String[chosenRatModel.size()];
            for (int i = 0; i < chosenRatModel.size(); i++) {
                ratList[i] = chosenRatModel.elementAt(i).replaceFirst(" \\(.*?\\)", "");
            }
            options.setRATs(ratList);
            options.setSearchRadius((Integer) spnSearchRadius.getValue());
            for (int i = 0; i < spnAtBBattleChance.length; i++) {
                options.setAtBBattleChance(i, (Integer) spnAtBBattleChance[i].getValue());
            }
            options.setGenerateChases(chkGenerateChases.isSelected());
            options.setVariableContractLength(chkVariableContractLength.isSelected());
            options.setMercSizeLimited(chkMercSizeLimited.isSelected());
            options.setRestrictPartsByMission(chkRestrictPartsByMission.isSelected());
            options.setRegionalMechVariations(chkRegionalMechVariations.isSelected());
            options.setAttachedPlayerCamouflage(chkAttachedPlayerCamouflage.isSelected());
            options.setPlayerControlsAttachedUnits(chkPlayerControlsAttachedUnits.isSelected());
            options.setUseWeatherConditions(chkUseWeatherConditions.isSelected());
            options.setUseLightConditions(chkUseLightConditions.isSelected());
            options.setUsePlanetaryConditions(chkUsePlanetaryConditions.isSelected());
            options.setAeroRecruitsHaveUnits(chkAeroRecruitsHaveUnits.isSelected());
            // End Against the Bot

            campaign.setCampaignOptions(options);

            MekHQ.triggerEvent(new OptionsChangedEvent(campaign, options));
        } catch (Exception e) {
            MekHQ.getLogger().error(e);
            JOptionPane.showMessageDialog(frame,
                    "Campaign Options update failure, please check the logs for the exception reason.",
                    "Error Updating Campaign Options", JOptionPane.ERROR_MESSAGE);
>>>>>>> 7860df73
        }
    }

    private void btnOkayActionPerformed() {
        if (txtName.getText().length() > 0) {
            updateOptions();
            this.setVisible(false);
        }
    }

    private void updateXPCosts() {
        for (int i = 0; i < SkillType.skillList.length; i++) {
            for (int j = 0; j < 11; j++) {
                try {
                    int cost = Integer.parseInt((String) tableXP.getValueAt(i, j));
                    SkillType.setCost(SkillType.skillList[i], cost, j);
                } catch (NumberFormatException e) {
                    MekHQ.getLogger().error("unreadable value in skill cost table for " + SkillType.skillList[i]);
                }
            }
        }
    }

    private void updateSkillTypes() {
        for (String skillName : SkillType.getSkillList()) {
            SkillType type = SkillType.getType(skillName);
            if (null != hashSkillTargets.get(skillName)) {
                type.setTarget((Integer) hashSkillTargets.get(skillName).getValue());
            }
            if (null != hashGreenSkill.get(skillName)) {
                type.setGreenLevel((Integer) hashGreenSkill.get(skillName).getValue());
            }
            if (null != hashRegSkill.get(skillName)) {
                type.setRegularLevel((Integer) hashRegSkill.get(skillName).getValue());
            }
            if (null != hashVetSkill.get(skillName)) {
                type.setVeteranLevel((Integer) hashVetSkill.get(skillName).getValue());
            }
            if (null != hashEliteSkill.get(skillName)) {
                type.setEliteLevel((Integer) hashEliteSkill.get(skillName).getValue());
            }
        }
    }


    private void btnCancelActionPerformed(ActionEvent evt) {
        cancelled = true;
        this.setVisible(false);
    }

    public boolean wasCancelled() {
        return cancelled;
    }

    private void btnDateActionPerformed(ActionEvent evt) {
        // show the date chooser
        DateChooser dc = new DateChooser(frame, date);
        // user can either choose a date or cancel by closing
        if (dc.showDateChooser() == DateChooser.OK_OPTION) {
            date = dc.getDate();
            btnDate.setText(MekHQ.getMekHQOptions().getDisplayFormattedDate(date));
            factionModel = new SortedComboBoxModel<>();
            for (final Faction faction : Factions.getInstance().getChoosableFactions()) {
                if (faction.validIn(date.getYear())) {
                    factionModel.addElement(faction.getFullName(date.getYear()));
                }
            }
            factionModel.setSelectedItem(campaign.getFaction().getFullName(date.getYear()));
            comboFaction.setModel(factionModel);
        }
    }

    private void btnIconActionPerformed(ActionEvent evt) {
        ImageChoiceDialog pcd = new ImageChoiceDialog(frame, true, iconCategory, iconFileName,
                MHQStaticDirectoryManager.getForceIcons());
        pcd.setVisible(true);
        if (pcd.isChanged()) {
            iconCategory = pcd.getCategory();
            iconFileName = pcd.getFileName();
        }
        setForceIcon();
    }

    private void btnCamoActionPerformed(ActionEvent evt) {
        CamoChooserDialog ccd = new CamoChooserDialog(frame, camouflage);
        if (ccd.showDialog().isConfirmed()) {
            camouflage = ccd.getSelectedItem();
            btnCamo.setIcon(camouflage.getImageIcon());
        }
    }

    private Vector<String> getUnusedSPA() {
        Vector<String> unused = new Vector<>();
        PilotOptions poptions = new PilotOptions();
        for (Enumeration<IOptionGroup> i = poptions.getGroups(); i.hasMoreElements();) {
            IOptionGroup group = i.nextElement();

            if (!group.getKey().equalsIgnoreCase(PilotOptions.LVL3_ADVANTAGES)) {
                continue;
            }

            for (Enumeration<IOption> j = group.getOptions(); j.hasMoreElements();) {
                IOption option = j.nextElement();
                if (getCurrentSPA().get(option.getName()) == null) {
                    unused.add(option.getName());
                }
            }
        }

        for (String key : SpecialAbility.getAllDefaultSpecialAbilities().keySet()) {
            if ((getCurrentSPA().get(key) == null) && !unused.contains(key)) {
                unused.add(key);
            }
        }

        return unused;
    }

    public Hashtable<String, SpecialAbility> getCurrentSPA() {
        return tempSPA;
    }

    private void btnAddSPA() {
        SelectUnusedAbilityDialog suad = new SelectUnusedAbilityDialog(this.frame, getUnusedSPA(), getCurrentSPA());
        suad.setVisible(true);

        recreateSPAPanel(!getUnusedSPA().isEmpty());
    }

    public void btnRemoveSPA(String name) {
        getCurrentSPA().remove(name);

        //we also need to cycle through the existing SPAs and remove this one from
        //any prereqs
        for (String key: getCurrentSPA().keySet()) {
            SpecialAbility otherAbil = getCurrentSPA().get(key);
            Vector<String> prereq = otherAbil.getPrereqAbilities();
            Vector<String> invalid = otherAbil.getInvalidAbilities();
            Vector<String> remove = otherAbil.getRemovedAbilities();
            if (prereq.remove(name)) {
                otherAbil.setPrereqAbilities(prereq);
            }
            if (invalid.remove(name)) {
                otherAbil.setInvalidAbilities(invalid);
            }
            if (remove.remove(name)) {
                otherAbil.setRemovedAbilities(remove);
            }
        }

        recreateSPAPanel(true);
    }

    public void recreateSPAPanel(boolean enableAddSPA) {
        panSpecialAbilities.removeAll();

        GridBagConstraints gridBagConstraints = new GridBagConstraints();
        gridBagConstraints.fill = GridBagConstraints.NONE;
        gridBagConstraints.anchor = GridBagConstraints.NORTHWEST;
        gridBagConstraints.gridx = 0;
        gridBagConstraints.gridy = 0;
        gridBagConstraints.weightx = 1.0;
        gridBagConstraints.weighty = 0.0;
        panSpecialAbilities.add(btnAddSPA, gridBagConstraints);
        btnAddSPA.setEnabled(enableAddSPA);

        gridBagConstraints.fill = GridBagConstraints.BOTH;
        gridBagConstraints.gridy = 1;
        gridBagConstraints.weighty = 1.0;

        NaturalOrderComparator naturalOrderComparator = new NaturalOrderComparator();
        getCurrentSPA().values().stream().sorted((o1, o2) ->
                naturalOrderComparator.compare(o1.getDisplayName(), o2.getDisplayName())
        ).forEach(spa -> {
            panSpecialAbilities.add(new SpecialAbilityPanel(spa, this), gridBagConstraints);
            gridBagConstraints.gridy++;
        });
        panSpecialAbilities.revalidate();
        panSpecialAbilities.repaint();
    }

    public void setForceIcon() {
        if (null == iconCategory) {
            return;
        }

        if (AbstractIcon.DEFAULT_ICON_FILENAME.equals(iconFileName)) {
            btnIcon.setIcon(null);
            btnIcon.setText("None");
            return;
        }

        // Try to get the root file.
        try {
            // Translate the root icon directory name.
            if (AbstractIcon.ROOT_CATEGORY.equals(iconCategory)) {
                iconCategory = "";
            }
            Image icon = (Image) MHQStaticDirectoryManager.getForceIcons().getItem(iconCategory, iconFileName);
            icon = icon.getScaledInstance(75, -1, Image.SCALE_DEFAULT);
            btnIcon.setIcon(new ImageIcon(icon));
        } catch (Exception err) {
            iconFileName = AbstractIcon.DEFAULT_ICON_FILENAME;
            setForceIcon();
        }
    }

    private void enableAtBComponents(JPanel panel, boolean enabled) {
        for (Component c : panel.getComponents()) {
            if (c.equals(chkUseAtB)) {
                continue;
            }

            if (c instanceof JPanel) {
                enableAtBComponents((JPanel) c, enabled);
            } else {
                c.setEnabled(enabled);
            }
        }
    }

    private double determineAtBBattleIntensity() {
        double intensity = 0.0;
        int x;

        x = (Integer) spnAtBBattleChance[AtBLanceRole.FIGHTING.ordinal()].getValue();
        intensity += ((-3.0 / 2.0) * (2.0 * x - 1.0)) / (2.0 * x - 201.0);

        x = (Integer) spnAtBBattleChance[AtBLanceRole.DEFENCE.ordinal()].getValue();
        intensity += ((-4.0) * (2.0 * x - 1.0)) / (2.0 * x - 201.0);

        x = (Integer) spnAtBBattleChance[AtBLanceRole.SCOUTING.ordinal()].getValue();
        intensity += ((-2.0 / 3.0) * (2.0 * x - 1.0)) / (2.0 * x - 201.0);

        x = (Integer) spnAtBBattleChance[AtBLanceRole.TRAINING.ordinal()].getValue();
        intensity += ((-9.0) * (2.0 * x - 1.0)) / (2.0 * x - 201.0);

        intensity = intensity / 4.0;

        if (intensity > 100.0) {
            intensity = 100.0;
        }

        return Math.round(intensity * 10.0) / 10.0;
    }

    private class AtBBattleIntensityChangeListener implements ChangeListener  {
        @Override
        public void stateChanged(ChangeEvent e) {
            double intensity = (Double) spnAtBBattleIntensity.getValue();

            if (intensity >= AtBContract.MINIMUM_INTENSITY) {
                int value = (int) Math.min(Math.round(400.0 * intensity / (4.0 * intensity + 6.0) + 0.05), 100);
                spnAtBBattleChance[AtBLanceRole.FIGHTING.ordinal()].setValue(value);
                value = (int) Math.min(Math.round(200.0 * intensity / (2.0 * intensity + 8.0) + 0.05), 100);
                spnAtBBattleChance[AtBLanceRole.DEFENCE.ordinal()].setValue(value);
                value = (int) Math.min(Math.round(600.0 * intensity / (6.0 * intensity + 4.0) + 0.05), 100);
                spnAtBBattleChance[AtBLanceRole.SCOUTING.ordinal()].setValue(value);
                value = (int) Math.min(Math.round(100.0 * intensity / (intensity + 9.0) + 0.05), 100);
                spnAtBBattleChance[AtBLanceRole.TRAINING.ordinal()].setValue(value);
            } else {
                spnAtBBattleChance[AtBLanceRole.FIGHTING.ordinal()].setValue(0);
                spnAtBBattleChance[AtBLanceRole.DEFENCE.ordinal()].setValue(0);
                spnAtBBattleChance[AtBLanceRole.SCOUTING.ordinal()].setValue(0);
                spnAtBBattleChance[AtBLanceRole.TRAINING.ordinal()].setValue(0);
            }
        }
    }

    /*
     * Taken from:
     *  http://tips4java.wordpress.com/2008/11/18/row-number-table/
     *	Use a JTable as a renderer for row numbers of a given main table.
     *  This table must be added to the row header of the scrollpane that
     *  contains the main table.
     */
    public static class RowNamesTable extends JTable implements ChangeListener, PropertyChangeListener {
        private static final long serialVersionUID = 3151119498072423302L;
        private JTable main;

        public RowNamesTable(JTable table) {
            main = table;
            main.addPropertyChangeListener(this);

            setFocusable(false);
            setAutoCreateColumnsFromModel(false);
            setModel(main.getModel());
            setSelectionModel(main.getSelectionModel());

            TableColumn column = new TableColumn();
            column.setHeaderValue(" ");
            addColumn(column);
            column.setCellRenderer(new RowNumberRenderer());

            getColumnModel().getColumn(0).setPreferredWidth(120);
            setPreferredScrollableViewportSize(getPreferredSize());
        }

        @Override
        public void addNotify() {
            super.addNotify();
            Component c = getParent();
            //  Keep scrolling of the row table in sync with the main table.
            if (c instanceof JViewport) {
                JViewport viewport = (JViewport) c;
                viewport.addChangeListener(this);
            }
        }

        /*
         *  Delegate method to main table
         */
        @Override
        public int getRowCount() {
            return main.getRowCount();
        }

        @Override
        public int getRowHeight(int row) {
            return main.getRowHeight(row);
        }

        /*
         *  This table does not use any data from the main TableModel,
         *  so just return a value based on the row parameter.
         */
        @Override
        public Object getValueAt(int row, int column) {
            return SkillType.skillList[row];
        }

        /*
         *  Don't edit data in the main TableModel by mistake
         */
        @Override
        public boolean isCellEditable(int row, int column) {
            return false;
        }

        //
        //  Implement the ChangeListener
        //
        @Override
        public void stateChanged(ChangeEvent e) {
            //  Keep the scrolling of the row table in sync with main table
            JViewport viewport = (JViewport) e.getSource();
            JScrollPane scrollPane = (JScrollPane) viewport.getParent();
            scrollPane.getVerticalScrollBar().setValue(viewport.getViewPosition().y);
        }

        //
        //  Implement the PropertyChangeListener
        //
        @Override
        public void propertyChange(PropertyChangeEvent e) {
            //  Keep the row table in sync with the main table

            if ("selectionModel".equals(e.getPropertyName())) {
                setSelectionModel(main.getSelectionModel());
            }

            if ("model".equals(e.getPropertyName())) {
                setModel(main.getModel());
            }
        }

        /*
         *  Borrow the renderer from JDK1.4.2 table header
         */
        private static class RowNumberRenderer extends DefaultTableCellRenderer {
            private static final long serialVersionUID = -5430873664301394767L;

            public RowNumberRenderer() {
                setHorizontalAlignment(JLabel.LEFT);
            }

            @Override
            public Component getTableCellRendererComponent(
                    JTable table, Object value, boolean isSelected, boolean hasFocus, int row, int column) {
                if (table != null) {
                    JTableHeader header = table.getTableHeader();

                    if (header != null) {
                        setForeground(header.getForeground());
                        setBackground(header.getBackground());
                        setFont(header.getFont());
                    }
                }

                if (isSelected) {
                    setFont(getFont().deriveFont(Font.BOLD));
                }

                setText((value == null) ? "" : value.toString());
                setBorder(UIManager.getBorder("TableHeader.cellBorder"));

                return this;
            }
        }
    }
}<|MERGE_RESOLUTION|>--- conflicted
+++ resolved
@@ -5863,59 +5863,6 @@
                 options.setRoleBaseSalary(personnelRole, (double) spnBaseSalary[personnelRole.ordinal()].getValue());
             }
 
-<<<<<<< HEAD
-        //region RATs Tab
-        options.setUseStaticRATs(btnUseStaticRATs.isSelected());
-        //Strip dates used in display name
-        String[] ratList = new String[chosenRATModel.size()];
-        for (int i = 0; i < chosenRATModel.size(); i++) {
-            ratList[i] = chosenRATModel.elementAt(i).replaceFirst(" \\(.*?\\)", "");
-        }
-        options.setRATs(ratList);
-        options.setIgnoreRATEra(chkIgnoreRATEra.isSelected());
-        //endregion RATs Tab
-
-        // Start Against the Bot
-        options.setUseAtB(chkUseAtB.isSelected());
-        options.setUseStratCon(chkUseStratCon.isSelected());
-        options.setSkillLevel(cbSkillLevel.getSelectedIndex());
-        options.setUseShareSystem(chkUseShareSystem.isSelected());
-        options.setSharesExcludeLargeCraft(chkSharesExcludeLargeCraft.isSelected());
-        options.setSharesForAll(chkSharesForAll.isSelected());
-        options.setTrackOriginalUnit(chkTrackOriginalUnit.isSelected());
-        options.setRetirementRolls(chkRetirementRolls.isSelected());
-        options.setCustomRetirementMods(chkCustomRetirementMods.isSelected());
-        options.setFoundersNeverRetire(chkFoundersNeverRetire.isSelected());
-        options.setAtBAddDependents(chkAddDependents.isSelected());
-        options.setDependentsNeverLeave(chkDependentsNeverLeave.isSelected());
-        options.setTrackUnitFatigue(chkTrackUnitFatigue.isSelected());
-        options.setLimitLanceWeight(chkLimitLanceWeight.isSelected());
-        options.setLimitLanceNumUnits(chkLimitLanceNumUnits.isSelected());
-        options.setUseLeadership(chkUseLeadership.isSelected());
-        options.setUseStrategy(chkUseStrategy.isSelected());
-        options.setBaseStrategyDeployment((Integer) spnBaseStrategyDeployment.getValue());
-        options.setAdditionalStrategyDeployment((Integer) spnAdditionalStrategyDeployment.getValue());
-        options.setAdjustPaymentForStrategy(chkAdjustPaymentForStrategy.isSelected());
-
-        options.setUseAero(chkUseAero.isSelected());
-        options.setUseVehicles(chkUseVehicles.isSelected());
-        options.setClanVehicles(chkClanVehicles.isSelected());
-        options.setDoubleVehicles(chkDoubleVehicles.isSelected());
-        options.setAdjustPlayerVehicles(chkAdjustPlayerVehicles.isSelected());
-        options.setOpforLanceTypeMechs((Integer) spnOpforLanceTypeMechs.getValue());
-        options.setOpforLanceTypeMixed((Integer) spnOpforLanceTypeMixed.getValue());
-        options.setOpforLanceTypeVehicles((Integer) spnOpforLanceTypeVehicles.getValue());
-        options.setOpforUsesVTOLs(chkOpforUsesVTOLs.isSelected());
-        options.setAllowOpforAeros(chkOpforUsesAero.isSelected());
-        options.setAllowOpforLocalUnits(chkOpforUsesLocalForces.isSelected());
-        options.setOpforAeroChance((Integer) spnOpforAeroChance.getValue());
-        options.setOpforLocalUnitChance((Integer) spnOpforLocalForceChance.getValue());
-        options.setFixedMapChance((Integer) spnFixedMapChance.getValue());
-        options.setUseDropShips(chkUseDropShips.isSelected());
-        options.setSearchRadius((Integer) spnSearchRadius.getValue());
-        for (int i = 0; i < spnAtBBattleChance.length; i++) {
-            options.setAtBBattleChance(i, (Integer) spnAtBBattleChance[i].getValue());
-=======
             // Marriage
             options.setUseManualMarriages(chkUseManualMarriages.isSelected());
             options.setMinimumMarriageAge((Integer) spnMinimumMarriageAge.getValue());
@@ -5987,6 +5934,17 @@
             options.setContractMarketMethod((ContractMarketMethod) comboContractMarketMethod.getSelectedItem());
             options.setContractMarketReportRefresh(chkContractMarketReportRefresh.isSelected());
             //endregion Markets Tab
+
+            //region RATs Tab
+            options.setUseStaticRATs(btnUseStaticRATs.isSelected());
+            //Strip dates used in display name
+            String[] ratList = new String[chosenRATModel.size()];
+            for (int i = 0; i < chosenRATModel.size(); i++) {
+                ratList[i] = chosenRATModel.elementAt(i).replaceFirst(" \\(.*?\\)", "");
+            }
+            options.setRATs(ratList);
+            options.setIgnoreRATEra(chkIgnoreRATEra.isSelected());
+            //endregion RATs Tab
 
             // Start Against the Bot
             options.setUseAtB(chkUseAtB.isSelected());
@@ -6026,14 +5984,6 @@
             options.setFixedMapChance((Integer) spnFixedMapChance.getValue());
             options.setUseDropShips(chkUseDropShips.isSelected());
 
-            options.setStaticRATs(btnStaticRATs.isSelected());
-            options.setIgnoreRatEra(chkIgnoreRatEra.isSelected());
-            //Strip dates used in display name
-            String[] ratList = new String[chosenRatModel.size()];
-            for (int i = 0; i < chosenRatModel.size(); i++) {
-                ratList[i] = chosenRatModel.elementAt(i).replaceFirst(" \\(.*?\\)", "");
-            }
-            options.setRATs(ratList);
             options.setSearchRadius((Integer) spnSearchRadius.getValue());
             for (int i = 0; i < spnAtBBattleChance.length; i++) {
                 options.setAtBBattleChance(i, (Integer) spnAtBBattleChance[i].getValue());
@@ -6059,7 +6009,6 @@
             JOptionPane.showMessageDialog(frame,
                     "Campaign Options update failure, please check the logs for the exception reason.",
                     "Error Updating Campaign Options", JOptionPane.ERROR_MESSAGE);
->>>>>>> 7860df73
         }
     }
 
