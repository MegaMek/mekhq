--- conflicted
+++ resolved
@@ -63,11 +63,8 @@
 import mekhq.gui.SpecialAbilityPanel;
 import mekhq.gui.baseComponents.AbstractMHQButtonDialog;
 import mekhq.gui.baseComponents.JDisableablePanel;
-<<<<<<< HEAD
 import mekhq.gui.baseComponents.SortedComboBoxModel;
-=======
 import mekhq.gui.dialog.iconDialogs.UnitIconDialog;
->>>>>>> e3087f36
 import mekhq.gui.displayWrappers.FactionDisplay;
 import mekhq.gui.panels.RandomOriginOptionsPanel;
 import mekhq.gui.panes.RankSystemsPane;
@@ -6278,12 +6275,7 @@
             rankSystemsPane.applyToCampaign();
             campaign.setCamouflage(camouflage);
             campaign.setColour(colour);
-<<<<<<< HEAD
-            campaign.setIconCategory(iconCategory);
-            campaign.setIconFileName(iconFileName);
-=======
             campaign.setUnitIcon(unitIcon);
->>>>>>> e3087f36
 
             for (int i = 0; i < chkUsePortrait.length; i++) {
                 options.setUsePortraitForRole(i, chkUsePortrait[i].isSelected());
