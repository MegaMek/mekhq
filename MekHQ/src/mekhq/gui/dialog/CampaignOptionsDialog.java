--- conflicted
+++ resolved
@@ -64,7 +64,6 @@
 import mekhq.gui.SpecialAbilityPanel;
 import mekhq.gui.baseComponents.AbstractMHQButtonDialog;
 import mekhq.gui.baseComponents.JDisableablePanel;
-import mekhq.gui.baseComponents.SortedComboBoxModel;
 import mekhq.gui.displayWrappers.FactionDisplay;
 import mekhq.gui.panes.RankSystemsPane;
 import mekhq.module.PersonnelMarketServiceManager;
@@ -199,13 +198,10 @@
     private JCheckBox chkUseImplants;
     private JCheckBox chkUseAlternativeQualityAveraging;
     private JCheckBox chkUseTransfers;
-<<<<<<< HEAD
     private JCheckBox chkUseExtendedTOEForceName;
-=======
     private JCheckBox chkPersonnelLogSkillGain;
     private JCheckBox chkPersonnelLogAbilityGain;
     private JCheckBox chkPersonnelLogEdgeGain;
->>>>>>> f5fc0468
 
     // Expanded Personnel
     private JCheckBox chkUseTimeInService;
@@ -3238,11 +3234,10 @@
         chkUseTransfers.setToolTipText(resources.getString("chkUseTransfers.toolTipText"));
         chkUseTransfers.setName("chkUseTransfers");
 
-<<<<<<< HEAD
         chkUseExtendedTOEForceName = new JCheckBox(resources.getString("chkUseExtendedTOEForceName.text"));
         chkUseExtendedTOEForceName.setToolTipText(resources.getString("chkUseExtendedTOEForceName.toolTipText"));
         chkUseExtendedTOEForceName.setName("chkUseExtendedTOEForceName ");
-=======
+
         chkPersonnelLogSkillGain = new JCheckBox(resources.getString("chkPersonnelLogSkillGain.text"));
         chkPersonnelLogSkillGain.setToolTipText(resources.getString("chkPersonnelLogSkillGain.toolTipText"));
         chkPersonnelLogSkillGain.setName("chkPersonnelLogSkillGain");
@@ -3254,7 +3249,6 @@
         chkPersonnelLogEdgeGain = new JCheckBox(resources.getString("chkPersonnelLogEdgeGain.text"));
         chkPersonnelLogEdgeGain.setToolTipText(resources.getString("chkPersonnelLogEdgeGain.toolTipText"));
         chkPersonnelLogEdgeGain.setName("chkPersonnelLogEdgeGain");
->>>>>>> f5fc0468
 
         // Layout the Panel
         JPanel panel = new JPanel();
@@ -3278,13 +3272,10 @@
                         .addComponent(chkUseImplants)
                         .addComponent(chkUseAlternativeQualityAveraging)
                         .addComponent(chkUseTransfers)
-<<<<<<< HEAD
                         .addComponent(chkUseExtendedTOEForceName)
-=======
                         .addComponent(chkPersonnelLogSkillGain)
                         .addComponent(chkPersonnelLogAbilityGain)
                         .addComponent(chkPersonnelLogEdgeGain)
->>>>>>> f5fc0468
         );
 
         layout.setHorizontalGroup(
@@ -3299,13 +3290,10 @@
                         .addComponent(chkUseImplants)
                         .addComponent(chkUseAlternativeQualityAveraging)
                         .addComponent(chkUseTransfers)
-<<<<<<< HEAD
                         .addComponent(chkUseExtendedTOEForceName)
-=======
                         .addComponent(chkPersonnelLogSkillGain)
                         .addComponent(chkPersonnelLogAbilityGain)
                         .addComponent(chkPersonnelLogEdgeGain)
->>>>>>> f5fc0468
         );
 
         return panel;
@@ -4533,27 +4521,9 @@
         spnUnrepairablePartsValueMultiplier.setName("spnUnrepairablePartsValueMultiplier");
         spnUnrepairablePartsValueMultiplier.setEditor(new JSpinner.NumberEditor(spnUnrepairablePartsValueMultiplier, "0.00"));
 
-<<<<<<< HEAD
-        //region Personnel Tab
-        // General Personnel
-        chkUseTactics.setSelected(options.useTactics());
-        chkUseInitiativeBonus.setSelected(options.useInitiativeBonus());
-        chkUseToughness.setSelected(options.useToughness());
-        chkUseArtillery.setSelected(options.useArtillery());
-        chkUseAbilities.setSelected(options.useAbilities());
-        if (chkUseEdge.isSelected() != options.useEdge()) {
-            chkUseEdge.doClick();
-        }
-        chkUseSupportEdge.setSelected(options.useSupportEdge());
-        chkUseImplants.setSelected(options.useImplants());
-        chkUseAlternativeQualityAveraging.setSelected(options.useAlternativeQualityAveraging());
-        chkUseTransfers.setSelected(options.useTransfers());
-        chkUseExtendedTOEForceName.setSelected(options.isUseExtendedTOEForceName());
-=======
         final JLabel lblCancelledOrderRefundMultiplier = new JLabel(resources.getString("lblCancelledOrderRefundMultiplier.text"));
         lblCancelledOrderRefundMultiplier.setToolTipText(resources.getString("lblCancelledOrderRefundMultiplier.toolTipText"));
         lblCancelledOrderRefundMultiplier.setName("lblCancelledOrderRefundMultiplier");
->>>>>>> f5fc0468
 
         spnCancelledOrderRefundMultiplier = new JSpinner(new SpinnerNumberModel(0.50, 0.00, 1.00, 0.05));
         spnCancelledOrderRefundMultiplier.setToolTipText(resources.getString("lblCancelledOrderRefundMultiplier.toolTipText"));
@@ -5395,6 +5365,7 @@
         chkUseImplants.setSelected(options.useImplants());
         chkUseAlternativeQualityAveraging.setSelected(options.useAlternativeQualityAveraging());
         chkUseTransfers.setSelected(options.useTransfers());
+        chkUseExtendedTOEForceName.setSelected(options.isUseExtendedTOEForceName());
         chkPersonnelLogSkillGain.setSelected(options.isPersonnelLogSkillGain());
         chkPersonnelLogAbilityGain.setSelected(options.isPersonnelLogAbilityGain());
         chkPersonnelLogEdgeGain.setSelected(options.isPersonnelLogEdgeGain());
@@ -5934,6 +5905,7 @@
             campaign.getGameOptions().getOption(OptionsConstants.RPG_MANEI_DOMINI).setValue(chkUseImplants.isSelected());
             options.setAlternativeQualityAveraging(chkUseAlternativeQualityAveraging.isSelected());
             options.setUseTransfers(chkUseTransfers.isSelected());
+            options.setUseExtendedTOEForceName(chkUseExtendedTOEForceName.isSelected());
             options.setPersonnelLogSkillGain(chkPersonnelLogSkillGain.isSelected());
             options.setPersonnelLogAbilityGain(chkPersonnelLogAbilityGain.isSelected());
             options.setPersonnelLogEdgeGain(chkPersonnelLogEdgeGain.isSelected());
@@ -6145,248 +6117,12 @@
         }
     }
 
-<<<<<<< HEAD
-    private void updateOptions() {
-        campaign.setName(txtName.getText());
-        campaign.setLocalDate(date);
-        // Ensure that the MegaMek year GameOption matches the campaign year
-        campaign.getGameOptions().getOption(OptionsConstants.ALLOWED_YEAR).setValue(campaign.getGameYear());
-        campaign.setFactionCode(Factions.getInstance().getFactionFromFullNameAndYear
-                (String.valueOf(comboFaction.getSelectedItem()), date.getYear()).getShortName());
-        if (null != comboFactionNames.getSelectedItem()) {
-            RandomNameGenerator.getInstance().setChosenFaction((String) comboFactionNames.getSelectedItem());
-        }
-        RandomGenderGenerator.setPercentFemale(sldGender.getValue());
-        rankSystemsPane.applyToCampaign();
-        campaign.setCamouflage(camouflage);
-        campaign.setColour(colour);
-
-        campaign.setIconCategory(iconCategory);
-        campaign.setIconFileName(iconFileName);
-
-        for (int i = 0; i < chkUsePortrait.length; i++) {
-            options.setUsePortraitForRole(i, chkUsePortrait[i].isSelected());
-        }
-
-        updateSkillTypes();
-        updateXPCosts();
-
-        // Rules panel
-        options.setEraMods(useEraModsCheckBox.isSelected());
-        options.setAssignedTechFirst(assignedTechFirstCheckBox.isSelected());
-        options.setResetToFirstTech(resetToFirstTechCheckBox.isSelected());
-        options.setQuirks(useQuirksBox.isSelected());
-        campaign.getGameOptions().getOption(OptionsConstants.ADVANCED_STRATOPS_QUIRKS).setValue(useQuirksBox.isSelected());
-        options.setClanPriceModifier((Double) spnClanPriceModifier.getValue());
-        for (int i = Part.QUALITY_A; i <= Part.QUALITY_F; i++) {
-            options.setUsedPartsValue((Double) spnUsedPartsValue[i].getValue(), i);
-        }
-        options.setDamagedPartsValue((Double) spnDamagedPartsValue.getValue());
-        options.setCanceledOrderReimbursement((Double) spnOrderRefund.getValue());
-        options.setUnitRatingMethod((UnitRatingMethod) unitRatingMethodCombo.getSelectedItem());
-        options.setManualUnitRatingModifier((Integer) manualUnitRatingModifier.getValue());
-        options.setUseOriginFactionForNames(chkUseOriginFactionForNames.isSelected());
-        options.setDestroyByMargin(useDamageMargin.isSelected());
-        options.setDestroyMargin((Integer) spnDamageMargin.getValue());
-        options.setDestroyPartTarget((Integer) spnDestroyPartTarget.getValue());
-        options.setUseAeroSystemHits(useAeroSystemHitsBox.isSelected());
-        options.setCheckMaintenance(checkMaintenance.isSelected());
-        options.setUseQualityMaintenance(useQualityMaintenance.isSelected());
-        options.setReverseQualityNames(reverseQualityNames.isSelected());
-        options.setUseUnofficialMaintenance(useUnofficialMaintenance.isSelected());
-        options.setLogMaintenance(logMaintenance.isSelected());
-        options.setMaintenanceBonus((Integer) spnMaintenanceBonus.getValue());
-        options.setMaintenanceCycleDays((Integer) spnMaintenanceDays.getValue());
-        options.setPayForParts(payForPartsBox.isSelected());
-        options.setPayForRepairs(payForRepairsBox.isSelected());
-        options.setPayForUnits(payForUnitsBox.isSelected());
-        options.setPayForSalaries(payForSalariesBox.isSelected());
-        options.setPayForOverhead(payForOverheadBox.isSelected());
-        options.setPayForMaintain(payForMaintainBox.isSelected());
-        options.setPayForTransport(payForTransportBox.isSelected());
-        options.setPayForRecruitment(payForRecruitmentBox.isSelected());
-        options.setLoanLimits(useLoanLimitsBox.isSelected());
-        options.setUsePercentageMaint(usePercentageMaintBox.isSelected());
-        options.setUseInfantryDontCount(useInfantryDontCountBox.isSelected());
-        options.setSellUnits(sellUnitsBox.isSelected());
-        options.setSellParts(sellPartsBox.isSelected());
-        options.setUsePeacetimeCost(usePeacetimeCostBox.isSelected());
-        options.setUseExtendedPartsModifier(useExtendedPartsModifierBox.isSelected());
-        options.setShowPeacetimeCost(showPeacetimeCostBox.isSelected());
-        options.setNewFinancialYearFinancesToCSVExport(newFinancialYearFinancesToCSVExportBox.isSelected());
-        options.setFinancialYearDuration((FinancialYearDuration) comboFinancialYearDuration.getSelectedItem());
-        options.setAssignPortraitOnRoleChange(chkAssignPortraitOnRoleChange.isSelected());
-
-        options.setEquipmentContractBase(btnContractEquipment.isSelected());
-        options.setEquipmentContractPercent((Double) spnEquipPercent.getValue());
-        options.setDropshipContractPercent((Double) spnDropshipPercent.getValue());
-        options.setJumpshipContractPercent((Double) spnJumpshipPercent.getValue());
-        options.setWarshipContractPercent((Double) spnWarshipPercent.getValue());
-        options.setEquipmentContractSaleValue(chkEquipContractSaleValue.isSelected());
-        options.setBLCSaleValue(chkBLCSaleValue.isSelected());
-        options.setOverageRepaymentInFinalPayment(chkOverageRepaymentInFinalPayment.isSelected());
-
-        options.setWaitingPeriod((Integer) spnAcquireWaitingPeriod.getValue());
-        options.setAcquisitionSkill((String) choiceAcquireSkill.getSelectedItem());
-        options.setAcquisitionSupportStaffOnly(chkSupportStaffOnly.isSelected());
-        options.setClanAcquisitionPenalty((Integer) spnAcquireClanPenalty.getValue());
-        options.setIsAcquisitionPenalty((Integer) spnAcquireIsPenalty.getValue());
-        options.setMaxAcquisitions(Integer.parseInt(txtMaxAcquisitions.getText()));
-
-        options.setNDiceTransitTime((Integer) spnNDiceTransitTime.getValue());
-        options.setConstantTransitTime((Integer) spnConstantTransitTime.getValue());
-        options.setUnitTransitTime(choiceTransitTimeUnits.getSelectedIndex());
-        options.setAcquireMosBonus((Integer) spnAcquireMosBonus.getValue());
-        options.setAcquireMinimumTime((Integer) spnAcquireMinimum.getValue());
-        options.setAcquireMinimumTimeUnit(choiceAcquireMinimumUnit.getSelectedIndex());
-        options.setAcquireMosUnit(choiceAcquireMosUnits.getSelectedIndex());
-        options.setPlanetaryAcquisition(usePlanetaryAcquisitions.isSelected());
-        options.setDisallowClanPartsFromIS(disallowClanPartsFromIS.isSelected());
-        options.setPlanetAcquisitionVerboseReporting(usePlanetaryAcquisitionsVerbose.isSelected());
-        options.setDisallowPlanetAcquisitionClanCrossover(disallowPlanetaryAcquisitionClanCrossover.isSelected());
-        options.setMaxJumpsPlanetaryAcquisition((int) spnMaxJumpPlanetaryAcquisitions.getValue());
-        options.setPenaltyClanPartsFroIS((int) spnPenaltyClanPartsFromIS.getValue());
-        options.setPlanetAcquisitionFactionLimit((PlanetaryAcquisitionFactionLimit) comboPlanetaryAcquisitionsFactionLimits.getSelectedItem());
-
-        for (int i = ITechnology.RATING_A; i <= ITechnology.RATING_F; i++) {
-            options.setPlanetTechAcquisitionBonus((int) spnPlanetAcquireTechBonus[i].getValue(), i);
-            options.setPlanetIndustryAcquisitionBonus((int) spnPlanetAcquireIndustryBonus[i].getValue(), i);
-            options.setPlanetOutputAcquisitionBonus((int) spnPlanetAcquireOutputBonus[i].getValue(), i);
-
-        }
-
-        options.setScenarioXP((Integer) spnScenarioXP.getValue());
-        options.setKillsForXP((Integer) spnKills.getValue());
-        options.setKillXPAward((Integer) spnKillXP.getValue());
-
-        options.setTaskXP((Integer) spnTaskXP.getValue());
-        options.setNTasksXP((Integer) spnNTasksXP.getValue());
-        options.setSuccessXP((Integer) spnSuccessXP.getValue());
-        options.setMistakeXP((Integer) spnMistakeXP.getValue());
-        options.setIdleXP((Integer) spnIdleXP.getValue());
-        options.setMonthsIdleXP((Integer) spnMonthsIdleXP.getValue());
-        options.setContractNegotiationXP((Integer) spnContractNegotiationXP.getValue());
-        options.setAdminXP((Integer) spnAdminWeeklyXP.getValue());
-        options.setAdminXPPeriod((Integer) spnAdminWeeklyXPPeriod.getValue());
-        options.setEdgeCost((Integer) spnEdgeCost.getValue());
-        options.setTargetIdleXP((Integer) spnTargetIdleXP.getValue());
-
-        options.setLimitByYear(limitByYearBox.isSelected());
-        options.setDisallowExtinctStuff(disallowExtinctStuffBox.isSelected());
-        options.setAllowClanPurchases(allowClanPurchasesBox.isSelected());
-        options.setAllowISPurchases(allowISPurchasesBox.isSelected());
-        options.setAllowCanonOnly(allowCanonOnlyBox.isSelected());
-        campaign.getGameOptions().getOption(OptionsConstants.ALLOWED_CANON_ONLY).setValue(allowCanonOnlyBox.isSelected());
-        campaign.getGameOptions().getOption(OptionsConstants.ALLOWED_ERA_BASED).setValue(variableTechLevelBox.isSelected());
-        options.setVariableTechLevel(variableTechLevelBox.isSelected() && options.limitByYear());
-        options.setFactionIntroDate(factionIntroDateBox.isSelected());
-        campaign.updateTechFactionCode();
-        options.setAllowCanonRefitOnly(allowCanonRefitOnlyBox.isSelected());
-        options.setUseAmmoByType(useAmmoByTypeBox.isSelected());
-        options.setTechLevel(choiceTechLevel.getSelectedIndex());
-        campaign.getGameOptions().getOption(OptionsConstants.ALLOWED_TECHLEVEL).setValue((String) choiceTechLevel.getSelectedItem());
-
-        rSkillPrefs.setOverallRecruitBonus((Integer) spnOverallRecruitBonus.getValue());
-        for (int i = 0; i < spnTypeRecruitBonus.length; i++) {
-            rSkillPrefs.setRecruitBonus(i, (Integer) spnTypeRecruitBonus[i].getValue());
-        }
-        rSkillPrefs.setRandomizeSkill(chkExtraRandom.isSelected());
-        rSkillPrefs.setAntiMekProb((Integer) spnProbAntiMek.getValue());
-        rSkillPrefs.setArtilleryProb((Integer) spnArtyProb.getValue());
-        rSkillPrefs.setArtilleryBonus((Integer) spnArtyBonus.getValue());
-        rSkillPrefs.setSecondSkillProb((Integer) spnSecondProb.getValue());
-        rSkillPrefs.setSecondSkillBonus((Integer) spnSecondBonus.getValue());
-        rSkillPrefs.setTacticsMod(SkillType.EXP_GREEN, (Integer) spnTacticsGreen.getValue());
-        rSkillPrefs.setTacticsMod(SkillType.EXP_REGULAR, (Integer) spnTacticsReg.getValue());
-        rSkillPrefs.setTacticsMod(SkillType.EXP_VETERAN, (Integer) spnTacticsVet.getValue());
-        rSkillPrefs.setTacticsMod(SkillType.EXP_ELITE, (Integer) spnTacticsElite.getValue());
-        rSkillPrefs.setCombatSmallArmsBonus((Integer) spnCombatSA.getValue());
-        rSkillPrefs.setSupportSmallArmsBonus((Integer) spnSupportSA.getValue());
-        rSkillPrefs.setSpecialAbilBonus(SkillType.EXP_GREEN, (Integer) spnAbilGreen.getValue());
-        rSkillPrefs.setSpecialAbilBonus(SkillType.EXP_REGULAR, (Integer) spnAbilReg.getValue());
-        rSkillPrefs.setSpecialAbilBonus(SkillType.EXP_VETERAN, (Integer) spnAbilVet.getValue());
-        rSkillPrefs.setSpecialAbilBonus(SkillType.EXP_ELITE, (Integer) spnAbilElite.getValue());
-        campaign.setRandomSkillPreferences(rSkillPrefs);
-
-        for (int i = 0; i < phenotypeSpinners.length; i++) {
-            options.setPhenotypeProbability(i, (Integer) phenotypeSpinners[i].getValue());
-        }
-
-        //region Personnel Tab
-        // General Personnel
-        options.setUseTactics(chkUseTactics.isSelected());
-        campaign.getGameOptions().getOption(OptionsConstants.RPG_COMMAND_INIT).setValue(chkUseTactics.isSelected());
-        options.setUseInitiativeBonus(chkUseInitiativeBonus.isSelected());
-        campaign.getGameOptions().getOption(OptionsConstants.RPG_INDIVIDUAL_INITIATIVE).setValue(chkUseInitiativeBonus.isSelected());
-        options.setUseToughness(chkUseToughness.isSelected());
-        campaign.getGameOptions().getOption(OptionsConstants.RPG_TOUGHNESS).setValue(chkUseToughness.isSelected());
-        options.setUseArtillery(chkUseArtillery.isSelected());
-        campaign.getGameOptions().getOption(OptionsConstants.RPG_ARTILLERY_SKILL).setValue(chkUseArtillery.isSelected());
-        options.setUseAbilities(chkUseAbilities.isSelected());
-        campaign.getGameOptions().getOption(OptionsConstants.RPG_PILOT_ADVANTAGES).setValue(chkUseAbilities.isSelected());
-        options.setUseEdge(chkUseEdge.isSelected());
-        campaign.getGameOptions().getOption(OptionsConstants.EDGE).setValue(chkUseEdge.isSelected());
-        options.setUseSupportEdge(chkUseEdge.isSelected() && chkUseSupportEdge.isSelected());
-        options.setUseImplants(chkUseImplants.isSelected());
-        campaign.getGameOptions().getOption(OptionsConstants.RPG_MANEI_DOMINI).setValue(chkUseImplants.isSelected());
-        options.setAlternativeQualityAveraging(chkUseAlternativeQualityAveraging.isSelected());
-        options.setUseTransfers(chkUseTransfers.isSelected());
-        options.setUseExtendedTOEForceName(chkUseExtendedTOEForceName.isSelected());
-
-        // Expanded Personnel Information
-        options.setUseTimeInService(chkUseTimeInService.isSelected());
-        options.setTimeInServiceDisplayFormat((TimeInDisplayFormat) comboTimeInServiceDisplayFormat.getSelectedItem());
-        options.setUseTimeInRank(chkUseTimeInRank.isSelected());
-        options.setTimeInRankDisplayFormat((TimeInDisplayFormat) comboTimeInRankDisplayFormat.getSelectedItem());
-        options.setUseRetirementDateTracking(chkUseRetirementDateTracking.isSelected());
-        options.setTrackTotalEarnings(chkTrackTotalEarnings.isSelected());
-        options.setShowOriginFaction(chkShowOriginFaction.isSelected());
-
-        // Medical
-        options.setUseAdvancedMedical(chkUseAdvancedMedical.isSelected());
-        // we need to reset healing time options through the campaign because we may need to
-        // loop through personnel to make adjustments
-        campaign.setHealingTimeOptions((Integer) spnHealWaitingPeriod.getValue(),
-                (Integer) spnNaturalHealWaitingPeriod.getValue());
-        options.setMinimumHitsForVehicles((Integer) spnMinimumHitsForVehicles.getValue());
-        options.setUseRandomHitsForVehicles(chkUseRandomHitsForVehicles.isSelected());
-        options.setTougherHealing(chkUseTougherHealing.isSelected());
-
-        // Prisoners
-        options.setPrisonerCaptureStyle((PrisonerCaptureStyle) comboPrisonerCaptureStyle.getSelectedItem());
-        options.setDefaultPrisonerStatus((PrisonerStatus) comboPrisonerStatus.getSelectedItem());
-        options.setPrisonerBabyStatus(chkPrisonerBabyStatus.isSelected());
-        options.setUseAtBPrisonerDefection(chkAtBPrisonerDefection.isSelected());
-        options.setUseAtBPrisonerRansom(chkAtBPrisonerRansom.isSelected());
-
-        // Personnel Randomization
-        options.setUseDylansRandomXP(chkUseDylansRandomXP.isSelected());
-        options.setRandomizeOrigin(chkRandomizeOrigin.isSelected());
-        options.setRandomizeDependentOrigin(chkRandomizeDependentsOrigin.isSelected());
-        options.setOriginSearchRadius((Integer) spnOriginSearchRadius.getValue());
-        options.setExtraRandomOrigin(chkExtraRandomOrigin.isSelected());
-        options.setOriginDistanceScale((Double) spnOriginDistanceScale.getValue());
-
-        // Family
-        options.setDisplayFamilyLevel((FamilialRelationshipDisplayLevel) comboDisplayFamilyLevel.getSelectedItem());
-
-        // Salary
-        options.setSalaryCommissionMultiplier((Double) spnCommissionedSalary.getValue());
-        options.setSalaryEnlistedMultiplier((Double) spnEnlistedSalary.getValue());
-        options.setSalaryAntiMekMultiplier((Double) spnAntiMekSalary.getValue());
-        for (int i = 0; i < spnSalaryExperienceMultipliers.length; i++) {
-            options.setSalaryXPMultiplier(i, (Double) spnSalaryExperienceMultipliers[i].getValue());
-        }
-        for (final PersonnelRole personnelRole : PersonnelRole.values()) {
-            options.setRoleBaseSalary(personnelRole, (double) spnBaseSalary[personnelRole.ordinal()].getValue());
-=======
     @Override
     protected void okButtonActionPerformed(final ActionEvent evt) {
         if (!txtName.getText().isBlank()) {
             updateOptions();
             setResult(DialogResult.CONFIRMED);
             setVisible(false);
->>>>>>> f5fc0468
         }
     }
 
