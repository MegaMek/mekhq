/*
 * Copyright (C) 2009, 2020 - The MegaMek Team. All rights reserved
 *
 * This file is part of MekHQ.
 *
 * MekHQ is free software: you can redistribute it and/or modify
 * it under the terms of the GNU General Public License as published by
 * the Free Software Foundation, either version 2 of the License, or
 * (at your option) any later version.
 *
 * MekHQ is distributed in the hope that it will be useful,
 * but WITHOUT ANY WARRANTY; without even the implied warranty of
 * MERCHANTABILITY or FITNESS FOR A PARTICULAR PURPOSE.  See the
 * GNU General Public License for more details.
 *
 * You should have received a copy of the GNU General Public License
 * along with MekHQ.  If not, see <http://www.gnu.org/licenses/>.
 */
package mekhq.gui.dialog;

import java.awt.BorderLayout;
import java.awt.Component;
import java.awt.Dimension;
import java.awt.FlowLayout;
import java.awt.Font;
import java.awt.Frame;
import java.awt.Graphics2D;
import java.awt.GridBagConstraints;
import java.awt.GridBagLayout;
import java.awt.GridLayout;
import java.awt.Image;
import java.awt.Insets;
import java.awt.event.ActionEvent;
import java.awt.event.FocusEvent;
import java.awt.event.FocusListener;
import java.awt.event.KeyEvent;
import java.awt.image.BufferedImage;
import java.beans.PropertyChangeEvent;
import java.beans.PropertyChangeListener;
import java.io.File;
import java.io.FileOutputStream;
import java.io.OutputStreamWriter;
import java.io.PrintWriter;
import java.nio.charset.StandardCharsets;
import java.text.SimpleDateFormat;
import java.util.ArrayList;
import java.util.Calendar;
import java.util.Enumeration;
import java.util.EventObject;
import java.util.GregorianCalendar;
import java.util.Hashtable;
import java.util.Iterator;
import java.util.List;
import java.util.Optional;
import java.util.ResourceBundle;
import java.util.Set;
import java.util.Vector;

import javax.swing.*;
import javax.swing.event.ChangeEvent;
import javax.swing.event.ChangeListener;
import javax.swing.table.DefaultTableCellRenderer;
import javax.swing.table.JTableHeader;
import javax.swing.table.TableColumn;

import megamek.client.ui.swing.util.PlayerColors;
import megamek.common.EquipmentType;
import megamek.common.ITechnology;
import megamek.common.Player;
import megamek.common.logging.LogLevel;
import megamek.common.options.GameOptions;
import megamek.common.options.IOption;
import megamek.common.options.IOptionGroup;
import megamek.common.options.OptionsConstants;
import megamek.common.options.PilotOptions;
import megamek.common.util.DirectoryItems;
import megamek.common.util.EncodeControl;
import mekhq.MekHQ;
import mekhq.Utilities;
import mekhq.campaign.Campaign;
import mekhq.campaign.CampaignOptions;
import mekhq.campaign.GamePreset;
import mekhq.campaign.RandomSkillPreferences;
import mekhq.campaign.event.OptionsChangedEvent;
import mekhq.campaign.finances.enums.FinancialYearDuration;
import mekhq.campaign.market.PersonnelMarket;
import mekhq.campaign.mission.AtBContract;
import mekhq.campaign.parts.Part;
import mekhq.campaign.personnel.Person;
import mekhq.campaign.personnel.Ranks;
import mekhq.campaign.personnel.SkillType;
import mekhq.campaign.personnel.SpecialAbility;
import mekhq.campaign.personnel.enums.BabySurnameStyle;
import mekhq.campaign.personnel.enums.TimeInDisplayFormat;
import mekhq.campaign.rating.UnitRatingMethod;
import mekhq.campaign.universe.Faction;
import mekhq.campaign.universe.RATManager;
import mekhq.gui.FileDialogs;
import mekhq.gui.SpecialAbilityPanel;
import mekhq.gui.model.RankTableModel;
import mekhq.gui.model.SortedComboBoxModel;
import mekhq.gui.preferences.JWindowPreference;
import mekhq.gui.utilities.TableCellListener;
import mekhq.module.PersonnelMarketServiceManager;
import mekhq.module.api.PersonnelMarketMethod;
import mekhq.preferences.PreferencesNode;

/**
 * @author Jay Lawson <jaylawson39 at yahoo.com>
 */
public class CampaignOptionsDialog extends JDialog {
    //region Variable Declarations
    //region General Variables (ones not relating to a specific tab)
    private static final long serialVersionUID = 1935043247792962964L;
    private Campaign campaign;
    private CampaignOptions options;
    private RandomSkillPreferences rSkillPrefs;
    private GregorianCalendar date;
    private SimpleDateFormat dateFormat;
    private Frame frame;
    private String camoCategory;
    private String camoFileName;
    private int colorIndex;
    private DirectoryItems camos;
    private Hashtable<String, JSpinner> hashSkillTargets;
    private Hashtable<String, JSpinner> hashGreenSkill;
    private Hashtable<String, JSpinner> hashRegSkill;
    private Hashtable<String, JSpinner> hashVetSkill;
    private Hashtable<String, JSpinner> hashEliteSkill;
    private boolean cancelled;
    //endregion General Variables (ones not relating to a specific tab)

    //region Shared UI Variables
    private JTabbedPane tabOptions;
    private JButton btnOkay;
    private JButton btnSave;
    private JButton btnLoad;
    private JButton btnCancel;
    //endregion Shared UI Variables

    //region General Tab
    private JPanel panGeneral;
    private JTextField txtName;
    private JComboBox<String> comboFaction;
    SortedComboBoxModel<String> factionModel;
    private JCheckBox useUnitRatingCheckBox;
    private JComboBox<String> unitRatingMethodCombo;
    private JButton btnDate;
    private JButton btnCamo;
    //endregion General Tab

    //region Repair and Maintenance Tab
    private JPanel panRepair;
    //repair
    private JCheckBox useEraModsCheckBox;
    private JCheckBox assignedTechFirstCheckBox;
    private JCheckBox resetToFirstTechCheckBox;
    private JCheckBox useQuirksBox;
    private JCheckBox useAeroSystemHitsBox;
    private JCheckBox useDamageMargin;
    private JSpinner spnDamageMargin;
    private JSpinner spnDestroyPartTarget;
    //maintenance
    private JCheckBox checkMaintenance;
    private JSpinner spnMaintenanceDays;
    private JSpinner spnMaintenanceBonus;
    private JCheckBox useQualityMaintenance;
    private JCheckBox reverseQualityNames;
    private JCheckBox useUnofficialMaintenance;
    private JCheckBox logMaintenance;
    //endregion Repair and Maintenance Tab

    //region Supplies and Acquisitions Tab
    private JPanel panSupplies;
    //acquisition
    private JSpinner spnAcquireWaitingPeriod;
    private JComboBox<String> choiceAcquireSkill;
    private JCheckBox chkSupportStaffOnly;
    private JSpinner spnAcquireClanPenalty;
    private JSpinner spnAcquireIsPenalty;
    private JTextField txtMaxAcquisitions;
    //Delivery
    private JSpinner spnNDiceTransitTime;
    private JSpinner spnConstantTransitTime;
    private JComboBox<String> choiceTransitTimeUnits;
    private JSpinner spnAcquireMinimum;
    private JComboBox<String> choiceAcquireMinimumUnit;
    private JSpinner spnAcquireMosBonus;
    private JComboBox<String> choiceAcquireMosUnits;
    //planetary acquisitions
    private JCheckBox usePlanetaryAcquisitions;
    private JSpinner spnMaxJumpPlanetaryAcquisitions;
    private JComboBox<String> comboPlanetaryAcquisitionsFactionLimits;
    private JCheckBox disallowPlanetaryAcquisitionClanCrossover;
    private JCheckBox usePlanetaryAcquisitionsVerbose;
    private JSpinner[] spnPlanetAcquireTechBonus;
    private JSpinner[] spnPlanetAcquireIndustryBonus;
    private JSpinner[] spnPlanetAcquireOutputBonus;
    private JCheckBox disallowClanPartsFromIS;
    private JSpinner spnPenaltyClanPartsFromIS;
    //endregion Supplies and Acquisitions Tab

    //region Tech Limits Tab
    private JPanel panTech;
    private JCheckBox limitByYearBox;
    private JCheckBox disallowExtinctStuffBox;
    private JCheckBox allowClanPurchasesBox;
    private JCheckBox allowISPurchasesBox;
    private JCheckBox allowCanonOnlyBox;
    private JCheckBox allowCanonRefitOnlyBox;
    private JComboBox<String> choiceTechLevel;
    private JCheckBox variableTechLevelBox;
    private JCheckBox factionIntroDateBox;
    private JCheckBox useAmmoByTypeBox;
    //endregion Tech Limits Tab

    //region Personnel Tab
    private JPanel panPersonnel;
    private JCheckBox useTacticsBox;
    private JCheckBox useInitBonusBox;
    private JCheckBox useToughnessBox;
    private JCheckBox useArtilleryBox;
    private JCheckBox useAbilitiesBox;
    private JCheckBox useEdgeBox;
    private JCheckBox useSupportEdgeBox;
    private JCheckBox useImplantsBox;
    private JCheckBox chkCapturePrisoners;
    private JComboBox<String> comboPrisonerStatus;
    private JCheckBox altQualityAveragingCheckBox;
    private JCheckBox useAdvancedMedicalBox;
    private JCheckBox useDylansRandomXpBox;
    private JSpinner spnHealWaitingPeriod;
    private JSpinner spnNaturalHealWaitingPeriod;
    private JSpinner spnMinimumHitsForVees;
    private JCheckBox useRandomHitsForVees;
    private JCheckBox useTougherHealing;
    private JCheckBox chkUseTransfers;
    private JCheckBox chkUseTimeInService;
    private JComboBox<TimeInDisplayFormat> comboTimeInServiceDisplayFormat;
    private JCheckBox chkUseTimeInRank;
    private JComboBox<TimeInDisplayFormat> comboTimeInRankDisplayFormat;
    private JCheckBox chkTrackTotalEarnings;
    private JCheckBox chkShowOriginFaction;
    private JCheckBox chkRandomizeOrigin;
    private JCheckBox chkRandomizeDependentsOrigin;
    private JSpinner spnOriginSearchRadius;
    //Family
    private JSpinner spnMinimumMarriageAge;
    private JSpinner spnCheckMutualAncestorsDepth;
    private JCheckBox chkLogMarriageNameChange;
    private JCheckBox chkUseRandomMarriages;
    private JSpinner spnChanceRandomMarriages;
    private JSpinner spnMarriageAgeRange;
    private JSpinner[] spnRandomMarriageSurnameWeights;
    private JCheckBox chkUseRandomSameSexMarriages;
    private JSpinner spnChanceRandomSameSexMarriages;
    private JCheckBox chkUseUnofficialProcreation;
    private JSpinner spnChanceProcreation;
    private JCheckBox chkUseUnofficialProcreationNoRelationship;
    private JSpinner spnChanceProcreationNoRelationship;
    private JCheckBox chkDisplayTrueDueDate;
    private JCheckBox chkLogConception;
<<<<<<< HEAD
    private JComboBox<BabySurnameStyle> comboBabySurnameStyle;
    private JCheckBox chkUseParentage;
=======
    private JComboBox<String> comboBabySurnameStyle;
    private JCheckBox chkDetermineFatherAtBirth;
    private JCheckBox chkDisplayParentage;
>>>>>>> 19cf2471
    private JComboBox<String> comboDisplayFamilyLevel;
    private JCheckBox chkUseRandomDeaths;
    private JCheckBox chkKeepMarriedNameUponSpouseDeath;
    //Salary
    private JSpinner spnSalaryCommission;
    private JSpinner spnSalaryEnlisted;
    private JSpinner spnSalaryAntiMek;
    private JSpinner[] spnSalaryXp;
    private JSpinner[] spnSalaryBase;
    //endregion Personnel Tab

    //region Finances Tab
    private JPanel panFinances;
    private JCheckBox payForPartsBox;
    private JCheckBox payForRepairsBox;
    private JCheckBox payForUnitsBox;
    private JCheckBox payForSalariesBox;
    private JCheckBox payForOverheadBox;
    private JCheckBox payForMaintainBox;
    private JCheckBox payForTransportBox;
    private JCheckBox sellUnitsBox;
    private JCheckBox sellPartsBox;
    private JCheckBox payForRecruitmentBox;
    private JCheckBox useLoanLimitsBox;
    private JCheckBox usePercentageMaintBox;
    private JCheckBox useInfantryDontCountBox;
    private JCheckBox usePeacetimeCostBox;
    private JCheckBox useExtendedPartsModifierBox;
    private JCheckBox showPeacetimeCostBox;
    private JCheckBox newFinancialYearFinancesToCSVExportBox;
    private JComboBox<FinancialYearDuration> comboFinancialYearDuration;
    private JSpinner spnClanPriceModifier;
    private JSpinner[] spnUsedPartsValue;
    private JSpinner spnDamagedPartsValue;
    private JSpinner spnOrderRefund;
    //endregion Finances Tab

    //region Mercenary Tab
    private JPanel panMercenary;
    private JRadioButton btnContractEquipment;
    private JSpinner spnEquipPercent;
    private JSpinner spnDropshipPercent;
    private JSpinner spnJumpshipPercent;
    private JSpinner spnWarshipPercent;
    private JCheckBox chkEquipContractSaleValue;
    private JRadioButton btnContractPersonnel;
    private JCheckBox chkBLCSaleValue;
    //endregion Mercenary Tab

    //region Experience Tab
    private JPanel panXP;
    private JSpinner spnScenarioXP;
    private JSpinner spnKillXP;
    private JSpinner spnKills;
    private JSpinner spnTaskXP;
    private JSpinner spnNTasksXP;
    private JSpinner spnSuccessXP;
    private JSpinner spnMistakeXP;
    private JSpinner spnIdleXP;
    private JSpinner spnMonthsIdleXP;
    private JSpinner spnTargetIdleXP;
    private JSpinner spnContractNegotiationXP;
    private JSpinner spnAdminWeeklyXP;
    private JSpinner spnAdminWeeklyXPPeriod;
    private JSpinner spnEdgeCost;
    private JTextArea txtInstructionsXP;
    private JScrollPane scrXP;
    private JTable tableXP;
    //endregion Experience Tab

    //region Skills Tab
    private JPanel panSkill;
    //endregion Skills Tab

    //region Special Abilities Tab
    private JPanel panSpecialAbilities;
    Hashtable<String, SpecialAbility> tempSPA;
    private JButton btnAddSPA;
    //endregion Special Abilities Tab

    //region Skill Randomization Tab
    private JPanel panRandomSkill;
    private JCheckBox chkExtraRandom;
    private JSpinner spnProbPhenoMW;
    private JSpinner spnProbPhenoAero;
    private JSpinner spnProbPhenoBA;
    private JSpinner spnProbPhenoVee;
    private JSpinner spnProbAntiMek;
    private JSpinner spnOverallRecruitBonus;
    private JSpinner[] spnTypeRecruitBonus;
    private JSpinner spnArtyProb;
    private JSpinner spnArtyBonus;
    private JSpinner spnTacticsGreen;
    private JSpinner spnTacticsReg;
    private JSpinner spnTacticsVet;
    private JSpinner spnTacticsElite;
    private JSpinner spnCombatSA;
    private JSpinner spnSupportSA;
    private JSpinner spnSecondProb;
    private JSpinner spnSecondBonus;
    private JSpinner spnAbilGreen;
    private JSpinner spnAbilReg;
    private JSpinner spnAbilVet;
    private JSpinner spnAbilElite;
    //endregion Skill Randomization Tab

    //region Rank System Tab
    private JPanel panRank;
    private JComboBox<String> comboRanks;
    @SuppressWarnings("unused")
    private JButton btnAddRank; // FIXME: Unused
    @SuppressWarnings("unused")
    private JButton btnDeleteRank; // FIXME: Unused
    private JTable tableRanks;
    private RankTableModel ranksModel;
    private JScrollPane scrRanks;
    // FIXME: Place in resource files
    String[] rankColNames = { "Rate", "MW Rank", "ASF Rank", "Vee Crew Rank", "Naval Rank", "Infantry Rank", "Tech Rank", "Officer", "Pay Multiplier"};
    //endregion Rank System Tab

    //region Name and Portrait Generation Tab
    private JPanel panNameGen;
    private JCheckBox useFactionForNamesBox;
    private JComboBox<String> comboFactionNames;
    private JSlider sldGender;
    private JPanel panRandomPortrait;
    private JCheckBox[] chkUsePortrait;
    private JCheckBox chkAssignPortraitOnRoleChange;
    //endregion Name and Portrait Generation Tab

    //region Personnel Market Tab
    private JPanel panPersonnelMarket;
    private JComboBox<String> personnelMarketType;
    private JCheckBox personnelMarketReportRefresh;
    private JTextField personnelMarketRandomEliteRemoval;
    private JTextField personnelMarketRandomVeteranRemoval;
    private JTextField personnelMarketRandomRegularRemoval;
    private JTextField personnelMarketRandomGreenRemoval;
    private JTextField personnelMarketRandomUltraGreenRemoval;
    private JSpinner personnelMarketDylansWeight;
    //endregion Personnel Market Tab

    //region Against the Bot Tab
    private JPanel panAtB;
    private JCheckBox chkUseAtB;
    private JComboBox<String> cbSkillLevel;
    //unit administration
    private JCheckBox chkUseShareSystem;
    private JCheckBox chkSharesExcludeLargeCraft;
    private JCheckBox chkSharesForAll;
    private JCheckBox chkAeroRecruitsHaveUnits;
    private JCheckBox chkRetirementRolls;
    private JCheckBox chkCustomRetirementMods;
    private JCheckBox chkFoundersNeverRetire;
    private JCheckBox chkAddDependents;
    private JCheckBox chkDependentsNeverLeave;
    private JCheckBox chkTrackUnitFatigue;
    private JCheckBox chkUseLeadership;
    private JCheckBox chkTrackOriginalUnit;
    private JCheckBox chkUseAero;
    private JCheckBox chkUseVehicles;
    private JCheckBox chkClanVehicles;
    private JCheckBox chkInstantUnitMarketDelivery;
    private JCheckBox chkContractMarketReportRefresh;
    private JCheckBox chkUnitMarketReportRefresh;

    //contract operations
    private JSpinner spnSearchRadius;
    private JCheckBox chkVariableContractLength;
    private JCheckBox chkMercSizeLimited;
    private JCheckBox chkRestrictPartsByMission;
    private JCheckBox chkLimitLanceWeight;
    private JCheckBox chkLimitLanceNumUnits;
    private JCheckBox chkUseStrategy;
    private JSpinner spnBaseStrategyDeployment;
    private JSpinner spnAdditionalStrategyDeployment;
    private JCheckBox chkAdjustPaymentForStrategy;
    private JSpinner spnIntensity;
    private JLabel lblFightPct;
    private JLabel lblDefendPct;
    private JLabel lblScoutPct;
    private JLabel lblTrainingPct;
    private JCheckBox chkGenerateChases;

    //RATs
    private JRadioButton btnDynamicRATs;
    private JRadioButton btnStaticRATs;
    private DefaultListModel<String> chosenRatModel;
    private JList<String> chosenRats;
    private DefaultListModel<String> availableRatModel;
    private JList<String> availableRats;
    private JButton btnAddRat;
    private JButton btnRemoveRat;
    private JButton btnMoveRatUp;
    private JButton btnMoveRatDown;
    private JCheckBox chkIgnoreRatEra;

    //scenarios
    private JCheckBox chkDoubleVehicles;
    private JSpinner spnOpforLanceTypeMechs;
    private JSpinner spnOpforLanceTypeMixed;
    private JSpinner spnOpforLanceTypeVehicles;
    private JCheckBox chkOpforUsesVTOLs;
    private JCheckBox chkOpforUsesAero;
    private JSpinner spnOpforAeroChance;
    private JCheckBox chkOpforUsesLocalForces;
    private JSpinner spnOpforLocalForceChance;
    private JCheckBox chkAdjustPlayerVehicles;
    private JCheckBox chkRegionalMechVariations;
    private JCheckBox chkUseDropShips;
    private JCheckBox chkUseWeatherConditions;
    private JCheckBox chkUseLightConditions;
    private JCheckBox chkUsePlanetaryConditions;
    private JCheckBox chkUseAtBCapture;
    private JSpinner spnStartGameDelay;

    //endregion Against the Bot Tab

    //region Miscellaneous Tab
    private JPanel panMisc;
    private JCheckBox chkHistoricalDailyLog;
    //endregion Miscellaneous Tab
    //endregion Variable Declarations

    // TODO: Figure out why these are not used
    private JCheckBox chkClanBonus;

    /**
     * Creates new form CampaignOptionsDialog
     */
    public CampaignOptionsDialog(java.awt.Frame parent, boolean modal, Campaign c, DirectoryItems camos) {
        super(parent, modal);
        this.campaign = c;
        this.options = c.getCampaignOptions();
        this.rSkillPrefs = c.getRandomSkillPreferences();
        //this is a hack but I have no idea what is going on here
        this.frame = parent;
        this.date = campaign.getCalendar();
        dateFormat = new SimpleDateFormat("EEEE, MMMM d yyyy");
        this.camoCategory = campaign.getCamoCategory();
        this.camoFileName = campaign.getCamoFileName();
        this.colorIndex = campaign.getColorIndex();
        this.camos = camos;
        hashSkillTargets = new Hashtable<>();
        hashGreenSkill = new Hashtable<>();
        hashRegSkill = new Hashtable<>();
        hashVetSkill = new Hashtable<>();
        hashEliteSkill = new Hashtable<>();
        cancelled = false;

        initComponents();
        setCamoIcon();
        setLocationRelativeTo(parent);

        // Rules panel
        useEraModsCheckBox.setSelected(options.useEraMods());
        assignedTechFirstCheckBox.setSelected(options.useAssignedTechFirst());
		resetToFirstTechCheckBox.setSelected(options.useResetToFirstTech());
        useUnitRatingCheckBox.setSelected(options.useDragoonRating());
        unitRatingMethodCombo.setSelectedItem(options.getUnitRatingMethod().getDescription());
        useFactionForNamesBox.setSelected(options.useFactionForNames());
        useTacticsBox.setSelected(options.useTactics());
        useInitBonusBox.setSelected(options.useInitBonus());
        useToughnessBox.setSelected(options.useToughness());
        useArtilleryBox.setSelected(options.useArtillery());
        useAbilitiesBox.setSelected(options.useAbilities());
        useEdgeBox.setSelected(options.useEdge());
        useSupportEdgeBox.setSelected(options.useSupportEdge());
        useImplantsBox.setSelected(options.useImplants());
        chkCapturePrisoners.setSelected(options.capturePrisoners());
		altQualityAveragingCheckBox.setSelected(options.useAltQualityAveraging());
        useAdvancedMedicalBox.setSelected(options.useAdvancedMedical());
        useDylansRandomXpBox.setSelected(options.useDylansRandomXp());
        payForPartsBox.setSelected(options.payForParts());
        payForRepairsBox.setSelected(options.payForRepairs());
        payForUnitsBox.setSelected(options.payForUnits());
        payForSalariesBox.setSelected(options.payForSalaries());
        payForOverheadBox.setSelected(options.payForOverhead());
        payForMaintainBox.setSelected(options.payForMaintain());
        payForTransportBox.setSelected(options.payForTransport());
        payForRecruitmentBox.setSelected(options.payForRecruitment());
        useLoanLimitsBox.setSelected(options.useLoanLimits());
        usePercentageMaintBox.setSelected(options.usePercentageMaint());
        useInfantryDontCountBox.setSelected(options.useInfantryDontCount());
        usePeacetimeCostBox.setSelected(options.usePeacetimeCost());
        useExtendedPartsModifierBox.setSelected(options.useExtendedPartsModifier());
        showPeacetimeCostBox.setSelected(options.showPeacetimeCost());
        chkAssignPortraitOnRoleChange.setSelected(options.getAssignPortraitOnRoleChange());

        usePlanetaryAcquisitions.setSelected(options.usesPlanetaryAcquisition());
        disallowPlanetaryAcquisitionClanCrossover.setSelected(options.disallowPlanetAcquisitionClanCrossover());
        disallowClanPartsFromIS.setSelected(options.disallowClanPartsFromIS());
        usePlanetaryAcquisitionsVerbose.setSelected(options.usePlanetAcquisitionVerboseReporting());

        useDamageMargin.setSelected(options.isDestroyByMargin());
        useAeroSystemHitsBox.setSelected(options.useAeroSystemHits());
        useQualityMaintenance.setSelected(options.useQualityMaintenance());
        useUnofficialMaintenance.setSelected(options.useUnofficialMaintenance());
        checkMaintenance.setSelected(options.checkMaintenance());
        reverseQualityNames.setSelected(options.reverseQualityNames());

        sellUnitsBox.setSelected(options.canSellUnits());
        sellPartsBox.setSelected(options.canSellParts());

        limitByYearBox.setSelected(options.limitByYear());
        disallowExtinctStuffBox.setSelected(options.disallowExtinctStuff());
        allowClanPurchasesBox.setSelected(options.allowClanPurchases());
        allowISPurchasesBox.setSelected(options.allowISPurchases());
        allowCanonOnlyBox.setSelected(options.allowCanonOnly());
        allowCanonRefitOnlyBox.setSelected(options.allowCanonRefitOnly());
        variableTechLevelBox.setSelected(options.useVariableTechLevel() && options.limitByYear());
        variableTechLevelBox.setEnabled(options.limitByYear());
        factionIntroDateBox.setSelected(options.useFactionIntroDate());
        useAmmoByTypeBox.setSelected(options.useAmmoByType());

        useQuirksBox.setSelected(options.useQuirks());
        chkSupportStaffOnly.setSelected(options.isAcquisitionSupportStaffOnly());

        setUserPreferences();
    }

    /**
     * This method is called from within the constructor to initialize the form. WARNING: Do NOT modify this code. The
     * content of this method is always regenerated by the Form Editor.
     */
    private void initComponents() {
        //region Variable Declaration and Initialisation
        tabOptions = new JTabbedPane();
        panGeneral = new JPanel();
        txtName = new JTextField();
        btnDate = new JButton();
        comboFaction = new JComboBox<>();
        comboFactionNames = new JComboBox<>();
        comboRanks = new JComboBox<>();
        sldGender = new JSlider(SwingConstants.HORIZONTAL);
        btnCamo = new JButton();
        panRepair = new JPanel();
        panSupplies = new JPanel();
        panPersonnel = new JPanel();
        panFinances = new JPanel();
        panMercenary = new JPanel();
        panNameGen = new JPanel();
        panRank = new JPanel();
        panXP = new JPanel();
        panSkill = new JPanel();
        panTech = new JPanel();
        panRandomSkill = new JPanel();
        panRandomPortrait = new JPanel();
        useEraModsCheckBox = new JCheckBox();
        assignedTechFirstCheckBox = new JCheckBox();
		resetToFirstTechCheckBox = new JCheckBox();
        useUnitRatingCheckBox = new JCheckBox();
        unitRatingMethodCombo = new JComboBox<>(UnitRatingMethod.getUnitRatingMethodNames());
        JLabel clanPriceModifierLabel = new JLabel();
        JLabel usedPartsValueLabel = new JLabel();
        JLabel damagedPartsValueLabel = new JLabel();
        useFactionForNamesBox = new JCheckBox();
        useTacticsBox = new JCheckBox();
        useInitBonusBox = new JCheckBox();
        useToughnessBox = new JCheckBox();
        useArtilleryBox = new JCheckBox();
        useAbilitiesBox = new JCheckBox();
        useEdgeBox = new JCheckBox();
        useSupportEdgeBox = new JCheckBox();
        useImplantsBox = new JCheckBox();
        chkCapturePrisoners = new JCheckBox();
		altQualityAveragingCheckBox = new JCheckBox();
        useAdvancedMedicalBox = new JCheckBox();
        useDylansRandomXpBox = new JCheckBox();
        payForPartsBox = new JCheckBox();
        payForRepairsBox = new JCheckBox();
        payForUnitsBox = new JCheckBox();
        payForSalariesBox = new JCheckBox();
        payForRecruitmentBox = new JCheckBox();
        useLoanLimitsBox = new JCheckBox();
        payForOverheadBox = new JCheckBox();
        payForMaintainBox = new JCheckBox();
        payForTransportBox = new JCheckBox();
        usePeacetimeCostBox = new JCheckBox();
        useExtendedPartsModifierBox = new JCheckBox();
        showPeacetimeCostBox = new JCheckBox();
        chkAssignPortraitOnRoleChange = new JCheckBox();
        sellUnitsBox = new JCheckBox();
        sellPartsBox = new JCheckBox();
        useQuirksBox = new JCheckBox();
        limitByYearBox = new JCheckBox();
        disallowExtinctStuffBox = new JCheckBox();
        allowClanPurchasesBox = new JCheckBox();
        allowISPurchasesBox = new JCheckBox();
        allowCanonOnlyBox = new JCheckBox();
        allowCanonRefitOnlyBox = new JCheckBox();
        variableTechLevelBox = new JCheckBox();
        factionIntroDateBox = new JCheckBox();
        useAmmoByTypeBox = new JCheckBox();
        choiceTechLevel = new JComboBox<>();
        btnOkay = new JButton();
        btnSave = new JButton();
        btnLoad = new JButton();
        btnCancel = new JButton();
        scrRanks = new JScrollPane();

        usePlanetaryAcquisitions = new JCheckBox();
        usePlanetaryAcquisitionsVerbose = new JCheckBox();
        disallowPlanetaryAcquisitionClanCrossover = new JCheckBox();
        comboPlanetaryAcquisitionsFactionLimits = new JComboBox<>();
        disallowClanPartsFromIS = new JCheckBox();
        useDamageMargin = new JCheckBox();
        useAeroSystemHitsBox = new JCheckBox();
        useQualityMaintenance = new JCheckBox();
        useUnofficialMaintenance = new JCheckBox();
        checkMaintenance = new JCheckBox();
        reverseQualityNames = new JCheckBox();

        chkSupportStaffOnly = new JCheckBox();

        panMisc = new JPanel();
        chkHistoricalDailyLog = new JCheckBox();

        java.awt.GridBagConstraints gridBagConstraints;
        int gridy = 0;
        //endregion Variable Declaration and Initialisation

        ResourceBundle resourceMap = ResourceBundle.getBundle("mekhq.resources.CampaignOptionsDialog", new EncodeControl()); //$NON-NLS-1$
        setDefaultCloseOperation(javax.swing.WindowConstants.DISPOSE_ON_CLOSE);
        setName("Form"); // NOI18N
        setTitle(resourceMap.getString("title.text"));
        getContentPane().setLayout(new java.awt.GridBagLayout());

        tabOptions.setName("tabOptions"); // NOI18N

        panGeneral.setName("panGeneral"); // NOI18N
        panGeneral.setLayout(new java.awt.GridBagLayout());

        txtName.setText(campaign.getName());
        txtName.setMinimumSize(new java.awt.Dimension(500, 30));
        txtName.setName("txtName"); // NOI18N
        txtName.setPreferredSize(new java.awt.Dimension(500, 30));
        txtName.addActionListener(this::txtNameActionPerformed);
        gridBagConstraints = new java.awt.GridBagConstraints();
        gridBagConstraints.gridx = 1;
        gridBagConstraints.gridy = 0;
        gridBagConstraints.anchor = java.awt.GridBagConstraints.WEST;
        panGeneral.add(txtName, gridBagConstraints);

        JLabel lblName = new JLabel(resourceMap.getString("lblName.text")); // NOI18N
        lblName.setName("lblName"); // NOI18N
        gridBagConstraints = new java.awt.GridBagConstraints();
        gridBagConstraints.gridx = 0;
        gridBagConstraints.gridy = 0;
        gridBagConstraints.anchor = java.awt.GridBagConstraints.WEST;
        panGeneral.add(lblName, gridBagConstraints);

        JLabel lblFaction = new JLabel(resourceMap.getString("lblFaction.text")); // NOI18N
        lblFaction.setName("lblFaction"); // NOI18N
        gridBagConstraints = new java.awt.GridBagConstraints();
        gridBagConstraints.gridx = 0;
        gridBagConstraints.gridy = 1;
        gridBagConstraints.anchor = java.awt.GridBagConstraints.WEST;
        panGeneral.add(lblFaction, gridBagConstraints);

        JLabel lblDate = new JLabel(resourceMap.getString("lblDate.text")); // NOI18N
        lblDate.setName("lblDate"); // NOI18N
        gridBagConstraints = new java.awt.GridBagConstraints();
        gridBagConstraints.gridx = 0;
        gridBagConstraints.gridy = 3;
        gridBagConstraints.anchor = java.awt.GridBagConstraints.WEST;
        panGeneral.add(lblDate, gridBagConstraints);

        btnDate.setText(getDateAsString());
        btnDate.setMinimumSize(new java.awt.Dimension(400, 30));
        btnDate.setName("btnDate"); // NOI18N
        btnDate.setPreferredSize(new java.awt.Dimension(400, 30));
        btnDate.addActionListener(this::btnDateActionPerformed);
        gridBagConstraints = new java.awt.GridBagConstraints();
        gridBagConstraints.gridx = 1;
        gridBagConstraints.gridy = 3;
        gridBagConstraints.anchor = java.awt.GridBagConstraints.WEST;
        panGeneral.add(btnDate, gridBagConstraints);

        factionModel = new SortedComboBoxModel<>();
        for (String sName : Faction.choosableFactionCodes) {
            Faction f = Faction.getFaction(sName);
            if (f.validIn(date.get(Calendar.YEAR))) {
                factionModel.addElement(f.getFullName(date.get(Calendar.YEAR)));
            }
        }
        factionModel.setSelectedItem(campaign.getFaction().getFullName(date.get(Calendar.YEAR)));
        comboFaction.setModel(factionModel);
        comboFaction.setMinimumSize(new java.awt.Dimension(400, 30));
        comboFaction.setName("comboFaction"); // NOI18N
        comboFaction.setPreferredSize(new java.awt.Dimension(400, 30));
        comboFaction.addActionListener(evt -> factionSelected());
        gridBagConstraints = new java.awt.GridBagConstraints();
        gridBagConstraints.gridx = 1;
        gridBagConstraints.gridy = 1;
        gridBagConstraints.anchor = java.awt.GridBagConstraints.WEST;
        panGeneral.add(comboFaction, gridBagConstraints);

        JPanel unitRatingPanel = new JPanel(new FlowLayout(FlowLayout.CENTER, 1, 1));

        useUnitRatingCheckBox.setText(resourceMap.getString("useUnitRatingCheckBox.text")); // NOI18N
        useUnitRatingCheckBox.setName("useUnitRatingCheckBox"); // NOI18N
        unitRatingPanel.add(useUnitRatingCheckBox);

        unitRatingPanel.add(Box.createHorizontalStrut(10));

        JLabel unitRatingMethodLabel = new JLabel("Unit Rating Method:");
        unitRatingMethodLabel.setName("unitRatingMethodLabel");
        unitRatingPanel.add(unitRatingMethodLabel);

        unitRatingMethodCombo.setName("unitRatingMethodCombo");
        unitRatingPanel.add(unitRatingMethodCombo);

        gridBagConstraints = new java.awt.GridBagConstraints();
        gridBagConstraints.gridx = 0;
        gridBagConstraints.gridy = 2;
        gridBagConstraints.gridwidth = 2;
        gridBagConstraints.fill = java.awt.GridBagConstraints.HORIZONTAL;
        gridBagConstraints.anchor = java.awt.GridBagConstraints.NORTHWEST;
        panGeneral.add(unitRatingPanel, gridBagConstraints);

        btnCamo.setMaximumSize(new java.awt.Dimension(84, 72));
        btnCamo.setMinimumSize(new java.awt.Dimension(84, 72));
        btnCamo.setName("btnCamo"); // NOI18N
        btnCamo.setPreferredSize(new java.awt.Dimension(84, 72));
        btnCamo.addActionListener(this::btnCamoActionPerformed);
        gridBagConstraints = new java.awt.GridBagConstraints();
        gridBagConstraints.gridx = 1;
        gridBagConstraints.gridy = 5;
        gridBagConstraints.anchor = java.awt.GridBagConstraints.NORTHWEST;
        panGeneral.add(btnCamo, gridBagConstraints);

        JLabel lblCamo = new JLabel(resourceMap.getString("lblCamo.text")); // NOI18N
        lblCamo.setName("lblCamo"); // NOI18N
        gridBagConstraints = new java.awt.GridBagConstraints();
        gridBagConstraints.gridx = 0;
        gridBagConstraints.gridy = 5;
        gridBagConstraints.anchor = java.awt.GridBagConstraints.WEST;
        panGeneral.add(lblCamo, gridBagConstraints);

        tabOptions.addTab(resourceMap.getString("panGeneral.TabConstraints.tabTitle"), panGeneral); // NOI18N

        panRepair.setName("panRules"); // NOI18N
        panRepair.setLayout(new java.awt.GridBagLayout());

        JPanel panSubRepair = new JPanel(new GridBagLayout());
        JPanel panSubMaintenance = new JPanel(new GridBagLayout());

        panSubRepair.setBorder(BorderFactory.createTitledBorder("Repair"));
        panSubMaintenance.setBorder(BorderFactory.createTitledBorder("Maintenance"));

        gridBagConstraints = new java.awt.GridBagConstraints();
        gridBagConstraints.gridx = 0;
        gridBagConstraints.gridy = 0;
        gridBagConstraints.weightx = .5;
        gridBagConstraints.gridwidth = 1;
        gridBagConstraints.fill = java.awt.GridBagConstraints.BOTH;
        panRepair.add(panSubRepair, gridBagConstraints);

        gridBagConstraints = new java.awt.GridBagConstraints();
        gridBagConstraints.gridx = 1;
        gridBagConstraints.gridy = 0;
        gridBagConstraints.gridwidth = 1;
        gridBagConstraints.fill = java.awt.GridBagConstraints.BOTH;
        panRepair.add(panSubMaintenance, gridBagConstraints);

        //We want the new mass repair panel to span two cells
        gridBagConstraints = new java.awt.GridBagConstraints();
        gridBagConstraints.gridx = 0;
        gridBagConstraints.gridy = 2;
        gridBagConstraints.weighty = 1;
        gridBagConstraints.gridwidth = GridBagConstraints.REMAINDER;
        gridBagConstraints.fill = java.awt.GridBagConstraints.BOTH;


        useEraModsCheckBox.setText(resourceMap.getString("useEraModsCheckBox.text")); // NOI18N
        useEraModsCheckBox.setToolTipText(resourceMap.getString("useEraModsCheckBox.toolTipText")); // NOI18N
        useEraModsCheckBox.setName("useEraModsCheckBox"); // NOI18N
        gridBagConstraints = new java.awt.GridBagConstraints();
        gridBagConstraints.gridx = 0;
        gridBagConstraints.gridy = 0;
        gridBagConstraints.weightx = 0.0;
        gridBagConstraints.weighty = 0.0;
        gridBagConstraints.fill = java.awt.GridBagConstraints.NONE;
        gridBagConstraints.anchor = java.awt.GridBagConstraints.NORTHWEST;
        panSubRepair.add(useEraModsCheckBox, gridBagConstraints);

        assignedTechFirstCheckBox.setText(resourceMap.getString("assignedTechFirstCheckBox.text")); // NOI18N
        assignedTechFirstCheckBox.setToolTipText(resourceMap.getString("assignedTechFirstCheckBox.toolTipText")); // NOI18N
        assignedTechFirstCheckBox.setName("assignedTechFirstCheckBox"); // NOI18N
        gridBagConstraints = new java.awt.GridBagConstraints();
        gridBagConstraints.gridx = 0;
        gridBagConstraints.gridy = 1;
        gridBagConstraints.weightx = 0.0;
        gridBagConstraints.weighty = 0.0;
        gridBagConstraints.fill = java.awt.GridBagConstraints.NONE;
        gridBagConstraints.anchor = java.awt.GridBagConstraints.NORTHWEST;
        panSubRepair.add(assignedTechFirstCheckBox, gridBagConstraints);

		resetToFirstTechCheckBox.setText(resourceMap.getString("resetToFirstTechCheckBox.text")); // NOI18N
        resetToFirstTechCheckBox.setToolTipText(resourceMap.getString("resetToFirstTechCheckBox.toolTipText")); // NOI18N
        resetToFirstTechCheckBox.setName("resetToFirstTechCheckBox"); // NOI18N
        gridBagConstraints = new java.awt.GridBagConstraints();
        gridBagConstraints.gridx = 0;
        gridBagConstraints.gridy = 2;
        gridBagConstraints.weightx = 0.0;
        gridBagConstraints.weighty = 0.0;
        gridBagConstraints.fill = java.awt.GridBagConstraints.NONE;
        gridBagConstraints.anchor = java.awt.GridBagConstraints.NORTHWEST;
        panSubRepair.add(resetToFirstTechCheckBox, gridBagConstraints);

        useQuirksBox.setText(resourceMap.getString("useQuirksBox.text")); // NOI18N
        useQuirksBox.setToolTipText(resourceMap.getString("useQuirksBox.toolTipText")); // NOI18N
        useQuirksBox.setName("useQuirksBox"); // NOI18N
        gridBagConstraints = new java.awt.GridBagConstraints();
        gridBagConstraints.gridx = 0;
        gridBagConstraints.gridy = 3;
        gridBagConstraints.fill = java.awt.GridBagConstraints.NONE;
        gridBagConstraints.weightx = 0.0;
        gridBagConstraints.weighty = 0.0;
        gridBagConstraints.anchor = java.awt.GridBagConstraints.NORTHWEST;
        panSubRepair.add(useQuirksBox, gridBagConstraints);

        useAeroSystemHitsBox.setText(resourceMap.getString("useAeroSystemHits.text")); // NOI18N
        useAeroSystemHitsBox.setToolTipText(resourceMap.getString("useAeroSystemHits.toolTipText")); // NOI18N
        useAeroSystemHitsBox.setName("useAeroSystemHits"); // NOI18N
        gridBagConstraints = new java.awt.GridBagConstraints();
        gridBagConstraints.gridx = 0;
        gridBagConstraints.gridy = 4;
        gridBagConstraints.weightx = 0.0;
        gridBagConstraints.weighty = 0.0;
        gridBagConstraints.fill = java.awt.GridBagConstraints.NONE;
        gridBagConstraints.anchor = java.awt.GridBagConstraints.NORTHWEST;
        panSubRepair.add(useAeroSystemHitsBox, gridBagConstraints);

        useDamageMargin.setText(resourceMap.getString("useDamageMargin.text")); // NOI18N
        useDamageMargin.setToolTipText(resourceMap.getString("useDamageMargin.toolTipText")); // NOI18N
        gridBagConstraints = new java.awt.GridBagConstraints();
        gridBagConstraints.gridx = 0;
        gridBagConstraints.gridy = 5;
        gridBagConstraints.weightx = 0.0;
        gridBagConstraints.weighty = 0.0;
        gridBagConstraints.fill = java.awt.GridBagConstraints.NONE;
        gridBagConstraints.anchor = java.awt.GridBagConstraints.NORTHWEST;
        panSubRepair.add(useDamageMargin, gridBagConstraints);

        useDamageMargin.addActionListener(evt -> {
            if (useDamageMargin.isSelected()) {
                spnDamageMargin.setEnabled(true);
            } else {
                spnDamageMargin.setEnabled(false);
            }
        });

        spnDamageMargin = new JSpinner(new SpinnerNumberModel(options.getDestroyMargin(), 1, 20, 1));
        ((JSpinner.DefaultEditor) spnDamageMargin.getEditor()).getTextField().setEditable(false);
        spnDamageMargin.setEnabled(options.isDestroyByMargin());

        JPanel pnlDamageMargin = new JPanel();
        pnlDamageMargin.add(new JLabel("Margin:"));
        pnlDamageMargin.add(spnDamageMargin);

        gridBagConstraints = new java.awt.GridBagConstraints();
        gridBagConstraints.gridx = 0;
        gridBagConstraints.gridy = 6;
        gridBagConstraints.weightx = 1.0;
        gridBagConstraints.weighty = 0.0;
        gridBagConstraints.fill = java.awt.GridBagConstraints.NONE;
        gridBagConstraints.anchor = java.awt.GridBagConstraints.NORTHWEST;
        panSubRepair.add(pnlDamageMargin, gridBagConstraints);

        spnDestroyPartTarget = new JSpinner(new SpinnerNumberModel(options.getDestroyPartTarget(), 2, 13, 1));
        ((JSpinner.DefaultEditor) spnDestroyPartTarget.getEditor()).getTextField().setEditable(false);

        JPanel pnlDestroyPartTarget = new JPanel();
        pnlDestroyPartTarget.add(new JLabel("Equipment hit in combat survives on a roll of"));
        pnlDestroyPartTarget.add(spnDestroyPartTarget);
        pnlDestroyPartTarget.add(new JLabel("or better"));


        gridBagConstraints = new java.awt.GridBagConstraints();
        gridBagConstraints.gridx = 0;
        gridBagConstraints.gridy = 7;
        gridBagConstraints.weightx = 1.0;
        gridBagConstraints.weighty = 1.0;
        gridBagConstraints.fill = java.awt.GridBagConstraints.NONE;
        gridBagConstraints.anchor = java.awt.GridBagConstraints.NORTHWEST;
        panSubRepair.add(pnlDestroyPartTarget, gridBagConstraints);


        checkMaintenance.setText(resourceMap.getString("checkMaintenance.text")); // NOI18N
        checkMaintenance.setToolTipText(resourceMap.getString("checkMaintenance.toolTipText")); // NOI18N
        gridBagConstraints = new java.awt.GridBagConstraints();
        gridBagConstraints.gridx = 0;
        gridBagConstraints.gridy = 0;
        gridBagConstraints.weightx = 0.0;
        gridBagConstraints.weighty = 0.0;
        gridBagConstraints.fill = java.awt.GridBagConstraints.NONE;
        gridBagConstraints.anchor = java.awt.GridBagConstraints.NORTHWEST;
        panSubMaintenance.add(checkMaintenance, gridBagConstraints);

        checkMaintenance.addActionListener(evt -> {
            if (checkMaintenance.isSelected()) {
                spnMaintenanceDays.setEnabled(true);
                useQualityMaintenance.setEnabled(true);
                useUnofficialMaintenance.setEnabled(true);
                reverseQualityNames.setEnabled(true);
                spnMaintenanceBonus.setEnabled(true);
                logMaintenance.setEnabled(true);
            } else {
                spnMaintenanceDays.setEnabled(false);
                useQualityMaintenance.setEnabled(false);
                useUnofficialMaintenance.setEnabled(false);
                reverseQualityNames.setEnabled(false);
                spnMaintenanceBonus.setEnabled(false);
                logMaintenance.setEnabled(false);
            }
        });

        spnMaintenanceDays = new JSpinner(new SpinnerNumberModel(options.getMaintenanceCycleDays(), 1, 365, 1));
        ((JSpinner.DefaultEditor) spnMaintenanceDays.getEditor()).getTextField().setEditable(false);
        spnMaintenanceDays.setEnabled(options.checkMaintenance());

        JPanel pnlMaintenanceDays = new JPanel();
        pnlMaintenanceDays.add(spnMaintenanceDays);
        pnlMaintenanceDays.add(new JLabel("Maintenance cycle length in days"));

        gridBagConstraints = new java.awt.GridBagConstraints();
        gridBagConstraints.gridx = 0;
        gridBagConstraints.gridy = 1;
        gridBagConstraints.weightx = 0.0;
        gridBagConstraints.weighty = 0.0;
        gridBagConstraints.fill = java.awt.GridBagConstraints.NONE;
        gridBagConstraints.anchor = java.awt.GridBagConstraints.NORTHWEST;
        panSubMaintenance.add(pnlMaintenanceDays, gridBagConstraints);

        spnMaintenanceBonus = new JSpinner(new SpinnerNumberModel(options.getMaintenanceBonus(), -13, 13, 1));
        ((JSpinner.DefaultEditor) spnMaintenanceBonus.getEditor()).getTextField().setEditable(false);
        spnMaintenanceBonus.setEnabled(options.checkMaintenance());
        spnMaintenanceBonus.setToolTipText(resourceMap.getString("spnMaintenanceBonus.toolTipText")); // NOI18N


        JPanel pnlMaintenanceBonus = new JPanel();
        pnlMaintenanceBonus.add(spnMaintenanceBonus);
        pnlMaintenanceBonus.add(new JLabel("Maintenance modifier"));

        gridBagConstraints = new java.awt.GridBagConstraints();
        gridBagConstraints.gridx = 0;
        gridBagConstraints.gridy = 2;
        gridBagConstraints.weightx = 0.0;
        gridBagConstraints.weighty = 0.0;
        gridBagConstraints.fill = java.awt.GridBagConstraints.NONE;
        gridBagConstraints.anchor = java.awt.GridBagConstraints.NORTHWEST;
        panSubMaintenance.add(pnlMaintenanceBonus, gridBagConstraints);

        useQualityMaintenance.setText(resourceMap.getString("useQualityMaintenance.text")); // NOI18N
        useQualityMaintenance.setToolTipText(resourceMap.getString("useQualityMaintenance.toolTipText")); // NOI18N
        gridBagConstraints = new java.awt.GridBagConstraints();
        gridBagConstraints.gridx = 0;
        gridBagConstraints.gridy = 3;
        gridBagConstraints.fill = java.awt.GridBagConstraints.NONE;
        gridBagConstraints.weightx = 0.0;
        gridBagConstraints.weighty = 0.0;
        gridBagConstraints.anchor = java.awt.GridBagConstraints.NORTHWEST;
        panSubMaintenance.add(useQualityMaintenance, gridBagConstraints);

        reverseQualityNames.setText(resourceMap.getString("reverseQualityNames.text")); // NOI18N
        reverseQualityNames.setToolTipText(resourceMap.getString("reverseQualityNames.toolTipText")); // NOI18N
        gridBagConstraints = new java.awt.GridBagConstraints();
        gridBagConstraints.gridx = 0;
        gridBagConstraints.gridy = 4;
        gridBagConstraints.fill = java.awt.GridBagConstraints.NONE;
        gridBagConstraints.weightx = 0.0;
        gridBagConstraints.weighty = 0.0;
        gridBagConstraints.anchor = java.awt.GridBagConstraints.NORTHWEST;
        panSubMaintenance.add(reverseQualityNames, gridBagConstraints);


        useUnofficialMaintenance.setText(resourceMap.getString("useUnofficialMaintenance.text")); // NOI18N
        useUnofficialMaintenance.setToolTipText(resourceMap.getString("useUnofficialMaintenance.toolTipText")); // NOI18N
        gridBagConstraints = new java.awt.GridBagConstraints();
        gridBagConstraints.gridx = 0;
        gridBagConstraints.gridy = 5;
        gridBagConstraints.fill = java.awt.GridBagConstraints.NONE;
        gridBagConstraints.weightx = 0.0;
        gridBagConstraints.weighty = 0.0;
        gridBagConstraints.anchor = java.awt.GridBagConstraints.NORTHWEST;
        panSubMaintenance.add(useUnofficialMaintenance, gridBagConstraints);

        logMaintenance = new JCheckBox(resourceMap.getString("logMaintenance.text")); // NOI18N
        logMaintenance.setToolTipText(resourceMap.getString("logMaintenance.toolTipText")); // NOI18N
        logMaintenance.setName("logMaintenance");
        logMaintenance.setSelected(options.logMaintenance());
        gridBagConstraints.gridy = 6;
        gridBagConstraints.weightx = 1.0;
        gridBagConstraints.weighty = 1.0;
        panSubMaintenance.add(logMaintenance, gridBagConstraints);

        tabOptions.addTab(resourceMap.getString("panRepair.TabConstraints.tabTitle"), panRepair); // NOI18N

        panSupplies.setName("panSupplies"); // NOI18N
        panSupplies.setLayout(new java.awt.GridBagLayout());

        JPanel panSubAcquire = new JPanel(new GridBagLayout());
        JPanel panSubDelivery = new JPanel(new GridBagLayout());
        JPanel panSubPlanetAcquire = new JPanel(new GridBagLayout());

        panSubAcquire.setBorder(BorderFactory.createTitledBorder("Acquisition"));
        panSubDelivery.setBorder(BorderFactory.createTitledBorder("Delivery"));
        panSubPlanetAcquire.setBorder(BorderFactory.createTitledBorder("Planetary Acquisition"));

        gridBagConstraints = new java.awt.GridBagConstraints();
        gridBagConstraints.gridx = 0;
        gridBagConstraints.gridy = 0;
        gridBagConstraints.weightx = .5;
        gridBagConstraints.gridwidth = 1;
        gridBagConstraints.fill = java.awt.GridBagConstraints.BOTH;
        panSupplies.add(panSubAcquire, gridBagConstraints);


        gridBagConstraints = new java.awt.GridBagConstraints();
        gridBagConstraints.gridx = 1;
        gridBagConstraints.gridy = 0;
        gridBagConstraints.weightx = .5;
        gridBagConstraints.gridwidth = 1;
        gridBagConstraints.fill = java.awt.GridBagConstraints.BOTH;
        panSupplies.add(panSubDelivery, gridBagConstraints);

        gridBagConstraints = new java.awt.GridBagConstraints();
        gridBagConstraints.gridx = 0;
        gridBagConstraints.gridy = 1;
        gridBagConstraints.weightx = 1.0;
        gridBagConstraints.gridwidth = 2;
        gridBagConstraints.fill = java.awt.GridBagConstraints.BOTH;
        panSupplies.add(panSubPlanetAcquire, gridBagConstraints);


        spnAcquireWaitingPeriod = new JSpinner(new SpinnerNumberModel(options.getWaitingPeriod(), 1, 365, 1));
        ((JSpinner.DefaultEditor) spnAcquireWaitingPeriod.getEditor()).getTextField().setEditable(false);

        JPanel pnlWaitingPeriod = new JPanel();
        pnlWaitingPeriod.add(spnAcquireWaitingPeriod);
        pnlWaitingPeriod.add(new JLabel("Waiting period (in days) between acquisition rolls"));

        gridBagConstraints = new java.awt.GridBagConstraints();
        gridBagConstraints.gridx = 0;
        gridBagConstraints.gridy = 1;
        gridBagConstraints.weightx = 0.0;
        gridBagConstraints.weighty = 0.0;
        gridBagConstraints.gridwidth = 2;
        gridBagConstraints.fill = java.awt.GridBagConstraints.NONE;
        gridBagConstraints.anchor = java.awt.GridBagConstraints.NORTHWEST;
        panSubAcquire.add(pnlWaitingPeriod, gridBagConstraints);

        DefaultComboBoxModel<String> acquireSkillModel = new DefaultComboBoxModel<>();
        acquireSkillModel.addElement(CampaignOptions.S_TECH);
        acquireSkillModel.addElement(SkillType.S_ADMIN);
        acquireSkillModel.addElement(SkillType.S_SCROUNGE);
        acquireSkillModel.addElement(SkillType.S_NEG);
        acquireSkillModel.addElement(CampaignOptions.S_AUTO);
        acquireSkillModel.setSelectedItem(options.getAcquisitionSkill());
        choiceAcquireSkill = new JComboBox<>(acquireSkillModel);

        gridBagConstraints = new java.awt.GridBagConstraints();
        gridBagConstraints.gridx = 0;
        gridBagConstraints.gridy = 2;
        gridBagConstraints.fill = java.awt.GridBagConstraints.NONE;
        gridBagConstraints.anchor = java.awt.GridBagConstraints.WEST;
        panSubAcquire.add(new JLabel("Acquisition Skill:"), gridBagConstraints);

        gridBagConstraints = new java.awt.GridBagConstraints();
        gridBagConstraints.gridx = 1;
        gridBagConstraints.gridy = 2;
        gridBagConstraints.fill = java.awt.GridBagConstraints.NONE;
        gridBagConstraints.anchor = java.awt.GridBagConstraints.WEST;
        panSubAcquire.add(choiceAcquireSkill, gridBagConstraints);

        chkSupportStaffOnly.setText("Only support personnel can make acquisition checks"); // NOI18N
        //chkSupportStaffOnly.setToolTipText(resourceMap.getString("useQuirksBox.toolTipText")); // NOI18N
        gridBagConstraints = new java.awt.GridBagConstraints();
        gridBagConstraints.gridx = 0;
        gridBagConstraints.gridy = 3;
        gridBagConstraints.gridwidth = 2;
        gridBagConstraints.fill = java.awt.GridBagConstraints.NONE;
        gridBagConstraints.weightx = 0.0;
        gridBagConstraints.weighty = 0.0;
        gridBagConstraints.anchor = java.awt.GridBagConstraints.NORTHWEST;
        panSubAcquire.add(chkSupportStaffOnly, gridBagConstraints);

        spnAcquireClanPenalty = new JSpinner(new SpinnerNumberModel(options.getClanAcquisitionPenalty(), 0, 13, 1));
        ((JSpinner.DefaultEditor) spnAcquireClanPenalty.getEditor()).getTextField().setEditable(false);

        JPanel pnlClanPenalty = new JPanel();
        pnlClanPenalty.add(spnAcquireClanPenalty);
        pnlClanPenalty.add(new JLabel("Penalty for Clan equipment"));

        gridBagConstraints = new java.awt.GridBagConstraints();
        gridBagConstraints.gridx = 0;
        gridBagConstraints.gridy = 4;
        gridBagConstraints.weightx = 0.0;
        gridBagConstraints.weighty = 0.0;
        gridBagConstraints.gridwidth = 2;
        gridBagConstraints.fill = java.awt.GridBagConstraints.NONE;
        gridBagConstraints.anchor = java.awt.GridBagConstraints.NORTHWEST;
        panSubAcquire.add(pnlClanPenalty, gridBagConstraints);

        spnAcquireIsPenalty = new JSpinner(new SpinnerNumberModel(options.getIsAcquisitionPenalty(), 0, 13, 1));
        ((JSpinner.DefaultEditor) spnAcquireIsPenalty.getEditor()).getTextField().setEditable(false);

        JPanel pnlIsPenalty = new JPanel();
        pnlIsPenalty.add(spnAcquireIsPenalty);
        pnlIsPenalty.add(new JLabel("Penalty for Inner Sphere equipment"));

        gridBagConstraints = new java.awt.GridBagConstraints();
        gridBagConstraints.gridx = 0;
        gridBagConstraints.gridy = 5;
        gridBagConstraints.weightx = 0.0;
        gridBagConstraints.weighty = 0.0;
        gridBagConstraints.gridwidth = 2;
        gridBagConstraints.fill = java.awt.GridBagConstraints.NONE;
        gridBagConstraints.anchor = java.awt.GridBagConstraints.NORTHWEST;
        panSubAcquire.add(pnlIsPenalty, gridBagConstraints);

        txtMaxAcquisitions = new JTextField(4);
        txtMaxAcquisitions.setText(Integer.toString(options.getMaxAcquisitions()));
        txtMaxAcquisitions.setHorizontalAlignment(JTextField.RIGHT);
        txtMaxAcquisitions.setName("txtName"); // NOI18N

        JPanel pnlMaxAcquisitions = new JPanel();
        pnlMaxAcquisitions.add(txtMaxAcquisitions);
        pnlMaxAcquisitions.add(new JLabel("Maximum Acquisitions Per Day (0 for unlimited)"));

        gridBagConstraints = new java.awt.GridBagConstraints();
        gridBagConstraints.gridx = 0;
        gridBagConstraints.gridy = 6;
        gridBagConstraints.weightx = 1.0;
        gridBagConstraints.weighty = 1.0;
        gridBagConstraints.gridwidth = 2;
        gridBagConstraints.fill = java.awt.GridBagConstraints.NONE;
        gridBagConstraints.anchor = java.awt.GridBagConstraints.NORTHWEST;
        panSubAcquire.add(pnlMaxAcquisitions, gridBagConstraints);

        spnNDiceTransitTime = new JSpinner(new SpinnerNumberModel(options.getNDiceTransitTime(), 0, 365, 1));
        ((JSpinner.DefaultEditor) spnNDiceTransitTime.getEditor()).getTextField().setEditable(false);

        spnConstantTransitTime = new JSpinner(new SpinnerNumberModel(options.getConstantTransitTime(), 0, 365, 1));
        ((JSpinner.DefaultEditor) spnConstantTransitTime.getEditor()).getTextField().setEditable(false);

        spnAcquireMosBonus = new JSpinner(new SpinnerNumberModel(options.getAcquireMosBonus(), 0, 365, 1));
        ((JSpinner.DefaultEditor) spnAcquireMosBonus.getEditor()).getTextField().setEditable(false);

        spnAcquireMinimum = new JSpinner(new SpinnerNumberModel(options.getAcquireMinimumTime(), 0, 365, 1));
        ((JSpinner.DefaultEditor) spnAcquireMinimum.getEditor()).getTextField().setEditable(false);

        DefaultComboBoxModel<String> transitUnitModel = new DefaultComboBoxModel<>();
        for (int i = 0; i < CampaignOptions.TRANSIT_UNIT_NUM; i++) {
            transitUnitModel.addElement(CampaignOptions.getTransitUnitName(i));
        }
        transitUnitModel.setSelectedItem(CampaignOptions.getTransitUnitName(options.getUnitTransitTime()));
        choiceTransitTimeUnits = new JComboBox<>(transitUnitModel);

        DefaultComboBoxModel<String> transitMosUnitModel = new DefaultComboBoxModel<>();
        for (int i = 0; i < CampaignOptions.TRANSIT_UNIT_NUM; i++) {
            transitMosUnitModel.addElement(CampaignOptions.getTransitUnitName(i));
        }
        transitMosUnitModel.setSelectedItem(CampaignOptions.getTransitUnitName(options.getAcquireMosUnit()));
        choiceAcquireMosUnits = new JComboBox<>(transitMosUnitModel);

        DefaultComboBoxModel<String> transitMinUnitModel = new DefaultComboBoxModel<>();
        for (int i = 0; i < CampaignOptions.TRANSIT_UNIT_NUM; i++) {
            transitMinUnitModel.addElement(CampaignOptions.getTransitUnitName(i));
        }
        transitMinUnitModel.setSelectedItem(CampaignOptions.getTransitUnitName(options.getAcquireMinimumTimeUnit()));
        choiceAcquireMinimumUnit = new JComboBox<>(transitMinUnitModel);


        JPanel pnlTransitTime = new JPanel();
        pnlTransitTime.add(new JLabel("Delivery Time:"));
        pnlTransitTime.add(spnNDiceTransitTime);
        pnlTransitTime.add(new JLabel("d6 + "));
        pnlTransitTime.add(spnConstantTransitTime);
        pnlTransitTime.add(choiceTransitTimeUnits);

        gridBagConstraints = new java.awt.GridBagConstraints();
        gridBagConstraints.gridx = 0;
        gridBagConstraints.gridy = 0;
        gridBagConstraints.fill = java.awt.GridBagConstraints.NONE;
        gridBagConstraints.weightx = 0.0;
        gridBagConstraints.weighty = 0.0;
        gridBagConstraints.anchor = java.awt.GridBagConstraints.NORTHWEST;
        panSubDelivery.add(pnlTransitTime, gridBagConstraints);

        JPanel pnlMinTransit = new JPanel();
        pnlMinTransit.add(new JLabel("Minimum Transit Time:"));
        pnlMinTransit.add(spnAcquireMinimum);
        pnlMinTransit.add(choiceAcquireMinimumUnit);

        gridBagConstraints = new java.awt.GridBagConstraints();
        gridBagConstraints.gridx = 0;
        gridBagConstraints.gridy = 1;
        gridBagConstraints.fill = java.awt.GridBagConstraints.NONE;
        gridBagConstraints.weightx = 0.0;
        gridBagConstraints.weighty = 0.0;
        gridBagConstraints.anchor = java.awt.GridBagConstraints.NORTHWEST;
        panSubDelivery.add(pnlMinTransit, gridBagConstraints);

        JPanel pnlMosBonus = new JPanel();
        pnlMosBonus.add(new JLabel("Reduce delivery time by"));
        pnlMosBonus.add(spnAcquireMosBonus);
        pnlMosBonus.add(choiceAcquireMosUnits);
        pnlMosBonus.add(new JLabel("per MoS"));

        gridBagConstraints = new java.awt.GridBagConstraints();
        gridBagConstraints.gridx = 0;
        gridBagConstraints.gridy = 2;
        gridBagConstraints.fill = java.awt.GridBagConstraints.NONE;
        gridBagConstraints.weightx = 1.0;
        gridBagConstraints.weighty = 1.0;
        gridBagConstraints.anchor = java.awt.GridBagConstraints.NORTHWEST;
        panSubDelivery.add(pnlMosBonus, gridBagConstraints);

        usePlanetaryAcquisitions.setText(resourceMap.getString("usePlanetaryAcquisitions.text")); // NOI18N
        usePlanetaryAcquisitions.setToolTipText(resourceMap.getString("usePlanetaryAcquisitions.toolTipText")); // NOI18N
        gridBagConstraints = new java.awt.GridBagConstraints();
        gridBagConstraints.gridx = 0;
        gridBagConstraints.gridy = 0;
        gridBagConstraints.weightx = 0.0;
        gridBagConstraints.weighty = 0.0;
        gridBagConstraints.fill = java.awt.GridBagConstraints.NONE;
        gridBagConstraints.anchor = java.awt.GridBagConstraints.NORTHWEST;
        panSubPlanetAcquire.add(usePlanetaryAcquisitions, gridBagConstraints);

        spnMaxJumpPlanetaryAcquisitions = new JSpinner(new SpinnerNumberModel(options.getMaxJumpsPlanetaryAcquisition(), 0, 5, 1));
        JPanel panMaxJump = new JPanel();
        panMaxJump.add(spnMaxJumpPlanetaryAcquisitions);
        panMaxJump.add(new JLabel("Maximum number of jumps away to search for supplies"));
        gridBagConstraints = new java.awt.GridBagConstraints();
        gridBagConstraints.gridx = 0;
        gridBagConstraints.gridy = 1;
        gridBagConstraints.weightx = 0.0;
        gridBagConstraints.weighty = 0.0;
        gridBagConstraints.fill = java.awt.GridBagConstraints.NONE;
        gridBagConstraints.anchor = java.awt.GridBagConstraints.NORTHWEST;
        panSubPlanetAcquire.add(panMaxJump, gridBagConstraints);

        DefaultComboBoxModel<String> factionLimitComboBoxModel = new DefaultComboBoxModel<>();
        factionLimitComboBoxModel.addElement(CampaignOptions.getFactionLimitName(CampaignOptions.PLANET_ACQUISITION_ALL));
        factionLimitComboBoxModel.addElement(CampaignOptions.getFactionLimitName(CampaignOptions.PLANET_ACQUISITION_NEUTRAL));
        factionLimitComboBoxModel.addElement(CampaignOptions.getFactionLimitName(CampaignOptions.PLANET_ACQUISITION_ALLY));
        factionLimitComboBoxModel.addElement(CampaignOptions.getFactionLimitName(CampaignOptions.PLANET_ACQUISITION_SELF));
        comboPlanetaryAcquisitionsFactionLimits.setModel(factionLimitComboBoxModel);
        comboPlanetaryAcquisitionsFactionLimits.setSelectedIndex(options.getPlanetAcquisitionFactionLimit());
        JPanel panFactionLimit = new JPanel();
        panFactionLimit.add(new JLabel("Faction supply limitations"));
        panFactionLimit.add(comboPlanetaryAcquisitionsFactionLimits);
        gridBagConstraints = new java.awt.GridBagConstraints();
        gridBagConstraints.gridx = 0;
        gridBagConstraints.gridy = 2;
        gridBagConstraints.weightx = 0.0;
        gridBagConstraints.weighty = 0.0;
        gridBagConstraints.fill = java.awt.GridBagConstraints.NONE;
        gridBagConstraints.anchor = java.awt.GridBagConstraints.NORTHWEST;
        panSubPlanetAcquire.add(panFactionLimit, gridBagConstraints);

        disallowPlanetaryAcquisitionClanCrossover.setText(resourceMap.getString("disallowPlanetaryAcquisitionClanCrossover.text")); // NOI18N
        disallowPlanetaryAcquisitionClanCrossover.setToolTipText(resourceMap.getString("disallowPlanetaryAcquisitionClanCrossover.toolTipText")); // NOI18N
        gridBagConstraints = new java.awt.GridBagConstraints();
        gridBagConstraints.gridx = 0;
        gridBagConstraints.gridy = 3;
        gridBagConstraints.weightx = 0.0;
        gridBagConstraints.weighty = 0.0;
        gridBagConstraints.fill = java.awt.GridBagConstraints.NONE;
        gridBagConstraints.anchor = java.awt.GridBagConstraints.NORTHWEST;
        panSubPlanetAcquire.add(disallowPlanetaryAcquisitionClanCrossover, gridBagConstraints);

        disallowClanPartsFromIS.setText(resourceMap.getString("disallowClanPartsFromIS.text")); // NOI18N
        disallowClanPartsFromIS.setToolTipText(resourceMap.getString("disallowClanPartsFromIS.toolTipText")); // NOI18N
        gridBagConstraints = new java.awt.GridBagConstraints();
        gridBagConstraints.gridx = 0;
        gridBagConstraints.gridy = 4;
        gridBagConstraints.weightx = 0.0;
        gridBagConstraints.weighty = 0.0;
        gridBagConstraints.fill = java.awt.GridBagConstraints.NONE;
        gridBagConstraints.anchor = java.awt.GridBagConstraints.NORTHWEST;
        panSubPlanetAcquire.add(disallowClanPartsFromIS, gridBagConstraints);

        spnPenaltyClanPartsFromIS = new JSpinner(new SpinnerNumberModel(options.getPenaltyClanPartsFroIS(), 0, 12, 1));
        JPanel panPenaltyClanPartsFromIS = new JPanel();
        panPenaltyClanPartsFromIS.add(spnPenaltyClanPartsFromIS);
        JLabel lblPenaltyClanPartsFromIS = new JLabel(resourceMap.getString("spnPenaltyClanPartsFromIS.text"));
        lblPenaltyClanPartsFromIS.setToolTipText(resourceMap.getString("spnPenaltyClanPartsFromIS.toolTipText")); // NOI18N
        panPenaltyClanPartsFromIS.add(lblPenaltyClanPartsFromIS);
        gridBagConstraints = new java.awt.GridBagConstraints();
        gridBagConstraints.gridx = 0;
        gridBagConstraints.gridy = 5;
        gridBagConstraints.weightx = 0.0;
        gridBagConstraints.weighty = 0.0;
        gridBagConstraints.fill = java.awt.GridBagConstraints.NONE;
        gridBagConstraints.anchor = java.awt.GridBagConstraints.NORTHWEST;
        panSubPlanetAcquire.add(panPenaltyClanPartsFromIS, gridBagConstraints);

        usePlanetaryAcquisitionsVerbose.setText(resourceMap.getString("usePlanetaryAcquisitionsVerbose.text")); // NOI18N
        usePlanetaryAcquisitionsVerbose.setToolTipText(resourceMap.getString("usePlanetaryAcquisitionsVerbose.toolTipText")); // NOI18N
        gridBagConstraints = new java.awt.GridBagConstraints();
        gridBagConstraints.gridx = 0;
        gridBagConstraints.gridy = 6;
        gridBagConstraints.weightx = 0.0;
        gridBagConstraints.weighty = 0.0;
        gridBagConstraints.fill = java.awt.GridBagConstraints.NONE;
        gridBagConstraints.anchor = java.awt.GridBagConstraints.NORTHWEST;
        panSubPlanetAcquire.add(usePlanetaryAcquisitionsVerbose, gridBagConstraints);

        JPanel panSocioIndustrialBonus = new JPanel();
        panSocioIndustrialBonus.setLayout(new BoxLayout(panSocioIndustrialBonus, BoxLayout.LINE_AXIS));
        panSocioIndustrialBonus.setBorder(BorderFactory.createTitledBorder("Planet socio-industrial modifiers "));

        JPanel panTechBonus = new JPanel(new GridBagLayout());
        JPanel panIndustryBonus = new JPanel(new GridBagLayout());
        JPanel panOutputBonus = new JPanel(new GridBagLayout());

        spnPlanetAcquireTechBonus = new JSpinner[6];
        spnPlanetAcquireIndustryBonus = new JSpinner[6];
        spnPlanetAcquireOutputBonus = new JSpinner[6];

        gridBagConstraints = new java.awt.GridBagConstraints();
        gridBagConstraints.gridwidth = 1;
        gridBagConstraints.gridy = 0;
        gridBagConstraints.gridx = 0;
        gridBagConstraints.gridwidth = 2;
        panTechBonus.add(new JLabel("<html><b>Tech<b></html>"), gridBagConstraints);
        panIndustryBonus.add(new JLabel("<html><b>Industry<b></html>"), gridBagConstraints);
        panOutputBonus.add(new JLabel("<html><b>Output<b></html>"), gridBagConstraints);
        for (int i = EquipmentType.RATING_A; i <= EquipmentType.RATING_F; i++) {
            gridBagConstraints.gridwidth = 1;
            gridBagConstraints.gridy++;
            gridBagConstraints.gridx = 0;
            gridBagConstraints.insets = new Insets(0, 20, 0, 0);
            panTechBonus.add(new JLabel(ITechnology.getRatingName(i) + " Level"), gridBagConstraints);
            panIndustryBonus.add(new JLabel(ITechnology.getRatingName(i) + " Level"), gridBagConstraints);
            panOutputBonus.add(new JLabel(ITechnology.getRatingName(i) + " Level"), gridBagConstraints);
            gridBagConstraints.gridx = 1;
            gridBagConstraints.insets = new Insets(0, 10, 0, 0);
            spnPlanetAcquireTechBonus[i] = new JSpinner(new SpinnerNumberModel(options.getPlanetTechAcquisitionBonus(i), -12, 12, 1));
            spnPlanetAcquireIndustryBonus[i] = new JSpinner(new SpinnerNumberModel(options.getPlanetIndustryAcquisitionBonus(i), -12, 12, 1));
            spnPlanetAcquireOutputBonus[i] = new JSpinner(new SpinnerNumberModel(options.getPlanetOutputAcquisitionBonus(i), -12, 12, 1));
            ((JSpinner.DefaultEditor) spnPlanetAcquireTechBonus[i].getEditor()).getTextField().setEditable(false);
            ((JSpinner.DefaultEditor) spnPlanetAcquireIndustryBonus[i].getEditor()).getTextField().setEditable(false);
            ((JSpinner.DefaultEditor) spnPlanetAcquireOutputBonus[i].getEditor()).getTextField().setEditable(false);

            panTechBonus.add(spnPlanetAcquireTechBonus[i], gridBagConstraints);
            panOutputBonus.add(spnPlanetAcquireOutputBonus[i], gridBagConstraints);
            panIndustryBonus.add(spnPlanetAcquireIndustryBonus[i], gridBagConstraints);

        }


        panSocioIndustrialBonus.add(panTechBonus);
        panSocioIndustrialBonus.add(panIndustryBonus);
        panSocioIndustrialBonus.add(panOutputBonus);

        gridBagConstraints = new java.awt.GridBagConstraints();
        gridBagConstraints.gridx = 1;
        gridBagConstraints.gridy = 0;
        gridBagConstraints.weightx = 0.0;
        gridBagConstraints.weighty = 0.0;
        gridBagConstraints.gridheight = 7;
        gridBagConstraints.fill = java.awt.GridBagConstraints.NONE;
        gridBagConstraints.anchor = java.awt.GridBagConstraints.NORTHWEST;
        panSubPlanetAcquire.add(panSocioIndustrialBonus, gridBagConstraints);


        tabOptions.addTab(resourceMap.getString("panSupplies.TabConstraints.tabTitle"), panSupplies); // NOI18N

        panTech.setName("panTech"); // NOI18N
        panTech.setLayout(new java.awt.GridBagLayout());

        limitByYearBox.setText(resourceMap.getString("limitByYearBox.text")); // NOI18N
        limitByYearBox.setToolTipText(resourceMap.getString("limitByYearBox.toolTipText")); // NOI18N
        limitByYearBox.setName("limitByYearBox"); // NOI18N
        gridBagConstraints = new java.awt.GridBagConstraints();
        gridBagConstraints.gridx = 0;
        gridBagConstraints.gridy = 0;
        gridBagConstraints.gridwidth = 2;
        gridBagConstraints.fill = java.awt.GridBagConstraints.HORIZONTAL;
        gridBagConstraints.anchor = java.awt.GridBagConstraints.NORTHWEST;
        panTech.add(limitByYearBox, gridBagConstraints);
        limitByYearBox.addActionListener(e -> variableTechLevelBox.setEnabled(limitByYearBox.isSelected()));

        disallowExtinctStuffBox.setText(resourceMap.getString("disallowExtinctStuffBox.text")); // NOI18N
        disallowExtinctStuffBox.setToolTipText(resourceMap.getString("disallowExtinctStuffBox.toolTipText")); // NOI18N
        disallowExtinctStuffBox.setName("disallowExtinctStuffBox"); // NOI18N
        gridBagConstraints = new java.awt.GridBagConstraints();
        gridBagConstraints.gridx = 0;
        gridBagConstraints.gridy = 1;
        gridBagConstraints.gridwidth = 2;
        gridBagConstraints.fill = java.awt.GridBagConstraints.HORIZONTAL;
        gridBagConstraints.anchor = java.awt.GridBagConstraints.NORTHWEST;
        panTech.add(disallowExtinctStuffBox, gridBagConstraints);

        allowClanPurchasesBox.setText(resourceMap.getString("allowClanPurchasesBox.text")); // NOI18N
        allowClanPurchasesBox.setToolTipText(resourceMap.getString("allowClanPurchasesBox.toolTipText")); // NOI18N
        allowClanPurchasesBox.setName("allowClanPurchasesBox"); // NOI18N
        gridBagConstraints = new java.awt.GridBagConstraints();
        gridBagConstraints.gridx = 0;
        gridBagConstraints.gridy = 2;
        gridBagConstraints.gridwidth = 2;
        gridBagConstraints.fill = java.awt.GridBagConstraints.HORIZONTAL;
        gridBagConstraints.anchor = java.awt.GridBagConstraints.NORTHWEST;
        panTech.add(allowClanPurchasesBox, gridBagConstraints);

        allowISPurchasesBox.setText(resourceMap.getString("allowISPurchasesBox.text")); // NOI18N
        allowISPurchasesBox.setToolTipText(resourceMap.getString("allowISPurchasesBox.toolTipText")); // NOI18N
        allowISPurchasesBox.setName("allowISPurchasesBox"); // NOI18N
        gridBagConstraints = new java.awt.GridBagConstraints();
        gridBagConstraints.gridx = 0;
        gridBagConstraints.gridy = 3;
        gridBagConstraints.gridwidth = 2;
        gridBagConstraints.fill = java.awt.GridBagConstraints.HORIZONTAL;
        gridBagConstraints.anchor = java.awt.GridBagConstraints.NORTHWEST;
        panTech.add(allowISPurchasesBox, gridBagConstraints);

        allowCanonOnlyBox.setText(resourceMap.getString("allowCanonOnlyBox.text")); // NOI18N
        allowCanonOnlyBox.setToolTipText(resourceMap.getString("allowCanonOnlyBox.toolTipText")); // NOI18N
        allowCanonOnlyBox.setName("allowCanonOnlyBox"); // NOI18N
        gridBagConstraints = new java.awt.GridBagConstraints();
        gridBagConstraints.gridx = 0;
        gridBagConstraints.gridy = 4;
        gridBagConstraints.gridwidth = 2;
        gridBagConstraints.fill = java.awt.GridBagConstraints.HORIZONTAL;
        gridBagConstraints.anchor = java.awt.GridBagConstraints.NORTHWEST;
        panTech.add(allowCanonOnlyBox, gridBagConstraints);

        allowCanonRefitOnlyBox.setText(resourceMap.getString("allowCanonRefitOnlyBox.text")); // NOI18N
        allowCanonRefitOnlyBox.setToolTipText(resourceMap.getString("allowCanonRefitOnlyBox.toolTipText")); // NOI18N
        allowCanonRefitOnlyBox.setName("allowCanonRefitOnlyBox"); // NOI18N
        gridBagConstraints = new java.awt.GridBagConstraints();
        gridBagConstraints.gridx = 0;
        gridBagConstraints.gridy = 5;
        gridBagConstraints.gridwidth = 2;
        gridBagConstraints.fill = java.awt.GridBagConstraints.HORIZONTAL;
        gridBagConstraints.anchor = java.awt.GridBagConstraints.NORTHWEST;
        panTech.add(allowCanonRefitOnlyBox, gridBagConstraints);

        JLabel lblTechLevel = new JLabel(resourceMap.getString("lblTechLevel.text")); // NOI18N
        lblTechLevel.setName("lblTechLevel"); // NOI18N
        gridBagConstraints = new java.awt.GridBagConstraints();
        gridBagConstraints.gridx = 0;
        gridBagConstraints.gridy = 6;
        gridBagConstraints.fill = java.awt.GridBagConstraints.HORIZONTAL;
        gridBagConstraints.anchor = java.awt.GridBagConstraints.WEST;
        panTech.add(lblTechLevel, gridBagConstraints);

        DefaultComboBoxModel<String> techLevelComboBoxModel = new DefaultComboBoxModel<>();
        techLevelComboBoxModel.addElement(CampaignOptions.getTechLevelName(CampaignOptions.TECH_INTRO));
        techLevelComboBoxModel.addElement(CampaignOptions.getTechLevelName(CampaignOptions.TECH_STANDARD));
        techLevelComboBoxModel.addElement(CampaignOptions.getTechLevelName(CampaignOptions.TECH_ADVANCED));
        techLevelComboBoxModel.addElement(CampaignOptions.getTechLevelName(CampaignOptions.TECH_EXPERIMENTAL));
        techLevelComboBoxModel.addElement(CampaignOptions.getTechLevelName(CampaignOptions.TECH_UNOFFICIAL));
        choiceTechLevel.setModel(techLevelComboBoxModel);
        //choiceTechLevel.setToolTipText(resourceMap.getString("choiceTechLevel.toolTipText")); // NOI18N
        choiceTechLevel.setName("choiceTechLevel"); // NOI18N
        choiceTechLevel.setSelectedIndex(options.getTechLevel());
        gridBagConstraints = new java.awt.GridBagConstraints();
        gridBagConstraints.gridx = 1;
        gridBagConstraints.gridy = 6;
        gridBagConstraints.fill = java.awt.GridBagConstraints.HORIZONTAL;
        gridBagConstraints.anchor = java.awt.GridBagConstraints.NORTHWEST;
        panTech.add(choiceTechLevel, gridBagConstraints);

        variableTechLevelBox.setText(resourceMap.getString("variableTechLevelBox.text")); // NOI18N
        variableTechLevelBox.setToolTipText(resourceMap.getString("variableTechLevelBox.toolTipText")); // NOI18N
        variableTechLevelBox.setName("variableTechLevelBox"); // NOI18N
        gridBagConstraints = new java.awt.GridBagConstraints();
        gridBagConstraints.gridx = 0;
        gridBagConstraints.gridy = 7;
        gridBagConstraints.gridwidth = 2;
        gridBagConstraints.fill = java.awt.GridBagConstraints.HORIZONTAL;
        gridBagConstraints.anchor = java.awt.GridBagConstraints.NORTHWEST;
        panTech.add(variableTechLevelBox, gridBagConstraints);

        factionIntroDateBox.setText(resourceMap.getString("factionIntroDateBox.text")); // NOI18N
        factionIntroDateBox.setToolTipText(resourceMap.getString("factionIntroDateBox.toolTipText")); // NOI18N
        factionIntroDateBox.setName("factionIntroDateBox"); // NOI18N
        gridBagConstraints = new java.awt.GridBagConstraints();
        gridBagConstraints.gridx = 0;
        gridBagConstraints.gridy = 8;
        gridBagConstraints.gridwidth = 2;
        gridBagConstraints.fill = java.awt.GridBagConstraints.HORIZONTAL;
        gridBagConstraints.anchor = java.awt.GridBagConstraints.NORTHWEST;
        panTech.add(factionIntroDateBox, gridBagConstraints);

        useAmmoByTypeBox.setText(resourceMap.getString("useAmmoByTypeBox.text")); // NOI18N
        useAmmoByTypeBox.setToolTipText(resourceMap.getString("useAmmoByTypeBox.toolTipText")); // NOI18N
        useAmmoByTypeBox.setName("useAmmoByTypeBox"); // NOI18N
        gridBagConstraints = new java.awt.GridBagConstraints();
        gridBagConstraints.gridx = 0;
        gridBagConstraints.gridy = 9;
        gridBagConstraints.gridwidth = 2;
        gridBagConstraints.fill = java.awt.GridBagConstraints.HORIZONTAL;
        gridBagConstraints.anchor = java.awt.GridBagConstraints.NORTHWEST;
        panTech.add(useAmmoByTypeBox, gridBagConstraints);

        tabOptions.addTab(resourceMap.getString("panTech.TabConstraints.tabTitle"), panTech); // NOI18N

        //region Personnel Tab
        panPersonnel.setName("panPersonnel");
        panPersonnel.setLayout(new java.awt.GridBagLayout());
        gridy = 0;

        useTacticsBox.setText(resourceMap.getString("useTacticsBox.text"));
        useTacticsBox.setToolTipText(resourceMap.getString("useTacticsBox.toolTipText"));
        useTacticsBox.setName("useTacticsBox");
        gridBagConstraints = new java.awt.GridBagConstraints();
        gridBagConstraints.gridx = 0;
        gridBagConstraints.gridy = gridy;
        gridBagConstraints.gridwidth = 2;
        gridBagConstraints.fill = java.awt.GridBagConstraints.HORIZONTAL;
        gridBagConstraints.anchor = java.awt.GridBagConstraints.WEST;
        panPersonnel.add(useTacticsBox, gridBagConstraints);

        useInitBonusBox.setText(resourceMap.getString("useInitBonusBox.text"));
        useInitBonusBox.setToolTipText(resourceMap.getString("useInitBonusBox.toolTipText"));
        useInitBonusBox.setName("useInitBonusBox");
        gridBagConstraints.gridy = ++gridy;
        panPersonnel.add(useInitBonusBox, gridBagConstraints);

        useToughnessBox.setText(resourceMap.getString("useToughnessBox.text"));
        useToughnessBox.setToolTipText(resourceMap.getString("useToughnessBox.toolTipText"));
        useToughnessBox.setName("useToughnessBox");
        gridBagConstraints.gridy = ++gridy;
        panPersonnel.add(useToughnessBox, gridBagConstraints);

        useArtilleryBox.setText(resourceMap.getString("useArtilleryBox.text"));
        useArtilleryBox.setToolTipText(resourceMap.getString("useArtilleryBox.toolTipText"));
        useArtilleryBox.setName("useArtilleryBox");
        gridBagConstraints.gridy = ++gridy;
        panPersonnel.add(useArtilleryBox, gridBagConstraints);

        useAbilitiesBox.setText(resourceMap.getString("useAbilitiesBox.text"));
        useAbilitiesBox.setToolTipText(resourceMap.getString("useAbilitiesBox.toolTipText"));
        useAbilitiesBox.setName("useAbilitiesBox");
        gridBagConstraints.gridy = ++gridy;
        panPersonnel.add(useAbilitiesBox, gridBagConstraints);

        useEdgeBox.setText(resourceMap.getString("useEdgeBox.text"));
        useEdgeBox.setToolTipText(resourceMap.getString("useEdgeBox.toolTipText"));
        useEdgeBox.setName("useEdgeBox");
        gridBagConstraints.gridy = ++gridy;
        panPersonnel.add(useEdgeBox, gridBagConstraints);

        useSupportEdgeBox.setText(resourceMap.getString("useSupportEdgeBox.text"));
        useSupportEdgeBox.setToolTipText(resourceMap.getString("useSupportEdgeBox.toolTipText"));
        useSupportEdgeBox.setName("useSupportEdgeBox");
        gridBagConstraints.gridy = ++gridy;
        panPersonnel.add(useSupportEdgeBox, gridBagConstraints);

        useImplantsBox.setText(resourceMap.getString("useImplantsBox.text"));
        useImplantsBox.setToolTipText(resourceMap.getString("useImplantsBox.toolTipText"));
        useImplantsBox.setName("useImplantsBox");
        gridBagConstraints.gridy = ++gridy;
        panPersonnel.add(useImplantsBox, gridBagConstraints);

        chkCapturePrisoners.setText(resourceMap.getString("chkCapturePrisoners.text"));
        chkCapturePrisoners.setToolTipText(resourceMap.getString("chkCapturePrisoners.toolTipText"));
        gridBagConstraints.gridy = ++gridy;
        panPersonnel.add(chkCapturePrisoners, gridBagConstraints);

        DefaultComboBoxModel<String> prisonerStatusModel = new DefaultComboBoxModel<>();
        prisonerStatusModel.addElement(resourceMap.getString("prisonerStatus.Prisoner"));
        prisonerStatusModel.addElement(resourceMap.getString("prisonerStatus.Bondsman"));
        comboPrisonerStatus = new JComboBox<>(prisonerStatusModel);
        comboPrisonerStatus.setSelectedIndex(options.getDefaultPrisonerStatus());
        JPanel pnlPrisonerStatus = new JPanel();
        pnlPrisonerStatus.add(comboPrisonerStatus);
        pnlPrisonerStatus.add(new JLabel(resourceMap.getString("prisonerStatus.text")));
        gridBagConstraints.gridy = ++gridy;
        panPersonnel.add(pnlPrisonerStatus, gridBagConstraints);

        altQualityAveragingCheckBox.setText(resourceMap.getString("altQualityAveragingCheckBox.text"));
        altQualityAveragingCheckBox.setToolTipText(resourceMap.getString("altQualityAveragingCheckBox.toolTipText"));
        altQualityAveragingCheckBox.setName("altQualityAveragingCheckBox");
        gridBagConstraints.gridy = ++gridy;
        panPersonnel.add(altQualityAveragingCheckBox, gridBagConstraints);

        useAdvancedMedicalBox.setText(resourceMap.getString("useAdvancedMedicalBox.text"));
        useAdvancedMedicalBox.setToolTipText(resourceMap.getString("useAdvancedMedicalBox.toolTipText"));
        useAdvancedMedicalBox.setName("useAdvancedMedicalBox");
        gridBagConstraints.gridy = ++gridy;
        panPersonnel.add(useAdvancedMedicalBox, gridBagConstraints);

        useDylansRandomXpBox.setText(resourceMap.getString("useDylansRandomXpBox.text"));
        useDylansRandomXpBox.setToolTipText(resourceMap.getString("useDylansRandomXpBox.toolTipText"));
        useDylansRandomXpBox.setName("useDylansRandomXpBox");
        gridBagConstraints.gridy = ++gridy;
        panPersonnel.add(useDylansRandomXpBox, gridBagConstraints);

        spnHealWaitingPeriod = new JSpinner(new SpinnerNumberModel(options.getHealingWaitingPeriod(), 1, 30, 1));
        ((JSpinner.DefaultEditor) spnHealWaitingPeriod.getEditor()).getTextField().setEditable(false);
        JPanel pnlHealWaitingPeriod = new JPanel();
        pnlHealWaitingPeriod.add(spnHealWaitingPeriod);
        pnlHealWaitingPeriod.add(new JLabel(resourceMap.getString("healWaitingPeriod.text")));
        gridBagConstraints.gridy = ++gridy;
        panPersonnel.add(pnlHealWaitingPeriod, gridBagConstraints);

        spnNaturalHealWaitingPeriod = new JSpinner(new SpinnerNumberModel(options.getNaturalHealingWaitingPeriod(),
                1, 365, 1));
        ((JSpinner.DefaultEditor) spnNaturalHealWaitingPeriod.getEditor()).getTextField().setEditable(false);
        JPanel pnlNaturalHealWaitingPeriod = new JPanel();
        pnlNaturalHealWaitingPeriod.add(spnNaturalHealWaitingPeriod);
        pnlNaturalHealWaitingPeriod.add(new JLabel(resourceMap.getString("naturalHealWaitingPeriod.text")));
        gridBagConstraints.gridy = ++gridy;
        panPersonnel.add(pnlNaturalHealWaitingPeriod, gridBagConstraints);

        spnMinimumHitsForVees = new JSpinner(new SpinnerNumberModel(options.getMinimumHitsForVees(), 1, 5, 1));
        ((JSpinner.DefaultEditor) spnMinimumHitsForVees.getEditor()).getTextField().setEditable(false);
        JPanel panMinimumHitsForVees = new JPanel();
        panMinimumHitsForVees.add(spnMinimumHitsForVees);
        panMinimumHitsForVees.add(new JLabel(resourceMap.getString("minimumHitsForVees.text")));
        gridBagConstraints.gridy = ++gridy;
        panPersonnel.add(panMinimumHitsForVees, gridBagConstraints);

        useRandomHitsForVees = new JCheckBox();
        useRandomHitsForVees.setSelected(options.useRandomHitsForVees());
        useRandomHitsForVees.setText(resourceMap.getString("useRandomHitsForVees.text"));
        useRandomHitsForVees.setToolTipText(resourceMap.getString("useRandomHitsForVees.toolTipText"));
        gridBagConstraints.gridy = ++gridy;
        panPersonnel.add(useRandomHitsForVees, gridBagConstraints);

        useTougherHealing = new JCheckBox(resourceMap.getString("useTougherHealing.text"));
        useTougherHealing.setSelected(options.useTougherHealing());
        useTougherHealing.setToolTipText(resourceMap.getString("useTougherHealing.toolTipText"));
        gridBagConstraints.gridy = ++gridy;
        panPersonnel.add(useTougherHealing, gridBagConstraints);

        chkUseTransfers = new JCheckBox(resourceMap.getString("useTransfers.text"));
        chkUseTransfers.setSelected(options.useTransfers());
        gridBagConstraints.gridy = ++gridy;
        panPersonnel.add(chkUseTransfers, gridBagConstraints);

        chkUseTimeInService = new JCheckBox(resourceMap.getString("useTimeInService.text"));
        chkUseTimeInService.setSelected(options.getUseTimeInService());
        gridBagConstraints.gridy = ++gridy;
        panPersonnel.add(chkUseTimeInService, gridBagConstraints);

        DefaultComboBoxModel<TimeInDisplayFormat> timeInServiceDisplayFormatModel = new DefaultComboBoxModel<>(TimeInDisplayFormat.values());
        comboTimeInServiceDisplayFormat = new JComboBox<>(timeInServiceDisplayFormatModel);
        comboTimeInServiceDisplayFormat.setName("comboTimeInServiceDisplayFormat");
        comboTimeInServiceDisplayFormat.setSelectedItem(options.getTimeInServiceDisplayFormat());
        JPanel pnlTimeInServiceDisplayFormat = new JPanel();
        pnlTimeInServiceDisplayFormat.add(comboTimeInServiceDisplayFormat);
        pnlTimeInServiceDisplayFormat.add(new JLabel(resourceMap.getString("timeInServiceDisplayFormat.text")));
        gridBagConstraints.gridy = ++gridy;
        panPersonnel.add(pnlTimeInServiceDisplayFormat, gridBagConstraints);

        chkUseTimeInRank = new JCheckBox(resourceMap.getString("useTimeInRank.text"));
        chkUseTimeInRank.setSelected(options.getUseTimeInRank());
        gridBagConstraints.gridy = ++gridy;
        panPersonnel.add(chkUseTimeInRank, gridBagConstraints);

        DefaultComboBoxModel<TimeInDisplayFormat> timeInRankDisplayFormatModel = new DefaultComboBoxModel<>(TimeInDisplayFormat.values());
        comboTimeInRankDisplayFormat = new JComboBox<>(timeInRankDisplayFormatModel);
        comboTimeInRankDisplayFormat.setName("comboTimeInRankDisplayFormat");
        comboTimeInRankDisplayFormat.setSelectedItem(options.getTimeInRankDisplayFormat());
        JPanel pnlTimeInRankDisplayFormat = new JPanel();
        pnlTimeInRankDisplayFormat.add(comboTimeInRankDisplayFormat);
        pnlTimeInRankDisplayFormat.add(new JLabel(resourceMap.getString("timeInRankDisplayFormat.text")));
        gridBagConstraints.gridy = ++gridy;
        panPersonnel.add(pnlTimeInRankDisplayFormat, gridBagConstraints);

        chkTrackTotalEarnings = new JCheckBox(resourceMap.getString("trackTotalEarnings.text"));
        chkTrackTotalEarnings.setToolTipText("trackTotalEarnings.toolTipText");
        chkTrackTotalEarnings.setSelected(options.trackTotalEarnings());
        gridBagConstraints.gridy = ++gridy;
        panPersonnel.add(chkTrackTotalEarnings, gridBagConstraints);

        chkShowOriginFaction = new JCheckBox(resourceMap.getString("showOriginFaction.text"));
        chkShowOriginFaction.setSelected(options.showOriginFaction());
        gridBagConstraints.gridy = ++gridy;
        panPersonnel.add(chkShowOriginFaction, gridBagConstraints);

        chkRandomizeOrigin = new JCheckBox(resourceMap.getString("randomizeOrigin.text"));
        chkRandomizeOrigin.setSelected(options.randomizeOrigin());
        gridBagConstraints.gridy = ++gridy;
        panPersonnel.add(chkRandomizeOrigin, gridBagConstraints);

        chkRandomizeDependentsOrigin = new JCheckBox(resourceMap.getString("randomizeDependentsOrigin.text"));
        chkRandomizeDependentsOrigin.setSelected(options.getRandomizeDependentOrigin());
        gridBagConstraints.gridy = ++gridy;
        panPersonnel.add(chkRandomizeDependentsOrigin, gridBagConstraints);

        spnOriginSearchRadius = new JSpinner(new SpinnerNumberModel(options.getOriginSearchRadius(), 10, 250, 10));
        JPanel panOriginSearchRadius = new JPanel();
        panOriginSearchRadius.add(spnOriginSearchRadius);
        panOriginSearchRadius.add(new JLabel(resourceMap.getString("originSearchRadius.text")));
        gridBagConstraints.gridy = ++gridy;
        panPersonnel.add(panOriginSearchRadius, gridBagConstraints);

        //Family
        JPanel panFamily = new JPanel(new GridBagLayout());
        panFamily.setBorder(BorderFactory.createTitledBorder(resourceMap.getString("FamilyTab.text")));
        int panFamilyGridY = ++gridy;

        spnMinimumMarriageAge = new JSpinner(new SpinnerNumberModel(options.getMinimumMarriageAge(), 14, null, 1));
        JPanel panMinimumMarriageAge = new JPanel();
        panMinimumMarriageAge.add(spnMinimumMarriageAge);
        panMinimumMarriageAge.add(new JLabel(resourceMap.getString("minimumMarriageAge.text")));
        panMinimumMarriageAge.setToolTipText(resourceMap.getString("minimumMarriageAge.toolTipText"));
        gridBagConstraints.gridy = ++gridy;
        panFamily.add(panMinimumMarriageAge, gridBagConstraints);

        spnCheckMutualAncestorsDepth = new JSpinner(new SpinnerNumberModel(options.checkMutualAncestorsDepth(), 0, 20, 1));
        JPanel panCheckMutualAncestorsDepth = new JPanel();
        panCheckMutualAncestorsDepth.add(spnCheckMutualAncestorsDepth);
        panCheckMutualAncestorsDepth.add(new JLabel(resourceMap.getString("checkMutualAncestorsDepth.text")));
        panCheckMutualAncestorsDepth.setToolTipText(resourceMap.getString("checkMutualAncestorsDepth.toolTipText"));
        gridBagConstraints.gridy = ++gridy;
        panFamily.add(panCheckMutualAncestorsDepth, gridBagConstraints);

        chkLogMarriageNameChange = new JCheckBox(resourceMap.getString("logMarriageNameChange.text"));
        chkLogMarriageNameChange.setToolTipText(resourceMap.getString("logMarriageNameChange.toolTipText"));
        chkLogMarriageNameChange.setSelected(options.logMarriageNameChange());
        gridBagConstraints.gridy = ++gridy;
        panFamily.add(chkLogMarriageNameChange, gridBagConstraints);

        chkUseRandomMarriages = new JCheckBox(resourceMap.getString("useRandomMarriages.text"));
        chkUseRandomMarriages.setToolTipText(resourceMap.getString("useRandomMarriages.toolTipText"));
        chkUseRandomMarriages.setSelected(options.useRandomMarriages());
        gridBagConstraints.gridy = ++gridy;
        panFamily.add(chkUseRandomMarriages, gridBagConstraints);

        spnChanceRandomMarriages = new JSpinner(new SpinnerNumberModel(options.getChanceRandomMarriages() * 100.0, 0, 100, 0.001));
        JPanel panChanceRandomMarriages = new JPanel();
        panChanceRandomMarriages.add(spnChanceRandomMarriages);
        panChanceRandomMarriages.add(new JLabel(resourceMap.getString("chanceRandomMarriages.text")));
        panChanceRandomMarriages.setToolTipText(resourceMap.getString("chanceRandomMarriages.toolTipText"));
        gridBagConstraints.gridy = ++gridy;
        panFamily.add(panChanceRandomMarriages, gridBagConstraints);

        spnMarriageAgeRange = new JSpinner(new SpinnerNumberModel(options.getMarriageAgeRange(), 0, null, 1.0));
        spnMarriageAgeRange.setPreferredSize(new Dimension(50,
                spnMarriageAgeRange.getEditor().getPreferredSize().height + 5));
        JPanel panMarriageAgeRange = new JPanel();
        panMarriageAgeRange.add(spnMarriageAgeRange);
        panMarriageAgeRange.add(new JLabel(resourceMap.getString("marriageAgeRange.text")));
        panMarriageAgeRange.setToolTipText(resourceMap.getString("marriageAgeRange.toolTipText"));
        gridBagConstraints.gridy = ++gridy;
        panFamily.add(panMarriageAgeRange, gridBagConstraints);

        JPanel panRandomMarriageSurnameWeights = new JPanel(new GridLayout((int) Math.ceil(Person.NUM_SURNAME / 3.0), 3));
        panRandomMarriageSurnameWeights.setBorder(BorderFactory.createTitledBorder(resourceMap.getString("randomMarriageSurnameWeights.text")));
        panRandomMarriageSurnameWeights.setToolTipText(resourceMap.getString("randomMarriageSurnameWeights.toolTipText"));
        spnRandomMarriageSurnameWeights = new JSpinner[Person.NUM_SURNAME];
        JSpinner spnRandomMarriageSurnameWeight;
        JPanel panRandomMarriageSurnameWeight;
        for (int i = 0; i < Person.NUM_SURNAME; i++) {
            spnRandomMarriageSurnameWeight = new JSpinner(new SpinnerNumberModel((options.getRandomMarriageSurnameWeights(i) / 10.0), 0, 100, 0.1));
            panRandomMarriageSurnameWeight = new JPanel();
            panRandomMarriageSurnameWeight.add(spnRandomMarriageSurnameWeight);
            panRandomMarriageSurnameWeight.add(new JLabel(Person.SURNAME_TYPE_NAMES[i]));
            panRandomMarriageSurnameWeights.add(panRandomMarriageSurnameWeight);
            spnRandomMarriageSurnameWeights[i] = spnRandomMarriageSurnameWeight;
        }
        gridBagConstraints.gridy = ++gridy;
        panFamily.add(panRandomMarriageSurnameWeights, gridBagConstraints);

        chkUseRandomSameSexMarriages = new JCheckBox(resourceMap.getString("useRandomSameSexMarriages.text"));
        chkUseRandomSameSexMarriages.setToolTipText(resourceMap.getString("useRandomSameSexMarriages.toolTipText"));
        chkUseRandomSameSexMarriages.setSelected(options.useRandomSameSexMarriages());
        gridBagConstraints.gridy = ++gridy;
        panFamily.add(chkUseRandomSameSexMarriages, gridBagConstraints);

        spnChanceRandomSameSexMarriages = new JSpinner(new SpinnerNumberModel(options.getChanceRandomSameSexMarriages() * 100.0, 0, 100, 0.001));
        JPanel panChanceRandomSameSexMarriages = new JPanel();
        panChanceRandomSameSexMarriages.add(spnChanceRandomSameSexMarriages);
        panChanceRandomSameSexMarriages.add(new JLabel(resourceMap.getString("chanceRandomSameSexMarriages.text")));
        panChanceRandomSameSexMarriages.setToolTipText(resourceMap.getString("chanceRandomSameSexMarriages.toolTipText"));
        gridBagConstraints.gridy = ++gridy;
        panFamily.add(panChanceRandomSameSexMarriages, gridBagConstraints);

        chkUseUnofficialProcreation = new JCheckBox(resourceMap.getString("useUnofficialProcreation.text"));
        chkUseUnofficialProcreation.setSelected(options.useUnofficialProcreation());
        chkUseUnofficialProcreation.setToolTipText(resourceMap.getString("useUnofficialProcreation.toolTipText"));
        gridBagConstraints.gridy = ++gridy;
        panFamily.add(chkUseUnofficialProcreation, gridBagConstraints);

        spnChanceProcreation = new JSpinner(new SpinnerNumberModel(options.getChanceProcreation() * 100.0, 0, 100, 0.001));
        JPanel panChanceProcreation = new JPanel();
        panChanceProcreation.add(spnChanceProcreation);
        panChanceProcreation.add(new JLabel(resourceMap.getString("chanceProcreation.text")));
        panChanceProcreation.setToolTipText(resourceMap.getString("chanceProcreation.toolTipText"));
        gridBagConstraints.gridy = ++gridy;
        panFamily.add(panChanceProcreation, gridBagConstraints);

        chkUseUnofficialProcreationNoRelationship = new JCheckBox(resourceMap.getString("useUnofficialProcreationNoRelationship.text"));
        chkUseUnofficialProcreationNoRelationship.setToolTipText(resourceMap.getString("useUnofficialProcreationNoRelationship.toolTipText"));
        chkUseUnofficialProcreationNoRelationship.setSelected(options.useUnofficialProcreationNoRelationship());
        gridBagConstraints.gridy = ++gridy;
        panFamily.add(chkUseUnofficialProcreationNoRelationship, gridBagConstraints);

        spnChanceProcreationNoRelationship = new JSpinner(new SpinnerNumberModel(options.getChanceProcreationNoRelationship() * 100.0, 0, 100, 0.001));
        JPanel panChanceProcreationNoRelationship = new JPanel();
        panChanceProcreationNoRelationship.add(spnChanceProcreationNoRelationship);
        panChanceProcreationNoRelationship.add(new JLabel(resourceMap.getString("chanceProcreationNoRelationship.text")));
        panChanceProcreationNoRelationship.setToolTipText(resourceMap.getString("chanceProcreationNoRelationship.toolTipText"));
        gridBagConstraints.gridy = ++gridy;
        panFamily.add(panChanceProcreationNoRelationship, gridBagConstraints);

        chkDisplayTrueDueDate = new JCheckBox(resourceMap.getString("displayTrueDueDate.text"));
        chkDisplayTrueDueDate.setToolTipText(resourceMap.getString("displayTrueDueDate.toolTipText"));
        chkDisplayTrueDueDate.setSelected(options.getDisplayTrueDueDate());
        gridBagConstraints.gridy = ++gridy;
        panFamily.add(chkDisplayTrueDueDate, gridBagConstraints);

        chkLogConception = new JCheckBox(resourceMap.getString("logConception.text"));
        chkLogConception.setSelected(options.logConception());
        gridBagConstraints.gridy = ++gridy;
        panFamily.add(chkLogConception, gridBagConstraints);

        DefaultComboBoxModel<BabySurnameStyle> babySurnameStyleModel = new DefaultComboBoxModel<>(BabySurnameStyle.values());
        comboBabySurnameStyle = new JComboBox<>(babySurnameStyleModel);
        comboBabySurnameStyle.setRenderer(new DefaultListCellRenderer() {
            private static final long serialVersionUID = -543354619818226314L;

            @Override
            public Component getListCellRendererComponent(JList<?> list, Object value, int index,
                                                          boolean isSelected, boolean cellHasFocus) {
                super.getListCellRendererComponent(list, value, index, isSelected, cellHasFocus);
                if (isSelected && (index > -1)) {
                    list.setToolTipText((list.getSelectedValue() instanceof BabySurnameStyle)
                            ? ((BabySurnameStyle) list.getSelectedValue()).getStyleToolTip() : "");
                }

                return this;
            }
        });
        comboBabySurnameStyle.setSelectedItem(options.getBabySurnameStyle());
        JPanel pnlBabySurnameStyle = new JPanel();
        pnlBabySurnameStyle.add(comboBabySurnameStyle);
        pnlBabySurnameStyle.add(new JLabel(resourceMap.getString("babySurnameStyle.text")));
        pnlBabySurnameStyle.setToolTipText(resourceMap.getString("babySurnameStyle.toolTipText"));
        gridBagConstraints.gridy = ++gridy;
        panFamily.add(pnlBabySurnameStyle, gridBagConstraints);

        chkDetermineFatherAtBirth = new JCheckBox(resourceMap.getString("determineFatherAtBirth.text"));
        chkDetermineFatherAtBirth.setToolTipText(resourceMap.getString("determineFatherAtBirth.toolTipText"));
        chkDetermineFatherAtBirth.setName("chkDetermineFatherAtBirth");
        chkDetermineFatherAtBirth.setSelected(options.determineFatherAtBirth());
        gridBagConstraints.gridy = ++gridy;
        panFamily.add(chkDetermineFatherAtBirth, gridBagConstraints);

        chkDisplayParentage = new JCheckBox(resourceMap.getString("displayParentage.text"));
        chkDisplayParentage.setSelected(options.displayParentage());
        gridBagConstraints.gridy = ++gridy;
        panFamily.add(chkDisplayParentage, gridBagConstraints);

        DefaultComboBoxModel<String> familyLevelStatusModel = new DefaultComboBoxModel<>();
        familyLevelStatusModel.addElement(resourceMap.getString("displayFamilyLevel.ParentsChildren"));
        familyLevelStatusModel.addElement(resourceMap.getString("displayFamilyLevel.GrandparentsGrandchildren"));
        familyLevelStatusModel.addElement(resourceMap.getString("displayFamilyLevel.AuntsUnclesCousins"));
        comboDisplayFamilyLevel = new JComboBox<>(familyLevelStatusModel);
        comboDisplayFamilyLevel.setSelectedIndex(options.displayFamilyLevel());
        JPanel pnlDisplayFamilyLevel = new JPanel();
        pnlDisplayFamilyLevel.add(comboDisplayFamilyLevel);
        pnlDisplayFamilyLevel.add(new JLabel(resourceMap.getString("displayFamilyLevel.text")));
        pnlDisplayFamilyLevel.setToolTipText(resourceMap.getString("displayFamilyLevel.toolTipText"));
        gridBagConstraints.gridy = ++gridy;
        panFamily.add(pnlDisplayFamilyLevel, gridBagConstraints);

        chkUseRandomDeaths = new JCheckBox(resourceMap.getString("useRandomDeaths.text"));
        chkUseRandomDeaths.setToolTipText(resourceMap.getString("useRandomDeaths.toolTipText"));
        chkUseRandomDeaths.setSelected(options.useRandomDeaths());
        gridBagConstraints.gridy = ++gridy;
        panFamily.add(chkUseRandomDeaths, gridBagConstraints);

        chkKeepMarriedNameUponSpouseDeath = new JCheckBox(resourceMap.getString("keepMarriedNameUponSpouseDeath.text"));
        chkKeepMarriedNameUponSpouseDeath.setSelected(options.getKeepMarriedNameUponSpouseDeath());
        gridBagConstraints.gridy = ++gridy;
        panFamily.add(chkKeepMarriedNameUponSpouseDeath, gridBagConstraints);

        gridBagConstraints.gridy = panFamilyGridY;
        panPersonnel.add(panFamily, gridBagConstraints);

        //Salary
        JPanel panSalary = new JPanel(new GridBagLayout());
        panSalary.setBorder(BorderFactory.createTitledBorder(resourceMap.getString("SalaryTab.text")));

        JPanel panMultiplier = new JPanel(new GridLayout(1, 3));
        panMultiplier.setBorder(BorderFactory.createTitledBorder("Multipliers"));
        spnSalaryCommission = new JSpinner(new SpinnerNumberModel(options.getSalaryCommissionMultiplier(), 0, 10, 0.05));
        ((JSpinner.DefaultEditor) spnSalaryCommission.getEditor()).getTextField().setEditable(false);
        JPanel panSalaryCommission = new JPanel();
        panSalaryCommission.add(spnSalaryCommission);
        panSalaryCommission.add(new JLabel("Commissioned"));
        panMultiplier.add(panSalaryCommission);

        spnSalaryEnlisted = new JSpinner(new SpinnerNumberModel(options.getSalaryEnlistedMultiplier(), 0, 10, 0.05));
        ((JSpinner.DefaultEditor) spnSalaryEnlisted.getEditor()).getTextField().setEditable(false);
        JPanel panSalaryEnlisted = new JPanel();
        panSalaryEnlisted.add(spnSalaryEnlisted);
        panSalaryEnlisted.add(new JLabel("Enlisted"));
        panMultiplier.add(panSalaryEnlisted);

        spnSalaryAntiMek = new JSpinner(new SpinnerNumberModel(options.getSalaryAntiMekMultiplier(), 0, 10, 0.05));
        ((JSpinner.DefaultEditor) spnSalaryAntiMek.getEditor()).getTextField().setEditable(false);
        JPanel panSalaryAntiMek = new JPanel();
        panSalaryAntiMek.add(spnSalaryAntiMek);
        panSalaryAntiMek.add(new JLabel("Anti-Mek"));
        panMultiplier.add(panSalaryAntiMek);

        gridBagConstraints = new java.awt.GridBagConstraints();
        gridBagConstraints.gridx = 0;
        gridBagConstraints.gridy = 0;
        gridBagConstraints.weightx = 1.0;
        gridBagConstraints.weighty = 0.0;
        gridBagConstraints.fill = java.awt.GridBagConstraints.HORIZONTAL;
        gridBagConstraints.anchor = java.awt.GridBagConstraints.NORTHWEST;
        panSalary.add(panMultiplier, gridBagConstraints);

        JPanel panXpMultiplier = new JPanel(new GridLayout(2, 3));
        panXpMultiplier.setBorder(BorderFactory.createTitledBorder("Experience Multipliers"));
        spnSalaryXp = new JSpinner[5];
        JSpinner spnXpSalary;
        JPanel panXpSalary;
        for (int i = 0; i < 5; i++) {
            spnXpSalary = new JSpinner(new SpinnerNumberModel(options.getSalaryXpMultiplier(i), 0, 10, 0.05));
            ((JSpinner.DefaultEditor) spnXpSalary.getEditor()).getTextField().setEditable(false);
            panXpSalary = new JPanel();
            panXpSalary.add(spnXpSalary);
            panXpSalary.add(new JLabel(SkillType.getExperienceLevelName(i)));
            panXpMultiplier.add(panXpSalary);
            spnSalaryXp[i] = spnXpSalary;
        }
        gridBagConstraints = new java.awt.GridBagConstraints();
        gridBagConstraints.gridx = 0;
        gridBagConstraints.gridy = 1;
        gridBagConstraints.weightx = 1.0;
        gridBagConstraints.weighty = 0.0;
        gridBagConstraints.fill = java.awt.GridBagConstraints.HORIZONTAL;
        gridBagConstraints.anchor = java.awt.GridBagConstraints.NORTHWEST;
        panSalary.add(panXpMultiplier, gridBagConstraints);

        JPanel panAllTypes = new JPanel(new GridLayout(Person.T_NUM / 2, 2));
        JPanel panType;
        spnSalaryBase = new JSpinner[Person.T_NUM];
        gridBagConstraints = new GridBagConstraints();
        gridBagConstraints.gridx = 0;
        gridBagConstraints.gridy = 0;
        gridBagConstraints.weightx = 0.0;
        gridBagConstraints.weighty = 0.0;
        gridBagConstraints.fill = GridBagConstraints.HORIZONTAL;
        gridBagConstraints.anchor = GridBagConstraints.NORTHWEST;
        for (int i = 1; i < Person.T_NUM; i++) {
            panType = new JPanel(new GridBagLayout());

            gridBagConstraints.gridx = 0;
            gridBagConstraints.weightx = 1.0;
            panType.add(new JLabel(Person.getRoleDesc(i, false)), gridBagConstraints);

            JSpinner spnType = new JSpinner(new SpinnerNumberModel(options.getBaseSalary(i), 0d, null, 10d));
            spnType.setMinimumSize(new Dimension(75, 20));
            spnType.setPreferredSize(new Dimension(75, 25));
            spnSalaryBase[i] = spnType;
            gridBagConstraints.gridx = 1;
            gridBagConstraints.weightx = 0.0;
            panType.add(spnType, gridBagConstraints);
            panAllTypes.add(panType);
        }

        JScrollPane scrSalaryBase = new JScrollPane(panAllTypes);
        scrSalaryBase.setBorder(BorderFactory.createTitledBorder("Base Salaries"));
        scrSalaryBase.setOpaque(false);
        scrSalaryBase.setPreferredSize(new Dimension(200, 200));
        gridBagConstraints = new java.awt.GridBagConstraints();
        gridBagConstraints.gridx = 0;
        gridBagConstraints.gridy = 2;
        gridBagConstraints.weightx = 1.0;
        gridBagConstraints.weighty = 1.0;
        gridBagConstraints.fill = java.awt.GridBagConstraints.BOTH;
        gridBagConstraints.anchor = java.awt.GridBagConstraints.NORTHWEST;
        panSalary.add(scrSalaryBase, gridBagConstraints);

        gridBagConstraints = new java.awt.GridBagConstraints();
        gridBagConstraints.gridx = 3;
        gridBagConstraints.gridy = 0;
        gridBagConstraints.gridheight = 23;
        gridBagConstraints.weightx = 1.0;
        gridBagConstraints.weighty = 1.0;
        gridBagConstraints.fill = java.awt.GridBagConstraints.BOTH;
        gridBagConstraints.anchor = java.awt.GridBagConstraints.NORTHWEST;
        panPersonnel.add(panSalary, gridBagConstraints);

        JScrollPane scrollPersonnel = new JScrollPane(panPersonnel);
        scrollPersonnel.setPreferredSize(new java.awt.Dimension(500, 400));

        tabOptions.addTab(resourceMap.getString("panPersonnel.TabConstraints.tabTitle"), scrollPersonnel);
        //endregion Personnel Tab

        //region Finances Tab
        panFinances.setName("panFinances"); // NOI18N
        panFinances.setLayout(new java.awt.GridBagLayout());
        gridy = 0;

        payForPartsBox.setText(resourceMap.getString("payForPartsBox.text")); // NOI18N
        payForPartsBox.setToolTipText(resourceMap.getString("payForPartsBox.toolTipText")); // NOI18N
        payForPartsBox.setName("payForPartsBox"); // NOI18N
        gridBagConstraints = new java.awt.GridBagConstraints();
        gridBagConstraints.gridx = 0;
        gridBagConstraints.gridy = gridy++;
        gridBagConstraints.gridwidth = 2;
        gridBagConstraints.fill = java.awt.GridBagConstraints.HORIZONTAL;
        gridBagConstraints.anchor = java.awt.GridBagConstraints.NORTHWEST;
        panFinances.add(payForPartsBox, gridBagConstraints);

        payForRepairsBox.setText(resourceMap.getString("payForRepairsBox.text")); // NOI18N
        payForRepairsBox.setToolTipText(resourceMap.getString("payForRepairsBox.toolTipText")); // NOI18N
        payForRepairsBox.setName("payForRepairsBox"); // NOI18N
        gridBagConstraints = new java.awt.GridBagConstraints();
        gridBagConstraints.gridx = 0;
        gridBagConstraints.gridy = gridy++;
        gridBagConstraints.gridwidth = 2;
        gridBagConstraints.fill = java.awt.GridBagConstraints.HORIZONTAL;
        gridBagConstraints.anchor = java.awt.GridBagConstraints.NORTHWEST;
        panFinances.add(payForRepairsBox, gridBagConstraints);

        payForUnitsBox.setText(resourceMap.getString("payForUnitsBox.text")); // NOI18N
        payForUnitsBox.setToolTipText(resourceMap.getString("payForUnitsBox.toolTipText")); // NOI18N
        payForUnitsBox.setName("payForUnitsBox"); // NOI18N
        gridBagConstraints = new java.awt.GridBagConstraints();
        gridBagConstraints.gridx = 0;
        gridBagConstraints.gridy = gridy++;
        gridBagConstraints.gridwidth = 2;
        gridBagConstraints.fill = java.awt.GridBagConstraints.HORIZONTAL;
        gridBagConstraints.anchor = java.awt.GridBagConstraints.NORTHWEST;
        panFinances.add(payForUnitsBox, gridBagConstraints);

        payForSalariesBox.setText(resourceMap.getString("payForSalariesBox.text")); // NOI18N
        payForSalariesBox.setToolTipText(resourceMap.getString("payForSalariesBox.toolTipText")); // NOI18N
        payForSalariesBox.setName("payForSalariesBox"); // NOI18N
        gridBagConstraints = new java.awt.GridBagConstraints();
        gridBagConstraints.gridx = 0;
        gridBagConstraints.gridy = gridy++;
        gridBagConstraints.gridwidth = 2;
        gridBagConstraints.fill = java.awt.GridBagConstraints.HORIZONTAL;
        gridBagConstraints.anchor = java.awt.GridBagConstraints.NORTHWEST;
        panFinances.add(payForSalariesBox, gridBagConstraints);

        payForOverheadBox.setText(resourceMap.getString("payForOverheadBox.text")); // NOI18N
        payForOverheadBox.setToolTipText(resourceMap.getString("payForOverheadBox.toolTipText")); // NOI18N
        payForOverheadBox.setName("payForOverheadBox"); // NOI18N
        gridBagConstraints = new java.awt.GridBagConstraints();
        gridBagConstraints.gridx = 0;
        gridBagConstraints.gridy = gridy++;
        gridBagConstraints.gridwidth = 2;
        gridBagConstraints.fill = java.awt.GridBagConstraints.HORIZONTAL;
        gridBagConstraints.anchor = java.awt.GridBagConstraints.NORTHWEST;
        panFinances.add(payForOverheadBox, gridBagConstraints);

        payForMaintainBox.setText(resourceMap.getString("payForMaintainBox.text")); // NOI18N
        payForMaintainBox.setToolTipText(resourceMap.getString("payForMaintainBox.toolTipText")); // NOI18N
        payForMaintainBox.setName("payForMaintainBox"); // NOI18N
        gridBagConstraints = new java.awt.GridBagConstraints();
        gridBagConstraints.gridx = 0;
        gridBagConstraints.gridy = gridy++;
        gridBagConstraints.gridwidth = 2;
        gridBagConstraints.fill = java.awt.GridBagConstraints.HORIZONTAL;
        gridBagConstraints.anchor = java.awt.GridBagConstraints.NORTHWEST;
        panFinances.add(payForMaintainBox, gridBagConstraints);

        payForTransportBox.setText(resourceMap.getString("payForTransportBox.text")); // NOI18N
        payForTransportBox.setToolTipText(resourceMap.getString("payForTransportBox.toolTipText")); // NOI18N
        payForTransportBox.setName("payForTransportBox"); // NOI18N
        gridBagConstraints = new java.awt.GridBagConstraints();
        gridBagConstraints.gridx = 0;
        gridBagConstraints.gridy = gridy++;
        gridBagConstraints.gridwidth = 2;
        gridBagConstraints.fill = java.awt.GridBagConstraints.HORIZONTAL;
        gridBagConstraints.anchor = java.awt.GridBagConstraints.NORTHWEST;
        panFinances.add(payForTransportBox, gridBagConstraints);

        sellUnitsBox.setText(resourceMap.getString("sellUnitsBox.text")); // NOI18N
        sellUnitsBox.setToolTipText(resourceMap.getString("sellUnitsBox.toolTipText")); // NOI18N
        sellUnitsBox.setName("sellUnitsBox"); // NOI18N
        gridBagConstraints = new java.awt.GridBagConstraints();
        gridBagConstraints.gridx = 0;
        gridBagConstraints.gridy = gridy++;
        gridBagConstraints.gridwidth = 2;
        gridBagConstraints.fill = java.awt.GridBagConstraints.HORIZONTAL;
        gridBagConstraints.anchor = java.awt.GridBagConstraints.NORTHWEST;
        panFinances.add(sellUnitsBox, gridBagConstraints);

        sellPartsBox.setText(resourceMap.getString("sellPartsBox.text")); // NOI18N
        sellPartsBox.setToolTipText(resourceMap.getString("sellPartsBox.toolTipText")); // NOI18N
        sellPartsBox.setName("sellPartsBox"); // NOI18N
        gridBagConstraints = new java.awt.GridBagConstraints();
        gridBagConstraints.gridx = 0;
        gridBagConstraints.gridy = gridy++;
        gridBagConstraints.gridwidth = 2;
        gridBagConstraints.fill = java.awt.GridBagConstraints.HORIZONTAL;
        gridBagConstraints.anchor = java.awt.GridBagConstraints.NORTHWEST;
        panFinances.add(sellPartsBox, gridBagConstraints);

        payForRecruitmentBox.setText(resourceMap.getString("payForRecruitmentBox.text")); // NOI18N
        payForRecruitmentBox.setToolTipText(resourceMap.getString("payForRecruitmentBox.toolTipText")); // NOI18N
        gridBagConstraints = new java.awt.GridBagConstraints();
        gridBagConstraints.gridx = 0;
        gridBagConstraints.gridy = gridy++;
        gridBagConstraints.gridwidth = 2;
        gridBagConstraints.fill = java.awt.GridBagConstraints.HORIZONTAL;
        gridBagConstraints.anchor = java.awt.GridBagConstraints.NORTHWEST;
        panFinances.add(payForRecruitmentBox, gridBagConstraints);

        useLoanLimitsBox.setText(resourceMap.getString("useLoanLimitsBox.text")); // NOI18N
        useLoanLimitsBox.setToolTipText(resourceMap.getString("useLoanLimitsBox.toolTipText")); // NOI18N
        gridBagConstraints = new java.awt.GridBagConstraints();
        gridBagConstraints.gridx = 0;
        gridBagConstraints.gridy = gridy++;
        gridBagConstraints.gridwidth = 2;
        gridBagConstraints.fill = java.awt.GridBagConstraints.HORIZONTAL;
        gridBagConstraints.anchor = java.awt.GridBagConstraints.NORTHWEST;
        panFinances.add(useLoanLimitsBox, gridBagConstraints);

        // Unofficial maintenance costs
        usePercentageMaintBox = new JCheckBox(resourceMap.getString("usePercentageMaintBox.text")); // NOI18N
        usePercentageMaintBox.setToolTipText(resourceMap.getString("usePercentageMaintBox.toolTipText")); // NOI18N
        gridBagConstraints = new java.awt.GridBagConstraints();
        gridBagConstraints.gridx = 0;
        gridBagConstraints.gridy = gridy++;
        gridBagConstraints.gridwidth = 2;
        gridBagConstraints.fill = java.awt.GridBagConstraints.HORIZONTAL;
        gridBagConstraints.anchor = java.awt.GridBagConstraints.NORTHWEST;
        panFinances.add(usePercentageMaintBox, gridBagConstraints);

        // Unofficial infantry don't count for contract pay
        useInfantryDontCountBox = new JCheckBox(resourceMap.getString("infantryDontCount.text")); // NOI18N
        useInfantryDontCountBox.setToolTipText(resourceMap.getString("infantryDontCount.toolTipText")); // NOI18N
        gridBagConstraints = new java.awt.GridBagConstraints();
        gridBagConstraints.gridx = 0;
        gridBagConstraints.gridy = gridy++;
        gridBagConstraints.gridwidth = 2;
        gridBagConstraints.fill = java.awt.GridBagConstraints.HORIZONTAL;
        gridBagConstraints.anchor = java.awt.GridBagConstraints.NORTHWEST;
        panFinances.add(useInfantryDontCountBox, gridBagConstraints);

        // Campaign Operations Peacetime operating costs
        usePeacetimeCostBox.setText(resourceMap.getString("usePeacetimeCostBox.text")); // NOI18N
        usePeacetimeCostBox.setToolTipText(resourceMap.getString("usePeacetimeCostBox.toolTipText")); // NOI18N
        usePeacetimeCostBox.setName("usePeacetimeCostBox"); // NOI18N
        gridBagConstraints = new java.awt.GridBagConstraints();
        gridBagConstraints.gridx = 0;
        gridBagConstraints.gridy = gridy++;
        gridBagConstraints.gridwidth = 2;
        gridBagConstraints.fill = java.awt.GridBagConstraints.HORIZONTAL;
        gridBagConstraints.anchor = java.awt.GridBagConstraints.NORTHWEST;
        panFinances.add(usePeacetimeCostBox, gridBagConstraints);

        useExtendedPartsModifierBox.setText(resourceMap.getString("useExtendedPartsModifierBox.text")); // NOI18N
        useExtendedPartsModifierBox.setName("useExtendedPartsModifierBox"); // NOI18N
        gridBagConstraints = new java.awt.GridBagConstraints();
        gridBagConstraints.gridx = 0;
        gridBagConstraints.gridy = gridy++;
        gridBagConstraints.gridwidth = 2;
        gridBagConstraints.fill = java.awt.GridBagConstraints.HORIZONTAL;
        gridBagConstraints.anchor = java.awt.GridBagConstraints.NORTHWEST;
        panFinances.add(useExtendedPartsModifierBox, gridBagConstraints);

        showPeacetimeCostBox.setText(resourceMap.getString("showPeacetimeCostBox.text")); // NOI18N
        showPeacetimeCostBox.setToolTipText(resourceMap.getString("showPeacetimeCostBox.toolTipText")); // NOI18N
        showPeacetimeCostBox.setName("showPeacetimeCostBox"); // NOI18N
        gridBagConstraints = new java.awt.GridBagConstraints();
        gridBagConstraints.gridx = 0;
        gridBagConstraints.gridy = gridy++;
        gridBagConstraints.gridwidth = 2;
        gridBagConstraints.fill = java.awt.GridBagConstraints.HORIZONTAL;
        gridBagConstraints.anchor = java.awt.GridBagConstraints.NORTHWEST;
        panFinances.add(showPeacetimeCostBox, gridBagConstraints);

        DefaultComboBoxModel<FinancialYearDuration> financialYearDurationModel = new DefaultComboBoxModel<>(FinancialYearDuration.values());
        comboFinancialYearDuration = new JComboBox<>(financialYearDurationModel);
        comboFinancialYearDuration.setRenderer(new DefaultListCellRenderer() {
                @Override
                public Component getListCellRendererComponent(JList<?> list, Object value, int index, boolean isSelected, boolean cellHasFocus) {
                    super.getListCellRendererComponent(list, value, index, isSelected, cellHasFocus);
                    if (isSelected && (index > -1)) {
                        list.setToolTipText((list.getSelectedValue() instanceof FinancialYearDuration)
                                ? ((FinancialYearDuration) list.getSelectedValue()).getToolTipText() : "");
                    }

                    return this;
                }
            });
        comboFinancialYearDuration.setSelectedItem(options.getFinancialYearDuration());
        JPanel pnlFinancialYearDuration = new JPanel();
        pnlFinancialYearDuration.add(new JLabel(resourceMap.getString("financialYearDuration.text")));
        pnlFinancialYearDuration.setToolTipText(resourceMap.getString("financialYearDuration.toolTipText"));
        pnlFinancialYearDuration.add(comboFinancialYearDuration);
        gridBagConstraints.gridy = gridy++;
        panFinances.add(pnlFinancialYearDuration, gridBagConstraints);

        newFinancialYearFinancesToCSVExportBox = new JCheckBox(resourceMap.getString("newFinancialYearFinancesToCSVExportBox.text"));
        newFinancialYearFinancesToCSVExportBox.setToolTipText(resourceMap.getString("newFinancialYearFinancesToCSVExportBox.toolTipText"));
        newFinancialYearFinancesToCSVExportBox.setName("newFinancialYearFinancesToCSVExportBox");
        newFinancialYearFinancesToCSVExportBox.setSelected(options.getNewFinancialYearFinancesToCSVExport());
        gridBagConstraints.gridy = gridy++;
        panFinances.add(newFinancialYearFinancesToCSVExportBox, gridBagConstraints);

        clanPriceModifierLabel.setText(resourceMap.getString("clanPriceModifierLabel.text")); // NOI18N
        clanPriceModifierLabel.setName("clanPriceModifierLabel"); // NOI18N
        gridBagConstraints = new java.awt.GridBagConstraints();
        gridBagConstraints.gridx = 3;
        gridBagConstraints.gridy = 0;
        gridBagConstraints.fill = java.awt.GridBagConstraints.BOTH;
        gridBagConstraints.anchor = java.awt.GridBagConstraints.WEST;
        panFinances.add(clanPriceModifierLabel, gridBagConstraints);

        spnClanPriceModifier = new JSpinner(new SpinnerNumberModel(options.getClanPriceModifier(), 1.0, null, 0.1));
        spnClanPriceModifier.setEditor(new JSpinner.NumberEditor(spnClanPriceModifier, "0.00"));
        spnClanPriceModifier.setToolTipText(resourceMap.getString("clanPriceModifierJFormattedTextField.toolTipText")); // NOI18N
        gridBagConstraints = new java.awt.GridBagConstraints();
        gridBagConstraints.gridx = 2;
        gridBagConstraints.gridy = 0;
        gridBagConstraints.fill = java.awt.GridBagConstraints.BOTH;
        gridBagConstraints.anchor = java.awt.GridBagConstraints.WEST;
        panFinances.add(spnClanPriceModifier, gridBagConstraints);

        usedPartsValueLabel.setText(resourceMap.getString("usedPartsValueLabel.text")); // NOI18N
        usedPartsValueLabel.setName("usedPartsValueLabel"); // NOI18N
        gridBagConstraints = new java.awt.GridBagConstraints();
        gridBagConstraints.gridx = 2;
        gridBagConstraints.gridy = 1;
        gridBagConstraints.gridwidth = 2;
        gridBagConstraints.fill = java.awt.GridBagConstraints.BOTH;
        gridBagConstraints.anchor = java.awt.GridBagConstraints.WEST;
        panFinances.add(usedPartsValueLabel, gridBagConstraints);

        spnUsedPartsValue = new JSpinner[6];
        gridBagConstraints.gridwidth = 1;
        for (int i = Part.QUALITY_A; i <= Part.QUALITY_F; i++) {
            gridBagConstraints.gridy++;
            gridBagConstraints.gridx = 3;
            gridBagConstraints.insets = new Insets(0, 20, 0, 0);
            panFinances.add(new JLabel(Part.getQualityName(i, options.reverseQualityNames()) + " Quality"), gridBagConstraints);
            gridBagConstraints.gridx = 2;
            gridBagConstraints.insets = new Insets(0, 10, 0, 0);
            spnUsedPartsValue[i] = new JSpinner(new SpinnerNumberModel(options.getUsedPartsValue(i), 0.00, 1.00, 0.05));
            spnUsedPartsValue[i].setEditor(new JSpinner.NumberEditor(spnUsedPartsValue[i], "0.00"));
            spnUsedPartsValue[i].setToolTipText(resourceMap.getString("usedPartsValueJFormattedTextField.toolTipText")); // NOI18N
            panFinances.add(spnUsedPartsValue[i], gridBagConstraints);
        }

        damagedPartsValueLabel.setText(resourceMap.getString("damagedPartsValueLabel.text")); // NOI18N
        damagedPartsValueLabel.setName("damagedPartsValueLabel"); // NOI18N
        gridBagConstraints = new java.awt.GridBagConstraints();
        gridBagConstraints.gridx = 3;
        gridBagConstraints.gridy = 8;
        gridBagConstraints.fill = java.awt.GridBagConstraints.BOTH;
        gridBagConstraints.anchor = java.awt.GridBagConstraints.WEST;
        panFinances.add(damagedPartsValueLabel, gridBagConstraints);

        spnDamagedPartsValue = new JSpinner(new SpinnerNumberModel(options.getDamagedPartsValue(), 0.00, 1.00, 0.05));
        spnDamagedPartsValue.setEditor(new JSpinner.NumberEditor(spnDamagedPartsValue, "0.00"));
        spnDamagedPartsValue.setToolTipText(resourceMap.getString("damagedPartsValueJFormattedTextField.toolTipText")); // NOI18N
        gridBagConstraints = new java.awt.GridBagConstraints();
        gridBagConstraints.gridx = 2;
        gridBagConstraints.gridy = 8;
        gridBagConstraints.fill = java.awt.GridBagConstraints.BOTH;
        gridBagConstraints.anchor = java.awt.GridBagConstraints.WEST;
        panFinances.add(spnDamagedPartsValue, gridBagConstraints);

        gridBagConstraints.gridx = 3;
        gridBagConstraints.gridy = 9;
        gridBagConstraints.fill = java.awt.GridBagConstraints.BOTH;
        gridBagConstraints.anchor = java.awt.GridBagConstraints.WEST;
        panFinances.add(new JLabel("Reimbursement % (as decimal) for cancelled orders"), gridBagConstraints);

        spnOrderRefund = new JSpinner(new SpinnerNumberModel(options.GetCanceledOrderReimbursement(), 0.00, 1.00, 0.05));
        spnOrderRefund.setEditor(new JSpinner.NumberEditor(spnOrderRefund, "0.00"));
        //spnDamagedPartsValue.setToolTipText(resourceMap.getString("damagedPartsValueJFormattedTextField.toolTipText")); // NOI18N
        gridBagConstraints = new java.awt.GridBagConstraints();
        gridBagConstraints.gridx = 2;
        gridBagConstraints.gridy = 9;
        gridBagConstraints.fill = java.awt.GridBagConstraints.BOTH;
        gridBagConstraints.anchor = java.awt.GridBagConstraints.WEST;
        panFinances.add(spnOrderRefund, gridBagConstraints);

        tabOptions.addTab(resourceMap.getString("panFinances.TabConstraints.tabTitle"), panFinances); // NOI18N
        //endregion Finances Tab

        panMercenary.setName("panMercenary"); // NOI18N
        panMercenary.setLayout(new java.awt.GridBagLayout());

        btnContractEquipment = new JRadioButton(resourceMap.getString("panMercenary.IntOpsPayment.title"));
        btnContractEquipment.setToolTipText(resourceMap.getString("panMercenary.IntOpsPayment.tooltip"));
        btnContractPersonnel = new JRadioButton(resourceMap.getString("panMercenary.FMMRPayment.title"));
        btnContractPersonnel.setToolTipText(resourceMap.getString("panMercenary.FMMRPayment.tooltip"));

        if (options.useEquipmentContractBase()) {
            btnContractEquipment.setSelected(true);
        } else {
            btnContractPersonnel.setSelected(true);
        }

        spnEquipPercent = new JSpinner(new SpinnerNumberModel(options.getEquipmentContractPercent(), 0.1, CampaignOptions.MAXIMUM_COMBAT_EQUIPMENT_PERCENT, 0.1));
        spnEquipPercent.setEditor(new JSpinner.NumberEditor(spnEquipPercent, "0.0"));
        ((JSpinner.DefaultEditor) spnEquipPercent.getEditor()).getTextField().setEditable(false);

        spnDropshipPercent = new JSpinner(new SpinnerNumberModel(options.getDropshipContractPercent(), 0.0, CampaignOptions.MAXIMUM_DROPSHIP_EQUIPMENT_PERCENT, 0.1));
        spnDropshipPercent.setEditor(new JSpinner.NumberEditor(spnDropshipPercent, "0.0"));
        ((JSpinner.NumberEditor) spnDropshipPercent.getEditor()).getTextField().setEditable(false);

        spnJumpshipPercent = new JSpinner(new SpinnerNumberModel(options.getJumpshipContractPercent(), 0.0, CampaignOptions.MAXIMUM_JUMPSHIP_EQUIPMENT_PERCENT, 0.1));
        spnJumpshipPercent.setEditor(new JSpinner.NumberEditor(spnJumpshipPercent, "0.0"));
        ((JSpinner.DefaultEditor) spnJumpshipPercent.getEditor()).getTextField().setEditable(false);

        spnWarshipPercent = new JSpinner(new SpinnerNumberModel(options.getWarshipContractPercent(), 0.0, CampaignOptions.MAXIMUM_WARSHIP_EQUIPMENT_PERCENT, 0.1));
        spnWarshipPercent.setEditor(new JSpinner.NumberEditor(spnWarshipPercent, "0.0"));
        ((JSpinner.DefaultEditor) spnWarshipPercent.getEditor()).getTextField().setEditable(false);

        ButtonGroup groupContract = new ButtonGroup();
        groupContract.add(btnContractEquipment);
        groupContract.add(btnContractPersonnel);

        chkEquipContractSaleValue = new JCheckBox("Base on equipment sale value");
        chkEquipContractSaleValue.setSelected(options.useEquipmentContractSaleValue());
        chkBLCSaleValue = new JCheckBox("Base battle loss compensation on equipment sale value");
        chkBLCSaleValue.setSelected(options.useBLCSaleValue());

        gridBagConstraints = new java.awt.GridBagConstraints();
        gridBagConstraints.gridx = 0;
        gridBagConstraints.gridy = 0;
        gridBagConstraints.fill = java.awt.GridBagConstraints.NONE;
        gridBagConstraints.gridwidth = 3;
        gridBagConstraints.anchor = java.awt.GridBagConstraints.NORTHWEST;
        panMercenary.add(btnContractEquipment, gridBagConstraints);
        gridBagConstraints = new java.awt.GridBagConstraints();
        gridBagConstraints.gridx = 0;
        gridBagConstraints.gridy = 1;
        gridBagConstraints.fill = java.awt.GridBagConstraints.NONE;
        gridBagConstraints.insets = new Insets(5, 30, 5, 5);
        gridBagConstraints.anchor = java.awt.GridBagConstraints.NORTHWEST;
        panMercenary.add(new JLabel("Combat Percent:"), gridBagConstraints);
        gridBagConstraints = new java.awt.GridBagConstraints();
        gridBagConstraints.gridx = 1;
        gridBagConstraints.gridy = 1;
        gridBagConstraints.fill = java.awt.GridBagConstraints.NONE;
        //gridBagConstraints.weightx = 1.0;
        gridBagConstraints.anchor = java.awt.GridBagConstraints.NORTHWEST;
        panMercenary.add(spnEquipPercent, gridBagConstraints);
        gridBagConstraints = new java.awt.GridBagConstraints();
        gridBagConstraints.gridx = 2;
        gridBagConstraints.gridy = 1;
        gridBagConstraints.fill = java.awt.GridBagConstraints.NONE;
        //gridBagConstraints.weightx = 1.0;
        gridBagConstraints.anchor = java.awt.GridBagConstraints.NORTHWEST;
        panMercenary.add(chkEquipContractSaleValue, gridBagConstraints);
        gridBagConstraints = new java.awt.GridBagConstraints();
        gridBagConstraints.gridx = 0;
        gridBagConstraints.gridy = 2;
        gridBagConstraints.fill = java.awt.GridBagConstraints.NONE;
        gridBagConstraints.insets = new Insets(5, 30, 5, 5);
        gridBagConstraints.anchor = java.awt.GridBagConstraints.NORTHWEST;
        panMercenary.add(new JLabel("Dropship Percent:"), gridBagConstraints);
        gridBagConstraints = new java.awt.GridBagConstraints();
        gridBagConstraints.gridx = 1;
        gridBagConstraints.gridy = 2;
        gridBagConstraints.fill = java.awt.GridBagConstraints.NONE;
        //gridBagConstraints.weightx = 1.0;
        gridBagConstraints.anchor = java.awt.GridBagConstraints.NORTHWEST;
        panMercenary.add(spnDropshipPercent, gridBagConstraints);
        gridBagConstraints = new java.awt.GridBagConstraints();
        gridBagConstraints.gridx = 0;
        gridBagConstraints.gridy = 3;
        gridBagConstraints.fill = java.awt.GridBagConstraints.NONE;
        gridBagConstraints.insets = new Insets(5, 30, 5, 5);
        gridBagConstraints.anchor = java.awt.GridBagConstraints.NORTHWEST;
        panMercenary.add(new JLabel("Jumpship Percent:"), gridBagConstraints);
        gridBagConstraints = new java.awt.GridBagConstraints();
        gridBagConstraints.gridx = 1;
        gridBagConstraints.gridy = 3;
        gridBagConstraints.fill = java.awt.GridBagConstraints.NONE;
        //gridBagConstraints.weightx = 1.0;
        gridBagConstraints.anchor = java.awt.GridBagConstraints.NORTHWEST;
        panMercenary.add(spnJumpshipPercent, gridBagConstraints);
        gridBagConstraints = new java.awt.GridBagConstraints();
        gridBagConstraints.gridx = 0;
        gridBagConstraints.gridy = 4;
        gridBagConstraints.fill = java.awt.GridBagConstraints.NONE;
        gridBagConstraints.insets = new Insets(5, 30, 5, 5);
        gridBagConstraints.anchor = java.awt.GridBagConstraints.NORTHWEST;
        panMercenary.add(new JLabel("Warship Percent:"), gridBagConstraints);
        gridBagConstraints = new java.awt.GridBagConstraints();
        gridBagConstraints.gridx = 1;
        gridBagConstraints.gridy = 4;
        gridBagConstraints.fill = java.awt.GridBagConstraints.NONE;
        //gridBagConstraints.weightx = 1.0;
        gridBagConstraints.anchor = java.awt.GridBagConstraints.NORTHWEST;
        panMercenary.add(spnWarshipPercent, gridBagConstraints);
        gridBagConstraints = new java.awt.GridBagConstraints();
        gridBagConstraints.gridx = 0;
        gridBagConstraints.gridy = 5;
        gridBagConstraints.gridwidth = 3;
        //gridBagConstraints.weighty = 1.0;
        gridBagConstraints.fill = java.awt.GridBagConstraints.NONE;
        gridBagConstraints.anchor = java.awt.GridBagConstraints.NORTHWEST;
        panMercenary.add(btnContractPersonnel, gridBagConstraints);
        gridBagConstraints.gridx = 0;
        gridBagConstraints.gridy = 6;
        gridBagConstraints.gridwidth = 3;
        //gridBagConstraints.weighty = 1.0;
        gridBagConstraints.fill = java.awt.GridBagConstraints.NONE;
        gridBagConstraints.anchor = java.awt.GridBagConstraints.NORTHWEST;
        panMercenary.add(chkBLCSaleValue, gridBagConstraints);

        tabOptions.addTab(resourceMap.getString("panMercenary.TabConstraints.tabTitle"), panMercenary); // NOI18N

        Set<String> spaNames = SpecialAbility.getAllSpecialAbilities().keySet();
        //We need to create a temporary hash of special abilities that we can modify without
        //changing the underlying one in case the user cancels the changes
        tempSPA = new Hashtable<>();
        for(String name : spaNames) {
        	tempSPA.put(name, SpecialAbility.getAbility(name).clone());
        }

        panXP.setName("panXP"); // NOI18N
        panXP.setLayout(new java.awt.GridBagLayout());

        JLabel lblScenarioXP = new JLabel(resourceMap.getString("lblScenarioXP.text"));
        spnScenarioXP = new JSpinner(new SpinnerNumberModel(options.getScenarioXP(), 0, 10000, 1));
        ((JSpinner.DefaultEditor) spnScenarioXP.getEditor()).getTextField().setEditable(false);

        gridBagConstraints = new java.awt.GridBagConstraints();
        gridBagConstraints.gridx = 0;
        gridBagConstraints.gridy = 0;
        gridBagConstraints.fill = java.awt.GridBagConstraints.NONE;
        gridBagConstraints.anchor = java.awt.GridBagConstraints.NORTHWEST;
        gridBagConstraints.insets = new java.awt.Insets(5, 5, 5, 5);
        panXP.add(spnScenarioXP, gridBagConstraints);

        gridBagConstraints = new java.awt.GridBagConstraints();
        gridBagConstraints.gridx = 1;
        gridBagConstraints.gridy = 0;
        gridBagConstraints.gridwidth = 3;
        gridBagConstraints.fill = java.awt.GridBagConstraints.BOTH;
        gridBagConstraints.anchor = java.awt.GridBagConstraints.NORTHWEST;
        gridBagConstraints.insets = new java.awt.Insets(5, 5, 5, 5);
        panXP.add(lblScenarioXP, gridBagConstraints);

        JLabel lblKillXP = new JLabel(resourceMap.getString("lblKillXP.text"));
        spnKillXP = new JSpinner(new SpinnerNumberModel(options.getKillXPAward(), 0, 10000, 1));
        ((JSpinner.DefaultEditor) spnKillXP.getEditor()).getTextField().setEditable(false);

        gridBagConstraints = new java.awt.GridBagConstraints();
        gridBagConstraints.gridx = 0;
        gridBagConstraints.gridy = 1;
        gridBagConstraints.fill = java.awt.GridBagConstraints.BOTH;
        gridBagConstraints.anchor = java.awt.GridBagConstraints.NORTHWEST;
        gridBagConstraints.insets = new java.awt.Insets(5, 5, 5, 5);
        panXP.add(spnKillXP, gridBagConstraints);

        gridBagConstraints = new java.awt.GridBagConstraints();
        gridBagConstraints.gridx = 1;
        gridBagConstraints.gridy = 1;
        gridBagConstraints.fill = java.awt.GridBagConstraints.BOTH;
        gridBagConstraints.anchor = java.awt.GridBagConstraints.NORTHWEST;
        gridBagConstraints.insets = new java.awt.Insets(5, 5, 5, 5);
        panXP.add(lblKillXP, gridBagConstraints);

        JLabel lblKills = new JLabel(resourceMap.getString("lblKills.text"));
        spnKills = new JSpinner(new SpinnerNumberModel(options.getKillsForXP(), 0, 10000, 1));
        ((JSpinner.DefaultEditor) spnKills.getEditor()).getTextField().setEditable(false);

        gridBagConstraints = new java.awt.GridBagConstraints();
        gridBagConstraints.gridx = 2;
        gridBagConstraints.gridy = 1;
        gridBagConstraints.fill = java.awt.GridBagConstraints.NONE;
        gridBagConstraints.anchor = java.awt.GridBagConstraints.NORTHWEST;
        gridBagConstraints.insets = new java.awt.Insets(5, 5, 5, 5);
        panXP.add(spnKills, gridBagConstraints);

        gridBagConstraints = new java.awt.GridBagConstraints();
        gridBagConstraints.gridx = 3;
        gridBagConstraints.gridy = 1;
        gridBagConstraints.fill = java.awt.GridBagConstraints.BOTH;
        gridBagConstraints.anchor = java.awt.GridBagConstraints.NORTHWEST;
        gridBagConstraints.insets = new java.awt.Insets(5, 5, 5, 5);
        panXP.add(lblKills, gridBagConstraints);

        JLabel lblTaskXP = new JLabel(resourceMap.getString("lblKillXP.text"));
        spnTaskXP = new JSpinner(new SpinnerNumberModel(options.getTaskXP(), 0, 10000, 1));
        ((JSpinner.DefaultEditor) spnTaskXP.getEditor()).getTextField().setEditable(false);

        gridBagConstraints = new java.awt.GridBagConstraints();
        gridBagConstraints.gridx = 0;
        gridBagConstraints.gridy = 2;
        gridBagConstraints.fill = java.awt.GridBagConstraints.BOTH;
        gridBagConstraints.anchor = java.awt.GridBagConstraints.NORTHWEST;
        gridBagConstraints.insets = new java.awt.Insets(5, 5, 5, 5);
        panXP.add(spnTaskXP, gridBagConstraints);

        gridBagConstraints = new java.awt.GridBagConstraints();
        gridBagConstraints.gridx = 1;
        gridBagConstraints.gridy = 2;
        gridBagConstraints.fill = java.awt.GridBagConstraints.BOTH;
        gridBagConstraints.anchor = java.awt.GridBagConstraints.NORTHWEST;
        gridBagConstraints.insets = new java.awt.Insets(5, 5, 5, 5);
        panXP.add(lblTaskXP, gridBagConstraints);

        JLabel lblTasks = new JLabel(resourceMap.getString("lblTasks.text"));
        spnNTasksXP = new JSpinner(new SpinnerNumberModel(options.getNTasksXP(), 0, 10000, 1));
        ((JSpinner.DefaultEditor) spnNTasksXP.getEditor()).getTextField().setEditable(false);

        gridBagConstraints = new java.awt.GridBagConstraints();
        gridBagConstraints.gridx = 2;
        gridBagConstraints.gridy = 2;
        gridBagConstraints.fill = java.awt.GridBagConstraints.NONE;
        gridBagConstraints.anchor = java.awt.GridBagConstraints.NORTHWEST;
        gridBagConstraints.insets = new java.awt.Insets(5, 5, 5, 5);
        panXP.add(spnNTasksXP, gridBagConstraints);

        gridBagConstraints = new java.awt.GridBagConstraints();
        gridBagConstraints.gridx = 3;
        gridBagConstraints.gridy = 2;
        gridBagConstraints.fill = java.awt.GridBagConstraints.BOTH;
        gridBagConstraints.anchor = java.awt.GridBagConstraints.NORTHWEST;
        gridBagConstraints.insets = new java.awt.Insets(5, 5, 5, 5);
        panXP.add(lblTasks, gridBagConstraints);

        JLabel lblSuccessXp = new JLabel(resourceMap.getString("lblSuccessXP.text"));
        spnSuccessXP = new JSpinner(new SpinnerNumberModel(options.getSuccessXP(), 0, 10000, 1));
        ((JSpinner.DefaultEditor) spnSuccessXP.getEditor()).getTextField().setEditable(false);

        gridBagConstraints = new java.awt.GridBagConstraints();
        gridBagConstraints.gridx = 0;
        gridBagConstraints.gridy = 3;
        gridBagConstraints.fill = java.awt.GridBagConstraints.NONE;
        gridBagConstraints.anchor = java.awt.GridBagConstraints.NORTHWEST;
        gridBagConstraints.insets = new java.awt.Insets(5, 5, 5, 5);
        panXP.add(spnSuccessXP, gridBagConstraints);

        gridBagConstraints = new java.awt.GridBagConstraints();
        gridBagConstraints.gridx = 1;
        gridBagConstraints.gridy = 3;
        gridBagConstraints.gridwidth = 3;
        gridBagConstraints.fill = java.awt.GridBagConstraints.BOTH;
        gridBagConstraints.anchor = java.awt.GridBagConstraints.NORTHWEST;
        gridBagConstraints.insets = new java.awt.Insets(5, 5, 5, 5);
        panXP.add(lblSuccessXp, gridBagConstraints);

        JLabel lblMistakeXP = new JLabel(resourceMap.getString("lblMistakeXP.text"));
        spnMistakeXP = new JSpinner(new SpinnerNumberModel(options.getMistakeXP(), 0, 10000, 1));
        ((JSpinner.DefaultEditor) spnMistakeXP.getEditor()).getTextField().setEditable(false);

        gridBagConstraints = new java.awt.GridBagConstraints();
        gridBagConstraints.gridx = 0;
        gridBagConstraints.gridy = 4;
        gridBagConstraints.fill = java.awt.GridBagConstraints.NONE;
        gridBagConstraints.anchor = java.awt.GridBagConstraints.NORTHWEST;
        gridBagConstraints.insets = new java.awt.Insets(5, 5, 5, 5);
        panXP.add(spnMistakeXP, gridBagConstraints);

        gridBagConstraints = new java.awt.GridBagConstraints();
        gridBagConstraints.gridx = 1;
        gridBagConstraints.gridy = 4;
        gridBagConstraints.gridwidth = 3;
        gridBagConstraints.fill = java.awt.GridBagConstraints.BOTH;
        gridBagConstraints.anchor = java.awt.GridBagConstraints.NORTHWEST;
        gridBagConstraints.insets = new java.awt.Insets(5, 5, 5, 5);
        panXP.add(lblMistakeXP, gridBagConstraints);

        spnIdleXP = new JSpinner(new SpinnerNumberModel(options.getIdleXP(), 0, 10000, 1));
        ((JSpinner.DefaultEditor) spnIdleXP.getEditor()).getTextField().setEditable(false);

        gridBagConstraints = new java.awt.GridBagConstraints();
        gridBagConstraints.gridx = 0;
        gridBagConstraints.gridy = 5;
        gridBagConstraints.fill = java.awt.GridBagConstraints.NONE;
        gridBagConstraints.anchor = java.awt.GridBagConstraints.NORTHWEST;
        gridBagConstraints.insets = new java.awt.Insets(5, 5, 5, 5);
        panXP.add(spnIdleXP, gridBagConstraints);

        gridBagConstraints.gridx = 1;
        gridBagConstraints.gridy = 5;
        gridBagConstraints.fill = java.awt.GridBagConstraints.NONE;
        gridBagConstraints.anchor = java.awt.GridBagConstraints.NORTHWEST;
        gridBagConstraints.insets = new java.awt.Insets(5, 5, 5, 5);
        panXP.add(new JLabel("XP for every"), gridBagConstraints);

        spnMonthsIdleXP = new JSpinner(new SpinnerNumberModel(options.getMonthsIdleXP(), 0, 36, 1));
        ((JSpinner.DefaultEditor) spnMonthsIdleXP.getEditor()).getTextField().setEditable(false);
        gridBagConstraints = new java.awt.GridBagConstraints();
        gridBagConstraints.gridx = 2;
        gridBagConstraints.gridy = 5;
        gridBagConstraints.fill = java.awt.GridBagConstraints.NONE;
        gridBagConstraints.anchor = java.awt.GridBagConstraints.NORTHWEST;
        gridBagConstraints.insets = new java.awt.Insets(5, 5, 5, 5);
        panXP.add(spnMonthsIdleXP, gridBagConstraints);

        gridBagConstraints.gridx = 3;
        gridBagConstraints.gridy = 5;
        gridBagConstraints.fill = java.awt.GridBagConstraints.NONE;
        gridBagConstraints.anchor = java.awt.GridBagConstraints.NORTHWEST;
        gridBagConstraints.insets = new java.awt.Insets(5, 5, 5, 5);
        panXP.add(new JLabel("active month(s) on a 2d6 roll of greater than or equal to"), gridBagConstraints);

        spnTargetIdleXP = new JSpinner(new SpinnerNumberModel(options.getTargetIdleXP(), 2, 13, 1));
        ((JSpinner.DefaultEditor) spnTargetIdleXP.getEditor()).getTextField().setEditable(false);
        gridBagConstraints = new java.awt.GridBagConstraints();
        gridBagConstraints.gridx = 4;
        gridBagConstraints.gridy = 5;
        gridBagConstraints.fill = java.awt.GridBagConstraints.NONE;
        gridBagConstraints.anchor = java.awt.GridBagConstraints.NORTHWEST;
        gridBagConstraints.insets = new java.awt.Insets(5, 5, 5, 5);
        panXP.add(spnTargetIdleXP, gridBagConstraints);

        spnContractNegotiationXP = new JSpinner(new SpinnerNumberModel(options.getContractNegotiationXP(), 0, 10000, 1));
        ((JSpinner.DefaultEditor) spnContractNegotiationXP.getEditor()).getTextField().setEditable(false);
        gridBagConstraints = new java.awt.GridBagConstraints();
        gridBagConstraints.gridx = 0;
        gridBagConstraints.gridy = 6;
        gridBagConstraints.fill = java.awt.GridBagConstraints.NONE;
        gridBagConstraints.anchor = java.awt.GridBagConstraints.NORTHWEST;
        gridBagConstraints.insets = new java.awt.Insets(5, 5, 5, 5);
        panXP.add(spnContractNegotiationXP, gridBagConstraints);

        gridBagConstraints.gridx = 1;
        gridBagConstraints.gridy = 6;
        gridBagConstraints.fill = java.awt.GridBagConstraints.NONE;
        gridBagConstraints.anchor = java.awt.GridBagConstraints.NORTHWEST;
        gridBagConstraints.insets = new java.awt.Insets(5, 5, 5, 5);
        panXP.add(new JLabel("XP awarded to the selected negotiator for a new contract"), gridBagConstraints);

        spnAdminWeeklyXP = new JSpinner(new SpinnerNumberModel(options.getAdminXP(), 0, 10000, 1));
        ((JSpinner.DefaultEditor) spnAdminWeeklyXP.getEditor()).getTextField().setEditable(false);
        gridBagConstraints = new java.awt.GridBagConstraints();
        gridBagConstraints.gridx = 0;
        gridBagConstraints.gridy = 7;
        gridBagConstraints.fill = java.awt.GridBagConstraints.NONE;
        gridBagConstraints.anchor = java.awt.GridBagConstraints.NORTHWEST;
        gridBagConstraints.insets = new java.awt.Insets(5, 5, 5, 5);
        panXP.add(spnAdminWeeklyXP, gridBagConstraints);

        gridBagConstraints.gridx = 1;
        gridBagConstraints.gridy = 7;
        gridBagConstraints.fill = java.awt.GridBagConstraints.NONE;
        gridBagConstraints.anchor = java.awt.GridBagConstraints.NORTHWEST;
        gridBagConstraints.insets = new java.awt.Insets(5, 5, 5, 5);
        panXP.add(new JLabel("XP awarded to each administrator every Monday for the work of the previous"), gridBagConstraints);

        spnAdminWeeklyXPPeriod = new JSpinner(new SpinnerNumberModel(options.getAdminXPPeriod(), 1, 100, 1));
        ((JSpinner.DefaultEditor) spnAdminWeeklyXPPeriod.getEditor()).getTextField().setEditable(false);
        gridBagConstraints = new java.awt.GridBagConstraints();
        gridBagConstraints.gridx = 2;
        gridBagConstraints.gridy = 7;
        gridBagConstraints.fill = java.awt.GridBagConstraints.NONE;
        gridBagConstraints.anchor = java.awt.GridBagConstraints.NORTHWEST;
        gridBagConstraints.insets = new java.awt.Insets(5, 5, 5, 5);
        panXP.add(spnAdminWeeklyXPPeriod, gridBagConstraints);

        gridBagConstraints.gridx = 3;
        gridBagConstraints.gridy = 7;
        gridBagConstraints.fill = java.awt.GridBagConstraints.NONE;
        gridBagConstraints.anchor = java.awt.GridBagConstraints.NORTHWEST;
        gridBagConstraints.insets = new java.awt.Insets(5, 5, 5, 5);
        panXP.add(new JLabel("week(s)"), gridBagConstraints);

        spnEdgeCost = new JSpinner(new SpinnerNumberModel(options.getEdgeCost(), 0, 10000, 1));
        ((JSpinner.DefaultEditor) spnEdgeCost.getEditor()).getTextField().setEditable(false);
        gridBagConstraints = new java.awt.GridBagConstraints();
        gridBagConstraints.gridx = 0;
        gridBagConstraints.gridy = 8;
        gridBagConstraints.fill = java.awt.GridBagConstraints.NONE;
        gridBagConstraints.anchor = java.awt.GridBagConstraints.NORTHWEST;
        gridBagConstraints.insets = new java.awt.Insets(5, 5, 5, 5);
        panXP.add(spnEdgeCost, gridBagConstraints);

        gridBagConstraints.gridx = 1;
        gridBagConstraints.gridy = 8;
        gridBagConstraints.fill = java.awt.GridBagConstraints.NONE;
        gridBagConstraints.anchor = java.awt.GridBagConstraints.NORTHWEST;
        gridBagConstraints.insets = new java.awt.Insets(5, 5, 5, 5);
        panXP.add(new JLabel("XP Cost for 1 Edge Point"), gridBagConstraints);

        txtInstructionsXP = new JTextArea();
        txtInstructionsXP.setText(resourceMap.getString("txtInstructionsXP.text"));
        txtInstructionsXP.setName("txtInstructions");
        txtInstructionsXP.setEditable(false);
        txtInstructionsXP.setEditable(false);
        txtInstructionsXP.setLineWrap(true);
        txtInstructionsXP.setWrapStyleWord(true);
        txtInstructionsXP.setBorder(BorderFactory.createCompoundBorder(
                BorderFactory.createTitledBorder(resourceMap.getString("txtInstructionsXP.title")),
                BorderFactory.createEmptyBorder(5, 5, 5, 5)));
        txtInstructionsXP.setOpaque(false);
        txtInstructionsXP.setMinimumSize(new Dimension(550, 120));
        gridBagConstraints = new java.awt.GridBagConstraints();
        gridBagConstraints.gridx = 0;
        gridBagConstraints.gridy = 9;
        gridBagConstraints.gridwidth = 6;
        gridBagConstraints.weightx = 1.0;
        gridBagConstraints.weighty = 0.0;
        gridBagConstraints.fill = java.awt.GridBagConstraints.BOTH;
        gridBagConstraints.anchor = java.awt.GridBagConstraints.NORTHWEST;
        gridBagConstraints.insets = new java.awt.Insets(5, 5, 5, 5);
        panXP.add(txtInstructionsXP, gridBagConstraints);

        String[] colNames = {"+0", "+1", "+2", "+3", "+4", "+5", "+6", "+7", "+8", "+9", "+10"};
        tableXP = new JTable(SkillType.getSkillCostsArray(), colNames);
        tableXP.setSelectionMode(ListSelectionModel.SINGLE_SELECTION);
        tableXP.setRowSelectionAllowed(false);
        tableXP.setColumnSelectionAllowed(false);
        tableXP.setCellSelectionEnabled(true);
        scrXP = new JScrollPane(tableXP);
        scrXP.setMinimumSize(new Dimension(550, 140));
        scrXP.setPreferredSize(new Dimension(550, 140));
        JTable rowTable = new RowNamesTable(tableXP);
        scrXP.setRowHeaderView(rowTable);
        scrXP.setCorner(JScrollPane.UPPER_LEFT_CORNER, rowTable.getTableHeader());
        gridBagConstraints = new java.awt.GridBagConstraints();
        gridBagConstraints.gridx = 0;
        gridBagConstraints.gridy = 10;
        gridBagConstraints.weightx = 1.0;
        gridBagConstraints.weighty = 1.0;
        gridBagConstraints.gridwidth = 5;
        gridBagConstraints.anchor = java.awt.GridBagConstraints.NORTHWEST;
        gridBagConstraints.fill = java.awt.GridBagConstraints.BOTH;
        gridBagConstraints.insets = new java.awt.Insets(5, 5, 5, 5);
        panXP.add(scrXP, gridBagConstraints);

        tabOptions.addTab(resourceMap.getString("panXP.TabConstraints.tabTitle"), panXP); // NOI18N

        panSkill.setName("panSkill"); // NOI18N
        panSkill.setLayout(new java.awt.GridBagLayout());

        JPanel skPanel;

        gridBagConstraints = new java.awt.GridBagConstraints();
        gridBagConstraints.gridx = 0;
        gridBagConstraints.gridy = 0;
        gridBagConstraints.weightx = 1.0;
        gridBagConstraints.weighty = 1.0;
        gridBagConstraints.fill = java.awt.GridBagConstraints.BOTH;
        gridBagConstraints.anchor = java.awt.GridBagConstraints.NORTHWEST;
        gridBagConstraints.insets = new java.awt.Insets(5, 5, 5, 5);

        GridBagConstraints c;
        JSpinner spnTarget;
        JSpinner spnGreen;
        JSpinner spnReg;
        JSpinner spnVet;
        JSpinner spnElite;
        SkillType type;
        JLabel lblSkill;
        for (String skillName : SkillType.getSkillList()) {
            type = SkillType.getType(skillName);
            skPanel = new JPanel();
            c = new java.awt.GridBagConstraints();
            c.gridx = 0;
            c.gridy = 0;
            c.weightx = 1.0;
            c.weighty = 1.0;
            c.fill = java.awt.GridBagConstraints.BOTH;
            c.anchor = java.awt.GridBagConstraints.WEST;
            c.insets = new java.awt.Insets(5, 5, 5, 5);
            lblSkill = new JLabel(resourceMap.getString("lblSkillTarget.text"));
            skPanel.add(lblSkill, c);
            c.gridx++;
            spnTarget = new JSpinner(new SpinnerNumberModel(type.getTarget(), 0, 12, 1));
            ((JSpinner.DefaultEditor) spnTarget.getEditor()).getTextField().setEditable(false);
            hashSkillTargets.put(skillName, spnTarget);
            skPanel.add(spnTarget, c);
            c.gridx++;
            lblSkill = new JLabel(resourceMap.getString("lblSkillGreen.text"));
            skPanel.add(lblSkill, c);
            c.gridx++;
            spnGreen = new JSpinner(new SpinnerNumberModel(type.getGreenLevel(), 0, 10, 1));
            ((JSpinner.DefaultEditor) spnGreen.getEditor()).getTextField().setEditable(false);
            hashGreenSkill.put(skillName, spnGreen);
            skPanel.add(spnGreen, c);
            c.gridx++;
            lblSkill = new JLabel(resourceMap.getString("lblSkillRegular.text"));
            skPanel.add(lblSkill, c);
            c.gridx++;
            spnReg = new JSpinner(new SpinnerNumberModel(type.getRegularLevel(), 0, 10, 1));
            ((JSpinner.DefaultEditor) spnReg.getEditor()).getTextField().setEditable(false);
            hashRegSkill.put(skillName, spnReg);
            skPanel.add(spnReg, c);
            c.gridx++;
            lblSkill = new JLabel(resourceMap.getString("lblSkillVeteran.text"));
            skPanel.add(lblSkill, c);
            c.gridx++;
            spnVet = new JSpinner(new SpinnerNumberModel(type.getVeteranLevel(), 0, 10, 1));
            ((JSpinner.DefaultEditor) spnVet.getEditor()).getTextField().setEditable(false);
            hashVetSkill.put(skillName, spnVet);
            skPanel.add(spnVet, c);
            c.gridx++;
            lblSkill = new JLabel(resourceMap.getString("lblSkillElite.text"));
            skPanel.add(lblSkill, c);
            c.gridx++;
            spnElite = new JSpinner(new SpinnerNumberModel(type.getEliteLevel(), 0, 10, 1));
            ((JSpinner.DefaultEditor) spnElite.getEditor()).getTextField().setEditable(false);
            hashEliteSkill.put(skillName, spnElite);
            skPanel.add(spnElite, c);
            c.gridx++;

            skPanel.setBorder(BorderFactory.createTitledBorder(skillName));
            panSkill.add(skPanel, gridBagConstraints);
            gridBagConstraints.gridy++;
        }

        JScrollPane scrSkill = new JScrollPane(panSkill);
        scrSkill.setPreferredSize(new java.awt.Dimension(500, 400));

        tabOptions.addTab(resourceMap.getString("panSkill.TabConstraints.tabTitle"), scrSkill); // NOI18N

        panSpecialAbilities = new JPanel(new GridBagLayout());

        btnAddSPA = new JButton("Add Another Special Ability");
        btnAddSPA.addActionListener(evt -> btnAddSPA());

        gridBagConstraints = new java.awt.GridBagConstraints();
        gridBagConstraints.fill = GridBagConstraints.NONE;
        gridBagConstraints.anchor = GridBagConstraints.NORTHWEST;
        gridBagConstraints.gridx = 0;
        gridBagConstraints.gridy = 0;
        gridBagConstraints.weightx =1.0;
        gridBagConstraints.weighty =0.0;
        panSpecialAbilities.add(btnAddSPA, gridBagConstraints);
        btnAddSPA.setEnabled(!getUnusedSPA().isEmpty());

        gridBagConstraints = new java.awt.GridBagConstraints();
        gridBagConstraints.fill = GridBagConstraints.BOTH;
        gridBagConstraints.anchor = GridBagConstraints.NORTHWEST;
        gridBagConstraints.gridx = 0;
        gridBagConstraints.gridy = 1;
        gridBagConstraints.weightx =1.0;
        gridBagConstraints.weighty =1.0;

        for(String name : spaNames) {
            panSpecialAbilities.add(new SpecialAbilityPanel(tempSPA.get(name), this), gridBagConstraints);
            gridBagConstraints.gridy++;
        }

        JScrollPane scrSPA = new JScrollPane(panSpecialAbilities);
        scrSPA.setPreferredSize(new java.awt.Dimension(500, 400));

        tabOptions.addTab("Special Abilities", scrSPA); // NOI18N


        panRandomSkill.setName("panRandomSkill"); // NOI18N
        panRandomSkill.setLayout(new java.awt.GridBagLayout());

        JPanel panRollTable = new JPanel(new GridLayout(6, 3, 5, 0));
        panRollTable.add(new JLabel("<html><b>Value</b></html>"));
        panRollTable.add(new JLabel("<html><b>Level</b></html>"));
        panRollTable.add(new JLabel("<html><b># Abils</b></html>"));
        panRollTable.add(new JLabel("less than 2"));
        JLabel lblUltraGreen = new JLabel("Ultra-Green/None");
        lblUltraGreen.setToolTipText(resourceMap.getString("lblUltraGreen.toolTipText"));
        panRollTable.add(lblUltraGreen);
        panRollTable.add(new JLabel("0"));
        panRollTable.add(new JLabel("2-5"));
        panRollTable.add(new JLabel(SkillType.SKILL_LEVEL_NAMES[SkillType.EXP_GREEN]));
        panRollTable.add(new JLabel("0"));
        panRollTable.add(new JLabel("6-9"));
        panRollTable.add(new JLabel(SkillType.SKILL_LEVEL_NAMES[SkillType.EXP_REGULAR]));
        panRollTable.add(new JLabel("0"));
        panRollTable.add(new JLabel("10-11"));
        panRollTable.add(new JLabel(SkillType.SKILL_LEVEL_NAMES[SkillType.EXP_VETERAN]));
        panRollTable.add(new JLabel("1"));
        panRollTable.add(new JLabel("12 or more"));
        panRollTable.add(new JLabel(SkillType.SKILL_LEVEL_NAMES[SkillType.EXP_ELITE]));
        panRollTable.add(new JLabel("2"));
        panRollTable.setBorder(BorderFactory.createCompoundBorder(
                BorderFactory.createTitledBorder("2d6 + Bonus"),
                BorderFactory.createEmptyBorder(5, 5, 5, 5)));

        JLabel lblOverallRecruitBonus = new JLabel(resourceMap.getString("lblOverallRecruitBonus.text"));
        chkExtraRandom = new JCheckBox(resourceMap.getString("chkExtraRandom.text"));
        chkExtraRandom.setToolTipText(resourceMap.getString("chkExtraRandom.toolTipText"));
        chkExtraRandom.setSelected(rSkillPrefs.randomizeSkill());
        chkClanBonus = new JCheckBox(resourceMap.getString("chkClanBonus.text"));
        chkClanBonus.setToolTipText(resourceMap.getString("chkClanBonus.toolTipText"));
        chkClanBonus.setSelected(rSkillPrefs.useClanBonuses());
        JLabel lblProbAntiMek = new JLabel(resourceMap.getString("lblProbAntiMek.text"));
        spnProbAntiMek = new JSpinner(new SpinnerNumberModel(rSkillPrefs.getAntiMekProb(), 0, 100, 5));
        ((JSpinner.DefaultEditor) spnProbAntiMek.getEditor()).getTextField().setEditable(false);
        spnOverallRecruitBonus = new JSpinner(new SpinnerNumberModel(rSkillPrefs.getOverallRecruitBonus(), -12, 12, 1));
        ((JSpinner.DefaultEditor) spnOverallRecruitBonus.getEditor()).getTextField().setEditable(false);
        spnOverallRecruitBonus.setToolTipText(resourceMap.getString("spnOverallRecruitBonus.toolTipText"));
        spnTypeRecruitBonus = new JSpinner[Person.T_NUM];
        int nRow = (int) Math.ceil(Person.T_NUM / 4.0);
        JPanel panTypeRecruitBonus = new JPanel(new GridLayout(nRow, 4));
        JSpinner spin;
        JPanel panRecruit;
        for (int i = 0; i < Person.T_NUM; i++) {
            panRecruit = new JPanel(new GridBagLayout());
            spin = new JSpinner(new SpinnerNumberModel(rSkillPrefs.getRecruitBonus(i), -12, 12, 1));
            ((JSpinner.DefaultEditor) spin.getEditor()).getTextField().setEditable(false);
            spnTypeRecruitBonus[i] = spin;
            gridBagConstraints = new java.awt.GridBagConstraints();
            gridBagConstraints.gridx = 0;
            gridBagConstraints.gridy = 0;
            gridBagConstraints.anchor = java.awt.GridBagConstraints.WEST;
            gridBagConstraints.insets = new Insets(2, 5, 0, 0);
            panRecruit.add(spin, gridBagConstraints);
            gridBagConstraints.gridx = 1;
            gridBagConstraints.fill = java.awt.GridBagConstraints.HORIZONTAL;
            gridBagConstraints.weightx = 1.0;
            panRecruit.add(new JLabel(Person.getRoleDesc(i, false)), gridBagConstraints);
            panTypeRecruitBonus.add(panRecruit);
        }

        panTypeRecruitBonus.setBorder(BorderFactory.createCompoundBorder(
                BorderFactory.createTitledBorder(resourceMap.getString("panTypeRecruitBonus.title")),
                BorderFactory.createEmptyBorder(5, 5, 5, 5)));

        gridBagConstraints = new java.awt.GridBagConstraints();
        gridBagConstraints.gridx = 0;
        gridBagConstraints.gridy = 0;
        gridBagConstraints.gridwidth = 2;
        gridBagConstraints.fill = java.awt.GridBagConstraints.NONE;
        gridBagConstraints.anchor = java.awt.GridBagConstraints.NORTHWEST;
        gridBagConstraints.insets = new java.awt.Insets(5, 5, 5, 5);
        panRandomSkill.add(chkExtraRandom, gridBagConstraints);

        JPanel panClanPheno = new JPanel(new GridLayout(2, 2));
        spnProbPhenoMW = new JSpinner(new SpinnerNumberModel(options.getProbPhenoMW(), 0, 100, 5));
        ((JSpinner.DefaultEditor) spnProbPhenoMW.getEditor()).getTextField().setEditable(false);
        JPanel panPhenoMW = new JPanel();
        panPhenoMW.add(spnProbPhenoMW);
        panPhenoMW.add(new JLabel("Mechwarrior"));
        panPhenoMW.setToolTipText(resourceMap.getString("panPhenoMW.toolTipText"));
        panClanPheno.add(panPhenoMW);
        spnProbPhenoAero = new JSpinner(new SpinnerNumberModel(options.getProbPhenoAero(), 0, 100, 5));
        ((JSpinner.DefaultEditor) spnProbPhenoAero.getEditor()).getTextField().setEditable(false);
        JPanel panPhenoAero = new JPanel();
        panPhenoAero.add(spnProbPhenoAero);
        panPhenoAero.add(new JLabel("Aero Pilot"));
        panPhenoAero.setToolTipText(resourceMap.getString("panPhenoMW.toolTipText"));
        panClanPheno.add(panPhenoAero);
        spnProbPhenoBA = new JSpinner(new SpinnerNumberModel(options.getProbPhenoBA(), 0, 100, 5));
        ((JSpinner.DefaultEditor) spnProbPhenoBA.getEditor()).getTextField().setEditable(false);
        JPanel panPhenoBA = new JPanel();
        panPhenoBA.add(spnProbPhenoBA);
        panPhenoBA.add(new JLabel("Elemental"));
        panPhenoBA.setToolTipText(resourceMap.getString("panPhenoMW.toolTipText"));
        panClanPheno.add(panPhenoBA);
        spnProbPhenoVee = new JSpinner(new SpinnerNumberModel(options.getProbPhenoVee(), 0, 100, 5));
        ((JSpinner.DefaultEditor) spnProbPhenoVee.getEditor()).getTextField().setEditable(false);
        JPanel panPhenoVee = new JPanel();
        panPhenoVee.add(spnProbPhenoVee);
        panPhenoVee.add(new JLabel("Vehicle"));
        panPhenoVee.setToolTipText(resourceMap.getString("panPhenoMW.toolTipText"));
        panClanPheno.add(panPhenoVee);

        panClanPheno.setBorder(BorderFactory.createTitledBorder("Trueborn Phenotype Probabilites"));

        gridBagConstraints = new java.awt.GridBagConstraints();
        gridBagConstraints.gridx = 0;
        gridBagConstraints.gridy = 1;
        gridBagConstraints.gridwidth = 2;
        gridBagConstraints.fill = java.awt.GridBagConstraints.NONE;
        gridBagConstraints.anchor = java.awt.GridBagConstraints.NORTHWEST;
        gridBagConstraints.insets = new java.awt.Insets(5, 5, 5, 5);
        panRandomSkill.add(panClanPheno, gridBagConstraints);

        gridBagConstraints = new java.awt.GridBagConstraints();
        gridBagConstraints.gridx = 2;
        gridBagConstraints.gridy = 0;
        gridBagConstraints.gridheight = 3;
        gridBagConstraints.weightx = 1.0;
        gridBagConstraints.fill = java.awt.GridBagConstraints.BOTH;
        gridBagConstraints.anchor = java.awt.GridBagConstraints.NORTHWEST;
        gridBagConstraints.insets = new java.awt.Insets(5, 5, 5, 5);
        panRandomSkill.add(panRollTable, gridBagConstraints);

        gridBagConstraints = new java.awt.GridBagConstraints();
        gridBagConstraints.gridx = 0;
        gridBagConstraints.gridy = 2;
        gridBagConstraints.fill = java.awt.GridBagConstraints.NONE;
        gridBagConstraints.anchor = java.awt.GridBagConstraints.NORTHWEST;
        gridBagConstraints.insets = new java.awt.Insets(5, 5, 5, 5);
        panRandomSkill.add(spnProbAntiMek, gridBagConstraints);

        gridBagConstraints = new java.awt.GridBagConstraints();
        gridBagConstraints.gridx = 1;
        gridBagConstraints.gridy = 2;
        gridBagConstraints.fill = java.awt.GridBagConstraints.BOTH;
        gridBagConstraints.anchor = java.awt.GridBagConstraints.NORTHWEST;
        gridBagConstraints.insets = new java.awt.Insets(5, 5, 5, 5);
        panRandomSkill.add(lblProbAntiMek, gridBagConstraints);

        gridBagConstraints = new java.awt.GridBagConstraints();
        gridBagConstraints.gridx = 0;
        gridBagConstraints.gridy = 3;
        gridBagConstraints.fill = java.awt.GridBagConstraints.NONE;
        gridBagConstraints.anchor = java.awt.GridBagConstraints.NORTHWEST;
        gridBagConstraints.insets = new java.awt.Insets(5, 5, 5, 5);
        panRandomSkill.add(spnOverallRecruitBonus, gridBagConstraints);

        gridBagConstraints = new java.awt.GridBagConstraints();
        gridBagConstraints.gridx = 1;
        gridBagConstraints.gridy = 3;
        gridBagConstraints.fill = java.awt.GridBagConstraints.BOTH;
        gridBagConstraints.weightx = 1.0;
        gridBagConstraints.anchor = java.awt.GridBagConstraints.NORTHWEST;
        gridBagConstraints.insets = new java.awt.Insets(5, 5, 5, 5);
        panRandomSkill.add(lblOverallRecruitBonus, gridBagConstraints);

        gridBagConstraints = new java.awt.GridBagConstraints();
        gridBagConstraints.gridx = 0;
        gridBagConstraints.gridy = 4;
        gridBagConstraints.gridwidth = 3;
        gridBagConstraints.fill = java.awt.GridBagConstraints.BOTH;
        gridBagConstraints.anchor = java.awt.GridBagConstraints.NORTHWEST;
        gridBagConstraints.insets = new java.awt.Insets(5, 5, 5, 5);
        panRandomSkill.add(panTypeRecruitBonus, gridBagConstraints);

        JPanel panArtillery = new JPanel();
        panArtillery.setBorder(BorderFactory.createCompoundBorder(
                BorderFactory.createTitledBorder("Artillery Skill"),
                BorderFactory.createEmptyBorder(5, 5, 5, 5)));
        spnArtyProb = new JSpinner(new SpinnerNumberModel(rSkillPrefs.getArtilleryProb(), 0, 100, 5));
        ((JSpinner.DefaultEditor) spnArtyProb.getEditor()).getTextField().setEditable(false);
        spnArtyProb.setToolTipText(resourceMap.getString("spnArtyProb.toolTipText"));
        panArtillery.add(spnArtyProb);
        panArtillery.add(new JLabel("Probability"));
        spnArtyBonus = new JSpinner(new SpinnerNumberModel(rSkillPrefs.getArtilleryBonus(), -10, 10, 1));
        ((JSpinner.DefaultEditor) spnArtyBonus.getEditor()).getTextField().setEditable(false);
        panArtillery.add(spnArtyBonus);
        panArtillery.add(new JLabel("Bonus"));
        JPanel panSecondary = new JPanel();
        spnSecondProb = new JSpinner(new SpinnerNumberModel(rSkillPrefs.getSecondSkillProb(), 0, 100, 5));
        ((JSpinner.DefaultEditor) spnSecondProb.getEditor()).getTextField().setEditable(false);
        spnSecondProb.setToolTipText(resourceMap.getString("spnSecondProb.toolTipText"));
        panSecondary.add(spnSecondProb);
        panSecondary.add(new JLabel("Probability"));
        spnSecondBonus = new JSpinner(new SpinnerNumberModel(rSkillPrefs.getSecondSkillBonus(), -10, 10, 1));
        ((JSpinner.DefaultEditor) spnSecondBonus.getEditor()).getTextField().setEditable(false);
        panSecondary.add(spnSecondBonus);
        panSecondary.add(new JLabel("Bonus"));
        panSecondary.setBorder(BorderFactory.createCompoundBorder(
                BorderFactory.createTitledBorder("Secondary Skills"),
                BorderFactory.createEmptyBorder(5, 5, 5, 5)));
        JPanel panTactics = new JPanel();
        spnTacticsGreen = new JSpinner(new SpinnerNumberModel(rSkillPrefs.getTacticsMod(SkillType.EXP_GREEN), -10,
                                                              10, 1));
        ((JSpinner.DefaultEditor) spnTacticsGreen.getEditor()).getTextField().setEditable(false);
        spnTacticsGreen.setToolTipText(resourceMap.getString("spnTacticsGreen.toolTipText"));
        spnTacticsReg = new JSpinner(new SpinnerNumberModel(rSkillPrefs.getTacticsMod(SkillType.EXP_REGULAR), -10,
                                                            10, 1));
        ((JSpinner.DefaultEditor) spnTacticsReg.getEditor()).getTextField().setEditable(false);
        spnTacticsReg.setToolTipText(resourceMap.getString("spnTacticsReg.toolTipText"));
        spnTacticsVet = new JSpinner(new SpinnerNumberModel(rSkillPrefs.getTacticsMod(SkillType.EXP_VETERAN), -10,
                                                            10, 1));
        ((JSpinner.DefaultEditor) spnTacticsVet.getEditor()).getTextField().setEditable(false);
        spnTacticsVet.setToolTipText(resourceMap.getString("spnTacticsVet.toolTipText"));
        spnTacticsElite = new JSpinner(new SpinnerNumberModel(rSkillPrefs.getTacticsMod(SkillType.EXP_ELITE), -10,
                                                              10, 1));
        ((JSpinner.DefaultEditor) spnTacticsElite.getEditor()).getTextField().setEditable(false);
        spnTacticsElite.setToolTipText(resourceMap.getString("spnTacticsElite.toolTipText"));
        panTactics.add(spnTacticsGreen);
        panTactics.add(new JLabel("Green"));
        panTactics.add(spnTacticsReg);
        panTactics.add(new JLabel("Reg"));
        panTactics.add(spnTacticsVet);
        panTactics.add(new JLabel("Vet"));
        panTactics.add(spnTacticsElite);
        panTactics.add(new JLabel("Elite"));
        panTactics.setBorder(BorderFactory.createCompoundBorder(
                BorderFactory.createTitledBorder("Tactics Skill"),
                BorderFactory.createEmptyBorder(5, 5, 5, 5)));
        JPanel panSmallArms = new JPanel();
        spnCombatSA = new JSpinner(new SpinnerNumberModel(rSkillPrefs.getCombatSmallArmsBonus(), -10, 10, 1));
        ((JSpinner.DefaultEditor) spnCombatSA.getEditor()).getTextField().setEditable(false);
        spnCombatSA.setToolTipText(resourceMap.getString("spnCombatSA.toolTipText"));
        spnSupportSA = new JSpinner(new SpinnerNumberModel(rSkillPrefs.getSupportSmallArmsBonus(), -10, 10, 1));
        ((JSpinner.DefaultEditor) spnSupportSA.getEditor()).getTextField().setEditable(false);
        spnSupportSA.setToolTipText(resourceMap.getString("spnSupportSA.toolTipText"));
        panSmallArms.add(spnCombatSA);
        panSmallArms.add(new JLabel("Combat Personnel"));
        panSmallArms.add(spnSupportSA);
        panSmallArms.add(new JLabel("Support Personnel"));
        panSmallArms.setBorder(BorderFactory.createCompoundBorder(
                BorderFactory.createTitledBorder("Small Arms Skill"),
                BorderFactory.createEmptyBorder(5, 5, 5, 5)));
        JPanel panAbilities = new JPanel();
        spnAbilGreen = new JSpinner(new SpinnerNumberModel(rSkillPrefs.getSpecialAbilBonus(SkillType.EXP_GREEN), -10,
                                                           10, 1));
        ((JSpinner.DefaultEditor) spnAbilGreen.getEditor()).getTextField().setEditable(false);
        spnAbilGreen.setToolTipText(resourceMap.getString("spnAbilGreen.toolTipText"));
        spnAbilReg = new JSpinner(new SpinnerNumberModel(rSkillPrefs.getSpecialAbilBonus(SkillType.EXP_REGULAR), -10,
                                                         10, 1));
        ((JSpinner.DefaultEditor) spnAbilReg.getEditor()).getTextField().setEditable(false);
        spnAbilReg.setToolTipText(resourceMap.getString("spnAbilReg.toolTipText"));
        spnAbilVet = new JSpinner(new SpinnerNumberModel(rSkillPrefs.getSpecialAbilBonus(SkillType.EXP_VETERAN), -10,
                                                         10, 1));
        ((JSpinner.DefaultEditor) spnAbilVet.getEditor()).getTextField().setEditable(false);
        spnAbilVet.setToolTipText(resourceMap.getString("spnAbilVet.toolTipText"));
        spnAbilElite = new JSpinner(new SpinnerNumberModel(rSkillPrefs.getSpecialAbilBonus(SkillType.EXP_ELITE), -10,
                                                           10, 1));
        ((JSpinner.DefaultEditor) spnAbilElite.getEditor()).getTextField().setEditable(false);
        spnAbilElite.setToolTipText(resourceMap.getString("spnAbilElite.toolTipText"));
        panAbilities.add(spnAbilGreen);
        panAbilities.add(new JLabel("Green"));
        panAbilities.add(spnAbilReg);
        panAbilities.add(new JLabel("Reg"));
        panAbilities.add(spnAbilVet);
        panAbilities.add(new JLabel("Vet"));
        panAbilities.add(spnAbilElite);
        panAbilities.add(new JLabel("Elite"));
        panAbilities.setBorder(BorderFactory.createCompoundBorder(
                BorderFactory.createTitledBorder("Special Abilities"),
                BorderFactory.createEmptyBorder(5, 5, 5, 5)));

        JPanel panOtherBonuses = new JPanel(new GridLayout(3, 2));
        panOtherBonuses.add(panArtillery);
        panOtherBonuses.add(panSecondary);
        panOtherBonuses.add(panTactics);
        panOtherBonuses.add(panAbilities);
        panOtherBonuses.add(panSmallArms);

        gridBagConstraints = new java.awt.GridBagConstraints();
        gridBagConstraints.gridx = 0;
        gridBagConstraints.gridy = 5;
        gridBagConstraints.gridwidth = 3;
        gridBagConstraints.fill = java.awt.GridBagConstraints.BOTH;
        gridBagConstraints.anchor = java.awt.GridBagConstraints.NORTHWEST;
        gridBagConstraints.insets = new java.awt.Insets(5, 5, 5, 5);
        panRandomSkill.add(panOtherBonuses, gridBagConstraints);

        JScrollPane scrRandomSkill = new JScrollPane(panRandomSkill);
        scrRandomSkill.setPreferredSize(new java.awt.Dimension(500, 400));

        tabOptions.addTab(resourceMap.getString("panRandomSkill.TabConstraints.tabTitle"), scrRandomSkill); // NOI18N

        panRank.setName("panRank"); // NOI18N
        panRank.setLayout(new java.awt.GridBagLayout());

        JLabel lblRank = new JLabel(resourceMap.getString("lblRank.text")); // NOI18N
        lblRank.setName("lblRank"); // NOI18N
        gridBagConstraints = new java.awt.GridBagConstraints();
        gridBagConstraints.gridx = 0;
        gridBagConstraints.gridy = 1;
        gridBagConstraints.anchor = java.awt.GridBagConstraints.WEST;
        panRank.add(lblRank, gridBagConstraints);

        DefaultComboBoxModel<String> rankModel = new DefaultComboBoxModel<>();
        for (int i = 0; i < Ranks.RS_NUM; i++) {
            rankModel.addElement(Ranks.getRankSystemName(i));
        }
        comboRanks.setModel(rankModel);
        comboRanks.setSelectedIndex(campaign.getRanks().getRankSystem());
        comboRanks.setName("comboRanks"); // NOI18N
        comboRanks.setActionCommand("fillRanks");
        comboRanks.addActionListener(evt -> {
            if (evt.getActionCommand().equals("fillRanks"))
                fillRankInfo();
        });
        gridBagConstraints = new java.awt.GridBagConstraints();
        gridBagConstraints.gridx = 1;
        gridBagConstraints.gridy = 1;
        gridBagConstraints.fill = java.awt.GridBagConstraints.NONE;
        gridBagConstraints.anchor = java.awt.GridBagConstraints.WEST;
        panRank.add(comboRanks, gridBagConstraints);

        /*btnAddRank = new JButton("Add Rank");
        gridBagConstraints.gridx = 2;
        gridBagConstraints.gridy = 0;
        gridBagConstraints.fill = java.awt.GridBagConstraints.NONE;
        gridBagConstraints.anchor = java.awt.GridBagConstraints.WEST;
        panRank.add(btnAddRank, gridBagConstraints);
        btnAddRank.addActionListener(new java.awt.event.ActionListener() {
            public void actionPerformed(java.awt.event.ActionEvent evt) {
                addRank();
            }
        });


        btnDeleteRank = new JButton("Remove Rank");
        gridBagConstraints.gridx = 3;
        gridBagConstraints.gridy = 0;
        gridBagConstraints.fill = java.awt.GridBagConstraints.NONE;
        gridBagConstraints.anchor = java.awt.GridBagConstraints.WEST;
        panRank.add(btnDeleteRank, gridBagConstraints);
        btnDeleteRank.addActionListener(new java.awt.event.ActionListener() {
            public void actionPerformed(java.awt.event.ActionEvent evt) {
                removeRank();
            }
        });
        btnDeleteRank.setEnabled(false);*/

        ranksModel = new RankTableModel(campaign.getRanks().getRanksForModel(), rankColNames);
        tableRanks = new JTable(ranksModel);
        tableRanks.setSelectionMode(ListSelectionModel.SINGLE_SELECTION);
        tableRanks.setRowSelectionAllowed(false);
        tableRanks.setColumnSelectionAllowed(false);
        tableRanks.setCellSelectionEnabled(true);
        tableRanks.setAutoResizeMode(JTable.AUTO_RESIZE_ALL_COLUMNS);
        tableRanks.setIntercellSpacing(new Dimension(0, 0));
        tableRanks.setShowGrid(false);
        TableColumn column;
        for (int i = 0; i < RankTableModel.COL_NUM; i++) {
            column = tableRanks.getColumnModel().getColumn(i);
            column.setPreferredWidth(ranksModel.getColumnWidth(i));
            column.setCellRenderer(ranksModel.getRenderer());
            if (i == RankTableModel.COL_PAYMULT) {
            	column.setCellEditor(new SpinnerEditor());
            }
        }
        tableRanks.getSelectionModel().addListSelectionListener(
                this::tableRanksValueChanged);
        AbstractAction rankCellAction = new AbstractAction() {
			private static final long serialVersionUID = -7586376360964669234L;

			@Override
			public void actionPerformed(ActionEvent e) {
				TableCellListener tcl = (TableCellListener)e.getSource();
				if (!(tcl.getOldValue().equals(tcl.getNewValue()))) {
					comboRanks.setActionCommand("noFillRanks");
					comboRanks.setSelectedIndex(Ranks.RS_CUSTOM);
					comboRanks.setActionCommand("fillRanks");
				}
			}

        };
        @SuppressWarnings("unused") // FIXME:
		TableCellListener rankCellListener = new TableCellListener(tableRanks, rankCellAction);
        scrRanks.setViewportView(tableRanks);

        gridBagConstraints = new java.awt.GridBagConstraints();
        gridBagConstraints.gridx = 0;
        gridBagConstraints.gridy = 2;
        gridBagConstraints.fill = java.awt.GridBagConstraints.BOTH;
        gridBagConstraints.weightx = 1.0;
        gridBagConstraints.weighty = 1.0;
        gridBagConstraints.gridwidth = 2;
        gridBagConstraints.anchor = java.awt.GridBagConstraints.NORTHWEST;
        gridBagConstraints.insets = new java.awt.Insets(5, 5, 5, 5);
        scrRanks.setHorizontalScrollBarPolicy(JScrollPane.HORIZONTAL_SCROLLBAR_AS_NEEDED);
        scrRanks.setVerticalScrollBarPolicy(JScrollPane.VERTICAL_SCROLLBAR_AS_NEEDED);
        panRank.add(scrRanks, gridBagConstraints);

        //scrRanks.setMinimumSize(new Dimension(500, 500));
        //scrRanks.setPreferredSize(new Dimension(500, 500));
        //scrRanks.setMaximumSize(new Dimension(500, 500));

        JTextArea txtInstructionsRanks = new JTextArea();
        txtInstructionsRanks.setText(resourceMap.getString("txtInstructionsRanks.text"));
        txtInstructionsRanks.setEditable(false);
        txtInstructionsRanks.setLineWrap(true);
        txtInstructionsRanks.setWrapStyleWord(true);
        txtInstructionsRanks.setBorder(BorderFactory.createCompoundBorder(
                BorderFactory.createTitledBorder(resourceMap.getString("txtInstructionsRanks.title")),
                BorderFactory.createEmptyBorder(5, 5, 5, 5)));
        txtInstructionsRanks.setOpaque(false);
        txtInstructionsRanks.setMinimumSize(new Dimension(250, 120));
        gridBagConstraints = new java.awt.GridBagConstraints();
        gridBagConstraints.gridx = 0;
        gridBagConstraints.gridy = 0;
        gridBagConstraints.gridwidth = 2;
        gridBagConstraints.weightx = 1.0;
        gridBagConstraints.weighty = 0.0;
        gridBagConstraints.fill = java.awt.GridBagConstraints.HORIZONTAL;
        gridBagConstraints.anchor = java.awt.GridBagConstraints.NORTHWEST;
        gridBagConstraints.insets = new java.awt.Insets(5, 5, 5, 5);
        //txtInstructionsRanks.setMinimumSize(new Dimension(400, 400));
        panRank.add(txtInstructionsRanks, gridBagConstraints);

        tabOptions.addTab(resourceMap.getString("panRank.TabConstraints.tabTitle"), panRank); // NOI18N

        // Name and Portraits tab controls below
        panNameGen.setName("panNameGen"); // NOI18N
        panNameGen.setLayout(new java.awt.GridBagLayout());

        useFactionForNamesBox.setText(resourceMap.getString("useFactionForNamesBox.text")); // NOI18N
        useFactionForNamesBox.setToolTipText(resourceMap.getString("useFactionForNamesBox.toolTipText")); // NOI18N
        useFactionForNamesBox.setName("useFactionForNamesBox"); // NOI18N
        useFactionForNamesBox.setSelected(options.useFactionForNames());
        useFactionForNamesBox.addActionListener(this::useFactionForNamesBoxEvent);
        gridBagConstraints = new java.awt.GridBagConstraints();
        gridBagConstraints.gridx = 0;
        gridy = 0;
        gridBagConstraints.gridy = gridy;
        gridBagConstraints.gridwidth = 2;
        gridBagConstraints.fill = java.awt.GridBagConstraints.HORIZONTAL;
        gridBagConstraints.anchor = java.awt.GridBagConstraints.NORTHWEST;
        panNameGen.add(useFactionForNamesBox, gridBagConstraints);


        JLabel lblFactionNames = new JLabel(resourceMap.getString("lblFactionNames.text")); // NOI18N
        lblFactionNames.setName("lblFactionNames"); // NOI18N
        gridBagConstraints = new java.awt.GridBagConstraints();
        gridBagConstraints.gridx = 0;
        gridBagConstraints.gridy = ++gridy;
        gridBagConstraints.anchor = java.awt.GridBagConstraints.WEST;
        panNameGen.add(lblFactionNames, gridBagConstraints);

        DefaultComboBoxModel<String> factionNamesModel = new DefaultComboBoxModel<>();
        for (Iterator<String> i = campaign.getRNG().getFactions(); i.hasNext(); ) {
            String faction = i.next();
            factionNamesModel.addElement(faction);
        }
        factionNamesModel.setSelectedItem(campaign.getRNG().getChosenFaction());
        comboFactionNames.setModel(factionNamesModel);
        comboFactionNames.setMinimumSize(new java.awt.Dimension(400, 30));
        comboFactionNames.setName("comboFactionNames"); // NOI18N
        comboFactionNames.setPreferredSize(new java.awt.Dimension(400, 30));
        comboFactionNames.setEnabled(!useFactionForNamesBox.isSelected());
        gridBagConstraints = new java.awt.GridBagConstraints();
        gridBagConstraints.gridx = 1;
        gridBagConstraints.gridy = gridy;
        gridBagConstraints.anchor = java.awt.GridBagConstraints.WEST;
        panNameGen.add(comboFactionNames, gridBagConstraints);

        JLabel lblGender = new JLabel(resourceMap.getString("lblGender.text")); // NOI18N
        lblGender.setName("lblGender"); // NOI18N
        gridBagConstraints = new java.awt.GridBagConstraints();
        gridBagConstraints.gridx = 0;
        gridBagConstraints.gridy = ++gridy;
        gridBagConstraints.insets = new Insets(10, 0, 0, 0);
        gridBagConstraints.anchor = java.awt.GridBagConstraints.WEST;
        panNameGen.add(lblGender, gridBagConstraints);

        sldGender.setMaximum(100);
        sldGender.setMinimum(0);
        sldGender.setMajorTickSpacing(25);
        sldGender.setPaintTicks(true);
        sldGender.setPaintLabels(true);
        sldGender.setValue(campaign.getRNG().getPercentFemale());
        gridBagConstraints = new java.awt.GridBagConstraints();
        gridBagConstraints.gridx = 1;
        gridBagConstraints.gridy = gridy;
        gridBagConstraints.anchor = java.awt.GridBagConstraints.WEST;
        gridBagConstraints.insets = new Insets(10, 0, 0, 0);
        panNameGen.add(sldGender, gridBagConstraints);

        panRandomPortrait.setName("panRandomPortrait"); // NOI18N
        panRandomPortrait.setLayout(new BorderLayout());

        // The math below is used to determine how to split the personnel role options for portraits,
        // which it does into 4 columns with rows equal to the number of roles plus two, with the
        // additional two being the all role and no role options.
        JPanel panUsePortrait = new JPanel(new GridLayout((int) Math.ceil((Person.T_NUM + 2) / 4.0), 4));
        chkUsePortrait = new JCheckBox[Person.T_NUM];
        JCheckBox allPortraitsBox = new JCheckBox(resourceMap.getString("panUsePortrait.all.text"));
        JCheckBox noPortraitsBox = new JCheckBox(resourceMap.getString("panUsePortrait.no.text"));
        allPortraitsBox.addActionListener(evt -> {
            final boolean selected = allPortraitsBox.isSelected();
            for (JCheckBox box : chkUsePortrait) {
                if (selected) {
                    box.setSelected(true);
                }
                box.setEnabled(!selected);
            }
            if (selected) {
                noPortraitsBox.setSelected(false);
            }
        });
        noPortraitsBox.addActionListener(evt -> {
            final boolean selected = noPortraitsBox.isSelected();
            for (JCheckBox box : chkUsePortrait) {
                if (selected) {
                    box.setSelected(false);
                }
                box.setEnabled(!selected);
            }
            if (selected) {
                allPortraitsBox.setSelected(false);
            }
        });
        panUsePortrait.add(allPortraitsBox);
        panUsePortrait.add(noPortraitsBox);

        JCheckBox box;
        for (int i = 0; i < Person.T_NUM; i++) {
            box = new JCheckBox(Person.getRoleDesc(i, false));
            box.setSelected(options.usePortraitForType(i));
            panUsePortrait.add(box);
            chkUsePortrait[i] = box;
        }

        panRandomPortrait.add(panUsePortrait, BorderLayout.CENTER);
        JTextArea txtPortraitInst = new JTextArea(resourceMap.getString("txtPortraitInst.text"));
        txtPortraitInst.setPreferredSize(new Dimension(728, 60));
        txtPortraitInst.setEditable(false);
        txtPortraitInst.setLineWrap(true);
        txtPortraitInst.setWrapStyleWord(true);
        txtPortraitInst.setOpaque(false);
        panRandomPortrait.add(txtPortraitInst, BorderLayout.PAGE_START);

        panRandomPortrait.setBorder(BorderFactory.createCompoundBorder(
                BorderFactory.createTitledBorder(resourceMap.getString("panRandomPortrait.title")),
                BorderFactory.createEmptyBorder(5, 5, 5, 5)));

        gridBagConstraints = new java.awt.GridBagConstraints();
        gridBagConstraints.gridx = 0;
        gridBagConstraints.gridy = ++gridy;
        gridBagConstraints.gridwidth = 2;
        gridBagConstraints.fill = java.awt.GridBagConstraints.BOTH;
        gridBagConstraints.insets = new Insets(10, 0, 0, 0);
        gridBagConstraints.anchor = java.awt.GridBagConstraints.NORTHWEST;
        panNameGen.add(panRandomPortrait, gridBagConstraints);

        chkAssignPortraitOnRoleChange.setText(resourceMap.getString("chkAssignPortraitOnRoleChange.text"));
        chkAssignPortraitOnRoleChange.setToolTipText(resourceMap.getString("chkAssignPortraitOnRoleChange.toolTipText"));
        chkAssignPortraitOnRoleChange.setName("chkAssignPortraitOnRoleChange");
        gridBagConstraints = new java.awt.GridBagConstraints();
        gridBagConstraints.gridx = 0;
        gridBagConstraints.gridy = ++gridy;
        gridBagConstraints.anchor = java.awt.GridBagConstraints.WEST;
        panNameGen.add(chkAssignPortraitOnRoleChange, gridBagConstraints);
        // assignPortraitOnRoleChange

        tabOptions.addTab(resourceMap.getString("panNameGen.TabConstraints.tabTitle"), panNameGen); // NOI18N

        // Start Personnel Market
        panPersonnelMarket = new JPanel();
        personnelMarketType = new JComboBox<>();
        personnelMarketReportRefresh = new JCheckBox("Display a report when market refreshes");
        personnelMarketRandomEliteRemoval = new JTextField();
        personnelMarketRandomVeteranRemoval = new JTextField();
        personnelMarketRandomRegularRemoval = new JTextField();
        personnelMarketRandomGreenRemoval = new JTextField();
        personnelMarketRandomUltraGreenRemoval = new JTextField();
        personnelMarketDylansWeight = new JSpinner(new SpinnerNumberModel(options.getPersonnelMarketDylansWeight(),
                                                                          0.1, 0.8, 0.1));
        JLabel personnelMarketTypeLabel = new JLabel("Market Type:");
        JLabel personnelMarketRandomEliteRemovalLabel = new JLabel("Random & Dylan's Elite Removal");
        JLabel personnelMarketRandomVeteranRemovalLabel = new JLabel("Random & Dylan's Veteran Removal");
        JLabel personnelMarketRandomRegularRemovalLabel = new JLabel("Random & Dylan's Regular Removal");
        JLabel personnelMarketRandomGreenRemovalLabel = new JLabel("Random & Dylan's Green Removal");
        JLabel personnelMarketRandomUltraGreenRemovalLabel = new JLabel("Random & Dylan's Ultra-Green Removal");
        JLabel personnelMarketDylansWeightLabel = new JLabel("<html>Weight for Dylan's Method to choose most"
                                                      + "<br />common unit type based on your forces</html>");
        personnelMarketReportRefresh.setSelected(options.getPersonnelMarketReportRefresh());
        for (PersonnelMarketMethod method : PersonnelMarketServiceManager.getInstance().getAllServices(true)) {
            personnelMarketType.addItem(method.getModuleName());
        }
        personnelMarketType.setSelectedItem(options.getPersonnelMarketType());
        personnelMarketRandomEliteRemoval.setText(Integer.toString(options.getPersonnelMarketRandomEliteRemoval()));
        personnelMarketRandomVeteranRemoval.setText(Integer.toString(options.getPersonnelMarketRandomVeteranRemoval()));
        personnelMarketRandomRegularRemoval.setText(Integer.toString(options.getPersonnelMarketRandomRegularRemoval()));
        personnelMarketRandomGreenRemoval.setText(Integer.toString(options.getPersonnelMarketRandomGreenRemoval()));
        personnelMarketRandomUltraGreenRemoval.setText(Integer.toString(options
                                                                                .getPersonnelMarketRandomUltraGreenRemoval()));
        personnelMarketRandomEliteRemoval.setEnabled(personnelMarketType.getSelectedIndex() == PersonnelMarket
                .TYPE_RANDOM
                                                     || personnelMarketType.getSelectedIndex() == PersonnelMarket
                .TYPE_DYLANS);
        personnelMarketRandomVeteranRemoval.setEnabled(personnelMarketType.getSelectedIndex() == PersonnelMarket
                .TYPE_RANDOM
                                                       || personnelMarketType.getSelectedIndex() == PersonnelMarket
                .TYPE_DYLANS);
        personnelMarketRandomRegularRemoval.setEnabled(personnelMarketType.getSelectedIndex() == PersonnelMarket
                .TYPE_RANDOM
                                                       || personnelMarketType.getSelectedIndex() == PersonnelMarket
                .TYPE_DYLANS);
        personnelMarketRandomGreenRemoval.setEnabled(personnelMarketType.getSelectedIndex() == PersonnelMarket
                .TYPE_RANDOM
                                                     || personnelMarketType.getSelectedIndex() == PersonnelMarket
                .TYPE_DYLANS);
        personnelMarketRandomUltraGreenRemoval.setEnabled(personnelMarketType.getSelectedIndex() == PersonnelMarket
                .TYPE_RANDOM
                                                          || personnelMarketType.getSelectedIndex() ==
                                                             PersonnelMarket.TYPE_DYLANS);

        panPersonnelMarket.setName("panPersonnelMarket");
        panPersonnelMarket.setLayout(new java.awt.GridBagLayout());

        gridBagConstraints = new java.awt.GridBagConstraints();
        gridBagConstraints.gridx = 0;
        gridBagConstraints.gridy = 0;
        gridBagConstraints.gridwidth = 1;
        gridBagConstraints.fill = java.awt.GridBagConstraints.BOTH;
        gridBagConstraints.insets = new Insets(10, 0, 0, 0);
        gridBagConstraints.anchor = java.awt.GridBagConstraints.NORTHWEST;
        panPersonnelMarket.add(personnelMarketTypeLabel, gridBagConstraints);

        personnelMarketType.setSelectedItem(options.getPersonnelMarketType());
        personnelMarketType.addActionListener(evt -> {
            personnelMarketRandomEliteRemoval.setEnabled(personnelMarketType.getSelectedIndex() ==
                                                         PersonnelMarket.TYPE_RANDOM
                                                         || personnelMarketType.getSelectedIndex() ==
                                                            PersonnelMarket.TYPE_DYLANS);
            personnelMarketRandomVeteranRemoval.setEnabled(personnelMarketType.getSelectedIndex() ==
                                                           PersonnelMarket.TYPE_RANDOM
                                                           || personnelMarketType.getSelectedIndex() ==
                                                              PersonnelMarket.TYPE_DYLANS);
            personnelMarketRandomRegularRemoval.setEnabled(personnelMarketType.getSelectedIndex() ==
                                                           PersonnelMarket.TYPE_RANDOM
                                                           || personnelMarketType.getSelectedIndex() ==
                                                              PersonnelMarket.TYPE_DYLANS);
            personnelMarketRandomGreenRemoval.setEnabled(personnelMarketType.getSelectedIndex() ==
                                                         PersonnelMarket.TYPE_RANDOM
                                                         || personnelMarketType.getSelectedIndex() ==
                                                            PersonnelMarket.TYPE_DYLANS);
            personnelMarketRandomUltraGreenRemoval.setEnabled(personnelMarketType.getSelectedIndex() ==
                                                              PersonnelMarket.TYPE_RANDOM
                                                              || personnelMarketType.getSelectedIndex() ==
                                                                 PersonnelMarket.TYPE_DYLANS);
        });
        gridBagConstraints = new java.awt.GridBagConstraints();
        gridBagConstraints.gridx = 1;
        gridBagConstraints.gridy = 0;
        gridBagConstraints.gridwidth = 4;
        gridBagConstraints.fill = java.awt.GridBagConstraints.BOTH;
        gridBagConstraints.insets = new Insets(10, 0, 0, 0);
        gridBagConstraints.anchor = java.awt.GridBagConstraints.NORTHWEST;
        panPersonnelMarket.add(personnelMarketType, gridBagConstraints);

        personnelMarketReportRefresh.setSelected(options.getPersonnelMarketReportRefresh());
        gridBagConstraints = new java.awt.GridBagConstraints();
        gridBagConstraints.gridx = 0;
        gridBagConstraints.gridy = 1;
        gridBagConstraints.gridwidth = 1;
        gridBagConstraints.fill = java.awt.GridBagConstraints.BOTH;
        gridBagConstraints.insets = new Insets(10, 0, 0, 0);
        gridBagConstraints.anchor = java.awt.GridBagConstraints.NORTHWEST;
        panPersonnelMarket.add(personnelMarketReportRefresh, gridBagConstraints);

        gridBagConstraints = new java.awt.GridBagConstraints();
        gridBagConstraints.gridx = 0;
        gridBagConstraints.gridy = 2;
        gridBagConstraints.gridwidth = 1;
        gridBagConstraints.fill = java.awt.GridBagConstraints.BOTH;
        gridBagConstraints.insets = new Insets(10, 0, 0, 0);
        gridBagConstraints.anchor = java.awt.GridBagConstraints.NORTHWEST;
        panPersonnelMarket.add(personnelMarketRandomEliteRemovalLabel, gridBagConstraints);

        personnelMarketRandomEliteRemoval.setText(Integer.toString(options.getPersonnelMarketRandomEliteRemoval()));
        gridBagConstraints = new java.awt.GridBagConstraints();
        gridBagConstraints.gridx = 1;
        gridBagConstraints.gridy = 2;
        gridBagConstraints.gridwidth = 1;
        gridBagConstraints.fill = java.awt.GridBagConstraints.BOTH;
        gridBagConstraints.insets = new Insets(10, 0, 0, 0);
        gridBagConstraints.anchor = java.awt.GridBagConstraints.NORTHWEST;
        panPersonnelMarket.add(personnelMarketRandomEliteRemoval, gridBagConstraints);

        gridBagConstraints = new java.awt.GridBagConstraints();
        gridBagConstraints.gridx = 0;
        gridBagConstraints.gridy = 3;
        gridBagConstraints.gridwidth = 1;
        gridBagConstraints.fill = java.awt.GridBagConstraints.BOTH;
        gridBagConstraints.insets = new Insets(10, 0, 0, 0);
        gridBagConstraints.anchor = java.awt.GridBagConstraints.NORTHWEST;
        panPersonnelMarket.add(personnelMarketRandomVeteranRemovalLabel, gridBagConstraints);

        personnelMarketRandomVeteranRemoval.setText(Integer.toString(options.getPersonnelMarketRandomVeteranRemoval()));
        gridBagConstraints = new java.awt.GridBagConstraints();
        gridBagConstraints.gridx = 1;
        gridBagConstraints.gridy = 3;
        gridBagConstraints.gridwidth = 1;
        gridBagConstraints.fill = java.awt.GridBagConstraints.BOTH;
        gridBagConstraints.insets = new Insets(10, 0, 0, 0);
        gridBagConstraints.anchor = java.awt.GridBagConstraints.NORTHWEST;
        panPersonnelMarket.add(personnelMarketRandomVeteranRemoval, gridBagConstraints);

        gridBagConstraints = new java.awt.GridBagConstraints();
        gridBagConstraints.gridx = 0;
        gridBagConstraints.gridy = 4;
        gridBagConstraints.gridwidth = 1;
        gridBagConstraints.fill = java.awt.GridBagConstraints.BOTH;
        gridBagConstraints.insets = new Insets(10, 0, 0, 0);
        gridBagConstraints.anchor = java.awt.GridBagConstraints.NORTHWEST;
        panPersonnelMarket.add(personnelMarketRandomRegularRemovalLabel, gridBagConstraints);

        personnelMarketRandomRegularRemoval.setText(Integer.toString(options.getPersonnelMarketRandomRegularRemoval()));
        gridBagConstraints = new java.awt.GridBagConstraints();
        gridBagConstraints.gridx = 1;
        gridBagConstraints.gridy = 4;
        gridBagConstraints.gridwidth = 1;
        gridBagConstraints.fill = java.awt.GridBagConstraints.BOTH;
        gridBagConstraints.insets = new Insets(10, 0, 0, 0);
        gridBagConstraints.anchor = java.awt.GridBagConstraints.NORTHWEST;
        panPersonnelMarket.add(personnelMarketRandomRegularRemoval, gridBagConstraints);

        gridBagConstraints = new java.awt.GridBagConstraints();
        gridBagConstraints.gridx = 0;
        gridBagConstraints.gridy = 5;
        gridBagConstraints.gridwidth = 1;
        gridBagConstraints.fill = java.awt.GridBagConstraints.BOTH;
        gridBagConstraints.insets = new Insets(10, 0, 0, 0);
        gridBagConstraints.anchor = java.awt.GridBagConstraints.NORTHWEST;
        panPersonnelMarket.add(personnelMarketRandomGreenRemovalLabel, gridBagConstraints);

        personnelMarketRandomGreenRemoval.setText(Integer.toString(options.getPersonnelMarketRandomGreenRemoval()));
        gridBagConstraints = new java.awt.GridBagConstraints();
        gridBagConstraints.gridx = 1;
        gridBagConstraints.gridy = 5;
        gridBagConstraints.gridwidth = 1;
        gridBagConstraints.fill = java.awt.GridBagConstraints.BOTH;
        gridBagConstraints.insets = new Insets(10, 0, 0, 0);
        gridBagConstraints.anchor = java.awt.GridBagConstraints.NORTHWEST;
        panPersonnelMarket.add(personnelMarketRandomGreenRemoval, gridBagConstraints);

        gridBagConstraints = new java.awt.GridBagConstraints();
        gridBagConstraints.gridx = 0;
        gridBagConstraints.gridy = 6;
        gridBagConstraints.gridwidth = 1;
        gridBagConstraints.fill = java.awt.GridBagConstraints.BOTH;
        gridBagConstraints.insets = new Insets(10, 0, 0, 0);
        gridBagConstraints.anchor = java.awt.GridBagConstraints.NORTHWEST;
        panPersonnelMarket.add(personnelMarketRandomUltraGreenRemovalLabel, gridBagConstraints);

        personnelMarketRandomUltraGreenRemoval.setText(Integer.toString(options
                                                                                .getPersonnelMarketRandomUltraGreenRemoval()));
        gridBagConstraints = new java.awt.GridBagConstraints();
        gridBagConstraints.gridx = 1;
        gridBagConstraints.gridy = 6;
        gridBagConstraints.gridwidth = 1;
        gridBagConstraints.fill = java.awt.GridBagConstraints.BOTH;
        gridBagConstraints.insets = new Insets(10, 0, 0, 0);
        gridBagConstraints.anchor = java.awt.GridBagConstraints.NORTHWEST;
        panPersonnelMarket.add(personnelMarketRandomUltraGreenRemoval, gridBagConstraints);

        gridBagConstraints = new java.awt.GridBagConstraints();
        gridBagConstraints.gridx = 0;
        gridBagConstraints.gridy = 7;
        gridBagConstraints.gridwidth = 1;
        gridBagConstraints.fill = java.awt.GridBagConstraints.BOTH;
        gridBagConstraints.insets = new Insets(10, 0, 0, 0);
        gridBagConstraints.anchor = java.awt.GridBagConstraints.NORTHWEST;
        panPersonnelMarket.add(personnelMarketDylansWeightLabel, gridBagConstraints);

        gridBagConstraints = new java.awt.GridBagConstraints();
        gridBagConstraints.gridx = 1;
        gridBagConstraints.gridy = 7;
        gridBagConstraints.gridwidth = 1;
        gridBagConstraints.fill = java.awt.GridBagConstraints.BOTH;
        gridBagConstraints.insets = new Insets(10, 0, 0, 0);
        gridBagConstraints.anchor = java.awt.GridBagConstraints.NORTHWEST;
        panPersonnelMarket.add(personnelMarketDylansWeight, gridBagConstraints);

        tabOptions.addTab(resourceMap.getString("panPersonnelMarket.TabConstraints.tabTitle"),
                          panPersonnelMarket); // NOI18N
        // End Personnel Market

        // Start Against the Bot
        panAtB = new JPanel();
        chkUseAtB = new JCheckBox();

        cbSkillLevel = new JComboBox<>();
        chkUseShareSystem = new JCheckBox();
        chkSharesExcludeLargeCraft = new JCheckBox();
        chkSharesForAll = new JCheckBox();
        chkRetirementRolls = new JCheckBox();
        chkTrackUnitFatigue = new JCheckBox();
        chkCustomRetirementMods = new JCheckBox();
        chkFoundersNeverRetire = new JCheckBox();
        chkTrackOriginalUnit = new JCheckBox();
        chkLimitLanceWeight = new JCheckBox();
        chkLimitLanceNumUnits = new JCheckBox();
        chkUseLeadership = new JCheckBox();
        chkUseStrategy = new JCheckBox();
        spnBaseStrategyDeployment = new JSpinner();
        spnAdditionalStrategyDeployment = new JSpinner();

        chkUseAero = new JCheckBox();
        chkUseVehicles = new JCheckBox();
        chkClanVehicles = new JCheckBox();
        chkDoubleVehicles = new JCheckBox();
        chkAdjustPlayerVehicles = new JCheckBox();
        spnOpforLanceTypeMechs = new JSpinner();
        spnOpforLanceTypeMixed = new JSpinner();
        spnOpforLanceTypeVehicles = new JSpinner();
        chkOpforUsesVTOLs = new JCheckBox();
        chkOpforUsesAero = new JCheckBox();
        chkOpforUsesLocalForces = new JCheckBox();
        chkUseDropShips = new JCheckBox();
        spnOpforAeroChance = new JSpinner();
        spnOpforLocalForceChance = new JSpinner();

        availableRats = new JList<>();
        chosenRats = new JList<>();
        btnAddRat = new JButton();
        btnRemoveRat = new JButton();
        btnMoveRatUp = new JButton();
        btnMoveRatDown = new JButton();
        chkIgnoreRatEra = new JCheckBox();

        spnSearchRadius = new JSpinner();
        chkVariableContractLength = new JCheckBox();
        chkMercSizeLimited = new JCheckBox();
        chkRestrictPartsByMission = new JCheckBox();
        chkRegionalMechVariations = new JCheckBox();
        chkUseWeatherConditions = new JCheckBox();
        chkUseLightConditions = new JCheckBox();
        chkUsePlanetaryConditions = new JCheckBox();
        chkUseAtBCapture = new JCheckBox();
        spnStartGameDelay = new JSpinner();

        chkAeroRecruitsHaveUnits = new JCheckBox();
        chkInstantUnitMarketDelivery = new JCheckBox();
        chkContractMarketReportRefresh = new JCheckBox();
        chkUnitMarketReportRefresh = new JCheckBox();


        panAtB.setName("panAtB");
        panAtB.setLayout(new GridBagLayout());

        JPanel panSubAtBAdmin = new JPanel(new GridBagLayout());
        JPanel panSubAtBRat = new JPanel(new GridBagLayout());
        JPanel panSubAtBContract = new JPanel(new GridBagLayout());
        JPanel panSubAtBScenario = new JPanel(new GridBagLayout());
        panSubAtBAdmin.setBorder(BorderFactory.createTitledBorder("Unit Administration"));
        panSubAtBRat.setBorder(BorderFactory.createTitledBorder("Random Assignment Tables"));
        panSubAtBContract.setBorder(BorderFactory.createTitledBorder("Contract Operations"));
        panSubAtBScenario.setBorder(BorderFactory.createTitledBorder("Scenarios"));

        chkUseAtB.setText(resourceMap.getString("chkUseAtB.text"));
        chkUseAtB.setToolTipText(resourceMap.getString("chkUseAtB.toolTipText"));
        chkUseAtB.setSelected(options.getUseAtB());
        gridBagConstraints = new java.awt.GridBagConstraints();
        gridBagConstraints.gridx = 0;
        gridBagConstraints.gridy = 0;
        gridBagConstraints.gridwidth = 2;
        gridBagConstraints.fill = java.awt.GridBagConstraints.NONE;
        gridBagConstraints.insets = new Insets(10, 10, 10, 10);
        gridBagConstraints.anchor = java.awt.GridBagConstraints.NORTHWEST;
        panAtB.add(chkUseAtB, gridBagConstraints);
        chkUseAtB.addActionListener(ev -> {
        	enableAtBComponents(panAtB, chkUseAtB.isSelected());
        	enableAtBComponents(panSubAtBRat,
        			chkUseAtB.isSelected() && btnStaticRATs.isSelected());
        });

        JLabel lblSkillLevel = new JLabel(resourceMap.getString("lblSkillLevel.text"));
        gridBagConstraints.gridx = 0;
        gridBagConstraints.gridy = 1;
        gridBagConstraints.gridwidth = 1;
        panAtB.add(lblSkillLevel, gridBagConstraints);

        // TODO : Switch me to use a modified RandomSkillsGenerator.levelNames
        cbSkillLevel.addItem(SkillType.SKILL_LEVEL_NAMES[SkillType.EXP_ULTRA_GREEN]);
        cbSkillLevel.addItem(SkillType.SKILL_LEVEL_NAMES[SkillType.EXP_GREEN]);
        cbSkillLevel.addItem(SkillType.SKILL_LEVEL_NAMES[SkillType.EXP_REGULAR]);
        cbSkillLevel.addItem(SkillType.SKILL_LEVEL_NAMES[SkillType.EXP_VETERAN]);
        cbSkillLevel.addItem(SkillType.SKILL_LEVEL_NAMES[SkillType.EXP_ELITE]);
        cbSkillLevel.setSelectedIndex(options.getSkillLevel());
        gridBagConstraints.gridx = 1;
        gridBagConstraints.gridy = 1;
        panAtB.add(cbSkillLevel, gridBagConstraints);

        btnDynamicRATs = new JRadioButton(resourceMap.getString("btnDynamicRATs.text"));
        btnDynamicRATs.setToolTipText(resourceMap.getString("btnDynamicRATs.tooltip"));
        btnDynamicRATs.setSelected(!options.useStaticRATs());
        gridBagConstraints.gridx = 2;
        gridBagConstraints.gridy = 0;
        panAtB.add(btnDynamicRATs, gridBagConstraints);

        btnStaticRATs = new JRadioButton(resourceMap.getString("btnStaticRATs.text"));
        btnStaticRATs.setToolTipText(resourceMap.getString("btnStaticRATs.tooltip"));
        btnStaticRATs.setSelected(options.useStaticRATs());
        gridBagConstraints.gridx = 2;
        gridBagConstraints.gridy = 1;
        panAtB.add(btnStaticRATs, gridBagConstraints);
        btnStaticRATs.addItemListener(ev -> enableAtBComponents(panSubAtBRat,
        		btnStaticRATs.isSelected()));

        gridBagConstraints.gridx = 0;
        gridBagConstraints.gridy = 2;
        gridBagConstraints.gridwidth = 2;
        panAtB.add(panSubAtBAdmin, gridBagConstraints);
        gridBagConstraints.gridx = 2;
        gridBagConstraints.gridy = 2;
        panAtB.add(panSubAtBRat, gridBagConstraints);
        gridBagConstraints.gridx = 0;
        gridBagConstraints.gridy = 3;
        panAtB.add(panSubAtBContract, gridBagConstraints);
        gridBagConstraints.gridx = 2;
        gridBagConstraints.gridy = 3;
        panAtB.add(panSubAtBScenario, gridBagConstraints);

        // AtB options: "Unit Administration" frame controls
        chkUseShareSystem.setText(resourceMap.getString("chkUseShareSystem.text"));
        chkUseShareSystem.setToolTipText(resourceMap.getString("chkUseShareSystem.toolTipText"));
        chkUseShareSystem.setSelected(options.getUseShareSystem());
        gridBagConstraints = new java.awt.GridBagConstraints();
        gridBagConstraints.gridx = 0;
        gridBagConstraints.gridy = 0;
        gridBagConstraints.gridwidth = 1;
        gridBagConstraints.fill = java.awt.GridBagConstraints.BOTH;
        gridBagConstraints.insets = new Insets(5, 5, 5, 5);
        gridBagConstraints.anchor = java.awt.GridBagConstraints.NORTHWEST;
        panSubAtBAdmin.add(chkUseShareSystem, gridBagConstraints);

        chkSharesExcludeLargeCraft.setText(resourceMap.getString("chkSharesExcludeLargeCraft.text"));
        chkSharesExcludeLargeCraft.setToolTipText(resourceMap.getString("chkSharesExcludeLargeCraft.toolTipText"));
        chkSharesExcludeLargeCraft.setSelected(options.getSharesExcludeLargeCraft());
        gridBagConstraints.gridy++;
        panSubAtBAdmin.add(chkSharesExcludeLargeCraft, gridBagConstraints);

        chkSharesForAll.setText(resourceMap.getString("chkSharesForAll.text"));
        chkSharesForAll.setToolTipText(resourceMap.getString("chkSharesForAll.toolTipText"));
        chkSharesForAll.setSelected(options.getSharesForAll());
        gridBagConstraints.gridy++;
        panSubAtBAdmin.add(chkSharesForAll, gridBagConstraints);

        chkAeroRecruitsHaveUnits.setText(resourceMap.getString("chkAeroRecruitsHaveUnits.text"));
        chkAeroRecruitsHaveUnits.setToolTipText(resourceMap.getString("chkAeroRecruitsHaveUnits.toolTipText"));
        chkAeroRecruitsHaveUnits.setSelected(options.getAeroRecruitsHaveUnits());
        gridBagConstraints.gridy++;
        panSubAtBAdmin.add(chkAeroRecruitsHaveUnits, gridBagConstraints);

        chkRetirementRolls.setText(resourceMap.getString("chkRetirementRolls.text"));
        chkRetirementRolls.setToolTipText(resourceMap.getString("chkRetirementRolls.toolTipText"));
        chkRetirementRolls.setSelected(options.doRetirementRolls());
        gridBagConstraints.gridy++;
        panSubAtBAdmin.add(chkRetirementRolls, gridBagConstraints);

        chkCustomRetirementMods.setText(resourceMap.getString("chkCustomRetirementMods.text"));
        chkCustomRetirementMods.setToolTipText(resourceMap.getString("chkCustomRetirementMods.toolTipText"));
        chkCustomRetirementMods.setSelected(options.getCustomRetirementMods());
        gridBagConstraints.gridy++;
        panSubAtBAdmin.add(chkCustomRetirementMods, gridBagConstraints);

        chkFoundersNeverRetire.setText(resourceMap.getString("chkFoundersNeverRetire.text"));
        chkFoundersNeverRetire.setToolTipText(resourceMap.getString("chkFoundersNeverRetire.toolTipText"));
        chkFoundersNeverRetire.setSelected(options.getFoundersNeverRetire());
        gridBagConstraints.gridy++;
        panSubAtBAdmin.add(chkFoundersNeverRetire, gridBagConstraints);

        chkAddDependents = new JCheckBox(resourceMap.getString("chkAddDependents.text"));
        chkAddDependents.setToolTipText(resourceMap.getString("chkAddDependents.toolTipText"));
        chkAddDependents.setSelected(options.canAtBAddDependents());
        gridBagConstraints.gridy++;
        panSubAtBAdmin.add(chkAddDependents, gridBagConstraints);

        chkDependentsNeverLeave = new JCheckBox(resourceMap.getString("chkDependentsNeverLeave.text"));
        chkDependentsNeverLeave.setToolTipText(resourceMap.getString("chkDependentsNeverLeave.toolTipText"));
        chkDependentsNeverLeave.setSelected(options.getDependentsNeverLeave());
        gridBagConstraints.gridy++;
        panSubAtBAdmin.add(chkDependentsNeverLeave, gridBagConstraints);

        chkTrackUnitFatigue.setText(resourceMap.getString("chkTrackUnitFatigue.text"));
        chkTrackUnitFatigue.setToolTipText(resourceMap.getString("chkTrackUnitFatigue.toolTipText"));
        chkTrackUnitFatigue.setSelected(options.getTrackUnitFatigue());
        gridBagConstraints.gridy++;
        panSubAtBAdmin.add(chkTrackUnitFatigue, gridBagConstraints);

        chkUseLeadership.setText(resourceMap.getString("chkUseLeadership.text"));
        chkUseLeadership.setToolTipText(resourceMap.getString("chkUseLeadership.toolTipText"));
        chkUseLeadership.setSelected(options.getUseLeadership());
        gridBagConstraints.gridy++;
        panSubAtBAdmin.add(chkUseLeadership, gridBagConstraints);

        chkTrackOriginalUnit.setText(resourceMap.getString("chkTrackOriginalUnit.text"));
        chkTrackOriginalUnit.setToolTipText(resourceMap.getString("chkTrackOriginalUnit.toolTipText"));
        chkTrackOriginalUnit.setSelected(options.getTrackOriginalUnit());
        gridBagConstraints.gridy++;
        panSubAtBAdmin.add(chkTrackOriginalUnit, gridBagConstraints);

        chkUseAero.setText(resourceMap.getString("chkUseAero.text"));
        chkUseAero.setToolTipText(resourceMap.getString("chkUseAero.toolTipText"));
        chkUseAero.setSelected(options.getUseAero());
        gridBagConstraints.gridy++;
        panSubAtBAdmin.add(chkUseAero, gridBagConstraints);

        chkUseVehicles.setText(resourceMap.getString("chkUseVehicles.text"));
        chkUseVehicles.setToolTipText(resourceMap.getString("chkUseVehicles.toolTipText"));
        chkUseVehicles.setSelected(options.getUseVehicles());
        gridBagConstraints.gridy++;
        panSubAtBAdmin.add(chkUseVehicles, gridBagConstraints);

        chkClanVehicles.setText(resourceMap.getString("chkClanVehicles.text"));
        chkClanVehicles.setToolTipText(resourceMap.getString("chkClanVehicles.toolTipText"));
        chkClanVehicles.setSelected(options.getUseVehicles());
        gridBagConstraints.gridy++;
        panSubAtBAdmin.add(chkClanVehicles, gridBagConstraints);

        chkInstantUnitMarketDelivery.setText(resourceMap.getString("chkInstantUnitMarketDelivery.text"));
        chkInstantUnitMarketDelivery.setToolTipText(resourceMap.getString("chkInstantUnitMarketDelivery.toolTipText"));
        chkInstantUnitMarketDelivery.setSelected(options.getInstantUnitMarketDelivery());
        gridBagConstraints.gridy++;
        panSubAtBAdmin.add(chkInstantUnitMarketDelivery, gridBagConstraints);

        chkContractMarketReportRefresh.setText(resourceMap.getString("chkContractMarketReportRefresh.text"));
        chkContractMarketReportRefresh.setSelected(options.getContractMarketReportRefresh());
        gridBagConstraints.gridy++;
        panSubAtBAdmin.add(chkContractMarketReportRefresh, gridBagConstraints);

        chkUnitMarketReportRefresh.setText(resourceMap.getString("chkUnitMarketReportRefresh.text"));
        chkUnitMarketReportRefresh.setSelected(options.getUnitMarketReportRefresh());
        gridBagConstraints.gridy++;
        panSubAtBAdmin.add(chkUnitMarketReportRefresh, gridBagConstraints);

        ButtonGroup group = new ButtonGroup();
        group.add(btnDynamicRATs);
        group.add(btnStaticRATs);

        chosenRatModel = new DefaultListModel<>();
        for (String rat : options.getRATs()) {
           	List<Integer> eras = RATManager.getAllRATCollections().get(rat);
            if (eras != null) {
            	StringBuilder displayName = new StringBuilder(rat);
            	if (eras.size() > 0) {
            		displayName.append(" (").append(eras.get(0));
                	if (eras.size() > 1) {
                		displayName.append("-").append(eras.get(eras.size() - 1));
                	}
                	displayName.append(")");
            	}
    			chosenRatModel.addElement(displayName.toString());
        	}
        }
        chosenRats.setModel(chosenRatModel);
        chosenRats.setSelectionMode(ListSelectionModel.SINGLE_SELECTION);
        chosenRats.addListSelectionListener(arg0 -> {
            btnRemoveRat.setEnabled(chosenRats.getSelectedIndex() >= 0);
            btnMoveRatUp.setEnabled(chosenRats.getSelectedIndex() > 0);
            btnMoveRatDown.setEnabled(chosenRatModel.size() > chosenRats.getSelectedIndex() + 1);
        });
        availableRatModel = new DefaultListModel<>();
        for (String rat : RATManager.getAllRATCollections().keySet()) {
           	List<Integer> eras = RATManager.getAllRATCollections().get(rat);
            if (eras != null) {
            	StringBuilder displayName = new StringBuilder(rat);
            	if (eras.size() > 0) {
            		displayName.append(" (").append(eras.get(0));
                	if (eras.size() > 1) {
                		displayName.append("-").append(eras.get(eras.size() - 1));
                	}
                	displayName.append(")");
            	}
            	if (!chosenRatModel.contains(displayName.toString())) {
            		availableRatModel.addElement(displayName.toString());
            	}
        	}
        }
        availableRats.setModel(availableRatModel);
        availableRats.setSelectionMode(ListSelectionModel.SINGLE_SELECTION);
        availableRats.addListSelectionListener(arg0 -> btnAddRat.setEnabled(availableRats.getSelectedIndex() >= 0));

        JTextArea txtRatInstructions = new JTextArea();
        txtRatInstructions.setEditable(false);
        txtRatInstructions.setWrapStyleWord(true);
        txtRatInstructions.setLineWrap(true);
        txtRatInstructions.setText(resourceMap.getString("txtRatInstructions.text"));
        gridBagConstraints = new GridBagConstraints();
        gridBagConstraints.gridx = 0;
        gridBagConstraints.gridy = 2;
        gridBagConstraints.gridwidth = 3;
        gridBagConstraints.fill = java.awt.GridBagConstraints.BOTH;
        gridBagConstraints.insets = new Insets(5, 5, 5, 5);
        gridBagConstraints.anchor = java.awt.GridBagConstraints.NORTHWEST;
        panSubAtBRat.add(txtRatInstructions, gridBagConstraints);

        JLabel lblChosenRats = new JLabel(resourceMap.getString("lblChosenRats.text"));
        gridBagConstraints.gridx = 0;
        gridBagConstraints.gridy = 3;
        gridBagConstraints.gridwidth = 1;
        panSubAtBRat.add(lblChosenRats, gridBagConstraints);

        JLabel lblAvailableRats = new JLabel(resourceMap.getString("lblAvailableRats.text"));
        gridBagConstraints.gridx = 2;
        gridBagConstraints.gridy = 3;
        panSubAtBRat.add(lblAvailableRats, gridBagConstraints);

        gridBagConstraints.gridx = 0;
        gridBagConstraints.gridy = 4;
        panSubAtBRat.add(chosenRats, gridBagConstraints);

        gridBagConstraints.gridx = 2;
        gridBagConstraints.gridy = 4;
        panSubAtBRat.add(availableRats, gridBagConstraints);

        JPanel panRatButtons = new JPanel();
        panRatButtons.setLayout(new javax.swing.BoxLayout(panRatButtons, javax.swing.BoxLayout.Y_AXIS));
        btnAddRat.setText(resourceMap.getString("btnAddRat.text"));
        btnAddRat.setToolTipText(resourceMap.getString("btnAddRat.toolTipText"));
        btnAddRat.addActionListener(arg0 -> {
            int selectedIndex = availableRats.getSelectedIndex();
            chosenRatModel.addElement(availableRats.getSelectedValue());
            availableRatModel.removeElementAt(availableRats.getSelectedIndex());
            availableRats.setSelectedIndex(Math.min(selectedIndex, availableRatModel.size() - 1));
        });
        btnAddRat.setEnabled(false);
        panRatButtons.add(btnAddRat);
        btnRemoveRat.setText(resourceMap.getString("btnRemoveRat.text"));
        btnRemoveRat.setToolTipText(resourceMap.getString("btnRemoveRat.toolTipText"));
        btnRemoveRat.addActionListener(arg0 -> {
            int selectedIndex = chosenRats.getSelectedIndex();
            availableRatModel.addElement(chosenRats.getSelectedValue());
            chosenRatModel.removeElementAt(chosenRats.getSelectedIndex());
            chosenRats.setSelectedIndex(Math.min(selectedIndex, chosenRatModel.size() - 1));
        });
        btnRemoveRat.setEnabled(false);
        panRatButtons.add(btnRemoveRat);
        btnMoveRatUp.setText(resourceMap.getString("btnMoveRatUp.text"));
        btnMoveRatUp.setToolTipText(resourceMap.getString("btnMoveRatUp.toolTipText"));
        btnMoveRatUp.addActionListener(arg0 -> {
            int selectedIndex = chosenRats.getSelectedIndex();
            String tmp = chosenRatModel.getElementAt(selectedIndex);
            chosenRatModel.setElementAt(chosenRatModel.getElementAt(selectedIndex - 1), selectedIndex);
            chosenRatModel.setElementAt(tmp, selectedIndex - 1);
            chosenRats.setSelectedIndex(selectedIndex - 1);
        });
        btnMoveRatUp.setEnabled(false);
        panRatButtons.add(btnMoveRatUp);
        btnMoveRatDown.setText(resourceMap.getString("btnMoveRatDown.text"));
        btnMoveRatDown.setToolTipText(resourceMap.getString("btnMoveRatDown.toolTipText"));
        btnMoveRatDown.addActionListener(arg0 -> {
            int selectedIndex = chosenRats.getSelectedIndex();
            String tmp = chosenRatModel.getElementAt(selectedIndex);
            chosenRatModel.setElementAt(chosenRatModel.getElementAt(selectedIndex + 1), selectedIndex);
            chosenRatModel.setElementAt(tmp, selectedIndex + 1);
            chosenRats.setSelectedIndex(selectedIndex + 1);
        });
        btnMoveRatDown.setEnabled(false);
        panRatButtons.add(btnMoveRatDown);
        gridBagConstraints.gridx = 1;
        gridBagConstraints.gridy = 4;
        panSubAtBRat.add(panRatButtons, gridBagConstraints);

        chkIgnoreRatEra.setText(resourceMap.getString("chkIgnoreRatEra.text"));
        chkIgnoreRatEra.setToolTipText(resourceMap.getString("chkIgnoreRatEra.toolTipText"));
        chkIgnoreRatEra.setSelected(options.canIgnoreRatEra());
        gridBagConstraints.gridx = 0;
        gridBagConstraints.gridy = 5;
        panSubAtBRat.add(chkIgnoreRatEra, gridBagConstraints);

        JLabel lblSearchRadius = new JLabel(resourceMap.getString("lblSearchRadius.text"));
        gridBagConstraints = new GridBagConstraints();
        gridBagConstraints.gridx = 0;
        gridBagConstraints.gridy = 0;
        gridBagConstraints.fill = java.awt.GridBagConstraints.NONE;
        gridBagConstraints.insets = new Insets(5, 5, 5, 5);
        gridBagConstraints.anchor = java.awt.GridBagConstraints.NORTHWEST;
        panSubAtBContract.add(lblSearchRadius, gridBagConstraints);

        spnSearchRadius.setModel(new SpinnerNumberModel(options.getSearchRadius(), 100, 2500, 100));
        spnSearchRadius.setToolTipText(resourceMap.getString("spnSearchRadius.toolTipText"));
        gridBagConstraints.gridx = 1;
        gridBagConstraints.gridy = 0;
        panSubAtBContract.add(spnSearchRadius, gridBagConstraints);

        chkVariableContractLength.setText(resourceMap.getString("chkVariableContractLength.text"));
        chkVariableContractLength.setSelected(options.getVariableContractLength());
        chkVariableContractLength.setToolTipText(resourceMap.getString("chkVariableContractLength.toolTipText"));
        gridBagConstraints.gridx = 0;
        gridBagConstraints.gridy = 1;
        gridBagConstraints.gridwidth = 2;
        panSubAtBContract.add(chkVariableContractLength, gridBagConstraints);

        chkMercSizeLimited.setText(resourceMap.getString("chkMercSizeLimited.text"));
        chkMercSizeLimited.setSelected(options.isMercSizeLimited());
        chkMercSizeLimited.setToolTipText(resourceMap.getString("chkMercSizeLimited.toolTipText"));
        gridBagConstraints.gridx = 0;
        gridBagConstraints.gridy = 2;
        gridBagConstraints.gridwidth = 2;
        panSubAtBContract.add(chkMercSizeLimited, gridBagConstraints);

        chkRestrictPartsByMission.setText(resourceMap.getString("chkRestrictPartsByMission.text"));
        chkRestrictPartsByMission.setSelected(options.getRestrictPartsByMission());
        chkRestrictPartsByMission.setToolTipText(resourceMap.getString("chkRestrictPartsByMission.toolTipText"));
        gridBagConstraints.gridx = 0;
        gridBagConstraints.gridy = 3;
        gridBagConstraints.gridwidth = 2;
        panSubAtBContract.add(chkRestrictPartsByMission, gridBagConstraints);

        chkLimitLanceWeight.setText(resourceMap.getString("chkLimitLanceWeight.text"));
        chkLimitLanceWeight.setSelected(options.getLimitLanceWeight());
        chkLimitLanceWeight.setToolTipText(resourceMap.getString("chkLimitLanceWeight.toolTipText"));
        gridBagConstraints.gridx = 0;
        gridBagConstraints.gridy = 4;
        gridBagConstraints.gridwidth = 2;
        panSubAtBContract.add(chkLimitLanceWeight, gridBagConstraints);

        chkLimitLanceNumUnits.setText(resourceMap.getString("chkLimitLanceNumUnits.text"));
        chkLimitLanceNumUnits.setSelected(options.getLimitLanceNumUnits());
        chkLimitLanceNumUnits.setToolTipText(resourceMap.getString("chkLimitLanceNumUnits.toolTipText"));
        gridBagConstraints.gridx = 0;
        gridBagConstraints.gridy = 5;
        gridBagConstraints.gridwidth = 2;
        panSubAtBContract.add(chkLimitLanceNumUnits, gridBagConstraints);

        JLabel lblLanceStructure = new JLabel(resourceMap.getString("lblLanceStructure.text"));
        gridBagConstraints.gridx = 0;
        gridBagConstraints.gridy = 6;
        gridBagConstraints.gridwidth = 1;
        panSubAtBContract.add(lblLanceStructure, gridBagConstraints);

        chkUseStrategy.setText(resourceMap.getString("chkUseStrategy.text"));
        chkUseStrategy.setSelected(options.getUseStrategy());
        chkUseStrategy.setToolTipText(resourceMap.getString("chkUseStrategy.toolTipText"));
        gridBagConstraints.gridx = 0;
        gridBagConstraints.gridy = 7;
        gridBagConstraints.gridwidth = 2;
        panSubAtBContract.add(chkUseStrategy, gridBagConstraints);

        JLabel lblBaseStrategyDeployment = new JLabel(resourceMap.getString("lblBaseStrategyDeployment.text"));
        gridBagConstraints.gridx = 0;
        gridBagConstraints.gridy = 8;
        gridBagConstraints.gridwidth = 1;
        panSubAtBContract.add(lblBaseStrategyDeployment, gridBagConstraints);

        spnBaseStrategyDeployment.setModel(new SpinnerNumberModel(options.getBaseStrategyDeployment(), 0, 10, 1));
        spnBaseStrategyDeployment.setToolTipText(resourceMap.getString("spnBaseStrategyDeployment.toolTipText"));
        gridBagConstraints.gridx = 1;
        gridBagConstraints.gridy = 8;
        panSubAtBContract.add(spnBaseStrategyDeployment, gridBagConstraints);

        JLabel lblAdditionalStrategyDeployment = new JLabel(resourceMap.getString("lblAdditionalStrategyDeployment.text"));
        gridBagConstraints.gridx = 0;
        gridBagConstraints.gridy = 9;
        gridBagConstraints.gridwidth = 1;
        panSubAtBContract.add(lblAdditionalStrategyDeployment, gridBagConstraints);

        spnAdditionalStrategyDeployment.setModel(new SpinnerNumberModel(options.getAdditionalStrategyDeployment(), 0, 10, 1));
        spnAdditionalStrategyDeployment.setToolTipText(resourceMap.getString("spnAdditionalStrategyDeployment.toolTipText"));
        gridBagConstraints.gridx = 1;
        gridBagConstraints.gridy = 9;
        panSubAtBContract.add(spnAdditionalStrategyDeployment, gridBagConstraints);

        chkAdjustPaymentForStrategy = new JCheckBox(resourceMap.getString("chkAdjustPaymentForStrategy.text"));
        chkAdjustPaymentForStrategy.setName("chkAdjustPaymentForStrategy");
        chkAdjustPaymentForStrategy.setSelected(options.getAdjustPaymentForStrategy());
        chkAdjustPaymentForStrategy.setToolTipText(resourceMap.getString("chkAdjustPaymentForStrategy.toolTipText"));
        gridBagConstraints.gridx = 0;
        gridBagConstraints.gridy = 10;
        gridBagConstraints.gridwidth = 2;
        panSubAtBContract.add(chkAdjustPaymentForStrategy, gridBagConstraints);

        JLabel lblIntensity = new JLabel(resourceMap.getString("lblIntensity.text"));
        gridBagConstraints.gridx = 0;
        gridBagConstraints.gridy = 11;
        panSubAtBContract.add(lblIntensity, gridBagConstraints);

        spnIntensity = new JSpinner(new SpinnerNumberModel(options.getIntensity(), 0.0, 5.0, 0.1));
        spnIntensity.setToolTipText(resourceMap.getString("spnIntensity.toolTipText"));
        spnIntensity.setValue(options.getIntensity());
        spnIntensity.setMinimumSize(new Dimension(60, 25));
        spnIntensity.setPreferredSize(new Dimension(60, 25));
        gridBagConstraints.gridx = 1;
        gridBagConstraints.gridy = 11;
        panSubAtBContract.add(spnIntensity, gridBagConstraints);
        spnIntensity.addChangeListener(arg0 -> updateBattleChances());

        JLabel lblBattleFrequency = new JLabel(resourceMap.getString("lblBattleFrequency.text"));
        gridBagConstraints.gridx = 0;
        gridBagConstraints.gridy = 12;
        gridBagConstraints.gridwidth = 2;
        panSubAtBContract.add(lblBattleFrequency, gridBagConstraints);

        JLabel lblFightChance = new JLabel(resourceMap.getString("lblFightChance.text"));
        gridBagConstraints.gridx = 0;
        gridBagConstraints.gridy = 13;
        gridBagConstraints.gridwidth = 1;
        panSubAtBContract.add(lblFightChance, gridBagConstraints);

        lblFightPct = new JLabel();
        gridBagConstraints.gridx = 1;
        gridBagConstraints.gridy = 13;
        panSubAtBContract.add(lblFightPct, gridBagConstraints);

        JLabel lblDefendChance = new JLabel(resourceMap.getString("lblDefendChance.text"));
        gridBagConstraints.gridx = 0;
        gridBagConstraints.gridy = 14;
        gridBagConstraints.gridwidth = 1;
        panSubAtBContract.add(lblDefendChance, gridBagConstraints);

        lblDefendPct = new JLabel();
        gridBagConstraints.gridx = 1;
        gridBagConstraints.gridy = 14;
        panSubAtBContract.add(lblDefendPct, gridBagConstraints);

        JLabel lblScoutChance = new JLabel(resourceMap.getString("lblScoutChance.text"));
        gridBagConstraints.gridx = 0;
        gridBagConstraints.gridy = 15;
        gridBagConstraints.gridwidth = 1;
        panSubAtBContract.add(lblScoutChance, gridBagConstraints);

        lblScoutPct = new JLabel();
        gridBagConstraints.gridx = 1;
        gridBagConstraints.gridy = 15;
        panSubAtBContract.add(lblScoutPct, gridBagConstraints);

        JLabel lblTrainingChance = new JLabel(resourceMap.getString("lblTrainingChance.text"));
        gridBagConstraints.gridx = 0;
        gridBagConstraints.gridy = 16;
        gridBagConstraints.gridwidth = 1;
        panSubAtBContract.add(lblTrainingChance, gridBagConstraints);

        lblTrainingPct = new JLabel();
        gridBagConstraints.gridx = 1;
        gridBagConstraints.gridy = 16;
        panSubAtBContract.add(lblTrainingPct, gridBagConstraints);

        updateBattleChances();

        chkGenerateChases = new JCheckBox(resourceMap.getString("chkGenerateChases.text"));
        chkGenerateChases.setName("chkGenerateChases");
        chkGenerateChases.setToolTipText(resourceMap.getString("chkGenerateChases.toolTipText"));
        chkGenerateChases.setSelected(options.generateChases());
        gridBagConstraints.gridx = 0;
        gridBagConstraints.gridy = 17;
        panSubAtBContract.add(chkGenerateChases, gridBagConstraints);

        int yTablePosition = 0;
        chkDoubleVehicles.setText(resourceMap.getString("chkDoubleVehicles.text"));
        chkDoubleVehicles.setToolTipText(resourceMap.getString("chkDoubleVehicles.toolTipText"));
        chkDoubleVehicles.setSelected(options.getDoubleVehicles());
        gridBagConstraints = new GridBagConstraints();
        gridBagConstraints.gridx = 0;
        gridBagConstraints.gridy = yTablePosition++;
        gridBagConstraints.gridwidth = 2;
        gridBagConstraints.fill = GridBagConstraints.NONE;
        gridBagConstraints.insets = new Insets(5, 5, 5, 5);
        gridBagConstraints.anchor = GridBagConstraints.NORTHWEST;
        panSubAtBScenario.add(chkDoubleVehicles, gridBagConstraints);

        JLabel lblOpforLanceType = new JLabel(resourceMap.getString("lblOpforLanceType.text"));
        lblOpforLanceType.setToolTipText(resourceMap.getString("lblOpforLanceType.toolTipText"));
        gridBagConstraints.gridx = 0;
        gridBagConstraints.gridy = yTablePosition++;
        gridBagConstraints.gridwidth = 2;
        gridBagConstraints.fill = GridBagConstraints.NONE;
        gridBagConstraints.insets = new Insets(5, 5, 5, 5);
        gridBagConstraints.anchor = GridBagConstraints.NORTHWEST;
        panSubAtBScenario.add(lblOpforLanceType, gridBagConstraints);

        spnOpforLanceTypeMechs.setModel(new SpinnerNumberModel(options.getOpforLanceTypeMechs(), 0, 10, 1));
        spnOpforLanceTypeMechs.setToolTipText(resourceMap.getString("lblOpforLanceType.toolTipText"));
        spnOpforLanceTypeMixed.setModel(new SpinnerNumberModel(options.getOpforLanceTypeMixed(), 0, 10, 1));
        spnOpforLanceTypeMixed.setToolTipText(resourceMap.getString("lblOpforLanceType.toolTipText"));
        spnOpforLanceTypeVehicles.setModel(new SpinnerNumberModel(options.getOpforLanceTypeVehicles(), 0, 10, 1));
        spnOpforLanceTypeVehicles.setToolTipText(resourceMap.getString("lblOpforLanceType.toolTipText"));
        JPanel panOpforLanceType = new JPanel();
        panOpforLanceType.add(new JLabel(resourceMap.getString("lblOpforLanceTypeMek.text")));
        panOpforLanceType.add(spnOpforLanceTypeMechs);
        panOpforLanceType.add(new JLabel(resourceMap.getString("lblOpforLanceTypeMixed.text")));
        panOpforLanceType.add(spnOpforLanceTypeMixed);
        panOpforLanceType.add(new JLabel(resourceMap.getString("lblOpforLanceTypeVehicle.text")));
        panOpforLanceType.add(spnOpforLanceTypeVehicles);
        gridBagConstraints.gridx = 0;
        gridBagConstraints.gridy = yTablePosition++;
        gridBagConstraints.gridwidth = 2;
        gridBagConstraints.fill = GridBagConstraints.NONE;
        gridBagConstraints.insets = new Insets(5, 5, 5, 5);
        gridBagConstraints.anchor = GridBagConstraints.NORTHWEST;
        panSubAtBScenario.add(panOpforLanceType, gridBagConstraints);

        chkOpforUsesVTOLs.setText(resourceMap.getString("chkOpforUsesVTOLs.text"));
        chkOpforUsesVTOLs.setToolTipText(resourceMap.getString("chkOpforUsesVTOLs.toolTipText"));
        chkOpforUsesVTOLs.setSelected(options.getOpforUsesVTOLs());
        gridBagConstraints.gridx = 0;
        gridBagConstraints.gridy = yTablePosition++;
        gridBagConstraints.gridwidth = 2;
        gridBagConstraints.fill = GridBagConstraints.NONE;
        gridBagConstraints.insets = new Insets(5, 5, 5, 5);
        gridBagConstraints.anchor = GridBagConstraints.NORTHWEST;
        panSubAtBScenario.add(chkOpforUsesVTOLs, gridBagConstraints);

        JPanel panOpforAero = new JPanel();
        chkOpforUsesAero.setText(resourceMap.getString("chkOpforUsesAero.text"));
        chkOpforUsesAero.setToolTipText(resourceMap.getString("chkOpforUsesAero.toolTipText"));
        chkOpforUsesAero.setSelected(options.getAllowOpforAeros());
        JLabel lblOpforAeroChance = new JLabel(resourceMap.getString("lblOpforAeroLikelihood.text"));
        lblOpforAeroChance.setToolTipText(resourceMap.getString("lblOpforAeroLikelihood.toolTipText"));
        spnOpforAeroChance.setModel(new SpinnerNumberModel(options.getOpforAeroChance(), 0, 6, 1));
        panOpforAero.add(chkOpforUsesAero);
        panOpforAero.add(spnOpforAeroChance);
        panOpforAero.add(lblOpforAeroChance);
        gridBagConstraints.gridx = 0;
        gridBagConstraints.gridy = yTablePosition++;
        gridBagConstraints.gridwidth = 2;
        gridBagConstraints.fill = GridBagConstraints.NONE;
        gridBagConstraints.insets = new Insets(5, 5, 5, 5);
        gridBagConstraints.anchor = GridBagConstraints.NORTHWEST;
        panSubAtBScenario.add(panOpforAero, gridBagConstraints);

        JPanel panOpforLocal = new JPanel();
        chkOpforUsesLocalForces.setText(resourceMap.getString("chkOpforUsesLocalForces.text"));
        chkOpforUsesLocalForces.setToolTipText(resourceMap.getString("chkOpforUsesLocalForces.toolTipText"));
        chkOpforUsesLocalForces.setSelected(options.getAllowOpforLocalUnits());
        JLabel lblOpforLocalForceChance = new JLabel(resourceMap.getString("lblOpforAeroLikelihood.text"));
        lblOpforLocalForceChance.setToolTipText(resourceMap.getString("lblOpforLocalForceLikelihood.toolTipText"));
        spnOpforLocalForceChance.setModel(new SpinnerNumberModel(options.getOpforLocalUnitChance(), 0, 6, 1));
        panOpforLocal.add(chkOpforUsesLocalForces);
        panOpforLocal.add(spnOpforLocalForceChance);
        panOpforLocal.add(lblOpforLocalForceChance);
        gridBagConstraints.gridx = 0;
        gridBagConstraints.gridy = yTablePosition++;
        gridBagConstraints.gridwidth = 2;
        gridBagConstraints.fill = GridBagConstraints.NONE;
        gridBagConstraints.insets = new Insets(0, 5, 5, 5);
        gridBagConstraints.anchor = GridBagConstraints.NORTHWEST;
        panSubAtBScenario.add(panOpforLocal, gridBagConstraints);

        chkAdjustPlayerVehicles.setText(resourceMap.getString("chkAdjustPlayerVehicles.text"));
        chkAdjustPlayerVehicles.setToolTipText(resourceMap.getString("chkAdjustPlayerVehicles.toolTipText"));
        chkAdjustPlayerVehicles.setSelected(options.getAdjustPlayerVehicles());
        gridBagConstraints = new GridBagConstraints();
        gridBagConstraints.gridx = 0;
        gridBagConstraints.gridy = yTablePosition++;
        gridBagConstraints.gridwidth = 2;
        gridBagConstraints.fill = GridBagConstraints.NONE;
        gridBagConstraints.insets = new Insets(5, 5, 5, 5);
        gridBagConstraints.anchor = GridBagConstraints.NORTHWEST;
        panSubAtBScenario.add(chkAdjustPlayerVehicles, gridBagConstraints);

        chkRegionalMechVariations.setText(resourceMap.getString("chkRegionalMechVariations.text"));
        chkRegionalMechVariations.setToolTipText(resourceMap.getString("chkRegionalMechVariations.toolTipText"));
        chkRegionalMechVariations.setSelected(options.getRegionalMechVariations());
        gridBagConstraints.gridx = 0;
        gridBagConstraints.gridy = yTablePosition++;
        gridBagConstraints.gridwidth = 2;
        gridBagConstraints.fill = GridBagConstraints.NONE;
        gridBagConstraints.insets = new Insets(5, 5, 5, 5);
        gridBagConstraints.anchor = GridBagConstraints.NORTHWEST;
        panSubAtBScenario.add(chkRegionalMechVariations, gridBagConstraints);

        chkUseDropShips.setText(resourceMap.getString("chkUseDropShips.text"));
        chkUseDropShips.setToolTipText(resourceMap.getString("chkUseDropShips.toolTipText"));
        chkUseDropShips.setSelected(options.getUseDropShips());
        gridBagConstraints.gridx = 0;
        gridBagConstraints.gridy = yTablePosition++;
        gridBagConstraints.gridwidth = 2;
        gridBagConstraints.fill = GridBagConstraints.NONE;
        gridBagConstraints.insets = new Insets(5, 5, 5, 5);
        gridBagConstraints.anchor = GridBagConstraints.NORTHWEST;
        panSubAtBScenario.add(chkUseDropShips, gridBagConstraints);

        chkUseWeatherConditions.setText(resourceMap.getString("chkUseWeatherConditions.text"));
        chkUseWeatherConditions.setToolTipText(resourceMap.getString("chkUseWeatherConditions.toolTipText"));
        chkUseWeatherConditions.setSelected(options.getUseWeatherConditions());
        gridBagConstraints.gridx = 0;
        gridBagConstraints.gridy = yTablePosition++;
        gridBagConstraints.gridwidth = 2;
        gridBagConstraints.fill = GridBagConstraints.NONE;
        gridBagConstraints.insets = new Insets(5, 5, 5, 5);
        gridBagConstraints.anchor = GridBagConstraints.NORTHWEST;
        panSubAtBScenario.add(chkUseWeatherConditions, gridBagConstraints);

        chkUseLightConditions.setText(resourceMap.getString("chkUseLightConditions.text"));
        chkUseLightConditions.setToolTipText(resourceMap.getString("chkUseLightConditions.toolTipText"));
        chkUseLightConditions.setSelected(options.getUseLightConditions());
        gridBagConstraints.gridx = 0;
        gridBagConstraints.gridy = yTablePosition++;
        gridBagConstraints.gridwidth = 2;
        gridBagConstraints.fill = GridBagConstraints.NONE;
        gridBagConstraints.insets = new Insets(5, 5, 5, 5);
        gridBagConstraints.anchor = GridBagConstraints.NORTHWEST;
        panSubAtBScenario.add(chkUseLightConditions, gridBagConstraints);

        chkUsePlanetaryConditions.setText(resourceMap.getString("chkUsePlanetaryConditions.text"));
        chkUsePlanetaryConditions.setToolTipText(resourceMap.getString("chkUsePlanetaryConditions.toolTipText"));
        chkUsePlanetaryConditions.setSelected(options.getUsePlanetaryConditions());
        gridBagConstraints.gridx = 0;
        gridBagConstraints.gridy = yTablePosition++;
        gridBagConstraints.gridwidth = 2;
        gridBagConstraints.fill = GridBagConstraints.NONE;
        gridBagConstraints.insets = new Insets(5, 5, 5, 5);
        gridBagConstraints.anchor = GridBagConstraints.NORTHWEST;
        panSubAtBScenario.add(chkUsePlanetaryConditions, gridBagConstraints);

        chkUseAtBCapture.setText(resourceMap.getString("chkUseAtBCapture.text"));
        chkUseAtBCapture.setToolTipText(resourceMap.getString("chkUseAtBCapture.toolTipText"));
        chkUseAtBCapture.setSelected(options.getUseAtBCapture());
        gridBagConstraints.gridx = 0;
        gridBagConstraints.gridy = yTablePosition++;
        gridBagConstraints.gridwidth = 2;
        gridBagConstraints.fill = GridBagConstraints.NONE;
        gridBagConstraints.insets = new Insets(5, 5, 5, 5);
        gridBagConstraints.anchor = GridBagConstraints.NORTHWEST;
        panSubAtBScenario.add(chkUseAtBCapture, gridBagConstraints);

        JTextArea txtStartGameDelay = new JTextArea();
        txtStartGameDelay.setText(resourceMap.getString("txtStartGameDelay.text"));
        txtStartGameDelay.setName("txtStartGameDelay");
        txtStartGameDelay.setEditable(false);
        txtStartGameDelay.setLineWrap(true);
        txtStartGameDelay.setWrapStyleWord(true);
        txtStartGameDelay.setOpaque(false);
        gridBagConstraints.gridx = 0;
        gridBagConstraints.gridy = yTablePosition++;
        gridBagConstraints.gridwidth = 2;
        gridBagConstraints.fill = GridBagConstraints.BOTH;
        gridBagConstraints.insets = new Insets(5, 5, 5, 5);
        gridBagConstraints.anchor = GridBagConstraints.NORTHWEST;
        panSubAtBScenario.add(txtStartGameDelay, gridBagConstraints);

        JLabel lblStartGameDelay = new JLabel(resourceMap.getString("spnStartGameDelay.text"));
        gridBagConstraints.gridx = 0;
        gridBagConstraints.gridy = yTablePosition;
        gridBagConstraints.gridwidth = 1;
        gridBagConstraints.fill = GridBagConstraints.NONE;
        gridBagConstraints.insets = new Insets(5, 5, 5, 5);
        gridBagConstraints.anchor = GridBagConstraints.NORTHWEST;
        panSubAtBScenario.add(lblStartGameDelay, gridBagConstraints);

        spnStartGameDelay.setModel(new SpinnerNumberModel(options.getStartGameDelay(), 0, 1500, 25));
        spnStartGameDelay.setToolTipText(resourceMap.getString("spnStartGameDelay.toolTipText"));
        spnStartGameDelay.setValue(options.getStartGameDelay());
        gridBagConstraints.gridx = 1;
        gridBagConstraints.gridy = yTablePosition;
        gridBagConstraints.gridwidth = 1;
        gridBagConstraints.fill = GridBagConstraints.NONE;
        gridBagConstraints.insets = new Insets(5, 5, 5, 5);
        gridBagConstraints.anchor = GridBagConstraints.NORTHWEST;
        panSubAtBScenario.add(spnStartGameDelay, gridBagConstraints);

        JScrollPane scrAtB = new JScrollPane(panAtB);
        scrAtB.setPreferredSize(new java.awt.Dimension(500, 400));

        tabOptions.addTab(resourceMap.getString("panAtB.TabConstraints.tabTitle"),
                scrAtB); // NOI18N
		enableAtBComponents(panAtB, chkUseAtB.isSelected());
		enableAtBComponents(panSubAtBRat, chkUseAtB.isSelected()
				&& btnStaticRATs.isSelected());

        javax.swing.SwingUtilities.invokeLater(() -> {
            scrSPA.getVerticalScrollBar().setValue(0);
            scrAtB.getVerticalScrollBar().setValue(0);
        });

        JScrollPane scrMisc = new JScrollPane(panMisc);
        scrMisc.setPreferredSize(new java.awt.Dimension(500, 400));

        chkHistoricalDailyLog.setText(resourceMap.getString("chkShowHistoricalDailyReport.text")); // NOI18N
        chkHistoricalDailyLog.setToolTipText(resourceMap.getString("chkShowHistoricalDailyReport.toolTipText")); // NOI18N
        chkHistoricalDailyLog.setName("chkHistoricalDailyLog"); // NOI18N
        chkHistoricalDailyLog.setSelected(options.historicalDailyLog());
        gridBagConstraints = new java.awt.GridBagConstraints();
        gridBagConstraints.gridx = 0;
        gridBagConstraints.gridy = 0;
        gridBagConstraints.anchor = java.awt.GridBagConstraints.NORTHWEST;
        panMisc.add(chkHistoricalDailyLog, gridBagConstraints);

        tabOptions.addTab(resourceMap.getString("misc.TabConstraints.tabTitle"), scrMisc);

        gridBagConstraints = new java.awt.GridBagConstraints();
        gridBagConstraints.gridx = 0;
        gridBagConstraints.gridy = 0;
        gridBagConstraints.gridwidth = 4;
        gridBagConstraints.fill = java.awt.GridBagConstraints.BOTH;
        gridBagConstraints.anchor = java.awt.GridBagConstraints.NORTHWEST;
        gridBagConstraints.weightx = 1.0;
        gridBagConstraints.weighty = 1.0;
        getContentPane().add(tabOptions, gridBagConstraints);

        btnOkay.setText(resourceMap.getString("btnOkay.text")); // NOI18N
        btnOkay.setName("btnOkay"); // NOI18N
        btnOkay.addActionListener(evt -> btnOkayActionPerformed());
        gridBagConstraints = new java.awt.GridBagConstraints();
        gridBagConstraints.gridx = 0;
        gridBagConstraints.gridy = 1;
        gridBagConstraints.anchor = java.awt.GridBagConstraints.EAST;
        gridBagConstraints.weightx = 0.25;
        getContentPane().add(btnOkay, gridBagConstraints);

        btnSave.setText(resourceMap.getString("btnSave.text")); // NOI18N
        btnSave.setName("btnSave"); // NOI18N
        btnSave.addActionListener(evt -> btnSaveActionPerformed());
        gridBagConstraints = new java.awt.GridBagConstraints();
        gridBagConstraints.gridx = 1;
        gridBagConstraints.gridy = 1;
        gridBagConstraints.anchor = java.awt.GridBagConstraints.CENTER;
        gridBagConstraints.weightx = 0.25;
        getContentPane().add(btnSave, gridBagConstraints);

        btnLoad.setText(resourceMap.getString("btnLoad.text")); // NOI18N
        btnLoad.setName("btnLoad"); // NOI18N
        btnLoad.addActionListener(evt -> btnLoadActionPerformed());
        gridBagConstraints = new java.awt.GridBagConstraints();
        gridBagConstraints.gridx = 2;
        gridBagConstraints.gridy = 1;
        gridBagConstraints.anchor = java.awt.GridBagConstraints.CENTER;
        gridBagConstraints.weightx = 0.25;
        getContentPane().add(btnLoad, gridBagConstraints);


        btnCancel.setText(resourceMap.getString("btnCancel.text")); // NOI18N
        btnCancel.setName("btnCancel"); // NOI18N
        btnCancel.addActionListener(this::btnCancelActionPerformed);
        gridBagConstraints = new java.awt.GridBagConstraints();
        gridBagConstraints.gridx = 3;
        gridBagConstraints.gridy = 1;
        gridBagConstraints.anchor = java.awt.GridBagConstraints.WEST;
        gridBagConstraints.weightx = 0.25;
        getContentPane().add(btnCancel, gridBagConstraints);

        pack();
    }// </editor-fold>//GEN-END:initComponents

    private void setUserPreferences() {
        PreferencesNode preferences = MekHQ.getPreferences().forClass(CampaignOptionsDialog.class);

        this.setName("dialog");
        preferences.manage(new JWindowPreference(this));
    }

    private void txtNameActionPerformed(java.awt.event.ActionEvent evt) {//GEN-FIRST:event_txtNameActionPerformed
        // TODO add your handling code here:
    }//GEN-LAST:event_txtNameActionPerformed

    private void factionSelected() {
        if (useFactionForNamesBox.isSelected()) {
            switchFaction();
        }
    }

    private void switchFaction() {
        String factionCode = Faction.getFactionFromFullNameAndYear(String.valueOf(comboFaction.getSelectedItem()), date.get(Calendar.YEAR))
                                    .getNameGenerator();
        boolean found = false;
        for (Iterator<String> i = campaign.getRNG().getFactions(); i.hasNext(); ) {
            String nextFaction = i.next();
            if (nextFaction.equals(factionCode)) {
                found = true;
                break;
            }
        }
        if (found) {
            comboFactionNames.setSelectedItem(factionCode);
        }
    }

    private void fillRankInfo() {
        Ranks ranks = new Ranks(comboRanks.getSelectedIndex());
        ranksModel.setDataVector(ranks.getRanksForModel(), rankColNames);
        TableColumn column;
        for (int i = 0; i < RankTableModel.COL_NUM; i++) {
            column = tableRanks.getColumnModel().getColumn(i);
            column.setPreferredWidth(ranksModel.getColumnWidth(i));
            column.setCellRenderer(ranksModel.getRenderer());
            if (i == RankTableModel.COL_PAYMULT) {
            	column.setCellEditor(new SpinnerEditor());
            }
        }
    }

    @SuppressWarnings("unused") // FIXME:
	private void tableRanksValueChanged(javax.swing.event.ListSelectionEvent evt) {
        int row = tableRanks.getSelectedRow();
        //btnDeleteRank.setEnabled(row != -1);
    }

    @SuppressWarnings("unused") // FIXME
	private void addRank() {
        Object[] rank = {"Unknown", false, 1.0};
        int row = tableRanks.getSelectedRow();
        if (row == -1) {
            if (ranksModel.getRowCount() > 0) {
                rank[1] = ranksModel.getValueAt(ranksModel.getRowCount() - 1, 1);
            }
            ranksModel.addRow(rank);
            tableRanks.setRowSelectionInterval(tableRanks.getRowCount() - 1, tableRanks.getRowCount() - 1);
        } else {
            rank[1] = ranksModel.getValueAt(row, 1);
            ranksModel.insertRow(row + 1, rank);
            tableRanks.setRowSelectionInterval(row + 1, row + 1);
        }
    }

    @SuppressWarnings("unused") // FIXME
	private void removeRank() {
        int row = tableRanks.getSelectedRow();
        if (row > -1) {
            ranksModel.removeRow(row);
        }
        if (tableRanks.getRowCount() == 0) {
        	return;
        }
        if (tableRanks.getRowCount() > row) {
            tableRanks.setRowSelectionInterval(row, row);
        } else {
            tableRanks.setRowSelectionInterval(row - 1, row - 1);
        }
    }

    private void useFactionForNamesBoxEvent(java.awt.event.ActionEvent evt) {
        if (useFactionForNamesBox.isSelected()) {
            comboFactionNames.setEnabled(false);
            switchFaction();
        } else {
            comboFactionNames.setEnabled(true);
        }
    }

    private void btnLoadActionPerformed() {
    	ArrayList<GamePreset> presets = GamePreset.getGamePresetsIn(MekHQ.PRESET_DIR);

		if(!presets.isEmpty()) {
			ChooseGamePresetDialog cgpd = new ChooseGamePresetDialog(null, true, presets);
			cgpd.setVisible(true);
			if(!cgpd.wasCancelled() && null != cgpd.getSelectedPreset()) {
				cgpd.getSelectedPreset().apply(campaign);
				// TODO: it would be nice if we could just update the choices in this dialog now
				// TODO: rather than closing it, but that is currently not possible given how
				// TODO: this dialog is set up
				MekHQ.triggerEvent(new OptionsChangedEvent(campaign));
				this.setVisible(false);
			}
		}
    }

    private void btnSaveActionPerformed() {
        final String METHOD_NAME = "btnSaveActionPerformed()"; //$NON-NLS-1$
    	if (txtName.getText().length() == 0) {
    		return;
    	}
    	GamePresetDescriptionDialog gpdd = new GamePresetDescriptionDialog(null, true, "Enter a title", "Enter description of preset");
        gpdd.setVisible(true);
        if(!gpdd.wasChanged()) {
        	return;
        }

        MekHQ.getLogger().log(getClass(), METHOD_NAME, LogLevel.INFO,
                "Saving campaign options..."); //$NON-NLS-1$
        // Choose a file...
        Optional<File> maybeFile = FileDialogs.saveCampaignOptions(null);

        if (!maybeFile.isPresent()) {
            return;
        }

        File file = maybeFile.get();

        String path = file.getPath();
        if (!path.endsWith(".xml")) {
            path += ".xml";
            file = new File(path);
        }

        // check for existing file and make a back-up if found
        String path2 = path + "_backup";
        File backupFile = new File(path2);
        if (file.exists()) {
            Utilities.copyfile(file, backupFile);
        }

        updateOptions();
        GamePreset preset = new GamePreset(gpdd.getTitle(), gpdd.getDesc(), options, rSkillPrefs, SkillType.lookupHash, SpecialAbility.getAllSpecialAbilities());

        // Then save it out to that file.
        FileOutputStream fos;
        PrintWriter pw;

        try {
            fos = new FileOutputStream(file);
            pw = new PrintWriter(new OutputStreamWriter(fos, StandardCharsets.UTF_8));
            preset.writeToXml(pw, 0);
            pw.flush();
            pw.close();
            fos.close();
            // delete the backup file because we didn't need it
            if (backupFile.exists()) {
                backupFile.delete();
            }
            MekHQ.getLogger().log(getClass(), METHOD_NAME, LogLevel.INFO,
                    "Campaign options saved to " + file); //$NON-NLS-1$
        } catch (Exception ex) {
            MekHQ.getLogger().error(getClass(), METHOD_NAME, ex);
            JOptionPane
                    .showMessageDialog(
                            null,
                            "Whoops, for some reason the game presets could not be saved", "Could not save presets",
                            JOptionPane.ERROR_MESSAGE);
            file.delete();
            if (backupFile.exists()) {
                Utilities.copyfile(backupFile, file);
                backupFile.delete();
            }
        }
    	this.setVisible(false);
    }

    private void updateOptions() {
    	campaign.setName(txtName.getText());
    	campaign.setCalendar(date);
        // Ensure that the MegaMek year GameOption matches the campaign year
        GameOptions gameOpts = campaign.getGameOptions();
        int campaignYear = campaign.getGameYear();
        if (gameOpts.intOption("year") != campaignYear) {
            gameOpts.getOption("year").setValue(campaignYear);
        }
        campaign.setFactionCode(Faction.getFactionFromFullNameAndYear
        		(String.valueOf(comboFaction.getSelectedItem()), date.get(Calendar.YEAR)).getShortName());
        if (null != comboFactionNames.getSelectedItem()) {
            campaign.getRNG().setChosenFaction((String) comboFactionNames.getSelectedItem());
        }
        campaign.getRNG().setPercentFemale(sldGender.getValue());
        campaign.setRankSystem(comboRanks.getSelectedIndex());
        if (comboRanks.getSelectedIndex() == Ranks.RS_CUSTOM)
        {
	        campaign.getRanks().setRanksFromModel(ranksModel);
        }
        campaign.setCamoCategory(camoCategory);
        campaign.setCamoFileName(camoFileName);
        campaign.setColorIndex(colorIndex);

        for (int i = 0; i < chkUsePortrait.length; i++) {
            options.setUsePortraitForType(i, chkUsePortrait[i].isSelected());
        }

        updateSkillTypes();
        updateXPCosts();

        // Rules panel
        options.setEraMods(useEraModsCheckBox.isSelected());
        options.setAssignedTechFirst(assignedTechFirstCheckBox.isSelected());
		options.setResetToFirstTech(resetToFirstTechCheckBox.isSelected());
        options.setQuirks(useQuirksBox.isSelected());
        campaign.getGameOptions().getOption("stratops_quirks").setValue(useQuirksBox.isSelected());
        options.setClanPriceModifier((Double) spnClanPriceModifier.getModel().getValue());
        for (int i = Part.QUALITY_A; i <= Part.QUALITY_F; i++) {
            options.setUsedPartsValue((Double) spnUsedPartsValue[i].getModel().getValue(), i);
        }
        options.setDamagedPartsValue((Double) spnDamagedPartsValue.getModel().getValue());
        options.setCanceledOrderReimbursement((Double) spnOrderRefund.getModel().getValue());
        options.setDragoonRating(useUnitRatingCheckBox.isSelected());
        options.setUnitRatingMethod(UnitRatingMethod.getUnitRatingMethod((String) unitRatingMethodCombo
                .getSelectedItem()));
        options.setFactionForNames(useFactionForNamesBox.isSelected());
        options.setUseTactics(useTacticsBox.isSelected());
        campaign.getGameOptions().getOption("command_init").setValue(useTacticsBox.isSelected());
        options.setDestroyByMargin(useDamageMargin.isSelected());
        options.setDestroyMargin((Integer) spnDamageMargin.getModel().getValue());
        options.setDestroyPartTarget((Integer) spnDestroyPartTarget.getModel().getValue());
        options.setUseAeroSystemHits(useAeroSystemHitsBox.isSelected());
        options.setCheckMaintenance(checkMaintenance.isSelected());
        options.setUseQualityMaintenance(useQualityMaintenance.isSelected());
        options.setReverseQualityNames(reverseQualityNames.isSelected());
        options.setUseUnofficialMaintenance(useUnofficialMaintenance.isSelected());
        options.setLogMaintenance(logMaintenance.isSelected());
        options.setMaintenanceBonus((Integer) spnMaintenanceBonus.getModel().getValue());
        options.setMaintenanceCycleDays((Integer) spnMaintenanceDays.getModel().getValue());
        options.setPayForParts(payForPartsBox.isSelected());
        options.setPayForRepairs(payForRepairsBox.isSelected());
        options.setPayForUnits(payForUnitsBox.isSelected());
        options.setPayForSalaries(payForSalariesBox.isSelected());
        options.setPayForOverhead(payForOverheadBox.isSelected());
        options.setPayForMaintain(payForMaintainBox.isSelected());
        options.setPayForTransport(payForTransportBox.isSelected());
        options.setPayForRecruitment(payForRecruitmentBox.isSelected());
        options.setLoanLimits(useLoanLimitsBox.isSelected());
        options.setUsePercentageMaint(usePercentageMaintBox.isSelected());
        options.setUseInfantryDontCount(useInfantryDontCountBox.isSelected());
        options.setSellUnits(sellUnitsBox.isSelected());
        options.setSellParts(sellPartsBox.isSelected());
        options.setUsePeacetimeCost(usePeacetimeCostBox.isSelected());
        options.setUseExtendedPartsModifier(useExtendedPartsModifierBox.isSelected());
        options.setShowPeacetimeCost(showPeacetimeCostBox.isSelected());
        options.setNewFinancialYearFinancesToCSVExport(newFinancialYearFinancesToCSVExportBox.isSelected());
        options.setFinancialYearDuration((FinancialYearDuration) comboFinancialYearDuration.getSelectedItem());
        options.setAssignPortraitOnRoleChange(chkAssignPortraitOnRoleChange.isSelected());

        options.setEquipmentContractBase(btnContractEquipment.isSelected());
        options.setEquipmentContractPercent((Double) spnEquipPercent.getModel().getValue());
        options.setDropshipContractPercent((Double) spnDropshipPercent.getModel().getValue());
        options.setJumpshipContractPercent((Double) spnJumpshipPercent.getModel().getValue());
        options.setWarshipContractPercent((Double) spnWarshipPercent.getModel().getValue());
        options.setEquipmentContractSaleValue(chkEquipContractSaleValue.isSelected());
        options.setBLCSaleValue(chkBLCSaleValue.isSelected());

        options.setWaitingPeriod((Integer) spnAcquireWaitingPeriod.getModel().getValue());
        options.setAcquisitionSkill((String) choiceAcquireSkill.getSelectedItem());
        options.setAcquisitionSupportStaffOnly(chkSupportStaffOnly.isSelected());
        options.setClanAcquisitionPenalty((Integer) spnAcquireClanPenalty.getModel().getValue());
        options.setIsAcquisitionPenalty((Integer) spnAcquireIsPenalty.getModel().getValue());
        options.setMaxAcquisitions(Integer.parseInt(txtMaxAcquisitions.getText()));

        options.setNDiceTransitTime((Integer) spnNDiceTransitTime.getModel().getValue());
        options.setConstantTransitTime((Integer) spnConstantTransitTime.getModel().getValue());
        options.setUnitTransitTime(choiceTransitTimeUnits.getSelectedIndex());
        options.setAcquireMosBonus((Integer) spnAcquireMosBonus.getModel().getValue());
        options.setAcquireMinimumTime((Integer) spnAcquireMinimum.getModel().getValue());
        options.setAcquireMinimumTimeUnit(choiceAcquireMinimumUnit.getSelectedIndex());
        options.setAcquireMosUnit(choiceAcquireMosUnits.getSelectedIndex());
        options.setPlanetaryAcquisition(usePlanetaryAcquisitions.isSelected());
        options.setDisallowClanPartsFromIS(disallowClanPartsFromIS.isSelected());
        options.setPlanetAcquisitionVerboseReporting(usePlanetaryAcquisitionsVerbose.isSelected());
        options.setDisallowPlanetAcquisitionClanCrossover(disallowPlanetaryAcquisitionClanCrossover.isSelected());
        options.setMaxJumpsPlanetaryAcquisition((int)spnMaxJumpPlanetaryAcquisitions.getModel().getValue());
        options.setPenaltyClanPartsFroIS((int)spnPenaltyClanPartsFromIS.getModel().getValue());
        options.setPlanetAcquisitionFactionLimit(comboPlanetaryAcquisitionsFactionLimits.getSelectedIndex());
        for (int i = ITechnology.RATING_A; i <= ITechnology.RATING_F; i++) {
            options.setPlanetTechAcquisitionBonus((int)spnPlanetAcquireTechBonus[i].getModel().getValue(), i);
            options.setPlanetIndustryAcquisitionBonus((int)spnPlanetAcquireIndustryBonus[i].getModel().getValue(), i);
            options.setPlanetOutputAcquisitionBonus((int)spnPlanetAcquireOutputBonus[i].getModel().getValue(), i);

        }

        options.setScenarioXP((Integer) spnScenarioXP.getModel().getValue());
        options.setKillsForXP((Integer) spnKills.getModel().getValue());
        options.setKillXPAward((Integer) spnKillXP.getModel().getValue());

        options.setTaskXP((Integer) spnTaskXP.getModel().getValue());
        options.setNTasksXP((Integer) spnNTasksXP.getModel().getValue());
        options.setSuccessXP((Integer) spnSuccessXP.getModel().getValue());
        options.setMistakeXP((Integer) spnMistakeXP.getModel().getValue());
        options.setIdleXP((Integer) spnIdleXP.getModel().getValue());
        options.setMonthsIdleXP((Integer) spnMonthsIdleXP.getModel().getValue());
        options.setContractNegotiationXP((Integer) spnContractNegotiationXP.getModel().getValue());
        options.setAdminXP((Integer) spnAdminWeeklyXP.getModel().getValue());
        options.setAdminXPPeriod((Integer) spnAdminWeeklyXPPeriod.getModel().getValue());
        options.setEdgeCost((Integer) spnEdgeCost.getModel().getValue());
        options.setTargetIdleXP((Integer) spnTargetIdleXP.getModel().getValue());

        options.setLimitByYear(limitByYearBox.isSelected());
        options.setDisallowExtinctStuff(disallowExtinctStuffBox.isSelected());
        options.setAllowClanPurchases(allowClanPurchasesBox.isSelected());
        options.setAllowISPurchases(allowISPurchasesBox.isSelected());
        options.setAllowCanonOnly(allowCanonOnlyBox.isSelected());
        campaign.getGameOptions().getOption("canon_only").setValue(allowCanonOnlyBox.isSelected());
        campaign.getGameOptions().getOption(OptionsConstants.ALLOWED_ERA_BASED).setValue(variableTechLevelBox.isSelected());
        options.setVariableTechLevel(variableTechLevelBox.isSelected() && options.limitByYear());
        options.setFactionIntroDate(factionIntroDateBox.isSelected());
        campaign.updateTechFactionCode();
        options.setAllowCanonRefitOnly(allowCanonRefitOnlyBox.isSelected());
        options.setUseAmmoByType(useAmmoByTypeBox.isSelected());
        options.setTechLevel(choiceTechLevel.getSelectedIndex());
        campaign.getGameOptions().getOption("techlevel").setValue((String)choiceTechLevel.getSelectedItem());

        rSkillPrefs.setOverallRecruitBonus((Integer) spnOverallRecruitBonus.getModel().getValue());
        for (int i = 0; i < Person.T_NUM; i++) {
            rSkillPrefs.setRecruitBonus(i, (Integer) spnTypeRecruitBonus[i].getModel().getValue());
        }
        rSkillPrefs.setRandomizeSkill(chkExtraRandom.isSelected());
        rSkillPrefs.setAntiMekProb((Integer) spnProbAntiMek.getModel().getValue());
        rSkillPrefs.setArtilleryProb((Integer) spnArtyProb.getModel().getValue());
        rSkillPrefs.setArtilleryBonus((Integer) spnArtyBonus.getModel().getValue());
        rSkillPrefs.setSecondSkillProb((Integer) spnSecondProb.getModel().getValue());
        rSkillPrefs.setSecondSkillBonus((Integer) spnSecondBonus.getModel().getValue());
        rSkillPrefs.setTacticsMod(SkillType.EXP_GREEN, (Integer) spnTacticsGreen.getModel().getValue());
        rSkillPrefs.setTacticsMod(SkillType.EXP_REGULAR, (Integer) spnTacticsReg.getModel().getValue());
        rSkillPrefs.setTacticsMod(SkillType.EXP_VETERAN, (Integer) spnTacticsVet.getModel().getValue());
        rSkillPrefs.setTacticsMod(SkillType.EXP_ELITE, (Integer) spnTacticsElite.getModel().getValue());
        rSkillPrefs.setCombatSmallArmsBonus((Integer) spnCombatSA.getModel().getValue());
        rSkillPrefs.setSupportSmallArmsBonus((Integer) spnSupportSA.getModel().getValue());
        rSkillPrefs.setSpecialAbilBonus(SkillType.EXP_GREEN, (Integer) spnAbilGreen.getModel().getValue());
        rSkillPrefs.setSpecialAbilBonus(SkillType.EXP_REGULAR, (Integer) spnAbilReg.getModel().getValue());
        rSkillPrefs.setSpecialAbilBonus(SkillType.EXP_VETERAN, (Integer) spnAbilVet.getModel().getValue());
        rSkillPrefs.setSpecialAbilBonus(SkillType.EXP_ELITE, (Integer) spnAbilElite.getModel().getValue());

        options.setProbPhenoMW((Integer) spnProbPhenoMW.getModel().getValue());
        options.setProbPhenoAero((Integer) spnProbPhenoAero.getModel().getValue());
        options.setProbPhenoBA((Integer) spnProbPhenoBA.getModel().getValue());
        options.setProbPhenoVee((Integer) spnProbPhenoVee.getModel().getValue());

        //region Personnel Tab

        options.setInitBonus(useInitBonusBox.isSelected());
        campaign.getGameOptions().getOption("individual_initiative").setValue(useInitBonusBox.isSelected());
        options.setToughness(useToughnessBox.isSelected());
        campaign.getGameOptions().getOption("toughness").setValue(useToughnessBox.isSelected());
        options.setArtillery(useArtilleryBox.isSelected());
        campaign.getGameOptions().getOption("artillery_skill").setValue(useArtilleryBox.isSelected());
        options.setAbilities(useAbilitiesBox.isSelected());
        campaign.getGameOptions().getOption("pilot_advantages").setValue(useAbilitiesBox.isSelected());
        options.setEdge(useEdgeBox.isSelected());
        campaign.getGameOptions().getOption("edge").setValue(useEdgeBox.isSelected());
        options.setSupportEdge(useSupportEdgeBox.isSelected());
        options.setImplants(useImplantsBox.isSelected());
        campaign.getGameOptions().getOption("manei_domini").setValue(useImplantsBox.isSelected());
        options.setCapturePrisoners(chkCapturePrisoners.isSelected());
        options.setDefaultPrisonerStatus(comboPrisonerStatus.getSelectedIndex());
        options.setAltQualityAveraging(altQualityAveragingCheckBox.isSelected());
        options.setAdvancedMedical(useAdvancedMedicalBox.isSelected());
        options.setDylansRandomXp(useDylansRandomXpBox.isSelected());
        //we need to reset healing time options through the campaign because we may need to
        //loop through personnel to make adjustments
        campaign.setHealingTimeOptions((Integer) spnHealWaitingPeriod.getModel().getValue(),
                (Integer) spnNaturalHealWaitingPeriod.getModel().getValue());
        options.setMinimumHitsForVees((Integer) spnMinimumHitsForVees.getModel().getValue());
        options.setUseRandomHitsForVees(useRandomHitsForVees.isSelected());
        options.setTougherHealing(useTougherHealing.isSelected());
        options.setUseTransfers(chkUseTransfers.isSelected());
        options.setUseTimeInService(chkUseTimeInService.isSelected());
        options.setTimeInServiceDisplayFormat((TimeInDisplayFormat) comboTimeInServiceDisplayFormat.getSelectedItem());
        options.setUseTimeInRank(chkUseTimeInRank.isSelected());
        options.setTimeInRankDisplayFormat((TimeInDisplayFormat) comboTimeInRankDisplayFormat.getSelectedItem());
        options.setTrackTotalEarnings(chkTrackTotalEarnings.isSelected());
        options.setShowOriginFaction(chkShowOriginFaction.isSelected());
        options.setRandomizeOrigin(chkRandomizeOrigin.isSelected());
        options.setRandomizeDependentOrigin(chkRandomizeDependentsOrigin.isSelected());
        options.setOriginSearchRadius((Integer)spnOriginSearchRadius.getModel().getValue());
        //Family
        options.setMinimumMarriageAge((Integer) spnMinimumMarriageAge.getModel().getValue());
        options.setCheckMutualAncestorsDepth((Integer) spnCheckMutualAncestorsDepth.getModel().getValue());
        options.setLogMarriageNameChange(chkLogMarriageNameChange.isSelected());
        options.setUseRandomMarriages(chkUseRandomMarriages.isSelected());
        options.setChanceRandomMarriages((Double) spnChanceRandomMarriages.getModel().getValue() / 100.0);
        options.setMarriageAgeRange((Integer) spnMarriageAgeRange.getModel().getValue());
        for (int i = 0; i < Person.NUM_SURNAME; i++) {
            int val = (int) Math.round(((Double) spnRandomMarriageSurnameWeights[i].getModel().getValue()) * 10);
            options.setRandomMarriageSurnameWeight(i, val);
        }
        options.setUseRandomSameSexMarriages(chkUseRandomSameSexMarriages.isSelected());
        options.setChanceRandomSameSexMarriages((Double) spnChanceRandomSameSexMarriages.getModel().getValue() / 100.0);
        options.setUseUnofficialProcreation(chkUseUnofficialProcreation.isSelected());
        options.setChanceProcreation((Double) spnChanceProcreation.getModel().getValue() / 100.0);
        options.setUseUnofficialProcreationNoRelationship(chkUseUnofficialProcreationNoRelationship.isSelected());
        options.setChanceProcreationNoRelationship((Double) spnChanceProcreationNoRelationship.getModel().getValue() / 100.0);
        options.setDisplayTrueDueDate(chkDisplayTrueDueDate.isSelected());
        options.setLogConception(chkLogConception.isSelected());
<<<<<<< HEAD
        options.setBabySurnameStyle((BabySurnameStyle) comboBabySurnameStyle.getSelectedItem());
        options.setUseParentage(chkUseParentage.isSelected());
=======
        options.setBabySurnameStyle(comboBabySurnameStyle.getSelectedIndex());
        options.setDetermineFatherAtBirth(chkDetermineFatherAtBirth.isSelected());
        options.setDisplayParentage(chkDisplayParentage.isSelected());
>>>>>>> 19cf2471
        options.setDisplayFamilyLevel(comboDisplayFamilyLevel.getSelectedIndex());
        options.setUseRandomDeaths(chkUseRandomDeaths.isSelected());
        options.setKeepMarriedNameUponSpouseDeath(chkKeepMarriedNameUponSpouseDeath.isSelected());
        //Salary
        options.setSalaryCommissionMultiplier((Double) spnSalaryCommission.getModel().getValue());
        options.setSalaryEnlistedMultiplier((Double) spnSalaryEnlisted.getModel().getValue());
        options.setSalaryAntiMekMultiplier((Double) spnSalaryAntiMek.getModel().getValue());
        for (int i = 0; i < spnSalaryXp.length; i++) {
            options.setSalaryXpMultiplier((Double) spnSalaryXp[i].getModel().getValue(), i);
        }
        for (int i = 1; i < Person.T_NUM; i++) {
            try {
                options.setBaseSalary(i, (double) spnSalaryBase[i].getValue());
            } catch (Exception ignored) { }
        }
        //endregion Personnel Tab

        //start SPA
        SpecialAbility.replaceSpecialAbilities(tempSPA);
        //end SPA

        // Start Personnel Market
        options.setPersonnelMarketDylansWeight((Double) personnelMarketDylansWeight.getValue());
        options.setPersonnelMarketRandomEliteRemoval(Integer.parseInt(personnelMarketRandomEliteRemoval.getText()));
        options.setPersonnelMarketRandomVeteranRemoval(Integer.parseInt(personnelMarketRandomVeteranRemoval.getText()));
        options.setPersonnelMarketRandomRegularRemoval(Integer.parseInt(personnelMarketRandomRegularRemoval.getText()));
        options.setPersonnelMarketRandomGreenRemoval(Integer.parseInt(personnelMarketRandomGreenRemoval.getText()));
        options.setPersonnelMarketRandomUltraGreenRemoval(Integer.parseInt(personnelMarketRandomUltraGreenRemoval
                                                                                   .getText()));
        options.setPersonnelMarketReportRefresh(personnelMarketReportRefresh.isSelected());
        options.setPersonnelMarketType((String) personnelMarketType.getSelectedItem());
        // End Personnel Market

        // Start Against the Bot
        options.setUseAtB(chkUseAtB.isSelected());
        options.setSkillLevel(cbSkillLevel.getSelectedIndex());
        options.setUseShareSystem(chkUseShareSystem.isSelected());
        options.setSharesExcludeLargeCraft(chkSharesExcludeLargeCraft.isSelected());
        options.setSharesForAll(chkSharesForAll.isSelected());
        options.setTrackOriginalUnit(chkTrackOriginalUnit.isSelected());
        options.setRetirementRolls(chkRetirementRolls.isSelected());
        options.setCustomRetirementMods(chkCustomRetirementMods.isSelected());
        options.setFoundersNeverRetire(chkFoundersNeverRetire.isSelected());
        options.setAtBAddDependents(chkAddDependents.isSelected());
        options.setDependentsNeverLeave(chkDependentsNeverLeave.isSelected());
        options.setTrackUnitFatigue(chkTrackUnitFatigue.isSelected());
        options.setLimitLanceWeight(chkLimitLanceWeight.isSelected());
        options.setLimitLanceNumUnits(chkLimitLanceNumUnits.isSelected());
        options.setUseLeadership(chkUseLeadership.isSelected());
        options.setUseStrategy(chkUseStrategy.isSelected());
        options.setBaseStrategyDeployment((Integer) spnBaseStrategyDeployment.getValue());
        options.setAdditionalStrategyDeployment((Integer) spnAdditionalStrategyDeployment.getValue());
        options.setAdjustPaymentForStrategy(chkAdjustPaymentForStrategy.isSelected());

        options.setUseAero(chkUseAero.isSelected());
        options.setUseVehicles(chkUseVehicles.isSelected());
        options.setClanVehicles(chkClanVehicles.isSelected());
        options.setDoubleVehicles(chkDoubleVehicles.isSelected());
        options.setAdjustPlayerVehicles(chkAdjustPlayerVehicles.isSelected());
        options.setOpforLanceTypeMechs((Integer) spnOpforLanceTypeMechs.getValue());
        options.setOpforLanceTypeMixed((Integer) spnOpforLanceTypeMixed.getValue());
        options.setOpforLanceTypeVehicles((Integer) spnOpforLanceTypeVehicles.getValue());
        options.setOpforUsesVTOLs(chkOpforUsesVTOLs.isSelected());
        options.setAllowOpforAeros(chkOpforUsesAero.isSelected());
        options.setAllowOpforLocalUnits(chkOpforUsesLocalForces.isSelected());
        options.setOpforAeroChance((Integer) spnOpforAeroChance.getValue());
        options.setOpforLocalUnitChance((Integer) spnOpforLocalForceChance.getValue());
        options.setUseDropShips(chkUseDropShips.isSelected());

        options.setStaticRATs(btnStaticRATs.isSelected());
        options.setIgnoreRatEra(chkIgnoreRatEra.isSelected());
        //Strip dates used in display name
        String[] ratList = new String[chosenRatModel.size()];
        for (int i = 0; i < chosenRatModel.size(); i++) {
        	ratList[i] = chosenRatModel.elementAt(i).replaceFirst(" \\(.*?\\)", "");
        }
        options.setRATs(ratList);
        options.setSearchRadius((Integer) spnSearchRadius.getValue());
        options.setIntensity((Double) spnIntensity.getValue());
        options.setGenerateChases(chkGenerateChases.isSelected());
        options.setVariableContractLength(chkVariableContractLength.isSelected());
        options.setMercSizeLimited(chkMercSizeLimited.isSelected());
        options.setRestrictPartsByMission(chkRestrictPartsByMission.isSelected());
        options.setRegionalMechVariations(chkRegionalMechVariations.isSelected());
        options.setUseWeatherConditions(chkUseWeatherConditions.isSelected());
        options.setUseLightConditions(chkUseLightConditions.isSelected());
        options.setUsePlanetaryConditions(chkUsePlanetaryConditions.isSelected());
        options.setUseAtBCapture(chkUseAtBCapture.isSelected());
        options.setStartGameDelay((Integer) spnStartGameDelay.getValue());

        options.setAeroRecruitsHaveUnits(chkAeroRecruitsHaveUnits.isSelected());
        options.setInstantUnitMarketDelivery(chkInstantUnitMarketDelivery.isSelected());
        options.setContractMarketReportRefresh(chkContractMarketReportRefresh.isSelected());
        options.setContractMarketReportRefresh(chkUnitMarketReportRefresh.isSelected());

        // End Against the Bot

        //region Miscellaneous Tab
        options.setHistoricalDailyLog(chkHistoricalDailyLog.isSelected());
        //endregion Miscellaneous Tab

        MekHQ.triggerEvent(new OptionsChangedEvent(campaign, options));
    }

    private void btnOkayActionPerformed() {
        if (txtName.getText().length() > 0) {
        	updateOptions();
            this.setVisible(false);
        }
    }

    private void updateXPCosts() {
        for (int i = 0; i < SkillType.skillList.length; i++) {
            for (int j = 0; j < 11; j++) {
                try {
                    int cost = Integer.parseInt((String) tableXP.getValueAt(i, j));
                    SkillType.setCost(SkillType.skillList[i], cost, j);
                } catch (NumberFormatException e) {
                    MekHQ.getLogger().log(getClass(), "updateXPCosts()", LogLevel.ERROR,
                            "unreadable value in skill cost table for " + SkillType.skillList[i]); //$NON-NLS-1$
                }
            }
        }
        //campaign.getSkillCosts().setScenarioXP((Integer)spnScenarioXP.getModel().getValue());
    }

    private void updateSkillTypes() {
        for (String skillName : SkillType.getSkillList()) {
            SkillType type = SkillType.getType(skillName);
            if (null != hashSkillTargets.get(skillName)) {
                type.setTarget((Integer) hashSkillTargets.get(skillName).getModel().getValue());
            }
            if (null != hashGreenSkill.get(skillName)) {
                type.setGreenLevel((Integer) hashGreenSkill.get(skillName).getModel().getValue());
            }
            if (null != hashRegSkill.get(skillName)) {
                type.setRegularLevel((Integer) hashRegSkill.get(skillName).getModel().getValue());
            }
            if (null != hashVetSkill.get(skillName)) {
                type.setVeteranLevel((Integer) hashVetSkill.get(skillName).getModel().getValue());
            }
            if (null != hashEliteSkill.get(skillName)) {
                type.setEliteLevel((Integer) hashEliteSkill.get(skillName).getModel().getValue());
            }
        }
    }


    private void btnCancelActionPerformed(java.awt.event.ActionEvent evt) {//GEN-FIRST:event_btnCancelActionPerformed
        cancelled = true;
        this.setVisible(false);
    }//GEN-LAST:event_btnCancelActionPerformed

    public boolean wasCancelled() {
        return cancelled;
    }

    private void btnDateActionPerformed(java.awt.event.ActionEvent evt) {//GEN-FIRST:event_btnDateActionPerformed
        // show the date chooser
        DateChooser dc = new DateChooser(frame, date);
        // user can either choose a date or cancel by closing
        if (dc.showDateChooser() == DateChooser.OK_OPTION) {
            date = dc.getDate();
            btnDate.setText(getDateAsString());
            factionModel = new SortedComboBoxModel<>();
            for (String sname : Faction.choosableFactionCodes) {
                Faction f = Faction.getFaction(sname);
                if (f.validIn(date.get(Calendar.YEAR))) {
                    factionModel.addElement(f.getFullName(date.get(Calendar.YEAR)));
                }
            }
            factionModel.setSelectedItem(campaign.getFaction().getFullName(date.get(Calendar.YEAR)));
            comboFaction.setModel(factionModel);
        }
    }//GEN-LAST:event_btnDateActionPerformed

    private void btnCamoActionPerformed(java.awt.event.ActionEvent evt) {//GEN-FIRST:event_btnCamoActionPerformed
        CamoChoiceDialog ccd = new CamoChoiceDialog(frame, true, camoCategory, camoFileName, colorIndex, camos);
        ccd.setVisible(true);
        camoCategory = ccd.getCategory();
        camoFileName = ccd.getFileName();
        if (ccd.getColorIndex() != -1) {
            colorIndex = ccd.getColorIndex();
        }
        setCamoIcon();
    }//GEN-LAST:event_btnCamoActionPerformed


    private Vector<String> getUnusedSPA() {
    	Vector<String> unused = new Vector<>();
    	PilotOptions poptions = new PilotOptions();
    	for (Enumeration<IOptionGroup> i = poptions.getGroups(); i.hasMoreElements();) {
    		IOptionGroup group = i.nextElement();

    		if (!group.getKey().equalsIgnoreCase(PilotOptions.LVL3_ADVANTAGES)) {
    			continue;
    		}

    		for (Enumeration<IOption> j = group.getOptions(); j.hasMoreElements();) {
    			IOption option = j.nextElement();
    			if(null == tempSPA.get(option.getName())) {
    				unused.add(option.getName());
    			}
    		}
    	}

    	for (String key : SpecialAbility.getAllDefaultSpecialAbilities().keySet()) {
            if(null == tempSPA.get(key) && !unused.contains(key)) {
                unused.add(key);
            }
        }

    	return unused;
    }

    public Hashtable<String, SpecialAbility> getCurrentSPA() {
        return tempSPA;
    }

    private void btnAddSPA() {
    	SelectUnusedAbilityDialog suad = new SelectUnusedAbilityDialog(this.frame, getUnusedSPA(), getCurrentSPA());
    	suad.setVisible(true);

    	panSpecialAbilities.removeAll();

        GridBagConstraints gridBagConstraints = new java.awt.GridBagConstraints();
        gridBagConstraints.fill = GridBagConstraints.NONE;
        gridBagConstraints.anchor = GridBagConstraints.NORTHWEST;
        gridBagConstraints.gridx = 0;
        gridBagConstraints.gridy = 0;
        gridBagConstraints.weightx = 1.0;
        gridBagConstraints.weighty = 0.0;
        panSpecialAbilities.add(btnAddSPA, gridBagConstraints);
        btnAddSPA.setEnabled(!getUnusedSPA().isEmpty());

        gridBagConstraints.fill = GridBagConstraints.BOTH;
        gridBagConstraints.anchor = GridBagConstraints.NORTHWEST;
        gridBagConstraints.gridx = 0;
        gridBagConstraints.gridy = 1;
        gridBagConstraints.weightx = 1.0;
        gridBagConstraints.weighty = 1.0;

        for(String title : tempSPA.keySet()) {
            panSpecialAbilities.add(new SpecialAbilityPanel(tempSPA.get(title), this), gridBagConstraints);
            gridBagConstraints.gridy++;
        }
        panSpecialAbilities.revalidate();
        panSpecialAbilities.repaint();
    }

    public void btnRemoveSPA(String name) {
        tempSPA.remove(name);

        //we also need to cycle through the existing SPAs and remove this one from
        //any prereqs
        for(String key: tempSPA.keySet()) {
        	SpecialAbility otherAbil = tempSPA.get(key);
    		Vector<String> prereq = otherAbil.getPrereqAbilities();
    		Vector<String> invalid = otherAbil.getInvalidAbilities();
    		Vector<String> remove = otherAbil.getRemovedAbilities();
        	if(prereq.remove(name)) {
        		otherAbil.setPrereqAbilities(prereq);
        	}
        	if(invalid.remove(name)) {
        		otherAbil.setInvalidAbilities(invalid);
        	}
        	if(remove.remove(name)) {
        		otherAbil.setRemovedAbilities(remove);
        	}
        }

        panSpecialAbilities.removeAll();

        GridBagConstraints gridBagConstraints = new java.awt.GridBagConstraints();
        gridBagConstraints.fill = GridBagConstraints.NONE;
        gridBagConstraints.anchor = GridBagConstraints.NORTHWEST;
        gridBagConstraints.gridx = 0;
        gridBagConstraints.gridy = 0;
        gridBagConstraints.weightx =1.0;
        gridBagConstraints.weighty =0.0;
        panSpecialAbilities.add(btnAddSPA, gridBagConstraints);
        btnAddSPA.setEnabled(true);

        gridBagConstraints.fill = GridBagConstraints.BOTH;
        gridBagConstraints.anchor = GridBagConstraints.NORTHWEST;
        gridBagConstraints.gridx = 0;
        gridBagConstraints.gridy = 1;
        gridBagConstraints.weightx =1.0;
        gridBagConstraints.weighty =1.0;

        for(String title : tempSPA.keySet()) {
            panSpecialAbilities.add(new SpecialAbilityPanel(tempSPA.get(title), this), gridBagConstraints);
            gridBagConstraints.gridy++;
        }
        panSpecialAbilities.revalidate();
        panSpecialAbilities.repaint();
    }

    public String getDateAsString() {
        return dateFormat.format(date.getTime());
    }

    public void setCamoIcon() {
        if (null == camoCategory) {
            return;
        }

        if (Player.NO_CAMO.equals(camoCategory)) {
            int colorInd = colorIndex;
            if (colorInd == -1) {
                colorInd = 0;
            }
            BufferedImage tempImage = new BufferedImage(84, 72,
                                                        BufferedImage.TYPE_INT_RGB);
            Graphics2D graphics = tempImage.createGraphics();
            graphics.setColor(PlayerColors.getColor(colorInd));
            graphics.fillRect(0, 0, 84, 72);
            btnCamo.setIcon(new ImageIcon(tempImage));
            return;
        }

        // Try to get the camo file.
        try {
            // Translate the root camo directory name.
            if (Player.ROOT_CAMO.equals(camoCategory)) {
                camoCategory = ""; //$NON-NLS-1$
            }
            Image camo = (Image) camos.getItem(camoCategory, camoFileName);
            btnCamo.setIcon(new ImageIcon(camo));
        } catch (Exception err) {
        	JOptionPane.showMessageDialog(
        			this,
        			"Cannot find your camo file.\n"
        			+ "Setting to default color.\n"
        			+ "You should browse to the correct camo file,\n"
        			+ "or if it isn't available copy it into MekHQ's"
        			+ "data/images/camo folder.",
        			"Missing Camo File",
        			JOptionPane.WARNING_MESSAGE);
        	camoCategory = Player.NO_CAMO;
        	colorIndex = 0;
        	setCamoIcon();
        }
    }

    private void enableAtBComponents(JPanel panel, boolean enabled) {
    	for (Component c : panel.getComponents()) {
    		if (c.equals(chkUseAtB)) {
    			continue;
    		}
    		if (c instanceof JPanel) {
    			enableAtBComponents((JPanel)c, enabled);
    		} else if (enabled && c.equals(btnAddRat)) {
    			c.setEnabled(availableRats.getSelectedIndex() >= 0);
    		} else if (enabled && c.equals(btnRemoveRat)) {
    			c.setEnabled(chosenRats.getSelectedIndex() >= 0);
    		} else if (enabled && c.equals(btnMoveRatUp)) {
				c.setEnabled(chosenRats.getSelectedIndex() > 0);
    		} else if (enabled && c.equals(btnMoveRatDown)) {
				c.setEnabled(availableRats.getSelectedIndex() >= 0 &&
						chosenRatModel.size() > chosenRats.getSelectedIndex() + 1);
    		} else {
    			c.setEnabled(enabled);
    		}
    	}
    }

    private void updateBattleChances() {
        double intensity = (Double) spnIntensity.getValue();
        if (intensity >= AtBContract.MINIMUM_INTENSITY) {
            lblFightPct.setText((int)(40.0 * intensity / (40.0 * intensity + 60.0) * 100.0 + 0.5) + "%");
            lblDefendPct.setText((int)(20.0 * intensity / (20.0 * intensity + 80.0) * 100.0 + 0.5) + "%");
            lblScoutPct.setText((int)(60.0 * intensity / (60.0 * intensity + 40.0) * 100.0 + 0.5) + "%");
            lblTrainingPct.setText((int)(10.0 * intensity / (10.0 * intensity + 90.0) * 100.0 + 0.5) + "%");
        } else {
            lblFightPct.setText("Disabled");
            lblDefendPct.setText("Disabled");
            lblScoutPct.setText("Disabled");
            lblTrainingPct.setText("Disabled");
        }
    }

    /*
     * Taken from:
     *  http://tips4java.wordpress.com/2008/11/18/row-number-table/
     *	Use a JTable as a renderer for row numbers of a given main table.
     *  This table must be added to the row header of the scrollpane that
     *  contains the main table.
     */
    public static class RowNamesTable extends JTable
            implements ChangeListener, PropertyChangeListener {
        /**
         *
         */
        private static final long serialVersionUID = 3151119498072423302L;
        private JTable main;

        public RowNamesTable(JTable table) {
            main = table;
            main.addPropertyChangeListener(this);

            setFocusable(false);
            setAutoCreateColumnsFromModel(false);
            setModel(main.getModel());
            setSelectionModel(main.getSelectionModel());

            TableColumn column = new TableColumn();
            column.setHeaderValue(" ");
            addColumn(column);
            column.setCellRenderer(new RowNumberRenderer());

            getColumnModel().getColumn(0).setPreferredWidth(120);
            setPreferredScrollableViewportSize(getPreferredSize());
        }

        @Override
        public void addNotify() {
            super.addNotify();
            Component c = getParent();
            //  Keep scrolling of the row table in sync with the main table.
            if (c instanceof JViewport) {
                JViewport viewport = (JViewport) c;
                viewport.addChangeListener(this);
            }
        }

        /*
         *  Delegate method to main table
         */
        @Override
        public int getRowCount() {
            return main.getRowCount();
        }

        @Override
        public int getRowHeight(int row) {
            return main.getRowHeight(row);
        }

        /*
         *  This table does not use any data from the main TableModel,
         *  so just return a value based on the row parameter.
         */
        @Override
        public Object getValueAt(int row, int column) {
            return SkillType.skillList[row];
        }

        /*
         *  Don't edit data in the main TableModel by mistake
         */
        @Override
        public boolean isCellEditable(int row, int column) {
            return false;
        }

        //
        //  Implement the ChangeListener
        //
        @Override
        public void stateChanged(ChangeEvent e) {
            //  Keep the scrolling of the row table in sync with main table
            JViewport viewport = (JViewport) e.getSource();
            JScrollPane scrollPane = (JScrollPane) viewport.getParent();
            scrollPane.getVerticalScrollBar().setValue(viewport.getViewPosition().y);
        }

        //
        //  Implement the PropertyChangeListener
        //
        @Override
        public void propertyChange(PropertyChangeEvent e) {
            //  Keep the row table in sync with the main table

            if ("selectionModel".equals(e.getPropertyName())) {
                setSelectionModel(main.getSelectionModel());
            }

            if ("model".equals(e.getPropertyName())) {
                setModel(main.getModel());
            }
        }

        /*
         *  Borrow the renderer from JDK1.4.2 table header
         */
        private static class RowNumberRenderer extends DefaultTableCellRenderer {
            /**
             *
             */
            private static final long serialVersionUID = -5430873664301394767L;

            public RowNumberRenderer() {
                setHorizontalAlignment(JLabel.LEFT);
            }

            @Override
            public Component getTableCellRendererComponent(
                    JTable table, Object value, boolean isSelected, boolean hasFocus, int row, int column) {
                if (table != null) {
                    JTableHeader header = table.getTableHeader();

                    if (header != null) {
                        setForeground(header.getForeground());
                        setBackground(header.getBackground());
                        setFont(header.getFont());
                    }
                }

                if (isSelected) {
                    setFont(getFont().deriveFont(Font.BOLD));
                }

                setText((value == null) ? "" : value.toString());
                setBorder(UIManager.getBorder("TableHeader.cellBorder"));

                return this;
            }
        }
    }

    public static class SpinnerEditor extends DefaultCellEditor {
		private static final long serialVersionUID = -2711422398394960413L;
		JSpinner spinner;
        JSpinner.NumberEditor editor;
        JTextField textField;
        boolean valueSet;

        // Initializes the spinner.
        public SpinnerEditor() {
            super(new JTextField());
            spinner = new JSpinner(new SpinnerNumberModel(1.0, 0, 10, 0.05));
            editor = ((JSpinner.NumberEditor) spinner.getEditor());
            textField = editor.getTextField();
            textField.addFocusListener(new FocusListener() {
                @Override
                public void focusGained(FocusEvent fe) {
                    SwingUtilities.invokeLater(() -> {
                        if (valueSet) {
                            textField.setCaretPosition(1);
                        }
                    });
                }

                @Override
                public void focusLost(FocusEvent fe) {
                }
            });
            textField.addActionListener(ae -> stopCellEditing());
        }

        // Prepares the spinner component and returns it.
        @Override
        public Component getTableCellEditorComponent(JTable table, Object value, boolean isSelected,
                                                     int row, int column) {
            if (!valueSet) {
                spinner.setValue(value);
            }
            SwingUtilities.invokeLater(() -> textField.requestFocus());
            return spinner;
        }

        @Override
        public boolean isCellEditable(EventObject eo) {
            if (eo instanceof KeyEvent) {
                KeyEvent ke = (KeyEvent) eo;
                textField.setText(String.valueOf(ke.getKeyChar()));
                valueSet = true;
            } else {
                valueSet = false;
            }
            return true;
        }

        // Returns the spinners current value.
        @Override
        public Object getCellEditorValue() {
            return spinner.getValue();
        }

        @Override
        public boolean stopCellEditing() {
            try {
                editor.commitEdit();
                spinner.commitEdit();
            } catch (java.text.ParseException e) {
                JOptionPane.showMessageDialog(null, "Invalid value, discarding.");
            }
            return super.stopCellEditing();
        }
    }
}<|MERGE_RESOLUTION|>--- conflicted
+++ resolved
@@ -260,14 +260,9 @@
     private JSpinner spnChanceProcreationNoRelationship;
     private JCheckBox chkDisplayTrueDueDate;
     private JCheckBox chkLogConception;
-<<<<<<< HEAD
     private JComboBox<BabySurnameStyle> comboBabySurnameStyle;
-    private JCheckBox chkUseParentage;
-=======
-    private JComboBox<String> comboBabySurnameStyle;
     private JCheckBox chkDetermineFatherAtBirth;
     private JCheckBox chkDisplayParentage;
->>>>>>> 19cf2471
     private JComboBox<String> comboDisplayFamilyLevel;
     private JCheckBox chkUseRandomDeaths;
     private JCheckBox chkKeepMarriedNameUponSpouseDeath;
@@ -4966,14 +4961,9 @@
         options.setChanceProcreationNoRelationship((Double) spnChanceProcreationNoRelationship.getModel().getValue() / 100.0);
         options.setDisplayTrueDueDate(chkDisplayTrueDueDate.isSelected());
         options.setLogConception(chkLogConception.isSelected());
-<<<<<<< HEAD
         options.setBabySurnameStyle((BabySurnameStyle) comboBabySurnameStyle.getSelectedItem());
-        options.setUseParentage(chkUseParentage.isSelected());
-=======
-        options.setBabySurnameStyle(comboBabySurnameStyle.getSelectedIndex());
         options.setDetermineFatherAtBirth(chkDetermineFatherAtBirth.isSelected());
         options.setDisplayParentage(chkDisplayParentage.isSelected());
->>>>>>> 19cf2471
         options.setDisplayFamilyLevel(comboDisplayFamilyLevel.getSelectedIndex());
         options.setUseRandomDeaths(chkUseRandomDeaths.isSelected());
         options.setKeepMarriedNameUponSpouseDeath(chkKeepMarriedNameUponSpouseDeath.isSelected());
