/*
 * Copyright (C) 2019-2025 The MegaMek Team. All Rights Reserved.
 *
 * This file is part of MekHQ.
 *
 * MekHQ is free software: you can redistribute it and/or modify
 * it under the terms of the GNU General Public License (GPL),
 * version 3 or (at your option) any later version,
 * as published by the Free Software Foundation.
 *
 * MekHQ is distributed in the hope that it will be useful,
 * but WITHOUT ANY WARRANTY; without even the implied warranty
 * of MERCHANTABILITY or FITNESS FOR A PARTICULAR PURPOSE.
 * See the GNU General Public License for more details.
 *
 * A copy of the GPL should have been included with this project;
 * if not, see <https://www.gnu.org/licenses/>.
 *
 * NOTICE: The MegaMek organization is a non-profit group of volunteers
 * creating free software for the BattleTech community.
 *
 * MechWarrior, BattleMech, `Mech and AeroTech are registered trademarks
 * of The Topps Company, Inc. All Rights Reserved.
 *
 * Catalyst Game Labs and the Catalyst Game Labs logo are trademarks of
 * InMediaRes Productions, LLC.
 *
 * MechWarrior Copyright Microsoft Corporation. MekHQ was created under
 * Microsoft's "Game Content Usage Rules"
 * <https://www.xbox.com/en-US/developers/rules> and it is not endorsed by or
 * affiliated with Microsoft.
 */
package mekhq.gui.dialog;

import java.awt.Component;
import java.awt.Container;
import java.awt.FlowLayout;
import java.awt.event.KeyEvent;
import java.io.File;
import java.net.MalformedURLException;
import java.net.URL;
import java.time.LocalDate;
import java.time.format.DateTimeFormatter;
import java.util.Hashtable;
import java.util.Objects;
import javax.swing.*;
import javax.swing.GroupLayout.Alignment;

import megamek.MMConstants;
import megamek.client.ui.Messages;
import megamek.client.ui.buttons.ColourSelectorButton;
import megamek.client.ui.clientGUI.GUIPreferences;
import megamek.client.ui.comboBoxes.FontComboBox;
import megamek.client.ui.comboBoxes.MMComboBox;
import megamek.client.ui.dialogs.buttonDialogs.CommonSettingsDialog;
import megamek.client.ui.dialogs.helpDialogs.HelpDialog;
import megamek.client.ui.displayWrappers.FontDisplay;
import megamek.common.preference.PreferenceManager;
import megamek.logging.MMLogger;
import mekhq.MHQConstants;
import mekhq.MHQOptionsChangedEvent;
import mekhq.MekHQ;
import mekhq.campaign.universe.enums.CompanyGenerationMethod;
import mekhq.gui.baseComponents.AbstractMHQButtonDialog;
import mekhq.gui.enums.ForceIconOperationalStatusStyle;
import mekhq.gui.enums.PersonnelFilterStyle;
import mekhq.gui.utilities.JScrollPaneWithSpeed;

/**
 * MHQOptionsDialog is a dialog that allows the user to configure various options in MegaMekHQ. It extends the
 * {@link AbstractMHQButtonDialog} class and inherits its common dialog features. The dialog allows configuration of
 * options related to display, colors, fonts, autosave, startup behavior, notifications, and various other miscellaneous
 * options.
 * <p>
 * To create an instance of MHQOptionsDialog, invoke one of its constructors with a frame as a parameter.
 * <p>
 * Example Usage: JFrame frame = new JFrame("Main Frame"); MHQOptionsDialog dialog = new MHQOptionsDialog(frame);
 * dialog.setVisible(true);
 * <p>
 * This dialog uses the following Mnemonics: C, D, M, M, S, U, W, Y
 */
public class MHQOptionsDialog extends AbstractMHQButtonDialog {
    private static final MMLogger LOGGER = MMLogger.create(MHQOptionsDialog.class);

    // region Variable Declaration
    // region Display
    private JTextField optionDisplayDateFormat;
    private JTextField optionLongDisplayDateFormat;
    private final JSlider guiScale = new JSlider();
    private JCheckBox optionHideUnitFluff;
    private JCheckBox optionHistoricalDailyLog;
    private JCheckBox chkCompanyGeneratorStartup;
    private JCheckBox chkShowCompanyGenerator;
    private JCheckBox chkShowUnitPicturesOnTOE;

    // region Command Center Tab
    private JCheckBox optionCommandCenterMRMS;
    // endregion Command Center Tab

    // region Interstellar Map Tab
    private JCheckBox chkInterstellarMapShowJumpRadius;
    private JSpinner spnInterstellarMapShowJumpRadiusMinimumZoom;
    private ColourSelectorButton btnInterstellarMapJumpRadiusColour;
    private JCheckBox chkInterstellarMapShowPlanetaryAcquisitionRadius;
    private JSpinner spnInterstellarMapShowPlanetaryAcquisitionRadiusMinimumZoom;
    private ColourSelectorButton btnInterstellarMapPlanetaryAcquisitionRadiusColour;
    private JCheckBox chkInterstellarMapShowContractSearchRadius;
    private ColourSelectorButton btnInterstellarMapContractSearchRadiusColour;
    // endregion Interstellar Map Tab

    // region Personnel Tab
    private JComboBox<PersonnelFilterStyle> optionPersonnelFilterStyle;
    private JCheckBox optionPersonnelFilterOnPrimaryRole;
    private JCheckBox chkUnifiedDailyReport;
    // endregion Personnel Tab
    // endregion Display

    // region Colours
    private ColourSelectorButton optionDeployedForeground;
    private ColourSelectorButton optionDeployedBackground;
    private ColourSelectorButton optionBelowContractMinimumForeground;
    private ColourSelectorButton optionBelowContractMinimumBackground;
    private ColourSelectorButton optionInTransitForeground;
    private ColourSelectorButton optionInTransitBackground;
    private ColourSelectorButton optionRefittingForeground;
    private ColourSelectorButton optionRefittingBackground;
    private ColourSelectorButton optionMothballingForeground;
    private ColourSelectorButton optionMothballingBackground;
    private ColourSelectorButton optionMothballedForeground;
    private ColourSelectorButton optionMothballedBackground;
    private ColourSelectorButton optionNotRepairableForeground;
    private ColourSelectorButton optionNotRepairableBackground;
    private ColourSelectorButton optionNonFunctionalForeground;
    private ColourSelectorButton optionNonFunctionalBackground;
    private ColourSelectorButton optionNeedsPartsFixedForeground;
    private ColourSelectorButton optionNeedsPartsFixedBackground;
    private ColourSelectorButton optionUnmaintainedForeground;
    private ColourSelectorButton optionUnmaintainedBackground;
    private ColourSelectorButton optionUncrewedForeground;
    private ColourSelectorButton optionUncrewedBackground;
    private ColourSelectorButton optionLoanOverdueForeground;
    private ColourSelectorButton optionLoanOverdueBackground;
    private ColourSelectorButton optionInjuredForeground;
    private ColourSelectorButton optionInjuredBackground;
    private ColourSelectorButton optionHealedInjuriesForeground;
    private ColourSelectorButton optionHealedInjuriesBackground;
    private ColourSelectorButton optionPregnantForeground;
    private ColourSelectorButton optionPregnantBackground;
    private ColourSelectorButton optionGoneForeground;
    private ColourSelectorButton optionGoneBackground;
    private ColourSelectorButton optionAbsentForeground;
    private ColourSelectorButton optionAbsentBackground;
    private ColourSelectorButton optionFatiguedForeground;
    private ColourSelectorButton optionFatiguedBackground;
    private ColourSelectorButton optionStratConHexCoordForeground;
    private ColourSelectorButton optionFontColorNegative;
    private ColourSelectorButton optionFontColorWarning;
    private ColourSelectorButton optionFontColorPositive;
    private ColourSelectorButton optionFontColorAmazing;
    private ColourSelectorButton optionFontColorSkillUltraGreen;
    private ColourSelectorButton optionFontColorSkillGreen;
    private ColourSelectorButton optionFontColorSkillRegular;
    private ColourSelectorButton optionFontColorSkillVeteran;
    private ColourSelectorButton optionFontColorSkillElite;
    // endregion Colors

    // region Fonts
    private FontComboBox comboMedicalViewDialogHandwritingFont;
    // endregion Fonts

    // region Autosave
    private JRadioButton optionNoSave;
    private JRadioButton optionSaveDaily;
    private JRadioButton optionSaveWeekly;
    private JRadioButton optionSaveMonthly;
    private JRadioButton optionSaveYearly;
    private JCheckBox checkSaveBeforeScenarios;
    private JCheckBox checkSaveBeforeContractEnd;
    private JSpinner spinnerSavedGamesCount;
    // endregion Autosave

    // region New Day
    private JCheckBox chkNewDayAsTechPoolFill;
    private JCheckBox chkNewDayMedicPoolFill;
    private JCheckBox chkNewDayMRMS;
    private JCheckBox chkNewDayOptimizeMedicalAssignments;
    private JCheckBox chkNewMonthQuickTrain;
    private JCheckBox chkSelfCorrectMaintenance;
    private JCheckBox chkNewDayForceIconOperationalStatus;
    private MMComboBox<ForceIconOperationalStatusStyle> comboNewDayForceIconOperationalStatusStyle;
    // endregion New Day

    // region Campaign XML Save
    private JCheckBox optionPreferGzippedOutput;
    private JCheckBox optionWriteCustomsToXML;
    private JCheckBox optionSaveMothballState;
    // endregion Campaign XML Save

    // region Nag Tab
    private JCheckBox optionUnmaintainedUnitsNag;
    private JCheckBox optionPregnantCombatantNag;
    private JCheckBox optionPrisonersNag;
    private JCheckBox optionHRStrainNag;
    private JCheckBox optionUntreatedPersonnelNag;
    private JCheckBox optionNoCommanderNag;
    private JCheckBox optionContractEndedNag;
    private JCheckBox optionInsufficientAsTechsNag;
    private JCheckBox optionInsufficientAsTechTimeNag;
    private JCheckBox optionInsufficientMedicsNag;
    private JCheckBox optionShortDeploymentNag;
    private JCheckBox optionCombatChallengeNag;
    private JCheckBox optionUnresolvedStratConContactsNag;
    private JCheckBox optionOutstandingScenariosNag;
    private JCheckBox optionInvalidFactionNag;
    private JCheckBox optionUnableToAffordExpensesNag;
    private JCheckBox optionUnableToAffordRentNag;
    private JCheckBox optionUnableToAffordLoanPaymentNag;
    private JCheckBox optionUnableToAffordJumpNag;
    private JCheckBox optionUnableToAffordShoppingListNag;

    private JCheckBox optionContractRentalConfirmation;
    private JCheckBox optionFactionStandingsUltimatumConfirmation;
    private JCheckBox optionBeginTransitConfirmation;
    private JCheckBox optionStratConBatchallBreachConfirmation;
    private JCheckBox optionStratConDeployConfirmation;
<<<<<<< HEAD
    private JCheckBox optionNewLifePathConfirmation;
    private JCheckBox optionRegenPathIdConfirmation;
    private JCheckBox optionUpgradeLifePathsConfirmation;
=======
    private JCheckBox optionAbandonUnitsConfirmation;
>>>>>>> dbc85b3f

    // endregion Nag Tab

    // region Miscellaneous
    private JTextField txtUserDir;
    private JSpinner spnStartGameDelay;
    private JSpinner spnStartGameClientDelay;
    private JSpinner spnStartGameClientRetryCount;
    private JSpinner spnStartGameBotClientDelay;
    private JSpinner spnStartGameBotClientRetryCount;
    private MMComboBox<CompanyGenerationMethod> comboDefaultCompanyGenerationMethod;
    // endregion Miscellaneous
    // endregion Variable Declarations

    // region Constructors
    public MHQOptionsDialog(final JFrame frame) {
        super(frame, true, "MHQOptionsDialog", "MHQOptionsDialog.title");
        initialize();
        setInitialState();
    }
    // endregion Constructors

    // region Initialization

    /**
     * This dialog uses the following Mnemonics: C, D, M, M, S, U, W, Y
     */
    @Override
    protected Container createCenterPane() {
        JTabbedPane optionsTabbedPane = new JTabbedPane();
        optionsTabbedPane.setName("optionsTabbedPane");
        optionsTabbedPane.add(resources.getString("displayTab.title"), new JScrollPaneWithSpeed(createDisplayTab()));
        optionsTabbedPane.add(resources.getString("coloursTab.title"), new JScrollPaneWithSpeed(createColoursTab()));
        optionsTabbedPane.add(resources.getString("fontsTab.title"), new JScrollPaneWithSpeed(createFontsTab()));
        optionsTabbedPane.add(resources.getString("autosaveTab.title"), new JScrollPaneWithSpeed(createAutosaveTab()));
        optionsTabbedPane.add(resources.getString("newDayTab.title"), new JScrollPaneWithSpeed(createNewDayTab()));
        optionsTabbedPane.add(resources.getString("campaignXMLSaveTab.title"),
              new JScrollPaneWithSpeed(createCampaignXMLSaveTab()));
        optionsTabbedPane.add(resources.getString("nagTab.title"), new JScrollPaneWithSpeed(createNagTab()));
        optionsTabbedPane.add(resources.getString("miscellaneousTab.title"),
              new JScrollPaneWithSpeed(createMiscellaneousTab()));
        return optionsTabbedPane;
    }

    private JPanel createDisplayTab() {
        guiScale.setMajorTickSpacing(3);
        guiScale.setMinimum(7);
        guiScale.setMaximum(24);
        Hashtable<Integer, JComponent> table = new Hashtable<>();
        table.put(7, new JLabel("70%"));
        table.put(10, new JLabel("100%"));
        table.put(16, new JLabel("160%"));
        table.put(22, new JLabel("220%"));
        guiScale.setLabelTable(table);
        guiScale.setPaintTicks(true);
        guiScale.setPaintLabels(true);
        guiScale.setValue((int) (GUIPreferences.getInstance().getGUIScale() * 10));
        guiScale.setToolTipText(Messages.getString("CommonSettingsDialog.guiScaleTT"));
        JLabel guiScaleLabel = new JLabel(Messages.getString("CommonSettingsDialog.guiScale"));
        JPanel scaleLine = new JPanel(new FlowLayout(FlowLayout.LEFT, 0, 0));
        scaleLine.add(guiScaleLabel);
        scaleLine.add(Box.createHorizontalStrut(5));
        scaleLine.add(guiScale);

        // Initialize Components Used in ActionListeners
        final JLabel lblInterstellarMapShowJumpRadiusMinimumZoom = new JLabel();
        final JLabel lblInterstellarMapShowPlanetaryAcquisitionRadiusMinimumZoom = new JLabel();

        // Create Panel Components
        JLabel labelDisplayDateFormat = new JLabel(resources.getString("labelDisplayDateFormat.text"));
        JLabel labelDisplayDateFormatExample = new JLabel();
        optionDisplayDateFormat = new JTextField();
        optionDisplayDateFormat.addActionListener(evt -> labelDisplayDateFormatExample.setText(validateDateFormat(
              optionDisplayDateFormat.getText()) ?
                                                                                                     LocalDate.now()
                                                                                                           .format(
                                                                                                                 DateTimeFormatter.ofPattern(
                                                                                                                             optionDisplayDateFormat.getText())
                                                                                                                       .withLocale(
                                                                                                                             MekHQ.getMHQOptions()
                                                                                                                                   .getDateLocale())) :
                                                                                                     resources.getString(
                                                                                                           "invalidDateFormat.error")));

        JLabel labelLongDisplayDateFormat = new JLabel(resources.getString("labelLongDisplayDateFormat.text"));
        JLabel labelLongDisplayDateFormatExample = new JLabel();
        optionLongDisplayDateFormat = new JTextField();
        optionLongDisplayDateFormat.addActionListener(evt -> labelLongDisplayDateFormatExample.setText(
              validateDateFormat(optionLongDisplayDateFormat.getText()) ?
                    LocalDate.now()
                          .format(DateTimeFormatter.ofPattern(optionLongDisplayDateFormat.getText())
                                        .withLocale(MekHQ.getMHQOptions().getDateLocale())) :
                    resources.getString("invalidDateFormat.error")));

        optionHideUnitFluff = new JCheckBox(resources.getString("optionHideUnitFluff.text"));
        optionHideUnitFluff.setToolTipText(resources.getString("optionHideUnitFluff.toolTipText"));

        optionHistoricalDailyLog = new JCheckBox(resources.getString("optionHistoricalDailyLog.text"));
        optionHistoricalDailyLog.setToolTipText(resources.getString("optionHistoricalDailyLog.toolTipText"));

        chkCompanyGeneratorStartup = new JCheckBox(resources.getString("chkCompanyGeneratorStartup.text"));
        chkCompanyGeneratorStartup.setToolTipText(resources.getString("chkCompanyGeneratorStartup.toolTipText"));
        chkCompanyGeneratorStartup.setName("chkCompanyGeneratorStartup");

        chkShowCompanyGenerator = new JCheckBox(resources.getString("chkShowCompanyGenerator.text"));
        chkShowCompanyGenerator.setToolTipText(resources.getString("chkShowCompanyGenerator.toolTipText"));
        chkShowCompanyGenerator.setName("chkShowCompanyGenerator");

        chkShowUnitPicturesOnTOE = new JCheckBox(resources.getString("chkShowUnitPicturesOnTOE.text"));
        chkShowUnitPicturesOnTOE.setToolTipText(resources.getString("chkShowUnitPicturesOnTOE.toolTipText"));
        chkShowUnitPicturesOnTOE.setName("chkShowUnitPicturesOnTOE");

        // region Command Center Tab
        JLabel labelCommandCenterDisplay = new JLabel(resources.getString("labelCommandCenterDisplay.text"));

        optionCommandCenterMRMS = new JCheckBox(resources.getString("optionCommandCenterMRMS.text"));
        optionCommandCenterMRMS.setToolTipText(resources.getString("optionCommandCenterMRMS.toolTipText"));
        // endregion Command Center Tab

        // region Interstellar Map Tab
        final JLabel lblInterstellarMapTab = new JLabel(resources.getString("lblInterstellarMapTab.text"));
        lblInterstellarMapTab.setName("lblInterstellarMapTab");

        chkInterstellarMapShowJumpRadius = new JCheckBox(resources.getString("chkInterstellarMapShowJumpRadius.text"));
        chkInterstellarMapShowJumpRadius.setToolTipText(resources.getString(
              "chkInterstellarMapShowJumpRadius.toolTipText"));
        chkInterstellarMapShowJumpRadius.setName("chkInterstellarMapShowJumpRadius");
        chkInterstellarMapShowJumpRadius.addActionListener(evt -> {
            final boolean selected = chkInterstellarMapShowJumpRadius.isSelected();
            lblInterstellarMapShowJumpRadiusMinimumZoom.setEnabled(selected);
            spnInterstellarMapShowJumpRadiusMinimumZoom.setEnabled(selected);
            btnInterstellarMapJumpRadiusColour.setEnabled(selected);
        });

        lblInterstellarMapShowJumpRadiusMinimumZoom.setText(resources.getString(
              "lblInterstellarMapShowJumpRadiusMinimumZoom.text"));
        lblInterstellarMapShowJumpRadiusMinimumZoom.setToolTipText(resources.getString(
              "lblInterstellarMapShowJumpRadiusMinimumZoom.toolTipText"));
        lblInterstellarMapShowJumpRadiusMinimumZoom.setName("lblInterstellarMapShowJumpRadiusMinimumZoom");

        spnInterstellarMapShowJumpRadiusMinimumZoom = new JSpinner(new SpinnerNumberModel(3d, 0d, 10d, 0.5));
        spnInterstellarMapShowJumpRadiusMinimumZoom.setToolTipText(resources.getString(
              "lblInterstellarMapShowJumpRadiusMinimumZoom.toolTipText"));
        spnInterstellarMapShowJumpRadiusMinimumZoom.setName("spnInterstellarMapShowJumpRadiusMinimumZoom");

        btnInterstellarMapJumpRadiusColour = new ColourSelectorButton(resources.getString(
              "btnInterstellarMapJumpRadiusColour.text"));
        btnInterstellarMapJumpRadiusColour.setToolTipText(resources.getString(
              "btnInterstellarMapJumpRadiusColour.toolTipText"));
        btnInterstellarMapJumpRadiusColour.setName("btnInterstellarMapJumpRadiusColour");

        chkInterstellarMapShowPlanetaryAcquisitionRadius = new JCheckBox(resources.getString(
              "chkInterstellarMapShowPlanetaryAcquisitionRadius.text"));
        chkInterstellarMapShowPlanetaryAcquisitionRadius.setToolTipText(resources.getString(
              "chkInterstellarMapShowPlanetaryAcquisitionRadius.toolTipText"));
        chkInterstellarMapShowPlanetaryAcquisitionRadius.setName("chkInterstellarMapShowPlanetaryAcquisitionRadius");
        chkInterstellarMapShowPlanetaryAcquisitionRadius.addActionListener(evt -> {
            final boolean selected = chkInterstellarMapShowPlanetaryAcquisitionRadius.isSelected();
            lblInterstellarMapShowPlanetaryAcquisitionRadiusMinimumZoom.setEnabled(selected);
            spnInterstellarMapShowPlanetaryAcquisitionRadiusMinimumZoom.setEnabled(selected);
            btnInterstellarMapPlanetaryAcquisitionRadiusColour.setEnabled(selected);
        });

        lblInterstellarMapShowPlanetaryAcquisitionRadiusMinimumZoom.setText(resources.getString(
              "lblInterstellarMapShowPlanetaryAcquisitionRadiusMinimumZoom.text"));
        lblInterstellarMapShowPlanetaryAcquisitionRadiusMinimumZoom.setToolTipText(resources.getString(
              "lblInterstellarMapShowPlanetaryAcquisitionRadiusMinimumZoom.toolTipText"));
        lblInterstellarMapShowPlanetaryAcquisitionRadiusMinimumZoom.setName(
              "lblInterstellarMapShowPlanetaryAcquisitionRadiusMinimumZoom");

        spnInterstellarMapShowPlanetaryAcquisitionRadiusMinimumZoom = new JSpinner(new SpinnerNumberModel(2d,
              0d,
              10d,
              0.5));
        spnInterstellarMapShowPlanetaryAcquisitionRadiusMinimumZoom.setToolTipText(resources.getString(
              "lblInterstellarMapShowPlanetaryAcquisitionRadiusMinimumZoom.toolTipText"));
        spnInterstellarMapShowPlanetaryAcquisitionRadiusMinimumZoom.setName(
              "spnInterstellarMapShowPlanetaryAcquisitionRadiusMinimumZoom");

        btnInterstellarMapPlanetaryAcquisitionRadiusColour = new ColourSelectorButton(resources.getString(
              "btnInterstellarMapPlanetaryAcquisitionRadiusColour.text"));
        btnInterstellarMapPlanetaryAcquisitionRadiusColour.setToolTipText(resources.getString(
              "btnInterstellarMapPlanetaryAcquisitionRadiusColour.toolTipText"));
        btnInterstellarMapPlanetaryAcquisitionRadiusColour.setName("btnInterstellarMapPlanetaryAcquisitionRadiusColour");

        chkInterstellarMapShowContractSearchRadius = new JCheckBox(resources.getString(
              "chkInterstellarMapShowContractSearchRadius.text"));
        chkInterstellarMapShowContractSearchRadius.setToolTipText(resources.getString(
              "chkInterstellarMapShowContractSearchRadius.toolTipText"));
        chkInterstellarMapShowContractSearchRadius.setName("chkInterstellarMapShowContractSearchRadius");
        chkInterstellarMapShowContractSearchRadius.addActionListener(evt -> btnInterstellarMapContractSearchRadiusColour.setEnabled(
              chkInterstellarMapShowContractSearchRadius.isSelected()));

        btnInterstellarMapContractSearchRadiusColour = new ColourSelectorButton(resources.getString(
              "btnInterstellarMapContractSearchRadiusColour.text"));
        btnInterstellarMapContractSearchRadiusColour.setToolTipText(resources.getString(
              "btnInterstellarMapContractSearchRadiusColour.toolTipText"));
        btnInterstellarMapContractSearchRadiusColour.setName("btnInterstellarMapContractSearchRadiusColour");
        // endregion Interstellar Map Tab

        // region Personnel Tab
        JLabel labelPersonnelDisplay = new JLabel(resources.getString("labelPersonnelDisplay.text"));

        JLabel labelPersonnelFilterStyle = new JLabel(resources.getString("optionPersonnelFilterStyle.text"));
        labelPersonnelFilterStyle.setToolTipText(resources.getString("optionPersonnelFilterStyle.toolTipText"));

        optionPersonnelFilterStyle = new JComboBox<>(PersonnelFilterStyle.values());
        optionPersonnelFilterStyle.setRenderer(new DefaultListCellRenderer() {
            @Override
            public Component getListCellRendererComponent(final JList<?> list, final Object value, final int index,
                  final boolean isSelected, final boolean cellHasFocus) {
                super.getListCellRendererComponent(list, value, index, isSelected, cellHasFocus);
                if (value instanceof PersonnelFilterStyle) {
                    list.setToolTipText(((PersonnelFilterStyle) value).getToolTipText());
                }
                return this;
            }
        });

        optionPersonnelFilterOnPrimaryRole = new JCheckBox(resources.getString("optionPersonnelFilterOnPrimaryRole.text"));

        chkUnifiedDailyReport = new JCheckBox(resources.getString("chkUnifiedDailyReport.text"));
        chkUnifiedDailyReport.setToolTipText(resources.getString("chkUnifiedDailyReport.toolTipText"));
        chkUnifiedDailyReport.setName("chkUnifiedDailyReport");
        // endregion Personnel Tab

        // Programmatically Assign Accessibility Labels
        lblInterstellarMapShowJumpRadiusMinimumZoom.setLabelFor(spnInterstellarMapShowJumpRadiusMinimumZoom);
        lblInterstellarMapShowPlanetaryAcquisitionRadiusMinimumZoom.setLabelFor(
              spnInterstellarMapShowPlanetaryAcquisitionRadiusMinimumZoom);

        // Disable Panel Portions by Default
        chkInterstellarMapShowJumpRadius.setSelected(true);
        chkInterstellarMapShowJumpRadius.doClick();
        chkInterstellarMapShowPlanetaryAcquisitionRadius.setSelected(true);
        chkInterstellarMapShowPlanetaryAcquisitionRadius.doClick();
        chkInterstellarMapShowContractSearchRadius.setSelected(true);
        chkInterstellarMapShowContractSearchRadius.doClick();

        // Layout the UI
        JPanel body = new JPanel();
        GroupLayout layout = new GroupLayout(body);
        body.setLayout(layout);

        layout.setAutoCreateGaps(true);
        layout.setAutoCreateContainerGaps(true);

        layout.setVerticalGroup(layout.createSequentialGroup()
                                      .addGroup(layout.createParallelGroup(Alignment.BASELINE)
                                                      .addComponent(labelDisplayDateFormat)
                                                      .addComponent(optionDisplayDateFormat)
                                                      .addComponent(labelDisplayDateFormatExample, Alignment.TRAILING))
                                      .addGroup(layout.createParallelGroup(Alignment.BASELINE)
                                                      .addComponent(labelLongDisplayDateFormat)
                                                      .addComponent(optionLongDisplayDateFormat)
                                                      .addComponent(labelLongDisplayDateFormatExample,
                                                            Alignment.TRAILING))
                                      .addComponent(scaleLine)
                                      .addComponent(optionHideUnitFluff)
                                      .addComponent(optionHistoricalDailyLog)
                                      .addComponent(chkCompanyGeneratorStartup)
                                      .addComponent(chkShowCompanyGenerator)
                                      .addComponent(chkShowUnitPicturesOnTOE)
                                      .addComponent(labelCommandCenterDisplay)
                                      .addComponent(optionCommandCenterMRMS)
                                      .addComponent(lblInterstellarMapTab)
                                      .addComponent(chkInterstellarMapShowJumpRadius)
                                      .addGroup(layout.createParallelGroup(Alignment.BASELINE)
                                                      .addComponent(lblInterstellarMapShowJumpRadiusMinimumZoom)
                                                      .addComponent(spnInterstellarMapShowJumpRadiusMinimumZoom,
                                                            Alignment.TRAILING))
                                      .addComponent(btnInterstellarMapJumpRadiusColour)
                                      .addComponent(chkInterstellarMapShowPlanetaryAcquisitionRadius)
                                      .addGroup(layout.createParallelGroup(Alignment.BASELINE)
                                                      .addComponent(
                                                            lblInterstellarMapShowPlanetaryAcquisitionRadiusMinimumZoom)
                                                      .addComponent(
                                                            spnInterstellarMapShowPlanetaryAcquisitionRadiusMinimumZoom,
                                                            Alignment.TRAILING))
                                      .addComponent(btnInterstellarMapPlanetaryAcquisitionRadiusColour)
                                      .addComponent(chkInterstellarMapShowContractSearchRadius)
                                      .addComponent(btnInterstellarMapContractSearchRadiusColour)
                                      .addComponent(labelPersonnelDisplay)
                                      .addGroup(layout.createParallelGroup(Alignment.BASELINE)
                                                      .addComponent(labelPersonnelFilterStyle)
                                                      .addComponent(optionPersonnelFilterStyle,
                                                            GroupLayout.DEFAULT_SIZE,
                                                            GroupLayout.DEFAULT_SIZE,
                                                            40))
                                      .addComponent(optionPersonnelFilterOnPrimaryRole)
                                      .addComponent(chkUnifiedDailyReport));

        layout.setHorizontalGroup(layout.createParallelGroup(Alignment.LEADING)
                                        .addGroup(layout.createSequentialGroup()
                                                        .addComponent(labelDisplayDateFormat)
                                                        .addComponent(optionDisplayDateFormat)
                                                        .addComponent(labelDisplayDateFormatExample))
                                        .addGroup(layout.createSequentialGroup()
                                                        .addComponent(labelLongDisplayDateFormat)
                                                        .addComponent(optionLongDisplayDateFormat)
                                                        .addComponent(labelLongDisplayDateFormatExample))
                                        .addComponent(scaleLine)
                                        .addComponent(optionHideUnitFluff)
                                        .addComponent(optionHistoricalDailyLog)
                                        .addComponent(chkCompanyGeneratorStartup)
                                        .addComponent(chkShowCompanyGenerator)
                                        .addComponent(chkShowUnitPicturesOnTOE)
                                        .addComponent(labelCommandCenterDisplay)
                                        .addComponent(optionCommandCenterMRMS)
                                        .addComponent(lblInterstellarMapTab)
                                        .addComponent(chkInterstellarMapShowJumpRadius)
                                        .addGroup(layout.createSequentialGroup()
                                                        .addComponent(lblInterstellarMapShowJumpRadiusMinimumZoom)
                                                        .addComponent(spnInterstellarMapShowJumpRadiusMinimumZoom))
                                        .addComponent(btnInterstellarMapJumpRadiusColour)
                                        .addComponent(chkInterstellarMapShowPlanetaryAcquisitionRadius)
                                        .addGroup(layout.createSequentialGroup()
                                                        .addComponent(
                                                              lblInterstellarMapShowPlanetaryAcquisitionRadiusMinimumZoom)
                                                        .addComponent(
                                                              spnInterstellarMapShowPlanetaryAcquisitionRadiusMinimumZoom))
                                        .addComponent(btnInterstellarMapPlanetaryAcquisitionRadiusColour)
                                        .addComponent(chkInterstellarMapShowContractSearchRadius)
                                        .addComponent(btnInterstellarMapContractSearchRadiusColour)
                                        .addComponent(labelPersonnelDisplay)
                                        .addGroup(layout.createSequentialGroup()
                                                        .addComponent(labelPersonnelFilterStyle)
                                                        .addComponent(optionPersonnelFilterStyle))
                                        .addComponent(optionPersonnelFilterOnPrimaryRole)
                                        .addComponent(chkUnifiedDailyReport));

        return body;
    }

    private JPanel createColoursTab() {
        // region Create Graphical Components
        optionDeployedForeground = new ColourSelectorButton(resources.getString("optionDeployedForeground.text"));

        optionDeployedBackground = new ColourSelectorButton(resources.getString("optionDeployedBackground.text"));

        optionBelowContractMinimumForeground = new ColourSelectorButton(resources.getString(
              "optionBelowContractMinimumForeground.text"));

        optionBelowContractMinimumBackground = new ColourSelectorButton(resources.getString(
              "optionBelowContractMinimumBackground.text"));

        optionInTransitForeground = new ColourSelectorButton(resources.getString("optionInTransitForeground.text"));

        optionInTransitBackground = new ColourSelectorButton(resources.getString("optionInTransitBackground.text"));

        optionRefittingForeground = new ColourSelectorButton(resources.getString("optionRefittingForeground.text"));

        optionRefittingBackground = new ColourSelectorButton(resources.getString("optionRefittingBackground.text"));

        optionMothballingForeground = new ColourSelectorButton(resources.getString("optionMothballingForeground.text"));

        optionMothballingBackground = new ColourSelectorButton(resources.getString("optionMothballingBackground.text"));

        optionMothballedForeground = new ColourSelectorButton(resources.getString("optionMothballedForeground.text"));

        optionMothballedBackground = new ColourSelectorButton(resources.getString("optionMothballedBackground.text"));

        optionNotRepairableForeground = new ColourSelectorButton(resources.getString(
              "optionNotRepairableForeground.text"));

        optionNotRepairableBackground = new ColourSelectorButton(resources.getString(
              "optionNotRepairableBackground.text"));

        optionNonFunctionalForeground = new ColourSelectorButton(resources.getString(
              "optionNonFunctionalForeground.text"));

        optionNonFunctionalBackground = new ColourSelectorButton(resources.getString(
              "optionNonFunctionalBackground.text"));

        optionNeedsPartsFixedForeground = new ColourSelectorButton(resources.getString(
              "optionNeedsPartsFixedForeground.text"));

        optionNeedsPartsFixedBackground = new ColourSelectorButton(resources.getString(
              "optionNeedsPartsFixedBackground.text"));

        optionUnmaintainedForeground = new ColourSelectorButton(resources.getString("optionUnmaintainedForeground.text"));

        optionUnmaintainedBackground = new ColourSelectorButton(resources.getString("optionUnmaintainedBackground.text"));

        optionUncrewedForeground = new ColourSelectorButton(resources.getString("optionUncrewedForeground.text"));

        optionUncrewedBackground = new ColourSelectorButton(resources.getString("optionUncrewedBackground.text"));

        optionLoanOverdueForeground = new ColourSelectorButton(resources.getString("optionLoanOverdueForeground.text"));

        optionLoanOverdueBackground = new ColourSelectorButton(resources.getString("optionLoanOverdueBackground.text"));

        optionInjuredForeground = new ColourSelectorButton(resources.getString("optionInjuredForeground.text"));

        optionInjuredBackground = new ColourSelectorButton(resources.getString("optionInjuredBackground.text"));

        optionHealedInjuriesForeground = new ColourSelectorButton(resources.getString(
              "optionHealedInjuriesForeground.text"));

        optionHealedInjuriesBackground = new ColourSelectorButton(resources.getString(
              "optionHealedInjuriesBackground.text"));

        optionPregnantForeground = new ColourSelectorButton(resources.getString("optionPregnantForeground.text"));

        optionPregnantBackground = new ColourSelectorButton(resources.getString("optionPregnantBackground.text"));

        optionGoneForeground = new ColourSelectorButton(resources.getString("optionGoneForeground.text"));

        optionGoneBackground = new ColourSelectorButton(resources.getString("optionGoneBackground.text"));

        optionAbsentForeground = new ColourSelectorButton(resources.getString("optionAbsentForeground.text"));

        optionAbsentBackground = new ColourSelectorButton(resources.getString("optionAbsentBackground.text"));

        optionFatiguedForeground = new ColourSelectorButton(resources.getString("optionFatiguedForeground.text"));

        optionFatiguedBackground = new ColourSelectorButton(resources.getString("optionFatiguedBackground.text"));

        optionStratConHexCoordForeground = new ColourSelectorButton(resources.getString(
              "optionStratConHexCoordForeground.text"));

        optionFontColorNegative = new ColourSelectorButton(resources.getString("optionFontColorNegative.text"));

        optionFontColorWarning = new ColourSelectorButton(resources.getString("optionFontColorWarning.text"));

        optionFontColorPositive = new ColourSelectorButton(resources.getString("optionFontColorPositive.text"));
        optionFontColorAmazing = new ColourSelectorButton(resources.getString("optionFontColorAmazing.text"));

        optionFontColorSkillUltraGreen = new ColourSelectorButton(resources.getString(
              "optionFontColorSkillUltraGreen.text"));

        optionFontColorSkillGreen = new ColourSelectorButton(resources.getString("optionFontColorSkillGreen.text"));

        optionFontColorSkillRegular = new ColourSelectorButton(resources.getString("optionFontColorSkillRegular.text"));

        optionFontColorSkillVeteran = new ColourSelectorButton(resources.getString("optionFontColorSkillVeteran.text"));

        optionFontColorSkillElite = new ColourSelectorButton(resources.getString("optionFontColorSkillElite.text"));

        // endregion Create Graphical Components

        // region Layout
        //  the UI
        JPanel body = new JPanel();
        GroupLayout layout = new GroupLayout(body);
        body.setLayout(layout);

        layout.setAutoCreateGaps(true);
        layout.setAutoCreateContainerGaps(true);

        layout.setVerticalGroup(layout.createSequentialGroup()
                                      .addGroup(layout.createParallelGroup(Alignment.BASELINE)
                                                      .addComponent(optionDeployedForeground)
                                                      .addComponent(optionDeployedBackground, Alignment.TRAILING))
                                      .addGroup(layout.createParallelGroup(Alignment.BASELINE)
                                                      .addComponent(optionBelowContractMinimumForeground)
                                                      .addComponent(optionBelowContractMinimumBackground,
                                                            Alignment.TRAILING))
                                      .addGroup(layout.createParallelGroup(Alignment.BASELINE)
                                                      .addComponent(optionInTransitForeground)
                                                      .addComponent(optionInTransitBackground, Alignment.TRAILING))
                                      .addGroup(layout.createParallelGroup(Alignment.BASELINE)
                                                      .addComponent(optionRefittingForeground)
                                                      .addComponent(optionRefittingBackground, Alignment.TRAILING))
                                      .addGroup(layout.createParallelGroup(Alignment.BASELINE)
                                                      .addComponent(optionMothballingForeground)
                                                      .addComponent(optionMothballingBackground, Alignment.TRAILING))
                                      .addGroup(layout.createParallelGroup(Alignment.BASELINE)
                                                      .addComponent(optionMothballedForeground)
                                                      .addComponent(optionMothballedBackground, Alignment.TRAILING))
                                      .addGroup(layout.createParallelGroup(Alignment.BASELINE)
                                                      .addComponent(optionNotRepairableForeground)
                                                      .addComponent(optionNotRepairableBackground, Alignment.TRAILING))
                                      .addGroup(layout.createParallelGroup(Alignment.BASELINE)
                                                      .addComponent(optionNonFunctionalForeground)
                                                      .addComponent(optionNonFunctionalBackground, Alignment.TRAILING))
                                      .addGroup(layout.createParallelGroup(Alignment.BASELINE)
                                                      .addComponent(optionNeedsPartsFixedForeground)
                                                      .addComponent(optionNeedsPartsFixedBackground,
                                                            Alignment.TRAILING))
                                      .addGroup(layout.createParallelGroup(Alignment.BASELINE)
                                                      .addComponent(optionUnmaintainedForeground)
                                                      .addComponent(optionUnmaintainedBackground, Alignment.TRAILING))
                                      .addGroup(layout.createParallelGroup(Alignment.BASELINE)
                                                      .addComponent(optionUncrewedForeground)
                                                      .addComponent(optionUncrewedBackground, Alignment.TRAILING))
                                      .addGroup(layout.createParallelGroup(Alignment.BASELINE)
                                                      .addComponent(optionLoanOverdueForeground)
                                                      .addComponent(optionLoanOverdueBackground, Alignment.TRAILING))
                                      .addGroup(layout.createParallelGroup(Alignment.BASELINE)
                                                      .addComponent(optionInjuredForeground)
                                                      .addComponent(optionInjuredBackground, Alignment.TRAILING))
                                      .addGroup(layout.createParallelGroup(Alignment.BASELINE)
                                                      .addComponent(optionHealedInjuriesForeground)
                                                      .addComponent(optionHealedInjuriesBackground, Alignment.TRAILING))
                                      .addGroup(layout.createParallelGroup(Alignment.BASELINE)
                                                      .addComponent(optionPregnantForeground)
                                                      .addComponent(optionPregnantBackground, Alignment.TRAILING))
                                      .addGroup(layout.createParallelGroup(Alignment.BASELINE)
                                                      .addComponent(optionGoneForeground)
                                                      .addComponent(optionGoneBackground, Alignment.TRAILING))
                                      .addGroup(layout.createParallelGroup(Alignment.BASELINE)
                                                      .addComponent(optionAbsentForeground)
                                                      .addComponent(optionAbsentBackground, Alignment.TRAILING))
                                      .addGroup(layout.createParallelGroup(Alignment.BASELINE)
                                                      .addComponent(optionFatiguedForeground)
                                                      .addComponent(optionFatiguedBackground, Alignment.TRAILING))
                                      .addGroup(layout.createParallelGroup(Alignment.BASELINE)
                                                      .addComponent(optionStratConHexCoordForeground))
                                      .addGroup(layout.createParallelGroup(Alignment.BASELINE)
                                                      .addComponent(optionFontColorAmazing)
                                                      .addComponent(optionFontColorPositive, Alignment.TRAILING))
                                      .addGroup(layout.createParallelGroup(Alignment.BASELINE)
                                                      .addComponent(optionFontColorNegative)
                                                      .addComponent(optionFontColorWarning, Alignment.TRAILING))
                                      .addGroup(layout.createParallelGroup(Alignment.BASELINE)
                                                      .addComponent(optionFontColorSkillUltraGreen)
                                                      .addComponent(optionFontColorSkillGreen, Alignment.TRAILING))
                                      .addComponent(optionFontColorSkillRegular)
                                      .addGroup(layout.createParallelGroup(Alignment.BASELINE)
                                                      .addComponent(optionFontColorSkillRegular)
                                                      .addComponent(optionFontColorSkillVeteran, Alignment.TRAILING))
                                      .addGroup(layout.createParallelGroup(Alignment.BASELINE)
                                                      .addComponent(optionFontColorSkillElite, Alignment.TRAILING)));

        layout.setHorizontalGroup(layout.createParallelGroup(Alignment.LEADING)
                                        .addGroup(layout.createSequentialGroup()
                                                        .addComponent(optionDeployedForeground)
                                                        .addComponent(optionDeployedBackground))
                                        .addGroup(layout.createSequentialGroup()
                                                        .addComponent(optionBelowContractMinimumForeground)
                                                        .addComponent(optionBelowContractMinimumBackground))
                                        .addGroup(layout.createSequentialGroup()
                                                        .addComponent(optionInTransitForeground)
                                                        .addComponent(optionInTransitBackground))
                                        .addGroup(layout.createSequentialGroup()
                                                        .addComponent(optionRefittingForeground)
                                                        .addComponent(optionRefittingBackground))
                                        .addGroup(layout.createSequentialGroup()
                                                        .addComponent(optionMothballingForeground)
                                                        .addComponent(optionMothballingBackground))
                                        .addGroup(layout.createSequentialGroup()
                                                        .addComponent(optionMothballedForeground)
                                                        .addComponent(optionMothballedBackground))
                                        .addGroup(layout.createSequentialGroup()
                                                        .addComponent(optionNotRepairableForeground)
                                                        .addComponent(optionNotRepairableBackground))
                                        .addGroup(layout.createSequentialGroup()
                                                        .addComponent(optionNonFunctionalForeground)
                                                        .addComponent(optionNonFunctionalBackground))
                                        .addGroup(layout.createSequentialGroup()
                                                        .addComponent(optionNeedsPartsFixedForeground)
                                                        .addComponent(optionNeedsPartsFixedBackground))
                                        .addGroup(layout.createSequentialGroup()
                                                        .addComponent(optionUnmaintainedForeground)
                                                        .addComponent(optionUnmaintainedBackground))
                                        .addGroup(layout.createSequentialGroup()
                                                        .addComponent(optionUncrewedForeground)
                                                        .addComponent(optionUncrewedBackground))
                                        .addGroup(layout.createSequentialGroup()
                                                        .addComponent(optionLoanOverdueForeground)
                                                        .addComponent(optionLoanOverdueBackground))
                                        .addGroup(layout.createSequentialGroup()
                                                        .addComponent(optionInjuredForeground)
                                                        .addComponent(optionInjuredBackground))
                                        .addGroup(layout.createSequentialGroup()
                                                        .addComponent(optionHealedInjuriesForeground)
                                                        .addComponent(optionHealedInjuriesBackground))
                                        .addGroup(layout.createSequentialGroup()
                                                        .addComponent(optionPregnantForeground)
                                                        .addComponent(optionPregnantBackground))
                                        .addGroup(layout.createSequentialGroup()
                                                        .addComponent(optionGoneForeground)
                                                        .addComponent(optionGoneBackground))
                                        .addGroup(layout.createSequentialGroup()
                                                        .addComponent(optionAbsentForeground)
                                                        .addComponent(optionAbsentBackground))
                                        .addGroup(layout.createSequentialGroup()
                                                        .addComponent(optionFatiguedForeground)
                                                        .addComponent(optionFatiguedBackground))
                                        .addGroup(layout.createSequentialGroup()
                                                        .addComponent(optionStratConHexCoordForeground))
                                        .addGroup(layout.createSequentialGroup().addComponent(optionFontColorAmazing)
                                                        .addComponent(optionFontColorPositive))
                                        .addGroup(layout.createSequentialGroup()
                                                        .addComponent(optionFontColorNegative)
                                                        .addComponent(optionFontColorWarning))
                                        .addGroup(layout.createSequentialGroup()
                                                        .addComponent(optionFontColorSkillUltraGreen)
                                                        .addComponent(optionFontColorSkillGreen))
                                        .addGroup(layout.createSequentialGroup()
                                                        .addComponent(optionFontColorSkillRegular)
                                                        .addComponent(optionFontColorSkillVeteran))
                                        .addGroup(layout.createSequentialGroup()
                                                        .addComponent(optionFontColorSkillElite)));
        // endregion Layout

        return body;
    }

    private JPanel createFontsTab() {
        // Create Panel Components
        final JLabel lblMedicalViewDialogHandwritingFont = new JLabel(resources.getString(
              "lblMedicalViewDialogHandwritingFont.text"));
        lblMedicalViewDialogHandwritingFont.setToolTipText(resources.getString(
              "lblMedicalViewDialogHandwritingFont.toolTipText"));
        lblMedicalViewDialogHandwritingFont.setName("lblMedicalViewDialogHandwritingFont");

        comboMedicalViewDialogHandwritingFont = new FontComboBox("comboMedicalViewDialogHandwritingFont");
        comboMedicalViewDialogHandwritingFont.setToolTipText(resources.getString(
              "lblMedicalViewDialogHandwritingFont.toolTipText"));

        // Programmatically Assign Accessibility Labels
        lblMedicalViewDialogHandwritingFont.setLabelFor(comboMedicalViewDialogHandwritingFont);

        // Layout the UI
        final JPanel panel = new JPanel();
        panel.setName("fontPanel");
        final GroupLayout layout = new GroupLayout(panel);
        panel.setLayout(layout);

        layout.setAutoCreateGaps(true);
        layout.setAutoCreateContainerGaps(true);

        layout.setVerticalGroup(layout.createSequentialGroup()
                                      .addGroup(layout.createParallelGroup(Alignment.LEADING)
                                                      .addComponent(lblMedicalViewDialogHandwritingFont)
                                                      .addComponent(comboMedicalViewDialogHandwritingFont,
                                                            GroupLayout.DEFAULT_SIZE,
                                                            GroupLayout.DEFAULT_SIZE,
                                                            40)));

        layout.setHorizontalGroup(layout.createParallelGroup(Alignment.LEADING)
                                        .addGroup(layout.createSequentialGroup()
                                                        .addComponent(lblMedicalViewDialogHandwritingFont)
                                                        .addComponent(comboMedicalViewDialogHandwritingFont)));

        return panel;
    }

    private JPanel createAutosaveTab() {
        // Create Panel Components
        optionNoSave = new JRadioButton(resources.getString("optionNoSave.text"));
        optionNoSave.setMnemonic(KeyEvent.VK_N);

        optionSaveDaily = new JRadioButton(resources.getString("optionSaveDaily.text"));
        optionSaveDaily.setMnemonic(KeyEvent.VK_D);

        optionSaveWeekly = new JRadioButton(resources.getString("optionSaveWeekly.text"));
        optionSaveWeekly.setMnemonic(KeyEvent.VK_W);

        optionSaveMonthly = new JRadioButton(resources.getString("optionSaveMonthly.text"));
        optionSaveMonthly.setMnemonic(KeyEvent.VK_M);

        optionSaveYearly = new JRadioButton(resources.getString("optionSaveYearly.text"));
        optionSaveYearly.setMnemonic(KeyEvent.VK_Y);

        ButtonGroup saveFrequencyGroup = new ButtonGroup();
        saveFrequencyGroup.add(optionNoSave);
        saveFrequencyGroup.add(optionSaveDaily);
        saveFrequencyGroup.add(optionSaveWeekly);
        saveFrequencyGroup.add(optionSaveMonthly);
        saveFrequencyGroup.add(optionSaveYearly);

        checkSaveBeforeScenarios = new JCheckBox(resources.getString("checkSaveBeforeScenarios.text"));
        checkSaveBeforeScenarios.setMnemonic(KeyEvent.VK_S);

        checkSaveBeforeContractEnd = new JCheckBox(resources.getString("checkSaveBeforeMissionEnd.text"));

        JLabel labelSavedGamesCount = new JLabel(resources.getString("labelSavedGamesCount.text"));
        spinnerSavedGamesCount = new JSpinner(new SpinnerNumberModel(1, 1, 10, 1));
        labelSavedGamesCount.setLabelFor(spinnerSavedGamesCount);

        // Layout the UI
        JPanel body = new JPanel();
        GroupLayout layout = new GroupLayout(body);
        body.setLayout(layout);

        layout.setAutoCreateGaps(true);
        layout.setAutoCreateContainerGaps(true);

        layout.setVerticalGroup(layout.createSequentialGroup()
                                      .addComponent(optionNoSave)
                                      .addComponent(optionSaveDaily)
                                      .addComponent(optionSaveWeekly)
                                      .addComponent(optionSaveMonthly)
                                      .addComponent(optionSaveYearly)
                                      .addComponent(checkSaveBeforeScenarios)
                                      .addComponent(checkSaveBeforeContractEnd)
                                      .addGroup(layout.createParallelGroup(Alignment.LEADING)
                                                      .addComponent(labelSavedGamesCount)
                                                      .addComponent(spinnerSavedGamesCount,
                                                            GroupLayout.DEFAULT_SIZE,
                                                            GroupLayout.DEFAULT_SIZE,
                                                            40)));

        layout.setHorizontalGroup(layout.createParallelGroup(Alignment.LEADING)
                                        .addComponent(optionNoSave)
                                        .addComponent(optionSaveDaily)
                                        .addComponent(optionSaveWeekly)
                                        .addComponent(optionSaveMonthly)
                                        .addComponent(optionSaveYearly)
                                        .addComponent(checkSaveBeforeScenarios)
                                        .addComponent(checkSaveBeforeContractEnd)
                                        .addGroup(layout.createSequentialGroup()
                                                        .addComponent(labelSavedGamesCount)
                                                        .addComponent(spinnerSavedGamesCount)));

        return body;
    }

    private JPanel createNewDayTab() {
        // Initialize Components Used in ActionListeners
        final JLabel lblNewDayForceIconOperationalStatusStyle = new JLabel(resources.getString(
              "lblNewDayForceIconOperationalStatusStyle.text"));

        // Create Panel Components
        chkNewDayAsTechPoolFill = new JCheckBox(resources.getString("chkNewDayAstechPoolFill.text"));
        chkNewDayAsTechPoolFill.setToolTipText(resources.getString("chkNewDayAstechPoolFill.toolTipText"));
        chkNewDayAsTechPoolFill.setName("chkNewDayAsTechPoolFill");

        chkNewDayMedicPoolFill = new JCheckBox(resources.getString("chkNewDayMedicPoolFill.text"));
        chkNewDayMedicPoolFill.setToolTipText(resources.getString("chkNewDayMedicPoolFill.toolTipText"));
        chkNewDayMedicPoolFill.setName("chkNewDayMedicPoolFill");

        chkNewDayMRMS = new JCheckBox(resources.getString("chkNewDayMRMS.text"));
        chkNewDayMRMS.setToolTipText(resources.getString("chkNewDayMRMS.toolTipText"));
        chkNewDayMRMS.setName("chkNewDayMRMS");

        chkNewDayOptimizeMedicalAssignments = new JCheckBox(resources.getString(
              "chkNewDayOptimizeMedicalAssignments.text"));
        chkNewDayOptimizeMedicalAssignments.setToolTipText(resources.getString(
              "chkNewDayOptimizeMedicalAssignments.toolTipText"));
        chkNewDayOptimizeMedicalAssignments.setName("chkNewDayOptimizeMedicalAssignments.text");

        chkNewMonthQuickTrain = new JCheckBox(resources.getString(
              "chkNewMonthQuickTrain.text"));
        chkNewMonthQuickTrain.setToolTipText(resources.getString(
              "chkNewMonthQuickTrain.toolTipText"));
        chkNewMonthQuickTrain.setName("chkNewMonthQuickTrain.text");

        chkSelfCorrectMaintenance = new JCheckBox(resources.getString(
              "chkSelfCorrectMaintenance.text"));
        chkSelfCorrectMaintenance.setToolTipText(resources.getString(
              "chkSelfCorrectMaintenance.toolTipText"));
        chkSelfCorrectMaintenance.setName("chkSelfCorrectMaintenance.text");

        chkNewDayForceIconOperationalStatus = new JCheckBox(resources.getString(
              "chkNewDayForceIconOperationalStatus.text"));
        chkNewDayForceIconOperationalStatus.setToolTipText(resources.getString(
              "chkNewDayForceIconOperationalStatus.toolTipText"));
        chkNewDayForceIconOperationalStatus.setName("chkNewDayForceIconOperationalStatus");
        chkNewDayForceIconOperationalStatus.addActionListener(evt -> {
            final boolean selected = chkNewDayForceIconOperationalStatus.isSelected();
            lblNewDayForceIconOperationalStatusStyle.setEnabled(selected);
            comboNewDayForceIconOperationalStatusStyle.setEnabled(selected);
        });

        lblNewDayForceIconOperationalStatusStyle.setToolTipText(resources.getString(
              "lblNewDayForceIconOperationalStatusStyle.toolTipText"));
        lblNewDayForceIconOperationalStatusStyle.setName("lblNewDayForceIconOperationalStatusStyle");

        comboNewDayForceIconOperationalStatusStyle = new MMComboBox<>("comboNewDayForceIconOperationalStatusStyle",
              ForceIconOperationalStatusStyle.values());
        comboNewDayForceIconOperationalStatusStyle.setToolTipText(resources.getString(
              "lblNewDayForceIconOperationalStatusStyle.toolTipText"));
        comboNewDayForceIconOperationalStatusStyle.setRenderer(new DefaultListCellRenderer() {
            @Override
            public Component getListCellRendererComponent(final JList<?> list, final Object value, final int index,
                  final boolean isSelected, final boolean cellHasFocus) {
                super.getListCellRendererComponent(list, value, index, isSelected, cellHasFocus);
                if (value instanceof ForceIconOperationalStatusStyle) {
                    list.setToolTipText(((ForceIconOperationalStatusStyle) value).getToolTipText());
                }
                return this;
            }
        });

        // Programmatically Assign Accessibility Labels
        lblNewDayForceIconOperationalStatusStyle.setLabelFor(comboNewDayForceIconOperationalStatusStyle);

        // Disable Panel Portions by Default
        chkNewDayForceIconOperationalStatus.setSelected(true);
        chkNewDayForceIconOperationalStatus.doClick();

        // Layout the UI
        final JPanel panel = new JPanel();
        panel.setName("newDayPanel");
        final GroupLayout layout = new GroupLayout(panel);
        panel.setLayout(layout);

        layout.setAutoCreateGaps(true);
        layout.setAutoCreateContainerGaps(true);

        layout.setVerticalGroup(layout.createSequentialGroup()
                                      .addComponent(chkNewDayAsTechPoolFill)
                                      .addComponent(chkNewDayMedicPoolFill)
                                      .addComponent(chkNewDayMRMS)
                                      .addComponent(chkNewDayOptimizeMedicalAssignments)
                                      .addComponent(chkNewMonthQuickTrain)
                                      .addComponent(chkSelfCorrectMaintenance)
                                      .addComponent(chkNewDayForceIconOperationalStatus)
                                      .addGroup(layout.createParallelGroup(Alignment.LEADING)
                                                      .addComponent(lblNewDayForceIconOperationalStatusStyle)
                                                      .addComponent(comboNewDayForceIconOperationalStatusStyle,
                                                            GroupLayout.DEFAULT_SIZE,
                                                            GroupLayout.DEFAULT_SIZE,
                                                            40)));

        layout.setHorizontalGroup(layout.createParallelGroup(Alignment.LEADING)
                                        .addComponent(chkNewDayAsTechPoolFill)
                                        .addComponent(chkNewDayMedicPoolFill)
                                        .addComponent(chkNewDayMRMS)
                                        .addComponent(chkNewDayOptimizeMedicalAssignments)
                                        .addComponent(chkNewMonthQuickTrain)
                                        .addComponent(chkSelfCorrectMaintenance)
                                        .addComponent(chkNewDayForceIconOperationalStatus)
                                        .addGroup(layout.createSequentialGroup()
                                                        .addComponent(lblNewDayForceIconOperationalStatusStyle)
                                                        .addComponent(comboNewDayForceIconOperationalStatusStyle)));

        return panel;
    }

    private JPanel createCampaignXMLSaveTab() {
        // Create Panel Components
        optionPreferGzippedOutput = new JCheckBox(resources.getString("optionPreferGzippedOutput.text"));
        optionPreferGzippedOutput.setToolTipText(resources.getString("optionPreferGzippedOutput.toolTipText"));

        optionWriteCustomsToXML = new JCheckBox(resources.getString("optionWriteCustomsToXML.text"));
        optionWriteCustomsToXML.setMnemonic(KeyEvent.VK_C);

        optionSaveMothballState = new JCheckBox(resources.getString("optionSaveMothballState.text"));
        optionSaveMothballState.setToolTipText(resources.getString("optionSaveMothballState.toolTipText"));
        optionSaveMothballState.setMnemonic(KeyEvent.VK_U);

        // Layout the UI
        JPanel body = new JPanel();
        GroupLayout layout = new GroupLayout(body);
        body.setLayout(layout);

        layout.setAutoCreateGaps(true);
        layout.setAutoCreateContainerGaps(true);

        layout.setVerticalGroup(layout.createSequentialGroup()
                                      .addComponent(optionPreferGzippedOutput)
                                      .addComponent(optionWriteCustomsToXML)
                                      .addComponent(optionSaveMothballState));

        layout.setHorizontalGroup(layout.createParallelGroup(Alignment.LEADING)
                                        .addComponent(optionPreferGzippedOutput)
                                        .addComponent(optionWriteCustomsToXML)
                                        .addComponent(optionSaveMothballState));

        return body;
    }

    private JPanel createNagTab() {
        // Create Panel Components
        optionUnmaintainedUnitsNag = new JCheckBox(resources.getString("optionUnmaintainedUnitsNag.text"));
        optionUnmaintainedUnitsNag.setToolTipText(resources.getString("optionUnmaintainedUnitsNag.toolTipText"));
        optionUnmaintainedUnitsNag.setName("optionUnmaintainedUnitsNag");

        optionPregnantCombatantNag = new JCheckBox(resources.getString("optionPregnantCombatantNag.text"));
        optionPregnantCombatantNag.setToolTipText(resources.getString("optionPregnantCombatantNag.toolTipText"));
        optionPregnantCombatantNag.setName("optionPregnantCombatantNag");

        optionPrisonersNag = new JCheckBox(resources.getString("optionPrisonersNag.text"));
        optionPrisonersNag.setToolTipText(resources.getString("optionPrisonersNag.toolTipText"));
        optionPrisonersNag.setName("optionPrisonersNag");

        optionHRStrainNag = new JCheckBox(resources.getString("optionAdminStrainNag.text"));
        optionHRStrainNag.setToolTipText(resources.getString("optionAdminStrainNag.toolTipText"));
        optionHRStrainNag.setName("optionAdminStrainNag");

        optionUntreatedPersonnelNag = new JCheckBox(resources.getString("optionUntreatedPersonnelNag.text"));
        optionUntreatedPersonnelNag.setToolTipText(resources.getString("optionUntreatedPersonnelNag.toolTipText"));
        optionUntreatedPersonnelNag.setName("optionUntreatedPersonnelNag");

        optionNoCommanderNag = new JCheckBox(resources.getString("optionNoCommanderNag.text"));
        optionNoCommanderNag.setToolTipText(resources.getString("optionNoCommanderNag.toolTipText"));
        optionNoCommanderNag.setName("optionNoCommanderNag");

        optionContractEndedNag = new JCheckBox(resources.getString("optionContractEndedNag.text"));
        optionContractEndedNag.setToolTipText(resources.getString("optionContractEndedNag.toolTipText"));
        optionContractEndedNag.setName("optionContractEndedNag");

        optionInsufficientAsTechsNag = new JCheckBox(resources.getString("optionInsufficientAstechsNag.text"));
        optionInsufficientAsTechsNag.setToolTipText(resources.getString("optionInsufficientAstechsNag.toolTipText"));
        optionInsufficientAsTechsNag.setName("optionInsufficientAsTechsNag");

        optionInsufficientAsTechTimeNag = new JCheckBox(resources.getString("optionInsufficientAstechTimeNag.text"));
        optionInsufficientAsTechTimeNag.setToolTipText(resources.getString("optionInsufficientAstechTimeNag.toolTipText"));
        optionInsufficientAsTechTimeNag.setName("optionInsufficientAsTechTimeNag");

        optionInsufficientMedicsNag = new JCheckBox(resources.getString("optionInsufficientMedicsNag.text"));
        optionInsufficientMedicsNag.setToolTipText(resources.getString("optionInsufficientMedicsNag.toolTipText"));
        optionInsufficientMedicsNag.setName("optionInsufficientMedicsNag");

        optionShortDeploymentNag = new JCheckBox(resources.getString("optionShortDeploymentNag.text"));
        optionShortDeploymentNag.setToolTipText(resources.getString("optionShortDeploymentNag.toolTipText"));
        optionShortDeploymentNag.setName("optionShortDeploymentNag");

        optionCombatChallengeNag = new JCheckBox(resources.getString("optionCombatChallengeNag.text"));
        optionCombatChallengeNag.setToolTipText(resources.getString("optionCombatChallengeNag.toolTipText"));
        optionCombatChallengeNag.setName("optionCombatChallengeNag");

        optionUnresolvedStratConContactsNag = new JCheckBox(resources.getString(
              "optionUnresolvedStratConContactsNag.text"));
        optionUnresolvedStratConContactsNag.setToolTipText(resources.getString(
              "optionUnresolvedStratConContactsNag.toolTipText"));
        optionUnresolvedStratConContactsNag.setName("optionUnresolvedStratConContactsNag");

        optionOutstandingScenariosNag = new JCheckBox(resources.getString("optionOutstandingScenariosNag.text"));
        optionOutstandingScenariosNag.setToolTipText(resources.getString("optionOutstandingScenariosNag.toolTipText"));
        optionOutstandingScenariosNag.setName("optionOutstandingScenariosNag");

        optionInvalidFactionNag = new JCheckBox(resources.getString("optionInvalidFactionNag.text"));
        optionInvalidFactionNag.setToolTipText(resources.getString("optionInvalidFactionNag.toolTipText"));
        optionInvalidFactionNag.setName("optionInvalidFactionNag");

        optionUnableToAffordExpensesNag = new JCheckBox(resources.getString("optionUnableToAffordExpensesNag.text"));
        optionUnableToAffordExpensesNag.setToolTipText(resources.getString("optionUnableToAffordExpensesNag.toolTipText"));
        optionUnableToAffordExpensesNag.setName("optionUnableToAffordExpensesNag");

        optionUnableToAffordRentNag = new JCheckBox(resources.getString("optionUnableToAffordRentNag.text"));
        optionUnableToAffordRentNag.setToolTipText(resources.getString("optionUnableToAffordRentNag.toolTipText"));
        optionUnableToAffordRentNag.setName("optionUnableToAffordRentNag");

        optionUnableToAffordLoanPaymentNag = new JCheckBox(resources.getString("optionUnableToAffordLoanPaymentNag.text"));
        optionUnableToAffordLoanPaymentNag.setToolTipText(resources.getString(
              "optionUnableToAffordLoanPaymentNag.toolTipText"));
        optionUnableToAffordLoanPaymentNag.setName("optionUnableToAffordLoanPaymentNag");

        optionUnableToAffordJumpNag = new JCheckBox(resources.getString("optionUnableToAffordJumpNag.text"));
        optionUnableToAffordJumpNag.setToolTipText(resources.getString("optionUnableToAffordJumpNag.toolTipText"));
        optionUnableToAffordJumpNag.setName("optionUnableToAffordJumpNag");

        optionUnableToAffordShoppingListNag = new JCheckBox(resources.getString(
              "optionUnableToAffordShoppingListNag.text"));
        optionUnableToAffordShoppingListNag.setToolTipText(resources.getString(
              "optionUnableToAffordShoppingListNag.toolTipText"));
        optionUnableToAffordShoppingListNag.setName("optionUnableToAffordShoppingListNag");

        optionContractRentalConfirmation = new JCheckBox(resources.getString(
              "optionContractRentalConfirmation.text"));
        optionContractRentalConfirmation.setToolTipText(resources.getString(
              "optionContractRentalConfirmation.toolTipText"));
        optionContractRentalConfirmation.setName("optionContractRentalConfirmation");

        optionFactionStandingsUltimatumConfirmation = new JCheckBox(resources.getString(
              "optionFactionStandingsUltimatumConfirmation.text"));
        optionFactionStandingsUltimatumConfirmation.setToolTipText(resources.getString(
              "optionFactionStandingsUltimatumConfirmation.toolTipText"));
        optionFactionStandingsUltimatumConfirmation.setName("optionFactionStandingsUltimatumConfirmation");

        optionBeginTransitConfirmation = new JCheckBox(resources.getString(
              "optionBeginTransitConfirmation.text"));
        optionBeginTransitConfirmation.setToolTipText(resources.getString(
              "optionBeginTransitConfirmation.toolTipText"));
        optionBeginTransitConfirmation.setName("optionBeginTransitConfirmation");

        optionStratConBatchallBreachConfirmation = new JCheckBox(resources.getString(
              "optionStratConBatchallBreachConfirmation.text"));
        optionStratConBatchallBreachConfirmation.setToolTipText(resources.getString(
              "optionStratConBatchallBreachConfirmation.toolTipText"));
        optionStratConBatchallBreachConfirmation.setName("optionStratConBatchallBreachConfirmation");

        optionStratConDeployConfirmation = new JCheckBox(resources.getString(
              "optionStratConDeployConfirmation.text"));
        optionStratConDeployConfirmation.setToolTipText(resources.getString(
              "optionStratConDeployConfirmation.toolTipText"));
        optionStratConDeployConfirmation.setName("optionStratConDeployConfirmation");

<<<<<<< HEAD
        optionNewLifePathConfirmation = new JCheckBox(resources.getString(
              "optionNewLifePathConfirmation.text"));
        optionNewLifePathConfirmation.setToolTipText(resources.getString(
              "optionNewLifePathConfirmation.toolTipText"));
        optionNewLifePathConfirmation.setName("optionNewLifePathConfirmation");

        optionRegenPathIdConfirmation = new JCheckBox(resources.getString(
              "optionRegenPathIdConfirmation.text"));
        optionRegenPathIdConfirmation.setToolTipText(resources.getString(
              "optionRegenPathIdConfirmation.toolTipText"));
        optionRegenPathIdConfirmation.setName("optionRegenPathIdConfirmation");

        optionUpgradeLifePathsConfirmation = new JCheckBox(resources.getString(
              "optionUpgradeLifePathsConfirmation.text"));
        optionUpgradeLifePathsConfirmation.setToolTipText(resources.getString(
              "optionUpgradeLifePathsConfirmation.toolTipText"));
        optionUpgradeLifePathsConfirmation.setName("optionUpgradeLifePathsConfirmation");
=======
        optionAbandonUnitsConfirmation = new JCheckBox(resources.getString(
              "optionAbandonUnitsConfirmation.text"));
        optionAbandonUnitsConfirmation.setToolTipText(resources.getString(
              "optionAbandonUnitsConfirmation.toolTipText"));
        optionAbandonUnitsConfirmation.setName("optionAbandonUnitsConfirmation");
>>>>>>> dbc85b3f


        // Layout the UI
        final JPanel panel = new JPanel();
        panel.setName("nagPanel");
        final GroupLayout layout = new GroupLayout(panel);
        layout.setAutoCreateGaps(true);
        layout.setAutoCreateContainerGaps(true);
        panel.setLayout(layout);

        layout.setVerticalGroup(layout.createSequentialGroup()
                                      .addComponent(optionUnmaintainedUnitsNag)
                                      .addComponent(optionPregnantCombatantNag)
                                      .addComponent(optionPrisonersNag)
                                      .addComponent(optionHRStrainNag)
                                      .addComponent(optionUntreatedPersonnelNag)
                                      .addComponent(optionNoCommanderNag)
                                      .addComponent(optionContractEndedNag)
                                      .addComponent(optionInsufficientAsTechsNag)
                                      .addComponent(optionInsufficientAsTechTimeNag)
                                      .addComponent(optionInsufficientMedicsNag)
                                      .addComponent(optionShortDeploymentNag)
                                      .addComponent(optionCombatChallengeNag)
                                      .addComponent(optionUnresolvedStratConContactsNag)
                                      .addComponent(optionOutstandingScenariosNag)
                                      .addComponent(optionInvalidFactionNag)
                                      .addComponent(optionUnableToAffordExpensesNag)
                                      .addComponent(optionUnableToAffordRentNag)
                                      .addComponent(optionUnableToAffordLoanPaymentNag)
                                      .addComponent(optionUnableToAffordJumpNag)
                                      .addComponent(optionUnableToAffordShoppingListNag)
                                      .addComponent(optionContractRentalConfirmation)
                                      .addComponent(optionFactionStandingsUltimatumConfirmation)
                                      .addComponent(optionBeginTransitConfirmation)
                                      .addComponent(optionStratConBatchallBreachConfirmation)
                                      .addComponent(optionStratConDeployConfirmation)
<<<<<<< HEAD
                                      .addComponent(optionNewLifePathConfirmation)
                                      .addComponent(optionRegenPathIdConfirmation)
                                      .addComponent(optionUpgradeLifePathsConfirmation));
=======
                                      .addComponent(optionAbandonUnitsConfirmation));
>>>>>>> dbc85b3f

        layout.setHorizontalGroup(layout.createParallelGroup(Alignment.LEADING)
                                        .addComponent(optionUnmaintainedUnitsNag)
                                        .addComponent(optionPregnantCombatantNag)
                                        .addComponent(optionPrisonersNag)
                                        .addComponent(optionHRStrainNag)
                                        .addComponent(optionUntreatedPersonnelNag)
                                        .addComponent(optionNoCommanderNag)
                                        .addComponent(optionContractEndedNag)
                                        .addComponent(optionInsufficientAsTechsNag)
                                        .addComponent(optionInsufficientAsTechTimeNag)
                                        .addComponent(optionInsufficientMedicsNag)
                                        .addComponent(optionShortDeploymentNag)
                                        .addComponent(optionCombatChallengeNag)
                                        .addComponent(optionUnresolvedStratConContactsNag)
                                        .addComponent(optionOutstandingScenariosNag)
                                        .addComponent(optionInvalidFactionNag)
                                        .addComponent(optionUnableToAffordExpensesNag)
                                        .addComponent(optionUnableToAffordRentNag)
                                        .addComponent(optionUnableToAffordLoanPaymentNag)
                                        .addComponent(optionUnableToAffordJumpNag)
                                        .addComponent(optionUnableToAffordShoppingListNag)
                                        .addComponent(optionContractRentalConfirmation)
                                        .addComponent(optionFactionStandingsUltimatumConfirmation)
                                        .addComponent(optionBeginTransitConfirmation)
                                        .addComponent(optionStratConBatchallBreachConfirmation)
                                        .addComponent(optionStratConDeployConfirmation)
<<<<<<< HEAD
                                        .addComponent(optionNewLifePathConfirmation)
                                        .addComponent(optionRegenPathIdConfirmation)
                                        .addComponent(optionUpgradeLifePathsConfirmation));
=======
                                        .addComponent(optionAbandonUnitsConfirmation));
>>>>>>> dbc85b3f

        return panel;
    }

    private JPanel createMiscellaneousTab() {
        // Create Panel Components
        final JLabel lblUserDir = new JLabel(resources.getString("lblUserDir.text"));
        lblUserDir.setToolTipText(resources.getString("lblUserDir.toolTipText"));
        lblUserDir.setName("lblUserDir");

        txtUserDir = new JTextField(20);
        txtUserDir.setToolTipText(resources.getString("lblUserDir.toolTipText"));
        txtUserDir.setName("txtUserDir");

        JButton userDirChooser = new JButton("...");
        userDirChooser.addActionListener(e -> CommonSettingsDialog.fileChooseUserDir(txtUserDir, getFrame()));
        userDirChooser.setToolTipText(resources.getString("userDirChooser.title"));

        JButton userDirHelp = new JButton("Help");
        try {
            String helpTitle = Messages.getString("UserDirHelpDialog.title");
            URL helpFile = new File(MMConstants.USER_DIR_README_FILE).toURI().toURL();
            userDirHelp.addActionListener(e -> new HelpDialog(helpTitle, helpFile, getFrame()).setVisible(true));
        } catch (MalformedURLException e) {
            LOGGER.error("Could not find the user data directory readme file at {}", MMConstants.USER_DIR_README_FILE);
        }

        final JLabel lblStartGameDelay = new JLabel(resources.getString("lblStartGameDelay.text"));
        lblStartGameDelay.setToolTipText(resources.getString("lblStartGameDelay.toolTipText"));
        lblStartGameDelay.setName("lblStartGameDelay");

        spnStartGameDelay = new JSpinner(new SpinnerNumberModel(1000, 250, 2500, 25));
        spnStartGameDelay.setToolTipText(resources.getString("lblStartGameDelay.toolTipText"));
        spnStartGameDelay.setName("spnStartGameDelay");

        final JLabel lblStartGameClientDelay = new JLabel(resources.getString("lblStartGameClientDelay.text"));
        lblStartGameClientDelay.setToolTipText(resources.getString("lblStartGameClientDelay.toolTipText"));
        lblStartGameClientDelay.setName("lblStartGameClientDelay");

        spnStartGameClientDelay = new JSpinner(new SpinnerNumberModel(50, 50, 2500, 25));
        spnStartGameClientDelay.setToolTipText(resources.getString("lblStartGameClientDelay.toolTipText"));
        spnStartGameClientDelay.setName("spnStartGameClientDelay");

        final JLabel lblStartGameClientRetryCount = new JLabel(resources.getString("lblStartGameClientRetryCount.text"));
        lblStartGameClientRetryCount.setToolTipText(resources.getString("lblStartGameClientRetryCount.toolTipText"));
        lblStartGameClientRetryCount.setName("lblStartGameClientRetryCount");

        spnStartGameClientRetryCount = new JSpinner(new SpinnerNumberModel(1000, 100, 2500, 50));
        spnStartGameClientRetryCount.setToolTipText(resources.getString("lblStartGameClientRetryCount.toolTipText"));
        spnStartGameClientRetryCount.setName("spnStartGameClientRetryCount");

        final JLabel lblStartGameBotClientDelay = new JLabel(resources.getString("lblStartGameBotClientDelay.text"));
        lblStartGameBotClientDelay.setToolTipText(resources.getString("lblStartGameBotClientDelay.toolTipText"));
        lblStartGameBotClientDelay.setName("lblStartGameBotClientDelay");

        spnStartGameBotClientDelay = new JSpinner(new SpinnerNumberModel(50, 50, 2500, 25));
        spnStartGameBotClientDelay.setToolTipText(resources.getString("lblStartGameBotClientDelay.toolTipText"));
        spnStartGameBotClientDelay.setName("spnBotClientStartGameDelay");

        final JLabel lblStartGameBotClientRetryCount = new JLabel(resources.getString(
              "lblStartGameBotClientRetryCount.text"));
        lblStartGameBotClientRetryCount.setToolTipText(resources.getString("lblStartGameBotClientRetryCount.toolTipText"));
        lblStartGameBotClientRetryCount.setName("lblStartGameBotClientRetryCount");

        spnStartGameBotClientRetryCount = new JSpinner(new SpinnerNumberModel(250, 100, 2500, 50));
        spnStartGameBotClientRetryCount.setToolTipText(resources.getString("lblStartGameBotClientRetryCount.toolTipText"));
        spnStartGameBotClientRetryCount.setName("spnStartGameBotClientRetryCount");

        final JLabel lblDefaultCompanyGenerationMethod = new JLabel(resources.getString(
              "lblDefaultCompanyGenerationMethod.text"));
        lblDefaultCompanyGenerationMethod.setToolTipText(resources.getString(
              "lblDefaultCompanyGenerationMethod.toolTipText"));
        lblDefaultCompanyGenerationMethod.setName("lblDefaultCompanyGenerationMethod");

        comboDefaultCompanyGenerationMethod = new MMComboBox<>("comboDefaultCompanyGenerationMethod",
              CompanyGenerationMethod.values());
        comboDefaultCompanyGenerationMethod.setToolTipText(resources.getString(
              "lblDefaultCompanyGenerationMethod.toolTipText"));
        comboDefaultCompanyGenerationMethod.setRenderer(new DefaultListCellRenderer() {
            @Override
            public Component getListCellRendererComponent(final JList<?> list, final Object value, final int index,
                  final boolean isSelected, final boolean cellHasFocus) {
                super.getListCellRendererComponent(list, value, index, isSelected, cellHasFocus);
                if (value instanceof CompanyGenerationMethod) {
                    list.setToolTipText(((CompanyGenerationMethod) value).getToolTipText());
                }
                return this;
            }
        });

        // Layout the UI
        JPanel body = new JPanel();
        GroupLayout layout = new GroupLayout(body);
        body.setLayout(layout);

        layout.setAutoCreateGaps(true);
        layout.setAutoCreateContainerGaps(true);

        layout.setVerticalGroup(layout.createSequentialGroup()
                                      .addGroup(layout.createParallelGroup(Alignment.BASELINE)
                                                      .addComponent(lblUserDir)
                                                      .addComponent(txtUserDir)
                                                      .addComponent(userDirChooser)
                                                      .addComponent(userDirHelp,
                                                            GroupLayout.DEFAULT_SIZE,
                                                            GroupLayout.DEFAULT_SIZE,
                                                            40))
                                      .addGroup(layout.createParallelGroup(Alignment.BASELINE)
                                                      .addComponent(lblStartGameDelay)
                                                      .addComponent(spnStartGameDelay,
                                                            GroupLayout.DEFAULT_SIZE,
                                                            GroupLayout.DEFAULT_SIZE,
                                                            40))
                                      .addGroup(layout.createParallelGroup(Alignment.BASELINE)
                                                      .addComponent(lblStartGameClientDelay)
                                                      .addComponent(spnStartGameClientDelay,
                                                            GroupLayout.DEFAULT_SIZE,
                                                            GroupLayout.DEFAULT_SIZE,
                                                            40))
                                      .addGroup(layout.createParallelGroup(Alignment.BASELINE)
                                                      .addComponent(lblStartGameClientRetryCount)
                                                      .addComponent(spnStartGameClientRetryCount,
                                                            GroupLayout.DEFAULT_SIZE,
                                                            GroupLayout.DEFAULT_SIZE,
                                                            40))
                                      .addGroup(layout.createParallelGroup(Alignment.BASELINE)
                                                      .addComponent(lblStartGameBotClientDelay)
                                                      .addComponent(spnStartGameBotClientDelay,
                                                            GroupLayout.DEFAULT_SIZE,
                                                            GroupLayout.DEFAULT_SIZE,
                                                            40))
                                      .addGroup(layout.createParallelGroup(Alignment.BASELINE)
                                                      .addComponent(lblStartGameBotClientRetryCount)
                                                      .addComponent(spnStartGameBotClientRetryCount,
                                                            GroupLayout.DEFAULT_SIZE,
                                                            GroupLayout.DEFAULT_SIZE,
                                                            40))
                                      .addGroup(layout.createParallelGroup(Alignment.BASELINE)
                                                      .addComponent(lblDefaultCompanyGenerationMethod)
                                                      .addComponent(comboDefaultCompanyGenerationMethod)));

        layout.setHorizontalGroup(layout.createParallelGroup(Alignment.LEADING)
                                        .addGroup(layout.createSequentialGroup()
                                                        .addComponent(lblUserDir)
                                                        .addComponent(txtUserDir)
                                                        .addComponent(userDirChooser)
                                                        .addComponent(userDirHelp))
                                        .addGroup(layout.createSequentialGroup()
                                                        .addComponent(lblStartGameDelay)
                                                        .addComponent(spnStartGameDelay))
                                        .addGroup(layout.createSequentialGroup()
                                                        .addComponent(lblStartGameClientDelay)
                                                        .addComponent(spnStartGameClientDelay))
                                        .addGroup(layout.createSequentialGroup()
                                                        .addComponent(lblStartGameClientRetryCount)
                                                        .addComponent(spnStartGameClientRetryCount))
                                        .addGroup(layout.createSequentialGroup()
                                                        .addComponent(lblStartGameBotClientDelay)
                                                        .addComponent(spnStartGameBotClientDelay))
                                        .addGroup(layout.createSequentialGroup()
                                                        .addComponent(lblStartGameBotClientRetryCount)
                                                        .addComponent(spnStartGameBotClientRetryCount))
                                        .addGroup(layout.createSequentialGroup()
                                                        .addComponent(lblDefaultCompanyGenerationMethod)
                                                        .addComponent(comboDefaultCompanyGenerationMethod)));

        return body;
    }
    // endregion Initialization

    @Override
    protected void okAction() {
        if (GUIPreferences.getInstance().getGUIScale() * 10 != guiScale.getValue()) {
            GUIPreferences.getInstance().setValue(GUIPreferences.GUI_SCALE, 0.1 * guiScale.getValue());
            MekHQ.updateGuiScaling();
        }
        if (validateDateFormat(optionDisplayDateFormat.getText())) {
            MekHQ.getMHQOptions().setDisplayDateFormat(optionDisplayDateFormat.getText());
        }

        if (validateDateFormat(optionLongDisplayDateFormat.getText())) {
            MekHQ.getMHQOptions().setLongDisplayDateFormat(optionLongDisplayDateFormat.getText());
        }
        MekHQ.getMHQOptions().setHideUnitFluff(optionHideUnitFluff.isSelected());
        MekHQ.getMHQOptions().setHistoricalDailyLog(optionHistoricalDailyLog.isSelected());
        MekHQ.getMHQOptions().setCompanyGeneratorStartup(chkCompanyGeneratorStartup.isSelected());
        MekHQ.getMHQOptions().setShowCompanyGenerator(chkShowCompanyGenerator.isSelected());
        MekHQ.getMHQOptions().setShowUnitPicturesOnTOE(chkShowUnitPicturesOnTOE.isSelected());

        // Command Center Tab
        MekHQ.getMHQOptions().setCommandCenterMRMS(optionCommandCenterMRMS.isSelected());

        // Interstellar Map Tab
        MekHQ.getMHQOptions().setInterstellarMapShowJumpRadius(chkInterstellarMapShowJumpRadius.isSelected());
        MekHQ.getMHQOptions()
              .setInterstellarMapShowJumpRadiusMinimumZoom((Double) spnInterstellarMapShowJumpRadiusMinimumZoom.getValue());
        MekHQ.getMHQOptions().setInterstellarMapJumpRadiusColour(btnInterstellarMapJumpRadiusColour.getColour());
        MekHQ.getMHQOptions()
              .setInterstellarMapShowPlanetaryAcquisitionRadius(chkInterstellarMapShowPlanetaryAcquisitionRadius.isSelected());
        MekHQ.getMHQOptions()
              .setInterstellarMapShowPlanetaryAcquisitionRadiusMinimumZoom((Double) spnInterstellarMapShowPlanetaryAcquisitionRadiusMinimumZoom.getValue());
        MekHQ.getMHQOptions()
              .setInterstellarMapPlanetaryAcquisitionRadiusColour(btnInterstellarMapPlanetaryAcquisitionRadiusColour.getColour());
        MekHQ.getMHQOptions()
              .setInterstellarMapShowContractSearchRadius(chkInterstellarMapShowContractSearchRadius.isSelected());
        MekHQ.getMHQOptions()
              .setInterstellarMapContractSearchRadiusColour(btnInterstellarMapContractSearchRadiusColour.getColour());

        // Personnel Tab
        MekHQ.getMHQOptions()
              .setPersonnelFilterStyle((PersonnelFilterStyle) Objects.requireNonNull(optionPersonnelFilterStyle.getSelectedItem()));
        MekHQ.getMHQOptions().setPersonnelFilterOnPrimaryRole(optionPersonnelFilterOnPrimaryRole.isSelected());
        MekHQ.getMHQOptions().setUnifiedDailyReport(chkUnifiedDailyReport.isSelected());

        // Colours
        MekHQ.getMHQOptions().setDeployedForeground(optionDeployedForeground.getColour());
        MekHQ.getMHQOptions().setDeployedBackground(optionDeployedBackground.getColour());
        MekHQ.getMHQOptions().setBelowContractMinimumForeground(optionBelowContractMinimumForeground.getColour());
        MekHQ.getMHQOptions().setBelowContractMinimumBackground(optionBelowContractMinimumBackground.getColour());
        MekHQ.getMHQOptions().setInTransitForeground(optionInTransitForeground.getColour());
        MekHQ.getMHQOptions().setInTransitBackground(optionInTransitBackground.getColour());
        MekHQ.getMHQOptions().setRefittingForeground(optionRefittingForeground.getColour());
        MekHQ.getMHQOptions().setRefittingBackground(optionRefittingBackground.getColour());
        MekHQ.getMHQOptions().setMothballingForeground(optionMothballingForeground.getColour());
        MekHQ.getMHQOptions().setMothballingBackground(optionMothballingBackground.getColour());
        MekHQ.getMHQOptions().setMothballedForeground(optionMothballedForeground.getColour());
        MekHQ.getMHQOptions().setMothballedBackground(optionMothballedBackground.getColour());
        MekHQ.getMHQOptions().setNotRepairableForeground(optionNotRepairableForeground.getColour());
        MekHQ.getMHQOptions().setNotRepairableBackground(optionNotRepairableBackground.getColour());
        MekHQ.getMHQOptions().setNonFunctionalForeground(optionNonFunctionalForeground.getColour());
        MekHQ.getMHQOptions().setNonFunctionalBackground(optionNonFunctionalBackground.getColour());
        MekHQ.getMHQOptions().setNeedsPartsFixedForeground(optionNeedsPartsFixedForeground.getColour());
        MekHQ.getMHQOptions().setNeedsPartsFixedBackground(optionNeedsPartsFixedBackground.getColour());
        MekHQ.getMHQOptions().setUnmaintainedForeground(optionUnmaintainedForeground.getColour());
        MekHQ.getMHQOptions().setUnmaintainedBackground(optionUnmaintainedBackground.getColour());
        MekHQ.getMHQOptions().setUncrewedForeground(optionUncrewedForeground.getColour());
        MekHQ.getMHQOptions().setUncrewedBackground(optionUncrewedBackground.getColour());
        MekHQ.getMHQOptions().setLoanOverdueForeground(optionLoanOverdueForeground.getColour());
        MekHQ.getMHQOptions().setLoanOverdueBackground(optionLoanOverdueBackground.getColour());
        MekHQ.getMHQOptions().setInjuredForeground(optionInjuredForeground.getColour());
        MekHQ.getMHQOptions().setInjuredBackground(optionInjuredBackground.getColour());
        MekHQ.getMHQOptions().setHealedInjuriesForeground(optionHealedInjuriesForeground.getColour());
        MekHQ.getMHQOptions().setHealedInjuriesBackground(optionHealedInjuriesBackground.getColour());
        MekHQ.getMHQOptions().setPregnantForeground(optionPregnantForeground.getColour());
        MekHQ.getMHQOptions().setPregnantBackground(optionPregnantBackground.getColour());
        MekHQ.getMHQOptions().setGoneForeground(optionGoneForeground.getColour());
        MekHQ.getMHQOptions().setGoneBackground(optionGoneBackground.getColour());
        MekHQ.getMHQOptions().setAbsentForeground(optionAbsentForeground.getColour());
        MekHQ.getMHQOptions().setAbsentBackground(optionAbsentBackground.getColour());
        MekHQ.getMHQOptions().setFatiguedForeground(optionFatiguedForeground.getColour());
        MekHQ.getMHQOptions().setFatiguedBackground(optionFatiguedBackground.getColour());
        MekHQ.getMHQOptions().setStratConHexCoordForeground(optionStratConHexCoordForeground.getColour());
        MekHQ.getMHQOptions().setFontColorNegative(optionFontColorNegative.getColour());
        MekHQ.getMHQOptions().setFontColorWarning(optionFontColorWarning.getColour());
        MekHQ.getMHQOptions().setFontColorAmazing(optionFontColorAmazing.getColour());
        MekHQ.getMHQOptions().setFontColorPositive(optionFontColorPositive.getColour());
        MekHQ.getMHQOptions().setFontColorSkillUltraGreen(optionFontColorSkillUltraGreen.getColour());
        MekHQ.getMHQOptions().setFontColorSkillGreen(optionFontColorSkillGreen.getColour());
        MekHQ.getMHQOptions().setFontColorSkillRegular(optionFontColorSkillRegular.getColour());
        MekHQ.getMHQOptions().setFontColorSkillVeteran(optionFontColorSkillVeteran.getColour());
        MekHQ.getMHQOptions().setFontColorSkillElite(optionFontColorSkillElite.getColour());

        MekHQ.getMHQOptions()
              .setMedicalViewDialogHandwritingFont(comboMedicalViewDialogHandwritingFont.getFont().getFamily());

        MekHQ.getMHQOptions().setNoAutosaveValue(optionNoSave.isSelected());
        MekHQ.getMHQOptions().setAutosaveDailyValue(optionSaveDaily.isSelected());
        MekHQ.getMHQOptions().setAutosaveWeeklyValue(optionSaveWeekly.isSelected());
        MekHQ.getMHQOptions().setAutosaveMonthlyValue(optionSaveMonthly.isSelected());
        MekHQ.getMHQOptions().setAutosaveYearlyValue(optionSaveYearly.isSelected());
        MekHQ.getMHQOptions().setAutosaveBeforeScenariosValue(checkSaveBeforeScenarios.isSelected());
        MekHQ.getMHQOptions().setAutosaveBeforeMissionEndValue(checkSaveBeforeContractEnd.isSelected());
        MekHQ.getMHQOptions().setMaximumNumberOfAutoSavesValue((Integer) spinnerSavedGamesCount.getValue());

        MekHQ.getMHQOptions().setNewDayAsTechPoolFill(chkNewDayAsTechPoolFill.isSelected());
        MekHQ.getMHQOptions().setNewDayMedicPoolFill(chkNewDayMedicPoolFill.isSelected());
        MekHQ.getMHQOptions().setNewDayMRMS(chkNewDayMRMS.isSelected());
        MekHQ.getMHQOptions().setNewDayOptimizeMedicalAssignments(chkNewDayOptimizeMedicalAssignments.isSelected());
        MekHQ.getMHQOptions().setNewMonthQuickTrain(chkNewMonthQuickTrain.isSelected());
        MekHQ.getMHQOptions().setSelfCorrectMaintenance(chkSelfCorrectMaintenance.isSelected());
        MekHQ.getMHQOptions().setNewDayForceIconOperationalStatus(chkNewDayForceIconOperationalStatus.isSelected());
        MekHQ.getMHQOptions()
              .setNewDayForceIconOperationalStatusStyle(Objects.requireNonNull(
                    comboNewDayForceIconOperationalStatusStyle.getSelectedItem()));

        MekHQ.getMHQOptions().setPreferGzippedOutput(optionPreferGzippedOutput.isSelected());
        MekHQ.getMHQOptions().setWriteCustomsToXML(optionWriteCustomsToXML.isSelected());
        MekHQ.getMHQOptions().setSaveMothballState(optionSaveMothballState.isSelected());

        MekHQ.getMHQOptions()
              .setNagDialogIgnore(MHQConstants.NAG_UNMAINTAINED_UNITS, optionUnmaintainedUnitsNag.isSelected());
        MekHQ.getMHQOptions()
              .setNagDialogIgnore(MHQConstants.NAG_PREGNANT_COMBATANT, optionPregnantCombatantNag.isSelected());
        MekHQ.getMHQOptions().setNagDialogIgnore(MHQConstants.NAG_PRISONERS, optionPrisonersNag.isSelected());
        MekHQ.getMHQOptions().setNagDialogIgnore(MHQConstants.NAG_HR_STRAIN, optionHRStrainNag.isSelected());
        MekHQ.getMHQOptions()
              .setNagDialogIgnore(MHQConstants.NAG_UNTREATED_PERSONNEL, optionUntreatedPersonnelNag.isSelected());
        MekHQ.getMHQOptions().setNagDialogIgnore(MHQConstants.NAG_NO_COMMANDER, optionNoCommanderNag.isSelected());
        MekHQ.getMHQOptions().setNagDialogIgnore(MHQConstants.NAG_CONTRACT_ENDED, optionContractEndedNag.isSelected());
        MekHQ.getMHQOptions()
              .setNagDialogIgnore(MHQConstants.NAG_INSUFFICIENT_AS_TECHS, optionInsufficientAsTechsNag.isSelected());
        MekHQ.getMHQOptions()
              .setNagDialogIgnore(MHQConstants.NAG_INSUFFICIENT_AS_TECH_TIME,
                    optionInsufficientAsTechTimeNag.isSelected());
        MekHQ.getMHQOptions()
              .setNagDialogIgnore(MHQConstants.NAG_INSUFFICIENT_MEDICS, optionInsufficientMedicsNag.isSelected());
        MekHQ.getMHQOptions()
              .setNagDialogIgnore(MHQConstants.NAG_SHORT_DEPLOYMENT, optionShortDeploymentNag.isSelected());
        MekHQ.getMHQOptions()
              .setNagDialogIgnore(MHQConstants.NAG_COMBAT_CHALLENGE, optionCombatChallengeNag.isSelected());
        MekHQ.getMHQOptions()
              .setNagDialogIgnore(MHQConstants.NAG_UNRESOLVED_STRAT_CON_CONTACTS,
                    optionUnresolvedStratConContactsNag.isSelected());
        MekHQ.getMHQOptions()
              .setNagDialogIgnore(MHQConstants.NAG_OUTSTANDING_SCENARIOS, optionOutstandingScenariosNag.isSelected());
        MekHQ.getMHQOptions()
              .setNagDialogIgnore(MHQConstants.NAG_INVALID_FACTION, optionInvalidFactionNag.isSelected());
        MekHQ.getMHQOptions()
              .setNagDialogIgnore(MHQConstants.NAG_UNABLE_TO_AFFORD_EXPENSES,
                    optionUnableToAffordExpensesNag.isSelected());
        MekHQ.getMHQOptions()
              .setNagDialogIgnore(MHQConstants.NAG_UNABLE_TO_AFFORD_RENT,
                    optionUnableToAffordRentNag.isSelected());
        MekHQ.getMHQOptions()
              .setNagDialogIgnore(MHQConstants.NAG_UNABLE_TO_AFFORD_LOAN_PAYMENT,
                    optionUnableToAffordLoanPaymentNag.isSelected());
        MekHQ.getMHQOptions()
              .setNagDialogIgnore(MHQConstants.NAG_UNABLE_TO_AFFORD_JUMP, optionUnableToAffordJumpNag.isSelected());
        MekHQ.getMHQOptions()
              .setNagDialogIgnore(MHQConstants.NAG_UNABLE_TO_AFFORD_SHOPPING_LIST,
                    optionUnableToAffordShoppingListNag.isSelected());
        MekHQ.getMHQOptions()
              .setNagDialogIgnore(MHQConstants.CONFIRMATION_CONTRACT_RENTAL,
                    optionContractRentalConfirmation.isSelected());
        MekHQ.getMHQOptions()
              .setNagDialogIgnore(MHQConstants.CONFIRMATION_FACTION_STANDINGS_ULTIMATUM,
                    optionFactionStandingsUltimatumConfirmation.isSelected());
        MekHQ.getMHQOptions()
              .setNagDialogIgnore(MHQConstants.CONFIRMATION_BEGIN_TRANSIT,
                    optionBeginTransitConfirmation.isSelected());
        MekHQ.getMHQOptions()
              .setNagDialogIgnore(MHQConstants.CONFIRMATION_STRATCON_BATCHALL_BREACH,
                    optionStratConBatchallBreachConfirmation.isSelected());
        MekHQ.getMHQOptions()
              .setNagDialogIgnore(MHQConstants.CONFIRMATION_STRATCON_DEPLOY,
                    optionStratConDeployConfirmation.isSelected());
        MekHQ.getMHQOptions()
<<<<<<< HEAD
              .setNagDialogIgnore(MHQConstants.CONFIRMATION_NEW_LIFE_PATH,
                    optionNewLifePathConfirmation.isSelected());
        MekHQ.getMHQOptions()
              .setNagDialogIgnore(MHQConstants.CONFIRMATION_REGEN_PATH_ID,
                    optionRegenPathIdConfirmation.isSelected());
        MekHQ.getMHQOptions()
              .setNagDialogIgnore(MHQConstants.CONFIRMATION_UPGRADE_LIFE_PATHS,
                    optionUpgradeLifePathsConfirmation.isSelected());
=======
              .setNagDialogIgnore(MHQConstants.CONFIRMATION_ABANDON_UNITS,
                    optionAbandonUnitsConfirmation.isSelected());
>>>>>>> dbc85b3f

        PreferenceManager.getClientPreferences().setUserDir(txtUserDir.getText());
        PreferenceManager.getInstance().save();
        MekHQ.getMHQOptions().setStartGameDelay((Integer) spnStartGameDelay.getValue());
        MekHQ.getMHQOptions().setStartGameClientDelay((Integer) spnStartGameClientDelay.getValue());
        MekHQ.getMHQOptions().setStartGameClientRetryCount((Integer) spnStartGameClientRetryCount.getValue());
        MekHQ.getMHQOptions().setStartGameBotClientDelay((Integer) spnStartGameBotClientDelay.getValue());
        MekHQ.getMHQOptions().setStartGameBotClientRetryCount((Integer) spnStartGameBotClientRetryCount.getValue());
        MekHQ.getMHQOptions()
              .setDefaultCompanyGenerationMethod(Objects.requireNonNull(comboDefaultCompanyGenerationMethod.getSelectedItem()));

        MekHQ.triggerEvent(new MHQOptionsChangedEvent());
    }

    private void setInitialState() {
        guiScale.setValue((int) (GUIPreferences.getInstance().getGUIScale() * 10));
        optionDisplayDateFormat.setText(MekHQ.getMHQOptions().getDisplayDateFormat());
        optionLongDisplayDateFormat.setText(MekHQ.getMHQOptions().getLongDisplayDateFormat());
        optionHideUnitFluff.setSelected(MekHQ.getMHQOptions().getHideUnitFluff());
        optionHistoricalDailyLog.setSelected(MekHQ.getMHQOptions().getHistoricalDailyLog());
        chkCompanyGeneratorStartup.setSelected(MekHQ.getMHQOptions().getCompanyGeneratorStartup());
        chkShowCompanyGenerator.setSelected(MekHQ.getMHQOptions().getShowCompanyGenerator());
        chkShowUnitPicturesOnTOE.setSelected(MekHQ.getMHQOptions().getShowUnitPicturesOnTOE());

        // Command Center Tab
        optionCommandCenterMRMS.setSelected(MekHQ.getMHQOptions().getCommandCenterMRMS());

        // Interstellar Map Tab
        if (chkInterstellarMapShowJumpRadius.isSelected() != MekHQ.getMHQOptions().getInterstellarMapShowJumpRadius()) {
            chkInterstellarMapShowJumpRadius.doClick();
        }
        spnInterstellarMapShowJumpRadiusMinimumZoom.setValue(MekHQ.getMHQOptions()
                                                                   .getInterstellarMapShowJumpRadiusMinimumZoom());
        btnInterstellarMapJumpRadiusColour.setColour(MekHQ.getMHQOptions().getInterstellarMapJumpRadiusColour());
        if (chkInterstellarMapShowPlanetaryAcquisitionRadius.isSelected() !=
                  MekHQ.getMHQOptions().getInterstellarMapShowPlanetaryAcquisitionRadius()) {
            chkInterstellarMapShowPlanetaryAcquisitionRadius.doClick();
        }
        spnInterstellarMapShowPlanetaryAcquisitionRadiusMinimumZoom.setValue(MekHQ.getMHQOptions()
                                                                                   .getInterstellarMapShowPlanetaryAcquisitionRadiusMinimumZoom());
        btnInterstellarMapPlanetaryAcquisitionRadiusColour.setColour(MekHQ.getMHQOptions()
                                                                           .getInterstellarMapPlanetaryAcquisitionRadiusColour());
        if (chkInterstellarMapShowContractSearchRadius.isSelected() !=
                  MekHQ.getMHQOptions().getInterstellarMapShowContractSearchRadius()) {
            chkInterstellarMapShowContractSearchRadius.doClick();
        }
        btnInterstellarMapContractSearchRadiusColour.setColour(MekHQ.getMHQOptions()
                                                                     .getInterstellarMapContractSearchRadiusColour());

        // Personnel Tab
        optionPersonnelFilterStyle.setSelectedItem(MekHQ.getMHQOptions().getPersonnelFilterStyle());
        optionPersonnelFilterOnPrimaryRole.setSelected(MekHQ.getMHQOptions().getPersonnelFilterOnPrimaryRole());
        chkUnifiedDailyReport.setSelected(MekHQ.getMHQOptions().getUnifiedDailyReport());

        // Colours
        optionDeployedForeground.setColour(MekHQ.getMHQOptions().getDeployedForeground());
        optionDeployedBackground.setColour(MekHQ.getMHQOptions().getDeployedBackground());
        optionBelowContractMinimumForeground.setColour(MekHQ.getMHQOptions().getBelowContractMinimumForeground());
        optionBelowContractMinimumBackground.setColour(MekHQ.getMHQOptions().getBelowContractMinimumBackground());
        optionInTransitForeground.setColour(MekHQ.getMHQOptions().getInTransitForeground());
        optionInTransitBackground.setColour(MekHQ.getMHQOptions().getInTransitBackground());
        optionRefittingForeground.setColour(MekHQ.getMHQOptions().getRefittingForeground());
        optionRefittingBackground.setColour(MekHQ.getMHQOptions().getRefittingBackground());
        optionMothballingForeground.setColour(MekHQ.getMHQOptions().getMothballingForeground());
        optionMothballingBackground.setColour(MekHQ.getMHQOptions().getMothballingBackground());
        optionMothballedForeground.setColour(MekHQ.getMHQOptions().getMothballedForeground());
        optionMothballedBackground.setColour(MekHQ.getMHQOptions().getMothballedBackground());
        optionNotRepairableForeground.setColour(MekHQ.getMHQOptions().getNotRepairableForeground());
        optionNotRepairableBackground.setColour(MekHQ.getMHQOptions().getNotRepairableBackground());
        optionNonFunctionalForeground.setColour(MekHQ.getMHQOptions().getNonFunctionalForeground());
        optionNonFunctionalBackground.setColour(MekHQ.getMHQOptions().getNonFunctionalBackground());
        optionNeedsPartsFixedForeground.setColour(MekHQ.getMHQOptions().getNeedsPartsFixedForeground());
        optionNeedsPartsFixedBackground.setColour(MekHQ.getMHQOptions().getNeedsPartsFixedBackground());
        optionUnmaintainedForeground.setColour(MekHQ.getMHQOptions().getUnmaintainedForeground());
        optionUnmaintainedBackground.setColour(MekHQ.getMHQOptions().getUnmaintainedBackground());
        optionUncrewedForeground.setColour(MekHQ.getMHQOptions().getUncrewedForeground());
        optionUncrewedBackground.setColour(MekHQ.getMHQOptions().getUncrewedBackground());
        optionLoanOverdueForeground.setColour(MekHQ.getMHQOptions().getLoanOverdueForeground());
        optionLoanOverdueBackground.setColour(MekHQ.getMHQOptions().getLoanOverdueBackground());
        optionInjuredForeground.setColour(MekHQ.getMHQOptions().getInjuredForeground());
        optionInjuredBackground.setColour(MekHQ.getMHQOptions().getInjuredBackground());
        optionHealedInjuriesForeground.setColour(MekHQ.getMHQOptions().getHealedInjuriesForeground());
        optionHealedInjuriesBackground.setColour(MekHQ.getMHQOptions().getHealedInjuriesBackground());
        optionPregnantForeground.setColour(MekHQ.getMHQOptions().getPregnantForeground());
        optionPregnantBackground.setColour(MekHQ.getMHQOptions().getPregnantBackground());
        optionGoneForeground.setColour(MekHQ.getMHQOptions().getGoneForeground());
        optionGoneBackground.setColour(MekHQ.getMHQOptions().getGoneBackground());
        optionAbsentForeground.setColour(MekHQ.getMHQOptions().getAbsentForeground());
        optionAbsentBackground.setColour(MekHQ.getMHQOptions().getAbsentBackground());
        optionFatiguedForeground.setColour(MekHQ.getMHQOptions().getFatiguedForeground());
        optionFatiguedBackground.setColour(MekHQ.getMHQOptions().getFatiguedBackground());
        optionStratConHexCoordForeground.setColour(MekHQ.getMHQOptions().getStratConHexCoordForeground());
        optionFontColorNegative.setColour(MekHQ.getMHQOptions().getFontColorNegative());
        optionFontColorWarning.setColour(MekHQ.getMHQOptions().getFontColorWarning());
        optionFontColorAmazing.setColour(MekHQ.getMHQOptions().getFontColorAmazing());
        optionFontColorPositive.setColour(MekHQ.getMHQOptions().getFontColorPositive());
        optionFontColorSkillUltraGreen.setColour(MekHQ.getMHQOptions().getFontColorSkillUltraGreen());
        optionFontColorSkillGreen.setColour(MekHQ.getMHQOptions().getFontColorSkillGreen());
        optionFontColorSkillRegular.setColour(MekHQ.getMHQOptions().getFontColorSkillRegular());
        optionFontColorSkillVeteran.setColour(MekHQ.getMHQOptions().getFontColorSkillVeteran());
        optionFontColorSkillElite.setColour(MekHQ.getMHQOptions().getFontColorSkillElite());

        comboMedicalViewDialogHandwritingFont.setSelectedItem(new FontDisplay(MekHQ.getMHQOptions()
                                                                                    .getMedicalViewDialogHandwritingFont()));

        optionNoSave.setSelected(MekHQ.getMHQOptions().getNoAutosaveValue());
        optionSaveDaily.setSelected(MekHQ.getMHQOptions().getAutosaveDailyValue());
        optionSaveWeekly.setSelected(MekHQ.getMHQOptions().getAutosaveWeeklyValue());
        optionSaveMonthly.setSelected(MekHQ.getMHQOptions().getAutosaveMonthlyValue());
        optionSaveYearly.setSelected(MekHQ.getMHQOptions().getAutosaveYearlyValue());
        checkSaveBeforeScenarios.setSelected(MekHQ.getMHQOptions().getAutosaveBeforeScenariosValue());
        checkSaveBeforeContractEnd.setSelected(MekHQ.getMHQOptions().getAutosaveBeforeMissionEndValue());
        spinnerSavedGamesCount.setValue(MekHQ.getMHQOptions().getMaximumNumberOfAutoSavesValue());

        chkNewDayAsTechPoolFill.setSelected(MekHQ.getMHQOptions().getNewDayAsTechPoolFill());
        chkNewDayMedicPoolFill.setSelected(MekHQ.getMHQOptions().getNewDayMedicPoolFill());
        chkNewDayMRMS.setSelected(MekHQ.getMHQOptions().getNewDayMRMS());
        chkNewDayOptimizeMedicalAssignments.setSelected(MekHQ.getMHQOptions().getNewDayOptimizeMedicalAssignments());
        chkNewMonthQuickTrain.setSelected(MekHQ.getMHQOptions().getNewMonthQuickTrain());
        chkSelfCorrectMaintenance.setSelected(MekHQ.getMHQOptions().getSelfCorrectMaintenance());
        if (chkNewDayForceIconOperationalStatus.isSelected() !=
                  MekHQ.getMHQOptions().getNewDayForceIconOperationalStatus()) {
            chkNewDayForceIconOperationalStatus.doClick();
        }
        comboNewDayForceIconOperationalStatusStyle.setSelectedItem(MekHQ.getMHQOptions()
                                                                         .getNewDayForceIconOperationalStatusStyle());

        optionPreferGzippedOutput.setSelected(MekHQ.getMHQOptions().getPreferGzippedOutput());
        optionWriteCustomsToXML.setSelected(MekHQ.getMHQOptions().getWriteCustomsToXML());
        optionSaveMothballState.setSelected(MekHQ.getMHQOptions().getSaveMothballState());

        optionUnmaintainedUnitsNag.setSelected(MekHQ.getMHQOptions()
                                                     .getNagDialogIgnore(MHQConstants.NAG_UNMAINTAINED_UNITS));
        optionPregnantCombatantNag.setSelected(MekHQ.getMHQOptions()
                                                     .getNagDialogIgnore(MHQConstants.NAG_PREGNANT_COMBATANT));
        optionPrisonersNag.setSelected(MekHQ.getMHQOptions().getNagDialogIgnore(MHQConstants.NAG_PRISONERS));
        optionHRStrainNag.setSelected(MekHQ.getMHQOptions().getNagDialogIgnore(MHQConstants.NAG_HR_STRAIN));
        optionUntreatedPersonnelNag.setSelected(MekHQ.getMHQOptions()
                                                      .getNagDialogIgnore(MHQConstants.NAG_UNTREATED_PERSONNEL));
        optionNoCommanderNag.setSelected(MekHQ.getMHQOptions().getNagDialogIgnore(MHQConstants.NAG_NO_COMMANDER));
        optionContractEndedNag.setSelected(MekHQ.getMHQOptions().getNagDialogIgnore(MHQConstants.NAG_CONTRACT_ENDED));
        optionInsufficientAsTechsNag.setSelected(MekHQ.getMHQOptions()
                                                       .getNagDialogIgnore(MHQConstants.NAG_INSUFFICIENT_AS_TECHS));
        optionInsufficientAsTechTimeNag.setSelected(MekHQ.getMHQOptions()
                                                          .getNagDialogIgnore(MHQConstants.NAG_INSUFFICIENT_AS_TECH_TIME));
        optionInsufficientMedicsNag.setSelected(MekHQ.getMHQOptions()
                                                      .getNagDialogIgnore(MHQConstants.NAG_INSUFFICIENT_MEDICS));
        optionShortDeploymentNag.setSelected(MekHQ.getMHQOptions()
                                                   .getNagDialogIgnore(MHQConstants.NAG_SHORT_DEPLOYMENT));
        optionCombatChallengeNag.setSelected(MekHQ.getMHQOptions()
                                                   .getNagDialogIgnore(MHQConstants.NAG_COMBAT_CHALLENGE));
        optionUnresolvedStratConContactsNag.setSelected(MekHQ.getMHQOptions()
                                                              .getNagDialogIgnore(MHQConstants.NAG_UNRESOLVED_STRAT_CON_CONTACTS));
        optionOutstandingScenariosNag.setSelected(MekHQ.getMHQOptions()
                                                        .getNagDialogIgnore(MHQConstants.NAG_OUTSTANDING_SCENARIOS));
        optionInvalidFactionNag.setSelected(MekHQ.getMHQOptions().getNagDialogIgnore(MHQConstants.NAG_INVALID_FACTION));
        optionUnableToAffordExpensesNag.setSelected(MekHQ.getMHQOptions()
                                                          .getNagDialogIgnore(MHQConstants.NAG_UNABLE_TO_AFFORD_EXPENSES));
        optionUnableToAffordRentNag.setSelected(MekHQ.getMHQOptions()
                                                      .getNagDialogIgnore(MHQConstants.NAG_UNABLE_TO_AFFORD_RENT));
        optionUnableToAffordLoanPaymentNag.setSelected(MekHQ.getMHQOptions()
                                                             .getNagDialogIgnore(MHQConstants.NAG_UNABLE_TO_AFFORD_LOAN_PAYMENT));
        optionUnableToAffordJumpNag.setSelected(MekHQ.getMHQOptions()
                                                      .getNagDialogIgnore(MHQConstants.NAG_UNABLE_TO_AFFORD_JUMP));
        optionUnableToAffordShoppingListNag.setSelected(MekHQ.getMHQOptions()
                                                              .getNagDialogIgnore(MHQConstants.NAG_UNABLE_TO_AFFORD_SHOPPING_LIST));

        optionContractRentalConfirmation.setSelected(MekHQ.getMHQOptions()
                                                           .getNagDialogIgnore(MHQConstants.CONFIRMATION_CONTRACT_RENTAL));

        optionFactionStandingsUltimatumConfirmation.setSelected(MekHQ.getMHQOptions()
                                                                      .getNagDialogIgnore(MHQConstants.CONFIRMATION_FACTION_STANDINGS_ULTIMATUM));

        optionBeginTransitConfirmation.setSelected(MekHQ.getMHQOptions()
                                                         .getNagDialogIgnore(MHQConstants.CONFIRMATION_BEGIN_TRANSIT));

        optionStratConBatchallBreachConfirmation.setSelected(MekHQ.getMHQOptions()
                                                                   .getNagDialogIgnore(MHQConstants.CONFIRMATION_STRATCON_BATCHALL_BREACH));

        optionStratConDeployConfirmation.setSelected(MekHQ.getMHQOptions()
                                                           .getNagDialogIgnore(MHQConstants.CONFIRMATION_STRATCON_DEPLOY));
<<<<<<< HEAD

        optionNewLifePathConfirmation.setSelected(MekHQ.getMHQOptions()
                                                        .getNagDialogIgnore(MHQConstants.CONFIRMATION_NEW_LIFE_PATH));

        optionRegenPathIdConfirmation.setSelected(MekHQ.getMHQOptions()
                                                        .getNagDialogIgnore(MHQConstants.CONFIRMATION_REGEN_PATH_ID));

        optionUpgradeLifePathsConfirmation.setSelected(MekHQ.getMHQOptions()
                                                             .getNagDialogIgnore(MHQConstants.CONFIRMATION_UPGRADE_LIFE_PATHS));
=======
        optionAbandonUnitsConfirmation.setSelected(MekHQ.getMHQOptions()
                                                         .getNagDialogIgnore(MHQConstants.CONFIRMATION_ABANDON_UNITS));
>>>>>>> dbc85b3f
        txtUserDir.setText(PreferenceManager.getClientPreferences().getUserDir());
        spnStartGameDelay.setValue(MekHQ.getMHQOptions().getStartGameDelay());
        spnStartGameClientDelay.setValue(MekHQ.getMHQOptions().getStartGameClientDelay());
        spnStartGameClientRetryCount.setValue(MekHQ.getMHQOptions().getStartGameClientRetryCount());
        spnStartGameBotClientDelay.setValue(MekHQ.getMHQOptions().getStartGameBotClientDelay());
        spnStartGameBotClientRetryCount.setValue(MekHQ.getMHQOptions().getStartGameBotClientRetryCount());
        comboDefaultCompanyGenerationMethod.setSelectedItem(MekHQ.getMHQOptions().getDefaultCompanyGenerationMethod());
    }

    // region Data Validation
    private boolean validateDateFormat(final String format) {
        try {
            LocalDate.now()
                  .format(DateTimeFormatter.ofPattern(format).withLocale(MekHQ.getMHQOptions().getDateLocale()));
        } catch (Exception ignored) {
            return false;
        }
        return true;
    }
    // endregion Data Validation
}<|MERGE_RESOLUTION|>--- conflicted
+++ resolved
@@ -223,13 +223,10 @@
     private JCheckBox optionBeginTransitConfirmation;
     private JCheckBox optionStratConBatchallBreachConfirmation;
     private JCheckBox optionStratConDeployConfirmation;
-<<<<<<< HEAD
+    private JCheckBox optionAbandonUnitsConfirmation;
     private JCheckBox optionNewLifePathConfirmation;
     private JCheckBox optionRegenPathIdConfirmation;
     private JCheckBox optionUpgradeLifePathsConfirmation;
-=======
-    private JCheckBox optionAbandonUnitsConfirmation;
->>>>>>> dbc85b3f
 
     // endregion Nag Tab
 
@@ -1204,7 +1201,12 @@
               "optionStratConDeployConfirmation.toolTipText"));
         optionStratConDeployConfirmation.setName("optionStratConDeployConfirmation");
 
-<<<<<<< HEAD
+        optionAbandonUnitsConfirmation = new JCheckBox(resources.getString(
+              "optionAbandonUnitsConfirmation.text"));
+        optionAbandonUnitsConfirmation.setToolTipText(resources.getString(
+              "optionAbandonUnitsConfirmation.toolTipText"));
+        optionAbandonUnitsConfirmation.setName("optionAbandonUnitsConfirmation");
+
         optionNewLifePathConfirmation = new JCheckBox(resources.getString(
               "optionNewLifePathConfirmation.text"));
         optionNewLifePathConfirmation.setToolTipText(resources.getString(
@@ -1222,13 +1224,6 @@
         optionUpgradeLifePathsConfirmation.setToolTipText(resources.getString(
               "optionUpgradeLifePathsConfirmation.toolTipText"));
         optionUpgradeLifePathsConfirmation.setName("optionUpgradeLifePathsConfirmation");
-=======
-        optionAbandonUnitsConfirmation = new JCheckBox(resources.getString(
-              "optionAbandonUnitsConfirmation.text"));
-        optionAbandonUnitsConfirmation.setToolTipText(resources.getString(
-              "optionAbandonUnitsConfirmation.toolTipText"));
-        optionAbandonUnitsConfirmation.setName("optionAbandonUnitsConfirmation");
->>>>>>> dbc85b3f
 
 
         // Layout the UI
@@ -1265,13 +1260,11 @@
                                       .addComponent(optionBeginTransitConfirmation)
                                       .addComponent(optionStratConBatchallBreachConfirmation)
                                       .addComponent(optionStratConDeployConfirmation)
-<<<<<<< HEAD
+                                      .addComponent(optionAbandonUnitsConfirmation)
+                                      .addComponent(optionStratConDeployConfirmation)
                                       .addComponent(optionNewLifePathConfirmation)
                                       .addComponent(optionRegenPathIdConfirmation)
                                       .addComponent(optionUpgradeLifePathsConfirmation));
-=======
-                                      .addComponent(optionAbandonUnitsConfirmation));
->>>>>>> dbc85b3f
 
         layout.setHorizontalGroup(layout.createParallelGroup(Alignment.LEADING)
                                         .addComponent(optionUnmaintainedUnitsNag)
@@ -1299,13 +1292,11 @@
                                         .addComponent(optionBeginTransitConfirmation)
                                         .addComponent(optionStratConBatchallBreachConfirmation)
                                         .addComponent(optionStratConDeployConfirmation)
-<<<<<<< HEAD
+                                        .addComponent(optionAbandonUnitsConfirmation)
+                                        .addComponent(optionStratConDeployConfirmation)
                                         .addComponent(optionNewLifePathConfirmation)
                                         .addComponent(optionRegenPathIdConfirmation)
                                         .addComponent(optionUpgradeLifePathsConfirmation));
-=======
-                                        .addComponent(optionAbandonUnitsConfirmation));
->>>>>>> dbc85b3f
 
         return panel;
     }
@@ -1653,7 +1644,9 @@
               .setNagDialogIgnore(MHQConstants.CONFIRMATION_STRATCON_DEPLOY,
                     optionStratConDeployConfirmation.isSelected());
         MekHQ.getMHQOptions()
-<<<<<<< HEAD
+              .setNagDialogIgnore(MHQConstants.CONFIRMATION_ABANDON_UNITS,
+                    optionAbandonUnitsConfirmation.isSelected());
+        MekHQ.getMHQOptions()
               .setNagDialogIgnore(MHQConstants.CONFIRMATION_NEW_LIFE_PATH,
                     optionNewLifePathConfirmation.isSelected());
         MekHQ.getMHQOptions()
@@ -1662,10 +1655,6 @@
         MekHQ.getMHQOptions()
               .setNagDialogIgnore(MHQConstants.CONFIRMATION_UPGRADE_LIFE_PATHS,
                     optionUpgradeLifePathsConfirmation.isSelected());
-=======
-              .setNagDialogIgnore(MHQConstants.CONFIRMATION_ABANDON_UNITS,
-                    optionAbandonUnitsConfirmation.isSelected());
->>>>>>> dbc85b3f
 
         PreferenceManager.getClientPreferences().setUserDir(txtUserDir.getText());
         PreferenceManager.getInstance().save();
@@ -1847,7 +1836,8 @@
 
         optionStratConDeployConfirmation.setSelected(MekHQ.getMHQOptions()
                                                            .getNagDialogIgnore(MHQConstants.CONFIRMATION_STRATCON_DEPLOY));
-<<<<<<< HEAD
+        optionAbandonUnitsConfirmation.setSelected(MekHQ.getMHQOptions()
+                                                         .getNagDialogIgnore(MHQConstants.CONFIRMATION_ABANDON_UNITS));
 
         optionNewLifePathConfirmation.setSelected(MekHQ.getMHQOptions()
                                                         .getNagDialogIgnore(MHQConstants.CONFIRMATION_NEW_LIFE_PATH));
@@ -1857,10 +1847,6 @@
 
         optionUpgradeLifePathsConfirmation.setSelected(MekHQ.getMHQOptions()
                                                              .getNagDialogIgnore(MHQConstants.CONFIRMATION_UPGRADE_LIFE_PATHS));
-=======
-        optionAbandonUnitsConfirmation.setSelected(MekHQ.getMHQOptions()
-                                                         .getNagDialogIgnore(MHQConstants.CONFIRMATION_ABANDON_UNITS));
->>>>>>> dbc85b3f
         txtUserDir.setText(PreferenceManager.getClientPreferences().getUserDir());
         spnStartGameDelay.setValue(MekHQ.getMHQOptions().getStartGameDelay());
         spnStartGameClientDelay.setValue(MekHQ.getMHQOptions().getStartGameClientDelay());
