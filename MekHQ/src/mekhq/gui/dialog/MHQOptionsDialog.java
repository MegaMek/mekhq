--- conflicted
+++ resolved
@@ -159,11 +159,8 @@
     private JCheckBox optionUnresolvedStratConContactsNag;
     private JCheckBox optionOutstandingScenariosNag;
     private JCheckBox optionInvalidFactionNag;
-<<<<<<< HEAD
     private JCheckBox optionUnableToAffordExpensesNag;
-=======
     private JCheckBox optionUnableToAffordJumpNag;
->>>>>>> 8549c2d5
     //endregion Nag Tab
 
     //region Miscellaneous
@@ -920,15 +917,13 @@
         optionInvalidFactionNag.setToolTipText(resources.getString("optionInvalidFactionNag.toolTipText"));
         optionInvalidFactionNag.setName("optionInvalidFactionNag");
 
-<<<<<<< HEAD
         optionUnableToAffordExpensesNag = new JCheckBox(resources.getString("optionUnableToAffordExpensesNag.text"));
         optionUnableToAffordExpensesNag.setToolTipText(resources.getString("optionUnableToAffordExpensesNag.toolTipText"));
         optionUnableToAffordExpensesNag.setName("optionUnableToAffordExpensesNag");
-=======
+
         optionUnableToAffordJumpNag = new JCheckBox(resources.getString("optionUnableToAffordJumpNag.text"));
         optionUnableToAffordJumpNag.setToolTipText(resources.getString("optionUnableToAffordJumpNag.toolTipText"));
         optionUnableToAffordJumpNag.setName("optionUnableToAffordJumpNag");
->>>>>>> 8549c2d5
 
         // Layout the UI
         final JPanel panel = new JPanel();
@@ -953,11 +948,8 @@
                         .addComponent(optionUnresolvedStratConContactsNag)
                         .addComponent(optionOutstandingScenariosNag)
                         .addComponent(optionInvalidFactionNag)
-<<<<<<< HEAD
                         .addComponent(optionUnableToAffordExpensesNag)
-=======
                         .addComponent(optionUnableToAffordJumpNag)
->>>>>>> 8549c2d5
         );
 
         layout.setHorizontalGroup(
@@ -975,11 +967,8 @@
                         .addComponent(optionUnresolvedStratConContactsNag)
                         .addComponent(optionOutstandingScenariosNag)
                         .addComponent(optionInvalidFactionNag)
-<<<<<<< HEAD
                         .addComponent(optionUnableToAffordExpensesNag)
-=======
                         .addComponent(optionUnableToAffordJumpNag)
->>>>>>> 8549c2d5
         );
 
         return panel;
@@ -1240,11 +1229,8 @@
         MekHQ.getMHQOptions().setNagDialogIgnore(MHQConstants.NAG_UNRESOLVED_STRATCON_CONTACTS, optionUnresolvedStratConContactsNag.isSelected());
         MekHQ.getMHQOptions().setNagDialogIgnore(MHQConstants.NAG_OUTSTANDING_SCENARIOS, optionOutstandingScenariosNag.isSelected());
         MekHQ.getMHQOptions().setNagDialogIgnore(MHQConstants.NAG_INVALID_FACTION, optionInvalidFactionNag.isSelected());
-<<<<<<< HEAD
         MekHQ.getMHQOptions().setNagDialogIgnore(MHQConstants.NAG_UNABLE_TO_AFFORD_EXPENSES, optionUnableToAffordExpensesNag.isSelected());
-=======
         MekHQ.getMHQOptions().setNagDialogIgnore(MHQConstants.NAG_UNABLE_TO_AFFORD_JUMP, optionUnableToAffordJumpNag.isSelected());
->>>>>>> 8549c2d5
 
         PreferenceManager.getClientPreferences().setUserDir(txtUserDir.getText());
         PreferenceManager.getInstance().save();
@@ -1360,11 +1346,8 @@
         optionUnresolvedStratConContactsNag.setSelected(MekHQ.getMHQOptions().getNagDialogIgnore(MHQConstants.NAG_UNRESOLVED_STRATCON_CONTACTS));
         optionOutstandingScenariosNag.setSelected(MekHQ.getMHQOptions().getNagDialogIgnore(MHQConstants.NAG_OUTSTANDING_SCENARIOS));
         optionInvalidFactionNag.setSelected(MekHQ.getMHQOptions().getNagDialogIgnore(MHQConstants.NAG_INVALID_FACTION));
-<<<<<<< HEAD
         optionUnableToAffordExpensesNag.setSelected(MekHQ.getMHQOptions().getNagDialogIgnore(MHQConstants.NAG_UNABLE_TO_AFFORD_EXPENSES));
-=======
         optionUnableToAffordJumpNag.setSelected(MekHQ.getMHQOptions().getNagDialogIgnore(MHQConstants.NAG_UNABLE_TO_AFFORD_JUMP));
->>>>>>> 8549c2d5
 
         txtUserDir.setText(PreferenceManager.getClientPreferences().getUserDir());
         spnStartGameDelay.setValue(MekHQ.getMHQOptions().getStartGameDelay());
