--- conflicted
+++ resolved
@@ -111,12 +111,8 @@
  * @author Illiani
  * @since 0.50.06
  */
-<<<<<<< HEAD
-public class PersonnelMarketDialog {
+public class PersonnelMarketDialog extends JDialog {
     private static final MMLogger LOGGER = MMLogger.create(PersonnelMarketDialog.class);
-=======
-public class PersonnelMarketDialog extends JDialog {
->>>>>>> 818fe2ac
     private static final String RESOURCE_BUNDLE = "mekhq.resources.PersonnelMarket";
 
     private static final int MAXIMUM_DAYS_IN_MONTH = 31;
@@ -198,16 +194,11 @@
         getContentPane().add(splitPane, BorderLayout.CENTER);
 
         // Finalize the dialog
-<<<<<<< HEAD
-        dialog.setModal(true);
-        dialog.setLocationRelativeTo(parent);
-        setPreferences(dialog); // Must be before setVisible
-        dialog.setVisible(true); // Should always be last
-=======
         setModal(true);
         pack();
         setLocationRelativeTo(parent);
-        setVisible(true);
+        setPreferences(dialog); // Must be before setVisible
+        setVisible(true); // Should always be last
     }
 
     /**
@@ -223,7 +214,6 @@
         market.setOfferingGoldenHello(goldenHelloCheckbox.isSelected());
         market.setCurrentApplicants(currentApplicants);
         dispose();
->>>>>>> 818fe2ac
     }
 
 
@@ -250,13 +240,8 @@
 
         // Golden Hello Checkbox
         leftGbc.gridy = leftRow++;
-<<<<<<< HEAD
         leftGbc.insets = new Insets(0, 0, PADDING, 0);
-        JCheckBox goldenHelloCheckbox = new JCheckBox(getTextAt(RESOURCE_BUNDLE,
-=======
-        leftGbc.insets = new Insets(0, 0, 8, 0);
         goldenHelloCheckbox.setText(getTextAt(RESOURCE_BUNDLE,
->>>>>>> 818fe2ac
               "checkbox.personnelMarket.goldenHello"));
         goldenHelloCheckbox.setSelected(market.isOfferingGoldenHello());
         goldenHelloCheckbox.setEnabled(market.getAssociatedPersonnelMarketStyle() == MEKHQ);
