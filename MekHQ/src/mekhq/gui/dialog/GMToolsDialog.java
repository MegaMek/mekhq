/*
 * GMToolsDialog.java
 *
 * Copyright (c) 2013-2024 - The MegaMek Team. All Rights Reserved.
 *
 * This file is part of MekHQ.
 *
 * MekHQ is free software: you can redistribute it and/or modify
 * it under the terms of the GNU General Public License as published by
 * the Free Software Foundation, either version 3 of the License, or
 * (at your option) any later version.
 *
 * MekHQ is distributed in the hope that it will be useful,
 * but WITHOUT ANY WARRANTY; without even the implied warranty of
 * MERCHANTABILITY or FITNESS FOR A PARTICULAR PURPOSE. See the
 * GNU General Public License for more details.
 *
 * You should have received a copy of the GNU General Public License
 * along with MekHQ. If not, see <http://www.gnu.org/licenses/>.
 */
package mekhq.gui.dialog;

import static mekhq.campaign.personnel.backgrounds.BackgroundsController.randomMercenaryCompanyNameGenerator;

import java.awt.Component;
import java.awt.Container;
import java.awt.Cursor;
import java.awt.GridBagConstraints;
import java.awt.GridBagLayout;
import java.awt.Insets;
import java.awt.event.ActionEvent;
import java.awt.event.MouseAdapter;
import java.awt.event.MouseEvent;
import java.util.List;
import java.util.Objects;
import java.util.StringJoiner;
import java.util.function.Predicate;

import javax.swing.*;
import javax.swing.GroupLayout.Alignment;

import megamek.client.generator.RandomCallsignGenerator;
import megamek.client.generator.RandomNameGenerator;
import megamek.client.ui.baseComponents.MMButton;
import megamek.client.ui.baseComponents.MMComboBox;
import megamek.client.ui.dialogs.EntityReadoutDialog;
import megamek.client.ui.preferences.JComboBoxPreference;
import megamek.client.ui.preferences.JIntNumberSpinnerPreference;
import megamek.client.ui.preferences.JTabbedPanePreference;
import megamek.client.ui.preferences.JTextFieldPreference;
import megamek.client.ui.preferences.PreferencesNode;
import megamek.codeUtilities.StringUtility;
import megamek.common.Compute;
import megamek.common.Entity;
import megamek.common.EntityWeightClass;
import megamek.common.MekFileParser;
import megamek.common.MekSummary;
import megamek.common.Messages;
import megamek.common.UnitType;
import megamek.common.annotations.Nullable;
import megamek.common.enums.Gender;
import megamek.logging.MMLogger;
import mekhq.MekHQ;
import mekhq.campaign.event.PersonChangedEvent;
import mekhq.campaign.mission.AtBDynamicScenarioFactory;
import mekhq.campaign.personnel.Bloodname;
import mekhq.campaign.personnel.Clan;
import mekhq.campaign.personnel.Person;
import mekhq.campaign.personnel.enums.Phenotype;
import mekhq.campaign.personnel.randomEvents.PersonalityController;
import mekhq.campaign.unit.Unit;
import mekhq.campaign.universe.Factions;
import mekhq.gui.CampaignGUI;
import mekhq.gui.baseComponents.AbstractMHQDialog;
import mekhq.gui.baseComponents.AbstractMHQScrollablePanel;
import mekhq.gui.baseComponents.DefaultMHQScrollablePanel;
import mekhq.gui.displayWrappers.ClanDisplay;
import mekhq.gui.displayWrappers.FactionDisplay;
import mekhq.gui.panels.LayeredForceIconCreationPanel;

public class GMToolsDialog extends AbstractMHQDialog {
    private static final MMLogger logger = MMLogger.create(GMToolsDialog.class);

    // region Variable Declarations
    private final CampaignGUI gui;
    private final Person person;

    // region GUI Variables
    private JTabbedPane tabbedPane;

    // region General Tab
    // General Tools Panel
    private JSpinner spnMorale;

    // Dice Panel
    private JSpinner spnDiceCount;
    private JSpinner spnDiceNumber;
    private JSpinner spnDiceSides;
    private JLabel lblTotalDiceResult;
    private JTextPane txtIndividualDiceResults;

    // RAT Panel
    private MMComboBox<FactionDisplay> comboRATFaction;
    private JTextField txtYear;
    private MMComboBox<String> comboQuality;
    private MMComboBox<String> comboUnitType;
    private MMComboBox<String> comboUnitWeight;
    private JLabel lblUnitPicked;
    private Entity lastRolledUnit;
    // endregion General Tab

    // region Name Tab
    // Name Panel
    private MMComboBox<String> comboEthnicCode;
    private MMComboBox<Gender> comboGender;
    private MMComboBox<FactionDisplay> comboNameGeneratorFaction;
    private JCheckBox chkClanPersonnel;
    private JSpinner spnNameNumber;
    private JLabel lblCurrentName;
    private JTextArea txtNamesGenerated;
    private String[] lastGeneratedName;

    // Callsign Panel
    private JSpinner spnCallsignNumber;
    private JLabel lblCurrentCallsign;
    private JTextArea txtCallsignsGenerated;
    private String lastGeneratedCallsign;

    // Company Name Panel
    private JLabel lblCurrentCompany;
    private JTextArea txtCompanyNamesGenerated;
    private String lastGeneratedCompanyName;

    // Bloodname Panel
    private MMComboBox<ClanDisplay> comboOriginClan;
    private MMComboBox<Integer> comboBloodnameEra;
    private MMComboBox<Phenotype> comboPhenotype;
    private JLabel lblCurrentBloodname;
    private JLabel lblBloodnameGenerated;
    private JLabel lblOriginClanGenerated;
    private JLabel lblPhenotypeGenerated;
    private JLabel lblBloodnameWarning;
    private Clan originClan;
    private int bloodnameYear;
    private Phenotype selectedPhenotype;
    private String lastGeneratedBloodname;
    // endregion Name Tab

    // region Personnel Module Tab
    // Procreation Panel
    private JCheckBox chkProcreationEligibilityType;
    private JSpinner spnPregnancySize;
    // endregion Personnel Module Tab
    // endregion GUI Variables

    // region Constants
    // FIXME : Inline Magic Constants
    private static final String[] QUALITY_NAMES = { "F", "D", "C", "B", "A", "A*" };
    private static final String[] WEIGHT_NAMES = { "Light", "Medium", "Heavy", "Assault" };
    private static final Integer[] BLOODNAME_ERAS = { 2807, 2825, 2850, 2900, 2950, 3000, 3050, 3060, 3075, 3085,
            3100 };
    // endregion Constants
    // endregion Variable Declarations

    // region Constructors
    public GMToolsDialog(final JFrame frame, final CampaignGUI gui, final @Nullable Person person) {
        super(frame, (person != null), "GMToolsDialog", "GMToolsDialog.title");
        this.gui = gui;
        this.person = person;
        initialize();
        setValuesFromPerson();
        validateBloodnameInput();
    }
    // endregion Constructors

    // region Getters and Setters
    public CampaignGUI getGUI() {
        return gui;
    }

    public Person getPerson() {
        return person;
    }

    // region GUI Variables
    public JTabbedPane getTabbedPane() {
        return tabbedPane;
    }

    public void setTabbedPane(final JTabbedPane tabbedPane) {
        this.tabbedPane = tabbedPane;
    }

    // region General Tab
    public JSpinner getSpnDiceCount() {
        return spnDiceCount;
    }

    public void setSpnDiceCount(final JSpinner spnDiceCount) {
        this.spnDiceCount = spnDiceCount;
    }

    public JSpinner getSpnDiceNumber() {
        return spnDiceNumber;
    }

    public void setSpnDiceNumber(final JSpinner spnDiceNumber) {
        this.spnDiceNumber = spnDiceNumber;
    }

    public JSpinner getSpnDiceSides() {
        return spnDiceSides;
    }

    public void setSpnDiceSides(final JSpinner spnDiceSides) {
        this.spnDiceSides = spnDiceSides;
    }

    public JSpinner getSpnMorale() {
        return spnMorale;
    }

    public void setSpnMorale(final JSpinner spnMorale) {
        this.spnMorale = spnMorale;
    }

    public JLabel getLblTotalDiceResult() {
        return lblTotalDiceResult;
    }

    public void setLblTotalDiceResult(final JLabel lblTotalDiceResult) {
        this.lblTotalDiceResult = lblTotalDiceResult;
    }

    public JTextPane getTxtIndividualDiceResults() {
        return txtIndividualDiceResults;
    }

    public void setTxtIndividualDiceResults(final JTextPane txtIndividualDiceResults) {
        this.txtIndividualDiceResults = txtIndividualDiceResults;
    }

    public MMComboBox<FactionDisplay> getComboRATFaction() {
        return comboRATFaction;
    }

    public void setComboRATFaction(final MMComboBox<FactionDisplay> comboRATFaction) {
        this.comboRATFaction = comboRATFaction;
    }

    public JTextField getTxtYear() {
        return txtYear;
    }

    public void setTxtYear(final JTextField txtYear) {
        this.txtYear = txtYear;
    }

    public MMComboBox<String> getComboQuality() {
        return comboQuality;
    }

    public void setComboQuality(final MMComboBox<String> comboQuality) {
        this.comboQuality = comboQuality;
    }

    public MMComboBox<String> getComboUnitType() {
        return comboUnitType;
    }

    public void setComboUnitType(final MMComboBox<String> comboUnitType) {
        this.comboUnitType = comboUnitType;
    }

    public MMComboBox<String> getComboUnitWeight() {
        return comboUnitWeight;
    }

    public void setComboUnitWeight(final MMComboBox<String> comboUnitWeight) {
        this.comboUnitWeight = comboUnitWeight;
    }

    public JLabel getLblUnitPicked() {
        return lblUnitPicked;
    }

    public void setLblUnitPicked(final JLabel lblUnitPicked) {
        this.lblUnitPicked = lblUnitPicked;
    }

    public @Nullable Entity getLastRolledUnit() {
        return lastRolledUnit;
    }

    public void setLastRolledUnit(final @Nullable Entity lastRolledUnit) {
        this.lastRolledUnit = lastRolledUnit;
    }
    // endregion General Tab

    // region Name Tab
    public MMComboBox<String> getComboEthnicCode() {
        return comboEthnicCode;
    }

    public void setComboEthnicCode(final MMComboBox<String> comboEthnicCode) {
        this.comboEthnicCode = comboEthnicCode;
    }

    public MMComboBox<Gender> getComboGender() {
        return comboGender;
    }

    public void setComboGender(final MMComboBox<Gender> comboGender) {
        this.comboGender = comboGender;
    }

    public MMComboBox<FactionDisplay> getComboNameGeneratorFaction() {
        return comboNameGeneratorFaction;
    }

    public void setComboNameGeneratorFaction(final MMComboBox<FactionDisplay> comboNameGeneratorFaction) {
        this.comboNameGeneratorFaction = comboNameGeneratorFaction;
    }

    public JCheckBox getChkClanPersonnel() {
        return chkClanPersonnel;
    }

    public void setChkClanPersonnel(final JCheckBox chkClanPersonnel) {
        this.chkClanPersonnel = chkClanPersonnel;
    }

    public JSpinner getSpnNameNumber() {
        return spnNameNumber;
    }

    public void setSpnNameNumber(final JSpinner spnNameNumber) {
        this.spnNameNumber = spnNameNumber;
    }

    public JLabel getLblCurrentName() {
        return lblCurrentName;
    }

    public void setLblCurrentName(final JLabel lblCurrentName) {
        this.lblCurrentName = lblCurrentName;
    }

    public JTextArea getTxtNamesGenerated() {
        return txtNamesGenerated;
    }

    public void setTxtNamesGenerated(final JTextArea txtNamesGenerated) {
        this.txtNamesGenerated = txtNamesGenerated;
    }

    public @Nullable String[] getLastGeneratedName() {
        return lastGeneratedName;
    }

    public void setLastGeneratedName(final @Nullable String... lastGeneratedName) {
        this.lastGeneratedName = lastGeneratedName;
    }

    public JSpinner getSpnCallsignNumber() {
        return spnCallsignNumber;
    }

    public void setSpnCallsignNumber(final JSpinner spnCallsignNumber) {
        this.spnCallsignNumber = spnCallsignNumber;
    }

    public JLabel getLblCurrentCallsign() {
        return lblCurrentCallsign;
    }

    public void setLblCurrentCallsign(JLabel lblCurrentCallsign) {
        this.lblCurrentCallsign = lblCurrentCallsign;
    }

    public JTextArea getTxtCallsignsGenerated() {
        return txtCallsignsGenerated;
    }

    public void setTxtCallsignsGenerated(final JTextArea txtCallsignsGenerated) {
        this.txtCallsignsGenerated = txtCallsignsGenerated;
    }

    public @Nullable String getLastGeneratedCallsign() {
        return lastGeneratedCallsign;
    }

    public void setLastGeneratedCallsign(final @Nullable String lastGeneratedCallsign) {
        this.lastGeneratedCallsign = lastGeneratedCallsign;
    }

    public JLabel getLblCurrentCompanyName() {
        return lblCurrentCompany;
    }

    public void setLblCurrentCompanyName(JLabel lblCurrentCompany) {
        this.lblCurrentCompany = lblCurrentCompany;
    }

    public JTextArea getTxtCompanyNamesGenerated() {
        return txtCompanyNamesGenerated;
    }

    public void setTxtCompanyNamesGenerated(final JTextArea txtCompanyNamesGenerated) {
        this.txtCompanyNamesGenerated = txtCompanyNamesGenerated;
    }

    public @Nullable String getLastGeneratedCompanyName() {
        return lastGeneratedCompanyName;
    }

    public void setLastGeneratedCompanyName(final @Nullable String lastGeneratedCompanyName) {
        this.lastGeneratedCompanyName = lastGeneratedCompanyName;
    }

    public MMComboBox<ClanDisplay> getComboOriginClan() {
        return comboOriginClan;
    }

    public void setComboOriginClan(final MMComboBox<ClanDisplay> comboOriginClan) {
        this.comboOriginClan = comboOriginClan;
    }

    public MMComboBox<Integer> getComboBloodnameEra() {
        return comboBloodnameEra;
    }

    public void setComboBloodnameEra(final MMComboBox<Integer> comboBloodnameEra) {
        this.comboBloodnameEra = comboBloodnameEra;
    }

    public MMComboBox<Phenotype> getComboPhenotype() {
        return comboPhenotype;
    }

    public void setComboPhenotype(final MMComboBox<Phenotype> comboPhenotype) {
        this.comboPhenotype = comboPhenotype;
    }

    public JLabel getLblCurrentBloodname() {
        return lblCurrentBloodname;
    }

    public void setLblCurrentBloodname(final JLabel lblCurrentBloodname) {
        this.lblCurrentBloodname = lblCurrentBloodname;
    }

    public JLabel getLblBloodnameGenerated() {
        return lblBloodnameGenerated;
    }

    public void setLblBloodnameGenerated(final JLabel lblBloodnameGenerated) {
        this.lblBloodnameGenerated = lblBloodnameGenerated;
    }

    public JLabel getLblOriginClanGenerated() {
        return lblOriginClanGenerated;
    }

    public void setLblOriginClanGenerated(final JLabel lblOriginClanGenerated) {
        this.lblOriginClanGenerated = lblOriginClanGenerated;
    }

    public JLabel getLblPhenotypeGenerated() {
        return lblPhenotypeGenerated;
    }

    public void setLblPhenotypeGenerated(final JLabel lblPhenotypeGenerated) {
        this.lblPhenotypeGenerated = lblPhenotypeGenerated;
    }

    public JLabel getLblBloodnameWarning() {
        return lblBloodnameWarning;
    }

    public void setLblBloodnameWarning(final JLabel lblBloodnameWarning) {
        this.lblBloodnameWarning = lblBloodnameWarning;
    }

    public @Nullable Clan getOriginClan() {
        return originClan;
    }

    public void setOriginClan(final @Nullable Clan originClan) {
        this.originClan = originClan;
    }

    public int getBloodnameYear() {
        return bloodnameYear;
    }

    public void setBloodnameYear(final int bloodnameYear) {
        this.bloodnameYear = bloodnameYear;
    }

    public @Nullable Phenotype getSelectedPhenotype() {
        return selectedPhenotype;
    }

    public void setSelectedPhenotype(final @Nullable Phenotype selectedPhenotype) {
        this.selectedPhenotype = selectedPhenotype;
    }

    public @Nullable String getLastGeneratedBloodname() {
        return lastGeneratedBloodname;
    }

    public void setLastGeneratedBloodname(final @Nullable String lastGeneratedBloodname) {
        this.lastGeneratedBloodname = lastGeneratedBloodname;
    }
    // endregion Name Tab

    // region Personnel Module Tab
    public JCheckBox getChkProcreationEligibilityType() {
        return chkProcreationEligibilityType;
    }

    public void setChkProcreationEligibilityType(final JCheckBox chkProcreationEligibilityType) {
        this.chkProcreationEligibilityType = chkProcreationEligibilityType;
    }

    public JSpinner getSpnPregnancySize() {
        return spnPregnancySize;
    }

    public void setSpnPregnancySize(final JSpinner spnPregnancySize) {
        this.spnPregnancySize = spnPregnancySize;
    }
    // endregion Personnel Module Tab
    // endregion GUI Variables
    // endregion Getters and Setters

    // region Initialization
    @Override
    protected Container createCenterPane() {
        setTabbedPane(new JTabbedPane());
        getTabbedPane().setName("GMToolsTabbedPane");
        getTabbedPane().addTab(resources.getString("generalTab.title"), createGeneralTab());
        getTabbedPane().addTab(resources.getString("namesTab.title"), createNamesTab());
        // getTabbedPane().addTab(resources.getString("personnelModuleTab.title"),
        // createPersonnelModuleTab());
        getTabbedPane().addTab(resources.getString("layeredForceIconTab.title"), createLayeredForceIconTab());
        return getTabbedPane();
    }

    // region General Tab
    private JScrollPane createGeneralTab() {
        // Create Panel Components
        final JPanel dicePanel = createDicePanel();

        final JPanel ratPanel = createRATPanel();

        // Layout the Panel
        final JPanel panel = new DefaultMHQScrollablePanel(getFrame(), "generalTab");
        final GroupLayout layout = new GroupLayout(panel);
        panel.setLayout(layout);

        layout.setAutoCreateGaps(true);
        layout.setAutoCreateContainerGaps(true);

        layout.setVerticalGroup(
                layout.createSequentialGroup()
                        .addComponent(dicePanel)
                        .addComponent(ratPanel));

        layout.setHorizontalGroup(
                layout.createParallelGroup(Alignment.LEADING)
                        .addComponent(dicePanel)
                        .addComponent(ratPanel));

        return new JScrollPane(panel);
    }

    private JPanel createDicePanel() {
        // Create the Panel
        final JPanel panel = new JPanel(new GridBagLayout());
        panel.setBorder(BorderFactory.createTitledBorder(resources.getString("dicePanel.title")));
        panel.setName("dicePanel");

        // Create the Constraints
        final GridBagConstraints gbc = new GridBagConstraints();
        gbc.gridx = 0;
        gbc.gridy = 0;
        gbc.anchor = GridBagConstraints.NORTHWEST;
        gbc.fill = GridBagConstraints.BOTH;
        gbc.insets = new Insets(0, 3, 0, 3);

        final int maxGridX;

        // Create the Components and Layout
        setSpnDiceCount(new JSpinner(new SpinnerNumberModel(2, 1, 100, 1)));
        getSpnDiceCount().setName("spnDiceCount");
        panel.add(getSpnDiceCount(), gbc);

        final JLabel lblRolls = new JLabel(resources.getString("lblRolls.text"));
        lblRolls.setName("lblRolls");
        gbc.gridx++;
        panel.add(lblRolls, gbc);

        setSpnDiceNumber(new JSpinner(new SpinnerNumberModel(2, 1, 100, 1)));
        getSpnDiceNumber().setName("spnDiceNumber");
        gbc.gridx++;
        panel.add(getSpnDiceNumber(), gbc);

        final JLabel lblSides = new JLabel(resources.getString("lblSides.text"));
        lblSides.setName("lblSides");
        gbc.gridx++;
        panel.add(lblSides, gbc);

        setSpnDiceSides(new JSpinner(new SpinnerNumberModel(6, 1, 200, 1)));
        getSpnDiceSides().setName("spnDiceSides");
        gbc.gridx++;
        panel.add(getSpnDiceSides(), gbc);

        maxGridX = gbc.gridx;

        final JLabel lblTotalDiceResults = new JLabel(resources.getString("lblTotalDiceResults.text"));
        lblTotalDiceResults.setName("lblTotalDiceResults");
        gbc.gridx = 0;
        gbc.gridy++;
        panel.add(lblTotalDiceResults, gbc);

        setLblTotalDiceResult(new JLabel("-"));
        getLblTotalDiceResult().setName("lblTotalDiceResult");
        gbc.gridx++;
        panel.add(getLblTotalDiceResult(), gbc);

        final JButton btnDiceRoll = new MMButton("btnDiceRoll", resources, "btnDiceRoll.text",
                "btnDiceRoll.toolTipText", evt -> performDiceRoll());
        gbc.gridx = maxGridX;
        panel.add(btnDiceRoll, gbc);

        final JLabel lblIndividualDiceResults = new JLabel(resources.getString("lblIndividualDiceResults.text"));
        lblIndividualDiceResults.setName("lblIndividualDiceResults");
        gbc.gridx = 0;
        gbc.gridy++;
        panel.add(lblIndividualDiceResults, gbc);

        setTxtIndividualDiceResults(new JTextPane());
        getTxtIndividualDiceResults().setText("-");
        getTxtIndividualDiceResults().setName("txtIndividualDiceResults");
        getTxtIndividualDiceResults().setEditable(false);
        gbc.gridx++;
        gbc.gridwidth = maxGridX - 1;
        panel.add(getTxtIndividualDiceResults(), gbc);

        // Programmatically Assign Accessibility Labels
        lblTotalDiceResults.setLabelFor(getLblTotalDiceResult());
        lblIndividualDiceResults.setLabelFor(getTxtIndividualDiceResults());

        return panel;
    }

    private JPanel createRATPanel() {
        // Create the Panel
        final JPanel panel = new JPanel(new GridBagLayout());
        panel.setBorder(BorderFactory.createTitledBorder(resources.getString("ratPanel.title")));
        panel.setName("ratPanel");

        // Create the Constraints
        final GridBagConstraints gbc = new GridBagConstraints();
        gbc.gridx = 0;
        gbc.gridy = 0;
        gbc.anchor = GridBagConstraints.NORTHWEST;
        gbc.fill = GridBagConstraints.BOTH;
        gbc.insets = new Insets(0, 3, 0, 3);

        final int maxGridX;

        // Create the Components and Layout
        final JLabel lblYear = new JLabel(resources.getString("Year.text"));
        lblYear.setName("lblYear");
        panel.add(lblYear, gbc);

        final JLabel lblFaction = new JLabel(resources.getString("Faction.text"));
        lblFaction.setName("lblFaction");
        gbc.gridx++;
        panel.add(lblFaction, gbc);

        final JLabel lblQuality = new JLabel(resources.getString("lblQuality.text"));
        lblQuality.setName("lblQuality");
        gbc.gridx++;
        panel.add(lblQuality, gbc);

        final JLabel lblUnitType = new JLabel(resources.getString("lblUnitType.text"));
        lblUnitType.setName("lblUnitType");
        gbc.gridx++;
        panel.add(lblUnitType, gbc);

        final JLabel lblWeight = new JLabel(resources.getString("lblWeight.text"));
        lblWeight.setName("lblWeight");
        gbc.gridx++;
        panel.add(lblWeight, gbc);

        maxGridX = gbc.gridx;

        setTxtYear(new JTextField(5));
        getTxtYear().setText(String.valueOf(getGUI().getCampaign().getGameYear()));
        getTxtYear().setName("txtYear");
        gbc.gridx = 0;
        gbc.gridy++;
        panel.add(getTxtYear(), gbc);

        final DefaultComboBoxModel<FactionDisplay> factionModel = new DefaultComboBoxModel<>();
        factionModel.addAll(FactionDisplay.getSortedValidFactionDisplays(Factions.getInstance().getFactions(),
                (getPerson() == null) ? getGUI().getCampaign().getLocalDate() : getPerson().getBirthday()));
        setComboRATFaction(new MMComboBox<>("comboRATFaction", factionModel));
        getComboRATFaction().setSelectedIndex(0);
        gbc.gridx++;
        panel.add(getComboRATFaction(), gbc);

        setComboQuality(new MMComboBox<>("comboQuality", QUALITY_NAMES));
        gbc.gridx++;
        panel.add(getComboQuality(), gbc);

        DefaultComboBoxModel<String> unitTypeModel = new DefaultComboBoxModel<>();
        for (int ut = 0; ut < UnitType.SIZE; ut++) {
            if (getGUI().getCampaign().getUnitGenerator().isSupportedUnitType(ut)) {
                unitTypeModel.addElement(UnitType.getTypeName(ut));
            }
        }
        setComboUnitType(new MMComboBox<>("comboUnitType", unitTypeModel));
        getComboUnitType().addItemListener(ev -> {
            final int unitType = getComboUnitType().getSelectedIndex();
            getComboUnitWeight().setEnabled((unitType == UnitType.MEK) || (unitType == UnitType.TANK)
                    || (unitType == UnitType.AEROSPACEFIGHTER));
        });
        gbc.gridx++;
        panel.add(getComboUnitType(), gbc);

        setComboUnitWeight(new MMComboBox<>("comboUnitWeight", WEIGHT_NAMES));
        gbc.gridx++;
        panel.add(getComboUnitWeight(), gbc);

        setLblUnitPicked(new JLabel("-"));
        getLblUnitPicked().setName("lblUnitPicked");
        getLblUnitPicked().setCursor(Cursor.getPredefinedCursor(Cursor.HAND_CURSOR));
        getLblUnitPicked().addMouseListener(new MouseAdapter() {
            @Override
            public void mouseClicked(final MouseEvent evt) {
                if (getLastRolledUnit() != null) {
                    new EntityReadoutDialog(getFrame(), isModal(), getLastRolledUnit()).setVisible(true);
                }
            }
        });
        gbc.gridx = 0;
        gbc.gridy++;
        gbc.gridwidth = maxGridX - (getGUI().getCampaign().isGM() ? 2 : 1);
        panel.add(getLblUnitPicked(), gbc);

        final JButton btnRollRAT = new MMButton("btnRollRAT", resources, "btnRollRAT.text",
                "btnRollRAT.toolTipText", evt -> setLastRolledUnit(performRATRoll()));
        gbc.gridx = getGUI().getCampaign().isGM() ? maxGridX - 1 : maxGridX;
        gbc.gridwidth = 1;
        panel.add(btnRollRAT, gbc);

        if (getGUI().getCampaign().isGM()) {
            final JButton btnAddUnit = new MMButton("btnAddUnit", resources, "btnAddUnit.text",
                    "btnAddUnit.toolTipText", evt -> addRATRolledUnit());
            gbc.gridx++;
            panel.add(btnAddUnit, gbc);
        }

        return panel;
    }
    // endregion General Tab

    // region Names Tab
    private JScrollPane createNamesTab() {
        // Create Panel Components
        final JPanel namePanel = createNamePanel();

        final JPanel callsignPanel = createCallsignPanel();

        final JPanel companyNamePanel = createCompanyName();

        final JPanel bloodnamePanel = createBloodnamePanel();

        // Layout the Panel
        final AbstractMHQScrollablePanel namesPanel = new DefaultMHQScrollablePanel(getFrame(), "namesPanel");
        final GroupLayout layout = new GroupLayout(namesPanel);
        namesPanel.setLayout(layout);

        layout.setAutoCreateGaps(true);
        layout.setAutoCreateContainerGaps(true);

        layout.setVerticalGroup(
                layout.createSequentialGroup()
                        .addComponent(namePanel)
                        .addComponent(callsignPanel)
                        .addComponent(companyNamePanel)
                        .addComponent(bloodnamePanel));

        layout.setHorizontalGroup(
                layout.createParallelGroup(Alignment.LEADING)
                        .addComponent(namePanel)
                        .addComponent(callsignPanel)
                        .addComponent(companyNamePanel)
                        .addComponent(bloodnamePanel));

        return new JScrollPane(namesPanel);
    }

    private JPanel createNamePanel() {
        // Create the Panel
        final JPanel panel = new JPanel(new GridBagLayout());
        panel.setBorder(BorderFactory.createTitledBorder(resources.getString("namePanel.title")));
        panel.setName("namePanel");

        // Create the Constraints
        final GridBagConstraints gbc = new GridBagConstraints();
        gbc.gridx = 0;
        gbc.gridy = 0;
        gbc.anchor = GridBagConstraints.NORTHWEST;
        gbc.fill = GridBagConstraints.HORIZONTAL;
        gbc.insets = new Insets(0, 3, 0, 3);

        final int maxGridX;

        // Create the Components and Layout
        final JLabel lblGender = new JLabel(resources.getString("Gender.text"));
        lblGender.setName("lblGender");
        panel.add(lblGender, gbc);

        final JLabel lblOriginFaction = new JLabel(resources.getString("lblOriginFaction.text"));
        lblOriginFaction.setName("lblOriginFaction");
        gbc.gridx++;
        panel.add(lblOriginFaction, gbc);

        final JLabel lblHistoricalEthnicity = new JLabel(resources.getString("lblHistoricalEthnicity.text"));
        lblHistoricalEthnicity.setName("lblHistoricalEthnicity");
        gbc.gridx++;
        panel.add(lblHistoricalEthnicity, gbc);

        final JLabel lblClanPersonnel = new JLabel(resources.getString("lblClanPersonnel.text"));
        lblClanPersonnel.setName("lblClanPersonnel");
        gbc.gridx++;
        panel.add(lblClanPersonnel, gbc);

        maxGridX = gbc.gridx;

        final DefaultComboBoxModel<Gender> genderModel = new DefaultComboBoxModel<>();
        genderModel.addAll(Gender.getExternalOptions());
        setComboGender(new MMComboBox<>("comboGender", genderModel));
        getComboGender().setSelectedIndex(0);
        gbc.gridx = 0;
        gbc.gridy++;
        panel.add(getComboGender(), gbc);

        final DefaultComboBoxModel<FactionDisplay> factionModel = new DefaultComboBoxModel<>();
        factionModel.addAll(FactionDisplay.getSortedValidFactionDisplays(Factions.getInstance().getFactions(),
                (getPerson() == null) ? getGUI().getCampaign().getLocalDate() : getPerson().getBirthday()));
        setComboNameGeneratorFaction(new MMComboBox<>("comboRATFaction", factionModel));
        getComboNameGeneratorFaction().setSelectedIndex(0);
        gbc.gridx++;
        panel.add(getComboNameGeneratorFaction(), gbc);

        final DefaultComboBoxModel<String> historicalEthnicityModel = new DefaultComboBoxModel<>();
        historicalEthnicityModel.addElement(resources.getString("factionWeighted.text"));
        for (final String historicalEthnicity : RandomNameGenerator.getInstance().getHistoricalEthnicity().values()) {
            historicalEthnicityModel.addElement(historicalEthnicity);
        }
        setComboEthnicCode(new MMComboBox<>("comboEthnicCode", historicalEthnicityModel));
        getComboEthnicCode().setSelectedIndex(0);
        getComboEthnicCode().addActionListener(
                evt -> getComboNameGeneratorFaction().setEnabled(getComboEthnicCode().getSelectedIndex() == 0));
        gbc.gridx++;
        panel.add(getComboEthnicCode(), gbc);

        setChkClanPersonnel(new JCheckBox());
        getChkClanPersonnel().setName("clanPersonnelPicker");
        getChkClanPersonnel().getAccessibleContext().setAccessibleName(resources.getString("lblClanPersonnel.text"));
        gbc.gridx++;
        panel.add(getChkClanPersonnel(), gbc);

        gbc.gridx = 0;
        gbc.gridy++;

        if (getPerson() != null) {
            final JLabel lblCurrentName = new JLabel(resources.getString("lblCurrentName.text"));
            lblCurrentName.setName("lblCurrentName");
            panel.add(lblCurrentName, gbc);

            setLblCurrentName(new JLabel("-"));
            getLblCurrentName().setName("lblCurrentName");
            gbc.gridx++;
            panel.add(getLblCurrentName(), gbc);

            // Some minor adjustments we need to do within the if statement
            lblCurrentName.setLabelFor(getLblCurrentName());
            gbc.gridx++;
        }

        final JLabel lblNameGenerated = new JLabel(resources.getString((getPerson() == null)
                ? "lblNamesGenerated.text"
                : "lblNameGenerated.text"));
        lblNameGenerated.setName((getPerson() == null) ? "lblNamesGenerated" : "lblNameGenerated");
        panel.add(lblNameGenerated, gbc);

        setTxtNamesGenerated(new JTextArea("-"));
        getTxtNamesGenerated().setName((getPerson() == null) ? "txtNamesGenerated" : "txtNameGenerated");
        gbc.gridx++;
        panel.add(getTxtNamesGenerated(), gbc);

        if (getPerson() == null) {
            setSpnNameNumber(new JSpinner(new SpinnerNumberModel(1, 1, 10, 1)));
            getSpnNameNumber().setName("spnNameNumber");
            gbc.gridx = maxGridX - 1;
            panel.add(getSpnNameNumber(), gbc);

            final JButton btnGenerateNames = new MMButton("btnGenerateNames", resources,
                    "btnGenerateNames.text", "btnGenerateNames.toolTipText", evt -> generateNames());
            gbc.gridx++;
            panel.add(btnGenerateNames, gbc);
        } else {
            final JButton btnAssignName = new MMButton("btnAssignName", resources,
                    "btnAssignName.text", "btnAssignName.toolTipText", evt -> assignName());
            gbc.gridx = maxGridX - 1;
            gbc.gridy++;
            panel.add(btnAssignName, gbc);

            final JButton btnGenerateName = new MMButton("btnGenerateName", resources,
                    "btnGenerateName.text", "btnGenerateName.toolTipText", evt -> generateName());
            gbc.gridx++;
            panel.add(btnGenerateName, gbc);
        }

        // Programmatically Assign Accessibility Labels
        lblGender.setLabelFor(getComboGender());
        lblOriginFaction.setLabelFor(getComboNameGeneratorFaction());
        lblHistoricalEthnicity.setLabelFor(getComboEthnicCode());
        lblClanPersonnel.setLabelFor(getChkClanPersonnel());
        lblNameGenerated.setLabelFor(getTxtNamesGenerated());

        return panel;
    }

    private JPanel createCallsignPanel() {
        // Create the Panel
        final JPanel panel = new JPanel(new GridBagLayout());
        panel.setBorder(BorderFactory.createTitledBorder(resources.getString("callsignPanel.title")));
        panel.setName("callsignPanel");

        // Create the Constraints
        final GridBagConstraints gbc = new GridBagConstraints();
        gbc.gridx = 0;
        gbc.gridy = 0;
        gbc.anchor = GridBagConstraints.NORTHWEST;
        gbc.fill = GridBagConstraints.HORIZONTAL;
        gbc.insets = new Insets(0, 3, 0, 3);

        final int maxGridX;

        // Create the Components and Layout
        if (getPerson() != null) {
            final JLabel lblCurrentCallsign = new JLabel(resources.getString("lblCurrentCallsign.text"));
            lblCurrentCallsign.setName("lblCurrentCallsign");
            panel.add(lblCurrentCallsign, gbc);

            setLblCurrentCallsign(new JLabel("-"));
            getLblCurrentCallsign().setName("lblCurrentCallsign");
            gbc.gridx++;
            panel.add(getLblCurrentCallsign(), gbc);

            // Some minor adjustments we need to do within the if statement
            lblCurrentCallsign.setLabelFor(getLblCurrentCallsign());
            gbc.gridx++;
        }

        final JLabel lblCallsignGenerated = new JLabel(resources.getString((getPerson() == null)
                ? "lblCallsignsGenerated.text"
                : "lblCallsignGenerated.text"));
        lblCallsignGenerated.setName((getPerson() == null) ? "lblCallsignsGenerated" : "lblCallsignGenerated");
        panel.add(lblCallsignGenerated, gbc);

        setTxtCallsignsGenerated(new JTextArea("-"));
        getTxtCallsignsGenerated().setName((getPerson() == null) ? "txtCallsignsGenerated" : "txtCallsignGenerated");
        gbc.gridx++;
        panel.add(getTxtCallsignsGenerated(), gbc);

        maxGridX = gbc.gridx;

        if (getPerson() == null) {
            setSpnCallsignNumber(new JSpinner(new SpinnerNumberModel(1, 1, 10, 1)));
            getSpnCallsignNumber().setName("spnCallsignNumber");
            gbc.gridx++;
            panel.add(getSpnCallsignNumber(), gbc);

            final JButton btnGenerateCallsigns = new MMButton("btnGenerateCallsigns", resources,
                    "btnGenerateCallsigns.text", "btnGenerateCallsigns.toolTipText", evt -> generateCallsigns());
            gbc.gridx++;
            panel.add(btnGenerateCallsigns, gbc);
        } else {
            final JButton btnAssignCallsign = new MMButton("btnAssignCallsign", resources,
                    "btnAssignCallsign.text", "btnAssignCallsign.toolTipText", evt -> assignCallsign());
            gbc.gridx = maxGridX - 1;
            gbc.gridy++;
            panel.add(btnAssignCallsign, gbc);

            final JButton btnGenerateCallsign = new MMButton("btnGenerateCallsign", resources,
                    "btnGenerateCallsign.text", "btnGenerateCallsign.toolTipText", evt -> generateCallsign());
            gbc.gridx++;
            panel.add(btnGenerateCallsign, gbc);
        }

        // Programmatically Assign Accessibility Labels
        lblCallsignGenerated.setLabelFor(getTxtCallsignsGenerated());

        return panel;
    }

    private void addComponent(JPanel panel, Component component, GridBagConstraints constraints, int x, int y) {
        constraints.gridx = x;
        constraints.gridy = y;
        panel.add(component, constraints);
    }

    /**
     * Creates and returns a JPanel containing components related to the generation
     * of random company names.
     */
    private JPanel createCompanyName() {
        // Create the Panel
        final JPanel panel = new JPanel(new GridBagLayout());
        panel.setBorder(BorderFactory.createTitledBorder(resources.getString("companyNamePanel.title")));
        panel.setName("companyNamePanel");

        // Create the Constraints
        final GridBagConstraints gridBagConstraints = new GridBagConstraints();
        gridBagConstraints.anchor = GridBagConstraints.NORTHWEST;
        gridBagConstraints.fill = GridBagConstraints.HORIZONTAL;
        gridBagConstraints.insets = new Insets(0, 3, 0, 3);

        JLabel lblCurrentCompanyName = new JLabel(resources.getString("lblCurrentCompanyName.text"));
        lblCurrentCompanyName.setName("lblCurrentCompanyName");
        addComponent(panel, lblCurrentCompanyName, gridBagConstraints, 0, 0);

        JLabel lblCurrentCompanyNameValue = new JLabel(gui.getCampaign().getName());
        lblCurrentCompanyNameValue.setName("lblCurrentCompanyName");
        lblCurrentCompanyName.setLabelFor(lblCurrentCompanyNameValue);
        addComponent(panel, lblCurrentCompanyNameValue, gridBagConstraints, 1, 0);

        JLabel lblCompanyNameGenerated = new JLabel(resources.getString("lblCompanyNameGenerated.text"));
        lblCompanyNameGenerated.setName("lblCompanyNameGenerated");
        addComponent(panel, lblCompanyNameGenerated, gridBagConstraints, 0, 1);

        txtCompanyNamesGenerated = new JTextArea(gui.getCampaign().getName());
        txtCompanyNamesGenerated.setName("txtCompanyNamesGenerated");
        addComponent(panel, txtCompanyNamesGenerated, gridBagConstraints, 1, 1);
        lblCompanyNameGenerated.setLabelFor(txtCompanyNamesGenerated);

        JButton btnGenerateCompanyName = createGenerateNameButton();
        addComponent(panel, btnGenerateCompanyName, gridBagConstraints, 0, 2);

        JButton btnAssignCompanyName = createAssignCompanyNameButton();
        addComponent(panel, btnAssignCompanyName, gridBagConstraints, 1, 2);

        return panel;
    }

    /**
     * Creates a MMButton object that generates a company name and updates the
     * appropriate JTextArea with the generated name.
     *
     * @return a MMButton object that generates a company name and updates the given
     *         JTextArea
     */
    private MMButton createGenerateNameButton() {
        return new MMButton("btnGenerateCompanyName",
                resources,
                "btnGenerateCompanyName.text",
                "btnGenerateCompanyName.toolTipText",
                evt -> {
                    lastGeneratedCompanyName = randomMercenaryCompanyNameGenerator(
                            gui.getCampaign().getFlaggedCommander());
                    txtCompanyNamesGenerated.setText(lastGeneratedCompanyName);
                });
    }

    /**
     * Creates an instance of MMButton with the label "btnAssignCompanyName" and
     * sets the resource bundle,
     * text key, tooltip text key, and event handler for the button.
     *
     * @return an instance of MMButton with the specified properties
     */
    private MMButton createAssignCompanyNameButton() {
        return new MMButton(
                "btnAssignCompanyName",
                resources,
                "btnAssignCompanyName.text",
                "btnAssignCompanyName.toolTipText",
                this::assignCompanyName);
    }

    /**
     * Assigns the company name to the campaign and origin force based on certain
     * conditions.
     *
     * @param evt the ActionEvent associated with the button click
     */
    private void assignCompanyName(ActionEvent evt) {
        if (gui.getCampaign().getForce(0).getName().equals(gui.getCampaign().getName())) {
            gui.getCampaign().getForce(0).setName(lastGeneratedCompanyName);
        }
        gui.getCampaign().setName(lastGeneratedCompanyName);
        gui.refreshAllTabs();
    }

    private JPanel createBloodnamePanel() {
        // Create the Panel
        final JPanel panel = new JPanel(new GridBagLayout());
        panel.setBorder(BorderFactory.createTitledBorder(resources.getString("bloodnamePanel.title")));
        panel.setName("bloodnamePanel");

        // Create the Constraints
        final GridBagConstraints gbc = new GridBagConstraints();
        gbc.gridx = 0;
        gbc.gridy = 0;
        gbc.anchor = GridBagConstraints.NORTHWEST;
        gbc.fill = GridBagConstraints.BOTH;
        gbc.insets = new Insets(0, 3, 0, 3);

        final int maxGridX;

        // Create the Components and Layout
        final JLabel lblOriginClan = new JLabel(resources.getString("Clan.text"));
        lblOriginClan.setName("lblOriginClan");
        panel.add(lblOriginClan, gbc);

        final JLabel lblYear = new JLabel(resources.getString("Year.text"));
        lblYear.setName("lblYear");
        gbc.gridx++;
        panel.add(lblYear, gbc);

        final JLabel lblPhenotype = new JLabel(resources.getString("Phenotype.text"));
        lblPhenotype.setName("lblPhenotype");
        gbc.gridx++;
        panel.add(lblPhenotype, gbc);

        final DefaultComboBoxModel<ClanDisplay> originClanModel = new DefaultComboBoxModel<>();
        originClanModel.addAll(ClanDisplay.getSortedClanDisplays(Clan.getClans(),
                getGUI().getCampaign().getLocalDate()));
        setComboOriginClan(new MMComboBox<>("comboOriginClan", originClanModel));
        getComboOriginClan().setSelectedIndex(0);
        getComboOriginClan().addActionListener(evt -> validateBloodnameInput());
        gbc.gridx = 0;
        gbc.gridy++;
        panel.add(getComboOriginClan(), gbc);

        setComboBloodnameEra(new MMComboBox<>("comboBloodnameEra", BLOODNAME_ERAS));
        getComboBloodnameEra().setSelectedIndex(0);
        getComboBloodnameEra().addActionListener(evt -> validateBloodnameInput());
        gbc.gridx++;
        panel.add(getComboBloodnameEra(), gbc);

        final DefaultComboBoxModel<Phenotype> phenotypeModel = new DefaultComboBoxModel<>();
        phenotypeModel.addElement(Phenotype.GENERAL);
        for (final Phenotype phenotype : Phenotype.getExternalPhenotypes()) {
            phenotypeModel.addElement(phenotype);
        }
        setComboPhenotype(new MMComboBox<>("comboPhenotype", phenotypeModel));
        getComboPhenotype().setSelectedItem(Phenotype.GENERAL);
        getComboPhenotype().setRenderer(new DefaultListCellRenderer() {
            @Override
            public Component getListCellRendererComponent(final JList<?> list, final Object value,
                    final int index, final boolean isSelected,
                    final boolean cellHasFocus) {
                super.getListCellRendererComponent(list, value, index, isSelected, cellHasFocus);
                setText((value == null) ? ""
                        : ((value instanceof Phenotype) ? ((Phenotype) value).getGroupingName() : "ERROR"));
                return this;
            }
        });
        getComboPhenotype().addActionListener(evt -> validateBloodnameInput());
        gbc.gridx++;
        panel.add(getComboPhenotype(), gbc);

        gbc.gridx = 0;
        gbc.gridy++;

        if (getPerson() != null) {
            final JLabel lblCurrentBloodname = new JLabel(resources.getString("lblCurrentBloodname.text"));
            lblCurrentBloodname.setName("lblCurrentBloodname");
            panel.add(lblCurrentBloodname, gbc);

            setLblCurrentBloodname(new JLabel("-"));
            getLblCurrentBloodname().setName("lblCurrentBloodname");
            gbc.gridx++;
            panel.add(getLblCurrentBloodname(), gbc);

            // Some minor adjustments we need to do within the if statement
            lblCurrentBloodname.setLabelFor(getLblCurrentBloodname());
            gbc.gridx++;
        }

        final JLabel lblBloodnameGenerated = new JLabel(resources.getString("lblBloodnameGenerated.text"));
        lblBloodnameGenerated.setName("lblBloodnameGenerated");
        panel.add(lblBloodnameGenerated, gbc);

        setLblBloodnameGenerated(new JLabel("-"));
        getLblBloodnameGenerated().setName("lblBloodnameGenerated");
        gbc.gridx++;
        panel.add(getLblBloodnameGenerated(), gbc);

        final JLabel lblOriginClanGenerated = new JLabel(resources.getString("lblOriginClanGenerated.text"));
        lblOriginClanGenerated.setName("lblOriginClanGenerated");
        gbc.gridx = 0;
        gbc.gridy++;
        panel.add(lblOriginClanGenerated, gbc);

        setLblOriginClanGenerated(new JLabel("-"));
        getLblOriginClanGenerated().setName("lblOriginClanGenerated");
        gbc.gridx++;
        panel.add(getLblOriginClanGenerated(), gbc);

        final JLabel lblPhenotypeGenerated = new JLabel(resources.getString("lblPhenotypeGenerated.text"));
        lblPhenotypeGenerated.setName("lblPhenotypeGenerated");
        gbc.gridx++;
        panel.add(lblPhenotypeGenerated, gbc);

        setLblPhenotypeGenerated(new JLabel("-"));
        getLblPhenotypeGenerated().setName("lblPhenotypeGenerated");
        gbc.gridx++;
        panel.add(getLblPhenotypeGenerated(), gbc);

        maxGridX = gbc.gridx;

        setLblBloodnameWarning(new JLabel(""));
        getLblBloodnameWarning().setName("lblBloodnameWarning");
        gbc.gridx = 0;
        gbc.gridy++;
        gbc.gridwidth = maxGridX - ((getPerson() == null) ? 1 : 2);
        panel.add(getLblBloodnameWarning(), gbc);

        final JButton btnGenerateBloodname = new MMButton("btnGenerateBloodname", resources,
                "btnGenerateBloodname.text", "btnGenerateBloodname.toolTipText", evt -> generateBloodname());
        gbc.gridx = maxGridX - ((getPerson() == null) ? 0 : 1);
        gbc.gridwidth = 1;
        panel.add(btnGenerateBloodname, gbc);

        if (getPerson() != null) {
            final JButton btnAssignBloodname = new MMButton("btnAssignBloodname", resources,
                    "btnAssignBloodname.text", "btnAssignBloodname.toolTipText", evt -> assignBloodname());
            gbc.gridx++;
            panel.add(btnAssignBloodname, gbc);
        }

        // Programmatically Assign Accessibility Labels
        lblOriginClan.setLabelFor(getComboOriginClan());
        lblYear.setLabelFor(getComboBloodnameEra());
        lblPhenotype.setLabelFor(getComboPhenotype());
        lblBloodnameGenerated.setLabelFor(getLblBloodnameGenerated());
        lblOriginClanGenerated.setLabelFor(getLblOriginClanGenerated());
        lblPhenotypeGenerated.setLabelFor(getLblPhenotypeGenerated());

        return panel;
    }
    // endregion Names Tab

    // region Personnel Module Tab
    private JScrollPane createPersonnelModuleTab() {
        // Create Panel Components
        final JPanel procreationPanel = createProcreationPanel();

        // Layout the Panel
        final AbstractMHQScrollablePanel personnelModulePanel = new DefaultMHQScrollablePanel(
                getFrame(), "personnelModulePanel");
        final GroupLayout layout = new GroupLayout(personnelModulePanel);
        personnelModulePanel.setLayout(layout);

        layout.setAutoCreateGaps(true);
        layout.setAutoCreateContainerGaps(true);

        layout.setVerticalGroup(
                layout.createSequentialGroup()
                        .addComponent(procreationPanel));

        layout.setHorizontalGroup(
                layout.createParallelGroup(Alignment.LEADING)
                        .addComponent(procreationPanel));

        return new JScrollPane(personnelModulePanel);
    }

    private JPanel createProcreationPanel() {
        // Create the Panel
        final JPanel panel = new JPanel(new GridBagLayout());
        panel.setBorder(BorderFactory.createTitledBorder(resources.getString("procreationPanel.title")));
        panel.setName("procreationPanel");

        // Create the Constraints
        final GridBagConstraints gbc = new GridBagConstraints();
        gbc.gridx = 0;
        gbc.gridy = 0;
        gbc.anchor = GridBagConstraints.NORTHWEST;
        gbc.fill = GridBagConstraints.HORIZONTAL;
        gbc.insets = new Insets(0, 3, 0, 3);

        final int maxGridX;

        // Create the Components and Layout
        if (getPerson() != null) {
            final JLabel lblEligible = new JLabel(resources.getString("Eligible.text"));
            lblEligible.setName("lblEligible");
            panel.add(lblEligible, gbc);

            final JLabel lblEligibility = new JLabel(resources.getString("True.text"));
            lblEligibility.setName("lblEligibility");
            gbc.gridx++;
            panel.add(lblEligibility, gbc);

            setChkProcreationEligibilityType(new JCheckBox(resources.getString("chkProcreationEligibilityType.text")));
            getChkProcreationEligibilityType()
                    .setToolTipText(resources.getString("chkProcreationEligibilityType.toolTipText"));
            getChkProcreationEligibilityType().setName("chkProcreationEligibilityType");
            getChkProcreationEligibilityType().addActionListener(evt -> {
                final String reason = getGUI().getCampaign().getProcreation().canProcreate(
                        getGUI().getCampaign().getLocalDate(), getPerson(),
                        getChkProcreationEligibilityType().isSelected());
                lblEligibility.setText(resources.getString((reason == null) ? "True.text" : "False.text"));
                lblEligibility.setToolTipText(reason);
            });
            gbc.gridx++;
            panel.add(getChkProcreationEligibilityType(), gbc);

            // Male Personnel are invalid after this point
            if (getPerson().getGender().isMale()) {
                return panel;
            }
        }

        final JPanel procreationSimulationPanel = new JPanel();
        procreationSimulationPanel
                .setBorder(BorderFactory.createTitledBorder(resources.getString("procreationSimulationPanel.title")));
        procreationSimulationPanel.setToolTipText(resources.getString("procreationSimulationPanel.toolTipText"));
        procreationSimulationPanel.setName("procreationSimulationPanel");

        return panel;
    }
    // endregion Personnel Module Tab

    // region Layered Force Icon Tab
    private JPanel createLayeredForceIconTab() {
        return new LayeredForceIconCreationPanel(getFrame(), null, true);
    }
    // endregion Layered Force Icon Tab

    @Override
    protected void setCustomPreferences(final PreferencesNode preferences) throws Exception {
        super.setCustomPreferences(preferences);
        preferences.manage(new JTabbedPanePreference(getTabbedPane()));
        preferences.manage(new JIntNumberSpinnerPreference(getSpnDiceCount()));
        preferences.manage(new JIntNumberSpinnerPreference(getSpnDiceNumber()));
        preferences.manage(new JIntNumberSpinnerPreference(getSpnDiceSides()));

        preferences.manage(new JComboBoxPreference(getComboRATFaction()));
        preferences.manage(new JTextFieldPreference(getTxtYear()));
        preferences.manage(new JComboBoxPreference(getComboQuality()));
        preferences.manage(new JComboBoxPreference(getComboUnitType()));
        preferences.manage(new JComboBoxPreference(getComboUnitWeight()));

        if (getSpnNameNumber() != null) {
            preferences.manage(new JIntNumberSpinnerPreference(getSpnNameNumber()));
        }

        if (getSpnCallsignNumber() != null) {
            preferences.manage(new JIntNumberSpinnerPreference(getSpnCallsignNumber()));
        }
    }

    private void setValuesFromPerson() {
        if (getPerson() == null) {
            return;
        }

        setTitle(getTitle() + " - " + getPerson().getFullTitle());

        // Current Name is the Person's full name
        getLblCurrentName().setText(getPerson().getFullName());

        // Gender is set based on the person's gender
        getComboGender().setSelectedItem(getPerson().getGender());

        // Current Callsign is set if applicable
        if (!StringUtility.isNullOrBlank(getPerson().getCallsign())) {
            getLblCurrentCallsign().setText(getPerson().getCallsign());
        }

<<<<<<< HEAD
        // We set the clan personnel value based on whether the person is clan personnel
=======
        // We set the clan personnel value based on whether or not the person is clan
        // personell
>>>>>>> b14aad76
        getChkClanPersonnel().setSelected(getPerson().isClanPersonnel());

        // Now we figure out the person's origin faction
        final FactionDisplay faction = new FactionDisplay(getPerson().getOriginFaction(), getPerson().getBirthday());
        getComboRATFaction().setSelectedItem(faction);
        getComboNameGeneratorFaction().setSelectedItem(faction);

        // Finally, we determine the default unit type
        for (int i = 0; i < getComboUnitType().getModel().getSize(); i++) {
            if (doesPersonPrimarilyDriveUnitType(UnitType.determineUnitTypeCode(getComboUnitType().getItemAt(i)))) {
                getComboUnitType().setSelectedIndex(i);
                break;
            }
        }

        if (!StringUtility.isNullOrBlank(getPerson().getBloodname())) {
            getLblCurrentBloodname().setText(getPerson().getBloodname());
        }

        int year = getGUI().getCampaign().getGameYear();
        for (int i = BLOODNAME_ERAS.length - 1; i >= 0; i--) {
            if (BLOODNAME_ERAS[i] <= year) {
                getComboBloodnameEra().setSelectedIndex(i);
                break;
            }
        }

        final Clan clan = Clan.getClan((getGUI().getCampaign().getFaction().isClan()
                ? getGUI().getCampaign().getFaction()
                : getPerson().getOriginFaction()).getShortName());
        if (clan != null) {
            getComboOriginClan().setSelectedItem(new ClanDisplay(clan, getGUI().getCampaign().getLocalDate()));
        }

        getComboPhenotype().setSelectedItem(getPerson().getPhenotype());
    }

    /**
     * Determine if a person's primary role supports operating a given unit type.
     */
    private boolean doesPersonPrimarilyDriveUnitType(final int unitType) {
        switch (unitType) {
            case UnitType.AERO:
            case UnitType.AEROSPACEFIGHTER:
                return getPerson().getPrimaryRole().isAerospacePilot();
            case UnitType.BATTLE_ARMOR:
                return getPerson().getPrimaryRole().isBattleArmour();
            case UnitType.CONV_FIGHTER:
                return getPerson().getPrimaryRole().isConventionalAircraftPilot()
                        || getPerson().getPrimaryRole().isAerospacePilot();
            case UnitType.DROPSHIP:
            case UnitType.JUMPSHIP:
            case UnitType.SMALL_CRAFT:
            case UnitType.WARSHIP:
                return getPerson().getPrimaryRole().isVesselPilot();
            case UnitType.INFANTRY:
                return getPerson().getPrimaryRole().isSoldier();
            case UnitType.MEK:
                return getPerson().getPrimaryRole().isMekWarrior();
            case UnitType.NAVAL:
                return getPerson().getPrimaryRole().isNavalVehicleDriver();
            case UnitType.PROTOMEK:
                return getPerson().getPrimaryRole().isProtoMekPilot();
            case UnitType.TANK:
                return getPerson().getPrimaryRole().isGroundVehicleDriver();
            case UnitType.VTOL:
                return getPerson().getPrimaryRole().isVTOLPilot();
            default:
                return false;
        }
    }
    // endregion Initialization

    // region ActionEvent Handlers
    public void performDiceRoll() {
        final List<Integer> individualDice = Compute.individualRolls((Integer) getSpnDiceCount().getValue(),
                (Integer) getSpnDiceNumber().getValue(), (Integer) getSpnDiceSides().getValue());
        getLblTotalDiceResult()
                .setText(String.format(resources.getString("lblTotalDiceResult.text"), individualDice.get(0)));

        final StringBuilder sb = new StringBuilder();
        for (int i = 1; i < individualDice.size() - 1; i++) {
            sb.append(individualDice.get(i)).append(", ");
        }
        sb.append(individualDice.get(individualDice.size() - 1));

        getTxtIndividualDiceResults().setText((sb.length() > 0) ? sb.toString() : "-");
    }

    private @Nullable Entity performRATRoll() {
        final int targetYear;
        try {
            targetYear = Integer.parseInt(getTxtYear().getText());
        } catch (Exception ignored) {
            getLblUnitPicked().setText(Messages.getString("yearParsingFailure.error"));
            return null;
        }

        final Predicate<MekSummary> predicate = summary -> (!getGUI().getCampaign().getCampaignOptions().isLimitByYear()
                || (targetYear > summary.getYear()))
                && (!summary.isClan() || getGUI().getCampaign().getCampaignOptions().isAllowClanPurchases())
                && (summary.isClan() || getGUI().getCampaign().getCampaignOptions().isAllowISPurchases());
        final int unitType = UnitType.determineUnitTypeCode(getComboUnitType().getSelectedItem());
        final int unitWeight = getComboUnitWeight().isEnabled()
                ? getComboUnitWeight().getSelectedIndex() + EntityWeightClass.WEIGHT_LIGHT
                : AtBDynamicScenarioFactory.UNIT_WEIGHT_UNSPECIFIED;
        final MekSummary summary = getGUI().getCampaign().getUnitGenerator()
                .generate(Objects.requireNonNull(getComboRATFaction().getSelectedItem()).getFaction().getShortName(),
                        unitType, unitWeight, targetYear, getComboQuality().getSelectedIndex(), predicate);

        if (summary == null) {
            getLblUnitPicked().setText(Messages.getString("noValidUnit.error"));
            return null;
        }

        try {
            final Entity entity = new MekFileParser(summary.getSourceFile(), summary.getEntryName()).getEntity();
            getLblUnitPicked().setText(String.format("<html><a href='ENTITY'>%s</html>", summary.getName()));
            return entity;
        } catch (Exception ex) {
            final String message = String.format(Messages.getString("entityLoadFailure.error"),
                    summary.getName(), summary.getSourceFile());
            logger.error(message, ex);
            getLblUnitPicked().setText(message);
            return null;
        }
    }

    private void addRATRolledUnit() {
        if (getLastRolledUnit() == null) {
            setLastRolledUnit(performRATRoll());
        }

        if (getLastRolledUnit() != null) {
            int quality;

            if (getGUI().getCampaign().getCampaignOptions().isUseRandomUnitQualities()) {
                quality = Unit.getRandomUnitQuality(0);
            } else {
                quality = 3;
            }

            final Unit unit = getGUI().getCampaign().addNewUnit(getLastRolledUnit(), false, 0, quality);

            if ((getPerson() != null) && (getPerson().getUnit() == null)) {
                unit.addPilotOrSoldier(getPerson());
                getPerson().setOriginalUnit(unit);
            }
            setLastRolledUnit(null);
        }
    }

    private void generateName() {
        final String[] name = generateIndividualName();
        getTxtNamesGenerated().setText((name[0] + ' ' + name[1]).trim());
        setLastGeneratedName(name);
    }

    private void generateNames() {
        final StringJoiner sj = new StringJoiner("\n");
        for (int i = 0; i < (Integer) getSpnNameNumber().getValue(); i++) {
            final String[] name = generateIndividualName();
            sj.add((name[0] + ' ' + name[1]).trim());
        }
        getTxtNamesGenerated().setText(sj.toString());
    }

    private String[] generateIndividualName() {
        final int ethnicCode = getComboEthnicCode().getSelectedIndex();
        final String[] name;

        if (ethnicCode == 0) {
            name = RandomNameGenerator.getInstance().generateGivenNameSurnameSplit(
                    getComboGender().getSelectedItem(), getChkClanPersonnel().isSelected(),
                    (Objects.requireNonNull(getComboNameGeneratorFaction().getSelectedItem()))
                            .getFaction().getShortName());
        } else {
            name = RandomNameGenerator.getInstance().generateGivenNameSurnameSplitWithEthnicCode(
                    getComboGender().getSelectedItem(), getChkClanPersonnel().isSelected(), ethnicCode);
        }
        return name;
    }

    private void assignName() {
        if (getLastGeneratedName() == null) {
            generateName();
        }

        if (getLastGeneratedName() != null) {
            getLblCurrentName().setText((getLastGeneratedName()[0] + ' ' + getLastGeneratedName()[1]).trim());
            getPerson().setGivenName(getLastGeneratedName()[0]);
            getPerson().setSurname(getLastGeneratedName()[1]);
            PersonalityController.writeDescription(person);
            MekHQ.triggerEvent(new PersonChangedEvent(getPerson()));
        }
    }

    private void generateCallsign() {
        getTxtCallsignsGenerated().setText(RandomCallsignGenerator.getInstance().generate());
        setLastGeneratedCallsign(getTxtCallsignsGenerated().getText());
    }

    private void generateCallsigns() {
        final StringJoiner sj = new StringJoiner("\n");
        for (int i = 0; i < (Integer) getSpnCallsignNumber().getValue(); i++) {
            sj.add(RandomCallsignGenerator.getInstance().generate());
        }
        getTxtCallsignsGenerated().setText(sj.toString());
    }

    private void assignCallsign() {
        if (getLastGeneratedCallsign() == null) {
            generateCallsign();
        }

        if (getLastGeneratedCallsign() != null) {
            getLblCurrentCallsign().setText(getLastGeneratedCallsign());
            getPerson().setCallsign(getLastGeneratedCallsign());
            MekHQ.triggerEvent(new PersonChangedEvent(getPerson()));
        }
    }

    private void generateBloodname() {
        final Bloodname bloodname = Bloodname.randomBloodname(getOriginClan(),
                getSelectedPhenotype(), getBloodnameYear());
        if (bloodname != null) {
            getLblBloodnameGenerated().setText(bloodname.getName() + " (" + bloodname.getFounder() + ')');
            getLblOriginClanGenerated().setText(bloodname.getOriginClan().getFullName(getBloodnameYear()));
            getLblPhenotypeGenerated().setText(bloodname.getPhenotype().getGroupingName());
            setLastGeneratedBloodname(bloodname.getName());
        }
    }

    private void assignBloodname() {
        if (getLastGeneratedBloodname() == null) {
            generateBloodname();
        }

        if (getLastGeneratedBloodname() != null) {
            getLblCurrentBloodname().setText(getLastGeneratedBloodname());
            getPerson().setBloodname(getLastGeneratedBloodname());
            MekHQ.triggerEvent(new PersonChangedEvent(getPerson()));
        }
    }

    private void validateBloodnameInput() {
        setOriginClan((getComboOriginClan().getSelectedItem() == null) ? null
                : getComboOriginClan().getSelectedItem().getClan());
        setBloodnameYear(BLOODNAME_ERAS[getComboBloodnameEra().getSelectedIndex()]);
        setSelectedPhenotype(getComboPhenotype().getSelectedItem());

        if ((getOriginClan() == null) || (getSelectedPhenotype() == null)
                || getSelectedPhenotype().isNone()) {
            return;
        }

        String txt = "<html>";

        if (getBloodnameYear() < getOriginClan().getStartDate()) {
            for (int era : BLOODNAME_ERAS) {
                if (era >= getOriginClan().getStartDate()) {
                    setBloodnameYear(era);
                    txt += "<div>" + getOriginClan().getFullName(getBloodnameYear()) + " formed in "
                            + getOriginClan().getStartDate() + ". Using " + getBloodnameYear() + ".</div>";
                    break;
                }
            }

            if (getBloodnameYear() < getOriginClan().getStartDate()) {
                setBloodnameYear(getOriginClan().getStartDate());
            }
        } else if (getBloodnameYear() > getOriginClan().getEndDate()) {
            for (int i = BLOODNAME_ERAS.length - 1; i >= 0; i--) {
                if (BLOODNAME_ERAS[i] <= getOriginClan().getEndDate()) {
                    setBloodnameYear(BLOODNAME_ERAS[i]);
                    txt += "<div>" + getOriginClan().getFullName(getBloodnameYear()) + " ceased to existed in "
                            + getOriginClan().getEndDate() + ". Using " + getBloodnameYear() + ".</div>";
                    break;
                }
            }

            if (getBloodnameYear() > getOriginClan().getEndDate()) {
                setBloodnameYear(getOriginClan().getEndDate());
            }
        }

        if (getSelectedPhenotype().isProtoMek() && (getBloodnameYear() < 3060)) {
            txt += "<div>ProtoMeks did not exist in " + getBloodnameYear() + ". Using Aerospace.</div>";
            setSelectedPhenotype(Phenotype.AEROSPACE);
        } else if (getSelectedPhenotype().isNaval() && (!"CSR".equals(getOriginClan().getGenerationCode()))) {
            txt += "<div>The Naval phenotype is unique to Clan Snow Raven. Using General.</div>";
            setSelectedPhenotype(Phenotype.GENERAL);
        } else if (getSelectedPhenotype().isVehicle() && (!"CHH".equals(getOriginClan().getGenerationCode()))) {
            txt += "<div>The vehicle phenotype is unique to Clan Hell's Horses. Using General.</div>";
            setSelectedPhenotype(Phenotype.GENERAL);
        } else if (getSelectedPhenotype().isVehicle() && (getBloodnameYear() < 3100)) {
            txt += "<div>The vehicle phenotype began development in the 32nd century. Using 3100.</div>";
            setBloodnameYear(3100);
        }
        txt += "</html>";

        getLblBloodnameWarning().setText(txt);
    }
    // endregion ActionEvent Handlers
}<|MERGE_RESOLUTION|>--- conflicted
+++ resolved
@@ -1392,12 +1392,7 @@
             getLblCurrentCallsign().setText(getPerson().getCallsign());
         }
 
-<<<<<<< HEAD
         // We set the clan personnel value based on whether the person is clan personnel
-=======
-        // We set the clan personnel value based on whether or not the person is clan
-        // personell
->>>>>>> b14aad76
         getChkClanPersonnel().setSelected(getPerson().isClanPersonnel());
 
         // Now we figure out the person's origin faction
