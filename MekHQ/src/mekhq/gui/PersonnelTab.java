--- conflicted
+++ resolved
@@ -316,469 +316,17 @@
             }
         }
 
-<<<<<<< HEAD
-        if (view == PV_GRAPHIC) {
-            personnelTable.setRowHeight(80);
-            columnModel.setColumnVisible(columnModel.getColumnByModelIndex(PersonnelTableModel.COL_RANK), true);
-            columnModel.setColumnVisible(columnModel.getColumnByModelIndex(PersonnelTableModel.COL_FIRST_NAME), false);
-            columnModel.setColumnVisible(columnModel.getColumnByModelIndex(PersonnelTableModel.COL_LAST_NAME), false);
-            columnModel.setColumnVisible(columnModel.getColumnByModelIndex(PersonnelTableModel.COL_PRENOMINAL), false);
-            columnModel.setColumnVisible(columnModel.getColumnByModelIndex(PersonnelTableModel.COL_GIVEN_NAME), false);
-            columnModel.setColumnVisible(columnModel.getColumnByModelIndex(PersonnelTableModel.COL_SURNAME), false);
-            columnModel.setColumnVisible(columnModel.getColumnByModelIndex(PersonnelTableModel.COL_BLOODNAME), false);
-            columnModel.setColumnVisible(columnModel.getColumnByModelIndex(PersonnelTableModel.COL_POSTNOMINAL), false);
-            columnModel.setColumnVisible(columnModel.getColumnByModelIndex(PersonnelTableModel.COL_CALL), false);
-            columnModel.setColumnVisible(columnModel.getColumnByModelIndex(PersonnelTableModel.COL_AGE), false);
-            columnModel.setColumnVisible(columnModel.getColumnByModelIndex(PersonnelTableModel.COL_GENDER), false);
-            columnModel.setColumnVisible(columnModel.getColumnByModelIndex(PersonnelTableModel.COL_TYPE), false);
-            columnModel.setColumnVisible(columnModel.getColumnByModelIndex(PersonnelTableModel.COL_SKILL), false);
-            columnModel.setColumnVisible(columnModel.getColumnByModelIndex(PersonnelTableModel.COL_ASSIGN), true);
-            columnModel.setColumnVisible(columnModel.getColumnByModelIndex(PersonnelTableModel.COL_FORCE), true);
-            columnModel.setColumnVisible(columnModel.getColumnByModelIndex(PersonnelTableModel.COL_DEPLOY), false);
-            columnModel.setColumnVisible(columnModel.getColumnByModelIndex(PersonnelTableModel.COL_MECH), false);
-            columnModel.setColumnVisible(columnModel.getColumnByModelIndex(PersonnelTableModel.COL_AERO), false);
-            columnModel.setColumnVisible(columnModel.getColumnByModelIndex(PersonnelTableModel.COL_JET), false);
-            columnModel.setColumnVisible(columnModel.getColumnByModelIndex(PersonnelTableModel.COL_SPACE), false);
-            columnModel.setColumnVisible(columnModel.getColumnByModelIndex(PersonnelTableModel.COL_VEE), false);
-            columnModel.setColumnVisible(columnModel.getColumnByModelIndex(PersonnelTableModel.COL_NVEE), false);
-            columnModel.setColumnVisible(columnModel.getColumnByModelIndex(PersonnelTableModel.COL_VTOL), false);
-            columnModel.setColumnVisible(columnModel.getColumnByModelIndex(PersonnelTableModel.COL_GUN_BA), false);
-            columnModel.setColumnVisible(columnModel.getColumnByModelIndex(PersonnelTableModel.COL_SMALL_ARMS), false);
-            columnModel.setColumnVisible(columnModel.getColumnByModelIndex(PersonnelTableModel.COL_ANTI_MECH), false);
-            columnModel.setColumnVisible(columnModel.getColumnByModelIndex(PersonnelTableModel.COL_ARTY), false);
-            columnModel.setColumnVisible(columnModel.getColumnByModelIndex(PersonnelTableModel.COL_TACTICS), false);
-            columnModel.setColumnVisible(columnModel.getColumnByModelIndex(PersonnelTableModel.COL_STRATEGY), false);
-            columnModel.setColumnVisible(columnModel.getColumnByModelIndex(PersonnelTableModel.COL_TECH_MECH), false);
-            columnModel.setColumnVisible(columnModel.getColumnByModelIndex(PersonnelTableModel.COL_TECH_AERO), false);
-            columnModel.setColumnVisible(columnModel.getColumnByModelIndex(PersonnelTableModel.COL_TECH_VEE), false);
-            columnModel.setColumnVisible(columnModel.getColumnByModelIndex(PersonnelTableModel.COL_TECH_BA), false);
-            columnModel.setColumnVisible(columnModel.getColumnByModelIndex(PersonnelTableModel.COL_MEDICAL), false);
-            columnModel.setColumnVisible(columnModel.getColumnByModelIndex(PersonnelTableModel.COL_ADMIN), false);
-            columnModel.setColumnVisible(columnModel.getColumnByModelIndex(PersonnelTableModel.COL_NEG), false);
-            columnModel.setColumnVisible(columnModel.getColumnByModelIndex(PersonnelTableModel.COL_SCROUNGE), false);
-            columnModel.setColumnVisible(columnModel.getColumnByModelIndex(PersonnelTableModel.COL_TOUGH), false);
-            columnModel.setColumnVisible(columnModel.getColumnByModelIndex(PersonnelTableModel.COL_EDGE), false);
-            columnModel.setColumnVisible(columnModel.getColumnByModelIndex(PersonnelTableModel.COL_NABIL), false);
-            columnModel.setColumnVisible(columnModel.getColumnByModelIndex(PersonnelTableModel.COL_NIMP), false);
-            columnModel.setColumnVisible(columnModel.getColumnByModelIndex(PersonnelTableModel.COL_HITS), true);
-            columnModel.setColumnVisible(columnModel.getColumnByModelIndex(PersonnelTableModel.COL_SALARY), false);
-            columnModel.setColumnVisible(columnModel.getColumnByModelIndex(PersonnelTableModel.COL_KILLS), false);
-            columnModel.setColumnVisible(columnModel.getColumnByModelIndex(PersonnelTableModel.COL_XP), false);
-            columnModel.setColumnVisible(columnModel.getColumnByModelIndex(PersonnelTableModel.COL_ORIGIN_FACTION), false);
-            columnModel.setColumnVisible(columnModel.getColumnByModelIndex(PersonnelTableModel.COL_ORIGIN_PLANET), false);
-            columnModel.setColumnVisible(columnModel.getColumnByModelIndex(PersonnelTableModel.COL_RECRUIT_DATE), false);
-            columnModel.setColumnVisible(columnModel.getColumnByModelIndex(PersonnelTableModel.COL_DEATH_DATE), false);
-        } else if (view == PV_GENERAL) {
-            columnModel.setColumnVisible(columnModel.getColumnByModelIndex(PersonnelTableModel.COL_RANK), true);
-            columnModel.setColumnVisible(columnModel.getColumnByModelIndex(PersonnelTableModel.COL_FIRST_NAME), true);
-            columnModel.setColumnVisible(columnModel.getColumnByModelIndex(PersonnelTableModel.COL_LAST_NAME), true);
-            columnModel.setColumnVisible(columnModel.getColumnByModelIndex(PersonnelTableModel.COL_PRENOMINAL), false);
-            columnModel.setColumnVisible(columnModel.getColumnByModelIndex(PersonnelTableModel.COL_GIVEN_NAME), false);
-            columnModel.setColumnVisible(columnModel.getColumnByModelIndex(PersonnelTableModel.COL_SURNAME), false);
-            columnModel.setColumnVisible(columnModel.getColumnByModelIndex(PersonnelTableModel.COL_BLOODNAME), false);
-            columnModel.setColumnVisible(columnModel.getColumnByModelIndex(PersonnelTableModel.COL_POSTNOMINAL), false);
-            columnModel.setColumnVisible(columnModel.getColumnByModelIndex(PersonnelTableModel.COL_CALL), false);
-            columnModel.setColumnVisible(columnModel.getColumnByModelIndex(PersonnelTableModel.COL_AGE), false);
-            columnModel.setColumnVisible(columnModel.getColumnByModelIndex(PersonnelTableModel.COL_GENDER), false);
-            columnModel.setColumnVisible(columnModel.getColumnByModelIndex(PersonnelTableModel.COL_TYPE), true);
-            columnModel.setColumnVisible(columnModel.getColumnByModelIndex(PersonnelTableModel.COL_SKILL), true);
-            columnModel.setColumnVisible(columnModel.getColumnByModelIndex(PersonnelTableModel.COL_ASSIGN), true);
-            columnModel.setColumnVisible(columnModel.getColumnByModelIndex(PersonnelTableModel.COL_FORCE), true);
-            columnModel.setColumnVisible(columnModel.getColumnByModelIndex(PersonnelTableModel.COL_DEPLOY), true);
-            columnModel.setColumnVisible(columnModel.getColumnByModelIndex(PersonnelTableModel.COL_MECH), false);
-            columnModel.setColumnVisible(columnModel.getColumnByModelIndex(PersonnelTableModel.COL_AERO), false);
-            columnModel.setColumnVisible(columnModel.getColumnByModelIndex(PersonnelTableModel.COL_JET), false);
-            columnModel.setColumnVisible(columnModel.getColumnByModelIndex(PersonnelTableModel.COL_SPACE), false);
-            columnModel.setColumnVisible(columnModel.getColumnByModelIndex(PersonnelTableModel.COL_VEE), false);
-            columnModel.setColumnVisible(columnModel.getColumnByModelIndex(PersonnelTableModel.COL_NVEE), false);
-            columnModel.setColumnVisible(columnModel.getColumnByModelIndex(PersonnelTableModel.COL_VTOL), false);
-            columnModel.setColumnVisible(columnModel.getColumnByModelIndex(PersonnelTableModel.COL_GUN_BA), false);
-            columnModel.setColumnVisible(columnModel.getColumnByModelIndex(PersonnelTableModel.COL_SMALL_ARMS), false);
-            columnModel.setColumnVisible(columnModel.getColumnByModelIndex(PersonnelTableModel.COL_ANTI_MECH), false);
-            columnModel.setColumnVisible(columnModel.getColumnByModelIndex(PersonnelTableModel.COL_ARTY), false);
-            columnModel.setColumnVisible(columnModel.getColumnByModelIndex(PersonnelTableModel.COL_TACTICS), false);
-            columnModel.setColumnVisible(columnModel.getColumnByModelIndex(PersonnelTableModel.COL_STRATEGY), false);
-            columnModel.setColumnVisible(columnModel.getColumnByModelIndex(PersonnelTableModel.COL_TECH_MECH), false);
-            columnModel.setColumnVisible(columnModel.getColumnByModelIndex(PersonnelTableModel.COL_TECH_AERO), false);
-            columnModel.setColumnVisible(columnModel.getColumnByModelIndex(PersonnelTableModel.COL_TECH_VEE), false);
-            columnModel.setColumnVisible(columnModel.getColumnByModelIndex(PersonnelTableModel.COL_TECH_BA), false);
-            columnModel.setColumnVisible(columnModel.getColumnByModelIndex(PersonnelTableModel.COL_MEDICAL), false);
-            columnModel.setColumnVisible(columnModel.getColumnByModelIndex(PersonnelTableModel.COL_ADMIN), false);
-            columnModel.setColumnVisible(columnModel.getColumnByModelIndex(PersonnelTableModel.COL_NEG), false);
-            columnModel.setColumnVisible(columnModel.getColumnByModelIndex(PersonnelTableModel.COL_SCROUNGE), false);
-            columnModel.setColumnVisible(columnModel.getColumnByModelIndex(PersonnelTableModel.COL_TOUGH), false);
-            columnModel.setColumnVisible(columnModel.getColumnByModelIndex(PersonnelTableModel.COL_EDGE), false);
-            columnModel.setColumnVisible(columnModel.getColumnByModelIndex(PersonnelTableModel.COL_NABIL), false);
-            columnModel.setColumnVisible(columnModel.getColumnByModelIndex(PersonnelTableModel.COL_NIMP), false);
-            columnModel.setColumnVisible(columnModel.getColumnByModelIndex(PersonnelTableModel.COL_HITS), true);
-            columnModel.setColumnVisible(columnModel.getColumnByModelIndex(PersonnelTableModel.COL_SALARY),
-                    getCampaign().getCampaignOptions().payForSalaries());
-            columnModel.setColumnVisible(columnModel.getColumnByModelIndex(PersonnelTableModel.COL_KILLS), false);
-            columnModel.setColumnVisible(columnModel.getColumnByModelIndex(PersonnelTableModel.COL_XP), true);
-            columnModel.setColumnVisible(columnModel.getColumnByModelIndex(PersonnelTableModel.COL_ORIGIN_FACTION), false);
-            columnModel.setColumnVisible(columnModel.getColumnByModelIndex(PersonnelTableModel.COL_ORIGIN_PLANET), false);
-            columnModel.setColumnVisible(columnModel.getColumnByModelIndex(PersonnelTableModel.COL_RECRUIT_DATE), false);
-            columnModel.setColumnVisible(columnModel.getColumnByModelIndex(PersonnelTableModel.COL_DEATH_DATE), false);
-        } else if (view == PV_PILOT) {
-            columnModel.setColumnVisible(columnModel.getColumnByModelIndex(PersonnelTableModel.COL_RANK), true);
-            columnModel.setColumnVisible(columnModel.getColumnByModelIndex(PersonnelTableModel.COL_FIRST_NAME), true);
-            columnModel.setColumnVisible(columnModel.getColumnByModelIndex(PersonnelTableModel.COL_LAST_NAME), true);
-            columnModel.setColumnVisible(columnModel.getColumnByModelIndex(PersonnelTableModel.COL_PRENOMINAL), false);
-            columnModel.setColumnVisible(columnModel.getColumnByModelIndex(PersonnelTableModel.COL_GIVEN_NAME), false);
-            columnModel.setColumnVisible(columnModel.getColumnByModelIndex(PersonnelTableModel.COL_SURNAME), false);
-            columnModel.setColumnVisible(columnModel.getColumnByModelIndex(PersonnelTableModel.COL_BLOODNAME), false);
-            columnModel.setColumnVisible(columnModel.getColumnByModelIndex(PersonnelTableModel.COL_POSTNOMINAL), false);
-            columnModel.setColumnVisible(columnModel.getColumnByModelIndex(PersonnelTableModel.COL_CALL), false);
-            columnModel.setColumnVisible(columnModel.getColumnByModelIndex(PersonnelTableModel.COL_AGE), false);
-            columnModel.setColumnVisible(columnModel.getColumnByModelIndex(PersonnelTableModel.COL_GENDER), false);
-            columnModel.setColumnVisible(columnModel.getColumnByModelIndex(PersonnelTableModel.COL_TYPE), true);
-            columnModel.setColumnVisible(columnModel.getColumnByModelIndex(PersonnelTableModel.COL_SKILL), false);
-            columnModel.setColumnVisible(columnModel.getColumnByModelIndex(PersonnelTableModel.COL_ASSIGN), false);
-            columnModel.setColumnVisible(columnModel.getColumnByModelIndex(PersonnelTableModel.COL_FORCE), false);
-            columnModel.setColumnVisible(columnModel.getColumnByModelIndex(PersonnelTableModel.COL_DEPLOY), false);
-            columnModel.setColumnVisible(columnModel.getColumnByModelIndex(PersonnelTableModel.COL_MECH), true);
-            columnModel.setColumnVisible(columnModel.getColumnByModelIndex(PersonnelTableModel.COL_AERO), true);
-            columnModel.setColumnVisible(columnModel.getColumnByModelIndex(PersonnelTableModel.COL_JET), true);
-            columnModel.setColumnVisible(columnModel.getColumnByModelIndex(PersonnelTableModel.COL_SPACE), true);
-            columnModel.setColumnVisible(columnModel.getColumnByModelIndex(PersonnelTableModel.COL_VEE), true);
-            columnModel.setColumnVisible(columnModel.getColumnByModelIndex(PersonnelTableModel.COL_NVEE), true);
-            columnModel.setColumnVisible(columnModel.getColumnByModelIndex(PersonnelTableModel.COL_VTOL), true);
-            columnModel.setColumnVisible(columnModel.getColumnByModelIndex(PersonnelTableModel.COL_GUN_BA), false);
-            columnModel.setColumnVisible(columnModel.getColumnByModelIndex(PersonnelTableModel.COL_SMALL_ARMS), false);
-            columnModel.setColumnVisible(columnModel.getColumnByModelIndex(PersonnelTableModel.COL_ANTI_MECH), false);
-            columnModel.setColumnVisible(columnModel.getColumnByModelIndex(PersonnelTableModel.COL_ARTY), true);
-            columnModel.setColumnVisible(columnModel.getColumnByModelIndex(PersonnelTableModel.COL_TACTICS), false);
-            columnModel.setColumnVisible(columnModel.getColumnByModelIndex(PersonnelTableModel.COL_STRATEGY), false);
-            columnModel.setColumnVisible(columnModel.getColumnByModelIndex(PersonnelTableModel.COL_TECH_MECH), false);
-            columnModel.setColumnVisible(columnModel.getColumnByModelIndex(PersonnelTableModel.COL_TECH_AERO), false);
-            columnModel.setColumnVisible(columnModel.getColumnByModelIndex(PersonnelTableModel.COL_TECH_VEE), false);
-            columnModel.setColumnVisible(columnModel.getColumnByModelIndex(PersonnelTableModel.COL_TECH_BA), false);
-            columnModel.setColumnVisible(columnModel.getColumnByModelIndex(PersonnelTableModel.COL_MEDICAL), false);
-            columnModel.setColumnVisible(columnModel.getColumnByModelIndex(PersonnelTableModel.COL_ADMIN), false);
-            columnModel.setColumnVisible(columnModel.getColumnByModelIndex(PersonnelTableModel.COL_NEG), false);
-            columnModel.setColumnVisible(columnModel.getColumnByModelIndex(PersonnelTableModel.COL_SCROUNGE), false);
-            columnModel.setColumnVisible(columnModel.getColumnByModelIndex(PersonnelTableModel.COL_TOUGH), false);
-            columnModel.setColumnVisible(columnModel.getColumnByModelIndex(PersonnelTableModel.COL_EDGE), false);
-            columnModel.setColumnVisible(columnModel.getColumnByModelIndex(PersonnelTableModel.COL_NABIL), false);
-            columnModel.setColumnVisible(columnModel.getColumnByModelIndex(PersonnelTableModel.COL_NIMP), false);
-            columnModel.setColumnVisible(columnModel.getColumnByModelIndex(PersonnelTableModel.COL_HITS), false);
-            columnModel.setColumnVisible(columnModel.getColumnByModelIndex(PersonnelTableModel.COL_SALARY), false);
-            columnModel.setColumnVisible(columnModel.getColumnByModelIndex(PersonnelTableModel.COL_KILLS), false);
-            columnModel.setColumnVisible(columnModel.getColumnByModelIndex(PersonnelTableModel.COL_XP), false);
-            columnModel.setColumnVisible(columnModel.getColumnByModelIndex(PersonnelTableModel.COL_ORIGIN_FACTION), false);
-            columnModel.setColumnVisible(columnModel.getColumnByModelIndex(PersonnelTableModel.COL_ORIGIN_PLANET), false);
-            columnModel.setColumnVisible(columnModel.getColumnByModelIndex(PersonnelTableModel.COL_RECRUIT_DATE), false);
-            columnModel.setColumnVisible(columnModel.getColumnByModelIndex(PersonnelTableModel.COL_DEATH_DATE), false);
-        } else if (view == PV_INF) {
-            columnModel.setColumnVisible(columnModel.getColumnByModelIndex(PersonnelTableModel.COL_RANK), true);
-            columnModel.setColumnVisible(columnModel.getColumnByModelIndex(PersonnelTableModel.COL_FIRST_NAME), true);
-            columnModel.setColumnVisible(columnModel.getColumnByModelIndex(PersonnelTableModel.COL_LAST_NAME), true);
-            columnModel.setColumnVisible(columnModel.getColumnByModelIndex(PersonnelTableModel.COL_PRENOMINAL), false);
-            columnModel.setColumnVisible(columnModel.getColumnByModelIndex(PersonnelTableModel.COL_GIVEN_NAME), false);
-            columnModel.setColumnVisible(columnModel.getColumnByModelIndex(PersonnelTableModel.COL_SURNAME), false);
-            columnModel.setColumnVisible(columnModel.getColumnByModelIndex(PersonnelTableModel.COL_BLOODNAME), false);
-            columnModel.setColumnVisible(columnModel.getColumnByModelIndex(PersonnelTableModel.COL_POSTNOMINAL), false);
-            columnModel.setColumnVisible(columnModel.getColumnByModelIndex(PersonnelTableModel.COL_CALL), false);
-            columnModel.setColumnVisible(columnModel.getColumnByModelIndex(PersonnelTableModel.COL_AGE), false);
-            columnModel.setColumnVisible(columnModel.getColumnByModelIndex(PersonnelTableModel.COL_GENDER), false);
-            columnModel.setColumnVisible(columnModel.getColumnByModelIndex(PersonnelTableModel.COL_TYPE), true);
-            columnModel.setColumnVisible(columnModel.getColumnByModelIndex(PersonnelTableModel.COL_SKILL), false);
-            columnModel.setColumnVisible(columnModel.getColumnByModelIndex(PersonnelTableModel.COL_ASSIGN), false);
-            columnModel.setColumnVisible(columnModel.getColumnByModelIndex(PersonnelTableModel.COL_FORCE), false);
-            columnModel.setColumnVisible(columnModel.getColumnByModelIndex(PersonnelTableModel.COL_DEPLOY), false);
-            columnModel.setColumnVisible(columnModel.getColumnByModelIndex(PersonnelTableModel.COL_MECH), false);
-            columnModel.setColumnVisible(columnModel.getColumnByModelIndex(PersonnelTableModel.COL_AERO), false);
-            columnModel.setColumnVisible(columnModel.getColumnByModelIndex(PersonnelTableModel.COL_JET), false);
-            columnModel.setColumnVisible(columnModel.getColumnByModelIndex(PersonnelTableModel.COL_SPACE), false);
-            columnModel.setColumnVisible(columnModel.getColumnByModelIndex(PersonnelTableModel.COL_VEE), false);
-            columnModel.setColumnVisible(columnModel.getColumnByModelIndex(PersonnelTableModel.COL_NVEE), false);
-            columnModel.setColumnVisible(columnModel.getColumnByModelIndex(PersonnelTableModel.COL_VTOL), false);
-            columnModel.setColumnVisible(columnModel.getColumnByModelIndex(PersonnelTableModel.COL_GUN_BA), true);
-            columnModel.setColumnVisible(columnModel.getColumnByModelIndex(PersonnelTableModel.COL_SMALL_ARMS), true);
-            columnModel.setColumnVisible(columnModel.getColumnByModelIndex(PersonnelTableModel.COL_ANTI_MECH), true);
-            columnModel.setColumnVisible(columnModel.getColumnByModelIndex(PersonnelTableModel.COL_ARTY), false);
-            columnModel.setColumnVisible(columnModel.getColumnByModelIndex(PersonnelTableModel.COL_TACTICS), false);
-            columnModel.setColumnVisible(columnModel.getColumnByModelIndex(PersonnelTableModel.COL_STRATEGY), false);
-            columnModel.setColumnVisible(columnModel.getColumnByModelIndex(PersonnelTableModel.COL_TECH_MECH), false);
-            columnModel.setColumnVisible(columnModel.getColumnByModelIndex(PersonnelTableModel.COL_TECH_AERO), false);
-            columnModel.setColumnVisible(columnModel.getColumnByModelIndex(PersonnelTableModel.COL_TECH_VEE), false);
-            columnModel.setColumnVisible(columnModel.getColumnByModelIndex(PersonnelTableModel.COL_TECH_BA), false);
-            columnModel.setColumnVisible(columnModel.getColumnByModelIndex(PersonnelTableModel.COL_MEDICAL), false);
-            columnModel.setColumnVisible(columnModel.getColumnByModelIndex(PersonnelTableModel.COL_ADMIN), false);
-            columnModel.setColumnVisible(columnModel.getColumnByModelIndex(PersonnelTableModel.COL_NEG), false);
-            columnModel.setColumnVisible(columnModel.getColumnByModelIndex(PersonnelTableModel.COL_SCROUNGE), false);
-            columnModel.setColumnVisible(columnModel.getColumnByModelIndex(PersonnelTableModel.COL_TOUGH), false);
-            columnModel.setColumnVisible(columnModel.getColumnByModelIndex(PersonnelTableModel.COL_EDGE), false);
-            columnModel.setColumnVisible(columnModel.getColumnByModelIndex(PersonnelTableModel.COL_NABIL), false);
-            columnModel.setColumnVisible(columnModel.getColumnByModelIndex(PersonnelTableModel.COL_NIMP), false);
-            columnModel.setColumnVisible(columnModel.getColumnByModelIndex(PersonnelTableModel.COL_HITS), false);
-            columnModel.setColumnVisible(columnModel.getColumnByModelIndex(PersonnelTableModel.COL_SALARY), false);
-            columnModel.setColumnVisible(columnModel.getColumnByModelIndex(PersonnelTableModel.COL_KILLS), false);
-            columnModel.setColumnVisible(columnModel.getColumnByModelIndex(PersonnelTableModel.COL_XP), false);
-            columnModel.setColumnVisible(columnModel.getColumnByModelIndex(PersonnelTableModel.COL_ORIGIN_FACTION), false);
-            columnModel.setColumnVisible(columnModel.getColumnByModelIndex(PersonnelTableModel.COL_ORIGIN_PLANET), false);
-            columnModel.setColumnVisible(columnModel.getColumnByModelIndex(PersonnelTableModel.COL_RECRUIT_DATE), false);
-            columnModel.setColumnVisible(columnModel.getColumnByModelIndex(PersonnelTableModel.COL_DEATH_DATE), false);
-        } else if (view == PV_TACTIC) {
-            columnModel.setColumnVisible(columnModel.getColumnByModelIndex(PersonnelTableModel.COL_RANK), true);
-            columnModel.setColumnVisible(columnModel.getColumnByModelIndex(PersonnelTableModel.COL_FIRST_NAME), true);
-            columnModel.setColumnVisible(columnModel.getColumnByModelIndex(PersonnelTableModel.COL_LAST_NAME), true);
-            columnModel.setColumnVisible(columnModel.getColumnByModelIndex(PersonnelTableModel.COL_PRENOMINAL), false);
-            columnModel.setColumnVisible(columnModel.getColumnByModelIndex(PersonnelTableModel.COL_GIVEN_NAME), false);
-            columnModel.setColumnVisible(columnModel.getColumnByModelIndex(PersonnelTableModel.COL_SURNAME), false);
-            columnModel.setColumnVisible(columnModel.getColumnByModelIndex(PersonnelTableModel.COL_BLOODNAME), false);
-            columnModel.setColumnVisible(columnModel.getColumnByModelIndex(PersonnelTableModel.COL_POSTNOMINAL), false);
-            columnModel.setColumnVisible(columnModel.getColumnByModelIndex(PersonnelTableModel.COL_CALL), false);
-            columnModel.setColumnVisible(columnModel.getColumnByModelIndex(PersonnelTableModel.COL_AGE), false);
-            columnModel.setColumnVisible(columnModel.getColumnByModelIndex(PersonnelTableModel.COL_GENDER), false);
-            columnModel.setColumnVisible(columnModel.getColumnByModelIndex(PersonnelTableModel.COL_TYPE), true);
-            columnModel.setColumnVisible(columnModel.getColumnByModelIndex(PersonnelTableModel.COL_SKILL), false);
-            columnModel.setColumnVisible(columnModel.getColumnByModelIndex(PersonnelTableModel.COL_ASSIGN), false);
-            columnModel.setColumnVisible(columnModel.getColumnByModelIndex(PersonnelTableModel.COL_FORCE), false);
-            columnModel.setColumnVisible(columnModel.getColumnByModelIndex(PersonnelTableModel.COL_DEPLOY), false);
-            columnModel.setColumnVisible(columnModel.getColumnByModelIndex(PersonnelTableModel.COL_MECH), false);
-            columnModel.setColumnVisible(columnModel.getColumnByModelIndex(PersonnelTableModel.COL_AERO), false);
-            columnModel.setColumnVisible(columnModel.getColumnByModelIndex(PersonnelTableModel.COL_JET), false);
-            columnModel.setColumnVisible(columnModel.getColumnByModelIndex(PersonnelTableModel.COL_SPACE), false);
-            columnModel.setColumnVisible(columnModel.getColumnByModelIndex(PersonnelTableModel.COL_VEE), false);
-            columnModel.setColumnVisible(columnModel.getColumnByModelIndex(PersonnelTableModel.COL_NVEE), false);
-            columnModel.setColumnVisible(columnModel.getColumnByModelIndex(PersonnelTableModel.COL_VTOL), false);
-            columnModel.setColumnVisible(columnModel.getColumnByModelIndex(PersonnelTableModel.COL_GUN_BA), false);
-            columnModel.setColumnVisible(columnModel.getColumnByModelIndex(PersonnelTableModel.COL_SMALL_ARMS), false);
-            columnModel.setColumnVisible(columnModel.getColumnByModelIndex(PersonnelTableModel.COL_ANTI_MECH), false);
-            columnModel.setColumnVisible(columnModel.getColumnByModelIndex(PersonnelTableModel.COL_ARTY), false);
-            columnModel.setColumnVisible(columnModel.getColumnByModelIndex(PersonnelTableModel.COL_TACTICS), true);
-            columnModel.setColumnVisible(columnModel.getColumnByModelIndex(PersonnelTableModel.COL_STRATEGY), true);
-            columnModel.setColumnVisible(columnModel.getColumnByModelIndex(PersonnelTableModel.COL_TECH_MECH), false);
-            columnModel.setColumnVisible(columnModel.getColumnByModelIndex(PersonnelTableModel.COL_TECH_AERO), false);
-            columnModel.setColumnVisible(columnModel.getColumnByModelIndex(PersonnelTableModel.COL_TECH_VEE), false);
-            columnModel.setColumnVisible(columnModel.getColumnByModelIndex(PersonnelTableModel.COL_TECH_BA), false);
-            columnModel.setColumnVisible(columnModel.getColumnByModelIndex(PersonnelTableModel.COL_MEDICAL), false);
-            columnModel.setColumnVisible(columnModel.getColumnByModelIndex(PersonnelTableModel.COL_ADMIN), false);
-            columnModel.setColumnVisible(columnModel.getColumnByModelIndex(PersonnelTableModel.COL_NEG), false);
-            columnModel.setColumnVisible(columnModel.getColumnByModelIndex(PersonnelTableModel.COL_SCROUNGE), false);
-            columnModel.setColumnVisible(columnModel.getColumnByModelIndex(PersonnelTableModel.COL_TOUGH), false);
-            columnModel.setColumnVisible(columnModel.getColumnByModelIndex(PersonnelTableModel.COL_EDGE), false);
-            columnModel.setColumnVisible(columnModel.getColumnByModelIndex(PersonnelTableModel.COL_NABIL), false);
-            columnModel.setColumnVisible(columnModel.getColumnByModelIndex(PersonnelTableModel.COL_NIMP), false);
-            columnModel.setColumnVisible(columnModel.getColumnByModelIndex(PersonnelTableModel.COL_HITS), false);
-            columnModel.setColumnVisible(columnModel.getColumnByModelIndex(PersonnelTableModel.COL_SALARY), false);
-            columnModel.setColumnVisible(columnModel.getColumnByModelIndex(PersonnelTableModel.COL_KILLS), false);
-            columnModel.setColumnVisible(columnModel.getColumnByModelIndex(PersonnelTableModel.COL_XP), false);
-            columnModel.setColumnVisible(columnModel.getColumnByModelIndex(PersonnelTableModel.COL_ORIGIN_FACTION), false);
-            columnModel.setColumnVisible(columnModel.getColumnByModelIndex(PersonnelTableModel.COL_ORIGIN_PLANET), false);
-            columnModel.setColumnVisible(columnModel.getColumnByModelIndex(PersonnelTableModel.COL_RECRUIT_DATE), false);
-            columnModel.setColumnVisible(columnModel.getColumnByModelIndex(PersonnelTableModel.COL_DEATH_DATE), false);
-        } else if (view == PV_TECH) {
-            columnModel.setColumnVisible(columnModel.getColumnByModelIndex(PersonnelTableModel.COL_RANK), true);
-            columnModel.setColumnVisible(columnModel.getColumnByModelIndex(PersonnelTableModel.COL_FIRST_NAME), true);
-            columnModel.setColumnVisible(columnModel.getColumnByModelIndex(PersonnelTableModel.COL_LAST_NAME), true);
-            columnModel.setColumnVisible(columnModel.getColumnByModelIndex(PersonnelTableModel.COL_PRENOMINAL), false);
-            columnModel.setColumnVisible(columnModel.getColumnByModelIndex(PersonnelTableModel.COL_GIVEN_NAME), false);
-            columnModel.setColumnVisible(columnModel.getColumnByModelIndex(PersonnelTableModel.COL_SURNAME), false);
-            columnModel.setColumnVisible(columnModel.getColumnByModelIndex(PersonnelTableModel.COL_BLOODNAME), false);
-            columnModel.setColumnVisible(columnModel.getColumnByModelIndex(PersonnelTableModel.COL_POSTNOMINAL), false);
-            columnModel.setColumnVisible(columnModel.getColumnByModelIndex(PersonnelTableModel.COL_CALL), false);
-            columnModel.setColumnVisible(columnModel.getColumnByModelIndex(PersonnelTableModel.COL_AGE), false);
-            columnModel.setColumnVisible(columnModel.getColumnByModelIndex(PersonnelTableModel.COL_GENDER), false);
-            columnModel.setColumnVisible(columnModel.getColumnByModelIndex(PersonnelTableModel.COL_TYPE), true);
-            columnModel.setColumnVisible(columnModel.getColumnByModelIndex(PersonnelTableModel.COL_SKILL), false);
-            columnModel.setColumnVisible(columnModel.getColumnByModelIndex(PersonnelTableModel.COL_ASSIGN), false);
-            columnModel.setColumnVisible(columnModel.getColumnByModelIndex(PersonnelTableModel.COL_FORCE), false);
-            columnModel.setColumnVisible(columnModel.getColumnByModelIndex(PersonnelTableModel.COL_DEPLOY), false);
-            columnModel.setColumnVisible(columnModel.getColumnByModelIndex(PersonnelTableModel.COL_MECH), false);
-            columnModel.setColumnVisible(columnModel.getColumnByModelIndex(PersonnelTableModel.COL_AERO), false);
-            columnModel.setColumnVisible(columnModel.getColumnByModelIndex(PersonnelTableModel.COL_JET), false);
-            columnModel.setColumnVisible(columnModel.getColumnByModelIndex(PersonnelTableModel.COL_SPACE), false);
-            columnModel.setColumnVisible(columnModel.getColumnByModelIndex(PersonnelTableModel.COL_VEE), false);
-            columnModel.setColumnVisible(columnModel.getColumnByModelIndex(PersonnelTableModel.COL_NVEE), false);
-            columnModel.setColumnVisible(columnModel.getColumnByModelIndex(PersonnelTableModel.COL_VTOL), false);
-            columnModel.setColumnVisible(columnModel.getColumnByModelIndex(PersonnelTableModel.COL_GUN_BA), false);
-            columnModel.setColumnVisible(columnModel.getColumnByModelIndex(PersonnelTableModel.COL_SMALL_ARMS), false);
-            columnModel.setColumnVisible(columnModel.getColumnByModelIndex(PersonnelTableModel.COL_ANTI_MECH), false);
-            columnModel.setColumnVisible(columnModel.getColumnByModelIndex(PersonnelTableModel.COL_ARTY), false);
-            columnModel.setColumnVisible(columnModel.getColumnByModelIndex(PersonnelTableModel.COL_TACTICS), false);
-            columnModel.setColumnVisible(columnModel.getColumnByModelIndex(PersonnelTableModel.COL_STRATEGY), false);
-            columnModel.setColumnVisible(columnModel.getColumnByModelIndex(PersonnelTableModel.COL_TECH_MECH), true);
-            columnModel.setColumnVisible(columnModel.getColumnByModelIndex(PersonnelTableModel.COL_TECH_AERO), true);
-            columnModel.setColumnVisible(columnModel.getColumnByModelIndex(PersonnelTableModel.COL_TECH_VEE), true);
-            columnModel.setColumnVisible(columnModel.getColumnByModelIndex(PersonnelTableModel.COL_TECH_BA), true);
-            columnModel.setColumnVisible(columnModel.getColumnByModelIndex(PersonnelTableModel.COL_MEDICAL), true);
-            columnModel.setColumnVisible(columnModel.getColumnByModelIndex(PersonnelTableModel.COL_ADMIN), false);
-            columnModel.setColumnVisible(columnModel.getColumnByModelIndex(PersonnelTableModel.COL_NEG), false);
-            columnModel.setColumnVisible(columnModel.getColumnByModelIndex(PersonnelTableModel.COL_SCROUNGE), false);
-            columnModel.setColumnVisible(columnModel.getColumnByModelIndex(PersonnelTableModel.COL_TOUGH), false);
-            columnModel.setColumnVisible(columnModel.getColumnByModelIndex(PersonnelTableModel.COL_EDGE), false);
-            columnModel.setColumnVisible(columnModel.getColumnByModelIndex(PersonnelTableModel.COL_NABIL), false);
-            columnModel.setColumnVisible(columnModel.getColumnByModelIndex(PersonnelTableModel.COL_NIMP), false);
-            columnModel.setColumnVisible(columnModel.getColumnByModelIndex(PersonnelTableModel.COL_HITS), false);
-            columnModel.setColumnVisible(columnModel.getColumnByModelIndex(PersonnelTableModel.COL_SALARY), false);
-            columnModel.setColumnVisible(columnModel.getColumnByModelIndex(PersonnelTableModel.COL_KILLS), false);
-            columnModel.setColumnVisible(columnModel.getColumnByModelIndex(PersonnelTableModel.COL_XP), false);
-            columnModel.setColumnVisible(columnModel.getColumnByModelIndex(PersonnelTableModel.COL_ORIGIN_FACTION), false);
-            columnModel.setColumnVisible(columnModel.getColumnByModelIndex(PersonnelTableModel.COL_ORIGIN_PLANET), false);
-            columnModel.setColumnVisible(columnModel.getColumnByModelIndex(PersonnelTableModel.COL_RECRUIT_DATE), false);
-            columnModel.setColumnVisible(columnModel.getColumnByModelIndex(PersonnelTableModel.COL_DEATH_DATE), false);
-        } else if (view == PV_ADMIN) {
-            columnModel.setColumnVisible(columnModel.getColumnByModelIndex(PersonnelTableModel.COL_RANK), true);
-            columnModel.setColumnVisible(columnModel.getColumnByModelIndex(PersonnelTableModel.COL_FIRST_NAME), true);
-            columnModel.setColumnVisible(columnModel.getColumnByModelIndex(PersonnelTableModel.COL_LAST_NAME), true);
-            columnModel.setColumnVisible(columnModel.getColumnByModelIndex(PersonnelTableModel.COL_PRENOMINAL), false);
-            columnModel.setColumnVisible(columnModel.getColumnByModelIndex(PersonnelTableModel.COL_GIVEN_NAME), false);
-            columnModel.setColumnVisible(columnModel.getColumnByModelIndex(PersonnelTableModel.COL_SURNAME), false);
-            columnModel.setColumnVisible(columnModel.getColumnByModelIndex(PersonnelTableModel.COL_BLOODNAME), false);
-            columnModel.setColumnVisible(columnModel.getColumnByModelIndex(PersonnelTableModel.COL_POSTNOMINAL), false);
-            columnModel.setColumnVisible(columnModel.getColumnByModelIndex(PersonnelTableModel.COL_CALL), false);
-            columnModel.setColumnVisible(columnModel.getColumnByModelIndex(PersonnelTableModel.COL_AGE), false);
-            columnModel.setColumnVisible(columnModel.getColumnByModelIndex(PersonnelTableModel.COL_GENDER), false);
-            columnModel.setColumnVisible(columnModel.getColumnByModelIndex(PersonnelTableModel.COL_TYPE), true);
-            columnModel.setColumnVisible(columnModel.getColumnByModelIndex(PersonnelTableModel.COL_SKILL), false);
-            columnModel.setColumnVisible(columnModel.getColumnByModelIndex(PersonnelTableModel.COL_ASSIGN), false);
-            columnModel.setColumnVisible(columnModel.getColumnByModelIndex(PersonnelTableModel.COL_FORCE), false);
-            columnModel.setColumnVisible(columnModel.getColumnByModelIndex(PersonnelTableModel.COL_DEPLOY), false);
-            columnModel.setColumnVisible(columnModel.getColumnByModelIndex(PersonnelTableModel.COL_MECH), false);
-            columnModel.setColumnVisible(columnModel.getColumnByModelIndex(PersonnelTableModel.COL_AERO), false);
-            columnModel.setColumnVisible(columnModel.getColumnByModelIndex(PersonnelTableModel.COL_JET), false);
-            columnModel.setColumnVisible(columnModel.getColumnByModelIndex(PersonnelTableModel.COL_SPACE), false);
-            columnModel.setColumnVisible(columnModel.getColumnByModelIndex(PersonnelTableModel.COL_VEE), false);
-            columnModel.setColumnVisible(columnModel.getColumnByModelIndex(PersonnelTableModel.COL_NVEE), false);
-            columnModel.setColumnVisible(columnModel.getColumnByModelIndex(PersonnelTableModel.COL_VTOL), false);
-            columnModel.setColumnVisible(columnModel.getColumnByModelIndex(PersonnelTableModel.COL_GUN_BA), false);
-            columnModel.setColumnVisible(columnModel.getColumnByModelIndex(PersonnelTableModel.COL_SMALL_ARMS), false);
-            columnModel.setColumnVisible(columnModel.getColumnByModelIndex(PersonnelTableModel.COL_ANTI_MECH), false);
-            columnModel.setColumnVisible(columnModel.getColumnByModelIndex(PersonnelTableModel.COL_ARTY), false);
-            columnModel.setColumnVisible(columnModel.getColumnByModelIndex(PersonnelTableModel.COL_TACTICS), false);
-            columnModel.setColumnVisible(columnModel.getColumnByModelIndex(PersonnelTableModel.COL_STRATEGY), false);
-            columnModel.setColumnVisible(columnModel.getColumnByModelIndex(PersonnelTableModel.COL_TECH_MECH), false);
-            columnModel.setColumnVisible(columnModel.getColumnByModelIndex(PersonnelTableModel.COL_TECH_AERO), false);
-            columnModel.setColumnVisible(columnModel.getColumnByModelIndex(PersonnelTableModel.COL_TECH_VEE), false);
-            columnModel.setColumnVisible(columnModel.getColumnByModelIndex(PersonnelTableModel.COL_TECH_BA), false);
-            columnModel.setColumnVisible(columnModel.getColumnByModelIndex(PersonnelTableModel.COL_MEDICAL), false);
-            columnModel.setColumnVisible(columnModel.getColumnByModelIndex(PersonnelTableModel.COL_ADMIN), true);
-            columnModel.setColumnVisible(columnModel.getColumnByModelIndex(PersonnelTableModel.COL_NEG), true);
-            columnModel.setColumnVisible(columnModel.getColumnByModelIndex(PersonnelTableModel.COL_SCROUNGE), true);
-            columnModel.setColumnVisible(columnModel.getColumnByModelIndex(PersonnelTableModel.COL_TOUGH), false);
-            columnModel.setColumnVisible(columnModel.getColumnByModelIndex(PersonnelTableModel.COL_EDGE), false);
-            columnModel.setColumnVisible(columnModel.getColumnByModelIndex(PersonnelTableModel.COL_NABIL), false);
-            columnModel.setColumnVisible(columnModel.getColumnByModelIndex(PersonnelTableModel.COL_NIMP), false);
-            columnModel.setColumnVisible(columnModel.getColumnByModelIndex(PersonnelTableModel.COL_HITS), false);
-            columnModel.setColumnVisible(columnModel.getColumnByModelIndex(PersonnelTableModel.COL_SALARY), false);
-            columnModel.setColumnVisible(columnModel.getColumnByModelIndex(PersonnelTableModel.COL_KILLS), false);
-            columnModel.setColumnVisible(columnModel.getColumnByModelIndex(PersonnelTableModel.COL_XP), false);
-            columnModel.setColumnVisible(columnModel.getColumnByModelIndex(PersonnelTableModel.COL_ORIGIN_FACTION), false);
-            columnModel.setColumnVisible(columnModel.getColumnByModelIndex(PersonnelTableModel.COL_ORIGIN_PLANET), false);
-            columnModel.setColumnVisible(columnModel.getColumnByModelIndex(PersonnelTableModel.COL_RECRUIT_DATE), false);
-            columnModel.setColumnVisible(columnModel.getColumnByModelIndex(PersonnelTableModel.COL_DEATH_DATE), false);
-        } else if (view == PV_BIO) {
-            columnModel.setColumnVisible(columnModel.getColumnByModelIndex(PersonnelTableModel.COL_RANK), true);
-            columnModel.setColumnVisible(columnModel.getColumnByModelIndex(PersonnelTableModel.COL_FIRST_NAME), true);
-            columnModel.setColumnVisible(columnModel.getColumnByModelIndex(PersonnelTableModel.COL_LAST_NAME), true);
-            columnModel.setColumnVisible(columnModel.getColumnByModelIndex(PersonnelTableModel.COL_PRENOMINAL), false);
-            columnModel.setColumnVisible(columnModel.getColumnByModelIndex(PersonnelTableModel.COL_GIVEN_NAME), false);
-            columnModel.setColumnVisible(columnModel.getColumnByModelIndex(PersonnelTableModel.COL_SURNAME), false);
-            columnModel.setColumnVisible(columnModel.getColumnByModelIndex(PersonnelTableModel.COL_POSTNOMINAL), false);
-            columnModel.setColumnVisible(columnModel.getColumnByModelIndex(PersonnelTableModel.COL_CALL), false);
-            columnModel.setColumnVisible(columnModel.getColumnByModelIndex(PersonnelTableModel.COL_BLOODNAME), false);
-            columnModel.setColumnVisible(columnModel.getColumnByModelIndex(PersonnelTableModel.COL_AGE), true);
-            columnModel.setColumnVisible(columnModel.getColumnByModelIndex(PersonnelTableModel.COL_GENDER), false);
-            columnModel.setColumnVisible(columnModel.getColumnByModelIndex(PersonnelTableModel.COL_TYPE), true);
-            columnModel.setColumnVisible(columnModel.getColumnByModelIndex(PersonnelTableModel.COL_SKILL), false);
-            columnModel.setColumnVisible(columnModel.getColumnByModelIndex(PersonnelTableModel.COL_ASSIGN), false);
-            columnModel.setColumnVisible(columnModel.getColumnByModelIndex(PersonnelTableModel.COL_FORCE), false);
-            columnModel.setColumnVisible(columnModel.getColumnByModelIndex(PersonnelTableModel.COL_DEPLOY), false);
-            columnModel.setColumnVisible(columnModel.getColumnByModelIndex(PersonnelTableModel.COL_MECH), false);
-            columnModel.setColumnVisible(columnModel.getColumnByModelIndex(PersonnelTableModel.COL_AERO), false);
-            columnModel.setColumnVisible(columnModel.getColumnByModelIndex(PersonnelTableModel.COL_JET), false);
-            columnModel.setColumnVisible(columnModel.getColumnByModelIndex(PersonnelTableModel.COL_SPACE), false);
-            columnModel.setColumnVisible(columnModel.getColumnByModelIndex(PersonnelTableModel.COL_VEE), false);
-            columnModel.setColumnVisible(columnModel.getColumnByModelIndex(PersonnelTableModel.COL_NVEE), false);
-            columnModel.setColumnVisible(columnModel.getColumnByModelIndex(PersonnelTableModel.COL_VTOL), false);
-            columnModel.setColumnVisible(columnModel.getColumnByModelIndex(PersonnelTableModel.COL_GUN_BA), false);
-            columnModel.setColumnVisible(columnModel.getColumnByModelIndex(PersonnelTableModel.COL_SMALL_ARMS), false);
-            columnModel.setColumnVisible(columnModel.getColumnByModelIndex(PersonnelTableModel.COL_ANTI_MECH), false);
-            columnModel.setColumnVisible(columnModel.getColumnByModelIndex(PersonnelTableModel.COL_ARTY), false);
-            columnModel.setColumnVisible(columnModel.getColumnByModelIndex(PersonnelTableModel.COL_TACTICS), false);
-            columnModel.setColumnVisible(columnModel.getColumnByModelIndex(PersonnelTableModel.COL_STRATEGY), false);
-            columnModel.setColumnVisible(columnModel.getColumnByModelIndex(PersonnelTableModel.COL_TECH_MECH), false);
-            columnModel.setColumnVisible(columnModel.getColumnByModelIndex(PersonnelTableModel.COL_TECH_AERO), false);
-            columnModel.setColumnVisible(columnModel.getColumnByModelIndex(PersonnelTableModel.COL_TECH_VEE), false);
-            columnModel.setColumnVisible(columnModel.getColumnByModelIndex(PersonnelTableModel.COL_TECH_BA), false);
-            columnModel.setColumnVisible(columnModel.getColumnByModelIndex(PersonnelTableModel.COL_MEDICAL), false);
-            columnModel.setColumnVisible(columnModel.getColumnByModelIndex(PersonnelTableModel.COL_ADMIN), false);
-            columnModel.setColumnVisible(columnModel.getColumnByModelIndex(PersonnelTableModel.COL_NEG), false);
-            columnModel.setColumnVisible(columnModel.getColumnByModelIndex(PersonnelTableModel.COL_SCROUNGE), false);
-            columnModel.setColumnVisible(columnModel.getColumnByModelIndex(PersonnelTableModel.COL_TOUGH), false);
-            columnModel.setColumnVisible(columnModel.getColumnByModelIndex(PersonnelTableModel.COL_EDGE), false);
-            columnModel.setColumnVisible(columnModel.getColumnByModelIndex(PersonnelTableModel.COL_NABIL), false);
-            columnModel.setColumnVisible(columnModel.getColumnByModelIndex(PersonnelTableModel.COL_NIMP), false);
-            columnModel.setColumnVisible(columnModel.getColumnByModelIndex(PersonnelTableModel.COL_HITS), false);
-            columnModel.setColumnVisible(columnModel.getColumnByModelIndex(PersonnelTableModel.COL_SALARY), false);
-            columnModel.setColumnVisible(columnModel.getColumnByModelIndex(PersonnelTableModel.COL_KILLS), false);
-            columnModel.setColumnVisible(columnModel.getColumnByModelIndex(PersonnelTableModel.COL_XP), false);
-            columnModel.setColumnVisible(columnModel.getColumnByModelIndex(PersonnelTableModel.COL_ORIGIN_FACTION), getCampaignOptions().showOriginFaction());
-            columnModel.setColumnVisible(columnModel.getColumnByModelIndex(PersonnelTableModel.COL_ORIGIN_PLANET), getCampaignOptions().showOriginFaction());
-            columnModel.setColumnVisible(columnModel.getColumnByModelIndex(PersonnelTableModel.COL_RECRUIT_DATE), true);
-            columnModel.setColumnVisible(columnModel.getColumnByModelIndex(PersonnelTableModel.COL_DEATH_DATE), true);
-        } else if (view == PV_FLUFF) {
-            columnModel.setColumnVisible(columnModel.getColumnByModelIndex(PersonnelTableModel.COL_RANK), true);
-            columnModel.setColumnVisible(columnModel.getColumnByModelIndex(PersonnelTableModel.COL_FIRST_NAME), false);
-            columnModel.setColumnVisible(columnModel.getColumnByModelIndex(PersonnelTableModel.COL_LAST_NAME), false);
-            columnModel.setColumnVisible(columnModel.getColumnByModelIndex(PersonnelTableModel.COL_PRENOMINAL), true);
-            columnModel.setColumnVisible(columnModel.getColumnByModelIndex(PersonnelTableModel.COL_GIVEN_NAME), true);
-            columnModel.setColumnVisible(columnModel.getColumnByModelIndex(PersonnelTableModel.COL_SURNAME), true);
-            columnModel.setColumnVisible(columnModel.getColumnByModelIndex(PersonnelTableModel.COL_POSTNOMINAL), true);
-            columnModel.setColumnVisible(columnModel.getColumnByModelIndex(PersonnelTableModel.COL_CALL), true);
-            columnModel.setColumnVisible(columnModel.getColumnByModelIndex(PersonnelTableModel.COL_BLOODNAME), true);
-            columnModel.setColumnVisible(columnModel.getColumnByModelIndex(PersonnelTableModel.COL_AGE), false);
-            columnModel.setColumnVisible(columnModel.getColumnByModelIndex(PersonnelTableModel.COL_GENDER), true);
-            columnModel.setColumnVisible(columnModel.getColumnByModelIndex(PersonnelTableModel.COL_TYPE), true);
-            columnModel.setColumnVisible(columnModel.getColumnByModelIndex(PersonnelTableModel.COL_SKILL), false);
-            columnModel.setColumnVisible(columnModel.getColumnByModelIndex(PersonnelTableModel.COL_ASSIGN), false);
-            columnModel.setColumnVisible(columnModel.getColumnByModelIndex(PersonnelTableModel.COL_FORCE), false);
-            columnModel.setColumnVisible(columnModel.getColumnByModelIndex(PersonnelTableModel.COL_DEPLOY), false);
-            columnModel.setColumnVisible(columnModel.getColumnByModelIndex(PersonnelTableModel.COL_MECH), false);
-            columnModel.setColumnVisible(columnModel.getColumnByModelIndex(PersonnelTableModel.COL_AERO), false);
-            columnModel.setColumnVisible(columnModel.getColumnByModelIndex(PersonnelTableModel.COL_JET), false);
-            columnModel.setColumnVisible(columnModel.getColumnByModelIndex(PersonnelTableModel.COL_SPACE), false);
-            columnModel.setColumnVisible(columnModel.getColumnByModelIndex(PersonnelTableModel.COL_VEE), false);
-            columnModel.setColumnVisible(columnModel.getColumnByModelIndex(PersonnelTableModel.COL_NVEE), false);
-            columnModel.setColumnVisible(columnModel.getColumnByModelIndex(PersonnelTableModel.COL_VTOL), false);
-            columnModel.setColumnVisible(columnModel.getColumnByModelIndex(PersonnelTableModel.COL_GUN_BA), false);
-            columnModel.setColumnVisible(columnModel.getColumnByModelIndex(PersonnelTableModel.COL_SMALL_ARMS), false);
-            columnModel.setColumnVisible(columnModel.getColumnByModelIndex(PersonnelTableModel.COL_ANTI_MECH), false);
-            columnModel.setColumnVisible(columnModel.getColumnByModelIndex(PersonnelTableModel.COL_ARTY), false);
-            columnModel.setColumnVisible(columnModel.getColumnByModelIndex(PersonnelTableModel.COL_TACTICS), false);
-            columnModel.setColumnVisible(columnModel.getColumnByModelIndex(PersonnelTableModel.COL_STRATEGY), false);
-            columnModel.setColumnVisible(columnModel.getColumnByModelIndex(PersonnelTableModel.COL_TECH_MECH), false);
-            columnModel.setColumnVisible(columnModel.getColumnByModelIndex(PersonnelTableModel.COL_TECH_AERO), false);
-            columnModel.setColumnVisible(columnModel.getColumnByModelIndex(PersonnelTableModel.COL_TECH_VEE), false);
-            columnModel.setColumnVisible(columnModel.getColumnByModelIndex(PersonnelTableModel.COL_TECH_BA), false);
-            columnModel.setColumnVisible(columnModel.getColumnByModelIndex(PersonnelTableModel.COL_MEDICAL), false);
-            columnModel.setColumnVisible(columnModel.getColumnByModelIndex(PersonnelTableModel.COL_ADMIN), false);
-            columnModel.setColumnVisible(columnModel.getColumnByModelIndex(PersonnelTableModel.COL_NEG), false);
-            columnModel.setColumnVisible(columnModel.getColumnByModelIndex(PersonnelTableModel.COL_SCROUNGE), false);
-            columnModel.setColumnVisible(columnModel.getColumnByModelIndex(PersonnelTableModel.COL_TOUGH), false);
-            columnModel.setColumnVisible(columnModel.getColumnByModelIndex(PersonnelTableModel.COL_EDGE), false);
-            columnModel.setColumnVisible(columnModel.getColumnByModelIndex(PersonnelTableModel.COL_NABIL), false);
-            columnModel.setColumnVisible(columnModel.getColumnByModelIndex(PersonnelTableModel.COL_NIMP), false);
-            columnModel.setColumnVisible(columnModel.getColumnByModelIndex(PersonnelTableModel.COL_HITS), false);
-            columnModel.setColumnVisible(columnModel.getColumnByModelIndex(PersonnelTableModel.COL_SALARY), false);
-            columnModel.setColumnVisible(columnModel.getColumnByModelIndex(PersonnelTableModel.COL_KILLS), true);
-            columnModel.setColumnVisible(columnModel.getColumnByModelIndex(PersonnelTableModel.COL_XP), false);
-            columnModel.setColumnVisible(columnModel.getColumnByModelIndex(PersonnelTableModel.COL_ORIGIN_FACTION), false);
-            columnModel.setColumnVisible(columnModel.getColumnByModelIndex(PersonnelTableModel.COL_ORIGIN_PLANET), false);
-            columnModel.setColumnVisible(columnModel.getColumnByModelIndex(PersonnelTableModel.COL_RECRUIT_DATE), false);
-            columnModel.setColumnVisible(columnModel.getColumnByModelIndex(PersonnelTableModel.COL_DEATH_DATE), false);
-=======
         switch (view) {
             case GRAPHIC:
                 personnelTable.setRowHeight(80);
                 columnModel.setColumnVisible(columnModel.getColumnByModelIndex(PersonnelTableModel.COL_RANK), true);
+                columnModel.setColumnVisible(columnModel.getColumnByModelIndex(PersonnelTableModel.COL_FIRST_NAME), false);
+                columnModel.setColumnVisible(columnModel.getColumnByModelIndex(PersonnelTableModel.COL_LAST_NAME), false);
+                columnModel.setColumnVisible(columnModel.getColumnByModelIndex(PersonnelTableModel.COL_PRENOMINAL), false);
                 columnModel.setColumnVisible(columnModel.getColumnByModelIndex(PersonnelTableModel.COL_GIVEN_NAME), false);
-                columnModel.setColumnVisible(columnModel.getColumnByModelIndex(PersonnelTableModel.COL_LAST_NAME), false);
                 columnModel.setColumnVisible(columnModel.getColumnByModelIndex(PersonnelTableModel.COL_SURNAME), false);
                 columnModel.setColumnVisible(columnModel.getColumnByModelIndex(PersonnelTableModel.COL_BLOODNAME), false);
-                columnModel.setColumnVisible(columnModel.getColumnByModelIndex(PersonnelTableModel.COL_HONORIFIC), false);
+                columnModel.setColumnVisible(columnModel.getColumnByModelIndex(PersonnelTableModel.COL_POSTNOMINAL), false);
                 columnModel.setColumnVisible(columnModel.getColumnByModelIndex(PersonnelTableModel.COL_CALL), false);
                 columnModel.setColumnVisible(columnModel.getColumnByModelIndex(PersonnelTableModel.COL_AGE), false);
                 columnModel.setColumnVisible(columnModel.getColumnByModelIndex(PersonnelTableModel.COL_GENDER), false);
@@ -823,11 +371,13 @@
                 break;
             case GENERAL:
                 columnModel.setColumnVisible(columnModel.getColumnByModelIndex(PersonnelTableModel.COL_RANK), true);
-                columnModel.setColumnVisible(columnModel.getColumnByModelIndex(PersonnelTableModel.COL_GIVEN_NAME), true);
+                columnModel.setColumnVisible(columnModel.getColumnByModelIndex(PersonnelTableModel.COL_FIRST_NAME), true);
                 columnModel.setColumnVisible(columnModel.getColumnByModelIndex(PersonnelTableModel.COL_LAST_NAME), true);
+                columnModel.setColumnVisible(columnModel.getColumnByModelIndex(PersonnelTableModel.COL_PRENOMINAL), false);
+                columnModel.setColumnVisible(columnModel.getColumnByModelIndex(PersonnelTableModel.COL_GIVEN_NAME), false);
                 columnModel.setColumnVisible(columnModel.getColumnByModelIndex(PersonnelTableModel.COL_SURNAME), false);
                 columnModel.setColumnVisible(columnModel.getColumnByModelIndex(PersonnelTableModel.COL_BLOODNAME), false);
-                columnModel.setColumnVisible(columnModel.getColumnByModelIndex(PersonnelTableModel.COL_HONORIFIC), false);
+                columnModel.setColumnVisible(columnModel.getColumnByModelIndex(PersonnelTableModel.COL_POSTNOMINAL), false);
                 columnModel.setColumnVisible(columnModel.getColumnByModelIndex(PersonnelTableModel.COL_CALL), false);
                 columnModel.setColumnVisible(columnModel.getColumnByModelIndex(PersonnelTableModel.COL_AGE), false);
                 columnModel.setColumnVisible(columnModel.getColumnByModelIndex(PersonnelTableModel.COL_GENDER), false);
@@ -872,11 +422,13 @@
                 break;
             case PILOT_GUNNERY_SKILLS:
                 columnModel.setColumnVisible(columnModel.getColumnByModelIndex(PersonnelTableModel.COL_RANK), true);
-                columnModel.setColumnVisible(columnModel.getColumnByModelIndex(PersonnelTableModel.COL_GIVEN_NAME), true);
+                columnModel.setColumnVisible(columnModel.getColumnByModelIndex(PersonnelTableModel.COL_FIRST_NAME), true);
                 columnModel.setColumnVisible(columnModel.getColumnByModelIndex(PersonnelTableModel.COL_LAST_NAME), true);
+                columnModel.setColumnVisible(columnModel.getColumnByModelIndex(PersonnelTableModel.COL_PRENOMINAL), false);
+                columnModel.setColumnVisible(columnModel.getColumnByModelIndex(PersonnelTableModel.COL_GIVEN_NAME), false);
                 columnModel.setColumnVisible(columnModel.getColumnByModelIndex(PersonnelTableModel.COL_SURNAME), false);
                 columnModel.setColumnVisible(columnModel.getColumnByModelIndex(PersonnelTableModel.COL_BLOODNAME), false);
-                columnModel.setColumnVisible(columnModel.getColumnByModelIndex(PersonnelTableModel.COL_HONORIFIC), false);
+                columnModel.setColumnVisible(columnModel.getColumnByModelIndex(PersonnelTableModel.COL_POSTNOMINAL), false);
                 columnModel.setColumnVisible(columnModel.getColumnByModelIndex(PersonnelTableModel.COL_CALL), false);
                 columnModel.setColumnVisible(columnModel.getColumnByModelIndex(PersonnelTableModel.COL_AGE), false);
                 columnModel.setColumnVisible(columnModel.getColumnByModelIndex(PersonnelTableModel.COL_GENDER), false);
@@ -921,11 +473,13 @@
                 break;
             case INFANTRY_SKILLS:
                 columnModel.setColumnVisible(columnModel.getColumnByModelIndex(PersonnelTableModel.COL_RANK), true);
-                columnModel.setColumnVisible(columnModel.getColumnByModelIndex(PersonnelTableModel.COL_GIVEN_NAME), true);
+                columnModel.setColumnVisible(columnModel.getColumnByModelIndex(PersonnelTableModel.COL_FIRST_NAME), true);
                 columnModel.setColumnVisible(columnModel.getColumnByModelIndex(PersonnelTableModel.COL_LAST_NAME), true);
+                columnModel.setColumnVisible(columnModel.getColumnByModelIndex(PersonnelTableModel.COL_PRENOMINAL), false);
+                columnModel.setColumnVisible(columnModel.getColumnByModelIndex(PersonnelTableModel.COL_GIVEN_NAME), false);
                 columnModel.setColumnVisible(columnModel.getColumnByModelIndex(PersonnelTableModel.COL_SURNAME), false);
                 columnModel.setColumnVisible(columnModel.getColumnByModelIndex(PersonnelTableModel.COL_BLOODNAME), false);
-                columnModel.setColumnVisible(columnModel.getColumnByModelIndex(PersonnelTableModel.COL_HONORIFIC), false);
+                columnModel.setColumnVisible(columnModel.getColumnByModelIndex(PersonnelTableModel.COL_POSTNOMINAL), false);
                 columnModel.setColumnVisible(columnModel.getColumnByModelIndex(PersonnelTableModel.COL_CALL), false);
                 columnModel.setColumnVisible(columnModel.getColumnByModelIndex(PersonnelTableModel.COL_AGE), false);
                 columnModel.setColumnVisible(columnModel.getColumnByModelIndex(PersonnelTableModel.COL_GENDER), false);
@@ -970,11 +524,13 @@
                 break;
             case TACTICAL_SKILLS:
                 columnModel.setColumnVisible(columnModel.getColumnByModelIndex(PersonnelTableModel.COL_RANK), true);
-                columnModel.setColumnVisible(columnModel.getColumnByModelIndex(PersonnelTableModel.COL_GIVEN_NAME), true);
+                columnModel.setColumnVisible(columnModel.getColumnByModelIndex(PersonnelTableModel.COL_FIRST_NAME), true);
                 columnModel.setColumnVisible(columnModel.getColumnByModelIndex(PersonnelTableModel.COL_LAST_NAME), true);
+                columnModel.setColumnVisible(columnModel.getColumnByModelIndex(PersonnelTableModel.COL_PRENOMINAL), false);
+                columnModel.setColumnVisible(columnModel.getColumnByModelIndex(PersonnelTableModel.COL_GIVEN_NAME), false);
                 columnModel.setColumnVisible(columnModel.getColumnByModelIndex(PersonnelTableModel.COL_SURNAME), false);
                 columnModel.setColumnVisible(columnModel.getColumnByModelIndex(PersonnelTableModel.COL_BLOODNAME), false);
-                columnModel.setColumnVisible(columnModel.getColumnByModelIndex(PersonnelTableModel.COL_HONORIFIC), false);
+                columnModel.setColumnVisible(columnModel.getColumnByModelIndex(PersonnelTableModel.COL_POSTNOMINAL), false);
                 columnModel.setColumnVisible(columnModel.getColumnByModelIndex(PersonnelTableModel.COL_CALL), false);
                 columnModel.setColumnVisible(columnModel.getColumnByModelIndex(PersonnelTableModel.COL_AGE), false);
                 columnModel.setColumnVisible(columnModel.getColumnByModelIndex(PersonnelTableModel.COL_GENDER), false);
@@ -1019,11 +575,13 @@
                 break;
             case TECHNICAL_SKILLS:
                 columnModel.setColumnVisible(columnModel.getColumnByModelIndex(PersonnelTableModel.COL_RANK), true);
-                columnModel.setColumnVisible(columnModel.getColumnByModelIndex(PersonnelTableModel.COL_GIVEN_NAME), true);
+                columnModel.setColumnVisible(columnModel.getColumnByModelIndex(PersonnelTableModel.COL_FIRST_NAME), true);
                 columnModel.setColumnVisible(columnModel.getColumnByModelIndex(PersonnelTableModel.COL_LAST_NAME), true);
+                columnModel.setColumnVisible(columnModel.getColumnByModelIndex(PersonnelTableModel.COL_PRENOMINAL), false);
+                columnModel.setColumnVisible(columnModel.getColumnByModelIndex(PersonnelTableModel.COL_GIVEN_NAME), false);
                 columnModel.setColumnVisible(columnModel.getColumnByModelIndex(PersonnelTableModel.COL_SURNAME), false);
                 columnModel.setColumnVisible(columnModel.getColumnByModelIndex(PersonnelTableModel.COL_BLOODNAME), false);
-                columnModel.setColumnVisible(columnModel.getColumnByModelIndex(PersonnelTableModel.COL_HONORIFIC), false);
+                columnModel.setColumnVisible(columnModel.getColumnByModelIndex(PersonnelTableModel.COL_POSTNOMINAL), false);
                 columnModel.setColumnVisible(columnModel.getColumnByModelIndex(PersonnelTableModel.COL_CALL), false);
                 columnModel.setColumnVisible(columnModel.getColumnByModelIndex(PersonnelTableModel.COL_AGE), false);
                 columnModel.setColumnVisible(columnModel.getColumnByModelIndex(PersonnelTableModel.COL_GENDER), false);
@@ -1068,11 +626,13 @@
                 break;
             case ADMINISTRATIVE_SKILLS:
                 columnModel.setColumnVisible(columnModel.getColumnByModelIndex(PersonnelTableModel.COL_RANK), true);
-                columnModel.setColumnVisible(columnModel.getColumnByModelIndex(PersonnelTableModel.COL_GIVEN_NAME), true);
+                columnModel.setColumnVisible(columnModel.getColumnByModelIndex(PersonnelTableModel.COL_FIRST_NAME), true);
                 columnModel.setColumnVisible(columnModel.getColumnByModelIndex(PersonnelTableModel.COL_LAST_NAME), true);
+                columnModel.setColumnVisible(columnModel.getColumnByModelIndex(PersonnelTableModel.COL_PRENOMINAL), false);
+                columnModel.setColumnVisible(columnModel.getColumnByModelIndex(PersonnelTableModel.COL_GIVEN_NAME), false);
                 columnModel.setColumnVisible(columnModel.getColumnByModelIndex(PersonnelTableModel.COL_SURNAME), false);
                 columnModel.setColumnVisible(columnModel.getColumnByModelIndex(PersonnelTableModel.COL_BLOODNAME), false);
-                columnModel.setColumnVisible(columnModel.getColumnByModelIndex(PersonnelTableModel.COL_HONORIFIC), false);
+                columnModel.setColumnVisible(columnModel.getColumnByModelIndex(PersonnelTableModel.COL_POSTNOMINAL), false);
                 columnModel.setColumnVisible(columnModel.getColumnByModelIndex(PersonnelTableModel.COL_CALL), false);
                 columnModel.setColumnVisible(columnModel.getColumnByModelIndex(PersonnelTableModel.COL_AGE), false);
                 columnModel.setColumnVisible(columnModel.getColumnByModelIndex(PersonnelTableModel.COL_GENDER), false);
@@ -1117,10 +677,12 @@
                 break;
             case BIOGRAPHICAL:
                 columnModel.setColumnVisible(columnModel.getColumnByModelIndex(PersonnelTableModel.COL_RANK), true);
-                columnModel.setColumnVisible(columnModel.getColumnByModelIndex(PersonnelTableModel.COL_GIVEN_NAME), true);
+                columnModel.setColumnVisible(columnModel.getColumnByModelIndex(PersonnelTableModel.COL_FIRST_NAME), true);
                 columnModel.setColumnVisible(columnModel.getColumnByModelIndex(PersonnelTableModel.COL_LAST_NAME), true);
+                columnModel.setColumnVisible(columnModel.getColumnByModelIndex(PersonnelTableModel.COL_PRENOMINAL), false);
+                columnModel.setColumnVisible(columnModel.getColumnByModelIndex(PersonnelTableModel.COL_GIVEN_NAME), false);
                 columnModel.setColumnVisible(columnModel.getColumnByModelIndex(PersonnelTableModel.COL_SURNAME), false);
-                columnModel.setColumnVisible(columnModel.getColumnByModelIndex(PersonnelTableModel.COL_HONORIFIC), false);
+                columnModel.setColumnVisible(columnModel.getColumnByModelIndex(PersonnelTableModel.COL_POSTNOMINAL), false);
                 columnModel.setColumnVisible(columnModel.getColumnByModelIndex(PersonnelTableModel.COL_CALL), false);
                 columnModel.setColumnVisible(columnModel.getColumnByModelIndex(PersonnelTableModel.COL_BLOODNAME), false);
                 columnModel.setColumnVisible(columnModel.getColumnByModelIndex(PersonnelTableModel.COL_AGE), true);
@@ -1166,10 +728,12 @@
                 break;
             case FLUFF:
                 columnModel.setColumnVisible(columnModel.getColumnByModelIndex(PersonnelTableModel.COL_RANK), true);
+                columnModel.setColumnVisible(columnModel.getColumnByModelIndex(PersonnelTableModel.COL_FIRST_NAME), false);
+                columnModel.setColumnVisible(columnModel.getColumnByModelIndex(PersonnelTableModel.COL_LAST_NAME), false);
+                columnModel.setColumnVisible(columnModel.getColumnByModelIndex(PersonnelTableModel.COL_PRENOMINAL), true);
                 columnModel.setColumnVisible(columnModel.getColumnByModelIndex(PersonnelTableModel.COL_GIVEN_NAME), true);
-                columnModel.setColumnVisible(columnModel.getColumnByModelIndex(PersonnelTableModel.COL_LAST_NAME), false);
                 columnModel.setColumnVisible(columnModel.getColumnByModelIndex(PersonnelTableModel.COL_SURNAME), true);
-                columnModel.setColumnVisible(columnModel.getColumnByModelIndex(PersonnelTableModel.COL_HONORIFIC), true);
+                columnModel.setColumnVisible(columnModel.getColumnByModelIndex(PersonnelTableModel.COL_POSTNOMINAL), true);
                 columnModel.setColumnVisible(columnModel.getColumnByModelIndex(PersonnelTableModel.COL_CALL), true);
                 columnModel.setColumnVisible(columnModel.getColumnByModelIndex(PersonnelTableModel.COL_BLOODNAME), true);
                 columnModel.setColumnVisible(columnModel.getColumnByModelIndex(PersonnelTableModel.COL_AGE), false);
@@ -1213,7 +777,6 @@
                 columnModel.setColumnVisible(columnModel.getColumnByModelIndex(PersonnelTableModel.COL_RECRUIT_DATE), false);
                 columnModel.setColumnVisible(columnModel.getColumnByModelIndex(PersonnelTableModel.COL_DEATH_DATE), false);
                 break;
->>>>>>> 688fd082
         }
     }
 
