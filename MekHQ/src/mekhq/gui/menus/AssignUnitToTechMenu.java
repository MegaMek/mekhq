/*
 * Copyright (C) 2021-2025 The MegaMek Team. All Rights Reserved.
 *
 * This file is part of MekHQ.
 *
 * MekHQ is free software: you can redistribute it and/or modify
 * it under the terms of the GNU General Public License (GPL),
 * version 3 or (at your option) any later version,
 * as published by the Free Software Foundation.
 *
 * MekHQ is distributed in the hope that it will be useful,
 * but WITHOUT ANY WARRANTY; without even the implied warranty
 * of MERCHANTABILITY or FITNESS FOR A PARTICULAR PURPOSE.
 * See the GNU General Public License for more details.
 *
 * A copy of the GPL should have been included with this project;
 * if not, see <https://www.gnu.org/licenses/>.
 *
 * NOTICE: The MegaMek organization is a non-profit group of volunteers
 * creating free software for the BattleTech community.
 *
 * MechWarrior, BattleMech, `Mech and AeroTech are registered trademarks
 * of The Topps Company, Inc. All Rights Reserved.
 *
 * Catalyst Game Labs and the Catalyst Game Labs logo are trademarks of
 * InMediaRes Productions, LLC.
 */
package mekhq.gui.menus;

import java.util.stream.Stream;
import javax.swing.JMenuItem;

import megamek.codeUtilities.StringUtility;
import megamek.common.enums.SkillLevel;
import mekhq.campaign.Campaign;
import mekhq.campaign.personnel.Person;
import mekhq.campaign.unit.Unit;
import mekhq.gui.baseComponents.JScrollableMenu;

/**
 * This is a standard menu that takes either a unit or multiple units, and allows the user to assign or remove a tech
 * from them.
 */
public class AssignUnitToTechMenu extends JScrollableMenu {
    // region Constructors

    /**
     * @param campaign the campaign the unit is a part of
     * @param units    the units in question
     */
    public AssignUnitToTechMenu(final Campaign campaign, final Unit... units) {
        super("AssignUnitToTechMenu");
        initialize(campaign, units);
    }
    // endregion Constructors

    // region Initialization
    private void initialize(final Campaign campaign, final Unit... units) {
        // Default Return for Illegal Assignment
        // 1) No Units to assign
        // 2) Any self crewed units
        if ((units.length == 0) || Stream.of(units).anyMatch(Unit::isSelfCrewed)) {
            return;
        }

        // Initialize Menu
        setText(resources.getString("AssignUnitToTechMenu.title"));

        // Initial Parsing Values
        final int maintenanceTime = Stream.of(units).mapToInt(Unit::getMaintenanceTime).sum();
        final String skillName = units[0].determineUnitTechSkillType();
        final boolean assign = (maintenanceTime < Person.PRIMARY_ROLE_SUPPORT_TIME) &&
                                     !StringUtility.isNullOrBlank(skillName) &&
                                     Stream.of(units)
                                           .allMatch(unit -> skillName.equalsIgnoreCase(unit.determineUnitTechSkillType()));

        if (assign) {
            // Person Assignment Menus
            final JScrollableMenu legendaryMenu = new JScrollableMenu("legendaryMenu", SkillLevel.LEGENDARY.toString());
            final JScrollableMenu heroicMenu = new JScrollableMenu("heroicMenu", SkillLevel.HEROIC.toString());
            final JScrollableMenu eliteMenu = new JScrollableMenu("eliteMenu", SkillLevel.ELITE.toString());
            final JScrollableMenu veteranMenu = new JScrollableMenu("veteranMenu", SkillLevel.VETERAN.toString());
            final JScrollableMenu regularMenu = new JScrollableMenu("regularMenu", SkillLevel.REGULAR.toString());
            final JScrollableMenu greenMenu = new JScrollableMenu("greenMenu", SkillLevel.GREEN.toString());
            final JScrollableMenu ultraGreenMenu = new JScrollableMenu("ultraGreenMenu",
                  SkillLevel.ULTRA_GREEN.toString());

            // Boolean Parsing Values
            final boolean allShareTech = Stream.of(units)
                                               .allMatch(unit -> (units[0].getTech() == null) ?
                                                                       (unit.getTech() == null) :
                                                                       units[0].getTech().equals(unit.getTech()));

            for (final Person tech : campaign.getTechs()) {
                if (allShareTech && tech.equals(units[0].getTech())) {
                    continue;
                }

                if (tech.hasSkill(skillName) &&
                          ((tech.getMaintenanceTimeUsing() + maintenanceTime) <= Person.PRIMARY_ROLE_SUPPORT_TIME)) {
                    final SkillLevel skillLevel = (tech.getSkillForWorkingOn(units[0]) == null) ?
                                                        SkillLevel.NONE :
                                                        tech.getSkillForWorkingOn(units[0]).getSkillLevel();

                    final JScrollableMenu subMenu = switch (skillLevel) {
                        case LEGENDARY -> legendaryMenu;
                        case HEROIC -> heroicMenu;
                        case ELITE -> eliteMenu;
                        case VETERAN -> veteranMenu;
                        case REGULAR -> regularMenu;
                        case GREEN -> greenMenu;
                        case ULTRA_GREEN -> ultraGreenMenu;
                        default -> null;
                    };

                    if (subMenu != null) {
<<<<<<< HEAD
                        final JMenuItem miAssignTech = new JMenuItem(String.format(resources.getString(
                              "miAssignTech.text"), tech.getFullTitle(), tech.getMaintenanceTimeUsing()));
=======
                        int dailyTime = tech.getDailyAvailableTechTime(campaign.getCampaignOptions()
                                                                             .isTechsUseAdministration());
                        int dailyTimeUsing = tech.getMaintenanceTimeUsing();
                        int available = dailyTime - dailyTimeUsing;

                        final JMenuItem miAssignTech = new JMenuItem(String.format(resources.getString(
                              "miAssignTech.text"), tech.getFullTitle(), available));
>>>>>>> c32cf7b7
                        miAssignTech.setName("miAssignTech");
                        miAssignTech.addActionListener(evt -> {
                            for (final Unit unit : units) {
                                if (tech.equals(unit.getTech())) {
                                    continue;
                                } else if (unit.getTech() != null) {
                                    unit.remove(unit.getTech(), true);
                                }
                                unit.setTech(tech);
                            }
                        });
                        subMenu.add(miAssignTech);
                    }
                }
            }

            add(eliteMenu);
            add(veteranMenu);
            add(regularMenu);
            add(greenMenu);
            add(ultraGreenMenu);
        }

        // And finally add the ability to simply unassign, provided at least one unit
        // has a tech
        if (Stream.of(units).anyMatch(unit -> unit.getTech() != null)) {
            final JMenuItem miUnassignTech = new JMenuItem(resources.getString("miUnassignTech.text"));
            miUnassignTech.setName("miUnassignTech");
            miUnassignTech.addActionListener(evt -> Stream.of(units)
                                                          .forEach(unit -> unit.remove(unit.getTech(), true)));
            add(miUnassignTech);
        }
    }
    // endregion Initialization
}<|MERGE_RESOLUTION|>--- conflicted
+++ resolved
@@ -114,10 +114,6 @@
                     };
 
                     if (subMenu != null) {
-<<<<<<< HEAD
-                        final JMenuItem miAssignTech = new JMenuItem(String.format(resources.getString(
-                              "miAssignTech.text"), tech.getFullTitle(), tech.getMaintenanceTimeUsing()));
-=======
                         int dailyTime = tech.getDailyAvailableTechTime(campaign.getCampaignOptions()
                                                                              .isTechsUseAdministration());
                         int dailyTimeUsing = tech.getMaintenanceTimeUsing();
@@ -125,7 +121,6 @@
 
                         final JMenuItem miAssignTech = new JMenuItem(String.format(resources.getString(
                               "miAssignTech.text"), tech.getFullTitle(), available));
->>>>>>> c32cf7b7
                         miAssignTech.setName("miAssignTech");
                         miAssignTech.addActionListener(evt -> {
                             for (final Unit unit : units) {
