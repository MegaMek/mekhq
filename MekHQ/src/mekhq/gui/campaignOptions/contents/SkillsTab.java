--- conflicted
+++ resolved
@@ -632,11 +632,7 @@
      * @return the corresponding {@link SkillLevel} for the given milestone.
      */
     private SkillLevel determineMilestoneLevel(int index, int greenIndex, int regularIndex, int veteranIndex,
-<<<<<<< HEAD
           int eliteIndex, int heroicIndex, int legendaryIndex) {
-=======
-          int eliteIndex) {
->>>>>>> c32cf7b7
         if (index < greenIndex) {
             return ULTRA_GREEN;
         }
