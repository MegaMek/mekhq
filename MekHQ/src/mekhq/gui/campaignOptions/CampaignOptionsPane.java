--- conflicted
+++ resolved
@@ -709,8 +709,7 @@
      * @author Illiani
      * @since 0.50.10
      */
-<<<<<<< HEAD
-    private void inoculateAllCharacters() {
+    private static void inoculateAllCharacters(Campaign campaign) {
         final CurrentLocation location = campaign.getLocation();
         final LocalDate currentDay = campaign.getLocalDate();
 
@@ -720,14 +719,6 @@
         final String planetId = (planet != null) ? planet.getId() : null;
         final String systemId = (planet != null) ? planet.getParentSystem().getId() : null;
 
-=======
-    private static void inoculateAllCharacters(Campaign campaign) {
-        String currentPlanetId = null;
-        CurrentLocation location = campaign.getLocation();
-        if (location.isOnPlanet()) {
-            currentPlanetId = location.getPlanet().getId();
-        }
->>>>>>> dbc85b3f
         for (Person person : campaign.getPersonnel()) {
             // Inoculate for current location, if applicable
             if (planet != null) {
