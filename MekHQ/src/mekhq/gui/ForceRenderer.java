/*
 * Copyright (c) 2013-2021 - The MegaMek Team. All Rights Reserved.
 *
 * This file is part of MekHQ.
 *
 * MekHQ is free software: you can redistribute it and/or modify
 * it under the terms of the GNU General Public License as published by
 * the Free Software Foundation, either version 3 of the License, or
 * (at your option) any later version.
 *
 * MekHQ is distributed in the hope that it will be useful,
 * but WITHOUT ANY WARRANTY; without even the implied warranty of
 * MERCHANTABILITY or FITNESS FOR A PARTICULAR PURPOSE. See the
 * GNU General Public License for more details.
 *
 * You should have received a copy of the GNU General Public License
 * along with MekHQ. If not, see <http://www.gnu.org/licenses/>.
 */
package mekhq.gui;

import megamek.client.ui.Messages;
import megamek.common.Entity;
import megamek.common.GunEmplacement;
import mekhq.MekHQ;
import mekhq.campaign.force.Force;
import mekhq.campaign.personnel.Person;
import mekhq.campaign.unit.Unit;
import org.apache.logging.log4j.LogManager;

import javax.swing.*;
import javax.swing.tree.DefaultTreeCellRenderer;
import java.awt.*;

import javax.swing.*;
import javax.swing.tree.DefaultTreeCellRenderer;
import java.awt.*;

public class ForceRenderer extends DefaultTreeCellRenderer {
    //region Variable Declarations
    private static final long serialVersionUID = -553191867660269247L;
    //endregion Variable Declarations

    //region Constructors
    public ForceRenderer() {

    }
    //endregion Constructors

    @Override
    public Component getTreeCellRendererComponent(JTree tree, Object value, boolean sel,
                                                  boolean expanded, boolean leaf, int row,
                                                  boolean hasFocus) {
        super.getTreeCellRendererComponent(tree, value, sel, expanded, leaf, row, hasFocus);
        setOpaque(false);

        if (value instanceof Unit) {
            String name = "<font color='red'>No Crew</font>";
            if (((Unit) value).getEntity() instanceof GunEmplacement) {
                name = "AutoTurret";
            }
            String uname;
            String c3network = "";
            StringBuilder transport = new StringBuilder();
            Unit u = (Unit) value;
            Person person = u.getCommander();
            if (person != null) {
                name = person.getFullTitle();
                name += " (" + u.getEntity().getCrew().getGunnery() + "/"
                        + u.getEntity().getCrew().getPiloting() + ")";
                if (person.needsFixing() || (u.getEntity().getCrew().getHits() > 0)) {
                    name = "<font color='red'>" + name + "</font>";
                }
            }
            uname = "<i>" + u.getName() + "</i>";
            if (u.isDamaged()) {
                uname = "<font color='red'>" + uname + "</font>";
            }

            Entity entity = u.getEntity();
            if (entity.hasNavalC3()) {
                if (entity.calculateFreeC3Nodes() >= 5) {
                    c3network += Messages.getString("ChatLounge.NC3None");
                } else {
                    c3network += Messages
                            .getString("ChatLounge.NC3Network")
                            + entity.getC3NetId();
                    if (entity.calculateFreeC3Nodes() > 0) {
                        c3network += Messages.getString("ChatLounge.NC3Nodes",
                                entity.calculateFreeC3Nodes());
                    }
                }
            } else if (entity.hasC3i()) {
                if (entity.calculateFreeC3Nodes() >= 5) {
                    c3network += Messages.getString("ChatLounge.C3iNone");
                } else {
                    c3network += Messages.getString("ChatLounge.C3iNetwork")
                            + entity.getC3NetId();
                    if (entity.calculateFreeC3Nodes() > 0) {
                        c3network += Messages.getString("ChatLounge.C3iNodes",
                                entity.calculateFreeC3Nodes());
                    }
                }
            } else if (entity.hasC3()) {
                if (entity.C3MasterIs(entity)) {
                    c3network += Messages.getString("ChatLounge.C3Master");
                    c3network += Messages.getString("ChatLounge.C3MNodes",
                            entity.calculateFreeC3MNodes());
                    if (entity.hasC3MM()) {
                        c3network += Messages.getString("ChatLounge.C3SNodes",
                                entity.calculateFreeC3Nodes());
                    }
                } else if (!entity.hasC3S()) {
                    c3network += Messages.getString("ChatLounge.C3Master");
                    c3network += Messages.getString("ChatLounge.C3SNodes",
                            entity.calculateFreeC3Nodes());
                    // an independent master might also be a slave to a company master
                    if (entity.getC3Master() != null) {
                        c3network += "<br>" + Messages.getString("ChatLounge.C3Slave")
                                + entity.getC3Master().getShortName();
                    }
                } else if (entity.getC3Master() != null) {
                    c3network += Messages.getString("ChatLounge.C3Slave")
                            + entity.getC3Master().getShortName();
                } else {
                    c3network += Messages.getString("ChatLounge.C3None");
                }
            }

            if (!c3network.isEmpty()) {
                c3network = "<br><i>" + c3network + "</i>";
            }

            if (u.hasTransportShipAssignment()) {
                transport.append("<br>Transported by: ")
                        .append(u.getTransportShipAssignment().getTransportShip().getName());
            }
            String text = name + ", " + uname + c3network + transport;
            setText("<html>" + text + "</html>");
            getAccessibleContext().setAccessibleName((u.isDeployed() ? "Deployed Unit: " : "Unit: ") + text);
            if (!sel && u.isDeployed()) {
                setForeground(MekHQ.getMekHQOptions().getDeployedForeground());
                setBackground(MekHQ.getMekHQOptions().getDeployedBackground());
                setOpaque(true);
            }
        } else if (value instanceof Force) {
            Force force = (Force) value;
            getAccessibleContext().setAccessibleName((force.isDeployed() ? "Deployed Force: " : "Force: ") + force.getFullName());
            if (!sel && force.isDeployed()) {
                setForeground(MekHQ.getMekHQOptions().getDeployedForeground());
                setBackground(MekHQ.getMekHQOptions().getDeployedBackground());
                setOpaque(true);
            }
        } else {
            LogManager.getLogger().error("Attempted to render node with unknown node class of "
                    + ((value != null) ? value.getClass() : "null"));
        }

        setIcon(getIcon(value));

        return this;
    }

    protected Icon getIcon(Object node) {
        if (node instanceof Unit) {
            final Person person = ((Unit) node).getCommander();
            return (person == null) ? null : person.getPortrait().getImageIcon(58);
        } else if (node instanceof Force) {
            return ((Force) node).getForceIcon().getImageIcon(58);
        } else {
            return null;
        }
    }
<<<<<<< HEAD
=======

    protected Icon getIconFrom(Force force) {
        try {
            return new ImageIcon(MHQStaticDirectoryManager.buildForceIcon(force.getIconCategory(),
                    force.getIconFileName(), force.getIconMap())
                    .getScaledInstance(58, -1, Image.SCALE_SMOOTH));
        } catch (Exception e) {
            LogManager.getLogger().error(e);
            return null;
        }
    }
>>>>>>> f8f4f0fc
}<|MERGE_RESOLUTION|>--- conflicted
+++ resolved
@@ -26,10 +26,6 @@
 import mekhq.campaign.personnel.Person;
 import mekhq.campaign.unit.Unit;
 import org.apache.logging.log4j.LogManager;
-
-import javax.swing.*;
-import javax.swing.tree.DefaultTreeCellRenderer;
-import java.awt.*;
 
 import javax.swing.*;
 import javax.swing.tree.DefaultTreeCellRenderer;
@@ -170,18 +166,4 @@
             return null;
         }
     }
-<<<<<<< HEAD
-=======
-
-    protected Icon getIconFrom(Force force) {
-        try {
-            return new ImageIcon(MHQStaticDirectoryManager.buildForceIcon(force.getIconCategory(),
-                    force.getIconFileName(), force.getIconMap())
-                    .getScaledInstance(58, -1, Image.SCALE_SMOOTH));
-        } catch (Exception e) {
-            LogManager.getLogger().error(e);
-            return null;
-        }
-    }
->>>>>>> f8f4f0fc
 }