/*
 * Copyright (C) 2013-2025 The MegaMek Team. All Rights Reserved.
 *
 * This file is part of MekHQ.
 *
 * MekHQ is free software: you can redistribute it and/or modify
 * it under the terms of the GNU General Public License (GPL),
 * version 3 or (at your option) any later version,
 * as published by the Free Software Foundation.
 *
 * MekHQ is distributed in the hope that it will be useful,
 * but WITHOUT ANY WARRANTY; without even the implied warranty
 * of MERCHANTABILITY or FITNESS FOR A PARTICULAR PURPOSE.
 * See the GNU General Public License for more details.
 *
 * A copy of the GPL should have been included with this project;
 * if not, see <https://www.gnu.org/licenses/>.
 *
 * NOTICE: The MegaMek organization is a non-profit group of volunteers
 * creating free software for the BattleTech community.
 *
 * MechWarrior, BattleMech, `Mech and AeroTech are registered trademarks
 * of The Topps Company, Inc. All Rights Reserved.
 *
 * Catalyst Game Labs and the Catalyst Game Labs logo are trademarks of
 * InMediaRes Productions, LLC.
 */
package mekhq.gui.view;

import static java.awt.Color.BLACK;
import static java.awt.Color.RED;
import static megamek.client.ui.WrapLayout.wordWrap;
import static megamek.common.EntityWeightClass.WEIGHT_ULTRA_LIGHT;
import static mekhq.campaign.personnel.Person.getLoyaltyName;
import static mekhq.campaign.personnel.turnoverAndRetention.Fatigue.getEffectiveFatigue;
import static mekhq.utilities.ImageUtilities.addTintToImageIcon;
import static org.jfree.chart.ChartColor.DARK_BLUE;
import static org.jfree.chart.ChartColor.DARK_RED;

import java.awt.BorderLayout;
import java.awt.Component;
import java.awt.Cursor;
import java.awt.Dialog.ModalityType;
import java.awt.Dimension;
import java.awt.FlowLayout;
import java.awt.GridBagConstraints;
import java.awt.GridBagLayout;
import java.awt.Image;
import java.awt.Insets;
import java.awt.event.MouseAdapter;
import java.awt.event.MouseEvent;
import java.awt.event.MouseListener;
import java.util.ArrayList;
import java.util.Collections;
import java.util.Enumeration;
import java.util.List;
import java.util.ResourceBundle;
import java.util.stream.Collectors;
import javax.accessibility.AccessibleRelation;
import javax.swing.*;
import javax.swing.table.TableColumn;

import megamek.codeUtilities.MathUtility;
import megamek.common.icons.Portrait;
import megamek.common.options.IOption;
import megamek.logging.MMLogger;
import mekhq.MHQStaticDirectoryManager;
import mekhq.MekHQ;
import mekhq.Utilities;
import mekhq.campaign.Campaign;
import mekhq.campaign.Kill;
import mekhq.campaign.event.PersonChangedEvent;
import mekhq.campaign.finances.Money;
import mekhq.campaign.log.LogEntry;
import mekhq.campaign.personnel.Award;
import mekhq.campaign.personnel.Injury;
import mekhq.campaign.personnel.Person;
import mekhq.campaign.personnel.PersonnelOptions;
import mekhq.campaign.personnel.SkillType;
import mekhq.campaign.personnel.education.Academy;
import mekhq.campaign.personnel.education.EducationController;
import mekhq.campaign.personnel.enums.GenderDescriptors;
import mekhq.campaign.personnel.enums.PersonnelStatus;
import mekhq.campaign.personnel.enums.education.EducationStage;
import mekhq.campaign.personnel.familyTree.FormerSpouse;
import mekhq.campaign.universe.PlanetarySystem;
import mekhq.gui.CampaignGUI;
import mekhq.gui.baseComponents.JScrollablePanel;
import mekhq.gui.dialog.MedicalViewDialog;
import mekhq.gui.enums.MHQTabType;
import mekhq.gui.model.PersonnelEventLogModel;
import mekhq.gui.model.PersonnelKillLogModel;
import mekhq.gui.utilities.MarkdownRenderer;
import mekhq.gui.utilities.WrapLayout;

/**
 * A custom panel that gets filled in with goodies from a Person record
 *
 * @author Jay Lawson (jaylawson39 at yahoo.com)
 */
public class PersonViewPanel extends JScrollablePanel {
    private static final MMLogger logger = MMLogger.create(PersonViewPanel.class);

    private static final int MAX_NUMBER_OF_RIBBON_AWARDS_PER_ROW = 4;

    private final CampaignGUI gui;

    private final Person person;
    private final Campaign campaign;

    private final transient ResourceBundle resourceMap = ResourceBundle.getBundle("mekhq.resources.PersonViewPanel",
          MekHQ.getMHQOptions().getLocale());

    public PersonViewPanel(Person p, Campaign c, CampaignGUI gui) {
        super();
        this.person = p;
        this.campaign = c;
        this.gui = gui;
        initComponents();
    }

    private void initComponents() {
        setLayout(new GridBagLayout());
        getAccessibleContext().setAccessibleName("Details for " + person.getFullName());

        JPanel pnlPortrait = setPortrait();
        GridBagConstraints gbc_pnlPortrait = new GridBagConstraints();
        gbc_pnlPortrait.gridx = 0;
        gbc_pnlPortrait.gridy = 0;
        gbc_pnlPortrait.fill = GridBagConstraints.NONE;
        gbc_pnlPortrait.anchor = GridBagConstraints.NORTHWEST;
        gbc_pnlPortrait.insets = new Insets(10, 10, 0, 0);
        add(pnlPortrait, gbc_pnlPortrait);

        JPanel pnlInfo = fillInfo();
        GridBagConstraints gridBagConstraints = new GridBagConstraints();
        gridBagConstraints.gridx = 1;
        gridBagConstraints.gridy = 0;
        gridBagConstraints.weightx = 1.0;
        gridBagConstraints.insets = new Insets(5, 5, 5, 5);
        gridBagConstraints.fill = GridBagConstraints.BOTH;
        gridBagConstraints.anchor = GridBagConstraints.NORTHWEST;
        add(pnlInfo, gridBagConstraints);

        int gridy = 1;

        JPanel pnlSkills = fillSkills();
        gridBagConstraints = new GridBagConstraints();
        gridBagConstraints.gridx = 0;
        gridBagConstraints.gridy = gridy;
        gridBagConstraints.gridwidth = 2;
        gridBagConstraints.weightx = 1.0;
        gridBagConstraints.insets = new Insets(5, 5, 5, 5);
        gridBagConstraints.fill = GridBagConstraints.BOTH;
        gridBagConstraints.anchor = GridBagConstraints.NORTHWEST;
        add(pnlSkills, gridBagConstraints);
        gridy++;

        if (campaign.getCampaignOptions().isUseAdvancedMedical()) {
            JPanel pnlInjuries = fillInjuries();
            gridBagConstraints = new GridBagConstraints();
            gridBagConstraints.gridx = 0;
            gridBagConstraints.gridy = gridy;
            gridBagConstraints.gridwidth = 2;
            gridBagConstraints.insets = new Insets(5, 5, 5, 5);
            gridBagConstraints.fill = GridBagConstraints.BOTH;
            gridBagConstraints.anchor = GridBagConstraints.NORTHWEST;
            add(pnlInjuries, gridBagConstraints);
            gridy++;
        }

        if (!person.getGenealogy().isEmpty()) {
            JPanel pnlFamily = fillFamily();
            gridBagConstraints = new GridBagConstraints();
            gridBagConstraints.gridx = 0;
            gridBagConstraints.gridy = gridy;
            gridBagConstraints.gridwidth = 2;
            gridBagConstraints.weightx = 1.0;
            gridBagConstraints.insets = new Insets(5, 5, 5, 5);
            gridBagConstraints.fill = GridBagConstraints.BOTH;
            gridBagConstraints.anchor = GridBagConstraints.NORTHWEST;
            add(pnlFamily, gridBagConstraints);
            gridy++;
        }

        if (person.getAwardController().hasAwards()) {
            if (person.getAwardController().hasAwardsWithRibbons()) {
                Box boxRibbons = drawRibbons();

                GridBagConstraints gbc_pnlAllRibbons = new GridBagConstraints();
                gbc_pnlAllRibbons.gridx = 0;
                gbc_pnlAllRibbons.gridy = 1;
                gbc_pnlAllRibbons.fill = GridBagConstraints.NONE;
                gbc_pnlAllRibbons.anchor = GridBagConstraints.NORTHWEST;
                gbc_pnlAllRibbons.insets = new Insets(0, 0, 0, 0);
                pnlPortrait.add(boxRibbons, gbc_pnlAllRibbons);
            }

            JPanel pnlAllAwards = new JPanel();
            pnlAllAwards.setLayout(new BoxLayout(pnlAllAwards, BoxLayout.PAGE_AXIS));
            pnlAllAwards.setBorder(BorderFactory.createTitledBorder(resourceMap.getString("pnlAwards.title")));

            if (person.getAwardController().hasAwardsWithMedals()) {
                JPanel pnlMedals = drawMedals();
                pnlMedals.setName("pnlMedals");
                pnlMedals.setLayout(new WrapLayout(FlowLayout.LEFT));
                pnlAllAwards.add(pnlMedals);
            }

            if (person.getAwardController().hasAwardsWithMiscs()) {
                JPanel pnlMiscAwards = drawMiscAwards();
                pnlMiscAwards.setName("pnlMiscAwards");
                pnlMiscAwards.setLayout(new WrapLayout(FlowLayout.LEFT));
                pnlAllAwards.add(pnlMiscAwards);
            }

            if (person.getAwardController().hasAwardsWithMedals() || person.getAwardController().hasAwardsWithMiscs()) {
                gridBagConstraints = new GridBagConstraints();
                gridBagConstraints.fill = GridBagConstraints.BOTH;
                gridBagConstraints.gridwidth = 2;
                gridBagConstraints.insets = new Insets(5, 5, 5, 5);
                gridBagConstraints.gridx = 0;
                gridBagConstraints.gridy = gridy;
                gridBagConstraints.anchor = GridBagConstraints.NORTHWEST;
                add(pnlAllAwards, gridBagConstraints);
                gridy++;
            }
        }

        if ((!person.getPersonalityDescription().isBlank()) &&
                  (campaign.getCampaignOptions().isUseRandomPersonalities()) &&
                  (!person.isChild(campaign.getLocalDate()))) { // we don't display for children, as most of the
            // descriptions won't fit
            JTextPane txtDesc = new JTextPane();
            txtDesc.setName("personalityDescription");
            txtDesc.setEditable(false);
            txtDesc.setContentType("text/html");
            txtDesc.setText(person.getPersonalityDescription());
            txtDesc.setBorder(BorderFactory.createTitledBorder(resourceMap.getString("pnlPersonality.title")));
            gridBagConstraints = new GridBagConstraints();
            gridBagConstraints.gridx = 0;
            gridBagConstraints.gridy = gridy;
            gridBagConstraints.gridwidth = 2;
            gridBagConstraints.insets = new Insets(5, 5, 5, 5);
            gridBagConstraints.fill = GridBagConstraints.BOTH;
            gridBagConstraints.anchor = GridBagConstraints.NORTHWEST;
            add(txtDesc, gridBagConstraints);
            gridy++;
        }

        if (!person.getBiography().isBlank()) {
            JTextPane txtDesc = new JTextPane();
            txtDesc.setName("txtDesc");
            txtDesc.setEditable(false);
            txtDesc.setContentType("text/html");
            txtDesc.setText(MarkdownRenderer.getRenderedHtml(person.getBiography()));
            txtDesc.setBorder(BorderFactory.createCompoundBorder(BorderFactory.createTitledBorder(resourceMap.getString(
                  "pnlDescription.title")), BorderFactory.createEmptyBorder(0, 2, 2, 2)));
            gridBagConstraints = new GridBagConstraints();
            gridBagConstraints.gridx = 0;
            gridBagConstraints.gridy = gridy;
            gridBagConstraints.gridwidth = 2;
            gridBagConstraints.insets = new Insets(5, 5, 5, 5);
            gridBagConstraints.fill = GridBagConstraints.BOTH;
            gridBagConstraints.anchor = GridBagConstraints.NORTHWEST;
            add(txtDesc, gridBagConstraints);
            gridy++;
        }

        if (!person.getPersonnelLog().isEmpty()) {
            JPanel pnlLogHeader = new JPanel();
            pnlLogHeader.setName("pnlLogHeader");
            pnlLogHeader.setBorder(BorderFactory.createTitledBorder(resourceMap.getString("pnlLogHeader.title")));
            pnlLogHeader.setVisible(!campaign.getCampaignOptions().isDisplayPersonnelLog());

            JPanel pnlLog = fillLog();
            pnlLog.setName("pnlLog");
            pnlLog.setBorder(BorderFactory.createTitledBorder(resourceMap.getString("pnlLog.title")));
            pnlLog.setVisible(campaign.getCampaignOptions().isDisplayPersonnelLog());

            pnlLogHeader.addMouseListener(getSwitchListener(pnlLogHeader, pnlLog));
            pnlLog.addMouseListener(getSwitchListener(pnlLog, pnlLogHeader));

            gridBagConstraints = new GridBagConstraints();
            gridBagConstraints.gridx = 0;
            gridBagConstraints.gridy = gridy;
            gridBagConstraints.gridwidth = 2;
            gridBagConstraints.insets = new Insets(5, 5, 5, 5);
            gridBagConstraints.fill = GridBagConstraints.BOTH;
            gridBagConstraints.anchor = GridBagConstraints.NORTHWEST;
            add(pnlLogHeader, gridBagConstraints);
            add(pnlLog, gridBagConstraints);
            gridy++;
        }

        if (!person.getScenarioLog().isEmpty()) {
            JPanel pnlScenariosLogHeader = new JPanel();
            pnlScenariosLogHeader.setName("scenarioLogHeader");
            pnlScenariosLogHeader.setBorder(BorderFactory.createTitledBorder(resourceMap.getString(
                  "scenarioLogHeader.title")));
            pnlScenariosLogHeader.setVisible(!campaign.getCampaignOptions().isDisplayScenarioLog());

            JPanel pnlScenariosLog = fillScenarioLog();

            pnlScenariosLog.setName("scenarioLog");
            pnlScenariosLog.setBorder(BorderFactory.createCompoundBorder(BorderFactory.createTitledBorder(resourceMap.getString(
                  "scenarioLog.title")), BorderFactory.createEmptyBorder(5, 5, 5, 5)));
            pnlScenariosLog.setVisible(campaign.getCampaignOptions().isDisplayScenarioLog());

            pnlScenariosLogHeader.addMouseListener(getSwitchListener(pnlScenariosLogHeader, pnlScenariosLog));
            pnlScenariosLog.addMouseListener(getSwitchListener(pnlScenariosLog, pnlScenariosLogHeader));

            gridBagConstraints = new GridBagConstraints();
            gridBagConstraints.gridx = 0;
            gridBagConstraints.gridy = gridy;
            gridBagConstraints.gridwidth = 2;
            gridBagConstraints.insets = new Insets(5, 5, 5, 5);
            gridBagConstraints.fill = GridBagConstraints.BOTH;
            gridBagConstraints.anchor = GridBagConstraints.NORTHWEST;
            add(pnlScenariosLogHeader, gridBagConstraints);
            add(pnlScenariosLog, gridBagConstraints);
            gridy++;
        }

        if (!campaign.getKillsFor(person.getId()).isEmpty()) {
            JPanel pnlKillsHeader = new JPanel();
            pnlKillsHeader.setName("killsHeader");
            pnlKillsHeader.setBorder(BorderFactory.createTitledBorder(resourceMap.getString("pnlKillsHeader.title")));
            pnlKillsHeader.setVisible(!campaign.getCampaignOptions().isDisplayKillRecord());

            JPanel pnlKills = fillKillRecord();

            pnlKills.setName("txtKills");
            pnlKills.setBorder(BorderFactory.createCompoundBorder(BorderFactory.createTitledBorder(resourceMap.getString(
                  "pnlKills.title")), BorderFactory.createEmptyBorder(5, 5, 5, 5)));
            pnlKills.setVisible(campaign.getCampaignOptions().isDisplayKillRecord());

            pnlKillsHeader.addMouseListener(getSwitchListener(pnlKillsHeader, pnlKills));
            pnlKills.addMouseListener(getSwitchListener(pnlKills, pnlKillsHeader));

            gridBagConstraints = new GridBagConstraints();
            gridBagConstraints.gridx = 0;
            gridBagConstraints.gridy = gridy;
            gridBagConstraints.gridwidth = 2;
            gridBagConstraints.insets = new Insets(5, 5, 5, 5);
            gridBagConstraints.fill = GridBagConstraints.BOTH;
            gridBagConstraints.anchor = GridBagConstraints.NORTHWEST;
            add(pnlKillsHeader, gridBagConstraints);
            add(pnlKills, gridBagConstraints);
            gridy++;
        }

        // use glue to fill up the remaining space so everything is aligned to the top
        gridBagConstraints = new GridBagConstraints();
        gridBagConstraints.gridx = 0;
        gridBagConstraints.gridy = gridy;
        gridBagConstraints.gridwidth = 2;
        gridBagConstraints.weighty = 1.0;
        gridBagConstraints.fill = GridBagConstraints.BOTH;
        gridBagConstraints.anchor = GridBagConstraints.NORTHWEST;
        add(Box.createGlue(), gridBagConstraints);
    }

    private MouseListener getSwitchListener(JPanel current, JPanel switchTo) {
        return new MouseAdapter() {
            @Override
            public void mouseClicked(MouseEvent e) {
                if (current.isVisible()) {
                    current.setVisible(false);
                    switchTo.setVisible(true);
                }
            }
        };
    }

    /**
     * Draws the ribbons below the person portrait.
     */
    private Box drawRibbons() {
        Box boxRibbons = Box.createVerticalBox();
        boxRibbons.add(Box.createRigidArea(new Dimension(100, 0)));

        List<Award> awards = person.getAwardController()
                                   .getAwards()
                                   .stream()
                                   .filter(a -> a.getNumberOfRibbonFiles() > 0)
                                   .sorted()
                                   .collect(Collectors.toList());
        Collections.reverse(awards);

        int i = 0;
        Box rowRibbonsBox = Box.createHorizontalBox();
        ArrayList<Box> rowRibbonsBoxes = new ArrayList<>();

        for (Award award : awards) {
            JLabel ribbonLabel = new JLabel();
            Image ribbon;

            if (i % MAX_NUMBER_OF_RIBBON_AWARDS_PER_ROW == 0) {
                rowRibbonsBox = Box.createHorizontalBox();
                rowRibbonsBox.setBackground(RED);
            }
            try {
                int maximumTiers = award.getNumberOfRibbonFiles();
                int awardTierCount = getAwardTierCount(award, maximumTiers);

                String ribbonFileName = award.getRibbonFileName(awardTierCount);

                ribbon = (Image) MHQStaticDirectoryManager.getAwardIcons()
                                       .getItem(award.getSet() + "/ribbons/", ribbonFileName);
                if (ribbon == null) {
                    continue;
                }
                ribbon = ribbon.getScaledInstance(25, 8, Image.SCALE_DEFAULT);
                ribbonLabel.setIcon(new ImageIcon(ribbon));
                ribbonLabel.setToolTipText(award.getTooltip(campaign.getCampaignOptions(), person));
                rowRibbonsBox.add(ribbonLabel, 0);
            } catch (Exception e) {
                logger.error("", e);
            }

            i++;
            if (i % MAX_NUMBER_OF_RIBBON_AWARDS_PER_ROW == 0) {
                rowRibbonsBoxes.add(rowRibbonsBox);
            }
        }
        if (i % MAX_NUMBER_OF_RIBBON_AWARDS_PER_ROW != 0) {
            rowRibbonsBoxes.add(rowRibbonsBox);
        }

        Collections.reverse(rowRibbonsBoxes);
        for (Box box : rowRibbonsBoxes) {
            boxRibbons.add(box);
        }

        return boxRibbons;
    }

    /**
     * Returns the number of image tiers for an award based on the maximum number of tiers and the number of awards
     * received.
     *
     * @param award        The award for which to calculate the number of tiers.
     * @param maximumTiers The maximum number of tiers allowed for the award.
     *
     * @return The number of tiers for the award. The value is clamped between 1 and the maximum number of tiers.
     */
    private int getAwardTierCount(Award award, int maximumTiers) {
        int numAwards = person.getAwardController().getNumberOfAwards(award);
        int tierSize = campaign.getCampaignOptions().getAwardTierSize();

        int divisionResult = numAwards / tierSize;
        int addition = (tierSize == 1) ? 0 : 1;

        return MathUtility.clamp(divisionResult + addition, 1, maximumTiers);
    }

    /**
     * Draws the medals above the personal log.
     */
    private JPanel drawMedals() {
        JPanel pnlMedals = new JPanel();

        List<Award> awards = new ArrayList<>();
        for (Award award : person.getAwardController().getAwards()) {
            if (award.getNumberOfMedalFiles() > 0) {
                awards.add(award);
            }
        }
        Collections.sort(awards);

        for (Award award : awards) {
            JLabel medalLabel = new JLabel();

            Image medal;
            try {
                int maximumTiers = award.getNumberOfMedalFiles();
                int awardTierCount = getAwardTierCount(award, maximumTiers);

                String medalFileName = award.getMedalFileName(awardTierCount);

                medal = (Image) MHQStaticDirectoryManager.getAwardIcons()
                                      .getItem(award.getSet() + "/medals/", medalFileName);
                if (medal == null) {
                    continue;
                }

                int width = medal.getWidth(null);
                int height = medal.getHeight(null);

                if (width == height) {
                    medal = medal.getScaledInstance(40, 40, Image.SCALE_FAST);
                } else if (width < height) {
                    medal = medal.getScaledInstance(20, 40, Image.SCALE_FAST);
                } else {
                    medal = medal.getScaledInstance(40, 20, Image.SCALE_FAST);
                }

                medalLabel.setIcon(new ImageIcon(medal));
                medalLabel.setToolTipText(award.getTooltip(campaign.getCampaignOptions(), person));
                pnlMedals.add(medalLabel);
            } catch (Exception e) {
                logger.error("", e);
            }
        }

        return pnlMedals;
    }

    /**
     * Draws the misc awards below the medals.
     */
    private JPanel drawMiscAwards() {
        JPanel pnlMiscs = new JPanel();

        List<Award> awards = new ArrayList<>();
        for (Award award : person.getAwardController().getAwards()) {
            if (award.getNumberOfMiscFiles() > 0) {
                awards.add(award);
            }
        }
        Collections.sort(awards);

        for (Award award : awards) {
            JLabel miscLabel = new JLabel();

            Image misc;
            try {
                int maximumTiers = award.getNumberOfMedalFiles();
                int awardTierCount = getAwardTierCount(award, maximumTiers);

                String miscFileName = award.getMiscFileName(awardTierCount);

                misc = (Image) MHQStaticDirectoryManager.getAwardIcons()
                                     .getItem(award.getSet() + "/misc/", miscFileName);
                if (misc == null) {
                    continue;
                }

                int width = misc.getWidth(null);
                int height = misc.getHeight(null);

                if (width == height) {
                    misc = misc.getScaledInstance(40, 40, Image.SCALE_FAST);
                } else if (width < height) {
                    misc = misc.getScaledInstance(20, 40, Image.SCALE_FAST);
                } else {
                    misc = misc.getScaledInstance(40, 20, Image.SCALE_FAST);
                }

                miscLabel.setIcon(new ImageIcon(misc));
                miscLabel.setToolTipText(award.getTooltip(campaign.getCampaignOptions(), person));
                pnlMiscs.add(miscLabel);
            } catch (Exception e) {
                logger.error("", e);
            }
        }

        return pnlMiscs;
    }

    /**
     * set the portrait for the given person.
     *
     * @return The <code>Image</code> of the pilot's portrait. This value will be
     *       <code>null</code> if no portrait was selected or if there was an
     *       error loading it.
     */
    public JPanel setPortrait() {
        JPanel pnlPortrait = new JPanel();

        // Panel portrait will include the person picture and the ribbons
        pnlPortrait.setName("pnlPortrait");
        pnlPortrait.setLayout(new GridBagLayout());
        pnlPortrait.getAccessibleContext().setAccessibleName("Portrait for: " + person.getFullName());

        JLabel lblPortrait = new JLabel();
        lblPortrait.setName("lblPortrait");

        ImageIcon portraitImageIcon = getPortraitImageIcon();

        lblPortrait.setIcon(portraitImageIcon);
        GridBagConstraints gbc_lblPortrait = new GridBagConstraints();
        gbc_lblPortrait.gridx = 0;
        gbc_lblPortrait.gridy = 0;
        gbc_lblPortrait.fill = GridBagConstraints.NONE;
        gbc_lblPortrait.anchor = GridBagConstraints.NORTHWEST;
        gbc_lblPortrait.insets = new Insets(0, 0, 0, 0);
        pnlPortrait.add(lblPortrait, gbc_lblPortrait);

        return pnlPortrait;
    }

    /**
     * Retrieves a tinted {@link ImageIcon} representation of the person's portrait based on their current status.
     *
     * <ul>
     *     <li>If the person is deceased, a dark red tint is applied.</li>
     *     <li>If the person is retired, a dark blue tint is applied.</li>
     *     <li>If the person has departed the campaign, a black tint is applied.</li>
     * </ul>
     * <p>
     * If the person's status does not meet any of the above conditions, their portrait will be
     * returned without any modifications.
     *
     * @return a tinted {@link ImageIcon} representing the person's portrait.
     */
    private ImageIcon getPortraitImageIcon() {
        Portrait portrait = person.getPortrait();
        ImageIcon portraitImageIcon = portrait.getImageIcon(100);

        PersonnelStatus status = person.getStatus();
        if (status.isDead()) {
            portraitImageIcon = addTintToImageIcon(portraitImageIcon.getImage(), DARK_RED);
        } else if (status.isRetired()) {
            portraitImageIcon = addTintToImageIcon(portrait.getImage(100), DARK_BLUE);
        } else if (status.isDepartedUnit()) {
            portraitImageIcon = addTintToImageIcon(portrait.getImage(100), BLACK);
        }

        return portraitImageIcon;
    }

    private JPanel fillInfo() {
        JPanel pnlInfo = new JPanel(new GridBagLayout());
        pnlInfo.setBorder(BorderFactory.createTitledBorder(person.getFullTitle()));
        JLabel lblType = new JLabel();
        JLabel lblStatus1 = new JLabel();
        JLabel lblStatus2 = new JLabel();
        JLabel lblOrigin1 = new JLabel();
        JLabel lblOrigin2 = new JLabel();
        JLabel lblCall1 = new JLabel();
        JLabel lblCall2 = new JLabel();
        JLabel lblAge1 = new JLabel();
        JLabel lblAge2 = new JLabel();
        JLabel lblGender1 = new JLabel();
        JLabel lblGender2 = new JLabel();
        JLabel lblBloodType1 = new JLabel();
        JLabel lblBloodType2 = new JLabel();
        JLabel lblOriginalUnit1 = new JLabel();
        JLabel lblOriginalUnit2 = new JLabel();
        JLabel lblDueDate1 = new JLabel();
        JLabel lblDueDate2 = new JLabel();
        JLabel lblRecruited1 = new JLabel();
        JLabel lblRecruited2 = new JLabel();
        JLabel lblTimeServed1 = new JLabel();
        JLabel lblTimeServed2 = new JLabel();

        int y = 0;

        lblType.setName("lblType");
        lblType.setText(String.format(resourceMap.getString("format.italic"), person.getRoleDesc()));
        lblType.getAccessibleContext().setAccessibleName("Role: " + person.getRoleDesc());
        GridBagConstraints gridBagConstraints = new GridBagConstraints();
        gridBagConstraints.gridx = 0;
        gridBagConstraints.gridy = y;
        gridBagConstraints.gridwidth = 4;
        gridBagConstraints.weightx = 1.0;
        gridBagConstraints.weighty = 0.0;
        gridBagConstraints.insets = new Insets(0, 0, 5, 0);
        gridBagConstraints.fill = GridBagConstraints.NONE;
        gridBagConstraints.anchor = GridBagConstraints.NORTHWEST;
        pnlInfo.add(lblType, gridBagConstraints);
        y++;

        lblStatus1.setName("lblStatus1");
        lblStatus1.setText(resourceMap.getString("lblStatus1.text"));
        gridBagConstraints = new GridBagConstraints();
        gridBagConstraints.gridx = 0;
        gridBagConstraints.gridy = y;
        gridBagConstraints.fill = GridBagConstraints.NONE;
        gridBagConstraints.anchor = GridBagConstraints.NORTHWEST;
        pnlInfo.add(lblStatus1, gridBagConstraints);

        lblStatus2.setName("lblStatus2");
        lblStatus2.setText(person.getStatus().toString() + person.pregnancyStatus());
        lblStatus1.setLabelFor(lblStatus2);
        gridBagConstraints = new GridBagConstraints();
        gridBagConstraints.gridx = 1;
        gridBagConstraints.gridy = y;
        gridBagConstraints.gridwidth = 3;
        gridBagConstraints.weightx = 1.0;
        gridBagConstraints.insets = new Insets(0, 10, 0, 0);
        gridBagConstraints.fill = GridBagConstraints.NONE;
        gridBagConstraints.anchor = GridBagConstraints.NORTHWEST;
        pnlInfo.add(lblStatus2, gridBagConstraints);
        y++;

        if (campaign.getCampaignOptions().isShowOriginFaction()) {
            lblOrigin1.setName("lblOrigin1");
            lblOrigin1.setText(resourceMap.getString("lblOrigin1.text"));
            gridBagConstraints = new GridBagConstraints();
            gridBagConstraints.gridx = 0;
            gridBagConstraints.gridy = y;
            gridBagConstraints.fill = GridBagConstraints.NONE;
            gridBagConstraints.anchor = GridBagConstraints.NORTHWEST;
            pnlInfo.add(lblOrigin1, gridBagConstraints);

            lblOrigin2.setName("lblOrigin2");
            lblOrigin1.setLabelFor(lblOrigin2);
            String factionName = person.getOriginFaction().getFullName(campaign.getGameYear());
            if (person.getOriginPlanet() != null) {
                String planetName = person.getOriginPlanet().getName(campaign.getLocalDate());
                lblOrigin2.setText(String.format("<html><a href='#'>%s</a> (%s)</html>", planetName, factionName));
                lblOrigin2.setCursor(Cursor.getPredefinedCursor(Cursor.HAND_CURSOR));
                lblOrigin2.addMouseListener(new MouseAdapter() {
                    @Override
                    public void mouseClicked(MouseEvent e) {
                        PlanetarySystem system = person.getOriginPlanet().getParentSystem();
                        // Stay on the interstellar map if their origin planet is the primary planet...
                        if (system.getPrimaryPlanet().equals(person.getOriginPlanet())) {
                            gui.getMapTab().switchSystemsMap(system);
                        } else {
                            // ...otherwise, dive on in to the system view!
                            gui.getMapTab().switchPlanetaryMap(person.getOriginPlanet());
                        }
                        gui.setSelectedTab(MHQTabType.INTERSTELLAR_MAP);
                    }
                });
            } else {
                lblOrigin2.setText(factionName);
            }
            gridBagConstraints = new GridBagConstraints();
            gridBagConstraints.gridx = 1;
            gridBagConstraints.gridy = y;
            gridBagConstraints.gridwidth = 3;
            gridBagConstraints.weightx = 1.0;
            gridBagConstraints.insets = new Insets(0, 10, 0, 0);
            gridBagConstraints.fill = GridBagConstraints.NONE;
            gridBagConstraints.anchor = GridBagConstraints.NORTHWEST;
            pnlInfo.add(lblOrigin2, gridBagConstraints);
            y++;
        }

        if (!person.getCallsign().equals("-") && !person.getCallsign().isBlank()) {
            lblCall1.setName("lblCall1");
            lblCall1.setText(resourceMap.getString("lblCall1.text"));
            gridBagConstraints = new GridBagConstraints();
            gridBagConstraints.gridx = 0;
            gridBagConstraints.gridy = y;
            gridBagConstraints.fill = GridBagConstraints.NONE;
            gridBagConstraints.anchor = GridBagConstraints.NORTHWEST;
            pnlInfo.add(lblCall1, gridBagConstraints);

            lblCall2.setName("lblCall2");
            lblCall2.setText(person.getCallsign());
            lblCall1.setLabelFor(lblCall2);
            gridBagConstraints = new GridBagConstraints();
            gridBagConstraints.gridx = 1;
            gridBagConstraints.gridy = y;
            gridBagConstraints.gridwidth = 3;
            gridBagConstraints.weightx = 1.0;
            gridBagConstraints.insets = new Insets(0, 10, 0, 0);
            gridBagConstraints.fill = GridBagConstraints.NONE;
            gridBagConstraints.anchor = GridBagConstraints.NORTHWEST;
            pnlInfo.add(lblCall2, gridBagConstraints);
            y++;
        }

        lblAge1.setName("lblAge1");
        lblAge1.setText(resourceMap.getString("lblAge1.text"));
        gridBagConstraints = new GridBagConstraints();
        gridBagConstraints.gridx = 0;
        gridBagConstraints.gridy = y;
        gridBagConstraints.fill = GridBagConstraints.NONE;
        gridBagConstraints.anchor = GridBagConstraints.NORTHWEST;
        pnlInfo.add(lblAge1, gridBagConstraints);

        lblAge2.setName("lblAge2");
        lblAge2.setText(Integer.toString(person.getAge(campaign.getLocalDate())));
        lblAge1.setLabelFor(lblAge2);
        gridBagConstraints = new GridBagConstraints();
        gridBagConstraints.gridx = 1;
        gridBagConstraints.gridy = y;
        gridBagConstraints.weightx = 0.5;
        gridBagConstraints.insets = new Insets(0, 10, 0, 0);
        gridBagConstraints.fill = GridBagConstraints.NONE;
        gridBagConstraints.anchor = GridBagConstraints.NORTHWEST;
        pnlInfo.add(lblAge2, gridBagConstraints);
        y++;

        lblGender1.setName("lblGender1");
        lblGender1.setText(resourceMap.getString("lblGender1.text"));
        gridBagConstraints = new GridBagConstraints();
        gridBagConstraints.gridx = 0;
        gridBagConstraints.gridy = y;
        gridBagConstraints.fill = GridBagConstraints.NONE;
        gridBagConstraints.anchor = GridBagConstraints.NORTHWEST;
        pnlInfo.add(lblGender1, gridBagConstraints);

        lblGender2.setName("lblGender2");
        lblGender2.setText(GenderDescriptors.MALE_FEMALE_OTHER.getDescriptorCapitalized(person.getGender()));
        lblGender1.setLabelFor(lblGender2);
        gridBagConstraints = new GridBagConstraints();
        gridBagConstraints.gridx = 1;
        gridBagConstraints.gridy = y;
        gridBagConstraints.weightx = 0.5;
        gridBagConstraints.insets = new Insets(0, 10, 0, 0);
        gridBagConstraints.fill = GridBagConstraints.NONE;
        gridBagConstraints.anchor = GridBagConstraints.NORTHWEST;
        pnlInfo.add(lblGender2, gridBagConstraints);
        y++;

        lblBloodType1.setName("lblBloodType1");
        lblBloodType1.setText(resourceMap.getString("lblBloodType1.text"));
        gridBagConstraints = new GridBagConstraints();
        gridBagConstraints.gridx = 0;
        gridBagConstraints.gridy = y;
        gridBagConstraints.fill = GridBagConstraints.NONE;
        gridBagConstraints.anchor = GridBagConstraints.NORTHWEST;
        pnlInfo.add(lblBloodType1, gridBagConstraints);

        lblBloodType2.setName("lblBloodType2");
        lblBloodType2.setText(person.getBloodGroup().getLabel());
        lblBloodType1.setLabelFor(lblBloodType2);
        gridBagConstraints = new GridBagConstraints();
        gridBagConstraints.gridx = 1;
        gridBagConstraints.gridy = y;
        gridBagConstraints.weightx = 0.5;
        gridBagConstraints.insets = new Insets(0, 10, 0, 0);
        gridBagConstraints.fill = GridBagConstraints.NONE;
        gridBagConstraints.anchor = GridBagConstraints.NORTHWEST;
        pnlInfo.add(lblBloodType2, gridBagConstraints);
        y++;

        boolean displayOriginalUnit = person.getOriginalUnitId() != null ||
                                            person.getOriginalUnitWeight() != WEIGHT_ULTRA_LIGHT;

        if (displayOriginalUnit) {
            lblOriginalUnit1.setName("lblOriginalUnit1");
            lblOriginalUnit1.setText(resourceMap.getString("lblOriginalUnit1.text"));
            gridBagConstraints = new GridBagConstraints();
            gridBagConstraints.gridx = 0;
            gridBagConstraints.gridy = y;
            gridBagConstraints.fill = GridBagConstraints.NONE;
            gridBagConstraints.anchor = GridBagConstraints.NORTHWEST;
            pnlInfo.add(lblOriginalUnit1, gridBagConstraints);

            lblOriginalUnit2.setName("lblOriginalUnit2");

            if (campaign.getUnit(person.getOriginalUnitId()) != null) {
                lblOriginalUnit2.setText(campaign.getUnit(person.getOriginalUnitId()).getName());
            } else {
                List<String> originalUnitWeight = List.of("None", "Light", "Medium", "Heavy", "Assault");
                int originalUnitWeightIndex = person.getOriginalUnitWeight();

                List<String> originalUnitTech = List.of("IS1", "IS2", "Clan");
                int originalUnitTechIndex = person.getOriginalUnitTech();

                lblOriginalUnit2.setText(originalUnitWeight.get(originalUnitWeightIndex) +
                                               " (" +
                                               originalUnitTech.get(originalUnitTechIndex) +
                                               ')');
            }
            lblOriginalUnit1.setLabelFor(lblOriginalUnit2);
            gridBagConstraints = new GridBagConstraints();
            gridBagConstraints.gridx = 1;
            gridBagConstraints.gridy = y;
            gridBagConstraints.weightx = 1.0;
            gridBagConstraints.insets = new Insets(0, 10, 0, 0);
            gridBagConstraints.fill = GridBagConstraints.NONE;
            gridBagConstraints.anchor = GridBagConstraints.NORTHWEST;
            pnlInfo.add(lblOriginalUnit2, gridBagConstraints);
            y++;
        }

        if (person.isPregnant()) {
            lblDueDate1.setName("lblDueDate1");
            lblDueDate1.setText(resourceMap.getString("lblDueDate1.text"));
            gridBagConstraints = new GridBagConstraints();
            gridBagConstraints.gridx = 0;
            gridBagConstraints.gridy = y;
            gridBagConstraints.fill = GridBagConstraints.NONE;
            gridBagConstraints.anchor = GridBagConstraints.NORTHWEST;
            pnlInfo.add(lblDueDate1, gridBagConstraints);

            lblDueDate2.setName("lblDueDate2");
            lblDueDate2.setText(person.getDueDateAsString(campaign));
            lblDueDate1.setLabelFor(lblDueDate2);
            gridBagConstraints = new GridBagConstraints();
            gridBagConstraints.gridx = 1;
            gridBagConstraints.gridy = y;
            gridBagConstraints.weightx = 1.0;
            gridBagConstraints.insets = new Insets(0, 10, 0, 0);
            gridBagConstraints.fill = GridBagConstraints.NONE;
            gridBagConstraints.anchor = GridBagConstraints.NORTHWEST;
            pnlInfo.add(lblDueDate2, gridBagConstraints);
            y++;
        }

        if (person.getRetirement() != null) {
            JLabel lblRetirement1 = new JLabel(resourceMap.getString("lblRetirement1.text"));
            lblRetirement1.setName("lblRetirement1");
            gridBagConstraints = new GridBagConstraints();
            gridBagConstraints.gridx = 0;
            gridBagConstraints.gridy = y;
            gridBagConstraints.fill = GridBagConstraints.NONE;
            gridBagConstraints.anchor = GridBagConstraints.NORTHWEST;
            pnlInfo.add(lblRetirement1, gridBagConstraints);

            JLabel lblRetirement2 = new JLabel(MekHQ.getMHQOptions().getDisplayFormattedDate(person.getRetirement()));
            lblRetirement2.setName("lblRetirement2");
            lblRetirement1.setLabelFor(lblRetirement2);
            gridBagConstraints = new GridBagConstraints();
            gridBagConstraints.gridx = 1;
            gridBagConstraints.gridy = y;
            gridBagConstraints.weightx = 1.0;
            gridBagConstraints.insets = new Insets(0, 10, 0, 0);
            gridBagConstraints.fill = GridBagConstraints.NONE;
            gridBagConstraints.anchor = GridBagConstraints.NORTHWEST;
            pnlInfo.add(lblRetirement2, gridBagConstraints);
            y++;
        }

        // We show the following if track total earnings is on for a free person or if
        // the
        // person has previously tracked total earnings
        if (campaign.getCampaignOptions().isTrackTotalEarnings() &&
                  (person.getPrisonerStatus().isFree() || person.getTotalEarnings().isGreaterThan(Money.zero()))) {
            JLabel lblTotalEarnings1 = new JLabel(resourceMap.getString("lblTotalEarnings1.text"));
            lblTotalEarnings1.setName("lblTotalEarnings1");
            gridBagConstraints = new GridBagConstraints();
            gridBagConstraints.gridx = 0;
            gridBagConstraints.gridy = y;
            gridBagConstraints.fill = GridBagConstraints.NONE;
            gridBagConstraints.anchor = GridBagConstraints.NORTHWEST;
            pnlInfo.add(lblTotalEarnings1, gridBagConstraints);

            JLabel lblTotalEarnings2 = new JLabel(person.getTotalEarnings().toAmountAndSymbolString());
            lblTotalEarnings2.setName("lblTotalEarnings2");
            lblTotalEarnings1.setLabelFor(lblTotalEarnings2);
            gridBagConstraints = new GridBagConstraints();
            gridBagConstraints.gridx = 1;
            gridBagConstraints.gridy = y;
            gridBagConstraints.weightx = 1.0;
            gridBagConstraints.insets = new Insets(0, 10, 0, 0);
            gridBagConstraints.fill = GridBagConstraints.NONE;
            gridBagConstraints.anchor = GridBagConstraints.NORTHWEST;
            pnlInfo.add(lblTotalEarnings2, gridBagConstraints);
            y++;
        }

        // We show the following if track total xp earnings is on for a free person or
        // if the
        // person has previously tracked total xp earnings
        if (campaign.getCampaignOptions().isTrackTotalXPEarnings() &&
                  (person.getPrisonerStatus().isFree() || (person.getTotalXPEarnings() != 0))) {
            JLabel lblTotalXPEarnings1 = new JLabel(resourceMap.getString("lblTotalXPEarnings1.text"));
            lblTotalXPEarnings1.setName("lblTotalXPEarnings1");
            gridBagConstraints = new GridBagConstraints();
            gridBagConstraints.gridx = 0;
            gridBagConstraints.gridy = y;
            gridBagConstraints.fill = GridBagConstraints.NONE;
            gridBagConstraints.anchor = GridBagConstraints.NORTHWEST;
            pnlInfo.add(lblTotalXPEarnings1, gridBagConstraints);

            JLabel lblTotalXPEarnings2 = new JLabel(Integer.toString(person.getTotalXPEarnings()));
            lblTotalXPEarnings2.setName("lblTotalXPEarnings2");
            lblTotalXPEarnings1.setLabelFor(lblTotalXPEarnings2);
            gridBagConstraints = new GridBagConstraints();
            gridBagConstraints.gridx = 1;
            gridBagConstraints.gridy = y;
            gridBagConstraints.weightx = 1.0;
            gridBagConstraints.insets = new Insets(0, 10, 0, 0);
            gridBagConstraints.fill = GridBagConstraints.NONE;
            gridBagConstraints.anchor = GridBagConstraints.NORTHWEST;
            pnlInfo.add(lblTotalXPEarnings2, gridBagConstraints);
            y++;
        }

        if (person.getRecruitment() != null) {
            lblRecruited1.setName("lblRecruited1");
            lblRecruited1.setText(resourceMap.getString("lblRecruited1.text"));
            gridBagConstraints = new GridBagConstraints();
            gridBagConstraints.gridx = 0;
            gridBagConstraints.gridy = y;
            gridBagConstraints.fill = GridBagConstraints.NONE;
            gridBagConstraints.anchor = GridBagConstraints.NORTHWEST;
            pnlInfo.add(lblRecruited1, gridBagConstraints);

            lblRecruited2.setName("lblRecruited2");
            lblRecruited2.setText(MekHQ.getMHQOptions().getDisplayFormattedDate(person.getRecruitment()));
            lblRecruited1.setLabelFor(lblRecruited2);
            gridBagConstraints = new GridBagConstraints();
            gridBagConstraints.gridx = 1;
            gridBagConstraints.gridy = y;
            gridBagConstraints.weightx = 1.0;
            gridBagConstraints.insets = new Insets(0, 10, 0, 0);
            gridBagConstraints.fill = GridBagConstraints.NONE;
            gridBagConstraints.anchor = GridBagConstraints.NORTHWEST;
            pnlInfo.add(lblRecruited2, gridBagConstraints);
            y++;

            lblTimeServed1.setName("lblTimeServed1");
            lblTimeServed1.setText(resourceMap.getString("lblTimeServed1.text"));
            gridBagConstraints = new GridBagConstraints();
            gridBagConstraints.gridx = 0;
            gridBagConstraints.gridy = y;
            gridBagConstraints.fill = GridBagConstraints.NONE;
            gridBagConstraints.anchor = GridBagConstraints.NORTHWEST;
            pnlInfo.add(lblTimeServed1, gridBagConstraints);

            lblTimeServed2.setName("lblTimeServed2");
            lblTimeServed2.setText(person.getTimeInService(campaign));
            lblTimeServed1.setLabelFor(lblTimeServed2);
            gridBagConstraints = new GridBagConstraints();
            gridBagConstraints.gridx = 1;
            gridBagConstraints.gridy = y;
            gridBagConstraints.weightx = 1.0;
            gridBagConstraints.insets = new Insets(0, 10, 0, 0);
            gridBagConstraints.fill = GridBagConstraints.NONE;
            gridBagConstraints.anchor = GridBagConstraints.NORTHWEST;
            pnlInfo.add(lblTimeServed2, gridBagConstraints);
            y++;
        }

        if (person.getLastRankChangeDate() != null) {
            JLabel lblLastRankChangeDate1 = new JLabel(resourceMap.getString("lblLastRankChangeDate1.text"));
            lblLastRankChangeDate1.setName("lblLastRankChangeDate1");
            gridBagConstraints = new GridBagConstraints();
            gridBagConstraints.gridx = 0;
            gridBagConstraints.gridy = y;
            gridBagConstraints.fill = GridBagConstraints.NONE;
            gridBagConstraints.anchor = GridBagConstraints.NORTHWEST;
            pnlInfo.add(lblLastRankChangeDate1, gridBagConstraints);

            JLabel lblLastRankChangeDate2 = new JLabel(MekHQ.getMHQOptions()
                                                             .getDisplayFormattedDate(person.getLastRankChangeDate()));
            lblLastRankChangeDate2.setName("lblLastRankChangeDate2");
            lblLastRankChangeDate1.setLabelFor(lblLastRankChangeDate2);
            gridBagConstraints = new GridBagConstraints();
            gridBagConstraints.gridx = 1;
            gridBagConstraints.gridy = y;
            gridBagConstraints.weightx = 1.0;
            gridBagConstraints.insets = new Insets(0, 10, 0, 0);
            gridBagConstraints.fill = GridBagConstraints.NONE;
            gridBagConstraints.anchor = GridBagConstraints.NORTHWEST;
            pnlInfo.add(lblLastRankChangeDate2, gridBagConstraints);
            y++;

            JLabel lblTimeInRank1 = new JLabel(resourceMap.getString("lblTimeInRank1.text"));
            lblTimeInRank1.setName("lblTimeInRank1");
            gridBagConstraints = new GridBagConstraints();
            gridBagConstraints.gridx = 0;
            gridBagConstraints.gridy = y;
            gridBagConstraints.fill = GridBagConstraints.NONE;
            gridBagConstraints.anchor = GridBagConstraints.NORTHWEST;
            pnlInfo.add(lblTimeInRank1, gridBagConstraints);

            JLabel lblTimeInRank2 = new JLabel(person.getTimeInRank(campaign));
            lblTimeInRank2.setName("lblTimeInRank2");
            lblTimeInRank1.setLabelFor(lblTimeInRank2);
            gridBagConstraints = new GridBagConstraints();
            gridBagConstraints.gridx = 1;
            gridBagConstraints.gridy = y;
            gridBagConstraints.weightx = 1.0;
            gridBagConstraints.insets = new Insets(0, 10, 0, 0);
            gridBagConstraints.fill = GridBagConstraints.NONE;
            gridBagConstraints.anchor = GridBagConstraints.NORTHWEST;
            pnlInfo.add(lblTimeInRank2, gridBagConstraints);
        }

        return pnlInfo;
    }

    private JPanel fillFamily() {
        JPanel pnlFamily = new JPanel(new GridBagLayout());
        pnlFamily.setBorder(BorderFactory.createTitledBorder(resourceMap.getString("pnlFamily.title")));

        // family panel
        JLabel lblSpouse2 = new JLabel();
        JLabel lblFormerSpouses1 = new JLabel();
        JLabel lblFormerSpouses2;
        JLabel lblChildren1 = new JLabel();
        JLabel lblChildren2;
        JLabel lblGrandchildren1 = new JLabel();
        JLabel lblGrandchildren2;
        JLabel lblSiblings1 = new JLabel();
        JLabel lblSiblings2;
        JLabel lblGrandparents1 = new JLabel();
        JLabel lblGrandparents2;
        JLabel lblAuntsOrUncles1 = new JLabel();
        JLabel lblAuntsOrUncles2;
        JLabel lblCousins1 = new JLabel();
        JLabel lblCousins2;

        GridBagConstraints gridBagConstraints;

        int firsty = 0;

        final Person spouse = person.getGenealogy().getSpouse();
        if (spouse != null) {
            JLabel lblSpouse1 = new JLabel(resourceMap.getString("lblSpouse1.text"));
            lblSpouse1.setName("lblSpouse1");
            gridBagConstraints = new GridBagConstraints();
            gridBagConstraints.gridx = 0;
            gridBagConstraints.gridy = firsty;
            gridBagConstraints.fill = GridBagConstraints.NONE;
            gridBagConstraints.anchor = GridBagConstraints.NORTHWEST;
            pnlFamily.add(lblSpouse1, gridBagConstraints);

            lblSpouse2.setName("lblSpouse2");
            lblSpouse1.setLabelFor(lblSpouse2);
            lblSpouse2.setText(String.format("<html>%s</html>", spouse.getHyperlinkedFullTitle()));
            lblSpouse2.setCursor(Cursor.getPredefinedCursor(Cursor.HAND_CURSOR));
            lblSpouse2.addMouseListener(new MouseAdapter() {
                @Override
                public void mouseClicked(MouseEvent e) {
                    gui.focusOnPerson(spouse);
                }
            });
            gridBagConstraints.gridx = 1;
            gridBagConstraints.gridy = firsty;
            gridBagConstraints.weightx = 1.0;
            gridBagConstraints.insets = new Insets(0, 10, 0, 0);
            pnlFamily.add(lblSpouse2, gridBagConstraints);
            firsty++;
        }

        if (person.getGenealogy().hasFormerSpouse()) {
            lblFormerSpouses1.setName("lblFormerSpouses1");
            lblFormerSpouses1.setText(resourceMap.getString("lblFormerSpouses1.text"));
            gridBagConstraints = new GridBagConstraints();
            gridBagConstraints.gridx = 0;
            gridBagConstraints.gridy = firsty;
            gridBagConstraints.fill = GridBagConstraints.NONE;
            gridBagConstraints.anchor = GridBagConstraints.NORTHWEST;
            pnlFamily.add(lblFormerSpouses1, gridBagConstraints);

            gridBagConstraints.gridx = 1;
            gridBagConstraints.weightx = 1.0;
            gridBagConstraints.insets = new Insets(0, 10, 0, 0);

            List<FormerSpouse> formerSpouses = person.getGenealogy().getFormerSpouses();
            Collections.reverse(person.getGenealogy().getFormerSpouses());

            for (FormerSpouse formerSpouse : formerSpouses) {
                Person ex = formerSpouse.getFormerSpouse();
                String name = getRelativeName(ex);

                gridBagConstraints.gridy = firsty;
                lblFormerSpouses2 = new JLabel();
                lblFormerSpouses2.setName("lblFormerSpouses2");
                lblFormerSpouses2.getAccessibleContext()
                      .getAccessibleRelationSet()
                      .add(new AccessibleRelation(AccessibleRelation.LABELED_BY, lblFormerSpouses1));
                lblFormerSpouses2.setCursor(Cursor.getPredefinedCursor(Cursor.HAND_CURSOR));
                lblFormerSpouses2.setText(String.format("<html>%s, %s, %s</html>",
                      name,
                      formerSpouse.getReason(),
                      MekHQ.getMHQOptions().getDisplayFormattedDate(formerSpouse.getDate())));
                lblFormerSpouses2.addMouseListener(new MouseAdapter() {
                    @Override
                    public void mouseClicked(MouseEvent e) {
                        gui.focusOnPerson(ex);
                    }
                });
                pnlFamily.add(lblFormerSpouses2, gridBagConstraints);
                firsty++;
            }
        }

        if (campaign.getCampaignOptions().getFamilyDisplayLevel().displayParentsChildrenSiblings()) {
            final List<Person> children = person.getGenealogy().getChildren();
            if (!children.isEmpty()) {
                lblChildren1.setName("lblChildren1");
                lblChildren1.setText(resourceMap.getString("lblChildren1.text"));
                gridBagConstraints = new GridBagConstraints();
                gridBagConstraints.gridx = 0;
                gridBagConstraints.gridy = firsty;
                gridBagConstraints.fill = GridBagConstraints.NONE;
                gridBagConstraints.anchor = GridBagConstraints.NORTHWEST;
                pnlFamily.add(lblChildren1, gridBagConstraints);

                gridBagConstraints.gridx = 1;
                gridBagConstraints.weightx = 1.0;
                gridBagConstraints.insets = new Insets(0, 10, 0, 0);

                for (Person child : children) {
                    String name = getRelativeName(child);

                    gridBagConstraints.gridy = firsty;
                    lblChildren2 = new JLabel();
                    lblChildren2.setName("lblChildren2");
                    lblChildren2.getAccessibleContext()
                          .getAccessibleRelationSet()
                          .add(new AccessibleRelation(AccessibleRelation.LABELED_BY, lblChildren1));
                    lblChildren2.setCursor(Cursor.getPredefinedCursor(Cursor.HAND_CURSOR));
                    lblChildren2.setText(String.format("<html>%s</html>", name));
                    lblChildren2.addMouseListener(new MouseAdapter() {
                        @Override
                        public void mouseClicked(MouseEvent e) {
                            gui.focusOnPerson(child);
                        }
                    });
                    pnlFamily.add(lblChildren2, gridBagConstraints);
                    firsty++;
                }
            }

            final List<Person> grandchildren = person.getGenealogy().getGrandchildren();
            if (!grandchildren.isEmpty() &&
                      campaign.getCampaignOptions().getFamilyDisplayLevel().displayGrandparentsGrandchildren()) {
                lblGrandchildren1.setName("lblGrandchildren1");
                lblGrandchildren1.setText(resourceMap.getString("lblGrandchildren1.text"));
                gridBagConstraints = new GridBagConstraints();
                gridBagConstraints.gridx = 0;
                gridBagConstraints.gridy = firsty;
                gridBagConstraints.fill = GridBagConstraints.NONE;
                gridBagConstraints.anchor = GridBagConstraints.NORTHWEST;
                pnlFamily.add(lblGrandchildren1, gridBagConstraints);

                gridBagConstraints = new GridBagConstraints();
                gridBagConstraints.gridx = 1;
                gridBagConstraints.weightx = 1.0;
                gridBagConstraints.insets = new Insets(0, 10, 0, 0);
                gridBagConstraints.fill = GridBagConstraints.NONE;
                gridBagConstraints.anchor = GridBagConstraints.NORTHWEST;

                for (Person grandchild : grandchildren) {
                    String name = getRelativeName(grandchild);

                    gridBagConstraints.gridy = firsty;
                    lblGrandchildren2 = new JLabel();
                    lblGrandchildren2.setName("lblGrandchildren2");
                    lblGrandchildren2.getAccessibleContext()
                          .getAccessibleRelationSet()
                          .add(new AccessibleRelation(AccessibleRelation.LABELED_BY, lblGrandchildren1));
                    lblGrandchildren2.setCursor(Cursor.getPredefinedCursor(Cursor.HAND_CURSOR));
                    lblGrandchildren2.setText(String.format("<html>%s</html>", name));
                    lblGrandchildren2.addMouseListener(new MouseAdapter() {
                        @Override
                        public void mouseClicked(MouseEvent e) {
                            gui.focusOnPerson(grandchild);
                        }
                    });
                    pnlFamily.add(lblGrandchildren2, gridBagConstraints);
                    firsty++;
                }
            }

            for (Person parent : person.getGenealogy().getParents()) {
                JLabel labelParent = new JLabel(resourceMap.getString(parent.getGender().isMale() ?
                                                                            "lblFather1.text" :
                                                                            "lblMother1.text"));
                labelParent.setName("lblParent");
                gridBagConstraints = new GridBagConstraints();
                gridBagConstraints.gridx = 0;
                gridBagConstraints.gridy = firsty;
                gridBagConstraints.fill = GridBagConstraints.NONE;
                gridBagConstraints.anchor = GridBagConstraints.NORTHWEST;
                pnlFamily.add(labelParent, gridBagConstraints);

                JLabel labelParentName = new JLabel(String.format("<html>%s</html>", parent.getHyperlinkedName()));
                labelParentName.setName("lblParentName");
                labelParent.setLabelFor(labelParentName);
                labelParentName.setCursor(Cursor.getPredefinedCursor(Cursor.HAND_CURSOR));
                labelParentName.addMouseListener(new MouseAdapter() {
                    @Override
                    public void mouseClicked(MouseEvent e) {
                        gui.focusOnPerson(parent);
                    }
                });
                gridBagConstraints.gridx = 1;
                gridBagConstraints.weightx = 1.0;
                gridBagConstraints.insets = new Insets(0, 10, 0, 0);
                pnlFamily.add(labelParentName, gridBagConstraints);
                firsty++;
            }

            final List<Person> siblings = person.getGenealogy().getSiblings();
            if (!siblings.isEmpty()) {
                lblSiblings1.setName("lblSiblings1");
                lblSiblings1.setText(resourceMap.getString("lblSiblings1.text"));
                gridBagConstraints = new GridBagConstraints();
                gridBagConstraints.gridx = 0;
                gridBagConstraints.gridy = firsty;
                gridBagConstraints.fill = GridBagConstraints.NONE;
                gridBagConstraints.anchor = GridBagConstraints.NORTHWEST;
                pnlFamily.add(lblSiblings1, gridBagConstraints);

                gridBagConstraints = new GridBagConstraints();
                gridBagConstraints.gridx = 1;
                gridBagConstraints.weightx = 1.0;
                gridBagConstraints.insets = new Insets(0, 10, 0, 0);
                gridBagConstraints.fill = GridBagConstraints.NONE;
                gridBagConstraints.anchor = GridBagConstraints.NORTHWEST;

                for (Person sibling : siblings) {
                    String name = getRelativeName(sibling);

                    gridBagConstraints.gridy = firsty;
                    lblSiblings2 = new JLabel(String.format("<html>%s</html>", name));
                    lblSiblings2.setName("lblSiblings2");
                    lblSiblings2.getAccessibleContext()
                          .getAccessibleRelationSet()
                          .add(new AccessibleRelation(AccessibleRelation.LABELED_BY, lblSiblings1));

                    lblSiblings2.setCursor(Cursor.getPredefinedCursor(Cursor.HAND_CURSOR));
                    lblSiblings2.addMouseListener(new MouseAdapter() {
                        @Override
                        public void mouseClicked(MouseEvent e) {
                            gui.focusOnPerson(sibling);
                        }
                    });
                    pnlFamily.add(lblSiblings2, gridBagConstraints);
                    firsty++;
                }
            }

            final List<Person> grandparents = person.getGenealogy().getGrandparents();
            if (!grandparents.isEmpty() &&
                      campaign.getCampaignOptions().getFamilyDisplayLevel().displayGrandparentsGrandchildren()) {
                lblGrandparents1.setName("lblGrandparents1");
                lblGrandparents1.setText(resourceMap.getString("lblGrandparents1.text"));
                gridBagConstraints = new GridBagConstraints();
                gridBagConstraints.gridx = 0;
                gridBagConstraints.gridy = firsty;
                gridBagConstraints.fill = GridBagConstraints.NONE;
                gridBagConstraints.anchor = GridBagConstraints.NORTHWEST;
                pnlFamily.add(lblGrandparents1, gridBagConstraints);

                gridBagConstraints = new GridBagConstraints();
                gridBagConstraints.gridx = 1;
                gridBagConstraints.weightx = 1.0;
                gridBagConstraints.insets = new Insets(0, 10, 0, 0);
                gridBagConstraints.fill = GridBagConstraints.NONE;
                gridBagConstraints.anchor = GridBagConstraints.NORTHWEST;

                for (Person grandparent : grandparents) {
                    String name = getRelativeName(grandparent);

                    gridBagConstraints.gridy = firsty;
                    lblGrandparents2 = new JLabel(String.format("<html>%s</html>", name));
                    lblGrandparents2.setName("lblGrandparents2");
                    lblGrandparents2.getAccessibleContext()
                          .getAccessibleRelationSet()
                          .add(new AccessibleRelation(AccessibleRelation.LABELED_BY, lblGrandparents1));
                    lblGrandparents2.setCursor(Cursor.getPredefinedCursor(Cursor.HAND_CURSOR));
                    lblGrandparents2.addMouseListener(new MouseAdapter() {
                        @Override
                        public void mouseClicked(MouseEvent e) {
                            gui.focusOnPerson(grandparent);
                        }
                    });
                    pnlFamily.add(lblGrandparents2, gridBagConstraints);
                    firsty++;
                }
            }

            final List<Person> auntsAndUncles = person.getGenealogy().getsAuntsAndUncles();
            if (!auntsAndUncles.isEmpty() &&
                      campaign.getCampaignOptions().getFamilyDisplayLevel().isAuntsUnclesCousins()) {
                lblAuntsOrUncles1.setName("lblAuntsOrUncles1");
                lblAuntsOrUncles1.setText(resourceMap.getString("lblAuntsOrUncles1.text"));
                gridBagConstraints = new GridBagConstraints();
                gridBagConstraints.gridx = 0;
                gridBagConstraints.gridy = firsty;
                gridBagConstraints.fill = GridBagConstraints.NONE;
                gridBagConstraints.anchor = GridBagConstraints.NORTHWEST;
                pnlFamily.add(lblAuntsOrUncles1, gridBagConstraints);

                gridBagConstraints = new GridBagConstraints();
                gridBagConstraints.gridx = 1;
                gridBagConstraints.weightx = 1.0;
                gridBagConstraints.insets = new Insets(0, 10, 0, 0);
                gridBagConstraints.fill = GridBagConstraints.NONE;
                gridBagConstraints.anchor = GridBagConstraints.NORTHWEST;

                for (Person auntOrUncle : auntsAndUncles) {
                    String name = getRelativeName(auntOrUncle);

                    gridBagConstraints.gridy = firsty;
                    lblAuntsOrUncles2 = new JLabel(String.format("<html>%s</html>", name));
                    lblAuntsOrUncles2.setName("lblAuntsOrUncles2");
                    lblAuntsOrUncles2.getAccessibleContext()
                          .getAccessibleRelationSet()
                          .add(new AccessibleRelation(AccessibleRelation.LABELED_BY, lblAuntsOrUncles1));

                    lblAuntsOrUncles2.setCursor(Cursor.getPredefinedCursor(Cursor.HAND_CURSOR));
                    lblAuntsOrUncles2.addMouseListener(new MouseAdapter() {
                        @Override
                        public void mouseClicked(MouseEvent e) {
                            gui.focusOnPerson(auntOrUncle);
                        }
                    });
                    pnlFamily.add(lblAuntsOrUncles2, gridBagConstraints);
                    firsty++;
                }
            }

            final List<Person> cousins = person.getGenealogy().getCousins();
            if (!cousins.isEmpty() && campaign.getCampaignOptions().getFamilyDisplayLevel().isAuntsUnclesCousins()) {
                lblCousins1.setName("lblCousins1");
                lblCousins1.setText(resourceMap.getString("lblCousins1.text"));
                gridBagConstraints = new GridBagConstraints();
                gridBagConstraints.gridx = 0;
                gridBagConstraints.gridy = firsty;
                gridBagConstraints.fill = GridBagConstraints.NONE;
                gridBagConstraints.anchor = GridBagConstraints.NORTHWEST;
                pnlFamily.add(lblCousins1, gridBagConstraints);

                gridBagConstraints = new GridBagConstraints();
                gridBagConstraints.gridx = 1;
                gridBagConstraints.weightx = 1.0;
                gridBagConstraints.insets = new Insets(0, 10, 0, 0);
                gridBagConstraints.fill = GridBagConstraints.NONE;
                gridBagConstraints.anchor = GridBagConstraints.NORTHWEST;

                for (Person cousin : cousins) {
                    String name = getRelativeName(cousin);

                    gridBagConstraints.gridy = firsty;
                    lblCousins2 = new JLabel();
                    lblCousins2.setName("lblCousins2");
                    lblCousins2.getAccessibleContext()
                          .getAccessibleRelationSet()
                          .add(new AccessibleRelation(AccessibleRelation.LABELED_BY, lblCousins1));
                    lblCousins2.setCursor(Cursor.getPredefinedCursor(Cursor.HAND_CURSOR));
                    lblCousins2.setText(String.format("<html>%s</html>", name));
                    lblCousins2.addMouseListener(new MouseAdapter() {
                        @Override
                        public void mouseClicked(MouseEvent e) {
                            gui.focusOnPerson(cousin);
                        }
                    });
                    pnlFamily.add(lblCousins2, gridBagConstraints);
                    firsty++;
                }
            }
        }

        return pnlFamily;
    }

    /**
     * If the relative has joined the campaign, the hyperlinked full title is returned. Otherwise, the full name of the
     * relative is returned.
     *
     * @param relative The relative.
     *
     * @return The relative's name.
     */
    private static String getRelativeName(Person relative) {
        if (relative.getJoinedCampaign() == null) {
            return relative.getFirstName();
        } else {
            return "<a href='#'>" + relative.getHyperlinkedFullTitle() + "</a>";
        }
    }

    private JPanel fillSkills() {
        // skill panel
        JPanel pnlSkills = new JPanel(new GridBagLayout());
        pnlSkills.setBorder(BorderFactory.createTitledBorder(resourceMap.getString("pnlSkills.title")));

        // abilities and implants
        JLabel lblTough1 = new JLabel();
        JLabel lblTough2 = new JLabel();
        JLabel lblEdge1 = new JLabel();
        JLabel lblEdge2 = new JLabel();
        JLabel lblEdgeAvail1 = new JLabel();
        JLabel lblEdgeAvail2 = new JLabel();

        JLabel lblLoyalty1 = new JLabel();
        JLabel lblLoyalty2 = new JLabel();

        JLabel lblFatigue1 = new JLabel();
        JLabel lblFatigue2 = new JLabel();

        // education
        JLabel lblEducationLevel1 = new JLabel();
        JLabel lblEducationLevel2 = new JLabel();
        JLabel lblEducationStage1 = new JLabel();
        JLabel lblEducationStage2 = new JLabel();
        JLabel lblEducationJourneyDays1 = new JLabel();
        JLabel lblEducationJourneyDays2 = new JLabel();
        JLabel lblEducationDays1 = new JLabel();
        JLabel lblEducationDays2 = new JLabel();

        GridBagConstraints gridBagConstraints;

        JLabel lblName;
        JLabel lblValue;

        int firsty = 0;
        int colBreak = Math.max((int) Math.ceil(person.getSkillNumber() / 2.0) + 1, 3);
        int addition = 0;
        double weight = 0.5;

        int j = 0;
        for (int i = 0; i < SkillType.getSkillList().length; i++) {
            if (person.hasSkill(SkillType.getSkillList()[i])) {
                j++;
                if (j == colBreak) {
                    addition = 2;
                    firsty = 0;
                    weight = 1.0;
                }
                lblName = new JLabel(String.format(resourceMap.getString("format.itemHeader"),
                      SkillType.getSkillList()[i]));
                lblValue = new JLabel(person.getSkill(SkillType.getSkillList()[i]).toString());
                lblName.setLabelFor(lblValue);
                gridBagConstraints = new GridBagConstraints();
                gridBagConstraints.gridx = addition;
                gridBagConstraints.gridy = firsty;
                gridBagConstraints.fill = GridBagConstraints.NONE;
                gridBagConstraints.anchor = GridBagConstraints.NORTHWEST;
                pnlSkills.add(lblName, gridBagConstraints);
                gridBagConstraints = new GridBagConstraints();
                gridBagConstraints.gridx = 1 + addition;
                gridBagConstraints.gridy = firsty;
                gridBagConstraints.weightx = weight;
                gridBagConstraints.insets = new Insets(0, 10, 0, 0);
                gridBagConstraints.fill = GridBagConstraints.NONE;
                gridBagConstraints.anchor = GridBagConstraints.NORTHWEST;
                pnlSkills.add(lblValue, gridBagConstraints);
                firsty++;
            }
        }

        // reset firsty
        firsty = colBreak;

        if (campaign.getCampaignOptions().isUseAbilities() &&
                  (person.countOptions(PersonnelOptions.LVL3_ADVANTAGES) > 0)) {
            JLabel lblAbility1 = new JLabel(resourceMap.getString("lblAbility1.text"));
            lblAbility1.setName("lblAbility1");
            gridBagConstraints = new GridBagConstraints();
            gridBagConstraints.gridx = 0;
            gridBagConstraints.gridy = firsty;
            gridBagConstraints.fill = GridBagConstraints.NONE;
            gridBagConstraints.anchor = GridBagConstraints.NORTHWEST;
            pnlSkills.add(lblAbility1, gridBagConstraints);

            gridBagConstraints.gridx = 1;
            gridBagConstraints.gridwidth = 3;
            gridBagConstraints.weightx = 1.0;
            gridBagConstraints.insets = new Insets(0, 10, 0, 0);

            for (Enumeration<IOption> i = person.getOptions(PersonnelOptions.LVL3_ADVANTAGES); i.hasMoreElements(); ) {
                IOption option = i.nextElement();
                if (option.booleanValue()) {
                    JLabel lblAbility2 = new JLabel(Utilities.getOptionDisplayName(option));
                    lblAbility2.setToolTipText(wordWrap(option.getDescription().replaceAll("\\n", "<br>")));
                    lblAbility2.setName("lblAbility2");
                    lblAbility2.getAccessibleContext()
                          .getAccessibleRelationSet()
                          .add(new AccessibleRelation(AccessibleRelation.LABELED_BY, lblAbility1));
                    gridBagConstraints.gridy = firsty++;
                    pnlSkills.add(lblAbility2, gridBagConstraints);
                }
            }
        }

        if (campaign.getCampaignOptions().isUseImplants() &&
                  (person.countOptions(PersonnelOptions.MD_ADVANTAGES) > 0)) {
            JLabel lblImplants1 = new JLabel(resourceMap.getString("lblImplants1.text"));
            lblImplants1.setName("lblImplants1");
            gridBagConstraints = new GridBagConstraints();
            gridBagConstraints.gridx = 0;
            gridBagConstraints.gridy = firsty;
            gridBagConstraints.fill = GridBagConstraints.NONE;
            gridBagConstraints.anchor = GridBagConstraints.NORTHWEST;
            pnlSkills.add(lblImplants1, gridBagConstraints);

            gridBagConstraints.gridx = 1;
            gridBagConstraints.gridwidth = 3;
            gridBagConstraints.weightx = 1.0;
            gridBagConstraints.insets = new Insets(0, 10, 0, 0);

            for (Enumeration<IOption> i = person.getOptions(PersonnelOptions.MD_ADVANTAGES); i.hasMoreElements(); ) {
                IOption option = i.nextElement();

                if (option.booleanValue()) {
                    JLabel lblImplants2 = new JLabel(Utilities.getOptionDisplayName(option));
                    lblImplants2.setToolTipText(wordWrap(option.getDescription().replaceAll("\\n", "<br>")));
                    lblImplants2.setName("lblImplants2");
                    lblImplants2.getAccessibleContext()
                          .getAccessibleRelationSet()
                          .add(new AccessibleRelation(AccessibleRelation.LABELED_BY, lblImplants1));
                    gridBagConstraints.gridy = firsty++;
                    pnlSkills.add(lblImplants2, gridBagConstraints);
                }
            }
        }

        if (campaign.getCampaignOptions().isUseEdge() && (person.getEdge() > 0)) {
            lblEdge1.setName("lblEdge1");
            lblEdge1.setText(resourceMap.getString("lblEdge1.text"));
            gridBagConstraints = new GridBagConstraints();
            gridBagConstraints.gridx = 0;
            gridBagConstraints.gridy = firsty;
            gridBagConstraints.fill = GridBagConstraints.NONE;
            gridBagConstraints.anchor = GridBagConstraints.NORTHWEST;
            pnlSkills.add(lblEdge1, gridBagConstraints);

            lblEdge2.setName("lblEdge2");
            lblEdge1.setLabelFor(lblEdge2);
            lblEdge2.setText(Integer.toString(person.getEdge()));
            lblEdge2.setToolTipText(person.getEdgeTooltip());
            gridBagConstraints = new GridBagConstraints();
            gridBagConstraints.gridx = 1;
            gridBagConstraints.gridy = firsty;
            gridBagConstraints.gridwidth = 1;
            gridBagConstraints.weightx = 0.5;
            gridBagConstraints.insets = new Insets(0, 10, 0, 0);
            gridBagConstraints.fill = GridBagConstraints.NONE;
            gridBagConstraints.anchor = GridBagConstraints.NORTHWEST;
            pnlSkills.add(lblEdge2, gridBagConstraints);

            if (campaign.getCampaignOptions().isUseSupportEdge() && person.hasSupportRole(true)) {
                // Add the Edge Available field for support personnel only
                lblEdgeAvail1.setName("lblEdgeAvail1");
                lblEdgeAvail1.setText(resourceMap.getString("lblEdgeAvail1.text"));
                gridBagConstraints = new GridBagConstraints();
                gridBagConstraints.gridx = 2;
                gridBagConstraints.gridy = firsty;
                gridBagConstraints.fill = GridBagConstraints.NONE;
                gridBagConstraints.anchor = GridBagConstraints.NORTHWEST;
                pnlSkills.add(lblEdgeAvail1, gridBagConstraints);

                lblEdgeAvail2.setName("lblEdgeAvail2");
                lblEdgeAvail1.setLabelFor(lblEdgeAvail2);
                lblEdgeAvail2.setText(Integer.toString(person.getCurrentEdge()));
                gridBagConstraints.gridx = 3;
                gridBagConstraints.gridwidth = 1;
                gridBagConstraints.weightx = 1.0;
                gridBagConstraints.insets = new Insets(0, 10, 0, 0);
                pnlSkills.add(lblEdgeAvail2, gridBagConstraints);
            }
            firsty++;
        }

        int totalToughness = person.getToughness();
        if ((campaign.getCampaignOptions().isUseToughness()) && (totalToughness != 0)) {
            lblTough1.setName("lblTough1");
            lblTough1.setText(resourceMap.getString("lblTough1.text"));
            gridBagConstraints = new GridBagConstraints();
            gridBagConstraints.gridx = 0;
            gridBagConstraints.gridy = firsty;
            gridBagConstraints.fill = GridBagConstraints.NONE;
            gridBagConstraints.anchor = GridBagConstraints.NORTHWEST;
            pnlSkills.add(lblTough1, gridBagConstraints);

            lblTough2.setName("lblTough2");
            lblTough2.setText((totalToughness >= 0 ? "+" : "") + totalToughness);
            lblTough1.setLabelFor(lblTough2);
            gridBagConstraints = new GridBagConstraints();
            gridBagConstraints.gridx = 1;
            gridBagConstraints.gridy = firsty;
            gridBagConstraints.gridwidth = 3;
            gridBagConstraints.weightx = 1.0;
            gridBagConstraints.insets = new Insets(0, 10, 0, 0);
            gridBagConstraints.fill = GridBagConstraints.NONE;
            gridBagConstraints.anchor = GridBagConstraints.NORTHWEST;
            pnlSkills.add(lblTough2, gridBagConstraints);

            firsty++;
        }

        int loyaltyModifier = person.getLoyaltyModifier(person.getLoyalty());

        if (person.isCommander()) {
            loyaltyModifier = person.getLoyaltyModifier(person.getLoyalty() + 2);
        }

        if ((campaign.getCampaignOptions().isUseLoyaltyModifiers()) &&
                  (!campaign.getCampaignOptions().isUseHideLoyalty()) &&
                  (loyaltyModifier != 0)) {
            lblLoyalty1.setName("lblLoyalty1");
            lblLoyalty1.setText(resourceMap.getString("lblLoyalty1.text"));
            gridBagConstraints = new GridBagConstraints();
            gridBagConstraints.gridx = 0;
            gridBagConstraints.gridy = firsty;
            gridBagConstraints.fill = GridBagConstraints.NONE;
            gridBagConstraints.anchor = GridBagConstraints.NORTHWEST;
            pnlSkills.add(lblLoyalty1, gridBagConstraints);

            lblLoyalty2.setName("lblLoyalty2");

            lblLoyalty2.setText(loyaltyModifier + " (" + getLoyaltyName(loyaltyModifier) + ')');
            lblLoyalty2.setLabelFor(lblLoyalty2);
            gridBagConstraints = new GridBagConstraints();
            gridBagConstraints.gridx = 1;
            gridBagConstraints.gridy = firsty;
            gridBagConstraints.gridwidth = 3;
            gridBagConstraints.weightx = 1.0;
            gridBagConstraints.insets = new Insets(0, 10, 0, 0);
            gridBagConstraints.fill = GridBagConstraints.NONE;
            gridBagConstraints.anchor = GridBagConstraints.NORTHWEST;
            pnlSkills.add(lblLoyalty2, gridBagConstraints);

            firsty++;
        }

        int fatigue = person.getFatigue();
        if (campaign.getCampaignOptions().isUseFatigue() && fatigue > 0) {
            lblFatigue1.setName("lblFatigue1");
            lblFatigue1.setText(resourceMap.getString("lblFatigue1.text"));
            gridBagConstraints = new GridBagConstraints();
            gridBagConstraints.gridx = 0;
            gridBagConstraints.gridy = firsty;
            gridBagConstraints.fill = GridBagConstraints.NONE;
            gridBagConstraints.anchor = GridBagConstraints.NORTHWEST;
            pnlSkills.add(lblFatigue1, gridBagConstraints);

            StringBuilder fatigueDisplay = new StringBuilder("<html>");

            int effectiveFatigue = getEffectiveFatigue(person.getFatigue(),
                  person.isClanPersonnel(),
                  person.getSkillLevel(campaign, false),
                  campaign.getFieldKitchenWithinCapacity());
            int fatigueTurnoverModifier = MathUtility.clamp(((effectiveFatigue - 1) / 4) - 1, 0, 3);

            if (effectiveFatigue != fatigue) {
                fatigueDisplay.append("<s><font color='gray'>")
                      .append(fatigue)
                      .append("</font></s> ")
                      .append(effectiveFatigue);
            } else {
                fatigueDisplay.append("<font color='gray'>").append(effectiveFatigue).append("</font>");
            }

            if (fatigueTurnoverModifier > 0) {
                fatigueDisplay.append(" (-").append(fatigueTurnoverModifier).append(')');
            }

            fatigueDisplay.append("</html>");

            lblFatigue2.setName("lblFatigue2");
            lblFatigue2.setText(fatigueDisplay.toString());
            lblFatigue2.setLabelFor(lblFatigue2);
            gridBagConstraints = new GridBagConstraints();
            gridBagConstraints.gridx = 1;
            gridBagConstraints.gridy = firsty;
            gridBagConstraints.gridwidth = 3;
            gridBagConstraints.weightx = 1.0;
            gridBagConstraints.insets = new Insets(0, 10, 0, 0);
            gridBagConstraints.fill = GridBagConstraints.NONE;
            gridBagConstraints.anchor = GridBagConstraints.NORTHWEST;
            pnlSkills.add(lblFatigue2, gridBagConstraints);

            firsty++;
        }

        if (campaign.getCampaignOptions().isUseEducationModule()) {
            lblEducationLevel1.setName("lblEducationLevel1");
            lblEducationLevel1.setText(resourceMap.getString("lblEducationLevel1.text"));
            gridBagConstraints = new GridBagConstraints();
            gridBagConstraints.gridx = 0;
            gridBagConstraints.gridy = firsty;
            gridBagConstraints.fill = GridBagConstraints.NONE;
            gridBagConstraints.anchor = GridBagConstraints.NORTHWEST;
            pnlSkills.add(lblEducationLevel1, gridBagConstraints);

            lblEducationLevel2.setName("lblEducationLevel2");
            lblEducationLevel2.setText(person.getEduHighestEducation().toString());
            lblEducationLevel1.setLabelFor(lblEducationLevel2);
            gridBagConstraints = new GridBagConstraints();
            gridBagConstraints.gridx = 1;
            gridBagConstraints.gridy = firsty;
            gridBagConstraints.gridwidth = 3;
            gridBagConstraints.weightx = 1.0;
            gridBagConstraints.insets = new Insets(0, 10, 0, 0);
            gridBagConstraints.fill = GridBagConstraints.NONE;
            gridBagConstraints.anchor = GridBagConstraints.NORTHWEST;
            pnlSkills.add(lblEducationLevel2, gridBagConstraints);

            firsty++;

            if (person.getEduEducationStage() != EducationStage.NONE) {
                lblEducationStage1.setName("lblEducationStage1");
                lblEducationStage1.setText(resourceMap.getString("lblEducationStage1.text"));
                gridBagConstraints = new GridBagConstraints();
                gridBagConstraints.gridx = 0;
                gridBagConstraints.gridy = firsty;
                gridBagConstraints.fill = GridBagConstraints.NONE;
                gridBagConstraints.anchor = GridBagConstraints.NORTHWEST;
                pnlSkills.add(lblEducationStage1, gridBagConstraints);

                lblEducationStage2.setName("lblEducationStage2");
                lblEducationStage2.setText(person.getEduEducationStage().toString());
                lblEducationStage2.setLabelFor(lblEducationStage2);
                gridBagConstraints = new GridBagConstraints();
                gridBagConstraints.gridx = 1;
                gridBagConstraints.gridy = firsty;
                gridBagConstraints.gridwidth = 3;
                gridBagConstraints.weightx = 1.0;
                gridBagConstraints.insets = new Insets(0, 10, 0, 0);
                gridBagConstraints.fill = GridBagConstraints.NONE;
                gridBagConstraints.anchor = GridBagConstraints.NORTHWEST;
                pnlSkills.add(lblEducationStage2, gridBagConstraints);

                firsty++;

                String educationText;

                switch (person.getEduEducationStage()) {
                    case EDUCATION:
                        lblEducationDays1.setName("lblEducationDays1");
                        lblEducationDays1.setText(resourceMap.getString("lblEducationDays1.text"));
                        gridBagConstraints = new GridBagConstraints();
                        gridBagConstraints.gridx = 0;
                        gridBagConstraints.gridy = firsty;
                        gridBagConstraints.fill = GridBagConstraints.NONE;
                        gridBagConstraints.anchor = GridBagConstraints.NORTHWEST;
                        pnlSkills.add(lblEducationDays1, gridBagConstraints);

                        Academy academy = EducationController.getAcademy(person.getEduAcademySet(),
                              person.getEduAcademyNameInSet());

<<<<<<< HEAD
                        lblEducationDays2.setName("lblEducationDays2");
                        if (academy.isPrepSchool()) {
                            educationText = String.format(resourceMap.getString("lblEducationDurationAge.text"),
                                  academy.getAgeMax());
                        } else {
                            educationText = String.format(resourceMap.getString("lblEducationDurationDays.text"),
                                  person.getEduEducationTime());
=======
                        if (academy == null) {
                            logger.debug("Found null academy for {} skipping", person.getFullTitle());
                        } else {
                            lblEducationDays2.setName("lblEducationDays2");
                            if (academy.isPrepSchool()) {
                                educationText = String.format(resourceMap.getString("lblEducationDurationAge.text"),
                                      academy.getAgeMax());
                            } else {
                                educationText = String.format(resourceMap.getString("lblEducationDurationDays.text"),
                                      person.getEduEducationTime());
                            }

                            lblEducationDays2.setName("lblEducationDays2");
                            lblEducationDays2.setText(educationText);
                            lblEducationDays2.setLabelFor(lblEducationDays2);
                            gridBagConstraints = new GridBagConstraints();
                            gridBagConstraints.gridx = 1;
                            gridBagConstraints.gridy = firsty;
                            gridBagConstraints.gridwidth = 3;
                            gridBagConstraints.weightx = 1.0;
                            gridBagConstraints.insets = new Insets(0, 10, 0, 0);
                            gridBagConstraints.fill = GridBagConstraints.NONE;
                            gridBagConstraints.anchor = GridBagConstraints.NORTHWEST;
                            pnlSkills.add(lblEducationDays2, gridBagConstraints);
>>>>>>> 30bc8afa
                        }

                        break;
                    case JOURNEY_TO_CAMPUS:
                    case JOURNEY_FROM_CAMPUS:
                        lblEducationJourneyDays1.setName("lblEducationJourneyDays1");
                        lblEducationJourneyDays1.setText(resourceMap.getString("lblEducationJourneyDays1.text"));
                        gridBagConstraints = new GridBagConstraints();
                        gridBagConstraints.gridx = 0;
                        gridBagConstraints.gridy = firsty;
                        gridBagConstraints.fill = GridBagConstraints.NONE;
                        gridBagConstraints.anchor = GridBagConstraints.NORTHWEST;
                        pnlSkills.add(lblEducationJourneyDays1, gridBagConstraints);

                        if (person.getEduEducationStage() == EducationStage.JOURNEY_TO_CAMPUS) {
                            educationText = String.format(resourceMap.getString("lblEducationTravelTo.text"),
                                  person.getEduDaysOfTravel(),
                                  person.getEduJourneyTime(),
                                  campaign.getSystemById(person.getEduAcademySystem())
                                        .getName(campaign.getLocalDate()));
                        } else {
                            educationText = String.format(resourceMap.getString("lblEducationTravelFrom.text"),
                                  person.getEduDaysOfTravel(),
                                  person.getEduJourneyTime(),
                                  campaign.getSystemById(person.getEduAcademySystem())
                                        .getName(campaign.getLocalDate()));

                        }

                        lblEducationJourneyDays2.setName("lblEducationJourneyDays2");
                        lblEducationJourneyDays2.setText(educationText);
                        lblEducationJourneyDays2.setLabelFor(lblEducationJourneyDays2);
                        gridBagConstraints = new GridBagConstraints();
                        gridBagConstraints.gridx = 1;
                        gridBagConstraints.gridy = firsty;
                        gridBagConstraints.gridwidth = 3;
                        gridBagConstraints.weightx = 1.0;
                        gridBagConstraints.insets = new Insets(0, 10, 0, 0);
                        gridBagConstraints.fill = GridBagConstraints.NONE;
                        gridBagConstraints.anchor = GridBagConstraints.NORTHWEST;
                        pnlSkills.add(lblEducationJourneyDays2, gridBagConstraints);
                        break;
                    case GRADUATING:
                    case DROPPING_OUT:
                    case NONE:

                        break;
                }
            }
        }

        return pnlSkills;
    }

    private JPanel fillLog() {
        List<LogEntry> logs = person.getPersonnelLog();
        Collections.reverse(logs);

        JPanel pnlLog = new JPanel(new GridBagLayout());

        PersonnelEventLogModel eventModel = new PersonnelEventLogModel();
        eventModel.setData(logs);
        JTable eventTable = new JTable(eventModel);
        eventTable.getAccessibleContext().setAccessibleName("Event log for " + person.getFullName());
        eventTable.setRowSelectionAllowed(false);
        eventTable.setAutoResizeMode(JTable.AUTO_RESIZE_LAST_COLUMN);
        TableColumn column;
        for (int i = 0; i < eventModel.getColumnCount(); ++i) {
            column = eventTable.getColumnModel().getColumn(i);
            column.setCellRenderer(eventModel.getRenderer());
            column.setPreferredWidth(eventModel.getPreferredWidth(i));
            if (eventModel.hasConstantWidth(i)) {
                column.setMinWidth(eventModel.getPreferredWidth(i));
                column.setMaxWidth(eventModel.getPreferredWidth(i));
            }
        }
        eventTable.setIntercellSpacing(new Dimension(0, 0));
        eventTable.setShowGrid(false);
        eventTable.setTableHeader(null);
        GridBagConstraints gridBagConstraints = new GridBagConstraints();

        gridBagConstraints.gridx = 0;
        gridBagConstraints.gridy = 0;
        gridBagConstraints.gridwidth = 1;
        gridBagConstraints.fill = GridBagConstraints.BOTH;
        gridBagConstraints.weightx = 1.0;
        gridBagConstraints.weighty = 1.0;

        pnlLog.add(eventTable, gridBagConstraints);

        return pnlLog;
    }

    private JPanel fillScenarioLog() {
        List<LogEntry> scenarioLog = person.getScenarioLog();
        Collections.reverse(scenarioLog);

        JPanel pnlScenariosLog = new JPanel(new GridBagLayout());

        JLabel lblScenarios = new JLabel(String.format(resourceMap.getString("format.scenarios"), scenarioLog.size()));
        GridBagConstraints gridBagConstraints = new GridBagConstraints();
        gridBagConstraints.gridx = 0;
        gridBagConstraints.gridy = 0;
        gridBagConstraints.weightx = 1.0;
        gridBagConstraints.insets = new Insets(0, 5, 0, 0);
        gridBagConstraints.fill = GridBagConstraints.NONE;
        gridBagConstraints.anchor = GridBagConstraints.NORTHWEST;
        pnlScenariosLog.add(lblScenarios, gridBagConstraints);

        PersonnelEventLogModel eventModel = new PersonnelEventLogModel();
        eventModel.setData(scenarioLog);
        JTable scenariosTable = new JTable(eventModel);
        lblScenarios.setLabelFor(scenariosTable);
        scenariosTable.getAccessibleContext().setAccessibleName("Scenario log for " + person.getFullName());
        scenariosTable.setRowSelectionAllowed(false);
        scenariosTable.setAutoResizeMode(JTable.AUTO_RESIZE_LAST_COLUMN);
        TableColumn column;
        for (int i = 0; i < eventModel.getColumnCount(); ++i) {
            column = scenariosTable.getColumnModel().getColumn(i);
            column.setCellRenderer(eventModel.getRenderer());
            column.setPreferredWidth(eventModel.getPreferredWidth(i));
            if (eventModel.hasConstantWidth(i)) {
                column.setMinWidth(eventModel.getPreferredWidth(i));
                column.setMaxWidth(eventModel.getPreferredWidth(i));
            }
        }
        scenariosTable.setIntercellSpacing(new Dimension(0, 0));
        scenariosTable.setShowGrid(false);
        scenariosTable.setTableHeader(null);

        gridBagConstraints = new GridBagConstraints();
        gridBagConstraints.gridx = 0;
        gridBagConstraints.gridy = 1;
        gridBagConstraints.fill = GridBagConstraints.BOTH;
        gridBagConstraints.weightx = 1.0;
        gridBagConstraints.weighty = 1.0;
        pnlScenariosLog.add(scenariosTable, gridBagConstraints);

        return pnlScenariosLog;
    }

    private JPanel fillInjuries() {
        JPanel pnlInjuries = new JPanel(new BorderLayout());
        pnlInjuries.setBorder(BorderFactory.createTitledBorder(resourceMap.getString("pnlInjuries.title")));

        JButton medicalButton = new JButton(new ImageIcon("data/images/misc/medical.png"));
        medicalButton.getAccessibleContext().setAccessibleName(resourceMap.getString("btnMedical.tooltip"));
        medicalButton.addActionListener(event -> {
            MedicalViewDialog medDialog = new MedicalViewDialog(SwingUtilities.getWindowAncestor(this),
                  campaign,
                  person);
            medDialog.setModalityType(ModalityType.APPLICATION_MODAL);
            medDialog.setVisible(true);
            removeAll();
            repaint();
            revalidate();
            initComponents();
            revalidate();
            MekHQ.triggerEvent(new PersonChangedEvent(person));
        });
        medicalButton.setMaximumSize(new Dimension(32, 32));
        medicalButton.setMargin(new Insets(0, 0, 0, 0));
        medicalButton.setToolTipText(resourceMap.getString("btnMedical.tooltip"));
        medicalButton.setAlignmentY(Component.TOP_ALIGNMENT);
        pnlInjuries.add(medicalButton, BorderLayout.LINE_START);

        JPanel pnlInjuryDetails = new JPanel(new GridBagLayout());
        pnlInjuryDetails.getAccessibleContext().setAccessibleName("Injury Details for " + person.getFullName());
        pnlInjuryDetails.setAlignmentY(Component.TOP_ALIGNMENT);

        JLabel lblAdvancedMedical1 = new JLabel();
        JLabel lblAdvancedMedical2 = new JLabel();

        lblAdvancedMedical1.setName("lblAdvancedMedical1");
        lblAdvancedMedical1.setText(resourceMap.getString("lblAdvancedMedical1.text"));
        GridBagConstraints gridBagConstraints = new GridBagConstraints();
        gridBagConstraints.gridx = 0;
        gridBagConstraints.gridy = 0;
        gridBagConstraints.fill = GridBagConstraints.NONE;
        gridBagConstraints.anchor = GridBagConstraints.NORTHWEST;
        pnlInjuryDetails.add(lblAdvancedMedical1, gridBagConstraints);

        double vweight = 1.0;
        if (person.hasInjuries(false)) {
            vweight = 0.0;
        }

        lblAdvancedMedical2.setName("lblAdvancedMedical2");
        lblAdvancedMedical2.setText(getAdvancedMedalEffectString(person));
        lblAdvancedMedical1.setLabelFor(lblAdvancedMedical2);
        gridBagConstraints = new GridBagConstraints();
        gridBagConstraints.gridx = 1;
        gridBagConstraints.gridy = 0;
        gridBagConstraints.weightx = 1.0;
        gridBagConstraints.weighty = vweight;
        gridBagConstraints.insets = new Insets(0, 10, 0, 0);
        gridBagConstraints.fill = GridBagConstraints.NONE;
        gridBagConstraints.anchor = GridBagConstraints.NORTHWEST;
        pnlInjuryDetails.add(lblAdvancedMedical2, gridBagConstraints);

        JLabel lblInjury;
        JLabel txtInjury;
        int row = 1;
        List<Injury> injuries = person.getInjuries();
        for (Injury injury : injuries) {
            lblInjury = new JLabel(injury.getFluff());
            gridBagConstraints = new GridBagConstraints();
            gridBagConstraints.gridx = 0;
            gridBagConstraints.gridy = row;
            gridBagConstraints.weightx = 0.0;
            gridBagConstraints.insets = new Insets(0, 10, 0, 0);
            gridBagConstraints.fill = GridBagConstraints.NONE;
            gridBagConstraints.anchor = GridBagConstraints.NORTHWEST;
            pnlInjuryDetails.add(lblInjury, gridBagConstraints);

            String text = (injury.isPermanent() && injury.getTime() < 1) ?
                                resourceMap.getString("lblPermanentInjury.text") :
                                String.format(resourceMap.getString("format.injuryTime"), injury.getTime());
            txtInjury = new JLabel("<html>" + text + "</html>");
            lblInjury.setLabelFor(txtInjury);
            gridBagConstraints = new GridBagConstraints();
            gridBagConstraints.gridx = 1;
            gridBagConstraints.gridy = row;
            gridBagConstraints.weightx = 1.0;
            if (row == (injuries.size() - 1)) {
                gridBagConstraints.weighty = 1.0;
            }
            gridBagConstraints.insets = new Insets(0, 20, 0, 0);
            gridBagConstraints.fill = GridBagConstraints.HORIZONTAL;
            gridBagConstraints.anchor = GridBagConstraints.NORTHWEST;
            pnlInjuryDetails.add(txtInjury, gridBagConstraints);
            row++;
        }

        pnlInjuries.add(pnlInjuryDetails, BorderLayout.CENTER);

        return pnlInjuries;
    }

    /**
     * Gets the advanced medical effects active for the person.
     *
     * @return an HTML encoded string of effects
     */
    private String getAdvancedMedalEffectString(Person p) {
        StringBuilder sb = new StringBuilder("<html>");
        final int pilotingMod = p.getPilotingInjuryMod();
        final int gunneryMod = p.getGunneryInjuryMod();
        if ((pilotingMod != 0) && (pilotingMod < Integer.MAX_VALUE)) {
            sb.append(String.format("  Piloting %+d <br>", pilotingMod));
        } else if (pilotingMod == Integer.MAX_VALUE) {
            sb.append("  Piloting: <i>Impossible</i>  <br>");
        }

        if ((gunneryMod != 0) && (gunneryMod < Integer.MAX_VALUE)) {
            sb.append(String.format("  Gunnery: %+d <br>", gunneryMod));
        } else if (gunneryMod == Integer.MAX_VALUE) {
            sb.append("  Gunnery: <i>Impossible</i>  <br>");
        }

        if ((gunneryMod == 0) && (pilotingMod == 0)) {
            sb.append("None");
        }
        return sb.append("</html>").toString();
    }

    private JPanel fillKillRecord() {
        List<Kill> kills = campaign.getKillsFor(person.getId());
        Collections.reverse(kills);

        JPanel pnlKills = new JPanel(new GridBagLayout());

        JLabel lblRecord = new JLabel(String.format(resourceMap.getString("format.kills"), kills.size()));
        GridBagConstraints gridBagConstraints = new GridBagConstraints();
        gridBagConstraints.gridx = 0;
        gridBagConstraints.gridy = 0;
        gridBagConstraints.weightx = 1.0;
        gridBagConstraints.insets = new Insets(0, 5, 0, 0);
        gridBagConstraints.fill = GridBagConstraints.NONE;
        gridBagConstraints.anchor = GridBagConstraints.NORTHWEST;
        pnlKills.add(lblRecord, gridBagConstraints);

        PersonnelKillLogModel killModel = new PersonnelKillLogModel();
        killModel.setData(kills);
        JTable killTable = new JTable(killModel);
        lblRecord.setLabelFor(killTable);
        killTable.getAccessibleContext().setAccessibleName("Personnel Kill Log");
        killTable.setRowSelectionAllowed(false);
        killTable.setAutoResizeMode(JTable.AUTO_RESIZE_LAST_COLUMN);
        TableColumn column;
        for (int i = 0; i < killModel.getColumnCount(); ++i) {
            column = killTable.getColumnModel().getColumn(i);
            column.setCellRenderer(killModel.getRenderer());
            column.setPreferredWidth(killModel.getPreferredWidth(i));
            if (killModel.hasConstantWidth(i)) {
                column.setMinWidth(killModel.getPreferredWidth(i));
                column.setMaxWidth(killModel.getPreferredWidth(i));
            }
        }
        killTable.setIntercellSpacing(new Dimension(0, 0));
        killTable.setShowGrid(false);
        killTable.setTableHeader(null);
        gridBagConstraints = new GridBagConstraints();

        gridBagConstraints.gridx = 0;
        gridBagConstraints.gridy = 1;
        gridBagConstraints.fill = GridBagConstraints.BOTH;
        gridBagConstraints.weightx = 1.0;
        gridBagConstraints.weighty = 1.0;

        pnlKills.add(killTable, gridBagConstraints);

        return pnlKills;
    }
}<|MERGE_RESOLUTION|>--- conflicted
+++ resolved
@@ -1810,15 +1810,6 @@
                         Academy academy = EducationController.getAcademy(person.getEduAcademySet(),
                               person.getEduAcademyNameInSet());
 
-<<<<<<< HEAD
-                        lblEducationDays2.setName("lblEducationDays2");
-                        if (academy.isPrepSchool()) {
-                            educationText = String.format(resourceMap.getString("lblEducationDurationAge.text"),
-                                  academy.getAgeMax());
-                        } else {
-                            educationText = String.format(resourceMap.getString("lblEducationDurationDays.text"),
-                                  person.getEduEducationTime());
-=======
                         if (academy == null) {
                             logger.debug("Found null academy for {} skipping", person.getFullTitle());
                         } else {
@@ -1843,7 +1834,6 @@
                             gridBagConstraints.fill = GridBagConstraints.NONE;
                             gridBagConstraints.anchor = GridBagConstraints.NORTHWEST;
                             pnlSkills.add(lblEducationDays2, gridBagConstraints);
->>>>>>> 30bc8afa
                         }
 
                         break;
