/*
 * Copyright (C) 2013-2020 - The MegaMek Team. All Rights Reserved.
 *
 * This file is part of MekHQ.
 *
 * MekHQ is free software: you can redistribute it and/or modify
 * it under the terms of the GNU General Public License as published by
 * the Free Software Foundation, either version 3 of the License, or
 * (at your option) any later version.
 *
 * MekHQ is distributed in the hope that it will be useful,
 * but WITHOUT ANY WARRANTY; without even the implied warranty of
 * MERCHANTABILITY or FITNESS FOR A PARTICULAR PURPOSE. See the
 * GNU General Public License for more details.
 *
 * You should have received a copy of the GNU General Public License
 * along with MekHQ. If not, see <http://www.gnu.org/licenses/>.
 */
package mekhq.gui.view;

import java.awt.*;
import java.awt.Dialog.ModalityType;
import java.awt.event.MouseAdapter;
import java.awt.event.MouseEvent;
import java.awt.Image;
import java.util.*;
import java.util.List;
import java.util.stream.Collectors;

import javax.swing.BorderFactory;
import javax.swing.Box;
import javax.swing.BoxLayout;
import javax.swing.ImageIcon;
import javax.swing.JButton;
import javax.swing.JLabel;
import javax.swing.JPanel;
import javax.swing.JTable;
import javax.swing.JTextPane;
import javax.swing.SwingUtilities;
import javax.swing.table.TableColumn;

import megamek.common.options.IOption;
import mekhq.Utilities;
import mekhq.campaign.CampaignOptions;
import mekhq.campaign.finances.Money;
import mekhq.campaign.personnel.FormerSpouse;
import mekhq.campaign.personnel.enums.GenderDescriptors;

import megamek.common.Crew;
import megamek.common.options.PilotOptions;
import megamek.common.util.fileUtils.DirectoryItems;
import megamek.common.util.EncodeControl;
import mekhq.IconPackage;
import mekhq.MekHQ;
import mekhq.campaign.personnel.Award;
import mekhq.campaign.Campaign;
import mekhq.campaign.Kill;
import mekhq.campaign.log.LogEntry;
import mekhq.campaign.event.PersonChangedEvent;
import mekhq.campaign.personnel.Injury;
import mekhq.campaign.personnel.Person;
import mekhq.campaign.personnel.SkillType;
import mekhq.campaign.universe.PlanetarySystem;
import mekhq.gui.CampaignGUI;
import mekhq.gui.GuiTabType;
import mekhq.gui.dialog.MedicalViewDialog;
import mekhq.gui.model.PersonnelEventLogModel;
import mekhq.gui.model.PersonnelKillLogModel;
import mekhq.gui.utilities.ImageHelpers;
import mekhq.gui.utilities.MarkdownRenderer;
import mekhq.gui.utilities.WrapLayout;

/**
 * A custom panel that gets filled in with goodies from a Person record
 *
 * @author Jay Lawson <jaylawson39 at yahoo.com>
 */
public class PersonViewPanel extends ScrollablePanel {
    private static final long serialVersionUID = 7004741688464105277L;

    private static final int MAX_NUMBER_OF_RIBBON_AWARDS_PER_ROW = 4;

    private final CampaignGUI gui;

    private final Person person;
    private final Campaign campaign;

    private final DirectoryItems portraits;
    private final DirectoryItems awardIcons;
    private final IconPackage ip;

    ResourceBundle resourceMap;

    public PersonViewPanel(Person p, Campaign c, CampaignGUI gui) {
        this.person = p;
        this.campaign = c;
        this.gui = gui;
        this.ip = gui.getIconPackage();
        this.portraits = this.ip.getPortraits();
        this.awardIcons = this.ip.getAwardIcons();
        resourceMap = ResourceBundle.getBundle("mekhq.resources.PersonViewPanel", new EncodeControl()); //$NON-NLS-1$
        initComponents();
    }

    private void initComponents() {
        GridBagConstraints gridBagConstraints;

        setLayout(new GridBagLayout());

        JPanel pnlPortrait = setPortrait();
        GridBagConstraints gbc_pnlPortrait = new GridBagConstraints();
        gbc_pnlPortrait.gridx = 0;
        gbc_pnlPortrait.gridy = 0;
        gbc_pnlPortrait.fill = GridBagConstraints.NONE;
        gbc_pnlPortrait.anchor = GridBagConstraints.NORTHWEST;
        gbc_pnlPortrait.insets = new Insets(10, 10, 0, 0);
        add(pnlPortrait, gbc_pnlPortrait);

        JPanel pnlInfo = fillInfo();
        gridBagConstraints = new GridBagConstraints();
        gridBagConstraints.gridx = 1;
        gridBagConstraints.gridy = 0;
        gridBagConstraints.weightx = 1.0;
        gridBagConstraints.insets = new Insets(5, 5, 5, 5);
        gridBagConstraints.fill = GridBagConstraints.BOTH;
        gridBagConstraints.anchor = GridBagConstraints.NORTHWEST;
        add(pnlInfo, gridBagConstraints);

        int gridy = 1;

        JPanel pnlSkills = fillSkills();
        gridBagConstraints = new GridBagConstraints();
        gridBagConstraints.gridx = 0;
        gridBagConstraints.gridy = gridy;
        gridBagConstraints.gridwidth = 2;
        gridBagConstraints.weightx = 1.0;
        gridBagConstraints.insets = new Insets(5, 5, 5, 5);
        gridBagConstraints.fill = GridBagConstraints.BOTH;
        gridBagConstraints.anchor = GridBagConstraints.NORTHWEST;
        add(pnlSkills, gridBagConstraints);
        gridy++;

        if (campaign.getCampaignOptions().useAdvancedMedical()) {
            JPanel pnlInjuries = fillInjuries();
            gridBagConstraints = new GridBagConstraints();
            gridBagConstraints.gridx = 0;
            gridBagConstraints.gridy = gridy;
            gridBagConstraints.gridwidth = 2;
            gridBagConstraints.insets = new Insets(5, 5, 5, 5);
            gridBagConstraints.fill = GridBagConstraints.BOTH;
            gridBagConstraints.anchor = GridBagConstraints.NORTHWEST;
            add(pnlInjuries, gridBagConstraints);
            gridy++;
        }

        if (person.getGenealogy().hasAnyFamily() || person.getGenealogy().hasFormerSpouse()) {
            JPanel pnlFamily = fillFamily();
            gridBagConstraints = new GridBagConstraints();
            gridBagConstraints.gridx = 0;
            gridBagConstraints.gridy = gridy;
            gridBagConstraints.gridwidth = 2;
            gridBagConstraints.weightx = 1.0;
            gridBagConstraints.insets = new Insets(5, 5, 5, 5);
            gridBagConstraints.fill = GridBagConstraints.BOTH;
            gridBagConstraints.anchor = GridBagConstraints.NORTHWEST;
            add(pnlFamily, gridBagConstraints);
            gridy++;
        }

        if (person.getAwardController().hasAwards()) {
            if (person.getAwardController().hasAwardsWithRibbons()) {
                Box boxRibbons = drawRibbons();

                GridBagConstraints gbc_pnlAllRibbons = new GridBagConstraints();
                gbc_pnlAllRibbons.gridx = 0;
                gbc_pnlAllRibbons.gridy = 1;
                gbc_pnlAllRibbons.fill = GridBagConstraints.NONE;
                gbc_pnlAllRibbons.anchor = GridBagConstraints.NORTHWEST;
                gbc_pnlAllRibbons.insets = new Insets(0, 0, 0, 0);
                pnlPortrait.add(boxRibbons, gbc_pnlAllRibbons);
            }

            JPanel pnlAllAwards = new JPanel();
            pnlAllAwards.setLayout(new BoxLayout(pnlAllAwards, BoxLayout.PAGE_AXIS));
            pnlAllAwards.setBorder(BorderFactory.createTitledBorder(resourceMap.getString("pnlAwards.title")));

            if (person.getAwardController().hasAwardsWithMedals()) {
                JPanel pnlMedals = drawMedals();
                pnlMedals.setName("pnlMedals");
                pnlMedals.setLayout(new WrapLayout(FlowLayout.LEFT));
                pnlAllAwards.add(pnlMedals);
            }

            if (person.getAwardController().hasAwardsWithMiscs()) {
                JPanel pnlMiscAwards = drawMiscAwards();
                pnlMiscAwards.setName("pnlMiscAwards");
                pnlMiscAwards.setLayout(new WrapLayout(FlowLayout.LEFT));
                pnlAllAwards.add(pnlMiscAwards);
            }

            if (person.getAwardController().hasAwardsWithMedals() || person.getAwardController().hasAwardsWithMiscs()) {
                gridBagConstraints = new GridBagConstraints();
                gridBagConstraints.fill = GridBagConstraints.BOTH;
                gridBagConstraints.gridwidth = 2;
                gridBagConstraints.insets = new Insets(5, 5, 5, 5);
                gridBagConstraints.gridx = 0;
                gridBagConstraints.gridy = gridy;
                gridBagConstraints.anchor = GridBagConstraints.NORTHWEST;
                add(pnlAllAwards, gridBagConstraints);
                gridy++;
            }
        }

        if (person.getBiography().length() > 0) {
            JTextPane txtDesc = new JTextPane();
            txtDesc.setName("txtDesc"); //$NON-NLS-1$
            txtDesc.setEditable(false);
            txtDesc.setContentType("text/html");
            txtDesc.setText(MarkdownRenderer.getRenderedHtml(person.getBiography()));
            txtDesc.setBorder(BorderFactory.createCompoundBorder(
                    BorderFactory.createTitledBorder(resourceMap.getString("pnlDescription.title")), //$NON-NLS-1$
                    BorderFactory.createEmptyBorder(0, 2, 2, 2)));
            gridBagConstraints = new GridBagConstraints();
            gridBagConstraints.gridx = 0;
            gridBagConstraints.gridy = gridy;
            gridBagConstraints.gridwidth = 2;
            gridBagConstraints.insets = new Insets(5, 5, 5, 5);
            gridBagConstraints.fill = GridBagConstraints.BOTH;
            gridBagConstraints.anchor = GridBagConstraints.NORTHWEST;
            add(txtDesc, gridBagConstraints);
            gridy++;
        }

        if (person.getPersonnelLog().size() > 0) {
            JPanel pnlLog = fillLog();
            pnlLog.setName("pnlLog"); //$NON-NLS-1$
            pnlLog.setBorder(BorderFactory.createTitledBorder(resourceMap.getString("pnlLog.title"))); //$NON-NLS-1$

            gridBagConstraints = new GridBagConstraints();
            gridBagConstraints.gridx = 0;
            gridBagConstraints.gridy = gridy;
            gridBagConstraints.gridwidth = 2;
            gridBagConstraints.insets = new Insets(5, 5, 5, 5);
            gridBagConstraints.fill = GridBagConstraints.BOTH;
            gridBagConstraints.anchor = GridBagConstraints.NORTHWEST;
            add(pnlLog, gridBagConstraints);
            gridy++;
        }

        if (person.getMissionLog().size() > 0) {
            JPanel pnlMissionsLog = fillMissionLog();

            pnlMissionsLog.setName("missionLog"); //$NON-NLS-1$
            pnlMissionsLog.setBorder(BorderFactory.createCompoundBorder(
                    BorderFactory.createTitledBorder(resourceMap.getString("missionLog.title")), //$NON-NLS-1$
                    BorderFactory.createEmptyBorder(5, 5, 5, 5)));
            gridBagConstraints = new GridBagConstraints();
            gridBagConstraints.gridx = 0;
            gridBagConstraints.gridy = gridy;
            gridBagConstraints.gridwidth = 2;
            gridBagConstraints.insets = new Insets(5, 5, 5, 5);
            gridBagConstraints.fill = GridBagConstraints.BOTH;
            gridBagConstraints.anchor = GridBagConstraints.NORTHWEST;
            add(pnlMissionsLog, gridBagConstraints);
            gridy++;
        }

        if (!campaign.getKillsFor(person.getId()).isEmpty()) {
            JPanel pnlKills = fillKillRecord();

            pnlKills.setName("txtKills"); //$NON-NLS-1$
            pnlKills.setBorder(BorderFactory.createCompoundBorder(
                    BorderFactory.createTitledBorder(resourceMap.getString("pnlKills.title")), //$NON-NLS-1$
                    BorderFactory.createEmptyBorder(5, 5, 5, 5)));
            gridBagConstraints = new GridBagConstraints();
            gridBagConstraints.gridx = 0;
            gridBagConstraints.gridy = gridy;
            gridBagConstraints.gridwidth = 2;
            gridBagConstraints.insets = new Insets(5, 5, 5, 5);
            gridBagConstraints.fill = GridBagConstraints.BOTH;
            gridBagConstraints.anchor = GridBagConstraints.NORTHWEST;
            add(pnlKills, gridBagConstraints);
            gridy++;
        }

        // use glue to fill up the remaining space so everything is aligned to the top
        gridBagConstraints = new GridBagConstraints();
        gridBagConstraints.gridx = 0;
        gridBagConstraints.gridy = gridy;
        gridBagConstraints.gridwidth = 2;
        gridBagConstraints.weighty = 1.0;
        gridBagConstraints.fill = GridBagConstraints.BOTH;
        gridBagConstraints.anchor = GridBagConstraints.NORTHWEST;
        add(javax.swing.Box.createGlue(), gridBagConstraints);
    }

    /**
     * Draws the ribbons below the person portrait.
     */
    private Box drawRibbons() {
        Box boxRibbons = Box.createVerticalBox();
        boxRibbons.add(Box.createRigidArea(new Dimension(100, 0)));

        List<Award> awards = person.getAwardController().getAwards().stream().filter(a -> a.getNumberOfRibbonFiles() > 0)
                .sorted().collect(Collectors.toList());
        Collections.reverse(awards);

        int i = 0;
        Box rowRibbonsBox = null;
        ArrayList<Box> rowRibbonsBoxes = new ArrayList<>();

        for (Award award : awards) {
            JLabel ribbonLabel = new JLabel();
            Image ribbon;

            if (i % MAX_NUMBER_OF_RIBBON_AWARDS_PER_ROW == 0) {
                rowRibbonsBox = Box.createHorizontalBox();
                rowRibbonsBox.setBackground(Color.RED);
            }
            try {
                int numberOfAwards = person.getAwardController().getNumberOfAwards(award);
                String ribbonFileName = award.getRibbonFileName(numberOfAwards);
                ribbon = (Image) awardIcons.getItem(award.getSet() + "/ribbons/", ribbonFileName);
                if (ribbon == null)
                    continue;
                ribbon = ribbon.getScaledInstance(25, 8, Image.SCALE_DEFAULT);
                ribbonLabel.setIcon(new ImageIcon(ribbon));
                ribbonLabel.setToolTipText(award.getTooltip(campaign));
                rowRibbonsBox.add(ribbonLabel, 0);
            } catch (Exception e) {
                MekHQ.getLogger().error(getClass(), "drawRibbons", e);
            }

            i++;
            if (i % MAX_NUMBER_OF_RIBBON_AWARDS_PER_ROW == 0) {
                rowRibbonsBoxes.add(rowRibbonsBox);
            }
        }
        if (i % MAX_NUMBER_OF_RIBBON_AWARDS_PER_ROW != 0) {
            rowRibbonsBoxes.add(rowRibbonsBox);
        }

        Collections.reverse(rowRibbonsBoxes);
        for (Box box : rowRibbonsBoxes) {
            boxRibbons.add(box);
        }

        return boxRibbons;
    }

    /**
     * Draws the medals above the personal log.
     */
    private JPanel drawMedals() {
        JPanel pnlMedals = new JPanel();

        List<Award> awards = person.getAwardController().getAwards().stream().filter(a -> a.getNumberOfMedalFiles() > 0)
                .sorted().collect(Collectors.toList());

        for (Award award : awards) {
            JLabel medalLabel = new JLabel();

            Image medal;
            try {
                int numberOfAwards = person.getAwardController().getNumberOfAwards(award);
                String medalFileName = award.getMedalFileName(numberOfAwards);
                medal = (Image) awardIcons.getItem(award.getSet() + "/medals/", medalFileName);
                if (medal == null)
                    continue;
                medal = ImageHelpers.getScaledForBoundaries(medal, new Dimension(30, 60), Image.SCALE_DEFAULT);
                medalLabel.setIcon(new ImageIcon(medal));
                medalLabel.setToolTipText(award.getTooltip(campaign));
                pnlMedals.add(medalLabel);
            } catch (Exception e) {
                MekHQ.getLogger().error(getClass(), "drawMedals", e);
            }
        }

        return pnlMedals;
    }

    /**
     * Draws the misc awards below the medals.
     */
    private JPanel drawMiscAwards() {
        JPanel pnlMiscAwards = new JPanel();
        ArrayList<Award> awards = person.getAwardController().getAwards().stream().filter(a -> a.getNumberOfMiscFiles() > 0)
                .collect(Collectors.toCollection(ArrayList::new));

        for (Award award : awards) {
            JLabel miscLabel = new JLabel();

            Image miscAward;
            try {
                int numberOfAwards = person.getAwardController().getNumberOfAwards(award);
                String miscFileName = award.getMiscFileName(numberOfAwards);
                Image miscAwardBufferedImage = (Image) awardIcons.getItem(award.getSet() + "/misc/", miscFileName);
                if (miscAwardBufferedImage == null)
                    continue;
                miscAward = ImageHelpers.getScaledForBoundaries(miscAwardBufferedImage, new Dimension(100, 100),
                        Image.SCALE_DEFAULT);
                miscLabel.setIcon(new ImageIcon(miscAward));
                miscLabel.setToolTipText(award.getTooltip(campaign));
                pnlMiscAwards.add(miscLabel);
            } catch (Exception e) {
                MekHQ.getLogger().error(getClass(), "drawMiscAwards", e);
            }
        }
        return pnlMiscAwards;
    }

    /**
     * set the portrait for the given person.
     *
     * @return The <code>Image</code> of the pilot's portrait. This value will be
     *         <code>null</code> if no portrait was selected or if there was an
     *         error loading it.
     */
    public JPanel setPortrait() {

        JPanel pnlPortrait = new JPanel();

        // Panel portrait will include the person picture and the ribbons
        pnlPortrait.setName("pnlPortrait");
        pnlPortrait.setLayout(new GridBagLayout());

        JLabel lblPortrait = new JLabel();
        lblPortrait.setName("lblPortrait"); // NOI18N

        String category = person.getPortraitCategory();
        String filename = person.getPortraitFileName();

        if (Crew.ROOT_PORTRAIT.equals(category)) {
            category = ""; //$NON-NLS-1$
        }

        // Return a null if the player has selected no portrait file.
        if ((null == category) || (null == filename) || Crew.PORTRAIT_NONE.equals(filename)) {
            filename = "default.gif"; //$NON-NLS-1$
        }

        // Try to get the player's portrait file.
        Image portrait;
        try {
            portrait = (Image) portraits.getItem(category, filename);
            if (null != portrait) {
                portrait = portrait.getScaledInstance(100, -1, Image.SCALE_DEFAULT);
            } else {
                portrait = (Image) portraits.getItem("", "default.gif");
                if (null != portrait) {
                    portrait = portrait.getScaledInstance(100, -1, Image.SCALE_DEFAULT);
                }
            }
            lblPortrait.setIcon(new ImageIcon(portrait));
        } catch (Exception e) {
            MekHQ.getLogger().error(getClass(), "setPortrait", e);
        }

        GridBagConstraints gbc_lblPortrait = new GridBagConstraints();
        gbc_lblPortrait.gridx = 0;
        gbc_lblPortrait.gridy = 0;
        gbc_lblPortrait.fill = GridBagConstraints.NONE;
        gbc_lblPortrait.anchor = GridBagConstraints.NORTHWEST;
        gbc_lblPortrait.insets = new Insets(0, 0, 0, 0);
        pnlPortrait.add(lblPortrait, gbc_lblPortrait);

        return pnlPortrait;
    }

    private JPanel fillInfo() {
        JPanel pnlInfo = new JPanel(new GridBagLayout());
        pnlInfo.setBorder(BorderFactory.createTitledBorder(person.getFullTitle()));
        JLabel lblType = new JLabel();
        JLabel lblStatus1 = new JLabel();
        JLabel lblStatus2 = new JLabel();
        JLabel lblOrigin1 = new JLabel();
        JLabel lblOrigin2 = new JLabel();
        JLabel lblCall1 = new JLabel();
        JLabel lblCall2 = new JLabel();
        JLabel lblAge1 = new JLabel();
        JLabel lblAge2 = new JLabel();
        JLabel lblGender1 = new JLabel();
        JLabel lblGender2 = new JLabel();
        JLabel lblDueDate1 = new JLabel();
        JLabel lblDueDate2 = new JLabel();
        JLabel lblRecruited1 = new JLabel();
        JLabel lblRecruited2 = new JLabel();
        JLabel lblTimeServed1 = new JLabel();
        JLabel lblTimeServed2 = new JLabel();

        GridBagConstraints gridBagConstraints;

        int firsty = 0, secondy = 0;

        lblType.setName("lblType");
        lblType.setText(String.format(resourceMap.getString("format.italic"), person.getRoleDesc()));
        gridBagConstraints = new GridBagConstraints();
        gridBagConstraints.gridx = 0;
        gridBagConstraints.gridy = firsty;
        gridBagConstraints.gridwidth = 4;
        gridBagConstraints.weightx = 1.0;
        gridBagConstraints.weighty = 0.0;
        gridBagConstraints.insets = new Insets(0, 0, 5, 0);
        gridBagConstraints.fill = GridBagConstraints.NONE;
        gridBagConstraints.anchor = GridBagConstraints.NORTHWEST;
        pnlInfo.add(lblType, gridBagConstraints);
        firsty++;

        lblStatus1.setName("lblStatus1");
        lblStatus1.setText(resourceMap.getString("lblStatus1.text"));
        gridBagConstraints = new GridBagConstraints();
        gridBagConstraints.gridx = 0;
        gridBagConstraints.gridy = firsty;
        gridBagConstraints.fill = GridBagConstraints.NONE;
        gridBagConstraints.anchor = GridBagConstraints.NORTHWEST;
        pnlInfo.add(lblStatus1, gridBagConstraints);

        lblStatus2.setName("lblStatus2");
        lblStatus2.setText(person.getStatus().toString() + person.pregnancyStatus());
        gridBagConstraints = new GridBagConstraints();
        gridBagConstraints.gridx = 1;
        gridBagConstraints.gridy = firsty;
        gridBagConstraints.gridwidth = 3;
        gridBagConstraints.weightx = 1.0;
        gridBagConstraints.insets = new Insets(0, 10, 0, 0);
        gridBagConstraints.fill = GridBagConstraints.NONE;
        gridBagConstraints.anchor = GridBagConstraints.NORTHWEST;
        pnlInfo.add(lblStatus2, gridBagConstraints);
        firsty++;

        if (campaign.getCampaignOptions().showOriginFaction()) {
            lblOrigin1.setName("lblOrigin1");
            lblOrigin1.setText(resourceMap.getString("lblOrigin1.text"));
            gridBagConstraints = new GridBagConstraints();
            gridBagConstraints.gridx = 0;
            gridBagConstraints.gridy = firsty;
            gridBagConstraints.fill = GridBagConstraints.NONE;
            gridBagConstraints.anchor = GridBagConstraints.NORTHWEST;
            pnlInfo.add(lblOrigin1, gridBagConstraints);

            lblOrigin2.setName("lblOrigin2");
            String factionName = person.getOriginFaction().getFullName(campaign.getGameYear());
            if (person.getOriginPlanet() != null) {
                String planetName = person.getOriginPlanet().getName(campaign.getLocalDate());
                lblOrigin2.setText(String.format("<html><a href='#'>%s</a> (%s)</html>", planetName, factionName));
                lblOrigin2.setCursor(Cursor.getPredefinedCursor(Cursor.HAND_CURSOR));
                lblOrigin2.addMouseListener(new MouseAdapter() {
                    @Override
                    public void mouseClicked(MouseEvent e) {
                        PlanetarySystem system = person.getOriginPlanet().getParentSystem();
                        // Stay on the interstellar map if their origin planet is the primary planet...
                        if (system.getPrimaryPlanet().equals(person.getOriginPlanet())) {
                            gui.getMapTab().switchSystemsMap(system);
                        } else {
                            // ...otherwise, dive on in to the system view!
                            gui.getMapTab().switchPlanetaryMap(person.getOriginPlanet());
                        }
                        gui.setSelectedTab(GuiTabType.MAP);
                    }
                });
            } else {
                lblOrigin2.setText(factionName);
            }
            gridBagConstraints = new GridBagConstraints();
            gridBagConstraints.gridx = 1;
            gridBagConstraints.gridy = firsty;
            gridBagConstraints.gridwidth = 3;
            gridBagConstraints.weightx = 1.0;
            gridBagConstraints.insets = new Insets(0, 10, 0, 0);
            gridBagConstraints.fill = GridBagConstraints.NONE;
            gridBagConstraints.anchor = GridBagConstraints.NORTHWEST;
            pnlInfo.add(lblOrigin2, gridBagConstraints);
            firsty++;
        }

        if (!person.getCallsign().equals("-") && (person.getCallsign().length() > 0)) {
<<<<<<< HEAD
            lblCall1.setName("lblCall1"); // NOI18N
            lblCall1.setText(resourceMap.getString("lblCall1.text")); //$NON-NLS-1$
=======
            lblCall1.setName("lblCall1");
            lblCall1.setText(resourceMap.getString("lblCall1.text"));
>>>>>>> 0df98eba
            gridBagConstraints = new GridBagConstraints();
            gridBagConstraints.gridx = 0;
            gridBagConstraints.gridy = firsty;
            gridBagConstraints.fill = GridBagConstraints.NONE;
            gridBagConstraints.anchor = GridBagConstraints.NORTHWEST;
            pnlInfo.add(lblCall1, gridBagConstraints);

            lblCall2.setName("lblCall2");
            lblCall2.setText(person.getCallsign());
            gridBagConstraints = new GridBagConstraints();
            gridBagConstraints.gridx = 1;
            gridBagConstraints.gridy = firsty;
            gridBagConstraints.gridwidth = 3;
            gridBagConstraints.weightx = 1.0;
            gridBagConstraints.insets = new Insets(0, 10, 0, 0);
            gridBagConstraints.fill = GridBagConstraints.NONE;
            gridBagConstraints.anchor = GridBagConstraints.NORTHWEST;
            pnlInfo.add(lblCall2, gridBagConstraints);
            firsty++;
        }

        lblAge1.setName("lblAge1");
        lblAge1.setText(resourceMap.getString("lblAge1.text"));
        gridBagConstraints = new GridBagConstraints();
        gridBagConstraints.gridx = 0;
        gridBagConstraints.gridy = firsty;
        gridBagConstraints.fill = GridBagConstraints.NONE;
        gridBagConstraints.anchor = GridBagConstraints.NORTHWEST;
        pnlInfo.add(lblAge1, gridBagConstraints);

        lblAge2.setName("lblAge2");
        lblAge2.setText(Integer.toString(person.getAge(campaign.getLocalDate())));
        gridBagConstraints = new GridBagConstraints();
        gridBagConstraints.gridx = 1;
        gridBagConstraints.gridy = firsty;
        gridBagConstraints.weightx = 0.5;
        gridBagConstraints.insets = new Insets(0, 10, 0, 0);
        gridBagConstraints.fill = GridBagConstraints.NONE;
        gridBagConstraints.anchor = GridBagConstraints.NORTHWEST;
        pnlInfo.add(lblAge2, gridBagConstraints);
        firsty++;
        secondy = firsty;

        lblGender1.setName("lblGender1");
        lblGender1.setText(resourceMap.getString("lblGender1.text"));
        gridBagConstraints = new GridBagConstraints();
        gridBagConstraints.gridx = 0;
        gridBagConstraints.gridy = firsty;
        gridBagConstraints.fill = GridBagConstraints.NONE;
        gridBagConstraints.anchor = GridBagConstraints.NORTHWEST;
        pnlInfo.add(lblGender1, gridBagConstraints);

        lblGender2.setName("lblGender2");
        lblGender2.setText(GenderDescriptors.MALE_FEMALE.getDescriptorCapitalized(person.getGender()));
        gridBagConstraints = new GridBagConstraints();
        gridBagConstraints.gridx = 1;
        gridBagConstraints.gridy = firsty;
        gridBagConstraints.weightx = 0.5;
        gridBagConstraints.insets = new Insets(0, 10, 0, 0);
        gridBagConstraints.fill = GridBagConstraints.NONE;
        gridBagConstraints.anchor = GridBagConstraints.NORTHWEST;
        pnlInfo.add(lblGender2, gridBagConstraints);
        firsty++;

        if (person.isPregnant()) {
            lblDueDate1.setName("lblDueDate1");
            lblDueDate1.setText(resourceMap.getString("lblDueDate1.text"));
            gridBagConstraints = new GridBagConstraints();
            gridBagConstraints.gridx = 0;
            gridBagConstraints.gridy = firsty;
            gridBagConstraints.fill = GridBagConstraints.NONE;
            gridBagConstraints.anchor = GridBagConstraints.NORTHWEST;
            pnlInfo.add(lblDueDate1, gridBagConstraints);

            String dueDate = campaign.getCampaignOptions().getDisplayFormattedDate(
                    campaign.getCampaignOptions().getDisplayTrueDueDate()
                            ? person.getDueDate()
                            : person.getExpectedDueDate());

            lblDueDate2.setName("lblDueDate2");
            lblDueDate2.setText(dueDate);
            gridBagConstraints = new GridBagConstraints();
            gridBagConstraints.gridx = 1;
            gridBagConstraints.gridy = firsty;
            gridBagConstraints.weightx = 1.0;
            gridBagConstraints.insets = new Insets(0, 10, 0, 0);
            gridBagConstraints.fill = GridBagConstraints.NONE;
            gridBagConstraints.anchor = GridBagConstraints.NORTHWEST;
            pnlInfo.add(lblDueDate2, gridBagConstraints);
            firsty++;
        }

        if (person.getRetirement() != null) {
            JLabel lblRetirement1 = new JLabel(resourceMap.getString("lblRetirement1.text"));
            lblRetirement1.setName("lblRetirement1");
            gridBagConstraints = new GridBagConstraints();
            gridBagConstraints.gridx = 0;
            gridBagConstraints.gridy = firsty;
            gridBagConstraints.fill = GridBagConstraints.NONE;
            gridBagConstraints.anchor = GridBagConstraints.NORTHWEST;
            pnlInfo.add(lblRetirement1, gridBagConstraints);

            JLabel lblRetirement2 = new JLabel(person.getRetirementAsString(campaign));
            lblRetirement2.setName("lblRetirement2");
            gridBagConstraints = new GridBagConstraints();
            gridBagConstraints.gridx = 1;
            gridBagConstraints.gridy = firsty;
            gridBagConstraints.weightx = 1.0;
            gridBagConstraints.insets = new Insets(0, 10, 0, 0);
            gridBagConstraints.fill = GridBagConstraints.NONE;
            gridBagConstraints.anchor = GridBagConstraints.NORTHWEST;
            pnlInfo.add(lblRetirement2, gridBagConstraints);
            firsty++;
        }

        // We show the following if track total earnings is on for a free non-dependent, or if the
        // person has tracked total earnings
        if (campaign.getCampaignOptions().trackTotalEarnings()
                && ((person.getPrisonerStatus().isFree() && !person.isDependent())
                || person.getTotalEarnings().isGreaterThan(Money.zero()))) {
            JLabel lblTotalEarnings1 = new JLabel(resourceMap.getString("lblTotalEarnings1.text"));
            lblTotalEarnings1.setName("lblTotalEarnings1");
            gridBagConstraints = new GridBagConstraints();
            gridBagConstraints.gridx = 0;
            gridBagConstraints.gridy = firsty;
            gridBagConstraints.fill = GridBagConstraints.NONE;
            gridBagConstraints.anchor = GridBagConstraints.NORTHWEST;
            pnlInfo.add(lblTotalEarnings1, gridBagConstraints);

            JLabel lblTotalEarnings2 = new JLabel(person.getTotalEarnings().toAmountAndSymbolString());
            lblTotalEarnings2.setName("lblTotalEarnings2");
            gridBagConstraints = new GridBagConstraints();
            gridBagConstraints.gridx = 1;
            gridBagConstraints.gridy = firsty;
            gridBagConstraints.weightx = 1.0;
            gridBagConstraints.insets = new Insets(0, 10, 0, 0);
            gridBagConstraints.fill = GridBagConstraints.NONE;
            gridBagConstraints.anchor = GridBagConstraints.NORTHWEST;
            pnlInfo.add(lblTotalEarnings2, gridBagConstraints);
            firsty++;
        }

        if (person.getRecruitment() != null) {
            lblRecruited1.setName("lblRecruited1");
            lblRecruited1.setText(resourceMap.getString("lblRecruited1.text"));
            gridBagConstraints = new GridBagConstraints();
            gridBagConstraints.gridx = 2;
            gridBagConstraints.gridy = secondy;
            gridBagConstraints.fill = GridBagConstraints.NONE;
            gridBagConstraints.anchor = GridBagConstraints.NORTHWEST;
            pnlInfo.add(lblRecruited1, gridBagConstraints);

            lblRecruited2.setName("lblRecruited2");
            lblRecruited2.setText(person.getRecruitmentAsString(campaign));
            gridBagConstraints = new GridBagConstraints();
            gridBagConstraints.gridx = 3;
            gridBagConstraints.gridy = secondy;
            gridBagConstraints.weightx = 1.0;
            gridBagConstraints.insets = new Insets(0, 10, 0, 0);
            gridBagConstraints.fill = GridBagConstraints.NONE;
            gridBagConstraints.anchor = GridBagConstraints.NORTHWEST;
            pnlInfo.add(lblRecruited2, gridBagConstraints);
            secondy++;

            lblTimeServed1.setName("lblTimeServed1");
            lblTimeServed1.setText(resourceMap.getString("lblTimeServed1.text"));
            gridBagConstraints = new GridBagConstraints();
            gridBagConstraints.gridx = 2;
            gridBagConstraints.gridy = secondy;
            gridBagConstraints.fill = GridBagConstraints.NONE;
            gridBagConstraints.anchor = GridBagConstraints.NORTHWEST;
            pnlInfo.add(lblTimeServed1, gridBagConstraints);

            lblTimeServed2.setName("lblTimeServed2");
            lblTimeServed2.setText(person.getTimeInService(campaign));
            gridBagConstraints = new GridBagConstraints();
            gridBagConstraints.gridx = 3;
            gridBagConstraints.gridy = secondy;
            gridBagConstraints.weightx = 1.0;
            gridBagConstraints.insets = new Insets(0, 10, 0, 0);
            gridBagConstraints.fill = GridBagConstraints.NONE;
            gridBagConstraints.anchor = GridBagConstraints.NORTHWEST;
            pnlInfo.add(lblTimeServed2, gridBagConstraints);
            secondy++;
        }

        if (person.getLastRankChangeDate() != null) {
            JLabel lblLastRankChangeDate1 = new JLabel(resourceMap.getString("lblLastRankChangeDate1.text"));
            lblLastRankChangeDate1.setName("lblLastRankChangeDate1");
            gridBagConstraints = new GridBagConstraints();
            gridBagConstraints.gridx = 2;
            gridBagConstraints.gridy = secondy;
            gridBagConstraints.fill = GridBagConstraints.NONE;
            gridBagConstraints.anchor = GridBagConstraints.NORTHWEST;
            pnlInfo.add(lblLastRankChangeDate1, gridBagConstraints);

            JLabel lblLastRankChangeDate2 = new JLabel(person.getLastRankChangeDateAsString(campaign));
            lblLastRankChangeDate2.setName("lblLastRankChangeDate2");
            gridBagConstraints = new GridBagConstraints();
            gridBagConstraints.gridx = 3;
            gridBagConstraints.gridy = secondy;
            gridBagConstraints.weightx = 1.0;
            gridBagConstraints.insets = new Insets(0, 10, 0, 0);
            gridBagConstraints.fill = GridBagConstraints.NONE;
            gridBagConstraints.anchor = GridBagConstraints.NORTHWEST;
            pnlInfo.add(lblLastRankChangeDate2, gridBagConstraints);
            secondy++;

            JLabel lblTimeInRank1 = new JLabel(resourceMap.getString("lblTimeInRank1.text"));
            lblTimeInRank1.setName("lblTimeInRank1");
            gridBagConstraints = new GridBagConstraints();
            gridBagConstraints.gridx = 2;
            gridBagConstraints.gridy = secondy;
            gridBagConstraints.fill = GridBagConstraints.NONE;
            gridBagConstraints.anchor = GridBagConstraints.NORTHWEST;
            pnlInfo.add(lblTimeInRank1, gridBagConstraints);

            JLabel lblTimeInRank2 = new JLabel(person.getTimeInRank(campaign));
            lblTimeInRank2.setName("lblTimeInRank2");
            gridBagConstraints = new GridBagConstraints();
            gridBagConstraints.gridx = 3;
            gridBagConstraints.gridy = secondy;
            gridBagConstraints.weightx = 1.0;
            gridBagConstraints.insets = new Insets(0, 10, 0, 0);
            gridBagConstraints.fill = GridBagConstraints.NONE;
            gridBagConstraints.anchor = GridBagConstraints.NORTHWEST;
            pnlInfo.add(lblTimeInRank2, gridBagConstraints);
            secondy++;
        }

        return pnlInfo;
    }

    private JPanel fillFamily() {
        JPanel pnlFamily = new JPanel(new GridBagLayout());
        pnlFamily.setBorder(BorderFactory.createTitledBorder(resourceMap.getString("pnlFamily.title")));

        //family panel
        JLabel lblSpouse2 = new JLabel();
        JLabel lblFormerSpouses1 = new JLabel();
        JLabel lblFormerSpouses2;
        JLabel lblChildren1 = new JLabel();
        JLabel lblChildren2;
        JLabel lblGrandchildren1 = new JLabel();
        JLabel lblGrandchildren2;
        JLabel lblSiblings1 = new JLabel();
        JLabel lblSiblings2;
        JLabel lblGrandparents1 = new JLabel();
        JLabel lblGrandparents2;
        JLabel lblAuntsOrUncles1 = new JLabel();
        JLabel lblAuntsOrUncles2;
        JLabel lblCousins1 = new JLabel();
        JLabel lblCousins2;

        GridBagConstraints gridBagConstraints;

        int firsty = 0;

        Person spouse = person.getGenealogy().getSpouse(campaign);
        if (spouse != null) {
            JLabel lblSpouse1 = new JLabel(resourceMap.getString("lblSpouse1.text"));
            lblSpouse1.setName("lblSpouse1");
            gridBagConstraints = new GridBagConstraints();
            gridBagConstraints.gridx = 0;
            gridBagConstraints.gridy = firsty;
            gridBagConstraints.fill = GridBagConstraints.NONE;
            gridBagConstraints.anchor = GridBagConstraints.NORTHWEST;
            pnlFamily.add(lblSpouse1, gridBagConstraints);

            lblSpouse2.setName("lblSpouse2");
            lblSpouse2.setText(String.format("<html>%s</html>", spouse.getHyperlinkedName()));
            lblSpouse2.setCursor(Cursor.getPredefinedCursor(Cursor.HAND_CURSOR));
            lblSpouse2.addMouseListener(new MouseAdapter() {
                @Override
                public void mouseClicked(MouseEvent e) {
                    gui.getPersonnelTab().focusOnPerson(spouse.getId());
                }
            });
            gridBagConstraints.gridx = 1;
            gridBagConstraints.gridy = firsty;
            gridBagConstraints.weightx = 1.0;
            gridBagConstraints.insets = new Insets(0, 10, 0, 0);
            pnlFamily.add(lblSpouse2, gridBagConstraints);
            firsty++;
        }

        if (person.getGenealogy().hasFormerSpouse()) {
            lblFormerSpouses1.setName("lblFormerSpouses1");
            lblFormerSpouses1.setText(resourceMap.getString("lblFormerSpouses1.text"));
            gridBagConstraints = new GridBagConstraints();
            gridBagConstraints.gridx = 0;
            gridBagConstraints.gridy = firsty;
            gridBagConstraints.fill = GridBagConstraints.NONE;
            gridBagConstraints.anchor = GridBagConstraints.NORTHWEST;
            pnlFamily.add(lblFormerSpouses1, gridBagConstraints);

            gridBagConstraints.gridx = 1;
            gridBagConstraints.weightx = 1.0;
            gridBagConstraints.insets = new Insets(0, 10, 0, 0);

            for (FormerSpouse formerSpouse : person.getGenealogy().getFormerSpouses()) {
                Person ex = campaign.getPerson(formerSpouse.getFormerSpouseId());
                gridBagConstraints.gridy = firsty;
                lblFormerSpouses2 = new JLabel();
                lblFormerSpouses2.setName("lblFormerSpouses2");
                lblFormerSpouses2.setCursor(Cursor.getPredefinedCursor(Cursor.HAND_CURSOR));
                lblFormerSpouses2.setText(String.format("<html><a href='#'>%s</a>, %s, %s</html>",
                        ex.getFullName(), formerSpouse.getReasonString(),
                        campaign.getCampaignOptions().getDisplayFormattedDate(formerSpouse.getDate())));
                lblFormerSpouses2.addMouseListener(new MouseAdapter() {
                    @Override
                    public void mouseClicked(MouseEvent e) {
                        gui.getPersonnelTab().focusOnPerson(ex.getId());
                    }
                });
                pnlFamily.add(lblFormerSpouses2, gridBagConstraints);
                firsty++;
            }
        }

        if (campaign.getCampaignOptions().displayParentage()) {
            List<UUID> children = person.getGenealogy().getChildren();
            if (!children.isEmpty() && (campaign.getCampaignOptions().displayFamilyLevel() >= CampaignOptions.PARENTS_CHILDREN_SIBLINGS)) {
                lblChildren1.setName("lblChildren1");
                lblChildren1.setText(resourceMap.getString("lblChildren1.text"));
                gridBagConstraints = new GridBagConstraints();
                gridBagConstraints.gridx = 0;
                gridBagConstraints.gridy = firsty;
                gridBagConstraints.fill = GridBagConstraints.NONE;
                gridBagConstraints.anchor = GridBagConstraints.NORTHWEST;
                pnlFamily.add(lblChildren1, gridBagConstraints);

                gridBagConstraints.gridx = 1;
                gridBagConstraints.weightx = 1.0;
                gridBagConstraints.insets = new Insets(0, 10, 0, 0);

                for (UUID childId : children) {
                    Person child = campaign.getPerson(childId);

                    gridBagConstraints.gridy = firsty;
                    lblChildren2 = new JLabel();
                    lblChildren2.setName("lblChildren2");
                    lblChildren2.setCursor(Cursor.getPredefinedCursor(Cursor.HAND_CURSOR));
                    lblChildren2.setText(String.format("<html><a href='#'>%s</a></html>", child.getFullName()));
                    lblChildren2.addMouseListener(new MouseAdapter() {
                        @Override
                        public void mouseClicked(MouseEvent e) {
                            gui.getPersonnelTab().focusOnPerson(childId);
                        }
                    });
                    pnlFamily.add(lblChildren2, gridBagConstraints);
                    firsty++;
                }
            }

            List<UUID> grandchildren = person.getGenealogy().getGrandchildren(campaign);
            if (!grandchildren.isEmpty() && (campaign.getCampaignOptions().displayFamilyLevel() >= CampaignOptions.GRANDPARENTS_GRANDCHILDREN)) {
                lblGrandchildren1.setName("lblGrandchildren1");
                lblGrandchildren1.setText(resourceMap.getString("lblGrandchildren1.text"));
                gridBagConstraints = new GridBagConstraints();
                gridBagConstraints.gridx = 0;
                gridBagConstraints.gridy = firsty;
                gridBagConstraints.fill = GridBagConstraints.NONE;
                gridBagConstraints.anchor = GridBagConstraints.NORTHWEST;
                pnlFamily.add(lblGrandchildren1, gridBagConstraints);

                gridBagConstraints = new GridBagConstraints();
                gridBagConstraints.gridx = 1;
                gridBagConstraints.weightx = 1.0;
                gridBagConstraints.insets = new Insets(0, 10, 0, 0);
                gridBagConstraints.fill = GridBagConstraints.NONE;
                gridBagConstraints.anchor = GridBagConstraints.NORTHWEST;

                for (UUID grandchildId : grandchildren) {
                    Person grandchild = campaign.getPerson(grandchildId);

                    gridBagConstraints.gridy = firsty;
                    lblGrandchildren2 = new JLabel();
                    lblGrandchildren2.setName("lblGrandchildren2");
                    lblGrandchildren2.setCursor(Cursor.getPredefinedCursor(Cursor.HAND_CURSOR));
                    lblGrandchildren2.setText(String.format("<html><a href='#'>%s</a></html>", grandchild.getFullName()));
                    lblGrandchildren2.addMouseListener(new MouseAdapter() {
                        @Override
                        public void mouseClicked(MouseEvent e) {
                            gui.getPersonnelTab().focusOnPerson(grandchildId);
                        }
                    });
                    pnlFamily.add(lblGrandchildren2, gridBagConstraints);
                    firsty++;
                }
            }

            if (campaign.getCampaignOptions().displayFamilyLevel() >= CampaignOptions.PARENTS_CHILDREN_SIBLINGS) {
                List<UUID> parents = person.getGenealogy().getParents();
                for (UUID parentId : parents) {
                    Person parent = campaign.getPerson(parentId);

                    JLabel labelParent = new JLabel(resourceMap.getString(parent.getGender().isMale() ? "lblFather1.text" : "lblMother1.text"));
                    labelParent.setName("lblParent");
                    gridBagConstraints = new GridBagConstraints();
                    gridBagConstraints.gridx = 0;
                    gridBagConstraints.gridy = firsty;
                    gridBagConstraints.fill = GridBagConstraints.NONE;
                    gridBagConstraints.anchor = GridBagConstraints.NORTHWEST;
                    pnlFamily.add(labelParent, gridBagConstraints);

                    JLabel labelParentName = new JLabel(String.format("<html>%s</html>", parent.getHyperlinkedName()));
                    labelParentName.setName("lblParentName");
                    labelParentName.setCursor(Cursor.getPredefinedCursor(Cursor.HAND_CURSOR));
                    labelParentName.addMouseListener(new MouseAdapter() {
                        @Override
                        public void mouseClicked(MouseEvent e) {
                            gui.getPersonnelTab().focusOnPerson(parentId);
                        }
                    });
                    gridBagConstraints.gridx = 1;
                    gridBagConstraints.weightx = 1.0;
                    gridBagConstraints.insets = new Insets(0, 10, 0, 0);
                    pnlFamily.add(labelParentName, gridBagConstraints);
                    firsty++;
                }
            }

            List<UUID> siblings = person.getGenealogy().getSiblings(campaign);
            if (!siblings.isEmpty() && (campaign.getCampaignOptions().displayFamilyLevel() >= CampaignOptions.PARENTS_CHILDREN_SIBLINGS)) {
                lblSiblings1.setName("lblSiblings1");
                lblSiblings1.setText(resourceMap.getString("lblSiblings1.text"));
                gridBagConstraints = new GridBagConstraints();
                gridBagConstraints.gridx = 0;
                gridBagConstraints.gridy = firsty;
                gridBagConstraints.fill = GridBagConstraints.NONE;
                gridBagConstraints.anchor = GridBagConstraints.NORTHWEST;
                pnlFamily.add(lblSiblings1, gridBagConstraints);

                gridBagConstraints = new GridBagConstraints();
                gridBagConstraints.gridx = 1;
                gridBagConstraints.weightx = 1.0;
                gridBagConstraints.insets = new Insets(0, 10, 0, 0);
                gridBagConstraints.fill = GridBagConstraints.NONE;
                gridBagConstraints.anchor = GridBagConstraints.NORTHWEST;

                for (UUID siblingId : siblings) {
                    Person sibling = campaign.getPerson(siblingId);

                    gridBagConstraints.gridy = firsty;
                    lblSiblings2 = new JLabel(String.format("<html>%s</html>", sibling.getHyperlinkedName()));
                    lblSiblings2.setName("lblSiblings2");
                    lblSiblings2.setCursor(Cursor.getPredefinedCursor(Cursor.HAND_CURSOR));
                    lblSiblings2.addMouseListener(new MouseAdapter() {
                        @Override
                        public void mouseClicked(MouseEvent e) {
                            gui.getPersonnelTab().focusOnPerson(siblingId);
                        }
                    });
                    pnlFamily.add(lblSiblings2, gridBagConstraints);
                    firsty++;
                }
            }

            List<UUID> grandparents = person.getGenealogy().getGrandparents(campaign);
            if (!grandparents.isEmpty() && (campaign.getCampaignOptions().displayFamilyLevel() >= CampaignOptions.GRANDPARENTS_GRANDCHILDREN)) {
                lblGrandparents1.setName("lblGrandparents1");
                lblGrandparents1.setText(resourceMap.getString("lblGrandparents1.text"));
                gridBagConstraints = new GridBagConstraints();
                gridBagConstraints.gridx = 0;
                gridBagConstraints.gridy = firsty;
                gridBagConstraints.fill = GridBagConstraints.NONE;
                gridBagConstraints.anchor = GridBagConstraints.NORTHWEST;
                pnlFamily.add(lblGrandparents1, gridBagConstraints);

                gridBagConstraints = new GridBagConstraints();
                gridBagConstraints.gridx = 1;
                gridBagConstraints.weightx = 1.0;
                gridBagConstraints.insets = new Insets(0, 10, 0, 0);
                gridBagConstraints.fill = GridBagConstraints.NONE;
                gridBagConstraints.anchor = GridBagConstraints.NORTHWEST;

                for (UUID grandparentId : grandparents) {
                    Person grandparent = campaign.getPerson(grandparentId);

                    gridBagConstraints.gridy = firsty;
                    lblGrandparents2 = new JLabel(String.format("<html>%s</html>",
                            grandparent.getHyperlinkedName()));
                    lblGrandparents2.setName("lblGrandparents2");
                    lblGrandparents2.setCursor(Cursor.getPredefinedCursor(Cursor.HAND_CURSOR));
                    lblGrandparents2.addMouseListener(new MouseAdapter() {
                        @Override
                        public void mouseClicked(MouseEvent e) {
                            gui.getPersonnelTab().focusOnPerson(grandparentId);
                        }
                    });
                    pnlFamily.add(lblGrandparents2, gridBagConstraints);
                    firsty++;
                }
            }

            List<UUID> auntsAndUncles = person.getGenealogy().getsAuntsAndUncles(campaign);
            if (!auntsAndUncles.isEmpty() && (campaign.getCampaignOptions().displayFamilyLevel() >= CampaignOptions.AUNTS_UNCLES_COUSINS)) {
                lblAuntsOrUncles1.setName("lblAuntsOrUncles1");
                lblAuntsOrUncles1.setText(resourceMap.getString("lblAuntsOrUncles1.text"));
                gridBagConstraints = new GridBagConstraints();
                gridBagConstraints.gridx = 0;
                gridBagConstraints.gridy = firsty;
                gridBagConstraints.fill = GridBagConstraints.NONE;
                gridBagConstraints.anchor = GridBagConstraints.NORTHWEST;
                pnlFamily.add(lblAuntsOrUncles1, gridBagConstraints);

                gridBagConstraints = new GridBagConstraints();
                gridBagConstraints.gridx = 1;
                gridBagConstraints.weightx = 1.0;
                gridBagConstraints.insets = new Insets(0, 10, 0, 0);
                gridBagConstraints.fill = GridBagConstraints.NONE;
                gridBagConstraints.anchor = GridBagConstraints.NORTHWEST;

                for (UUID auntOrUncleId : auntsAndUncles) {
                    Person auntOrUncle = campaign.getPerson(auntOrUncleId);

                    gridBagConstraints.gridy = firsty;
                    lblAuntsOrUncles2 = new JLabel(String.format("<html>%s</html>",
                            auntOrUncle.getHyperlinkedName()));
                    lblAuntsOrUncles2.setName("lblAuntsOrUncles2");
                    lblAuntsOrUncles2.setCursor(Cursor.getPredefinedCursor(Cursor.HAND_CURSOR));
                    lblAuntsOrUncles2.addMouseListener(new MouseAdapter() {
                        @Override
                        public void mouseClicked(MouseEvent e) {
                            gui.getPersonnelTab().focusOnPerson(auntOrUncleId);
                        }
                    });
                    pnlFamily.add(lblAuntsOrUncles2, gridBagConstraints);
                    firsty++;
                }
            }

            List<UUID> cousins = person.getGenealogy().getCousins(campaign);
            if (!cousins.isEmpty() && (campaign.getCampaignOptions().displayFamilyLevel() >= CampaignOptions.AUNTS_UNCLES_COUSINS)) {
                lblCousins1.setName("lblCousins1");
                lblCousins1.setText(resourceMap.getString("lblCousins1.text"));
                gridBagConstraints = new GridBagConstraints();
                gridBagConstraints.gridx = 0;
                gridBagConstraints.gridy = firsty;
                gridBagConstraints.fill = GridBagConstraints.NONE;
                gridBagConstraints.anchor = GridBagConstraints.NORTHWEST;
                pnlFamily.add(lblCousins1, gridBagConstraints);

                gridBagConstraints = new GridBagConstraints();
                gridBagConstraints.gridx = 1;
                gridBagConstraints.weightx = 1.0;
                gridBagConstraints.insets = new Insets(0, 10, 0, 0);
                gridBagConstraints.fill = GridBagConstraints.NONE;
                gridBagConstraints.anchor = GridBagConstraints.NORTHWEST;

                for (UUID cousinId : cousins) {
                    Person cousin = campaign.getPerson(cousinId);

                    gridBagConstraints.gridy = firsty;
                    lblCousins2 = new JLabel();
                    lblCousins2.setName("lblCousins2");
                    lblCousins2.setCursor(Cursor.getPredefinedCursor(Cursor.HAND_CURSOR));
                    lblCousins2.setText(String.format("<html>%s</html>", cousin.getHyperlinkedName()));
                    lblCousins2.addMouseListener(new MouseAdapter() {
                        @Override
                        public void mouseClicked(MouseEvent e) {
                            gui.getPersonnelTab().focusOnPerson(cousinId);
                        }
                    });
                    pnlFamily.add(lblCousins2, gridBagConstraints);
                    firsty++;
                }
            }
        }

        return pnlFamily;
    }

    private JPanel fillSkills() {

        //skill panel
        JPanel pnlSkills = new JPanel(new GridBagLayout());
        pnlSkills.setBorder(BorderFactory.createTitledBorder(resourceMap.getString("pnlSkills.title")));

        //abilities and implants
        JLabel lblTough1 = new JLabel();
        JLabel lblTough2 = new JLabel();
        JLabel lblEdge1 = new JLabel();
        JLabel lblEdge2 = new JLabel();
        JLabel lblEdgeAvail1 = new JLabel();
        JLabel lblEdgeAvail2 = new JLabel();

        GridBagConstraints gridBagConstraints;

        JLabel lblName;
        JLabel lblValue;

        int firsty=0;
        int colBreak = Math.max((int) Math.ceil(person.getSkillNumber() / 2.0)+1, 3);
        int addition = 0;
        double weight = 0.5;

        int j = 0;
        for (int i = 0; i < SkillType.getSkillList().length; i++) {
            if (person.hasSkill(SkillType.getSkillList()[i])) {
                j++;
                if (j == colBreak) {
                    addition = 2;
                    firsty = 0;
                    weight = 1.0;
                }
                lblName = new JLabel(String.format(resourceMap.getString("format.itemHeader"), SkillType.getSkillList()[i]));
                lblValue = new JLabel(person.getSkill(SkillType.getSkillList()[i]).toString());
                gridBagConstraints = new GridBagConstraints();
                gridBagConstraints.gridx = addition;
                gridBagConstraints.gridy = firsty;
                gridBagConstraints.fill = GridBagConstraints.NONE;
                gridBagConstraints.anchor = GridBagConstraints.NORTHWEST;
                pnlSkills.add(lblName, gridBagConstraints);
                gridBagConstraints = new GridBagConstraints();
                gridBagConstraints.gridx = 1 + addition;
                gridBagConstraints.gridy = firsty;
                gridBagConstraints.weightx = weight;
                gridBagConstraints.insets = new Insets(0, 10, 0, 0);
                gridBagConstraints.fill = GridBagConstraints.NONE;
                gridBagConstraints.anchor = GridBagConstraints.NORTHWEST;
                pnlSkills.add(lblValue, gridBagConstraints);
                firsty++;
            }
        }

        //reset firsty
        firsty = colBreak;

        if (campaign.getCampaignOptions().useAbilities() && (person.countOptions(PilotOptions.LVL3_ADVANTAGES) > 0)) {
<<<<<<< HEAD
            lblAbility1.setName("lblAbility1"); // NOI18N //$NON-NLS-1$
            lblAbility1.setText(resourceMap.getString("lblAbility1.text")); //$NON-NLS-1$
=======
            JLabel lblAbility1 = new JLabel(resourceMap.getString("lblAbility1.text"));
            lblAbility1.setName("lblAbility1");
>>>>>>> 0df98eba
            gridBagConstraints = new GridBagConstraints();
            gridBagConstraints.gridx = 0;
            gridBagConstraints.gridy = firsty;
            gridBagConstraints.fill = GridBagConstraints.NONE;
            gridBagConstraints.anchor = GridBagConstraints.NORTHWEST;
            pnlSkills.add(lblAbility1, gridBagConstraints);

            gridBagConstraints.gridx = 1;
            gridBagConstraints.gridwidth = 3;
            gridBagConstraints.weightx = 1.0;
            gridBagConstraints.insets = new Insets(0, 10, 0, 0);

            for (Enumeration<IOption> i = person.getOptions(PilotOptions.LVL3_ADVANTAGES); i.hasMoreElements();) {
                IOption option = i.nextElement();
                if (option.booleanValue()) {
                    JLabel lblAbility2 = new JLabel(Utilities.getOptionDisplayName(option));
                    lblAbility2.setToolTipText(option.getDescription());
                    lblAbility2.setName("lblAbility2");
                    gridBagConstraints.gridy = firsty++;
                    pnlSkills.add(lblAbility2, gridBagConstraints);
                }
            }
        }

        if (campaign.getCampaignOptions().useImplants() && (person.countOptions(PilotOptions.MD_ADVANTAGES) > 0)) {
<<<<<<< HEAD
            lblImplants1.setName("lblImplants1"); // NOI18N
            lblImplants1.setText(resourceMap.getString("lblImplants1.text")); //$NON-NLS-1$
=======
            JLabel lblImplants1 = new JLabel(resourceMap.getString("lblImplants1.text"));
            lblImplants1.setName("lblImplants1");
>>>>>>> 0df98eba
            gridBagConstraints = new GridBagConstraints();
            gridBagConstraints.gridx = 0;
            gridBagConstraints.gridy = firsty;
            gridBagConstraints.fill = GridBagConstraints.NONE;
            gridBagConstraints.anchor = GridBagConstraints.NORTHWEST;
            pnlSkills.add(lblImplants1, gridBagConstraints);

            gridBagConstraints.gridx = 1;
            gridBagConstraints.gridwidth = 3;
            gridBagConstraints.weightx = 1.0;
            gridBagConstraints.insets = new Insets(0, 10, 0, 0);

            for (Enumeration<IOption> i = person.getOptions(PilotOptions.MD_ADVANTAGES); i.hasMoreElements();) {
                IOption option = i.nextElement();

                if (option.booleanValue()) {
                    JLabel lblImplants2 = new JLabel(Utilities.getOptionDisplayName(option));
                    lblImplants2.setToolTipText(option.getDescription());
                    lblImplants2.setName("lblImplants2");
                    gridBagConstraints.gridy = firsty++;
                    pnlSkills.add(lblImplants2, gridBagConstraints);
                }
            }
        }

        if (campaign.getCampaignOptions().useEdge() && (person.getEdge() > 0)) {
<<<<<<< HEAD
            lblEdge1.setName("lblEdge1"); // NOI18N //$NON-NLS-1$
            lblEdge1.setText(resourceMap.getString("lblEdge1.text")); //$NON-NLS-1$
=======
            lblEdge1.setName("lblEdge1");
            lblEdge1.setText(resourceMap.getString("lblEdge1.text"));
>>>>>>> 0df98eba
            gridBagConstraints = new GridBagConstraints();
            gridBagConstraints.gridx = 0;
            gridBagConstraints.gridy = firsty;
            gridBagConstraints.fill = GridBagConstraints.NONE;
            gridBagConstraints.anchor = GridBagConstraints.NORTHWEST;
            pnlSkills.add(lblEdge1, gridBagConstraints);

            lblEdge2.setName("lblEdge2");
            lblEdge2.setText(Integer.toString(person.getEdge()));
            lblEdge2.setToolTipText(person.getEdgeTooltip());
            gridBagConstraints = new GridBagConstraints();
            gridBagConstraints.gridx = 1;
            gridBagConstraints.gridy = firsty;
            gridBagConstraints.gridwidth = 1;
            gridBagConstraints.weightx = 0.5;
            gridBagConstraints.insets = new Insets(0, 10, 0, 0);
            gridBagConstraints.fill = GridBagConstraints.NONE;
            gridBagConstraints.anchor = GridBagConstraints.NORTHWEST;
            pnlSkills.add(lblEdge2, gridBagConstraints);

            if (campaign.getCampaignOptions().useSupportEdge() && person.hasSupportRole(false)) {
                //Add the Edge Available field for support personnel only
                lblEdgeAvail1.setName("lblEdgeAvail1");
                lblEdgeAvail1.setText(resourceMap.getString("lblEdgeAvail1.text"));
                gridBagConstraints = new GridBagConstraints();
                gridBagConstraints.gridx = 2;
                gridBagConstraints.gridy = firsty;
                gridBagConstraints.fill = GridBagConstraints.NONE;
                gridBagConstraints.anchor = GridBagConstraints.NORTHWEST;
                pnlSkills.add(lblEdgeAvail1, gridBagConstraints);

                lblEdgeAvail2.setName("lblEdgeAvail2");
                lblEdgeAvail2.setText(Integer.toString(person.getCurrentEdge()));
                gridBagConstraints = new GridBagConstraints();
                gridBagConstraints.gridx = 3;
                gridBagConstraints.gridy = firsty;
                gridBagConstraints.gridwidth = 1;
                gridBagConstraints.weightx = 1.0;
                gridBagConstraints.insets = new Insets(0, 10, 0, 0);
                gridBagConstraints.fill = GridBagConstraints.NONE;
                gridBagConstraints.anchor = GridBagConstraints.NORTHWEST;
                pnlSkills.add(lblEdgeAvail2, gridBagConstraints);
            }
            firsty++;
        }

        if (campaign.getCampaignOptions().useToughness()) {
<<<<<<< HEAD
            lblTough1.setName("lblTough1"); // NOI18N
            lblTough1.setText(resourceMap.getString("lblTough1.text")); //$NON-NLS-1$
=======
            lblTough1.setName("lblTough1");
            lblTough1.setText(resourceMap.getString("lblTough1.text"));
>>>>>>> 0df98eba
            gridBagConstraints = new GridBagConstraints();
            gridBagConstraints.gridx = 0;
            gridBagConstraints.gridy = firsty;
            gridBagConstraints.fill = GridBagConstraints.NONE;
            gridBagConstraints.anchor = GridBagConstraints.NORTHWEST;
            pnlSkills.add(lblTough1, gridBagConstraints);

            lblTough2.setName("lblTough2");
            lblTough2.setText("+" + person.getToughness());
            gridBagConstraints = new GridBagConstraints();
            gridBagConstraints.gridx = 1;
            gridBagConstraints.gridy = firsty;
            gridBagConstraints.gridwidth = 3;
            gridBagConstraints.weightx = 1.0;
            gridBagConstraints.insets = new Insets(0, 10, 0, 0);
            gridBagConstraints.fill = GridBagConstraints.NONE;
            gridBagConstraints.anchor = GridBagConstraints.NORTHWEST;
            pnlSkills.add(lblTough2, gridBagConstraints);
        }

        return pnlSkills;
    }

    private JPanel fillLog() {
        List<LogEntry> logs = person.getPersonnelLog();

        JPanel pnlLog = new JPanel(new GridBagLayout());

        PersonnelEventLogModel eventModel = new PersonnelEventLogModel(campaign);
        eventModel.setData(logs);
        JTable eventTable = new JTable(eventModel);
        eventTable.setRowSelectionAllowed(false);
        eventTable.setAutoResizeMode(JTable.AUTO_RESIZE_LAST_COLUMN);
        TableColumn column;
        for (int i = 0; i < eventModel.getColumnCount(); ++ i) {
            column = eventTable.getColumnModel().getColumn(i);
            column.setCellRenderer(eventModel.getRenderer());
            column.setPreferredWidth(eventModel.getPreferredWidth(i));
            if (eventModel.hasConstantWidth(i)) {
                column.setMinWidth(eventModel.getPreferredWidth(i));
                column.setMaxWidth(eventModel.getPreferredWidth(i));
            }
        }
        eventTable.setIntercellSpacing(new Dimension(0, 0));
        eventTable.setShowGrid(false);
        eventTable.setTableHeader(null);
        GridBagConstraints gridBagConstraints = new GridBagConstraints();

        gridBagConstraints.gridx = 0;
        gridBagConstraints.gridy = 0;
        gridBagConstraints.gridwidth = 1;
        gridBagConstraints.fill = GridBagConstraints.BOTH;
        gridBagConstraints.weightx = 1.0;
        gridBagConstraints.weighty = 1.0;

        pnlLog.add(eventTable, gridBagConstraints);

        return pnlLog;
    }

    private JPanel fillMissionLog() {
        List<LogEntry> missionLog = person.getMissionLog();

        JPanel pnlMissionsLog = new JPanel(new GridBagLayout());

        JLabel lblMissions = new JLabel(String.format(resourceMap.getString("format.missions"), missionLog.size()));
        GridBagConstraints gridBagConstraints = new GridBagConstraints();
        gridBagConstraints.gridx = 0;
        gridBagConstraints.gridy = 0;
        gridBagConstraints.weightx = 1.0;
        gridBagConstraints.insets = new Insets(0, 5, 0, 0);
        gridBagConstraints.fill = GridBagConstraints.NONE;
        gridBagConstraints.anchor = GridBagConstraints.NORTHWEST;
        pnlMissionsLog.add(lblMissions, gridBagConstraints);

        PersonnelEventLogModel eventModel = new PersonnelEventLogModel(campaign);
        eventModel.setData(missionLog);
        JTable missionsTable = new JTable(eventModel);
        missionsTable.setRowSelectionAllowed(false);
        missionsTable.setAutoResizeMode(JTable.AUTO_RESIZE_LAST_COLUMN);
        TableColumn column;
        for (int i = 0; i < eventModel.getColumnCount(); ++i) {
            column = missionsTable.getColumnModel().getColumn(i);
            column.setCellRenderer(eventModel.getRenderer());
            column.setPreferredWidth(eventModel.getPreferredWidth(i));
            if (eventModel.hasConstantWidth(i)) {
                column.setMinWidth(eventModel.getPreferredWidth(i));
                column.setMaxWidth(eventModel.getPreferredWidth(i));
            }
        }
        missionsTable.setIntercellSpacing(new Dimension(0, 0));
        missionsTable.setShowGrid(false);
        missionsTable.setTableHeader(null);

        gridBagConstraints = new GridBagConstraints();
        gridBagConstraints.gridx = 0;
        gridBagConstraints.gridy = 1;
        gridBagConstraints.fill = GridBagConstraints.BOTH;
        gridBagConstraints.weightx = 1.0;
        gridBagConstraints.weighty = 1.0;
        pnlMissionsLog.add(missionsTable, gridBagConstraints);

        return pnlMissionsLog;
    }

    private JPanel fillInjuries() {
        JPanel pnlInjuries = new JPanel(new BorderLayout());
        pnlInjuries.setBorder(BorderFactory.createTitledBorder(resourceMap.getString("pnlInjuries.title")));

        JButton medicalButton = new JButton(new ImageIcon("data/images/misc/medical.png"));
        medicalButton.addActionListener(event -> {
            MedicalViewDialog medDialog = new MedicalViewDialog(SwingUtilities.getWindowAncestor(this), campaign, person, ip);
            medDialog.setModalityType(ModalityType.APPLICATION_MODAL);
            medDialog.setVisible(true);
            removeAll();
            repaint();
            revalidate();
            initComponents();
            revalidate();
            MekHQ.triggerEvent(new PersonChangedEvent(person));
        });
        medicalButton.setMaximumSize(new Dimension(32, 32));
        medicalButton.setMargin(new Insets(0, 0, 0, 0));
        medicalButton.setToolTipText(resourceMap.getString("btnMedical.tooltip"));
        medicalButton.setAlignmentY(Component.TOP_ALIGNMENT);
        pnlInjuries.add(medicalButton, BorderLayout.LINE_START);

        JPanel pnlInjuryDetails = new JPanel(new GridBagLayout());
        pnlInjuryDetails.setAlignmentY(Component.TOP_ALIGNMENT);


        JLabel lblAdvancedMedical1 = new JLabel();
        JLabel lblAdvancedMedical2 = new JLabel();

        GridBagConstraints gridBagConstraints;

        lblAdvancedMedical1.setName("lblAdvancedMedical1");
        lblAdvancedMedical1.setText(resourceMap.getString("lblAdvancedMedical1.text"));
        gridBagConstraints = new GridBagConstraints();
        gridBagConstraints.gridx = 0;
        gridBagConstraints.gridy = 0;
        gridBagConstraints.fill = GridBagConstraints.NONE;
        gridBagConstraints.anchor = GridBagConstraints.NORTHWEST;
        pnlInjuryDetails.add(lblAdvancedMedical1, gridBagConstraints);

        double vweight = 1.0;
        if (person.hasInjuries(false)) {
        	vweight = 0.0;
        }

        lblAdvancedMedical2.setName("lblAdvancedMedical2");
        lblAdvancedMedical2.setText(getAdvancedMedalEffectString(person));
        gridBagConstraints = new GridBagConstraints();
        gridBagConstraints.gridx = 1;
        gridBagConstraints.gridy = 0;
        gridBagConstraints.weightx = 1.0;
        gridBagConstraints.weighty = vweight;
        gridBagConstraints.insets = new Insets(0, 10, 0, 0);
        gridBagConstraints.fill = GridBagConstraints.NONE;
        gridBagConstraints.anchor = GridBagConstraints.NORTHWEST;
        pnlInjuryDetails.add(lblAdvancedMedical2, gridBagConstraints);

        JLabel lblInjury;
        JLabel txtInjury;
        int row = 1;
        List<Injury> injuries = person.getInjuries();
        for (Injury injury : injuries) {
            lblInjury = new JLabel(injury.getFluff());
            gridBagConstraints = new GridBagConstraints();
            gridBagConstraints.gridx = 0;
            gridBagConstraints.gridy = row;
            gridBagConstraints.weightx = 0.0;
            gridBagConstraints.insets = new Insets(0, 10, 0, 0);
            gridBagConstraints.fill = GridBagConstraints.NONE;
            gridBagConstraints.anchor = GridBagConstraints.NORTHWEST;
            pnlInjuryDetails.add(lblInjury, gridBagConstraints);

            String text = (injury.isPermanent() && injury.getTime() < 1)
                    ? resourceMap.getString("lblPermanentInjury.text")
                    : String.format(resourceMap.getString("format.injuryTime"), injury.getTime());
            txtInjury = new JLabel("<html>" + text + "</html>");
            gridBagConstraints = new GridBagConstraints();
            gridBagConstraints.gridx = 1;
            gridBagConstraints.gridy = row;
            gridBagConstraints.weightx = 1.0;
            if (row == (injuries.size() - 1)) {
                gridBagConstraints.weighty = 1.0;
            }
            gridBagConstraints.insets = new Insets(0, 20, 0, 0);
            gridBagConstraints.fill = GridBagConstraints.HORIZONTAL;
            gridBagConstraints.anchor = GridBagConstraints.NORTHWEST;
            pnlInjuryDetails.add(txtInjury, gridBagConstraints);
            row++;
        }

        pnlInjuries.add(pnlInjuryDetails, BorderLayout.CENTER);

        return pnlInjuries;
    }

    /**
     * Gets the advanced medical effects active for the person.
     * @return an HTML encoded string of effects
     */
    private String getAdvancedMedalEffectString(Person p) {
        StringBuilder sb = new StringBuilder("<html>");
        final int pilotingMod = p.getPilotingInjuryMod();
        final int gunneryMod = p.getGunneryInjuryMod();
        if ((pilotingMod != 0) && (pilotingMod < Integer.MAX_VALUE)) {
            sb.append(String.format("  Piloting %+d <br>", pilotingMod));
        } else if (pilotingMod == Integer.MAX_VALUE) {
            sb.append("  Piloting: <i>Impossible</i>  <br>");
        }
<<<<<<< HEAD
=======

>>>>>>> 0df98eba
        if ((gunneryMod != 0) && (gunneryMod < Integer.MAX_VALUE)) {
            sb.append(String.format("  Gunnery: %+d <br>", gunneryMod));
        } else if (gunneryMod == Integer.MAX_VALUE) {
            sb.append("  Gunnery: <i>Impossible</i>  <br>");
        }
<<<<<<< HEAD
        if (gunneryMod == 0 && pilotingMod == 0) {
=======

        if ((gunneryMod == 0) && (pilotingMod == 0)) {
>>>>>>> 0df98eba
            sb.append("None");
        }
        return sb.append("</html>").toString();
    }

    private JPanel fillKillRecord() {
        List<Kill> kills = campaign.getKillsFor(person.getId());

        JPanel pnlKills = new JPanel(new GridBagLayout());

        JLabel lblRecord = new JLabel(String.format(resourceMap.getString("format.kills"), kills.size()));
        GridBagConstraints gridBagConstraints = new GridBagConstraints();
        gridBagConstraints.gridx = 0;
        gridBagConstraints.gridy = 0;
        gridBagConstraints.weightx = 1.0;
        gridBagConstraints.insets = new Insets(0, 5, 0, 0);
        gridBagConstraints.fill = GridBagConstraints.NONE;
        gridBagConstraints.anchor = GridBagConstraints.NORTHWEST;
        pnlKills.add(lblRecord, gridBagConstraints);

        PersonnelKillLogModel killModel = new PersonnelKillLogModel(gui.getCampaign());
        killModel.setData(kills);
        JTable killTable = new JTable(killModel);
        killTable.setRowSelectionAllowed(false);
        killTable.setAutoResizeMode(JTable.AUTO_RESIZE_LAST_COLUMN);
        TableColumn column;
        for (int i = 0; i < killModel.getColumnCount(); ++ i) {
            column = killTable.getColumnModel().getColumn(i);
            column.setCellRenderer(killModel.getRenderer());
            column.setPreferredWidth(killModel.getPreferredWidth(i));
            if (killModel.hasConstantWidth(i)) {
                column.setMinWidth(killModel.getPreferredWidth(i));
                column.setMaxWidth(killModel.getPreferredWidth(i));
            }
        }
        killTable.setIntercellSpacing(new Dimension(0, 0));
        killTable.setShowGrid(false);
        killTable.setTableHeader(null);
        gridBagConstraints = new GridBagConstraints();

        gridBagConstraints.gridx = 0;
        gridBagConstraints.gridy = 1;
        gridBagConstraints.fill = GridBagConstraints.BOTH;
        gridBagConstraints.weightx = 1.0;
        gridBagConstraints.weighty = 1.0;

        pnlKills.add(killTable, gridBagConstraints);

        return pnlKills;
    }
}<|MERGE_RESOLUTION|>--- conflicted
+++ resolved
@@ -574,13 +574,8 @@
         }
 
         if (!person.getCallsign().equals("-") && (person.getCallsign().length() > 0)) {
-<<<<<<< HEAD
-            lblCall1.setName("lblCall1"); // NOI18N
-            lblCall1.setText(resourceMap.getString("lblCall1.text")); //$NON-NLS-1$
-=======
             lblCall1.setName("lblCall1");
             lblCall1.setText(resourceMap.getString("lblCall1.text"));
->>>>>>> 0df98eba
             gridBagConstraints = new GridBagConstraints();
             gridBagConstraints.gridx = 0;
             gridBagConstraints.gridy = firsty;
@@ -1212,13 +1207,8 @@
         firsty = colBreak;
 
         if (campaign.getCampaignOptions().useAbilities() && (person.countOptions(PilotOptions.LVL3_ADVANTAGES) > 0)) {
-<<<<<<< HEAD
-            lblAbility1.setName("lblAbility1"); // NOI18N //$NON-NLS-1$
-            lblAbility1.setText(resourceMap.getString("lblAbility1.text")); //$NON-NLS-1$
-=======
             JLabel lblAbility1 = new JLabel(resourceMap.getString("lblAbility1.text"));
             lblAbility1.setName("lblAbility1");
->>>>>>> 0df98eba
             gridBagConstraints = new GridBagConstraints();
             gridBagConstraints.gridx = 0;
             gridBagConstraints.gridy = firsty;
@@ -1244,13 +1234,8 @@
         }
 
         if (campaign.getCampaignOptions().useImplants() && (person.countOptions(PilotOptions.MD_ADVANTAGES) > 0)) {
-<<<<<<< HEAD
-            lblImplants1.setName("lblImplants1"); // NOI18N
-            lblImplants1.setText(resourceMap.getString("lblImplants1.text")); //$NON-NLS-1$
-=======
             JLabel lblImplants1 = new JLabel(resourceMap.getString("lblImplants1.text"));
             lblImplants1.setName("lblImplants1");
->>>>>>> 0df98eba
             gridBagConstraints = new GridBagConstraints();
             gridBagConstraints.gridx = 0;
             gridBagConstraints.gridy = firsty;
@@ -1277,13 +1262,8 @@
         }
 
         if (campaign.getCampaignOptions().useEdge() && (person.getEdge() > 0)) {
-<<<<<<< HEAD
-            lblEdge1.setName("lblEdge1"); // NOI18N //$NON-NLS-1$
-            lblEdge1.setText(resourceMap.getString("lblEdge1.text")); //$NON-NLS-1$
-=======
             lblEdge1.setName("lblEdge1");
             lblEdge1.setText(resourceMap.getString("lblEdge1.text"));
->>>>>>> 0df98eba
             gridBagConstraints = new GridBagConstraints();
             gridBagConstraints.gridx = 0;
             gridBagConstraints.gridy = firsty;
@@ -1331,13 +1311,8 @@
         }
 
         if (campaign.getCampaignOptions().useToughness()) {
-<<<<<<< HEAD
-            lblTough1.setName("lblTough1"); // NOI18N
-            lblTough1.setText(resourceMap.getString("lblTough1.text")); //$NON-NLS-1$
-=======
             lblTough1.setName("lblTough1");
             lblTough1.setText(resourceMap.getString("lblTough1.text"));
->>>>>>> 0df98eba
             gridBagConstraints = new GridBagConstraints();
             gridBagConstraints.gridx = 0;
             gridBagConstraints.gridy = firsty;
@@ -1551,21 +1526,14 @@
         } else if (pilotingMod == Integer.MAX_VALUE) {
             sb.append("  Piloting: <i>Impossible</i>  <br>");
         }
-<<<<<<< HEAD
-=======
-
->>>>>>> 0df98eba
+
         if ((gunneryMod != 0) && (gunneryMod < Integer.MAX_VALUE)) {
             sb.append(String.format("  Gunnery: %+d <br>", gunneryMod));
         } else if (gunneryMod == Integer.MAX_VALUE) {
             sb.append("  Gunnery: <i>Impossible</i>  <br>");
         }
-<<<<<<< HEAD
-        if (gunneryMod == 0 && pilotingMod == 0) {
-=======
 
         if ((gunneryMod == 0) && (pilotingMod == 0)) {
->>>>>>> 0df98eba
             sb.append("None");
         }
         return sb.append("</html>").toString();
