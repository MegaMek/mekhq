--- conflicted
+++ resolved
@@ -325,10 +325,7 @@
                 JLabel ribbonLabel = new JLabel(new ImageIcon(ribbon));
                 ribbonLabel.setToolTipText(award.getTooltip());
                 rowRibbonsBox.add(ribbonLabel, 0);
-<<<<<<< HEAD
                 i++;
-=======
->>>>>>> dfa532aa
             } catch (Exception e) {
                 MekHQ.getLogger().error(getClass(), "drawRibbons", e);
             }
@@ -452,7 +449,6 @@
                     portrait = portrait.getScaledInstance(100, -1, Image.SCALE_DEFAULT);
                 }
             }
-<<<<<<< HEAD
             if (portrait != null) {
                 lblPortrait.setIcon(new ImageIcon(portrait));
             } else {
@@ -460,9 +456,6 @@
                         "Cannot locate the portrait file for " + person.getFullName()
                                 + ", which should be file " + filename + " in category " + category);
             }
-=======
-            lblPortrait.setIcon(new ImageIcon(portrait));
->>>>>>> dfa532aa
         } catch (Exception e) {
             MekHQ.getLogger().error(getClass(), "setPortrait", e);
         }
