--- conflicted
+++ resolved
@@ -38,21 +38,13 @@
 import java.awt.Image;
 import java.awt.Insets;
 import java.util.ResourceBundle;
-<<<<<<< HEAD
-import javax.swing.BorderFactory;
-=======
->>>>>>> 2e302df0
 import javax.swing.ImageIcon;
 import javax.swing.JLabel;
 import javax.swing.JPanel;
 import javax.swing.JTextPane;
 
-<<<<<<< HEAD
-import megamek.client.ui.swing.util.FluffImageHelper;
-=======
 import megamek.client.ui.util.FluffImageHelper;
 import megamek.client.ui.util.UIUtil;
->>>>>>> 2e302df0
 import megamek.common.Entity;
 import megamek.common.MekView;
 import megamek.common.TechConstants;
@@ -163,18 +155,8 @@
         txtReadout.setContentType(resourceMap.getString("txtReadout.contentType"));
         txtReadout.setEditable(false);
         txtReadout.setFont(Font.decode(resourceMap.getString("txtReadout.font")));
-<<<<<<< HEAD
-        txtReadout.setText("<div style='font: 12pt monospaced'>" +
-                                 mview.getMekReadoutBasic() +
-                                 "<br>" +
-                                 mview.getMekReadoutLoadout() +
-                                 "</div>");
-        txtReadout.setBorder(BorderFactory.createCompoundBorder(BorderFactory.createTitledBorder("Technical Readout"),
-              BorderFactory.createEmptyBorder(0, 2, 2, 2)));
-=======
         txtReadout.setText("<div style='font: 12pt monospaced'>" + mview.getMekReadoutBasic() + "<br>" + mview.getMekReadoutLoadout() + "</div>");
         txtReadout.setBorder(RoundedLineBorder.createRoundedLineBorder("Technical Readout"));
->>>>>>> 2e302df0
         gridBagConstraints = new GridBagConstraints();
         gridBagConstraints.gridx = 0;
         gridBagConstraints.gridy = 1;
@@ -193,12 +175,7 @@
             txtFluff.setEditable(false);
             txtFluff.setContentType("text/html");
             txtFluff.setText(MarkdownRenderer.getRenderedHtml(unit.getHistory()));
-<<<<<<< HEAD
-            txtFluff.setBorder(BorderFactory.createCompoundBorder(BorderFactory.createTitledBorder("Unit History"),
-                  BorderFactory.createEmptyBorder(0, 2, 2, 2)));
-=======
             txtFluff.setBorder(RoundedLineBorder.createRoundedLineBorder("Unit History"));
->>>>>>> 2e302df0
             gridBagConstraints = new GridBagConstraints();
             gridBagConstraints.gridx = 0;
             gridBagConstraints.gridy = 2;
