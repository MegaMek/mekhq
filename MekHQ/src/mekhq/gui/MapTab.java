--- conflicted
+++ resolved
@@ -34,11 +34,8 @@
 
 import static java.lang.Math.ceil;
 import static megamek.client.ui.WrapLayout.wordWrap;
-<<<<<<< HEAD
+import static mekhq.MHQConstants.CONFIRMATION_BEGIN_TRANSIT;
 import static mekhq.campaign.market.contractMarket.ContractAutomation.outOfContractMothballAutomation;
-=======
-import static mekhq.MHQConstants.CONFIRMATION_BEGIN_TRANSIT;
->>>>>>> d5fc9bca
 import static mekhq.campaign.market.personnelMarket.enums.PersonnelMarketStyle.MEKHQ;
 import static mekhq.campaign.personnel.skills.SkillType.EXP_REGULAR;
 import static mekhq.campaign.randomEvents.prisoners.RecoverMIAPersonnel.abandonMissingPersonnel;
@@ -276,19 +273,12 @@
             return;
         }
 
-<<<<<<< HEAD
-        // Confirmation
-        ImmersiveDialogConfirmation dialog = new ImmersiveDialogConfirmation(getCampaign());
-        if (!dialog.wasConfirmed()) {
-            return;
-=======
         if (!MekHQ.getMHQOptions().getNagDialogIgnore(CONFIRMATION_BEGIN_TRANSIT)) {
             ImmersiveDialogConfirmation dialog = new ImmersiveDialogConfirmation(getCampaign(),
                   CONFIRMATION_BEGIN_TRANSIT);
             if (!dialog.wasConfirmed()) {
                 return;
             }
->>>>>>> d5fc9bca
         }
 
         // Mothballing
