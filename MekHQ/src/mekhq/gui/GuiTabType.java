--- conflicted
+++ resolved
@@ -47,16 +47,11 @@
     CUSTOM(11, "panCustom.TabConstraints.tabTitle", KeyEvent.VK_UNDEFINED);
     //endregion Enum Declaration
 
-<<<<<<< HEAD
     //region Variable Declarations
-    private int defaultPos;
-    private String name;
-    private int mnemonic;
-    //endregion Variable Declarations
-=======
     private final int defaultPos;
     private final String name;
->>>>>>> 0d5d9290
+    private final int mnemonic;
+    //endregion Variable Declarations
 
     public int getDefaultPos() {
         return defaultPos;
