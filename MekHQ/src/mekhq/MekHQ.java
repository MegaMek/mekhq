/*
 * MekHQ.java
 *
 * Copyright (c) 2009 Jay Lawson <jaylawson39 at yahoo.com>. All rights reserved.
 * Copyright (c) 2020 The MegaMek Team.
 *
 * This file is part of MekHQ.
 *
 * MekHQ is free software: you can redistribute it and/or modify
 * it under the terms of the GNU General Public License as published by
 * the Free Software Foundation, either version 3 of the License, or
 * (at your option) any later version.
 *
 * MekHQ is distributed in the hope that it will be useful,
 * but WITHOUT ANY WARRANTY; without even the implied warranty of
 * MERCHANTABILITY or FITNESS FOR A PARTICULAR PURPOSE.  See the
 * GNU General Public License for more details.
 *
 * You should have received a copy of the GNU General Public License
 * along with MekHQ.  If not, see <http://www.gnu.org/licenses/>.
 */
package mekhq;

import java.awt.*;
import java.awt.event.KeyEvent;
import java.beans.PropertyChangeEvent;
import java.beans.PropertyChangeListener;
import java.io.*;
import java.text.NumberFormat;
import java.util.ArrayList;
import java.util.Date;
import java.util.ResourceBundle;

import javax.swing.*;
import javax.swing.text.DefaultEditorKit;

import megamek.MegaMek;
import megamek.client.Client;
import megamek.common.event.EventBus;
import megamek.common.event.GameBoardChangeEvent;
import megamek.common.event.GameBoardNewEvent;
import megamek.common.event.GameCFREvent;
import megamek.common.event.GameEndEvent;
import megamek.common.event.GameEntityChangeEvent;
import megamek.common.event.GameEntityNewEvent;
import megamek.common.event.GameEntityNewOffboardEvent;
import megamek.common.event.GameEntityRemoveEvent;
import megamek.common.event.GameListener;
import megamek.common.event.GameMapQueryEvent;
import megamek.common.event.GameNewActionEvent;
import megamek.common.event.GamePhaseChangeEvent;
import megamek.common.event.GamePlayerChangeEvent;
import megamek.common.event.GamePlayerChatEvent;
import megamek.common.event.GamePlayerConnectedEvent;
import megamek.common.event.GamePlayerDisconnectedEvent;
import megamek.common.event.GameReportEvent;
import megamek.common.event.GameSettingsChangeEvent;
import megamek.common.event.GameTurnChangeEvent;
import megamek.common.event.GameVictoryEvent;
import megamek.common.event.MMEvent;
import megamek.common.logging.DefaultMmLogger;
import megamek.common.logging.LogLevel;
import megamek.common.logging.MMLogger;
import megamek.common.preference.PreferenceManager;
import megamek.common.util.EncodeControl;
import megamek.server.Server;
import mekhq.campaign.Campaign;
import mekhq.campaign.CampaignController;
import mekhq.campaign.ResolveScenarioTracker;
import mekhq.campaign.event.ScenarioResolvedEvent;
import mekhq.campaign.handler.XPHandler;
import mekhq.campaign.mission.AtBContract;
import mekhq.campaign.mission.AtBScenario;
import mekhq.campaign.mission.Scenario;
import mekhq.campaign.unit.Unit;
import mekhq.gui.CampaignGUI;
import mekhq.gui.StartUpGUI;
import mekhq.gui.dialog.LaunchGameDialog;
import mekhq.gui.dialog.ResolveScenarioWizardDialog;
import mekhq.gui.dialog.RetirementDefectionDialog;
import mekhq.gui.preferences.StringPreference;
import mekhq.gui.utilities.ObservableString;
import mekhq.preferences.MekHqPreferences;
import mekhq.preferences.PreferencesNode;
import mekhq.service.AutosaveService;
import mekhq.service.IAutosaveService;

/**
 * The main class of the application.
 */
public class MekHQ implements GameListener {
	// TODO : This is intended as a debug/production type thing.
	// TODO : So it should be backed down to 1 for releases...
	// TODO : It's intended for 1 to be critical, 3 to be typical, and 5 to be debug/informational.
	public static int VERBOSITY_LEVEL = 5;
	public static String CAMPAIGN_DIRECTORY = "./campaigns/";
	public static String PREFERENCES_FILE = "mmconf/mekhq.preferences";
	public static String PRESET_DIR = "./mmconf/mhqPresets/";

	private static final EventBus EVENT_BUS = new EventBus();

	private static Frame window;
    private static ObservableString selectedTheme;

    private static MMLogger logger = null;
	private static MekHqPreferences preferences = null;

    // Directory options
    private static ObservableString personnelDirectory;
    private static ObservableString campaignOptionsDirectory;
    private static ObservableString partsDirectory;
    private static ObservableString planetsDirectory;
    private static ObservableString starMapsDirectory;
    private static ObservableString unitsDirectory;
    private static ObservableString campaignsDirectory;
    private static ObservableString scenarioTemplatesDirectory;
    private static ObservableString financesDirectory;

	//stuff related to MM games
    private Server myServer = null;
    private GameThread gameThread = null;
    private Scenario currentScenario = null;
    private Client client = null;

    //the actual campaign - this is where the good stuff is
    private CampaignController campaignController;
    private CampaignGUI campaigngui;

    private IconPackage iconPackage = new IconPackage();

    private final IAutosaveService autosaveService;

	/**
	 * Converts the MekHQ {@link #VERBOSITY_LEVEL} to {@link LogLevel}.
	 *
	 * @param verbosity The MekHQ verbosity to be converted.
	 * @return The equivalent LogLevel.
	 */
	private static LogLevel verbosityToLogLevel(final int verbosity) {
		if (verbosity < 0) {
			return LogLevel.OFF;
		}
		switch (verbosity) {
			case 0:
				return LogLevel.FATAL;
			case 1:
				return LogLevel.ERROR;
			case 2:
				return LogLevel.WARNING;
			case 3:
				return LogLevel.INFO;
			case 4:
				return LogLevel.DEBUG;
			case 5:
				return LogLevel.TRACE;
		}
		return LogLevel.INFO;
	}

	/**
	 * @param logger The logger to be used.
	 */
	public static void setLogger(final MMLogger logger) {
		MekHQ.logger = logger;
	}

	/**
	 * @return The logger that will handle log file output.  Will return the
	 * {@link DefaultMmLogger} if a different logger has not been set.
	 */
	public static MMLogger getLogger() {
		if (null == logger) {
			logger = DefaultMmLogger.getInstance();
		}
		return logger;
	}

	public static MekHqPreferences getPreferences() {
	    if (null == preferences) {
	        preferences = new MekHqPreferences();
        }

	    return preferences;
    }

    public static void setWindow(Frame window) {
	    MekHQ.window = window;
    }

    public static ObservableString getSelectedTheme() {
	    return selectedTheme;
    }

	public static ObservableString getPersonnelDirectory() {
	    return personnelDirectory;
    }

    public static ObservableString getCampaignOptionsDirectory() {
        return campaignOptionsDirectory;
    }

    public static ObservableString getPartsDirectory() {
        return partsDirectory;
    }

    public static ObservableString getPlanetsDirectory() {
        return planetsDirectory;
    }

    public static ObservableString getStarMapsDirectory() {
        return starMapsDirectory;
    }

    public static ObservableString getUnitsDirectory() {
        return unitsDirectory;
    }

    public static ObservableString getCampaignsDirectory() {
	    return campaignsDirectory;
    }

    public static ObservableString getScenarioTemplatesDirectory() {
        return scenarioTemplatesDirectory;
    }

    public static ObservableString getFinancesDirectory() {
	    return financesDirectory;
    }

	/**
	 * Designed to centralize output and logging.
	 * Purely a pass-through to the version with a log level.
	 * Default to log level 3.
	 *
	 * @param msg The message you want to log.
	 * @deprecated Use {@link #getLogger()} instead.
	 */
	@Deprecated
	public static void logMessage(String msg) {
		getLogger().log(MekHQ.class, "unknown", LogLevel.INFO, msg);
	}

	/**
	 * Designed to centralize output and logging.
	 *
	 * @param msg The message you want to log.
	 * @param logLevel The log level of the message.
	 * @deprecated Use {@link #getLogger()} instead.
	 */
	@Deprecated
	public static void logMessage(String msg, int logLevel) {
		getLogger().log(MekHQ.class,
						"unknown",
						verbosityToLogLevel(logLevel),
						msg);
	}

	/**
	 * @deprecated Use {@link #getLogger()} instead.
	 */
	@Deprecated
	public static void logError(String err) {
		getLogger().log(MekHQ.class, "unknown", LogLevel.ERROR, err);
	}

	/**
	 * @deprecated Use {@link #getLogger()} instead.
	 */
	@Deprecated
	public static void logError(Exception ex) {
		getLogger().log(MekHQ.class,
						"unknown," +
						LogLevel.ERROR,
						ex);
	}

	protected static MekHQ getInstance() {
		return new MekHQ();
	}

	private MekHQ() {
	    this.autosaveService = new AutosaveService();
    }

    /**
     * At startup create and show the main frame of the application.
     */
    protected void startup() {
        UIManager.installLookAndFeel("Flat Light", "com.formdev.flatlaf.FlatLightLaf");
        UIManager.installLookAndFeel("Flat IntelliJ", "com.formdev.flatlaf.FlatIntelliJLaf");
        UIManager.installLookAndFeel("Flat Dark", "com.formdev.flatlaf.FlatDarkLaf");
        UIManager.installLookAndFeel("Flat Darcula", "com.formdev.flatlaf.FlatDarculaLaf");

        showInfo();

        //Setup user preferences
        getPreferences().loadFromFile(PREFERENCES_FILE);
        setUserPreferences();

    	initEventHandlers();
        //create a start up frame and display it
        StartUpGUI sud = new StartUpGUI(this);
        sud.setVisible(true);
    }

    private void setUserPreferences() {
        PreferencesNode preferences = getPreferences().forClass(MekHQ.class);

        selectedTheme = new ObservableString("selectedTheme", UIManager.getLookAndFeel().getClass().getName());
        selectedTheme.addPropertyChangeListener(new MekHqPropertyChangedListener());
        preferences.manage(new StringPreference(selectedTheme));

        personnelDirectory = new ObservableString("personnelDirectory", ".");
        preferences.manage(new StringPreference(personnelDirectory));

        campaignOptionsDirectory = new ObservableString("campaignOptionsDirectory", ".");
        preferences.manage(new StringPreference(campaignOptionsDirectory));

        partsDirectory = new ObservableString("partsDirectory", ".");
        preferences.manage(new StringPreference(partsDirectory));

        planetsDirectory = new ObservableString("planetsDirectory", ".");
        preferences.manage(new StringPreference(planetsDirectory));

        starMapsDirectory = new ObservableString("starMapsDirectory", ".");
        preferences.manage(new StringPreference(starMapsDirectory));

        unitsDirectory = new ObservableString("unitsDirectory", ".");
        preferences.manage(new StringPreference(unitsDirectory));

        campaignsDirectory = new ObservableString("campaignsDirectory", "./campaigns");
        preferences.manage(new StringPreference(campaignsDirectory));

        scenarioTemplatesDirectory = new ObservableString("scenarioTemplatesDirectory", ".");
        preferences.manage(new StringPreference(scenarioTemplatesDirectory));

        financesDirectory = new ObservableString("financesDirectory", ".");
        preferences.manage(new StringPreference(financesDirectory));
    }

    public void exit() {
    	if(JOptionPane.showConfirmDialog(null,
                "Do you really want to quit MekHQ?",
                "Quit?",
                JOptionPane.YES_NO_OPTION,
                JOptionPane.QUESTION_MESSAGE) ==
                JOptionPane.YES_OPTION) {
    		if(null != campaigngui) {
        		campaigngui.getFrame().dispose();
        	}
    		getPreferences().saveToFile(PREFERENCES_FILE);
        	System.exit(0);
    	}
    }

    public void showNewView() {
    	campaigngui = new CampaignGUI(this);
    	campaigngui.showOverviewTab(getCampaign().isOverviewLoadingValue());
    }

    /**
     * Main method launching the application.
     */
    public static void main(String[] args) {
    	System.setProperty("apple.laf.useScreenMenuBar", "true");
        System.setProperty("com.apple.mrj.application.apple.menu.about.name","MekHQ");

        // TODO : logFileName should probably not be inline
        String logFileName = "logs" + File.separator + "mekhqlog.txt";
        getLogger().resetLogFile(logFileName);
        // redirect output to log file
        redirectOutput(logFileName); // Deprecated call required for MegaMek usage

        SwingUtilities.invokeLater(() -> MekHQ.getInstance().startup());
    }

    private void showInfo() {
        final String METHOD_NAME = "showInfo";
        final long TIMESTAMP = new File(PreferenceManager
                .getClientPreferences().getLogDirectory()
                + File.separator
                + "timestamp").lastModified();
        // echo some useful stuff
        ResourceBundle resourceMap = ResourceBundle.getBundle("mekhq.resources.MekHQ", new EncodeControl()); //$NON-NLS-1$

        StringBuilder msg = new StringBuilder();
        msg.append("\t").append(resourceMap.getString("Application.name")) //$NON-NLS-1$ //$NON-NLS-2$
                .append(" ").append(resourceMap.getString("Application.version")); //$NON-NLS-1$ //$NON-NLS-2$
        if (TIMESTAMP > 0) {
            msg.append("\n\tCompiled on ").append(new Date(TIMESTAMP)); //$NON-NLS-1$
        }
        msg.append("\n\tToday is ").append(new Date()); //$NON-NLS-1$
        msg.append("\n\tJava vendor ").append(System.getProperty("java.vendor")); //$NON-NLS-1$ //$NON-NLS-2$
        msg.append("\n\tJava version ").append(System.getProperty("java.version")); //$NON-NLS-1$ //$NON-NLS-2$
        msg.append("\n\tPlatform ") //$NON-NLS-1$
               .append(System.getProperty("os.name")) //$NON-NLS-1$
               .append(" ") //$NON-NLS-1$
               .append(System.getProperty("os.version")) //$NON-NLS-1$
               .append(" (") //$NON-NLS-1$
               .append(System.getProperty("os.arch")) //$NON-NLS-1$
               .append(")"); //$NON-NLS-1$
        long maxMemory = Runtime.getRuntime().maxMemory() / 1024;
        msg.append("\n\tTotal memory available to MegaMek: ")
            .append(NumberFormat.getInstance().format(maxMemory)).append(" kB"); //$NON-NLS-1$ //$NON-NLS-2$
        getLogger().log(getClass(), METHOD_NAME, LogLevel.INFO, msg.toString());
    }

    /**
     * This function redirects the standard error and output streams to the
     * given File name.
     */
<<<<<<< HEAD
    private static void redirectOutput() {
        System.out.println("Redirecting output to mekhqlog.txt"); //$NON-NLS-1$
        File logDir = new File("logs");
        if (!logDir.exists()) {
            logDir.mkdir();
        }
        final String logFileName = "logs" + File.separator + "mekhqlog.txt";
        getLogger().resetLogFile(logFileName);
        try {
            OutputStream os = new FileOutputStream(logFileName, true);
=======
    @Deprecated // March 12th, 2020. This is no longer used by MekHQ, but is required to hide MegaMek's
    // output to the console for dev builds
    private static void redirectOutput(String logFilename) {
        try {
            System.out.println("Redirecting output to mekhqlog.txt"); //$NON-NLS-1$
            File logDir = new File("logs");
            if (!logDir.exists()) {
                logDir.mkdir();
            }

            // Note: these are not closed on purpose
            OutputStream os = new FileOutputStream(logFilename, true);
>>>>>>> 31daebfa
            BufferedOutputStream bos = new BufferedOutputStream(os, 64);
			PrintStream ps = new PrintStream(bos);
            System.setOut(ps);
            System.setErr(ps);
        } catch (Exception e) {
            MekHQ.getLogger().error(MekHQ.class, "redirectOutput",
                    "Unable to redirect output to mekhqlog.txt", e);
        }
    }

    public Server getMyServer() {
    	return myServer;
    }

    public Campaign getCampaign() {
    	return campaignController.getLocalCampaign();
    }

    public void setCampaign(Campaign c) {
        campaignController = new CampaignController(c);
    }

    public CampaignController getCampaignController() {
        return campaignController;
    }

    /**
     * @return the campaigngui
     */
    public CampaignGUI getCampaigngui() {
        return campaigngui;
    }

    /**
     * @param campaigngui the campaigngui to set
     */
    public void setCampaigngui(CampaignGUI campaigngui) {
        this.campaigngui = campaigngui;
    }

    public void joinGame(Scenario scenario, ArrayList<Unit> meks) {
		LaunchGameDialog lgd = new LaunchGameDialog(campaigngui.getFrame(), false, getCampaign());
		lgd.setVisible(true);

		if(lgd.cancelled) {
		    return;
		}

    	try {
    		client = new Client(lgd.playerName, lgd.serverAddr, lgd.port);
        } catch (Exception ex) {
        	MekHQ.logMessage("Failed to connect to server properly");
			MekHQ.logError(ex);
            return;
        }

    	client.getGame().addGameListener(this);
        currentScenario = scenario;

        //Start the game thread
        gameThread = new GameThread(lgd.playerName, client, this, meks, false);
        gameThread.start();
    }

    public void startHost(Scenario scenario, boolean loadSavegame, ArrayList<Unit> meks) {

        int port;
        String playerName;
        {
            LaunchGameDialog lgd = new LaunchGameDialog(campaigngui.getFrame(), true, getCampaign());
            lgd.setVisible(true);
            if (lgd.cancelled) {
                stopHost();
                return;
            } else {
                this.autosaveService.requestBeforeMissionAutosave(getCampaign());
                port = lgd.port;
                playerName = lgd.playerName;
            }
            lgd.dispose(); // Force cleanup of the current modal, since we are
                           // (possibly) about to display a new one and MacOS
                           // seems to struggle with that.
                           // (see https://github.com/MegaMek/mekhq/issues/953)
        }

        try {
            myServer = new Server("", port);
            if (loadSavegame) {
                FileDialog f = new FileDialog(campaigngui.getFrame(), "Load Savegame");
                f.setDirectory(System.getProperty("user.dir") + "/savegames"); //$NON-NLS-1$ //$NON-NLS-2$
                f.setVisible(true);
                if (null != f.getFile()) {
                    myServer.loadGame(new File(f.getDirectory(), f.getFile()));
                } else {
                    stopHost();
                    return; // exceptions as flow control? no thanks.
                }
            }
        } catch (FileNotFoundException ex) {
            // The dialog was cancelled or the file not found
            // Return to the UI
            stopHost();
            return;
        } catch (Exception ex) {
            MekHQ.getLogger().error(getClass(), "startHost", "Failed to start up server", ex); //$NON-NLS-1$ //$NON-NLS-2$
            stopHost();
            return;
        }

        client = new Client(playerName, "127.0.0.1", port); //$NON-NLS-1$

        client.getGame().addGameListener(this);
        currentScenario = scenario;

        // Start the game thread
        if (getCampaign().getCampaignOptions().getUseAtB() && scenario instanceof AtBScenario) {
            gameThread = new AtBGameThread(playerName, client, this, meks, (AtBScenario) scenario);
        } else {
            gameThread = new GameThread(playerName, client, this, meks);
        }
        gameThread.start();
    }

    // Stop & send the close game event to the Server
    public synchronized void stopHost() {
       if(null != myServer) {
    	   //myServer.getGame().removeGameListener(this);
    	   myServer.die();
    	   myServer = null;
       }
       currentScenario = null;
    }

	@Override
	public void gameBoardChanged(GameBoardChangeEvent e) {
		// TODO Auto-generated method stub

	}

	@Override
	public void gameBoardNew(GameBoardNewEvent e) {
		// TODO Auto-generated method stub

	}

	@Override
	public void gameEnd(GameEndEvent e) {

	}

	@Override
	public void gameEntityChange(GameEntityChangeEvent e) {
		// TODO Auto-generated method stub

	}

	@Override
	public void gameEntityNew(GameEntityNewEvent e) {
		// TODO Auto-generated method stub

	}

	@Override
	public void gameEntityNewOffboard(GameEntityNewOffboardEvent e) {
		// TODO Auto-generated method stub

	}

	@Override
	public void gameEntityRemove(GameEntityRemoveEvent e) {
		// TODO Auto-generated method stub

	}

	@Override
	public void gameMapQuery(GameMapQueryEvent e) {
		// TODO Auto-generated method stub

	}

	@Override
	public void gameNewAction(GameNewActionEvent e) {
		// TODO Auto-generated method stub

	}

	@Override
	public void gamePhaseChange(GamePhaseChangeEvent e) {
	}

	@Override
	public void gameVictory(GameVictoryEvent gve) {
	    // Prevent double run
		if (gameThread.stopRequested()) {
			return;
		}
		try {
        	boolean control = JOptionPane.showConfirmDialog(campaigngui.getFrame(),
                    "Did your side control the battlefield at the end of the scenario?",
                    "Control of Battlefield?",
                    JOptionPane.YES_NO_OPTION,
                    JOptionPane.QUESTION_MESSAGE) ==
                    JOptionPane.YES_OPTION;
        	ResolveScenarioTracker tracker = new ResolveScenarioTracker(currentScenario, getCampaign(), control);
            tracker.setClient(gameThread.getClient());
            tracker.setEvent(gve);
        	tracker.processGame();
        	ResolveScenarioWizardDialog resolveDialog = new ResolveScenarioWizardDialog(campaigngui.getFrame(), true, tracker);
        	resolveDialog.setVisible(true);
        	if (campaigngui.getCampaign().getCampaignOptions().getUseAtB() &&
                    campaigngui.getCampaign().getMission(currentScenario.getMissionId()) instanceof AtBContract &&
        			campaigngui.getCampaign().getRetirementDefectionTracker().getRetirees().size() > 0) {
        		RetirementDefectionDialog rdd = new RetirementDefectionDialog(campaigngui,
        				(AtBContract)campaigngui.getCampaign().getMission(currentScenario.getMissionId()), false);
        		rdd.setVisible(true);
        		if (!rdd.wasAborted()) {
        			getCampaign().applyRetirement(rdd.totalPayout(), rdd.getUnitAssignments());
        		}
        	}
        	gameThread.requestStop();
            /*Megamek dumps these in the deployment phase to free memory*/
            if (getCampaign().getCampaignOptions().getUseAtB()) {
                megamek.client.RandomUnitGenerator.getInstance();
                megamek.client.RandomNameGenerator.getInstance();
            }
            MekHQ.triggerEvent(new ScenarioResolvedEvent(currentScenario));
            campaigngui.initReport();

        }// end try
        catch (Exception ex) {
            logError(ex);
        }
	}

	@Override
	public void gamePlayerChange(GamePlayerChangeEvent e) {
		// TODO Auto-generated method stub

	}

	@Override
	public void gamePlayerChat(GamePlayerChatEvent e) {
		// TODO Auto-generated method stub

	}

	@Override
	public void gamePlayerConnected(GamePlayerConnectedEvent e) {
		// TODO Auto-generated method stub

	}

	@Override
	public void gamePlayerDisconnected(GamePlayerDisconnectedEvent e) {
		// TODO Auto-generated method stub

	}

	@Override
	public void gameReport(GameReportEvent e) {
		// TODO Auto-generated method stub

	}

	@Override
	public void gameSettingsChange(GameSettingsChangeEvent e) {
		// TODO Auto-generated method stub

	}

	@Override
	public void gameTurnChange(GameTurnChangeEvent e) {
		// TODO Auto-generated method stub

	}

	public void gameClientFeedbackRequest(GameCFREvent e) {
		// TODO Auto-generated method stub

	}

	public IconPackage getIconPackage() {
	    return iconPackage;
	}

    /**
     * Helper function that calculates the maximum screen width available locally.
     * @return Maximum screen width.
     */
    public double calculateMaxScreenWidth() {
        GraphicsEnvironment ge = GraphicsEnvironment.getLocalGraphicsEnvironment();
        GraphicsDevice[] gs = ge.getScreenDevices();
        double maxWidth = 0;
        for (GraphicsDevice g : gs) {
            Rectangle b = g.getDefaultConfiguration().getBounds();
            if (b.getWidth() > maxWidth) {   // Update the max size found on this monitor
                maxWidth = b.getWidth();
            }
        }

        return maxWidth;
    }

	/*
	 * Access methods for event bus.
	 */
	static public void registerHandler(Object handler) {
	    EVENT_BUS.register(handler);
	}

	static public boolean triggerEvent(MMEvent event) {
	    return EVENT_BUS.trigger(event);
	}

	static public void unregisterHandler(Object handler) {
	    EVENT_BUS.unregister(handler);
	}

	// TODO: This needs to be way more flexible, but it will do for now.
	private void initEventHandlers() {
	    EVENT_BUS.register(new XPHandler());
	}

    private static void setLookAndFeel(String themeName) {
	    final String METHOD_NAME = "setLookAndFeel";
        Runnable runnable = () -> {
            try {
                UIManager.setLookAndFeel(themeName);
                if (System.getProperty("os.name", "").startsWith("Mac OS X")) {
                    // Ensure OSX key bindings are used for copy, paste etc
                    addOSXKeyStrokes((InputMap) UIManager.get("EditorPane.focusInputMap"));
                    addOSXKeyStrokes((InputMap) UIManager.get("FormattedTextField.focusInputMap"));
                    addOSXKeyStrokes((InputMap) UIManager.get("TextField.focusInputMap"));
                    addOSXKeyStrokes((InputMap) UIManager.get("TextPane.focusInputMap"));
                    addOSXKeyStrokes((InputMap) UIManager.get("TextArea.focusInputMap"));
                  }
                for (Frame frame : Frame.getFrames()) {
                    SwingUtilities.updateComponentTreeUI(frame);
                }
                for (Window window : Window.getWindows()) {
                    SwingUtilities.updateComponentTreeUI(window);
                }
            } catch (ClassNotFoundException |
                    InstantiationException |
                    IllegalAccessException |
                    UnsupportedLookAndFeelException e) {
                MekHQ.getLogger().error(
                        MekHQ.class,
                        METHOD_NAME,
                        e);
            }
        };
        SwingUtilities.invokeLater(runnable);
    }

    private static class MekHqPropertyChangedListener implements PropertyChangeListener {
        public void propertyChange(PropertyChangeEvent evt) {
            if (evt.getSource() == selectedTheme) {
                setLookAndFeel((String)evt.getNewValue());
            }
        }
    }

    private static void addOSXKeyStrokes(InputMap inputMap) {
        inputMap.put(KeyStroke.getKeyStroke(KeyEvent.VK_C, KeyEvent.META_DOWN_MASK), DefaultEditorKit.copyAction);
        inputMap.put(KeyStroke.getKeyStroke(KeyEvent.VK_X, KeyEvent.META_DOWN_MASK), DefaultEditorKit.cutAction);
        inputMap.put(KeyStroke.getKeyStroke(KeyEvent.VK_V, KeyEvent.META_DOWN_MASK), DefaultEditorKit.pasteAction);
        inputMap.put(KeyStroke.getKeyStroke(KeyEvent.VK_A, KeyEvent.META_DOWN_MASK), DefaultEditorKit.selectAllAction);
    }
}<|MERGE_RESOLUTION|>--- conflicted
+++ resolved
@@ -409,33 +409,20 @@
      * This function redirects the standard error and output streams to the
      * given File name.
      */
-<<<<<<< HEAD
     private static void redirectOutput() {
         System.out.println("Redirecting output to mekhqlog.txt"); //$NON-NLS-1$
         File logDir = new File("logs");
         if (!logDir.exists()) {
             logDir.mkdir();
         }
+
         final String logFileName = "logs" + File.separator + "mekhqlog.txt";
         getLogger().resetLogFile(logFileName);
         try {
-            OutputStream os = new FileOutputStream(logFileName, true);
-=======
-    @Deprecated // March 12th, 2020. This is no longer used by MekHQ, but is required to hide MegaMek's
-    // output to the console for dev builds
-    private static void redirectOutput(String logFilename) {
-        try {
-            System.out.println("Redirecting output to mekhqlog.txt"); //$NON-NLS-1$
-            File logDir = new File("logs");
-            if (!logDir.exists()) {
-                logDir.mkdir();
-            }
-
             // Note: these are not closed on purpose
             OutputStream os = new FileOutputStream(logFilename, true);
->>>>>>> 31daebfa
             BufferedOutputStream bos = new BufferedOutputStream(os, 64);
-			PrintStream ps = new PrintStream(bos);
+            PrintStream ps = new PrintStream(bos);
             System.setOut(ps);
             System.setErr(ps);
         } catch (Exception e) {
