--- conflicted
+++ resolved
@@ -469,7 +469,6 @@
      *
      * @throws IllegalArgumentException if the given element parses to multiple entities
      */
-<<<<<<< HEAD
     public static @Nullable Entity parseSingleEntityMul(final Element element,
                                                         final @Nullable GameOptions options)
             throws IllegalArgumentException {
@@ -484,26 +483,7 @@
                 return entity;
             default:
                 throw new IllegalArgumentException(
-                        "More than one entity contained in XML string!  Expecting a single entity.");
-=======
-    public static Entity parseSingleEntityMul(Element element) {
-        MekHQ.getLogger().trace("Executing getEntityFromXmlString(Node)...");
-
-        MULParser prs = new MULParser();
-        prs.parse(element);
-        List<Entity> entities = prs.getEntities();
-
-        switch (entities.size()) {
-        case 0:
-            return null;
-        case 1:
-            Entity entity = entities.get(0);
-            MekHQ.getLogger().trace("Returning " + entity + " from getEntityFromXmlString(String)...");
-            return entity;
-        default:
-            throw new IllegalArgumentException(
-                    "More than one entity contained in XML string!  Expecting a single entity.");
->>>>>>> f7037339
+                        "More than one entity contained in XML string! Expecting a single entity.");
         }
     }
 
