/*
 * Copyright (C) 2019-2025 The MegaMek Team. All Rights Reserved.
 *
 * This file is part of MekHQ.
 *
 * MekHQ is free software: you can redistribute it and/or modify
 * it under the terms of the GNU General Public License (GPL),
 * version 3 or (at your option) any later version,
 * as published by the Free Software Foundation.
 *
 * MekHQ is distributed in the hope that it will be useful,
 * but WITHOUT ANY WARRANTY; without even the implied warranty
 * of MERCHANTABILITY or FITNESS FOR A PARTICULAR PURPOSE.
 * See the GNU General Public License for more details.
 *
 * A copy of the GPL should have been included with this project;
 * if not, see <https://www.gnu.org/licenses/>.
 *
 * NOTICE: The MegaMek organization is a non-profit group of volunteers
 * creating free software for the BattleTech community.
 *
 * MechWarrior, BattleMech, `Mech and AeroTech are registered trademarks
 * of The Topps Company, Inc. All Rights Reserved.
 *
 * Catalyst Game Labs and the Catalyst Game Labs logo are trademarks of
 * InMediaRes Productions, LLC.
 *
 * MechWarrior Copyright Microsoft Corporation. MekHQ was created under
 * Microsoft's "Game Content Usage Rules"
 * <https://www.xbox.com/en-US/developers/rules> and it is not endorsed by or
 * affiliated with Microsoft.
 */
package mekhq;

import java.nio.file.Paths;
import java.time.LocalDate;
import java.time.Month;

import megamek.SuiteConstants;

/**
 * These are constants that hold across MekHQ.
 */
public final class MHQConstants extends SuiteConstants {
    // region General Constants
    public static final String PROJECT_NAME = "MekHQ";
    public static final int AS_TECH_TEAM_SIZE = 6;
    public static final int MAX_JUMP_RADIUS = 30; //
    public static final int PREGNANCY_STANDARD_DURATION = 280; // standard duration of a pregnancy in days (40 weeks)
    public static final String EGO_OBJECTIVE_NAME = "Player";
    // endregion General Constants

    // region Faction Generation Constants
    public static final int FACTION_GENERATOR_BORDER_RANGE_IS = 60;
    public static final int FACTION_GENERATOR_BORDER_RANGE_CLAN = 90;
    public static final int FACTION_GENERATOR_BORDER_RANGE_NEAR_PERIPHERY = 90;
    public static final int FACTION_GENERATOR_BORDER_RANGE_DEEP_PERIPHERY = 210; // a bit more than this distance
    // between HL and NC
    public static final LocalDate FORTRESS_REPUBLIC = LocalDate.of(3135, Month.NOVEMBER, 1);
    // endregion Faction Generation Constants

    // region GUI Constants
    public static final String COMMAND_OPEN_POPUP = "SHIFT_F10";
    public static final int BASE_SCROLLER_THRESHOLD = 20;
    // endregion GUI Constants

    // region MHQOptions
    // region Display
    public static final String DISPLAY_NODE = "mekhq/prefs/display";
    public static final String DISPLAY_DATE_FORMAT = "displayDateFormat";
    public static final String LONG_DISPLAY_DATE_FORMAT = "longDisplayDateFormat";
    public static final String HISTORICAL_DAILY_LOG = "historicalDailyLog";
    public static final int MAX_HISTORICAL_LOG_DAYS = 120; // max number of days that will be stored in the history,
    // also used as a limit in the UI
    public static final String COMPANY_GENERATOR_STARTUP = "companyGeneratorStartup";
    public static final String SHOW_COMPANY_GENERATOR = "showCompanyGenerator";
    public static final String SHOW_UNIT_PICTURES_ON_TOE = "showUnitPicturesOnTOE";

    // region Command Center Tab
    @Deprecated(since = "0.50.07", forRemoval = true)
    public static final String COMMAND_CENTER_USE_UNIT_MARKET = "commandCenterUseUnitMarket";
    public static final String COMMAND_CENTER_MRMS = "commandCenterMRMS";
    // endregion Command Center Tab

    // region Interstellar Map Tab
    public static final String INTERSTELLAR_MAP_SHOW_JUMP_RADIUS = "interstellarMapShowJumpRadius";
    public static final String INTERSTELLAR_MAP_SHOW_JUMP_RADIUS_MINIMUM_ZOOM = "interstellarMapShowJumpRadiusMinimumZoom";
    public static final String INTERSTELLAR_MAP_JUMP_RADIUS_COLOUR = "interstellarMapJumpRadiusColour";
    public static final String INTERSTELLAR_MAP_SHOW_PLANETARY_ACQUISITION_RADIUS = "interstellarMapShowPlanetaryAcquisitionRadius";
    public static final String INTERSTELLAR_MAP_SHOW_PLANETARY_ACQUISITION_RADIUS_MINIMUM_ZOOM = "interstellarMapShowPlanetaryAcquisitionRadiusMinimumZoom";
    public static final String INTERSTELLAR_MAP_PLANETARY_ACQUISITION_RADIUS_COLOUR = "interstellarMapPlanetaryAcquisitionRadiusColour";
    public static final String INTERSTELLAR_MAP_SHOW_CONTRACT_SEARCH_RADIUS = "interstellarMapShowContractSearchRadius";
    public static final String INTERSTELLAR_MAP_CONTRACT_SEARCH_RADIUS_COLOUR = "interstellarMapContractSearchRadiusColour";
    // endregion Interstellar Map Tab

    // region Personnel Tab
    public static final String PERSONNEL_FILTER_STYLE = "personnelFilterStyle";
    public static final String PERSONNEL_FILTER_ON_PRIMARY_ROLE = "personnelFilterOnPrimaryRole";
    // endregion Personnel Tab
    // endregion Display

    // region Colours
    public static final String DEPLOYED_FOREGROUND = "deployedForeground";
    public static final String DEPLOYED_BACKGROUND = "deployedBackground";
    public static final String BELOW_CONTRACT_MINIMUM_FOREGROUND = "belowContractMinimumForeground";
    public static final String BELOW_CONTRACT_MINIMUM_BACKGROUND = "belowContractMinimumBackground";
    public static final String IN_TRANSIT_FOREGROUND = "inTransitForeground";
    public static final String IN_TRANSIT_BACKGROUND = "inTransitBackground";
    public static final String REFITTING_FOREGROUND = "refittingForeground";
    public static final String REFITTING_BACKGROUND = "refittingBackground";
    public static final String MOTHBALLING_FOREGROUND = "mothballingForeground";
    public static final String MOTHBALLING_BACKGROUND = "mothballingBackground";
    public static final String MOTHBALLED_FOREGROUND = "mothballedForeground";
    public static final String MOTHBALLED_BACKGROUND = "mothballedBackground";
    public static final String NOT_REPAIRABLE_FOREGROUND = "notRepairableForeground";
    public static final String NOT_REPAIRABLE_BACKGROUND = "notRepairableBackground";
    public static final String NON_FUNCTIONAL_FOREGROUND = "nonFunctionalForeground";
    public static final String NON_FUNCTIONAL_BACKGROUND = "nonFunctionalBackground";
    public static final String NEEDS_PARTS_FIXED_FOREGROUND = "needsPartsFixedForeground";
    public static final String NEEDS_PARTS_FIXED_BACKGROUND = "needsPartsFixedBackground";
    public static final String UNMAINTAINED_FOREGROUND = "unmaintainedForeground";
    public static final String UNMAINTAINED_BACKGROUND = "unmaintainedBackground";
    public static final String UNCREWED_FOREGROUND = "uncrewedForeground";
    public static final String UNCREWED_BACKGROUND = "uncrewedBackground";
    public static final String LOAN_OVERDUE_FOREGROUND = "loanOverdueForeground";
    public static final String LOAN_OVERDUE_BACKGROUND = "loanOverdueBackground";
    public static final String INJURED_FOREGROUND = "injuredForeground";
    public static final String INJURED_BACKGROUND = "injuredBackground";
    public static final String HEALED_INJURIES_FOREGROUND = "healedInjuriesForeground";
    public static final String HEALED_INJURIES_BACKGROUND = "healedInjuriesBackground";
    public static final String PREGNANT_FOREGROUND = "pregnantForeground";
    public static final String PREGNANT_BACKGROUND = "pregnantBackground";
    public static final String GONE_FOREGROUND = "goneForeground";
    public static final String GONE_BACKGROUND = "goneBackground";
    public static final String ABSENT_FOREGROUND = "absentForeground";
    public static final String ABSENT_BACKGROUND = "absentBackground";
    public static final String FATIGUED_FOREGROUND = "fatiguedForeground";
    public static final String FATIGUED_BACKGROUND = "fatiguedBackground";
    public static final String STRAT_CON_HEX_COORD_FOREGROUND = "stratconHexCoordForeground";
    public static final String FONT_COLOR_NEGATIVE = "fontColorNegative";
    public static final String FONT_COLOR_AMAZING = "fontColorAmazing";
    public static final String FONT_COLOR_POSITIVE = "fontColorPositive";
    public static final String FONT_COLOR_WARNING = "fontColorWarning";
    public static final String FONT_COLOR_SKILL_ULTRAGREEN = "fontColorSkillUltraGreen";
    public static final String FONT_COLOR_SKILL_GREEN = "fontColorSkillGreen";
    public static final String FONT_COLOR_SKILL_REGULAR = "fontColorSkillRegular";
    public static final String FONT_COLOR_SKILL_VETERAN = "fontColorSkillVeteran";
    public static final String FONT_COLOR_SKILL_ELITE = "fontColorSkillElite";
    // endregion Colours

    // region Fonts
    public static final String FONTS_NODE = "mekhq/prefs/fonts";
    public static final String MEDICAL_VIEW_DIALOG_HANDWRITING_FONT = "medicalViewDialogHandwritingFont";
    // endregion Fonts

    // region Autosave
    public static final String AUTOSAVE_NODE = "mekhq/prefs/autosave";
    public static final String NO_SAVE_KEY = "noSave";
    public static final String SAVE_DAILY_KEY = "saveDaily";
    public static final String SAVE_WEEKLY_KEY = "saveWeekly";
    public static final String SAVE_MONTHLY_KEY = "saveMonthly";
    public static final String SAVE_YEARLY_KEY = "saveYearly";
    public static final String SAVE_BEFORE_SCENARIOS_KEY = "saveBeforeScenarios";
    public static final String SAVE_BEFORE_MISSION_END = "saveBeforeMissionEnd";
    public static final String MAXIMUM_NUMBER_SAVES_KEY = "maximumNumberAutoSaves";
    public static final int DEFAULT_NUMBER_SAVES = 5;
    // endregion Autosave

    // region New Day
    public static final String NEW_DAY_NODE = "mekhq/prefs/newDay";
    public static final String NEW_DAY_AS_TECH_POOL_FILL = "newDayAstechPoolFill";
    public static final String NEW_DAY_MEDIC_POOL_FILL = "newDayMedicPoolFill";
    public static final String NEW_DAY_MRMS = "newDayMRMS";
    public static final String NEW_DAY_OPTIMIZE_MEDICAL_ASSIGNMENTS = "NewDayOptimizeMedicalAssignments";
    public static final String NEW_DAY_FORCE_ICON_OPERATIONAL_STATUS = "newDayForceIconOperationalStatus";
    public static final String NEW_DAY_FORCE_ICON_OPERATIONAL_STATUS_STYLE = "newDayForceIconOperationalStatusStyle";
    // endregion New Day

    // region Campaign XML Save Options
    public static final String XML_SAVES_NODE = "mekhq/prefs/xmlsaves";
    public static final String PREFER_GZIPPED_CAMPAIGN_FILE = "preferGzippedCampaignFile";
    public static final String WRITE_CUSTOMS_TO_XML = "writeCustomsToXML";
    public static final String SAVE_MOTHBALL_STATE = "saveMothballState";
    // endregion Campaign XML Save Options

    // region File Paths
    public static final String FILE_PATH_NODE = "mekhq/prefs/filepaths";
    public static final String RANK_SYSTEMS_DIRECTORY_PATH = "rankSystemsDirectoryPath";
    public static final String INDIVIDUAL_RANK_SYSTEM_DIRECTORY_PATH = "individualRankSystemDirectoryPath";
    public static final String UNIT_SPRITE_EXPORT_DIRECTORY_PATH = "unitSpriteExportDirectoryPath";
    public static final String LAYERED_FORCE_ICON_DIRECTORY_PATH = "layeredForceIconDirectoryPath";
    public static final String COMPANY_GENERATION_DIRECTORY_PATH = "companyGenerationDirectoryPath";
    public static final String LAUNCHER_NEW_PLAYER_QUICKSTART_PATH = "campaigns/The Learning Ropes.cpnx.gz";
    // endregion File Paths

    // region Nag Tab
    public static final String NAG_NODE = "mekhq/prefs/nags";
    public static final String NAG_UNMAINTAINED_UNITS = "nagUnmaintainedUnits";
    public static final String NAG_PREGNANT_COMBATANT = "nagPregnantCombatant";
    public static final String NAG_PRISONERS = "nagPrisoners";
    public static final String NAG_HR_STRAIN = "nagHRStrain";
    @Deprecated(since = "0.50.07", forRemoval = true)
    public static final String NAG_ADMIN_STRAIN = "nagAdminStrain";
    public static final String NAG_UNTREATED_PERSONNEL = "nagUntreatedPersonnel";
    public static final String NAG_NO_COMMANDER = "nagNoCommander";
    public static final String NAG_CONTRACT_ENDED = "nagContractEnded";
    public static final String NAG_INSUFFICIENT_AS_TECHS = "nagInsufficientAstechs";
    public static final String NAG_INSUFFICIENT_AS_TECH_TIME = "nagInsufficientAstechTime";
    public static final String NAG_INSUFFICIENT_MEDICS = "nagInsufficientMedics";
    public static final String NAG_SHORT_DEPLOYMENT = "nagShortDeployment";
    public static final String NAG_UNRESOLVED_STRAT_CON_CONTACTS = "nagUnresolvedStratConContacts";
    public static final String NAG_OUTSTANDING_SCENARIOS = "nagOutstandingScenarios";
    public static final String NAG_INVALID_FACTION = "nagInvalidFaction";
    public static final String NAG_UNABLE_TO_AFFORD_EXPENSES = "nagUnableToAffordExpenses";
    public static final String NAG_UNABLE_TO_AFFORD_LOAN_PAYMENT = "nagUnableToAffordLoanPayment";
    public static final String NAG_UNABLE_TO_AFFORD_JUMP = "nagUnableToAffordJump";
    public static final String NAG_UNABLE_TO_AFFORD_SHOPPING_LIST = "nagUnableToAffordShoppingList";
    // endregion Nag Tab

    // region Miscellaneous Options
    public static final String MISCELLANEOUS_NODE = "mekhq/prefs/miscellaneous";
    public static final String START_GAME_DELAY = "startGameDelay";
    public static final String START_GAME_CLIENT_DELAY = "startGameClientDelay";
    public static final String START_GAME_CLIENT_RETRY_COUNT = "startGameClientRetryCount";
    public static final String START_GAME_BOT_CLIENT_DELAY = "startGameBotClientDelay";
    public static final String START_GAME_BOT_CLIENT_RETRY_COUNT = "startGameBotClientRetryCount";
    public static final String DEFAULT_COMPANY_GENERATION_METHOD = "defaultCompanyGenerationMethod";
    // endregion Miscellaneous Options
    // endregion MHQOptions

    // region File Paths
    // This holds all required file paths not saved as part of MekHQ Options
    public static final String LAYERED_FORCE_ICON_ADJUSTMENT_PATH = "Pieces/Adjustments/";
    public static final String LAYERED_FORCE_ICON_ALPHANUMERIC_PATH = "Pieces/Alphanumerics/";
    public static final String LAYERED_FORCE_ICON_ALPHANUMERIC_BOTTOM_RIGHT_PATH = "Bottom Right/";
    public static final String LAYERED_FORCE_ICON_ALPHANUMERIC_HQ_FILENAME = "HQ.png";
    public static final String LAYERED_FORCE_ICON_BACKGROUND_PATH = "Pieces/Backgrounds/";
    public static final String LAYERED_FORCE_ICON_FORMATION_PATH = "Pieces/Formations/";
    public static final String LAYERED_FORCE_ICON_FORMATION_CLAN_PATH = "Clan/";
    public static final String LAYERED_FORCE_ICON_FORMATION_STAR_FILENAME = "(02) Star.png";
    public static final String LAYERED_FORCE_ICON_FORMATION_TRINARY_FILENAME = "(06) Trinary.png";
    public static final String LAYERED_FORCE_ICON_FORMATION_COMSTAR_PATH = "ComStar/";
    public static final String LAYERED_FORCE_ICON_FORMATION_LEVEL_II_FILENAME = "(02) Level II.png";
    public static final String LAYERED_FORCE_ICON_FORMATION_LEVEL_III_FILENAME = "(04) Level III.png";
    public static final String LAYERED_FORCE_ICON_FORMATION_INNER_SPHERE_PATH = "Inner Sphere/";
    public static final String LAYERED_FORCE_ICON_FORMATION_LANCE_FILENAME = "(04) Lance.png";
    public static final String LAYERED_FORCE_ICON_FORMATION_COMPANY_FILENAME = "(05) Company.png";
    public static final String LAYERED_FORCE_ICON_FRAME_PATH = "Pieces/Frames/";
    public static final String LAYERED_FORCE_ICON_DEFAULT_FRAME_FILENAME = "Frame.png";
    public static final String LAYERED_FORCE_ICON_LOGO_PATH = "Pieces/Logos/";
    public static final String LAYERED_FORCE_ICON_SPECIAL_MODIFIER_PATH = "Pieces/Special Modifiers/";
    public static final String LAYERED_FORCE_ICON_OPERATIONAL_STATUS_BORDER_PATH = "Operational Indicators (Border)/";
    public static final String LAYERED_FORCE_ICON_OPERATIONAL_STATUS_TAB_PATH = "Operational Indicators (Tab)/";
    public static final String LAYERED_FORCE_ICON_OPERATIONAL_STATUS_FULLY_OPERATIONAL_FILENAME = "(01) Green - Fully Operational.png";
    public static final String LAYERED_FORCE_ICON_OPERATIONAL_STATUS_SUBSTANTIALLY_OPERATIONAL_FILENAME = "(02) Yellow - Substantially Operational.png";
    public static final String LAYERED_FORCE_ICON_OPERATIONAL_STATUS_MARGINALLY_OPERATIONAL_FILENAME = "(03) Red - Marginally Operational.png";
    public static final String LAYERED_FORCE_ICON_OPERATIONAL_STATUS_NOT_OPERATIONAL_FILENAME = "(04) Gray - Not Operational.png";
    public static final String LAYERED_FORCE_ICON_OPERATIONAL_STATUS_FACTORY_FRESH_FILENAME = "(05) Blue - Factory Fresh.png";
    public static final String LAYERED_FORCE_ICON_TYPE_PATH = "Pieces/Types/";
    public static final String LAYERED_FORCE_ICON_TYPE_STRAT_OPS_PATH = "StratOps/";
    public static final String LAYERED_FORCE_ICON_BATTLEMEK_LEFT_FILENAME = "BattleMek (Left).png";
    public static final String LAYERED_FORCE_ICON_BATTLEMEK_CENTER_FILENAME = "BattleMek (Center).png";
    public static final String CUSTOM_MEKFILES_DIRECTORY_PATH = "data/mekfiles/customs/";
    public static final String AWARDS_DIRECTORY_PATH = "data/universe/awards/";
    public static final String AWARDS_IMAGE_DIRECTORY_PATH = "data/images/awards";
    public static final String ACADEMY_DIRECTORY_PATH = "data/universe/academies/";
<<<<<<< HEAD
    public static final String LIFE_PATHS_DEFAULT_DIRECTORY_PATH = "data/advancedCharacterBuilder/lifePaths";
    public static final String LIFE_PATHS_USER_DIRECTORY_PATH = "/advancedCharacterBuilder/lifePaths";
    public static final String RATINFO_DIR = "data/universe/ratdata/";
=======
    public static final String RAT_INFO_DIR = "data/universe/ratdata/";
>>>>>>> 1be58dfa
    public static final String ERAS_FILE_PATH = "data/universe/eras.xml";
    public static final String FACTION_HINTS_FILE = "data/universe/factionhints.xml";
    public static final String FINANCIAL_INSTITUTIONS_FILE_PATH = "data/universe/financialInstitutions.xml";
    public static final String FINANCIAL_CURRENCIES_FILE_PATH = "data/universe/currencies.xml";
    public static final String RANDOM_DEATH_CAUSES_FILE_PATH = "data/universe/randomDeathCauses.xml";
    public static final String RANKS_FILE_PATH = "data/universe/ranks.xml";
    public static final String CAMPAIGN_PRESET_DIRECTORY = "data/campaignPresets/";
    public static final String USER_FINANCIAL_INSTITUTIONS_FILE_PATH = "userdata/data/universe/financialInstitutions.xml";
    public static final String USER_RANDOM_DEATH_CAUSES_FILE_PATH = "userdata/data/universe/randomDeathCauses.xml";
    public static final String USER_RANKS_FILE_PATH = "userdata/data/universe/ranks.xml";
    public static final String USER_CAMPAIGN_PRESET_DIRECTORY = "userdata/data/campaignPresets/";
    public static final String STRAT_CON_MUL_FILES_DIRECTORY = "data/scenariotemplates/fixedmuls/";
    public static final String PLANETARY_SYSTEM_DIRECTORY_PATH = "data/universe/planetary_systems";
    public static final String FORCE_ICON_PATH = "data/images/force";
    public static final String PERSONNEL_MARKET_DIRECTORY_PATH = "data/universe/markets/personnelMarket/";
    public static final String MAP_GEN_PATH = "data/mapgen";

    // region StratCon
    public static final String STRAT_CON_REQUIRED_HOSTILE_FACILITY_MODS = "./data/scenariomodifiers/requiredHostileFacilityModifiers.xml";
    public static final String STRAT_CON_HOSTILE_FACILITY_MODS = "./data/scenariomodifiers/hostileFacilityModifiers.xml";
    public static final String STRAT_CON_ALLIED_FACILITY_MODS = "./data/scenariomodifiers/alliedFacilityModifiers.xml";
    public static final String STRAT_CON_GROUND_MODS = "./data/scenariomodifiers/groundBattleModifiers.xml";
    public static final String STRAT_CON_AIR_MODS = "./data/scenariomodifiers/airBattleModifiers.xml";
    public static final String STRAT_CON_PRIMARY_PLAYER_FORCE_MODS = "./data/scenariomodifiers/primaryPlayerForceModifiers.xml";
    public static final String STRAT_CON_SCENARIO_MANIFEST = "./data/scenariotemplates/ScenarioManifest.xml";
    public static final String STRAT_CON_USER_SCENARIO_MANIFEST = "./data/scenariotemplates/UserScenarioManifest.xml";
    public static final String STRAT_CON_SCENARIO_TEMPLATE_PATH = "./data/scenariotemplates/";
    public static final String STRAT_CON_FACILITY_MANIFEST = "./data/stratconfacilities/facilitymanifest.xml";
    public static final String STRAT_CON_USER_FACILITY_MANIFEST = "./data/stratconfacilities/userfacilitymanifest.xml";
    public static final String STRAT_CON_FACILITY_PATH = "./data/stratconfacilities/";
    public static final String STRAT_CON_CONTRACT_MANIFEST = "./data/stratconcontractdefinitions/ContractDefinitionManifest.xml";
    public static final String STRAT_CON_USER_CONTRACT_MANIFEST = "./data/stratconcontractdefinitions/UserContractDefinitionManifest.xml";
    public static final String STRAT_CON_CONTRACT_PATH = "./data/stratconcontractdefinitions/";

    public static final String STRAT_CON_BIOME_MANIFEST_PATH = "./data/stratconbiomedefinitions/StratConBiomeManifest.xml";
    public static final String TERRAIN_CONDITIONS_ODDS_MANIFEST_PATH = "./data/terrainconditionsodds/TerrainConditionsOddsManifest.xml";
    public static final String HOSTILE_FACILITY_SCENARIO = "Hostile Facility.xml";
    public static final String ALLIED_FACILITY_SCENARIO = "Base Defense.xml";
    public static final String SCENARIO_MODIFIER_ALLIED_GROUND_UNITS = "PrimaryAlliesGround.xml";
    public static final String SCENARIO_MODIFIER_ALLIED_AIR_UNITS = "PrimaryAlliesAir.xml";
    public static final String SCENARIO_MODIFIER_LIAISON_GROUND = "LiaisonGround.xml";
    public static final String SCENARIO_MODIFIER_HOUSE_CO_GROUND = "HouseOfficerGround.xml";
    public static final String SCENARIO_MODIFIER_INTEGRATED_UNITS_GROUND = "IntegratedAlliesGround.xml";
    public static final String SCENARIO_MODIFIER_LIAISON_AIR = "LiaisonAir.xml";
    public static final String SCENARIO_MODIFIER_HOUSE_CO_AIR = "HouseOfficerAir.xml";
    public static final String SCENARIO_MODIFIER_INTEGRATED_UNITS_AIR = "IntegratedAlliesAir.xml";
    public static final String SCENARIO_MODIFIER_TRAINEES_AIR = "AlliedTraineesAir.xml";
    public static final String SCENARIO_MODIFIER_TRAINEES_GROUND = "AlliedTraineesGround.xml";
    public static final String SCENARIO_MODIFIER_ALLIED_GROUND_SUPPORT = "AlliedGroundSupportImmediate.xml";
    public static final String SCENARIO_MODIFIER_ALLIED_AIR_SUPPORT = "AlliedAirSupportImmediate.xml";
    public static final String SCENARIO_MODIFIER_ALLIED_ARTY_SUPPORT = "AlliedArtillerySupportImmediate.xml";
    // endregion StratCon

    // region StoryArcs
    public static final String STORY_ARC_DIRECTORY = "data/storyarcs/";
    public static final String USER_STORY_ARC_DIRECTORY = "userdata/storyarcs/";
    public static final String STORY_ARC_FILE = "storyArc.xml";
    public static final String STORY_ARC_CAMPAIGN_FILE = "initCampaign.cpnx.gz";
    // endregion StoryArcs

    // region Backgrounds
    public static final String NAME_MIDDLE_WORD_CORPORATE = Paths.get(
          "data/universe/backgrounds/randomCompanyNameGenerator/middleWordCorporate.csv").toString();
    public static final String NAME_MIDDLE_WORD_CORPORATE_USER = Paths.get(
          "userdata/data/universe/backgrounds/randomCompanyNameGenerator/middleWordCorporate.csv").toString();
    public static final String NAME_END_WORD_CORPORATE = Paths.get(
          "data/universe/backgrounds/randomCompanyNameGenerator/endWordCorporate.csv").toString();
    public static final String NAME_END_WORD_CORPORATE_USER = Paths.get(
          "userdata/data/universe/backgrounds/randomCompanyNameGenerator/endWordCorporate.csv").toString();
    public static final String NAME_MIDDLE_WORD_MERCENARY = Paths.get(
          "data/universe/backgrounds/randomCompanyNameGenerator/middleWordMercenary.csv").toString();
    public static final String NAME_MIDDLE_WORD_MERCENARY_USER = Paths.get(
          "userdata/data/universe/backgrounds/randomCompanyNameGenerator/middleWordMercenary.csv").toString();
    public static final String NAME_END_WORD_MERCENARY = Paths.get(
          "data/universe/backgrounds/randomCompanyNameGenerator/endWordMercenary.csv").toString();
    public static final String NAME_END_WORD_MERCENARY_USER = Paths.get(
          "userdata/data/universe/backgrounds/randomCompanyNameGenerator/endWordMercenary.csv").toString();
    public static final String NAME_PRE_FAB = Paths.get(
          "data/universe/backgrounds/randomCompanyNameGenerator/preFab.csv").toString();
    public static final String NAME_PRE_FAB_USER = Paths.get(
          "userdata/data/universe/backgrounds/randomCompanyNameGenerator/preFab.csv").toString();
    // endregion Backgrounds

    // endregion File Paths

    // startregion Important Dates
    public static final LocalDate BATTLE_OF_TUKAYYID = LocalDate.of(3052, 5, 21);
    // endregion Important Dates
}<|MERGE_RESOLUTION|>--- conflicted
+++ resolved
@@ -264,13 +264,9 @@
     public static final String AWARDS_DIRECTORY_PATH = "data/universe/awards/";
     public static final String AWARDS_IMAGE_DIRECTORY_PATH = "data/images/awards";
     public static final String ACADEMY_DIRECTORY_PATH = "data/universe/academies/";
-<<<<<<< HEAD
+    public static final String RAT_INFO_DIR = "data/universe/ratdata/";
     public static final String LIFE_PATHS_DEFAULT_DIRECTORY_PATH = "data/advancedCharacterBuilder/lifePaths";
     public static final String LIFE_PATHS_USER_DIRECTORY_PATH = "/advancedCharacterBuilder/lifePaths";
-    public static final String RATINFO_DIR = "data/universe/ratdata/";
-=======
-    public static final String RAT_INFO_DIR = "data/universe/ratdata/";
->>>>>>> 1be58dfa
     public static final String ERAS_FILE_PATH = "data/universe/eras.xml";
     public static final String FACTION_HINTS_FILE = "data/universe/factionhints.xml";
     public static final String FINANCIAL_INSTITUTIONS_FILE_PATH = "data/universe/financialInstitutions.xml";
