/*
 * Copyright (c) 2020-2021 - The MekHQ Team. All Rights Reserved.
 *
 * This file is part of MekHQ.
 *
 * MekHQ is free software: you can redistribute it and/or modify
 * it under the terms of the GNU General Public License as published by
 * the Free Software Foundation, either version 3 of the License, or
 * (at your option) any later version.
 *
 * MekHQ is distributed in the hope that it will be useful,
 * but WITHOUT ANY WARRANTY; without even the implied warranty of
 * MERCHANTABILITY or FITNESS FOR A PARTICULAR PURPOSE. See the
 * GNU General Public License for more details.
 *
 * You should have received a copy of the GNU General Public License
 * along with MekHQ. If not, see <http://www.gnu.org/licenses/>.
 */
package mekhq;

import mekhq.campaign.universe.enums.CompanyGenerationMethod;
import mekhq.gui.enums.PersonnelFilterStyle;

import java.time.LocalDate;
import java.time.format.DateTimeFormatter;
import java.util.prefs.Preferences;

public final class MekHQOptions {
    private static final Preferences userPreferences = Preferences.userRoot();

    //region Display
    public String getDisplayDateFormat() {
        return userPreferences.node(MekHqConstants.DISPLAY_NODE).get(MekHqConstants.DISPLAY_DATE_FORMAT, "yyyy-MM-dd");
    }

    public String getDisplayFormattedDate(LocalDate date) {
        return (date != null) ? date.format(DateTimeFormatter.ofPattern(getDisplayDateFormat())) : "";
    }

    public void setDisplayDateFormat(String value) {
        userPreferences.node(MekHqConstants.DISPLAY_NODE).put(MekHqConstants.DISPLAY_DATE_FORMAT, value);
    }

    public LocalDate parseDisplayFormattedDate(String text) {
        return LocalDate.parse(text, DateTimeFormatter.ofPattern(getDisplayDateFormat()));
    }

    public String getLongDisplayDateFormat() {
        return userPreferences.node(MekHqConstants.DISPLAY_NODE).get(MekHqConstants.LONG_DISPLAY_DATE_FORMAT, "EEEE, MMMM d, yyyy");
    }

    public String getLongDisplayFormattedDate(LocalDate date) {
        return (date != null) ? date.format(DateTimeFormatter.ofPattern(getLongDisplayDateFormat())) : "";
    }

    public void setLongDisplayDateFormat(String value) {
        userPreferences.node(MekHqConstants.DISPLAY_NODE).put(MekHqConstants.LONG_DISPLAY_DATE_FORMAT, value);
    }

    public boolean getHistoricalDailyLog() {
        return userPreferences.node(MekHqConstants.DISPLAY_NODE).getBoolean(MekHqConstants.HISTORICAL_DAILY_LOG, false);
    }

    public void setHistoricalDailyLog(boolean value) {
        userPreferences.node(MekHqConstants.DISPLAY_NODE).putBoolean(MekHqConstants.HISTORICAL_DAILY_LOG, value);
    }

    public boolean getCompanyGeneratorStartup() {
        return userPreferences.node(MekHqConstants.DISPLAY_NODE).getBoolean(MekHqConstants.COMPANY_GENERATOR_STARTUP, false);
    }

    public void setCompanyGeneratorStartup(final boolean value) {
        userPreferences.node(MekHqConstants.DISPLAY_NODE).putBoolean(MekHqConstants.COMPANY_GENERATOR_STARTUP, value);
    }

    public boolean getShowCompanyGenerator() {
        return userPreferences.node(MekHqConstants.DISPLAY_NODE).getBoolean(MekHqConstants.SHOW_COMPANY_GENERATOR, false);
    }

    public void setShowCompanyGenerator(final boolean value) {
        userPreferences.node(MekHqConstants.DISPLAY_NODE).putBoolean(MekHqConstants.SHOW_COMPANY_GENERATOR, value);
    }

    //region Command Center Display
    public boolean getCommandCenterUseUnitMarket() {
        return userPreferences.node(MekHqConstants.DISPLAY_NODE).getBoolean(MekHqConstants.COMMAND_CENTER_USE_UNIT_MARKET, true);
    }

    public void setCommandCenterUseUnitMarket(boolean value) {
        userPreferences.node(MekHqConstants.DISPLAY_NODE).putBoolean(MekHqConstants.COMMAND_CENTER_USE_UNIT_MARKET, value);
    }

    public boolean getCommandCenterMRMS() {
        return userPreferences.node(MekHqConstants.DISPLAY_NODE).getBoolean(MekHqConstants.COMMAND_CENTER_MRMS, false);
    }

    public void setCommandCenterMRMS(boolean value) {
        userPreferences.node(MekHqConstants.DISPLAY_NODE).putBoolean(MekHqConstants.COMMAND_CENTER_MRMS, value);
    }
    //endregion Command Center Display

    //region Personnel Tab Display Options
    public PersonnelFilterStyle getPersonnelFilterStyle() {
        return PersonnelFilterStyle.valueOf(userPreferences.node(MekHqConstants.DISPLAY_NODE)
                .get(MekHqConstants.PERSONNEL_FILTER_STYLE, PersonnelFilterStyle.STANDARD.name()));
    }

    public void setPersonnelFilterStyle(PersonnelFilterStyle value) {
        userPreferences.node(MekHqConstants.DISPLAY_NODE).put(MekHqConstants.PERSONNEL_FILTER_STYLE, value.name());
    }

    public boolean getPersonnelFilterOnPrimaryRole() {
        return userPreferences.node(MekHqConstants.DISPLAY_NODE).getBoolean(MekHqConstants.PERSONNEL_FILTER_ON_PRIMARY_ROLE, false);
    }

    public void setPersonnelFilterOnPrimaryRole(boolean value) {
        userPreferences.node(MekHqConstants.DISPLAY_NODE).putBoolean(MekHqConstants.PERSONNEL_FILTER_ON_PRIMARY_ROLE, value);
    }
    //endregion Personnel Tab Display Options
    //endregion Display

    //region Autosave
    public boolean getNoAutosaveValue() {
        return userPreferences.node(MekHqConstants.AUTOSAVE_NODE).getBoolean(MekHqConstants.NO_SAVE_KEY, false);
    }

    public void setNoAutosaveValue(boolean value) {
        userPreferences.node(MekHqConstants.AUTOSAVE_NODE).putBoolean(MekHqConstants.NO_SAVE_KEY, value);
    }

    public boolean getAutosaveDailyValue() {
        return userPreferences.node(MekHqConstants.AUTOSAVE_NODE).getBoolean(MekHqConstants.SAVE_DAILY_KEY, false);
    }

    public void setAutosaveDailyValue(boolean value) {
        userPreferences.node(MekHqConstants.AUTOSAVE_NODE).putBoolean(MekHqConstants.SAVE_DAILY_KEY, value);
    }

    public boolean getAutosaveWeeklyValue() {
        return userPreferences.node(MekHqConstants.AUTOSAVE_NODE).getBoolean(MekHqConstants.SAVE_WEEKLY_KEY, true);
    }

    public void setAutosaveWeeklyValue(boolean value) {
        userPreferences.node(MekHqConstants.AUTOSAVE_NODE).putBoolean(MekHqConstants.SAVE_WEEKLY_KEY, value);
    }

    public boolean getAutosaveMonthlyValue() {
        return userPreferences.node(MekHqConstants.AUTOSAVE_NODE).getBoolean(MekHqConstants.SAVE_MONTHLY_KEY, false);
    }

    public void setAutosaveMonthlyValue(boolean value) {
        userPreferences.node(MekHqConstants.AUTOSAVE_NODE).putBoolean(MekHqConstants.SAVE_MONTHLY_KEY, value);
    }

    public boolean getAutosaveYearlyValue() {
        return userPreferences.node(MekHqConstants.AUTOSAVE_NODE).getBoolean(MekHqConstants.SAVE_YEARLY_KEY, false);
    }

    public void setAutosaveYearlyValue(boolean value) {
        userPreferences.node(MekHqConstants.AUTOSAVE_NODE).putBoolean(MekHqConstants.SAVE_YEARLY_KEY, value);
    }

    public boolean getAutosaveBeforeMissionsValue() {
        return userPreferences.node(MekHqConstants.AUTOSAVE_NODE).getBoolean(MekHqConstants.SAVE_BEFORE_MISSIONS_KEY, false);
    }

    public void setAutosaveBeforeMissionsValue(boolean value) {
        userPreferences.node(MekHqConstants.AUTOSAVE_NODE).putBoolean(MekHqConstants.SAVE_BEFORE_MISSIONS_KEY, value);
    }

    public int getMaximumNumberOfAutosavesValue() {
        return userPreferences.node(MekHqConstants.AUTOSAVE_NODE).getInt(MekHqConstants.MAXIMUM_NUMBER_SAVES_KEY,
                MekHqConstants.DEFAULT_NUMBER_SAVES);
    }

    public void setMaximumNumberOfAutosavesValue(int value) {
        userPreferences.node(MekHqConstants.AUTOSAVE_NODE).putInt(MekHqConstants.MAXIMUM_NUMBER_SAVES_KEY, value);
    }
    //endregion Autosave

    //region New Day
    public boolean getNewDayMRMS() {
        return userPreferences.node(MekHqConstants.NEW_DAY_NODE).getBoolean(MekHqConstants.NEW_DAY_MRMS, false);
    }

    public void setNewDayMRMS(boolean value) {
        userPreferences.node(MekHqConstants.NEW_DAY_NODE).putBoolean(MekHqConstants.NEW_DAY_MRMS, value);
    }
    //endregion New Day

    //region Campaign XML Save Options
    /**
     * @return A value indicating if the campaign should be written to a gzipped file, if possible.
     */
    public boolean getPreferGzippedOutput() {
        return userPreferences.node(MekHqConstants.XML_SAVES_NODE).getBoolean(MekHqConstants.PREFER_GZIPPED_CAMPAIGN_FILE, true);
    }

    /**
     * Sets a hint indicating that the campaign should be gzipped, if possible.
     * This allows the Save dialog to present the user with the correct file
     * type on subsequent saves.
     *
     * @param value A value indicating whether or not the campaign should be gzipped if possible.
     */
    public void setPreferGzippedOutput(boolean value) {
        userPreferences.node(MekHqConstants.XML_SAVES_NODE).putBoolean(MekHqConstants.PREFER_GZIPPED_CAMPAIGN_FILE, value);
    }

    public boolean getWriteCustomsToXML() {
        return userPreferences.node(MekHqConstants.XML_SAVES_NODE).getBoolean(MekHqConstants.WRITE_CUSTOMS_TO_XML, true);
    }

    public void setWriteCustomsToXML(boolean value) {
        userPreferences.node(MekHqConstants.XML_SAVES_NODE).putBoolean(MekHqConstants.WRITE_CUSTOMS_TO_XML, value);
    }

    public boolean getSaveMothballState() {
        return userPreferences.node(MekHqConstants.XML_SAVES_NODE).getBoolean(MekHqConstants.SAVE_MOTHBALL_STATE, true);
    }

    public void setSaveMothballState(boolean value) {
        userPreferences.node(MekHqConstants.XML_SAVES_NODE).putBoolean(MekHqConstants.SAVE_MOTHBALL_STATE, value);
    }

    public boolean getSaveCompanyGenerationOptions() {
        return userPreferences.node(MekHqConstants.XML_SAVES_NODE).getBoolean(MekHqConstants.SAVE_COMPANY_GENERATION_OPTIONS, false);
    }

    public void setSaveCompanyGenerationOptions(final boolean value) {
        userPreferences.node(MekHqConstants.XML_SAVES_NODE).putBoolean(MekHqConstants.SAVE_COMPANY_GENERATION_OPTIONS, value);
    }
    //endregion Campaign XML Save Options

    //region File Paths
    /**
     * @return the path of the folder to load when loading or saving rank systems
     */
    public String getRankSystemsPath() {
        return userPreferences.node(MekHqConstants.FILE_PATH_NODE).get(MekHqConstants.RANK_SYSTEMS_DIRECTORY_PATH, "userdata/data/universe/");
    }

    /**
     * This sets the path where one saves or loads their rank systems from, as this is not required
     * for any data but improves UX.
     *
     * @param value the path where the person saved their last individual rank system.
     */
    public void setRankSystemsPath(final String value) {
        userPreferences.node(MekHqConstants.FILE_PATH_NODE).put(MekHqConstants.RANK_SYSTEMS_DIRECTORY_PATH, value);
    }

<<<<<<< HEAD
    public void setAwardsDirectoryPath(final String value) {
        userPreferences.node(MekHqConstants.FILE_PATH_NODE).put(MekHqConstants.AWARDS_DIRECTORY_PATH, value);
=======
    /**
     * @return the path of the folder to load when loading or saving an individual rank system
     */
    public String getIndividualRankSystemPath() {
        return userPreferences.node(MekHqConstants.FILE_PATH_NODE).get(MekHqConstants.INDIVIDUAL_RANK_SYSTEM_DIRECTORY_PATH, "userdata/data/universe/");
    }

    /**
     * This sets the path where one saves or loads their individual rank system, as this is not
     * required for any data but improves UX.
     *
     * @param value the path where the person saved their last individual rank system.
     */
    public void setIndividualRankSystemPath(final String value) {
        userPreferences.node(MekHqConstants.FILE_PATH_NODE).put(MekHqConstants.INDIVIDUAL_RANK_SYSTEM_DIRECTORY_PATH, value);
>>>>>>> ac1c9a94
    }

    public String getCompanyGenerationDirectoryPath() {
        return userPreferences.node(MekHqConstants.FILE_PATH_NODE).get(MekHqConstants.COMPANY_GENERATION_DIRECTORY_PATH, "mmconf/mhqCompanyGenerationPresets/");
    }

    public void setCompanyGenerationDirectoryPath(final String value) {
        userPreferences.node(MekHqConstants.FILE_PATH_NODE).put(MekHqConstants.COMPANY_GENERATION_DIRECTORY_PATH, value);
    }
    //endregion File Paths

    //region Miscellaneous Options
    public int getStartGameDelay() {
        return userPreferences.node(MekHqConstants.MISCELLANEOUS_NODE).getInt(MekHqConstants.START_GAME_DELAY, 500);
    }

    public void setStartGameDelay(final int startGameDelay) {
        userPreferences.node(MekHqConstants.MISCELLANEOUS_NODE).putInt(MekHqConstants.START_GAME_DELAY, startGameDelay);
    }

    public CompanyGenerationMethod getDefaultCompanyGenerationMethod() {
        return CompanyGenerationMethod.valueOf(userPreferences.node(MekHqConstants.MISCELLANEOUS_NODE)
                .get(MekHqConstants.DEFAULT_COMPANY_GENERATION_METHOD, CompanyGenerationMethod.AGAINST_THE_BOT.name()));
    }

    public void setDefaultCompanyGenerationMethod(final CompanyGenerationMethod value) {
        userPreferences.node(MekHqConstants.MISCELLANEOUS_NODE).put(MekHqConstants.DEFAULT_COMPANY_GENERATION_METHOD, value.name());
    }
    //endregion Miscellaneous Options
}<|MERGE_RESOLUTION|>--- conflicted
+++ resolved
@@ -250,10 +250,6 @@
         userPreferences.node(MekHqConstants.FILE_PATH_NODE).put(MekHqConstants.RANK_SYSTEMS_DIRECTORY_PATH, value);
     }
 
-<<<<<<< HEAD
-    public void setAwardsDirectoryPath(final String value) {
-        userPreferences.node(MekHqConstants.FILE_PATH_NODE).put(MekHqConstants.AWARDS_DIRECTORY_PATH, value);
-=======
     /**
      * @return the path of the folder to load when loading or saving an individual rank system
      */
@@ -269,7 +265,6 @@
      */
     public void setIndividualRankSystemPath(final String value) {
         userPreferences.node(MekHqConstants.FILE_PATH_NODE).put(MekHqConstants.INDIVIDUAL_RANK_SYSTEM_DIRECTORY_PATH, value);
->>>>>>> ac1c9a94
     }
 
     public String getCompanyGenerationDirectoryPath() {
