/*
 * MekHqConstants.java
 *
 * Copyright (c) 2019 - The MegaMek Team. All rights reserved.
 *
 * This file is part of MekHQ.
 *
 * MekHQ is free software: you can redistribute it and/or modify
 * it under the terms of the GNU General Public License as published by
 * the Free Software Foundation, either version 3 of the License, or
 * (at your option) any later version.
 *
 * MekHQ is distributed in the hope that it will be useful,
 * but WITHOUT ANY WARRANTY; without even the implied warranty of
 * MERCHANTABILITY or FITNESS FOR A PARTICULAR PURPOSE. See the
 * GNU General Public License for more details.
 *
 * You should have received a copy of the GNU General Public License
 * along with MekHQ. If not, see <http://www.gnu.org/licenses/>.
 */
package mekhq;

public final class MekHqConstants {
    //region MekHQ Options
    //region Display
    public static final String DISPLAY_NODE = "mekhq/prefs/display";
    public static final String DISPLAY_DATE_FORMAT = "displayDateFormat";
    public static final String LONG_DISPLAY_DATE_FORMAT = "longDisplayDateFormat";
<<<<<<< HEAD
    //region Command Center
    public static final String COMMAND_CENTER_USE_UNIT_MARKET = "commandCenterUseUnitMarket";
    public static final String COMMAND_CENTER_MRMS = "commandCenterMRMS";
    //endregion Command Center
=======
    public static final String HISTORICAL_DAILY_LOG = "historicalDailyLog";
    public static final int MAX_HISTORICAL_LOG_DAYS = 120; // max number of days that will be stored in the history, also used as a limit in the UI
>>>>>>> 6defcf2c
    //endregion Display

    //region Autosave
    public static final String AUTOSAVE_NODE = "mekhq/prefs/autosave";
    public static final String NO_SAVE_KEY = "noSave";
    public static final String SAVE_DAILY_KEY = "saveDaily";
    public static final String SAVE_WEEKLY_KEY = "saveWeekly";
    public static final String SAVE_MONTHLY_KEY = "saveMonthly";
    public static final String SAVE_YEARLY_KEY = "saveYearly";
    public static final String SAVE_BEFORE_MISSIONS_KEY = "saveBeforeMissions";
    public static final String MAXIMUM_NUMBER_SAVES_KEY = "maximumNumberAutoSaves";
    public static final int DEFAULT_NUMBER_SAVES = 5;
    //endregion Autosave

    //region Campaign XML Save Options
    public static final String XML_SAVES_NODE = "mekhq/prefs/xmlsaves";
    public static final String PREFER_GZIPPED_CAMPAIGN_FILE = "preferGzippedCampaignFile";
    public static final String WRITE_CUSTOMS_TO_XML = "writeCustomsToXML";
    //endregion Campaign XML Save Options
    //endregion MekHQ Options

    /** This is used in creating the name of save files, e.g. the MekHQ campaign file */
    public static final String FILENAME_DATE_FORMAT = "yyyyMMdd";
}<|MERGE_RESOLUTION|>--- conflicted
+++ resolved
@@ -26,15 +26,13 @@
     public static final String DISPLAY_NODE = "mekhq/prefs/display";
     public static final String DISPLAY_DATE_FORMAT = "displayDateFormat";
     public static final String LONG_DISPLAY_DATE_FORMAT = "longDisplayDateFormat";
-<<<<<<< HEAD
-    //region Command Center
+    public static final String HISTORICAL_DAILY_LOG = "historicalDailyLog";
+    public static final int MAX_HISTORICAL_LOG_DAYS = 120; // max number of days that will be stored in the history, also used as a limit in the UI
+
+    // region Command Center
     public static final String COMMAND_CENTER_USE_UNIT_MARKET = "commandCenterUseUnitMarket";
     public static final String COMMAND_CENTER_MRMS = "commandCenterMRMS";
     //endregion Command Center
-=======
-    public static final String HISTORICAL_DAILY_LOG = "historicalDailyLog";
-    public static final int MAX_HISTORICAL_LOG_DAYS = 120; // max number of days that will be stored in the history, also used as a limit in the UI
->>>>>>> 6defcf2c
     //endregion Display
 
     //region Autosave
