/*
 * Faction.java
 *
<<<<<<< HEAD
 * Copyright (C) 2009-2021 - The MegaMek Team. All Rights Reserved.
 * Copyright (c) 2009 Jay Lawson <jaylawson39 at yahoo.com>. All rights reserved.
=======
 * Copyright (c) 2009 - Jay Lawson <jaylawson39 at yahoo.com>. All Rights Reserved.
 * Copyright (c) 2009-2021 - The MegaMek Team. All Rights Reserved.
>>>>>>> a537a40e
 *
 * This file is part of MekHQ.
 *
 * MekHQ is free software: you can redistribute it and/or modify
 * it under the terms of the GNU General Public License as published by
 * the Free Software Foundation, either version 3 of the License, or
 * (at your option) any later version.
 *
 * MekHQ is distributed in the hope that it will be useful,
 * but WITHOUT ANY WARRANTY; without even the implied warranty of
 * MERCHANTABILITY or FITNESS FOR A PARTICULAR PURPOSE. See the
 * GNU General Public License for more details.
 *
 * You should have received a copy of the GNU General Public License
 * along with MekHQ. If not, see <http://www.gnu.org/licenses/>.
 */
package mekhq.campaign.universe;

import java.awt.Color;
import java.time.LocalDate;
import java.util.ArrayList;
import java.util.Arrays;
import java.util.Collection;
import java.util.Collections;
import java.util.EnumSet;
import java.util.List;
import java.util.Locale;
import java.util.Map;
import java.util.NavigableMap;
import java.util.Set;
import java.util.TreeMap;

import megamek.common.annotations.Nullable;
import org.w3c.dom.DOMException;
import org.w3c.dom.Node;
import org.w3c.dom.NodeList;

import mekhq.MekHQ;
import mekhq.MekHqXmlUtil;
import mekhq.Utilities;

/**
 * @author Jay Lawson <jaylawson39 at yahoo.com>
 */
public class Faction {
    //region Variable Declarations
    private String shortName;
    private String fullName;
    private NavigableMap<Integer, String> nameChanges = new TreeMap<>();
    private String[] altNames;
    private String[] alternativeFactionCodes;
    private String startingPlanet;
    private NavigableMap<LocalDate, String> planetChanges = new TreeMap<>();
    private String nameGenerator;
    private int[] eraMods;
    private Color color;
    private String currencyCode = ""; // Currency of the faction, if any
    private Set<Tag> tags;
    private int start; // Start year (inclusive)
    private int end; // End year (inclusive)
    //endregion Variable Declarations

    //region Constructors
    public Faction() {
        this("???", "Unknown");
    }

    public Faction(final String shortName, final String fullName) {
        this.shortName = shortName;
        this.fullName = fullName;
        nameGenerator = "General";
        color = Color.LIGHT_GRAY;
        startingPlanet = "Terra";
        eraMods = null;
        tags = EnumSet.noneOf(Faction.Tag.class);
        start = 0;
        end = 9999;
    }
    //endregion Constructors

    public String getShortName() {
        return shortName;
    }

    public String getFullName(int year) {
        Map.Entry<Integer,String> change = nameChanges.floorEntry(year);
        if (null == change) {
            return fullName;
        } else {
            return change.getValue();
        }
    }

    public @Nullable String[] getAlternativeFactionCodes() {
        return alternativeFactionCodes;
    }

<<<<<<< HEAD
    public boolean isComStar() {
        return "CS".equals(getShortName());
    }

    public boolean isComStarOrWoB() {
        return isComStar() || "WoB".equals(getShortName());
=======
    public void setAlternativeFactionCodes(final String... alternativeFactionCodes) {
        this.alternativeFactionCodes = alternativeFactionCodes;
>>>>>>> a537a40e
    }

    public Color getColor() {
        return color;
    }

    public String getNameGenerator() {
        return nameGenerator;
    }

<<<<<<< HEAD
    public @Nullable PlanetarySystem getStartingPlanet(final Campaign campaign, final LocalDate date) {
        return campaign.getSystemById(getStartingPlanet(date));
    }

    public String getStartingPlanet(final LocalDate date) {
        Map.Entry<LocalDate, String> change = planetChanges.floorEntry(date);
=======
    public String getStartingPlanet(final LocalDate year) {
        final Map.Entry<LocalDate, String> change = planetChanges.floorEntry(year);
>>>>>>> a537a40e
        return (change == null) ? startingPlanet : change.getValue();
    }

    public int getEraMod(int year) {
        if (eraMods == null) {
            return 0;
        } else {
            if (year < 2570) {
                //Era: Age of War
                return eraMods[0];
            } else if (year < 2598) {
                //Era: RW
                return eraMods[1];
            } else if (year < 2785) {
                //Era: Star League
                return eraMods[2];
            } else if (year < 2828) {
                //Era: 1st SW
                return eraMods[3];
            } else if (year < 2864) {
                //Era: 2nd SW
                return eraMods[4];
            } else if (year < 3028) {
                //Era: 3rd SW
                return eraMods[5];
            } else if (year < 3050) {
                //Era: 4th SW
                return eraMods[6];
            } else if (year < 3067) {
                //Era: Clan Invasion
                return eraMods[7];
            } else {
                //Era: Jihad
                return eraMods[8];
            }
        }
    }

    public boolean is(Tag tag) {
        return tags.contains(tag);
    }

    public boolean validIn(final LocalDate today) {
        return validIn(today.getYear());
    }

    public boolean validIn(int year) {
        return (year >= start) && (year <= end);
    }

    public boolean validBetween(int startYear, int endYear) {
        return (startYear <= end) && (endYear >= start);
    }

    public int getStartYear() {
        return start;
    }

    public int getEndYear() {
        return end;
    }

    public String getCurrencyCode() {
        return currencyCode;
    }

    //region Checks
    public boolean isPlayable() {
        return is(Tag.PLAYABLE);
    }

    public boolean isMercenary() {
        return is(Tag.MERC);
    }

    public boolean isPirate() {
        return is(Tag.PIRATE);
    }

    public boolean isRebel() {
        return is(Tag.REBEL);
    }

    public boolean isRebelOrPirate() {
        return isRebel() || isPirate();
    }

    public boolean isComStar() {
        return "CS".equals(getShortName());
    }

    public boolean isWoB() {
        return "WOB".equals(getShortName());
    }

    public boolean isComStarOrWoB() {
        return isComStar() || isWoB();
    }

    public boolean isClan() {
        return is(Tag.CLAN);
    }

    public boolean isInnerSphere() {
        return is(Tag.IS);
    }

    public boolean isPeriphery() {
        return is(Tag.PERIPHERY);
    }

    public boolean isDeepPeriphery() {
        return is(Tag.DEEP_PERIPHERY);
    }

    public boolean isIndependent() {
        return "IND".equals(getShortName()) || "PIND".equals(getShortName());
    }

    //region Power Checks
    public boolean isSuperPower() {
        return is(Tag.SUPER);
    }

    public boolean isMajorOrSuperPower() {
        return isMajorPower() || isSuperPower();
    }

    public boolean isISMajorOrSuperPower() {
        return isInnerSphere() && isMajorOrSuperPower();
    }

    public boolean isMajorPower() {
        return is(Tag.MAJOR);
    }

    public boolean isMinorPower() {
        return is(Tag.MINOR);
    }

    public boolean isSmall() {
        return is(Tag.SMALL);
    }
    //endregion Power Checks
    //endregion Checks

    public static Faction getFactionFromXML(Node wn) throws DOMException {
        Faction retVal = new Faction();
        NodeList nl = wn.getChildNodes();

        for (int x = 0; x < nl.getLength(); x++) {
            Node wn2 = nl.item(x);
            if (wn2.getNodeName().equalsIgnoreCase("shortname")) {
                retVal.shortName = wn2.getTextContent();
            } else if (wn2.getNodeName().equalsIgnoreCase("fullname")) {
                retVal.fullName = wn2.getTextContent();
            } else if (wn2.getNodeName().equalsIgnoreCase("altNamesByYear")) {
                int year = Integer.parseInt(wn2.getAttributes().getNamedItem("year").getTextContent());
                retVal.nameChanges.put(year, wn2.getTextContent());
            } else if (wn2.getNodeName().equalsIgnoreCase("altNames")) {
                retVal.altNames = wn2.getTextContent().split(",", 0);
            } else if (wn2.getNodeName().equalsIgnoreCase("alternativeFactionCodes")) {
                retVal.setAlternativeFactionCodes(wn2.getTextContent().trim().split(","));
            } else if (wn2.getNodeName().equalsIgnoreCase("startingPlanet")) {
                retVal.startingPlanet = wn2.getTextContent();
            } else if (wn2.getNodeName().equalsIgnoreCase("changePlanet")) {
                retVal.planetChanges.put(
                        MekHqXmlUtil.parseDate(wn2.getAttributes().getNamedItem("year").getTextContent().trim()),
                        wn2.getTextContent());
            } else if (wn2.getNodeName().equalsIgnoreCase("eraMods")) {
                retVal.eraMods = new int[] {0,0,0,0,0,0,0,0,0};
                String[] values = wn2.getTextContent().split(",", -2);
                for (int i = 0; i < values.length; i++) {
                    retVal.eraMods[i] = Integer.parseInt(values[i]);
                }
            } else if (wn2.getNodeName().equalsIgnoreCase("nameGenerator")) {
                retVal.nameGenerator = wn2.getTextContent();
            } else if (wn2.getNodeName().equalsIgnoreCase("colorRGB")) {
                String[] values = wn2.getTextContent().split(",");
                if (values.length == 3) {
                    int colorRed = Integer.parseInt(values[0]);
                    int colorGreen = Integer.parseInt(values[1]);
                    int colorBlue = Integer.parseInt(values[2]);
                    retVal.color = new Color(colorRed, colorGreen, colorBlue);
                }
            } else if (wn2.getNodeName().equalsIgnoreCase("currencyCode")) {
                retVal.currencyCode = wn2.getTextContent();
            } else if (wn2.getNodeName().equalsIgnoreCase("tags")) {
                Arrays.stream(wn2.getTextContent().split(",")).map(tag -> tag.toUpperCase(Locale.ROOT))
                        .map(Tag::valueOf).forEach(tag -> retVal.tags.add(tag));
            } else if (wn2.getNodeName().equalsIgnoreCase("start")) {
                retVal.start = Integer.parseInt(wn2.getTextContent());
            } else if (wn2.getNodeName().equalsIgnoreCase("end")) {
                retVal.end = Integer.parseInt(wn2.getTextContent());
            }
        }

        if ((retVal.eraMods != null) && (retVal.eraMods.length < 9)) {
            MekHQ.getLogger().warning(retVal.fullName + " faction did not have a long enough eraMods vector");
        }

        return retVal;
    }

    /** @return Sorted list of faction names as one string */
    public static String getFactionNames(Collection<Faction> factions, int year) {
        if (null == factions) {
            return "-";
        }
        List<String> factionNames = new ArrayList<>(factions.size());
        for (Faction f : factions) {
            factionNames.add(f.getFullName(year));
        }
        Collections.sort(factionNames);
        return Utilities.combineString(factionNames, "/");
    }

    @Override
    public int hashCode() {
        final int prime = 31;
        int result = 1;
        result = prime * result + ((shortName == null) ? 0 : shortName.hashCode());
        return result;
    }

    @Override
    public boolean equals(Object obj) {
        if (obj instanceof Faction) {
            final Faction other = (Faction) obj;
            return (null != shortName) && (shortName.equals(other.shortName));
        }
        return false;
    }

    public enum Tag {
        /** Inner sphere */
        IS, PERIPHERY, DEEP_PERIPHERY, CLAN,
        /** A bunch of dirty pirates */
        PIRATE,
        /** Major mercenary bands */
        MERC,
        /** Major trading company */
        TRADER,
        /** Super Power: the Terran Hegemony, the First Star League, and the Federated Commonwealth. (CamOps p12) */
        SUPER,
        /**
         * Major Power: e.g. Inner Sphere Great Houses, Republic of the Sphere, Terran Alliance,
         * Second Star League, Inner Sphere Clans. (CamOps p12)
         */
        MAJOR,
        /** Faction is limited to a single star system, or potentially just a part of a planet (CamOps p12) */
        MINOR,
        /** Independent world or Small State (CamOps p12) */
        SMALL,
        /** Faction is rebelling against the superior ("parent") faction */
        REBEL,
        /** Faction isn't overtly acting on the political/military scale; think ComStar before clan invasion */
        INACTIVE,
        /** Faction represents empty space */
        ABANDONED,
        /** Faction represents a lack of unified government */
        CHAOS,
        /** Faction is campaign-specific, generated on the fly */
        GENERATED,
        /** Faction is hidden from view */
        HIDDEN,
        /** Faction code is not intended to be for players */
        SPECIAL,
        /** Faction is meant to be played */
        PLAYABLE
    }
}<|MERGE_RESOLUTION|>--- conflicted
+++ resolved
@@ -1,13 +1,8 @@
 /*
  * Faction.java
  *
-<<<<<<< HEAD
- * Copyright (C) 2009-2021 - The MegaMek Team. All Rights Reserved.
- * Copyright (c) 2009 Jay Lawson <jaylawson39 at yahoo.com>. All rights reserved.
-=======
  * Copyright (c) 2009 - Jay Lawson <jaylawson39 at yahoo.com>. All Rights Reserved.
  * Copyright (c) 2009-2021 - The MegaMek Team. All Rights Reserved.
->>>>>>> a537a40e
  *
  * This file is part of MekHQ.
  *
@@ -41,6 +36,7 @@
 import java.util.TreeMap;
 
 import megamek.common.annotations.Nullable;
+import mekhq.campaign.Campaign;
 import org.w3c.dom.DOMException;
 import org.w3c.dom.Node;
 import org.w3c.dom.NodeList;
@@ -105,17 +101,8 @@
         return alternativeFactionCodes;
     }
 
-<<<<<<< HEAD
-    public boolean isComStar() {
-        return "CS".equals(getShortName());
-    }
-
-    public boolean isComStarOrWoB() {
-        return isComStar() || "WoB".equals(getShortName());
-=======
     public void setAlternativeFactionCodes(final String... alternativeFactionCodes) {
         this.alternativeFactionCodes = alternativeFactionCodes;
->>>>>>> a537a40e
     }
 
     public Color getColor() {
@@ -126,17 +113,12 @@
         return nameGenerator;
     }
 
-<<<<<<< HEAD
     public @Nullable PlanetarySystem getStartingPlanet(final Campaign campaign, final LocalDate date) {
         return campaign.getSystemById(getStartingPlanet(date));
     }
 
     public String getStartingPlanet(final LocalDate date) {
-        Map.Entry<LocalDate, String> change = planetChanges.floorEntry(date);
-=======
-    public String getStartingPlanet(final LocalDate year) {
-        final Map.Entry<LocalDate, String> change = planetChanges.floorEntry(year);
->>>>>>> a537a40e
+        final Map.Entry<LocalDate, String> change = planetChanges.floorEntry(date);
         return (change == null) ? startingPlanet : change.getValue();
     }
 
