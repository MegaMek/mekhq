/*
 * Planet.java
 *
 * Copyright (C) 2011-2016 MegaMek team
 * Copyright (c) 2011 Jay Lawson <jaylawson39 at yahoo.com>. All rights reserved.
 *
 * This file is part of MekHQ.
 *
 * MekHQ is free software: you can redistribute it and/or modify
 * it under the terms of the GNU General Public License as published by
 * the Free Software Foundation, either version 3 of the License, or
 * (at your option) any later version.
 *
 * MekHQ is distributed in the hope that it will be useful,
 * but WITHOUT ANY WARRANTY; without even the implied warranty of
 * MERCHANTABILITY or FITNESS FOR A PARTICULAR PURPOSE.  See the
 * GNU General Public License for more details.
 *
 * You should have received a copy of the GNU General Public License
 * along with MekHQ.  If not, see <http://www.gnu.org/licenses/>.
 */

package mekhq.campaign.universe;

import java.io.Serializable;
import java.util.ArrayList;
import java.util.Collection;
import java.util.Collections;
import java.util.HashMap;
import java.util.HashSet;
import java.util.List;
import java.util.Map;
import java.util.Objects;
import java.util.Random;
import java.util.Set;
import java.util.TreeMap;
import java.util.UUID;

import javax.xml.bind.Marshaller;
import javax.xml.bind.Unmarshaller;
import javax.xml.bind.annotation.XmlAccessType;
import javax.xml.bind.annotation.XmlAccessorType;
import javax.xml.bind.annotation.XmlElement;
import javax.xml.bind.annotation.XmlRootElement;
import javax.xml.bind.annotation.XmlTransient;
import javax.xml.bind.annotation.adapters.XmlJavaTypeAdapter;

import org.joda.time.DateTime;
import org.joda.time.DateTimeComparator;

import megamek.common.ITechnology;
import megamek.common.PlanetaryConditions;
import mekhq.Utilities;
import mekhq.adapter.BooleanValueAdapter;
import mekhq.adapter.ClimateAdapter;
import mekhq.adapter.DateAdapter;
import mekhq.adapter.HPGRatingAdapter;
import mekhq.adapter.LifeFormAdapter;
import mekhq.adapter.SocioIndustrialDataAdapter;
import mekhq.adapter.SpectralClassAdapter;
import mekhq.adapter.StringListAdapter;
import mekhq.campaign.universe.Faction.Tag;


/**
 * This is the start of a planet object that will keep lots of information about
 * planets that can be displayed on the interstellar map.
 *
 *
 * @author Jay Lawson <jaylawson39 at yahoo.com>
 */
@XmlRootElement(name="planet")
@XmlAccessorType(XmlAccessType.FIELD)
public class Planet implements Serializable {
    private static final long serialVersionUID = -8699502165157515100L;

    // Star classification data and methods
    
    public static final int SPECTRAL_O = 0;
    public static final int SPECTRAL_B = 1;
    public static final int SPECTRAL_A = 2;
    public static final int SPECTRAL_F = 3;
    public static final int SPECTRAL_G = 4;
    public static final int SPECTRAL_K = 5;
    public static final int SPECTRAL_M = 6;
    public static final int SPECTRAL_L = 7;
    public static final int SPECTRAL_T = 8;
    public static final int SPECTRAL_Y = 9;
    // Spectral class "D" (white dwarfs) are determined by their luminosity "VII" - the number is here for sorting
    public static final int SPECTRAL_D = 99;
    // "Q" - not a proper star (neutron stars QN, pulsars QP, black holes QB, ...)
    public static final int SPECTRAL_Q = 100;
    // TODO: Wolf-Rayet stars ("W"), carbon stars ("C"), S-type stars ("S"), 
    
    public static final String LUM_0           = "0"; //$NON-NLS-1$
    public static final String LUM_IA          = "Ia"; //$NON-NLS-1$
    public static final String LUM_IAB         = "Iab"; //$NON-NLS-1$
    public static final String LUM_IB          = "Ib"; //$NON-NLS-1$
    // Generic class, consisting of Ia, Iab and Ib
    public static final String LUM_I           = "I"; //$NON-NLS-1$
    public static final String LUM_II_EVOLVED  = "I/II"; //$NON-NLS-1$
    public static final String LUM_II          = "II"; //$NON-NLS-1$
    public static final String LUM_III_EVOLVED = "II/III"; //$NON-NLS-1$
    public static final String LUM_III         = "III"; //$NON-NLS-1$
    public static final String LUM_IV_EVOLVED  = "III/IV"; //$NON-NLS-1$
    public static final String LUM_IV          = "IV"; //$NON-NLS-1$
    public static final String LUM_V_EVOLVED   = "IV/V"; //$NON-NLS-1$
    public static final String LUM_V           = "V"; //$NON-NLS-1$
    // typically used as a prefix "sd", not as a suffix
    public static final String LUM_VI          = "VI";  //$NON-NLS-1$
    // typically used as a prefix "esd", not as a suffix
    public static final String LUM_VI_PLUS     = "VI+"; //$NON-NLS-1$
    // always used as class designation "D", never as a suffix
    public static final String LUM_VII         = "VII"; //$NON-NLS-1$
    
    @XmlElement(name = "xcood")
    private Double x;
    @XmlElement(name = "ycood")
    private Double y;

    // Base data
    @SuppressWarnings("unused")
    private UUID uniqueIdentifier;
    private String id;
    private String name;
    private String shortName;
    private Integer sysPos;

    //Star data (to be factored out)
    private String spectralType;
    @XmlJavaTypeAdapter(SpectralClassAdapter.class)
    private Integer spectralClass;
    private Double subtype;
    private String luminosity;

    // Orbital information
    /** Semimajor axis (average distance to parent star), in AU */
    @XmlElement(name = "orbitRadius")
    private Double orbitSemimajorAxis;
    private Double orbitEccentricity;
    /** Degrees to the system's invariable plane */
    private Double orbitInclination;
    
    // Stellar neighbourhood
    @XmlElement(name="satellites")
    private Integer numSatellites;
    @XmlElement(name="satellite")
    private List<String> satellites;
    
    // Global physical characteristics
    /** Mass in Earth masses */
    private Double mass;
    /** Radius in Earth radii */
    private Double radius;
    /** Density in kg/m^3 */
    private Double density;
    private Double gravity;
    private Double dayLength;
    private Double tilt;
    @XmlElement(name = "class")
    private String className;
    
    // Surface description
    private Integer percentWater;
    @XmlElement(name = "volcanism")
    private Integer volcanicActivity;
    @XmlElement(name = "tectonics")
    private Integer tectonicActivity;
    @XmlElement(name="landMass")
    private List<String> landMasses;
    @XmlJavaTypeAdapter(BooleanValueAdapter.class)
    private Boolean nadirCharge;
    @XmlJavaTypeAdapter(BooleanValueAdapter.class)
    private Boolean zenithCharge;

    // Atmospheric description
    /** Pressure classification */
    private Integer pressure;
    /** Pressure in standard pressure (101325 Pa) */
    private Double pressureAtm;
    /** Atmospheric description */
    private String atmosphere;
    /** Atmospheric mass compared to Earth's 28.9645 kg/mol */
    private Double atmMass;
    private Double albedo;
    @XmlElement(name="greenhouse")
    private Double greenhouseEffect;
    /** Average surface temperature at equator in °C */
    private Integer temperature;
    @XmlJavaTypeAdapter(ClimateAdapter.class)
    private Climate climate;
    
    // Ecosphere
    @XmlJavaTypeAdapter(LifeFormAdapter.class)
    private LifeForm lifeForm;
    private Integer habitability;
    
    // Human influence
    /** Order of magnitude of the population - 1 */
    @XmlElement(name = "pop")
    private Integer populationRating;
    private String government;
    private Integer controlRating;
    @XmlJavaTypeAdapter(SocioIndustrialDataAdapter.class)
    private SocioIndustrialData socioIndustrial;
    @XmlJavaTypeAdapter(HPGRatingAdapter.class)
    private Integer hpg;
    @XmlElement(name = "faction")
    @XmlJavaTypeAdapter(StringListAdapter.class)
    private List<String> factions;
    
    //private List<String> garrisonUnits;

    // Fluff
    private String desc;
    private String icon;

    /**
     * a hash to keep track of dynamic planet changes
     * <p>
     * sorted map of [date of change: change information]
     * <p>
     * Package-private so that Planets can access it
     */
    @XmlTransient
    TreeMap<DateTime, PlanetaryEvent> events;
    
    //a hash to keep track of dynamic garrison changes
    //TreeMap<DateTime, List<String>> garrisonHistory;

    /** @deprecated Use "event", which can have any number of changes to the planetary data */
    @Deprecated
    @XmlElement(name = "factionChange")
    private List<FactionChange> factionChanges;
    // For export and import only (lists are easier than maps) */
    @XmlElement(name = "event")
    private List<Planet.PlanetaryEvent> eventList;

    /** Marker for "please delete this planet" */
    @XmlJavaTypeAdapter(BooleanValueAdapter.class)
    public Boolean delete;

    public Planet() {
    }

    public Planet(String id) {
        this.id = id;
    }
    
    /**
     * Overloaded constructor that parses out a single line of tsv data for a planet
     * with the help of a list of event years
     * @param tsvData tab-separated data line
     * @param years The list of years acquired from the tsv file
     * @throws Exception 
     */
    public Planet(String tsvData, List<DateTime> years) throws Exception {
        eventList = new ArrayList<>();
        events = new TreeMap<>();
        
        // map of faction names that are different in the SUCS data, but have a correspondence to our factions
        Map<String, String> factionReplacements = new HashMap<>();
        factionReplacements.put("LC", "LA");
        factionReplacements.put("U", "UND");
        factionReplacements.put("A", "ABN");
        factionReplacements.put("I", "IND");
        factionReplacements.put("", "UND"); // no data. defaulting to "undiscovered"
        
        try {
            // "Name" \t X-coordinate \t Y-coordinate \t "Ownership info".
            //      "Ownership info" breaks down to "FactionCode, irrelevantstuff"
            String[] infoElements = tsvData.split("\t");
            
            // sometimes, names are formatted like this:
            // Primary Name (Alternate Name)
            // Primary Name (Alternate Name YEAR+)
            
            String nameString = infoElements[0].replace("\"", ""); // get rid of surrounding quotation marks
            int plusIndex = nameString.indexOf('+');
            int nameChangeYear = 2000;
            
            // this indicates that there's an (Alternate Name YEAR+) here
            if(plusIndex > 0) {
                String yearString = nameString.substring(plusIndex - 4, plusIndex);
                nameChangeYear = Integer.parseInt(yearString);
            }
            
            // this is a dirty hack: in order to avoid colliding with faction changes, we
            // set name changes to be a second into the new year
            DateTime nameChangeYearDate = new DateTime(nameChangeYear, 1, 1, 0, 0, 1, 0);
            
            String altName;
            String primaryName = nameString;
            PlanetaryEvent nameChangeEvent = null;
            int parenIndex = nameString.indexOf('(');
            int closingParenIndex = nameString.indexOf(')');
            // this indicates that there's an (Alternate Name) sequence of some kind
            if(parenIndex > 0) {
                // we chop off the year if there is one
                if(plusIndex > 0) {
                    altName = nameString.substring(parenIndex + 1, plusIndex - 5);
                }
                // otherwise, we just chop off the closing paren
                else {
                    altName = nameString.substring(parenIndex + 1, closingParenIndex);
                }
                
                // there are a few situations where all this stuff with parens is for naught, which is
                // PlanetName (FactionCode) or if the PlanetName (AltName) is already in our planets "database"
                
                if(null == Faction.getFaction(altName) && null == Planets.getInstance().getPlanetById(primaryName)) {
                    primaryName = nameString.substring(0, parenIndex - 1);
                    
                    nameChangeEvent = new PlanetaryEvent();
                    nameChangeEvent.date = nameChangeYearDate;
                    nameChangeEvent.name = altName;
                }
            }
            
            // now we have a primary name and possibly a name change planetary event
            name = primaryName;
            
            if(null != nameChangeEvent) {
                events.put(nameChangeYearDate, nameChangeEvent);
                eventList.add(nameChangeEvent);
            }
            
            id = name;
            x = Double.parseDouble(infoElements[1]);
            y = Double.parseDouble(infoElements[2]);
            
            for(int x = 3; x < infoElements.length; x++) {
                String infoElement = infoElements[x].replace("\"", "");
                String newFaction;
                
                if(infoElement.trim().length() == 0) {
                    newFaction = "";
                }
                
                int commaIndex = infoElement.indexOf(',');
                if(commaIndex < 0) { // sometimes there are no commas
                    newFaction = infoElement;
                } else {
                    // anything after the first comma is fluff
                    // we also want to forego the opening quote
                    newFaction = infoElement.substring(0, commaIndex);
                }
                
                //dirty hack, replace faction name with one we can use
                if(factionReplacements.containsKey(newFaction)) {
                    newFaction = factionReplacements.get(newFaction);
                }
                
                // for brevity, only add the new event if the faction hasn't changed since the previous event
                // or if it's the first event
                
                // dirty hack here assumes that there's only one faction per event, which is true in the case
                // of this spreadsheet
                if(x == 3 || !eventList.get(eventList.size() - 1).faction.get(0).equals(newFaction)) {
                    PlanetaryEvent pe = new PlanetaryEvent();
                    DateTime eventDate = years.get(x - 3);
                    pe.faction = new ArrayList<>();
                    pe.faction.add(newFaction);
                    pe.date = eventDate;
                    
                    eventList.add(pe);                
                    events.put(eventDate, pe);
                }
            }
        } catch(Exception e) {
            Exception ne = new Exception("Error running Planet constructor with following line:\n" + tsvData);
            ne.addSuppressed(e);
            throw(ne);
        }
    }

    // Constant base data
    
    public String getId() {
        return id;
    }

    public String getClassName() {
        return className;
    }
    
    public Double getGravity() {
        return gravity;
    }
    
    public Double getMass() {
        return mass;
    }
    
    public Double getDensity() {
        return density;
    }
    
    public Double getRadius() {
        return radius;
    }
    
    public String getGravityText() {
        return null != gravity ? gravity.toString() + "g" : "unknown"; //$NON-NLS-1$
    }

    public Double getOrbitSemimajorAxis() {
        return orbitSemimajorAxis;
    }
    
    /** @return orbital semimajor axis in km; in the middle of the star's life zone if not set */
    public double getOrbitSemimajorAxisKm() {
        return null != orbitSemimajorAxis ? orbitSemimajorAxis * StarUtil.AU : getStarAverageLifeZone();
    }

    public List<String> getSatellites() {
        return null != satellites ? new ArrayList<>(satellites) : null;
    }

    public String getSatelliteDescription() {
        if(null == satellites || satellites.isEmpty()) {
            return "0"; //$NON-NLS-1$
        }
        return satellites.size() + " (" + Utilities.combineString(satellites, ", ") + ")"; //$NON-NLS-1$ //$NON-NLS-2$ //$NON-NLS-3$
    }

    public List<String> getLandMasses() {
        return null != landMasses ? new ArrayList<>(landMasses) : null;
    }

    public String getLandMassDescription() {
        return null != landMasses ? Utilities.combineString(landMasses, ", ") : ""; //$NON-NLS-1$ //$NON-NLS-2$
    }
    
    public Integer getVolcanicActivity() {
        return volcanicActivity;
    }

    public Integer getTectonicActivity() {
        return tectonicActivity;
    }

    public Double getDayLength() {
        return dayLength;
    }
    
    public Integer getSystemPosition() {
        return sysPos;
    }
    
    public String getSystemPositionText() {
        return null != sysPos ? sysPos.toString() : "?"; //$NON-NLS-1$
    }

    public Double getOrbitEccentricity() {
        return orbitEccentricity;
    }

    public Double getOrbitInclination() {
        return orbitInclination;
    }

    public Double getTilt() {
        return tilt;
    }
    
    public String getDescription() {
        return desc;
    }
    
    public String getIcon() {
        return icon;
    }
    
    // Constant stellar data (to be moved out later)
    
    public Double getX() {
        return x;
    }

    public Double getY() {
        return y;
    }

    public String getSpectralType() {
        return spectralType;
    }
    
    /** @return normalized spectral type, for display */
    public String getSpectralTypeNormalized() {
        return null != spectralType ? StarUtil.getSpectralType(spectralClass, subtype, luminosity) : "?"; //$NON-NLS-1$
    }
    
    public String getSpectralTypeText() {
        if(null == spectralType || spectralType.isEmpty()) {
            return "unknown";
        }
        if(spectralType.startsWith("Q")) {
            switch(spectralType) {
                case "QB": return "black hole"; //$NON-NLS-1$
                case "QN": return "neutron star"; //$NON-NLS-1$
                case "QP": return "pulsar"; //$NON-NLS-1$
                default: return "unknown";
            }
        }
        return spectralType;
    }

    public Integer getSpectralClass() {
        return spectralClass;
    }

    public void setSpectralClass(Integer spectralClass) {
        this.spectralClass = spectralClass;
    }

    public Double getSubtype() {
        return subtype;
    }

    public void setSubtype(double subtype) {
        this.subtype = subtype;
    }

    // Date-dependant data
    
    @SuppressWarnings("unchecked")
    public PlanetaryEvent getOrCreateEvent(DateTime when) {
        if(null == when) {
            return null;
        }
        if(null == events) {
            events = new TreeMap<DateTime, PlanetaryEvent>(DateTimeComparator.getDateOnlyInstance());
        }
        PlanetaryEvent event = events.get(when);
        if(null == event) {
            event = new PlanetaryEvent();
            event.date = when;
            events.put(when, event);
        }
        return event;
    }
    
    public PlanetaryEvent getEvent(DateTime when) {
        if((null == when) || (null == events)) {
            return null;
        }
        return events.get(when);
    }
    
    public List<PlanetaryEvent> getEvents() {
        if( null == events ) {
            return null;
        }
        return new ArrayList<>(events.values());
    }
    
    protected <T> T getEventData(DateTime when, T defaultValue, EventGetter<T> getter) {
        if( null == when || null == events || null == getter ) {
            return defaultValue;
        }
        T result = defaultValue;
        for( DateTime date : events.navigableKeySet() ) {
            if( date.isAfter(when) ) {
                break;
            }
            result = Utilities.nonNull(getter.get(events.get(date)), result);
        }
        return result;
    }
    
    /** @return events for this year. Never returns <i>null</i>. */
    public List<PlanetaryEvent> getEvents(int year) {
        if( null == events ) {
            return Collections.<PlanetaryEvent>emptyList();
        }
        List<PlanetaryEvent> result = new ArrayList<>();
        for( DateTime date : events.navigableKeySet() ) {
            if( date.getYear() > year ) {
                break;
            }
            if( date.getYear() == year ) {
                result.add(events.get(date));
            }
        }
        return result;
    }
    
    public String getName(DateTime when) {
        return getEventData(when, name, new EventGetter<String>() {
            @Override public String get(PlanetaryEvent e) { return e.name; }
        });
    }

    public String getShortName(DateTime when) {
        return getEventData(when, shortName, new EventGetter<String>() {
            @Override public String get(PlanetaryEvent e) { return e.shortName; }
        });
    }
    
    public List<String> getNames() {
        List<String> names = new ArrayList<>();
        
        for(PlanetaryEvent p : events.values()) {
            names.add(p.name);
        }
        
        return names;
    }

    /** @return short name if set, else full name, else "unnamed" */
    public String getPrintableName(DateTime when) {
        String result = getShortName(when);
        if( null == result ) {
            result = getName(when);
        }
        return null != result ? result : "unnamed"; //$NON-NLS-1$
    }
    
    public SocioIndustrialData getSocioIndustrial(DateTime when) {
        return getEventData(when, socioIndustrial, new EventGetter<SocioIndustrialData>() {
            @Override public SocioIndustrialData get(PlanetaryEvent e) { return e.socioIndustrial; }
        });
    }

    public String getSocioIndustrialText(DateTime when) {
        SocioIndustrialData sid = getSocioIndustrial(when);
        return null != sid ? sid.toString() : ""; //$NON-NLS-1$
    }

    public Integer getHPG(DateTime when) {
        return getEventData(when, hpg, new EventGetter<Integer>() {
            @Override public Integer get(PlanetaryEvent e) { return e.hpg; }
        });
    }

    public String getHPGClass(DateTime when) {
        return StarUtil.getHPGClass(getHPG(when));
    }

    public Integer getPopulationRating(DateTime when) {
        return getEventData(when, populationRating, new EventGetter<Integer>() {
            @Override public Integer get(PlanetaryEvent e) { return e.populationRating; }
        });
    }
    
    public String getPopulationRatingString(DateTime when) {
        Integer pops = getPopulationRating(when);
        return (null != pops) ? StarUtil.getPopulationRatingString(pops.intValue()) : "unknown";
    }
    
    public String getGovernment(DateTime when) {
        return getEventData(when, government, new EventGetter<String>() {
            @Override public String get(PlanetaryEvent e) { return e.government; }
        });
    }

    public Integer getControlRating(DateTime when) {
        return getEventData(when, controlRating, new EventGetter<Integer>() {
            @Override public Integer get(PlanetaryEvent e) { return e.controlRating; }
        });
    }
    
    public String getControlRatingString(DateTime when) {
        Integer cr = getControlRating(when);
        return (null != cr) ? StarUtil.getControlRatingString(cr.intValue()) : "actual situation unclear";
    }
    
    public LifeForm getLifeForm(DateTime when) {
        return getEventData(when, null != lifeForm ? lifeForm : LifeForm.NONE, new EventGetter<LifeForm>() {
            @Override public LifeForm get(PlanetaryEvent e) { return e.lifeForm; }
        });
    }

    public String getLifeFormName(DateTime when) {
        return getLifeForm(when).name;
    }

    public Climate getClimate(DateTime when) {
        return getEventData(when, climate, new EventGetter<Climate>() {
            @Override public Climate get(PlanetaryEvent e) { return e.climate; }
        });
    }

    public String getClimateName(DateTime when) {
        Climate c = getClimate(when);
        return null != c ? c.climateName : null;
    }

    public Integer getPercentWater(DateTime when) {
        return getEventData(when, percentWater, new EventGetter<Integer>() {
            @Override public Integer get(PlanetaryEvent e) { return e.percentWater; }
        });
    }

    public Integer getTemperature(DateTime when) {
        return getEventData(when, temperature, new EventGetter<Integer>() {
            @Override public Integer get(PlanetaryEvent e) { return e.temperature; }
        });
    }
    
    public Integer getPressure(DateTime when) {
        return getEventData(when, pressure, new EventGetter<Integer>() {
            @Override public Integer get(PlanetaryEvent e) { return e.pressure; }
        });
    }
    
    public String getPressureName(DateTime when) {
        Integer currentPressure = getPressure(when);
        return null != currentPressure ? PlanetaryConditions.getAtmosphereDisplayableName(currentPressure) : "unknown";
    }

    public Double getPressureAtm(DateTime when) {
        return getEventData(when, pressureAtm, new EventGetter<Double>() {
            @Override public Double get(PlanetaryEvent e) { return e.pressureAtm; }
        });
    }

    public Double getAtmMass(DateTime when) {
        return getEventData(when, atmMass, new EventGetter<Double>() {
            @Override public Double get(PlanetaryEvent e) { return e.atmMass; }
        });
    }

    public String getAtmosphere(DateTime when) {
        return getEventData(when, atmosphere, new EventGetter<String>() {
            @Override public String get(PlanetaryEvent e) { return e.atmosphere; }
        });
    }

    public Double getAlbedo(DateTime when) {
        return getEventData(when, albedo, new EventGetter<Double>() {
            @Override public Double get(PlanetaryEvent e) { return e.albedo; }
        });
    }

    public Double getGreenhouseEffect(DateTime when) {
        return getEventData(when, greenhouseEffect, new EventGetter<Double>() {
            @Override public Double get(PlanetaryEvent e) { return e.greenhouseEffect; }
        });
    }

    public Integer getHabitability(DateTime when) {
        return getEventData(when, habitability, new EventGetter<Integer>() {
            @Override public Integer get(PlanetaryEvent e) { return e.habitability; }
        });
    }

    public List<String> getFactions(DateTime when) {
        List<String> retVal = getEventData(when, factions, new EventGetter<List<String>>() {
            @Override public List<String> get(PlanetaryEvent e) { return e.faction; }
        });
        if (retVal != null) {
            return retVal;
        }
        return Collections.emptyList();
    }

    private static Set<Faction> getFactionsFrom(Collection<String> codes) {
<<<<<<< HEAD
        Set<Faction> factions = new HashSet<>(codes.size());
=======
        if (null == codes) {
            return Collections.emptySet();
        }
        Set<Faction> factions = new HashSet<Faction>(codes.size());
>>>>>>> abf93c2a
        for(String code : codes) {
            factions.add(Faction.getFaction(code));
        }
        return factions;
    }

    /** @return set of factions at a given date */
    public Set<Faction> getFactionSet(DateTime when) {
        List<String> currentFactions = getFactions(when);
        return getFactionsFrom(currentFactions);
    }

    public String getShortDesc(DateTime when) {
        return getShortName(when) + " (" + getFactionDesc(when) + ")"; //$NON-NLS-1$ //$NON-NLS-2$
    }

    public String getFactionDesc(DateTime when) {
        return Faction.getFactionNames(getFactionSet(when), when.getYear());
    }

    // Stellar event data, to be moved
    
    public Boolean isNadirCharge(DateTime when) {
        return getEventData(when, nadirCharge, new EventGetter<Boolean>() {
            @Override public Boolean get(PlanetaryEvent e) { return e.nadirCharge; }
        });
    }

    public boolean isZenithCharge(DateTime when) {
        return getEventData(when, zenithCharge, new EventGetter<Boolean>() {
            @Override public Boolean get(PlanetaryEvent e) { return e.zenithCharge; }
        });
    }

    public String getRechargeStationsText(DateTime when) {
        Boolean nadir = isNadirCharge(when);
        Boolean zenith = isZenithCharge(when);
        if(null != nadir && null != zenith && nadir.booleanValue() && zenith.booleanValue()) {
            return "Zenith, Nadir";
        } else if(null != zenith && zenith.booleanValue()) {
            return "Zenith";
        } else if(null != nadir && nadir.booleanValue()) {
            return "Nadir";
        } else {
            return "None";
        }
    }
    
    /** Recharge time in hours (assuming the usage of the fastest charing method available) */
    public double getRechargeTime(DateTime when) {
        if(isZenithCharge(when) || isNadirCharge(when)) {
            return Math.min(176.0, 141 + 10*spectralClass + subtype);
        } else {
            return getSolarRechargeTime();
        }
    }
    
    /** Recharge time in hours using solar radiation alone (at jump point and 100% efficiency) */
    public double getSolarRechargeTime() {
        if( null == spectralClass || null == subtype ) {
            return 183;
        }
        return StarUtil.getSolarRechargeTime(spectralClass, subtype);
    }

    public String getRechargeTimeText(DateTime when) {
        double time = getRechargeTime(when);
        if(Double.isInfinite(time)) {
            return "recharging impossible"; //$NON-NLS-1$
        } else {
            return String.format("%.0f hours", time); //$NON-NLS-1$
        }
    }
    
    // Astronavigation
    
    /** @return the average travel time from low orbit to the jump point at 1g, in Terran days */
    public double getTimeToJumpPoint(double acceleration) {
        //based on the formula in StratOps
        return Math.sqrt((getDistanceToJumpPoint() * 1000) / (StarUtil.G * acceleration)) / 43200;
    }

    /** @return the average distance to the system's jump point in km */
    public double getDistanceToJumpPoint() {
        return Math.sqrt(Math.pow(getOrbitSemimajorAxisKm(), 2) + Math.pow(getStarDistanceToJumpPoint(), 2));
    }

    private double getStarDistanceToJumpPoint() {
        if( null == spectralClass || null == subtype ) {
            return StarUtil.getDistanceToJumpPoint(42);
        }
        return StarUtil.getDistanceToJumpPoint(spectralClass, subtype);
    }
    
    /** @return the rough middle of the habitable zone around this star, in km */
    private double getStarAverageLifeZone() {
        // TODO Calculate from luminosity and the like. For now, using the table in IO Beta.
        if( null == spectralClass || null == subtype ) {
            return (StarUtil.getMinLifeZone(42) + StarUtil.getMaxLifeZone(42)) / 2;
        }
        return (StarUtil.getMinLifeZone(spectralClass, subtype) + StarUtil.getMaxLifeZone(spectralClass, subtype)) / 2;
    }
    
    /** @return the distance to another planet in light years (0 if both are in the same system) */
    public double getDistanceTo(Planet anotherPlanet) {
        return Math.sqrt(Math.pow(x - anotherPlanet.x, 2) + Math.pow(y - anotherPlanet.y, 2));
    }

    /** @return the distance to a point in space in light years */
    public double getDistanceTo(double x, double y) {
        return Math.sqrt(Math.pow(x - this.x, 2) + Math.pow(y - this.y, 2));
    }

    // JAXB marshalling support
    
    @SuppressWarnings({ "unused", "unchecked" })
    private void afterUnmarshal(Unmarshaller unmarshaller, Object parent) {
        if( null == id ) {
            id = name;
        }
        
        // Spectral classification: use spectralType if available, else the separate values
        if( null != spectralType ) {
            setSpectralType(spectralType);
        } else {
            spectralType = StarUtil.getSpectralType(spectralClass, subtype, luminosity);
        }
        nadirCharge = Utilities.nonNull(nadirCharge, Boolean.FALSE);
        zenithCharge = Utilities.nonNull(zenithCharge, Boolean.FALSE);
        // Generate a bunch of data if we still don't have it
        if( null == spectralType ) {
            setSpectralType(StarUtil.generateSpectralType(
                new Random(id.hashCode() + 133773), true, (null != spectralClass) ? spectralClass.intValue() : -1));
        }        
        
        // Fill up events
        events = new TreeMap<DateTime, PlanetaryEvent>(DateTimeComparator.getDateOnlyInstance());
        if( null != eventList ) {
            for( PlanetaryEvent event : eventList ) {
                if( null != event && null != event.date ) {
                    events.put(event.date, event);
                }
            }
            eventList.clear();
        }
        eventList = null;
        // Merge faction change events into the event data
        if( null != factionChanges ) {
            for( FactionChange change : factionChanges ) {
                if( null != change && null != change.date ) {
                    PlanetaryEvent event = getOrCreateEvent(change.date);
                    event.faction = change.faction;
                }
            }
            factionChanges.clear();
        }
        factionChanges = null;
    }
    
    @SuppressWarnings("unused")
    private boolean beforeMarshal(Marshaller marshaller) {
        // Fill up our event list from the internal data type
        eventList = new ArrayList<>(events.values());
        return true;
    }
    
    /** Includes a parser for spectral type strings */
    protected void setSpectralType(String type) {
        SpectralDefinition scDef = StarUtil.parseSpectralType(type);
        
        if( null == scDef ) {
            return;
        }
        
        spectralType = scDef.spectralType;
        spectralClass = scDef.spectralClass;
        subtype = scDef.subtype;
        luminosity = scDef.luminosity;
    }
    
    /**
     * Updates the current planet's coordinates and faction ownership from the given other planet.
     * Makes several assumptions about the way the other planet's ownership events are structured.
     * @param tsvPlanet The planet from which to update.
     * @param dryRun Whether to actually perform the updates.
     * @return Human readable form of what was/would have been updated. 
     */
    public String updateFromTSVPlanet(Planet tsvPlanet, boolean dryRun) {
        StringBuilder sb = new StringBuilder();
        
        if(!tsvPlanet.x.equals(x) || !tsvPlanet.y.equals(y)) {
            sb.append("Coordinate update from " + x + ", " + y + " to " + tsvPlanet.x + ", " + tsvPlanet.y + "\r\n");
            
            if(!dryRun) {
                x = tsvPlanet.x;
                y = tsvPlanet.y;
            }
        }
        
        // loop using index
        // look ahead by one event (if possible) and check that getFaction(next event year) isn't already
        // the same as the faction from the current event : sometimes, our data is more exact than the incoming data 
        for(int eventIndex = 0; eventIndex < tsvPlanet.getEvents().size(); eventIndex++) {
            PlanetaryEvent event = tsvPlanet.getEvents().get(eventIndex);
            // check other planet events (currently only updating faction change events)
            // if the other planet has an 'ownership change' event with a non-"U" faction
            // check that this planet does not have an existing non-"U" faction already owning it at the event date
            // and does not acquire such a faction between this and the next event
            // Then we will add an the ownership change event
            
            if(event.faction != null && event.faction.size() > 0) { 
                // the purpose of this code is to evaluate whether the current "other planet" event is 
                // a faction change to an active, valid faction.
                Faction eventFaction = Faction.getFaction(event.faction.get(0));
                boolean eventHasActualFaction = eventFaction != null ? !eventFaction.is(Tag.INACTIVE) && !eventFaction.is(Tag.ABANDONED) : false;
                
                if(eventHasActualFaction) {
                    List<String> currentFactions = getFactions(event.date);
                                         
                    // if this planet has an "inactive and abandoned" current faction... 
                    // we also want to catch the situation where the next faction change isn't to the same exact faction 
                    if(currentFactions.size() == 1 && 
                            Faction.getFaction(currentFactions.get(0)).is(Tag.INACTIVE) &&
                            Faction.getFaction(currentFactions.get(0)).is(Tag.ABANDONED)) {
                        
                        // now we travel into the future, to the next "other" event, and if this planet has acquired a faction
                        // before the next "other" event, then we
                        int nextEventIndex = eventIndex + 1;                        
                        PlanetaryEvent nextEvent = nextEventIndex < tsvPlanet.getEvents().size() ? tsvPlanet.getEvents().get(nextEventIndex) : null;
                        DateTime nextEventDate; 
                        
                        // if we're at the last event, then just check that the planet doesn't have a faction in the year 3600
                        if(nextEvent == null) {
                            nextEventDate = new DateTime(3600, 1, 1, 0, 0, 1, 0);
                        } else {
                            nextEventDate = nextEvent.date;
                        }
                        
                        List<String> nextFactions = getFactions(nextEventDate);
                        boolean factionBeforeNextEvent = !(nextFactions.size() == 1 &&
                                Faction.getFaction(nextFactions.get(0)).is(Tag.INACTIVE) &&
                                Faction.getFaction(nextFactions.get(0)).is(Tag.ABANDONED));
                        
                        if(!factionBeforeNextEvent) {
                            sb.append("Adding faction change in " + event.date.getYear() + " from " + currentFactions.get(0) + " to " + event.faction + "\r\n");
                            
                            if(!dryRun) {
                                events.put(event.date, event);
                            }
                        }
                    }
                }
            }
        }
        
        if(sb.length() > 0) {
            sb.insert(0, "Updating planet " + getId() + "\r\n");
        }
        
        return sb.toString();
    }
    
    /**
     * Copy all but id from the other planet. Update event list. Events with the
     * same date as others already in the list get overwritten, others added.
     * To effectively delete an event, simply create a new one with <i>just</i> the date.
     */
    public void copyDataFrom(Planet other) {
        if( null != other ) {
            // We don't change the ID
            name = Utilities.nonNull(other.name, name);
            shortName = Utilities.nonNull(other.shortName, shortName);
            x = Utilities.nonNull(other.x, x);
            y = Utilities.nonNull(other.y, y);
            spectralType = Utilities.nonNull(other.spectralType, spectralType);
            spectralClass =Utilities.nonNull(other.spectralClass, spectralClass);
            subtype = Utilities.nonNull(other.subtype, subtype);
            luminosity = Utilities.nonNull(other.luminosity, luminosity);
            climate = Utilities.nonNull(other.climate, climate);
            desc = Utilities.nonNull(other.desc, desc);
            factions = Utilities.nonNull(other.factions, factions);
            gravity = Utilities.nonNull(other.gravity, gravity);
            hpg = Utilities.nonNull(other.hpg, hpg);
            landMasses = Utilities.nonNull(other.landMasses, landMasses);
            lifeForm = Utilities.nonNull(other.lifeForm, lifeForm);
            orbitSemimajorAxis = Utilities.nonNull(other.orbitSemimajorAxis, orbitSemimajorAxis);
            orbitEccentricity = Utilities.nonNull(other.orbitEccentricity, orbitEccentricity);
            orbitInclination = Utilities.nonNull(other.orbitInclination, orbitInclination);
            percentWater = Utilities.nonNull(other.percentWater, percentWater);
            pressure = Utilities.nonNull(other.pressure, pressure);
            pressureAtm = Utilities.nonNull(other.pressureAtm, pressureAtm);
            pressureAtm = Utilities.nonNull(other.pressureAtm, pressureAtm);
            atmMass = Utilities.nonNull(other.atmMass, atmMass);
            atmosphere = Utilities.nonNull(other.atmosphere, atmosphere);
            albedo = Utilities.nonNull(other.albedo, albedo);
            greenhouseEffect = Utilities.nonNull(other.greenhouseEffect, greenhouseEffect);
            volcanicActivity = Utilities.nonNull(other.volcanicActivity, volcanicActivity);
            tectonicActivity = Utilities.nonNull(other.tectonicActivity, tectonicActivity);
            populationRating = Utilities.nonNull(other.populationRating, populationRating);
            government = Utilities.nonNull(other.government, government);
            controlRating = Utilities.nonNull(other.controlRating, controlRating);
            habitability = Utilities.nonNull(other.habitability, habitability);
            dayLength = Utilities.nonNull(other.dayLength, dayLength);
            satellites = Utilities.nonNull(other.satellites, satellites);
            sysPos = Utilities.nonNull(other.sysPos, sysPos);
            temperature = Utilities.nonNull(other.temperature, temperature);
            socioIndustrial = Utilities.nonNull(other.socioIndustrial, socioIndustrial);
            icon = Utilities.nonNull(other.icon, icon);
            // Merge (not replace!) events
            if( null != other.events ) {
                for( PlanetaryEvent event : other.getEvents() ) {
                    if( null != event && null != event.date ) {
                        PlanetaryEvent myEvent = getOrCreateEvent(event.date);
                        myEvent.copyDataFrom(event);
                    }
                }
            }
        }
    }


    @Override
    public int hashCode() {
        return Objects.hashCode(id);
    }
    
    @Override
    public boolean equals(Object object) {
        if(this == object) {
            return true;
        }
        if((null == object) || (getClass() != object.getClass())) {
            return false;
        }
        final Planet other = (Planet) object;
        return Objects.equals(id, other.id);
    }

    public static int convertRatingToCode(String rating) {
        if(rating.equalsIgnoreCase("A")) { //$NON-NLS-1$
            return ITechnology.RATING_A;
        }
        else if(rating.equalsIgnoreCase("B")) { //$NON-NLS-1$
            return ITechnology.RATING_B;
        }
        else if(rating.equalsIgnoreCase("C")) { //$NON-NLS-1$
            return ITechnology.RATING_C;
        }
        else if(rating.equalsIgnoreCase("D")) { //$NON-NLS-1$
            return ITechnology.RATING_D;
        }
        else if(rating.equalsIgnoreCase("E")) { //$NON-NLS-1$
            return ITechnology.RATING_E;
        }
        else if(rating.equalsIgnoreCase("F")) { //$NON-NLS-1$
            return ITechnology.RATING_F;
        }
        return ITechnology.RATING_C;
    }

    public static final class SocioIndustrialData {
        public static final SocioIndustrialData NONE = new SocioIndustrialData();
        static {
            NONE.tech = ITechnology.RATING_X;
            NONE.industry = ITechnology.RATING_X;
            NONE.rawMaterials = ITechnology.RATING_X;
            NONE.output = ITechnology.RATING_X;
            NONE.agriculture = ITechnology.RATING_X;
        }
        
        public int tech;
        public int industry;
        public int rawMaterials;
        public int output;
        public int agriculture;
        
        @Override
        public String toString() {
             return ITechnology.getRatingName(tech)
                + "-" + ITechnology.getRatingName(industry) //$NON-NLS-1$
                + "-" + ITechnology.getRatingName(rawMaterials) //$NON-NLS-1$
                + "-" + ITechnology.getRatingName(output) //$NON-NLS-1$
                + "-" + ITechnology.getRatingName(agriculture); //$NON-NLS-1$
         }
        
        /** @return the USILR rating as a HTML description */
        public String getHTMLDescription() {
            // TODO: Internationalization
            // TODO: Some way to encode "advanced" ultra-tech worlds (rating "AA" for technological sophistication)
            // TODO: Some way to encode "regressed" worlds
            // Note that rating "E" isn't used in official USILR codes, but we add them for completeness
            StringBuilder sb = new StringBuilder("<html><body style='width: 50px; font: 10px sans-serif'>");
            switch(tech) {
                case -1:
                    sb.append("Advanced: Ultra high-tech world<br>");
                    break;
                case ITechnology.RATING_A:
                    sb.append("A: High-tech world<br>");
                    break;
                case ITechnology.RATING_B:
                    sb.append("B: Advanced world<br>");
                    break;
                case ITechnology.RATING_C:
                    sb.append("C: Moderately advanced world<br>");
                    break;
                case ITechnology.RATING_D:
                    sb.append("D: Lower-tech world; about 21st- to 22nd-century level<br>");
                    break;
                case ITechnology.RATING_E:
                    sb.append("E: Lower-tech world; about 20th century level<br>");
                    break;
                case ITechnology.RATING_F:
                    sb.append("F: Primitive world<br>");
                    break;
                case ITechnology.RATING_X:
                    sb.append("Regressed: Pre-industrial world<br>");
                    break;
                default:
                    sb.append("X: Technological sophistication unknown<br>");
                    break;
            }
            switch(industry) {
                case ITechnology.RATING_A:
                    sb.append("A: Heavily industrialized<br>");
                    break;
                case ITechnology.RATING_B:
                    sb.append("B: Moderately industrialized<br>");
                    break;
                case ITechnology.RATING_C:
                    sb.append("C: Basic heavy industry; about 22nd century level<br>");
                    break;
                case ITechnology.RATING_D:
                    sb.append("D: Low industrialization; about 20th century level<br>");
                    break;
                case ITechnology.RATING_E:
                    sb.append("E: Very low industrialization; about 19th century level<br>");
                    break;
                case ITechnology.RATING_F:
                    sb.append("F: No industrialization<br>");
                    break;
                default:
                    sb.append("X: Industrialization level unknown<br>");
                    break;
            }
            switch(rawMaterials) {
                case ITechnology.RATING_A:
                    sb.append("A: Fully self-sufficient raw material production<br>");
                    break;
                case ITechnology.RATING_B:
                    sb.append("B: Mostly self-sufficient raw material production<br>");
                    break;
                case ITechnology.RATING_C:
                    sb.append("C: Limited raw material production<br>");
                    break;
                case ITechnology.RATING_D:
                    sb.append("D: Production dependent on imports of raw materials<br>");
                    break;
                case ITechnology.RATING_E:
                    sb.append("E: Production highly dependent on imports of raw materials<br>");
                    break;
                case ITechnology.RATING_F:
                    sb.append("F: No economically viable local raw material production<br>");
                    break;
                default:
                    sb.append("X: Raw material dependence unknown<br>");
                    break;
            }
            switch(output) {
                case ITechnology.RATING_A:
                    sb.append("A: High industrial output<br>");
                    break;
                case ITechnology.RATING_B:
                    sb.append("B: Good industrial output<br>");
                    break;
                case ITechnology.RATING_C:
                    sb.append("C: Limited industrial output<br>"); // Bad for Ferengi
                    break;
                case ITechnology.RATING_D:
                    sb.append("D: Negligable industrial output<br>");
                    break;
                case ITechnology.RATING_E:
                    sb.append("E: Negligable industrial output<br>");
                    break;
                case ITechnology.RATING_F:
                    sb.append("F: No industrial output<br>"); // Good for Ferengi
                    break;
                default:
                    sb.append("X: Industrial output unknown<br>");
                    break;
            }
            switch(agriculture) {
                case ITechnology.RATING_A:
                    sb.append("A: Breadbasket<br>");
                    break;
                case ITechnology.RATING_B:
                    sb.append("B: Agriculturally abundant world<br>");
                    break;
                case ITechnology.RATING_C:
                    sb.append("C: Modest agriculture<br>");
                    break;
                case ITechnology.RATING_D:
                    sb.append("D: Poor agriculture<br>");
                    break;
                case ITechnology.RATING_E:
                    sb.append("E: Very poor agriculture<br>");
                    break;
                case ITechnology.RATING_F:
                    sb.append("F: Barren world<br>");
                    break;
                default:
                    sb.append("X: Agricultural level unknown<br>");
                    break;
            }

            return sb.append("</body></html>").toString();
        }
    }

    /** A class representing some event, possibly changing planetary information */
    @XmlRootElement(name="event")
    public static final class PlanetaryEvent {
        @XmlJavaTypeAdapter(DateAdapter.class)
        public DateTime date;
        public String message;
        public String name;
        public String shortName;
        @XmlJavaTypeAdapter(StringListAdapter.class)
        public List<String> faction;
        @XmlJavaTypeAdapter(LifeFormAdapter.class)
        public LifeForm lifeForm;
        @XmlJavaTypeAdapter(ClimateAdapter.class)
        public Climate climate;
        public Integer percentWater;
        public Integer temperature;
        @XmlJavaTypeAdapter(SocioIndustrialDataAdapter.class)
        public SocioIndustrialData socioIndustrial;
        @XmlJavaTypeAdapter(HPGRatingAdapter.class)
        public Integer hpg;
        public Integer pressure;
        public Double pressureAtm;
        public Double atmMass;
        public String atmosphere;
        public Double albedo;
        public Double greenhouseEffect;
        public Integer habitability;
        @XmlElement(name = "pop")
        public Integer populationRating;
        public String government;
        public Integer controlRating;
        // Stellar support, to be moved later
        public Boolean nadirCharge;
        public Boolean zenithCharge;
        // Events marked as "custom" are saved to scenario files and loaded from there
        public transient boolean custom = false;
        
        public void copyDataFrom(PlanetaryEvent other) {
            climate = Utilities.nonNull(other.climate, climate);
            faction = Utilities.nonNull(other.faction, faction);
            hpg = Utilities.nonNull(other.hpg, hpg);
            lifeForm = Utilities.nonNull(other.lifeForm, lifeForm);
            message = Utilities.nonNull(other.message, message);
            name = Utilities.nonNull(other.name, name);
            percentWater = Utilities.nonNull(other.percentWater, percentWater);
            shortName = Utilities.nonNull(other.shortName, shortName);
            socioIndustrial = Utilities.nonNull(other.socioIndustrial, socioIndustrial);
            temperature = Utilities.nonNull(other.temperature, temperature);
            pressure = Utilities.nonNull(other.pressure, pressure);
            pressureAtm = Utilities.nonNull(other.pressureAtm, pressureAtm);
            atmMass = Utilities.nonNull(other.atmMass, atmMass);
            atmosphere = Utilities.nonNull(other.atmosphere, atmosphere);
            albedo = Utilities.nonNull(other.albedo, albedo);
            greenhouseEffect = Utilities.nonNull(other.greenhouseEffect, greenhouseEffect);
            habitability = Utilities.nonNull(other.habitability, habitability);
            populationRating = Utilities.nonNull(other.populationRating, populationRating);
            government = Utilities.nonNull(other.government, government);
            controlRating = Utilities.nonNull(other.controlRating, controlRating);
            nadirCharge = Utilities.nonNull(other.nadirCharge, nadirCharge);
            zenithCharge = Utilities.nonNull(other.zenithCharge, zenithCharge);
            custom = (other.custom || custom);
        }
        
        public void replaceDataFrom(PlanetaryEvent other) {
            climate = other.climate;
            faction = other.faction;
            hpg = other.hpg;
            lifeForm = other.lifeForm;
            message = other.message;
            name = other.name;
            percentWater = other.percentWater;
            shortName = other.shortName;
            socioIndustrial = other.socioIndustrial;
            temperature = other.temperature;
            pressure = other.pressure;
            pressureAtm = other.pressureAtm;
            atmMass = other.atmMass;
            atmosphere = other.atmosphere;
            albedo = other.albedo;
            greenhouseEffect = other.greenhouseEffect;
            habitability = other.habitability;
            populationRating = other.populationRating;
            government = other.government;
            controlRating = other.controlRating;
            nadirCharge = other.nadirCharge;
            zenithCharge = other.zenithCharge;
            custom = (other.custom || custom);
        }
        
        /** @return <code>true</code> if the event doesn't contain any change */
        public boolean isEmpty() {
            return (null == climate) && (null == faction) && (null == hpg) && (null == lifeForm)
                && (null == message) && (null == name) && (null == shortName) && (null == socioIndustrial)
                && (null == temperature) && (null == pressure) && (null == pressureAtm)
                && (null == atmMass) && (null == atmosphere) && (null == albedo) && (null == greenhouseEffect)
                && (null == habitability) && (null == populationRating) && (null == government)
                && (null == controlRating) && (null == nadirCharge) && (null == zenithCharge);
        }
    }
    
    public static final class FactionChange {
        @XmlJavaTypeAdapter(DateAdapter.class)
        public DateTime date;
        @XmlJavaTypeAdapter(StringListAdapter.class)
        public List<String> faction;
        
        @Override
        public String toString() {
            StringBuilder sb = new StringBuilder();
            sb.append("{"); //$NON-NLS-1$
               sb.append("date=").append(date).append(","); //$NON-NLS-1$ //$NON-NLS-2$
               sb.append("faction=").append(faction).append("}"); //$NON-NLS-1$ //$NON-NLS-2$
               return sb.toString();
        }
    }

    // @FunctionalInterface in Java 8, or just use Function<PlanetaryEvent, T>
    private static interface EventGetter<T> {
        T get(PlanetaryEvent e);
    }
    
    /** BT planet types */
    public static enum PlanetaryType {
        SMALL_ASTEROID, MEDIUM_ASTEROID, DWARF_TERRESTRIAL, TERRESTRIAL, GIANT_TERRESTRIAL, GAS_GIANT, ICE_GIANT;
    }
    
    /** Data class to hold parsed spectral definitions */
    public static final class SpectralDefinition {
        public String spectralType;
        public int spectralClass;
        public double subtype;
        public String luminosity;
        
        public SpectralDefinition(String spectralType, int spectralClass, double subtype, String luminosity) {
            this.spectralType = Objects.requireNonNull(spectralType);
            this.spectralClass = spectralClass;
            this.subtype = subtype;
            this.luminosity = Objects.requireNonNull(luminosity);
        }
    }
}<|MERGE_RESOLUTION|>--- conflicted
+++ resolved
@@ -48,6 +48,7 @@
 import org.joda.time.DateTime;
 import org.joda.time.DateTimeComparator;
 
+import megamek.common.EquipmentType;
 import megamek.common.ITechnology;
 import megamek.common.PlanetaryConditions;
 import mekhq.Utilities;
@@ -318,16 +319,16 @@
             }
             
             // now we have a primary name and possibly a name change planetary event
-            name = primaryName;
+            this.name = primaryName;
             
             if(null != nameChangeEvent) {
-                events.put(nameChangeYearDate, nameChangeEvent);
-                eventList.add(nameChangeEvent);
+                this.events.put(nameChangeYearDate, nameChangeEvent);
+                this.eventList.add(nameChangeEvent);
             }
             
-            id = name;
-            x = Double.parseDouble(infoElements[1]);
-            y = Double.parseDouble(infoElements[2]);
+            this.id = this.name;
+            this.x = Double.parseDouble(infoElements[1]);
+            this.y = Double.parseDouble(infoElements[2]);
             
             for(int x = 3; x < infoElements.length; x++) {
                 String infoElement = infoElements[x].replace("\"", "");
@@ -359,12 +360,12 @@
                 if(x == 3 || !eventList.get(eventList.size() - 1).faction.get(0).equals(newFaction)) {
                     PlanetaryEvent pe = new PlanetaryEvent();
                     DateTime eventDate = years.get(x - 3);
-                    pe.faction = new ArrayList<>();
+                    pe.faction = new ArrayList<String>();
                     pe.faction.add(newFaction);
                     pe.date = eventDate;
                     
-                    eventList.add(pe);                
-                    events.put(eventDate, pe);
+                    this.eventList.add(pe);                
+                    this.events.put(eventDate, pe);
                 }
             }
         } catch(Exception e) {
@@ -414,7 +415,7 @@
     }
 
     public List<String> getSatellites() {
-        return null != satellites ? new ArrayList<>(satellites) : null;
+        return null != satellites ? new ArrayList<String>(satellites) : null;
     }
 
     public String getSatelliteDescription() {
@@ -425,7 +426,7 @@
     }
 
     public List<String> getLandMasses() {
-        return null != landMasses ? new ArrayList<>(landMasses) : null;
+        return null != landMasses ? new ArrayList<String>(landMasses) : null;
     }
 
     public String getLandMassDescription() {
@@ -552,7 +553,7 @@
         if( null == events ) {
             return null;
         }
-        return new ArrayList<>(events.values());
+        return new ArrayList<PlanetaryEvent>(events.values());
     }
     
     protected <T> T getEventData(DateTime when, T defaultValue, EventGetter<T> getter) {
@@ -574,7 +575,7 @@
         if( null == events ) {
             return Collections.<PlanetaryEvent>emptyList();
         }
-        List<PlanetaryEvent> result = new ArrayList<>();
+        List<PlanetaryEvent> result = new ArrayList<PlanetaryEvent>();
         for( DateTime date : events.navigableKeySet() ) {
             if( date.getYear() > year ) {
                 break;
@@ -757,14 +758,10 @@
     }
 
     private static Set<Faction> getFactionsFrom(Collection<String> codes) {
-<<<<<<< HEAD
-        Set<Faction> factions = new HashSet<>(codes.size());
-=======
         if (null == codes) {
             return Collections.emptySet();
         }
         Set<Faction> factions = new HashSet<Faction>(codes.size());
->>>>>>> abf93c2a
         for(String code : codes) {
             factions.add(Faction.getFaction(code));
         }
@@ -927,7 +924,7 @@
     @SuppressWarnings("unused")
     private boolean beforeMarshal(Marshaller marshaller) {
         // Fill up our event list from the internal data type
-        eventList = new ArrayList<>(events.values());
+        eventList = new ArrayList<PlanetaryEvent>(events.values());
         return true;
     }
     
@@ -955,12 +952,12 @@
     public String updateFromTSVPlanet(Planet tsvPlanet, boolean dryRun) {
         StringBuilder sb = new StringBuilder();
         
-        if(!tsvPlanet.x.equals(x) || !tsvPlanet.y.equals(y)) {
+        if(!tsvPlanet.x.equals(this.x) || !tsvPlanet.y.equals(this.y)) {
             sb.append("Coordinate update from " + x + ", " + y + " to " + tsvPlanet.x + ", " + tsvPlanet.y + "\r\n");
             
             if(!dryRun) {
-                x = tsvPlanet.x;
-                y = tsvPlanet.y;
+                this.x = tsvPlanet.x;
+                this.y = tsvPlanet.y;
             }
         }
         
@@ -982,7 +979,7 @@
                 boolean eventHasActualFaction = eventFaction != null ? !eventFaction.is(Tag.INACTIVE) && !eventFaction.is(Tag.ABANDONED) : false;
                 
                 if(eventHasActualFaction) {
-                    List<String> currentFactions = getFactions(event.date);
+                    List<String> currentFactions = this.getFactions(event.date);
                                          
                     // if this planet has an "inactive and abandoned" current faction... 
                     // we also want to catch the situation where the next faction change isn't to the same exact faction 
@@ -1003,7 +1000,7 @@
                             nextEventDate = nextEvent.date;
                         }
                         
-                        List<String> nextFactions = getFactions(nextEventDate);
+                        List<String> nextFactions = this.getFactions(nextEventDate);
                         boolean factionBeforeNextEvent = !(nextFactions.size() == 1 &&
                                 Faction.getFaction(nextFactions.get(0)).is(Tag.INACTIVE) &&
                                 Faction.getFaction(nextFactions.get(0)).is(Tag.ABANDONED));
@@ -1012,7 +1009,7 @@
                             sb.append("Adding faction change in " + event.date.getYear() + " from " + currentFactions.get(0) + " to " + event.faction + "\r\n");
                             
                             if(!dryRun) {
-                                events.put(event.date, event);
+                                this.events.put(event.date, event);
                             }
                         }
                     }
@@ -1021,7 +1018,7 @@
         }
         
         if(sb.length() > 0) {
-            sb.insert(0, "Updating planet " + getId() + "\r\n");
+            sb.insert(0, "Updating planet " + this.getId() + "\r\n");
         }
         
         return sb.toString();
@@ -1105,34 +1102,34 @@
 
     public static int convertRatingToCode(String rating) {
         if(rating.equalsIgnoreCase("A")) { //$NON-NLS-1$
-            return ITechnology.RATING_A;
+            return EquipmentType.RATING_A;
         }
         else if(rating.equalsIgnoreCase("B")) { //$NON-NLS-1$
-            return ITechnology.RATING_B;
+            return EquipmentType.RATING_B;
         }
         else if(rating.equalsIgnoreCase("C")) { //$NON-NLS-1$
-            return ITechnology.RATING_C;
+            return EquipmentType.RATING_C;
         }
         else if(rating.equalsIgnoreCase("D")) { //$NON-NLS-1$
-            return ITechnology.RATING_D;
+            return EquipmentType.RATING_D;
         }
         else if(rating.equalsIgnoreCase("E")) { //$NON-NLS-1$
-            return ITechnology.RATING_E;
+            return EquipmentType.RATING_E;
         }
         else if(rating.equalsIgnoreCase("F")) { //$NON-NLS-1$
-            return ITechnology.RATING_F;
-        }
-        return ITechnology.RATING_C;
+            return EquipmentType.RATING_F;
+        }
+        return EquipmentType.RATING_C;
     }
 
     public static final class SocioIndustrialData {
         public static final SocioIndustrialData NONE = new SocioIndustrialData();
         static {
-            NONE.tech = ITechnology.RATING_X;
-            NONE.industry = ITechnology.RATING_X;
-            NONE.rawMaterials = ITechnology.RATING_X;
-            NONE.output = ITechnology.RATING_X;
-            NONE.agriculture = ITechnology.RATING_X;
+            NONE.tech = EquipmentType.RATING_X;
+            NONE.industry = EquipmentType.RATING_X;
+            NONE.rawMaterials = EquipmentType.RATING_X;
+            NONE.output = EquipmentType.RATING_X;
+            NONE.agriculture = EquipmentType.RATING_X;
         }
         
         public int tech;
@@ -1161,25 +1158,25 @@
                 case -1:
                     sb.append("Advanced: Ultra high-tech world<br>");
                     break;
-                case ITechnology.RATING_A:
+                case EquipmentType.RATING_A:
                     sb.append("A: High-tech world<br>");
                     break;
-                case ITechnology.RATING_B:
+                case EquipmentType.RATING_B:
                     sb.append("B: Advanced world<br>");
                     break;
-                case ITechnology.RATING_C:
+                case EquipmentType.RATING_C:
                     sb.append("C: Moderately advanced world<br>");
                     break;
-                case ITechnology.RATING_D:
+                case EquipmentType.RATING_D:
                     sb.append("D: Lower-tech world; about 21st- to 22nd-century level<br>");
                     break;
-                case ITechnology.RATING_E:
+                case EquipmentType.RATING_E:
                     sb.append("E: Lower-tech world; about 20th century level<br>");
                     break;
-                case ITechnology.RATING_F:
+                case EquipmentType.RATING_F:
                     sb.append("F: Primitive world<br>");
                     break;
-                case ITechnology.RATING_X:
+                case EquipmentType.RATING_X:
                     sb.append("Regressed: Pre-industrial world<br>");
                     break;
                 default:
@@ -1187,22 +1184,22 @@
                     break;
             }
             switch(industry) {
-                case ITechnology.RATING_A:
+                case EquipmentType.RATING_A:
                     sb.append("A: Heavily industrialized<br>");
                     break;
-                case ITechnology.RATING_B:
+                case EquipmentType.RATING_B:
                     sb.append("B: Moderately industrialized<br>");
                     break;
-                case ITechnology.RATING_C:
+                case EquipmentType.RATING_C:
                     sb.append("C: Basic heavy industry; about 22nd century level<br>");
                     break;
-                case ITechnology.RATING_D:
+                case EquipmentType.RATING_D:
                     sb.append("D: Low industrialization; about 20th century level<br>");
                     break;
-                case ITechnology.RATING_E:
+                case EquipmentType.RATING_E:
                     sb.append("E: Very low industrialization; about 19th century level<br>");
                     break;
-                case ITechnology.RATING_F:
+                case EquipmentType.RATING_F:
                     sb.append("F: No industrialization<br>");
                     break;
                 default:
@@ -1210,22 +1207,22 @@
                     break;
             }
             switch(rawMaterials) {
-                case ITechnology.RATING_A:
+                case EquipmentType.RATING_A:
                     sb.append("A: Fully self-sufficient raw material production<br>");
                     break;
-                case ITechnology.RATING_B:
+                case EquipmentType.RATING_B:
                     sb.append("B: Mostly self-sufficient raw material production<br>");
                     break;
-                case ITechnology.RATING_C:
+                case EquipmentType.RATING_C:
                     sb.append("C: Limited raw material production<br>");
                     break;
-                case ITechnology.RATING_D:
+                case EquipmentType.RATING_D:
                     sb.append("D: Production dependent on imports of raw materials<br>");
                     break;
-                case ITechnology.RATING_E:
+                case EquipmentType.RATING_E:
                     sb.append("E: Production highly dependent on imports of raw materials<br>");
                     break;
-                case ITechnology.RATING_F:
+                case EquipmentType.RATING_F:
                     sb.append("F: No economically viable local raw material production<br>");
                     break;
                 default:
@@ -1233,22 +1230,22 @@
                     break;
             }
             switch(output) {
-                case ITechnology.RATING_A:
+                case EquipmentType.RATING_A:
                     sb.append("A: High industrial output<br>");
                     break;
-                case ITechnology.RATING_B:
+                case EquipmentType.RATING_B:
                     sb.append("B: Good industrial output<br>");
                     break;
-                case ITechnology.RATING_C:
+                case EquipmentType.RATING_C:
                     sb.append("C: Limited industrial output<br>"); // Bad for Ferengi
                     break;
-                case ITechnology.RATING_D:
+                case EquipmentType.RATING_D:
                     sb.append("D: Negligable industrial output<br>");
                     break;
-                case ITechnology.RATING_E:
+                case EquipmentType.RATING_E:
                     sb.append("E: Negligable industrial output<br>");
                     break;
-                case ITechnology.RATING_F:
+                case EquipmentType.RATING_F:
                     sb.append("F: No industrial output<br>"); // Good for Ferengi
                     break;
                 default:
@@ -1256,22 +1253,22 @@
                     break;
             }
             switch(agriculture) {
-                case ITechnology.RATING_A:
+                case EquipmentType.RATING_A:
                     sb.append("A: Breadbasket<br>");
                     break;
-                case ITechnology.RATING_B:
+                case EquipmentType.RATING_B:
                     sb.append("B: Agriculturally abundant world<br>");
                     break;
-                case ITechnology.RATING_C:
+                case EquipmentType.RATING_C:
                     sb.append("C: Modest agriculture<br>");
                     break;
-                case ITechnology.RATING_D:
+                case EquipmentType.RATING_D:
                     sb.append("D: Poor agriculture<br>");
                     break;
-                case ITechnology.RATING_E:
+                case EquipmentType.RATING_E:
                     sb.append("E: Very poor agriculture<br>");
                     break;
-                case ITechnology.RATING_F:
+                case EquipmentType.RATING_F:
                     sb.append("F: Barren world<br>");
                     break;
                 default:
