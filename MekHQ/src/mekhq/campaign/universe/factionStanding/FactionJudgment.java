--- conflicted
+++ resolved
@@ -32,10 +32,7 @@
  */
 package mekhq.campaign.universe.factionStanding;
 
-<<<<<<< HEAD
 import static mekhq.campaign.universe.factionStanding.FactionAccoladeLevel.NO_ACCOLADE;
-=======
->>>>>>> edd863c5
 import static mekhq.campaign.universe.factionStanding.FactionCensureLevel.CENSURE_LEVEL_0;
 import static mekhq.campaign.universe.factionStanding.FactionCensureLevel.MIN_CENSURE_SEVERITY;
 import static mekhq.campaign.universe.factionStanding.FactionStandingLevel.STANDING_LEVEL_5;
@@ -286,13 +283,8 @@
      * Retrieves the accolade level assigned to a given faction, if any.
      *
      * <p>This method looks up the saved {@code AccoladeEntry} for the specified faction code and returns the
-<<<<<<< HEAD
      * associated {@link FactionAccoladeLevel}. If the faction has no accolades recorded, this method returns
-     * {@code null}.</p>
-=======
-     * associated
-     * {@link FactionAccoladeLevel}. If the faction has no accolades recorded, this method returns {@code null}.</p>
->>>>>>> edd863c5
+     * {@code FactionAccoladeLevel#NO_ACCOLADE}.</p>
      *
      * @param factionCode the unique string code identifying the faction whose accolade is queried
      *
@@ -301,17 +293,10 @@
      * @author Illiani
      * @since 0.50.07
      */
-<<<<<<< HEAD
     public FactionAccoladeLevel getAccoladeForFaction(final String factionCode) {
         AccoladeEntry accoladeEntry = factionAccolades.get(factionCode);
         if (accoladeEntry == null) {
             return NO_ACCOLADE;
-=======
-    public @Nullable FactionAccoladeLevel getAccoladeForFaction(final String factionCode) {
-        AccoladeEntry accoladeEntry = factionAccolades.get(factionCode);
-        if (accoladeEntry == null) {
-            return null;
->>>>>>> edd863c5
         }
         return accoladeEntry.level();
     }
