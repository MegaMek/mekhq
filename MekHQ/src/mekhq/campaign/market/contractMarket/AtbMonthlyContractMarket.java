--- conflicted
+++ resolved
@@ -42,14 +42,12 @@
 import java.util.ArrayList;
 import java.util.Set;
 
-<<<<<<< HEAD
-import static megamek.common.Compute.d6;
-import static mekhq.campaign.randomEvents.GrayMonday.isGrayMonday;
-=======
 import static java.lang.Math.floor;
 import static megamek.codeUtilities.MathUtility.clamp;
 import static mekhq.campaign.mission.AtBContract.getEffectiveNumUnits;
->>>>>>> 8be836a0
+
+import static megamek.common.Compute.d6;
+import static mekhq.campaign.randomEvents.GrayMonday.isGrayMonday;
 
 /**
  * Contract offers that are generated monthly under AtB rules.
@@ -543,6 +541,11 @@
             multiplier *= (1.0 - unofficialMultiplier);
         }
 
+        // This should always be last
+        if (isGrayMonday(campaign)) {
+            multiplier *= 0.25;
+        }
+
         return multiplier;
     }
 
@@ -567,13 +570,7 @@
 
             double difficultyDifference = ((difficulty - baseDifficulty) / (double) baseDifficulty);
 
-<<<<<<< HEAD
-        // This should always be the last modifier
-        if (isGrayMonday(campaign)) {
-            multiplier *= 0.25;
-=======
             modifier += difficultyDifference;
->>>>>>> 8be836a0
         }
 
         return modifier;
