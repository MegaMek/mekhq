--- conflicted
+++ resolved
@@ -28,14 +28,10 @@
 
 import java.io.PrintWriter;
 
-<<<<<<< HEAD
-public class RandomOriginOptions {
-=======
 /**
  * @author Justin "Windchild" Bowen
  */
-public class RandomOriginOptions implements Serializable {
->>>>>>> f3b9f5b9
+public class RandomOriginOptions {
     //region Variable Declarations
     private boolean randomizeOrigin;
     private boolean randomizeDependentOrigin;
