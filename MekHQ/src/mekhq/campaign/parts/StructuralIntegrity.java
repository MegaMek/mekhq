/*
 * StructuralIntegrity.java
 *
 * Copyright (c) 2009 Jay Lawson (jaylawson39 at yahoo.com). All rights reserved.
 *
 * This file is part of MekHQ.
 *
 * MekHQ is free software: you can redistribute it and/or modify
 * it under the terms of the GNU General Public License as published by
 * the Free Software Foundation, either version 3 of the License, or
 * (at your option) any later version.
 *
 * MekHQ is distributed in the hope that it will be useful,
 * but WITHOUT ANY WARRANTY; without even the implied warranty of
 * MERCHANTABILITY or FITNESS FOR A PARTICULAR PURPOSE. See the
 * GNU General Public License for more details.
 *
 * You should have received a copy of the GNU General Public License
 * along with MekHQ. If not, see <http://www.gnu.org/licenses/>.
 */
package mekhq.campaign.parts;

import megamek.common.*;
<<<<<<< HEAD
import megamek.common.annotations.Nullable;
import mekhq.MekHqXmlUtil;
=======
import mekhq.utilities.MHQXMLUtility;
>>>>>>> e4020d6f
import mekhq.campaign.Campaign;
import mekhq.campaign.finances.Money;
import org.apache.logging.log4j.LogManager;
import org.w3c.dom.Node;
import org.w3c.dom.NodeList;

import java.io.PrintWriter;

/**
 * @author Jay Lawson (jaylawson39 at yahoo.com)
 */
public class StructuralIntegrity extends Part {
    // Slight variations for ASFs, CFs, and SC/DS
    static final TechAdvancement TA_ASF = new TechAdvancement(TECH_BASE_ALL)
            .setAdvancement(2200, 2470, 2490).setApproximate(true, false, false)
            .setPrototypeFactions(F_TA).setProductionFactions(F_TH)
            .setTechRating(RATING_C).setAvailability(RATING_C, RATING_D, RATING_D, RATING_C)
            .setStaticTechLevel(SimpleTechLevel.STANDARD);
    static final TechAdvancement TA_CF = new TechAdvancement(TECH_BASE_ALL)
            .setAdvancement(DATE_PS, 2470, 2490).setProductionFactions(F_TH)
            .setTechRating(RATING_C).setAvailability(RATING_C, RATING_C, RATING_C, RATING_C)
            .setStaticTechLevel(SimpleTechLevel.STANDARD);
    static final TechAdvancement TA_DS = new TechAdvancement(TECH_BASE_ALL)
            .setAdvancement(2200, 2470, 2490).setApproximate(true, false, false)
            .setPrototypeFactions(F_TA).setProductionFactions(F_TH)
            .setTechRating(RATING_C).setAvailability(RATING_D, RATING_D, RATING_D, RATING_D)
            .setStaticTechLevel(SimpleTechLevel.STANDARD);

    private int pointsNeeded;

    public StructuralIntegrity() {
        this(0, null);
    }

    public StructuralIntegrity(int entityWeight, Campaign c) {
        super(entityWeight, c);
        pointsNeeded = 0;
        this.name = "Structural Integrity";
    }

    @Override
    public StructuralIntegrity clone() {
        StructuralIntegrity clone = new StructuralIntegrity(getUnitTonnage(), campaign);
        clone.copyBaseData(this);
        clone.pointsNeeded = this.pointsNeeded;
        return clone;
    }


    @Override
    public Money getStickerPrice() {
        if (null != unit && unit.getEntity() instanceof Aero) {
            if (unit.getEntity() instanceof Dropship || unit.getEntity() instanceof SmallCraft) {
                return Money.of(((Aero) unit.getEntity()).get0SI() * 100000);
            } else if (unit.getEntity() instanceof ConvFighter) {
                return Money.of(((Aero) unit.getEntity()).get0SI() * 4000);
            } else {
                return Money.of(((Aero) unit.getEntity()).get0SI() * 50000);
            }
        }
        return Money.zero();
    }

    @Override
    public double getTonnage() {
        // not important I suppose
        return 0;
    }

    @Override
    public boolean isSamePartType(Part part) {
        return (part instanceof StructuralIntegrity) &&
                (getUnitTonnage() == part.getUnitTonnage());
    }

    @Override
    protected void loadFieldsFromXmlNode(Node wn) {
        NodeList nl = wn.getChildNodes();

        for (int x = 0; x < nl.getLength(); x++) {
            Node wn2 = nl.item(x);

            try {
                if (wn2.getNodeName().equalsIgnoreCase("pointsNeeded")) {
                    pointsNeeded = Integer.parseInt(wn2.getTextContent());
                }
            } catch (Exception ex) {
                LogManager.getLogger().error("", ex);
            }
        }
    }

    @Override
<<<<<<< HEAD
    public void writeToXML(final PrintWriter pw, int indent) {
        writeToXmlBegin(pw, indent++);
        MekHqXmlUtil.writeSimpleXMLTag(pw, indent, "pointsNeeded", pointsNeeded);
        writeToXmlEnd(pw, --indent);
=======
    public void writeToXML(PrintWriter pw1, int indent) {
        writeToXmlBegin(pw1, indent);
        pw1.println(MHQXMLUtility.indentStr(indent+1)
                +"<pointsNeeded>"
                +pointsNeeded
                +"</pointsNeeded>");
        writeToXmlEnd(pw1, indent);
>>>>>>> e4020d6f
    }

    @Override
    public String checkFixable() {
        return null;
    }

    @Override
    public String getDetails() {
        return getDetails(true);
    }

    @Override
    public String getDetails(boolean includeRepairDetails) {
        if (null != unit) {
            return pointsNeeded + " points destroyed";
        }
        return "SI not on unit? Wazz up with dat?";
    }

    @Override
    public void fix() {
        super.fix();
        pointsNeeded = 0;
        if (null != unit && unit.getEntity() instanceof Aero) {
            ((Aero) unit.getEntity()).setSI(((Aero) unit.getEntity()).get0SI());
        }
    }

    @Override
    public @Nullable MissingPart getMissingPart() {
        // You can't replace this part, so return null
        return null;
    }

    @Override
    public String checkScrappable() {
        return "Structural Integrity cannot be scrapped";
    }

    @Override
    public boolean canNeverScrap() {
        return true;
    }

    @Override
    public boolean isSalvaging() {
        return false;
    }

    @Override
    public void remove(boolean salvage) {
        // You can't remove this part, so don't do anything
    }

    @Override
    public void updateConditionFromEntity(boolean checkForDestruction) {
        if ((unit != null) && (unit.getEntity() instanceof Aero)) {
            pointsNeeded = ((Aero) unit.getEntity()).get0SI() - ((Aero) unit.getEntity()).getSI();
        }
    }

    @Override
    public int getBaseTime() {
        return 600 * pointsNeeded;
    }

    @Override
    public int getDifficulty() {
        return 1;
    }

    @Override
    public void updateConditionFromPart() {
        ((Aero) unit.getEntity()).setSI(((Aero) unit.getEntity()).get0SI() - pointsNeeded);
    }

    @Override
    public boolean needsFixing() {
        return pointsNeeded > 0;
    }

    @Override
    public void doMaintenanceDamage(int d) {
        int points = ((Aero) unit.getEntity()).getSI();
        points = Math.max(points - d, 1);
        ((Aero) unit.getEntity()).setSI(points);
        updateConditionFromEntity(false);
    }

    @Override
    public @Nullable String getLocationName() {
        if (null != unit) {
            return unit.getEntity().getLocationName(unit.getEntity().getBodyLocation());
        }
        return null;
    }

    @Override
    public int getLocation() {
        if (null != unit) {
            return unit.getEntity().getBodyLocation();
        }
        return Entity.LOC_NONE;
    }

    @Override
    public TechAdvancement getTechAdvancement() {
        if (null == getUnit()) {
            return TA_GENERIC;
        } else if (getUnit().getEntity().hasETypeFlag(Entity.ETYPE_SMALL_CRAFT)) {
            return TA_DS;
        } else if (getUnit().getEntity().hasETypeFlag(Entity.ETYPE_CONV_FIGHTER)) {
            return TA_CF;
        } else {
            return TA_ASF;
        }
    }
}<|MERGE_RESOLUTION|>--- conflicted
+++ resolved
@@ -21,12 +21,8 @@
 package mekhq.campaign.parts;
 
 import megamek.common.*;
-<<<<<<< HEAD
 import megamek.common.annotations.Nullable;
-import mekhq.MekHqXmlUtil;
-=======
 import mekhq.utilities.MHQXMLUtility;
->>>>>>> e4020d6f
 import mekhq.campaign.Campaign;
 import mekhq.campaign.finances.Money;
 import org.apache.logging.log4j.LogManager;
@@ -120,20 +116,10 @@
     }
 
     @Override
-<<<<<<< HEAD
     public void writeToXML(final PrintWriter pw, int indent) {
         writeToXmlBegin(pw, indent++);
-        MekHqXmlUtil.writeSimpleXMLTag(pw, indent, "pointsNeeded", pointsNeeded);
+        MHQXMLUtility.writeSimpleXMLTag(pw, indent, "pointsNeeded", pointsNeeded);
         writeToXmlEnd(pw, --indent);
-=======
-    public void writeToXML(PrintWriter pw1, int indent) {
-        writeToXmlBegin(pw1, indent);
-        pw1.println(MHQXMLUtility.indentStr(indent+1)
-                +"<pointsNeeded>"
-                +pointsNeeded
-                +"</pointsNeeded>");
-        writeToXmlEnd(pw1, indent);
->>>>>>> e4020d6f
     }
 
     @Override
