/*
 * ProtomekActuator.java
 *
 * Copyright (c) 2009 Jay Lawson <jaylawson39 at yahoo.com>. All rights reserved.
 *
 * This file is part of MekHQ.
 *
 * MekHQ is free software: you can redistribute it and/or modify
 * it under the terms of the GNU General Public License as published by
 * the Free Software Foundation, either version 3 of the License, or
 * (at your option) any later version.
 *
 * MekHQ is distributed in the hope that it will be useful,
 * but WITHOUT ANY WARRANTY; without even the implied warranty of
 * MERCHANTABILITY or FITNESS FOR A PARTICULAR PURPOSE. See the
 * GNU General Public License for more details.
 *
 * You should have received a copy of the GNU General Public License
 * along with MekHQ. If not, see <http://www.gnu.org/licenses/>.
 */
package mekhq.campaign.parts;

import java.io.PrintWriter;

import mekhq.campaign.finances.Money;
import mekhq.campaign.parts.enums.PartRepairType;
import org.w3c.dom.Node;

import megamek.common.Compute;
import megamek.common.CriticalSlot;
import megamek.common.Protomech;
import megamek.common.TechAdvancement;
import megamek.common.TechConstants;
import mekhq.campaign.Campaign;
import mekhq.campaign.personnel.SkillType;

/**
 * @author Jay Lawson <jaylawson39 at yahoo.com>
 */
public class ProtomekSensor extends Part {
    private static final long serialVersionUID = 719878556021696393L;

    public ProtomekSensor() {
        this(0, null);
    }

    public ProtomekSensor clone() {
        ProtomekSensor clone = new ProtomekSensor(getUnitTonnage(), campaign);
        clone.copyBaseData(this);
        return clone;
    }

    public ProtomekSensor(int tonnage, Campaign c) {
        super(tonnage, c);
        this.name = "Protomech Sensors";
    }

    @Override
    public double getTonnage() {
        //TODO: how much do sensors weight?
        //apparently nothing
        return 0;
    }

    @Override
    public Money getStickerPrice() {
        return Money.of(getUnitTonnage() * 2000);
    }

    @Override
    public boolean isSamePartType (Part part) {
        return part instanceof ProtomekSensor
                && getUnitTonnage() == part.getUnitTonnage();
    }

    @Override
    public void writeToXml(PrintWriter pw1, int indent) {
        writeToXmlBegin(pw1, indent);
        writeToXmlEnd(pw1, indent);
    }

    @Override
    public void fix() {
        super.fix();
        if (null != unit) {
            unit.repairSystem(CriticalSlot.TYPE_SYSTEM, Protomech.SYSTEM_HEADCRIT, Protomech.LOC_HEAD);
        }
    }

    @Override
    public int getTechBase() {
        return T_CLAN;
    }

    @Override
    public int getTechLevel() {
        return TechConstants.T_CLAN_TW;
    }

    @Override
    public MissingPart getMissingPart() {
        return new MissingProtomekSensor(getUnitTonnage(), campaign);
    }

    @Override
    public void remove(boolean salvage) {
        if (null != unit) {
            int h = Math.max(1, hits);
            unit.destroySystem(CriticalSlot.TYPE_SYSTEM, Protomech.SYSTEM_HEADCRIT, Protomech.LOC_HEAD, h);
<<<<<<< HEAD
            Part spare = campaign.checkForExistingSparePart(this);
            if (!salvage) {
=======
            Part spare = campaign.getWarehouse().checkForExistingSparePart(this);
            if(!salvage) {
>>>>>>> 0d1b5e22
                campaign.removePart(this);
            } else if (null != spare) {
                spare.incrementQuantity();
                campaign.removePart(this);
            }
            unit.removePart(this);
            Part missing = getMissingPart();
            unit.addPart(missing);
            campaign.addPart(missing, 0);
        }
        setUnit(null);
        updateConditionFromEntity(false);
    }

    @Override
    public void updateConditionFromEntity(boolean checkForDestruction) {
        if (null != unit) {
            int priorHits = hits;
            hits = unit.getEntity().getDamagedCriticals(CriticalSlot.TYPE_SYSTEM, Protomech.SYSTEM_HEADCRIT, Protomech.LOC_HEAD);
            if (checkForDestruction
                    && hits > priorHits
                    && Compute.d6(2) < campaign.getCampaignOptions().getDestroyPartTarget()) {
                remove(false);
            }
        }
    }

    @Override
    public int getBaseTime() {
        if (isSalvaging()) {
            return 120;
        } else if (hits <= 1) {
            return 100;
        } else if (hits == 2) {
            return 150;
        } else {
            return 200;
        }
    }

    @Override
    public int getDifficulty() {
        if (isSalvaging()) {
            return 0;
        } else if (hits <= 1) {
            return 0;
        } else if (hits == 2) {
            return 1;
        } else {
            return 3;
        }
    }

    @Override
    public boolean needsFixing() {
        return hits > 0;
    }

    @Override
    public String getDetails() {
        return getDetails(true);
    }

    @Override
    public String getDetails(boolean includeRepairDetails) {
        if (null != unit) {
            return unit.getEntity().getLocationName(Protomech.LOC_HEAD);
        }
        return getUnitTonnage() + " tons";
    }

    @Override
    public void updateConditionFromPart() {
        if (null != unit) {
            if (hits > 0) {
                unit.damageSystem(CriticalSlot.TYPE_SYSTEM, Protomech.SYSTEM_HEADCRIT, Protomech.LOC_HEAD, hits);
            } else {
                unit.repairSystem(CriticalSlot.TYPE_SYSTEM, Protomech.SYSTEM_HEADCRIT, Protomech.LOC_HEAD);
            }
        }
    }

    @Override
    public String checkFixable() {
        if (null == unit) {
            return null;
        }
        if (isSalvaging()) {
            return null;
        }
        if (unit.isLocationBreached(Protomech.LOC_HEAD)) {
            return unit.getEntity().getLocationName(Protomech.LOC_HEAD) + " is breached.";
        }
        if (isMountedOnDestroyedLocation()) {
            return unit.getEntity().getLocationName(Protomech.LOC_HEAD) + " is destroyed.";
        }
        return null;
    }

    @Override
    public boolean isMountedOnDestroyedLocation() {
        return null != unit && unit.isLocationDestroyed(Protomech.LOC_HEAD);
    }

    @Override
    public boolean onBadHipOrShoulder() {
        return false;
    }

    @Override
    public boolean isPartForEquipmentNum(int index, int loc) {
        return false;//index == type && loc == location;
    }

    @Override
    public boolean isRightTechType(String skillType) {
        return skillType.equals(SkillType.S_TECH_MECH);
    }

    @Override
    public boolean isOmniPoddable() {
        return false;
    }

    @Override
    protected void loadFieldsFromXmlNode(Node wn) {

    }

    @Override
    public String getLocationName() {
        return unit.getEntity().getLocationName(getLocation());
    }

    @Override
    public int getLocation() {
        return Protomech.LOC_HEAD;
    }

    @Override
    public TechAdvancement getTechAdvancement() {
        // No separate listing for the sensors; using same TA as structural components
        return ProtomekLocation.TECH_ADVANCEMENT;
    }

    @Override
    public PartRepairType getMassRepairOptionType() {
        return PartRepairType.ELECTRONICS;
    }
}<|MERGE_RESOLUTION|>--- conflicted
+++ resolved
@@ -107,13 +107,8 @@
         if (null != unit) {
             int h = Math.max(1, hits);
             unit.destroySystem(CriticalSlot.TYPE_SYSTEM, Protomech.SYSTEM_HEADCRIT, Protomech.LOC_HEAD, h);
-<<<<<<< HEAD
-            Part spare = campaign.checkForExistingSparePart(this);
+            Part spare = campaign.getWarehouse().checkForExistingSparePart(this);
             if (!salvage) {
-=======
-            Part spare = campaign.getWarehouse().checkForExistingSparePart(this);
-            if(!salvage) {
->>>>>>> 0d1b5e22
                 campaign.removePart(this);
             } else if (null != spare) {
                 spare.incrementQuantity();
