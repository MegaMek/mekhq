/*
 * Refit.java
 *
 * Copyright (c) 2009 Jay Lawson <jaylawson39 at yahoo.com>. All rights reserved.
 *
 * This file is part of MekHQ.
 *
 * MekHQ is free software: you can redistribute it and/or modify
 * it under the terms of the GNU General Public License as published by
 * the Free Software Foundation, either version 3 of the License, or
 * (at your option) any later version.
 *
 * MekHQ is distributed in the hope that it will be useful,
 * but WITHOUT ANY WARRANTY; without even the implied warranty of
 * MERCHANTABILITY or FITNESS FOR A PARTICULAR PURPOSE.  See the
 * GNU General Public License for more details.
 *
 * You should have received a copy of the GNU General Public License
 * along with MekHQ.  If not, see <http://www.gnu.org/licenses/>.
 */
package mekhq.campaign.parts;

import java.io.File;
import java.io.FileOutputStream;
import java.io.IOException;
import java.io.PrintStream;
import java.io.PrintWriter;
import java.util.ArrayList;
import java.util.HashMap;
import java.util.HashSet;
import java.util.Hashtable;
import java.util.Iterator;
import java.util.List;
import java.util.Map;
import java.util.Objects;
import java.util.Optional;
import java.util.Set;
import java.util.UUID;
import java.util.stream.Collectors;

import mekhq.campaign.finances.Money;
import org.w3c.dom.Node;
import org.w3c.dom.NodeList;

import megamek.common.Aero;
import megamek.common.AmmoType;
import megamek.common.BattleArmor;
import megamek.common.Bay;
import megamek.common.BayType;
import megamek.common.BipedMech;
import megamek.common.ConvFighter;
import megamek.common.Entity;
import megamek.common.EquipmentType;
import megamek.common.ITechnology;
import megamek.common.Infantry;
import megamek.common.Mech;
import megamek.common.MechFileParser;
import megamek.common.MechSummary;
import megamek.common.MechSummaryCache;
import megamek.common.MiscType;
import megamek.common.Mounted;
import megamek.common.Tank;
import megamek.common.TargetRoll;
import megamek.common.TechAdvancement;
import megamek.common.WeaponType;
import megamek.common.loaders.BLKFile;
import megamek.common.loaders.EntityLoadingException;
import megamek.common.verifier.EntityVerifier;
import megamek.common.verifier.TestAero;
import megamek.common.verifier.TestEntity;
import megamek.common.verifier.TestTank;
import megamek.common.weapons.InfantryAttack;
import megameklab.com.util.UnitUtil;
import mekhq.MekHQ;
import mekhq.MekHqXmlUtil;
import mekhq.MhqFileUtil;
import mekhq.Utilities;
import mekhq.Version;
import mekhq.campaign.event.PartChangedEvent;
import mekhq.campaign.event.UnitRefitEvent;
import mekhq.campaign.parts.equipment.AmmoBin;
import mekhq.campaign.parts.equipment.EquipmentPart;
import mekhq.campaign.parts.equipment.HeatSink;
import mekhq.campaign.parts.equipment.LargeCraftAmmoBin;
import mekhq.campaign.parts.equipment.MissingAmmoBin;
import mekhq.campaign.parts.equipment.MissingEquipmentPart;
import mekhq.campaign.personnel.Person;
import mekhq.campaign.personnel.SkillType;
import mekhq.campaign.unit.Unit;
import mekhq.campaign.work.IAcquisitionWork;
import mekhq.campaign.work.IPartWork;

/**
 * This object tracks the refit of a given unit into a new unit.
 * It has fields for the current entity and the new entity and it
 * uses these to calculate various characteristics of the refit.
 *
 * It can then also be used to track the actual refit process, by
 * attaching it to a Unit.
 *
 * @author Jay Lawson <jaylawson39 at yahoo.com>
 */
public class Refit extends Part implements IPartWork, IAcquisitionWork {
    private static final long serialVersionUID = -1765098410743713570L;
    public static final int NO_CHANGE = 0;
    public static final int CLASS_OMNI = 1;
    public static final int CLASS_A = 2;
    public static final int CLASS_B = 3;
    public static final int CLASS_C = 4;
    public static final int CLASS_D = 5;
    public static final int CLASS_E = 6;
    public static final int CLASS_F = 7;

    private Unit oldUnit;
    private Entity newEntity;

    private int refitClass;
    private int time;
    private int timeSpent;
    private Money cost;
    private boolean failedCheck;
    private boolean customJob;
    private boolean isRefurbishing;
    private boolean kitFound;
    private String fixableString;

    private List<Integer> oldUnitParts;
    private List<Integer> newUnitParts;
    private List<Part> shoppingList;
    private List<Part> oldIntegratedHS;
    private List<Part> newIntegratedHS;
    private Set<Integer> lcBinsToChange;

    private int armorNeeded;
    private Armor newArmorSupplies;
    private int newArmorSuppliesId;
    private boolean sameArmorType;

    private int oldLargeCraftHeatSinks;
    private int oldLargeCraftSinkType;
    private int newLargeCraftHeatSinks;

    private UUID assignedTechId;
    private int oldTechId = -1;

    public Refit() {
        oldUnitParts = new ArrayList<>();
        newUnitParts = new ArrayList<>();
        shoppingList = new ArrayList<>();
        oldIntegratedHS = new ArrayList<>();
        newIntegratedHS = new ArrayList<>();
        lcBinsToChange = new HashSet<>();
        fixableString = null;
        cost = Money.zero();
    }

    public Refit(Unit oUnit, Entity newEn, boolean custom, boolean refurbish) {
        this();
        isRefurbishing = refurbish;
        customJob = custom;
        oldUnit = oUnit;
        newEntity = newEn;
        newEntity.setOwner(oldUnit.getEntity().getOwner());
        newEntity.setGame(oldUnit.getEntity().getGame());
        failedCheck = false;
        timeSpent = 0;
        fixableString = null;
        kitFound = false;
        campaign = oldUnit.getCampaign();
        calculate();
        if (customJob) {
            suggestNewName();
        }
    }

    public static String getRefitClassName(int refitClass) {
        switch(refitClass) {
        case NO_CHANGE:
            return "No Change";
        case CLASS_A:
            return "Class A (Field)";
        case CLASS_B:
            return "Class B (Field)";
        case CLASS_C:
            return "Class C (Maintenance)";
        case CLASS_D:
            return "Class D (Maintenance)";
        case CLASS_E:
            return "Class E (Factory)";
        case CLASS_F:
            return "Class F (Factory)";
        case CLASS_OMNI:
            return "Omni Repod";
        default:
            return "Unknown";

        }
    }

    public String getRefitClassName() {
        return getRefitClassName(refitClass);
    }

    public int getRefitClass() {
        return refitClass;
    }

    public Money getCost() {
        return cost;
    }

    /**
     * Returns a mutable list of part IDs for the old unit in the refit.
     * This is intended to be mutated only be {@link mekhq.campaign.Campaign Campaign} when merging
     * parts.
     * @return A mutable {@link List} of old part IDs in the refit.
     */
    public List<Integer> getOldUnitPartIds() {
        return oldUnitParts;
    }

    /**
     * Returns a mutable list of part IDs for the new unit in the refit.
     * This is intended to be mutated only be {@link mekhq.campaign.Campaign Campaign} when merging
     * parts.
     * @return A mutable {@link List} of new part IDs in the refit.
     */
    public List<Integer> getNewUnitPartIds() {
        return newUnitParts;
    }

    public List<Part> getShoppingList() {
        return shoppingList;
    }

    public String[] getShoppingListDescription() {
        Hashtable<String,Integer> tally = new Hashtable<>();
        Hashtable<String,String> desc = new Hashtable<>();
        for (Part p : shoppingList) {
            if (p instanceof Armor) {
                continue;
            }
            if (null != tally.get(p.getName())) {
                tally.put(p.getName(), tally.get(p.getName()) + 1);
                desc.put(p.getName(), p.getQuantityName(tally.get(p.getName())));
            } else {
                tally.put(p.getName(), 1);
                desc.put(p.getName(), p.getQuantityName(1));
            }
        }
        if (null != newArmorSupplies) {
            int actualAmountNeeded = armorNeeded;
            Armor existingSupplies = getExistingArmorSupplies();
            if (null != existingSupplies) {
                actualAmountNeeded -= existingSupplies.getAmount();
            }
            if (actualAmountNeeded > 0) {
                Armor a = (Armor) newArmorSupplies.getNewPart();
                a.setAmount(actualAmountNeeded);
                desc.put(a.getName(), a.getQuantityName(1));
            }
        }
        String[] descs = new String[desc.keySet().size()];
        int i = 0;
        for (String name : desc.keySet()) {
            descs[i] = desc.get(name);
            i++;
        }
        return descs;
    }

    public int getTime() {
        return time;
    }

    public void calculate() {
        Unit newUnit = new Unit(newEntity, oldUnit.getCampaign());
        newUnit.initializeParts(false);
        refitClass = NO_CHANGE;
        boolean isOmniRefit = oldUnit.getEntity().isOmni() && newEntity.isOmni();
        if (isOmniRefit && !Utilities.isOmniVariant(oldUnit.getEntity(), newEntity)) {
            fixableString = "A unit loses omni capabilities if any fixed equipment is modified.";
            return;
        }
        time = 0;
        sameArmorType = newEntity.getArmorType(newEntity.firstArmorIndex())
                == oldUnit.getEntity().getArmorType(oldUnit.getEntity().firstArmorIndex());
        // SVs with standard SV armor need to check for change in BAR/tech rating
        if (newEntity.isSupportVehicle()
                && (newEntity.getArmorType(newEntity.firstArmorIndex()) == EquipmentType.T_ARMOR_STANDARD)) {
            sameArmorType = newEntity.getBARRating(newEntity.firstArmorIndex())
                        == oldUnit.getEntity().getArmorType(oldUnit.getEntity().firstArmorIndex())
                    && (newEntity.getArmorTechRating() == oldUnit.getEntity().getArmorTechRating());
        }
        int recycledArmorPoints = 0;
        boolean replacingLocations = false;
        boolean[] locationHasNewStuff = new boolean[Math.max(newEntity.locations(), oldUnit.getEntity().locations())];
        boolean[] locationLostOldStuff = new boolean[Math.max(newEntity.locations(), oldUnit.getEntity().locations())];
        HashMap<AmmoType,Integer> ammoNeeded = new HashMap<>();
        HashMap<AmmoType,Integer> ammoRemoved = new HashMap<>();
        ArrayList<Part> newPartList = new ArrayList<>();

        //Step 1: put all of the parts from the current unit into a new arraylist so they can
        //be removed when we find a match.
        for (Part p : oldUnit.getParts()) {
            if (p instanceof SpacecraftCoolingSystem) {
                oldLargeCraftHeatSinks = ((SpacecraftCoolingSystem) p).getTotalSinks();
                oldLargeCraftSinkType = ((SpacecraftCoolingSystem) p).getSinkType();
            }
            if ((!isOmniRefit || p.isOmniPodded())
                    || (p instanceof TransportBayPart)) {
                oldUnitParts.add(p.getId());
            }
        }

        //Step 2a: loop through the parts arraylist in the newUnit and attempt to find the
        //corresponding part of missing part in the parts arraylist we just created. Depending on
        //what we find, we may have:
        //a) An exact copy in the same location - we move the part from the oldunit parts to the
        //newunit parts. Nothing needs to be changed in terms of refit class, time, or anything.
        //b) An exact copy in a different location - move this part to the newunit part list, but
        //change its location id. Change refit class to C and add time for removing and reinstalling
        //part.
        //c) We dont find the part in the oldunit part list.  That means this is a new part.  Add
        //this to the newequipment arraylist from step 3.  Don't change anything in terms of refit
        //stats yet, that will happen later.
        List<Part> partsRemaining = new ArrayList<>();
        for (Part part : newUnit.getParts()) {
            if (isOmniRefit && !part.isOmniPodded()) {
                continue;
            }

            boolean partFound = false;
            int i = -1;
            for (int pid : oldUnitParts) {
                i++;
                Part oPart = oldUnit.getCampaign().getPart(pid);
                if (isOmniRefit && !oPart.isOmniPodded()) {
                    continue;
                }
                // If we're changing the size but not type of an LC ammo bin, we want to ensure that the ammo
                // gets tracked appropriately - it should unload to the warehouse later in the process and then
                // reload in the correct quantity. For that we must make sure the bin doesn't get dropped off
                // the old parts list here.
                if (oPart instanceof LargeCraftAmmoBin
                        && part instanceof LargeCraftAmmoBin
                        && ((LargeCraftAmmoBin) oPart).getType() == ((LargeCraftAmmoBin) part).getType()) {
                    lcBinsToChange.add(oPart.getId());
                }
                //FIXME: There have been instances of null oParts here. Save/load will fix these, but
                //I would like to figure out the source. From experimentation, I think it has to do with
                //cancelling a prior refit.
                if ((oPart instanceof MissingPart && ((MissingPart)oPart).isAcceptableReplacement(part, true))
                        || oPart.isSamePartType(part)
                        // We're not going to require replacing the life support system just because the
                        // number of bay personnel changes.
                        || ((oPart instanceof AeroLifeSupport)
                                && (part instanceof AeroLifeSupport)
                                && (!crewSizeChanged()))) {
                    //need a special check for location and armor amount for armor
                    if ((oPart instanceof Armor) && (part instanceof Armor) &&
                            (oPart.getLocation() != part.getLocation()
                            || ((Armor)oPart).getTotalAmount() != ((Armor) part).getTotalAmount())) {
                        continue;
                    }
                    if ((oPart instanceof VeeStabiliser)
                            && (oPart.getLocation() != part.getLocation())) {
                        continue;
                    }
                    if (part instanceof EquipmentPart) {
                        //check the location to see if this moved. If so, then don't break, but
                        //save this in case we fail to find equipment in the same location.
                        int loc = part.getLocation();
                        boolean rear = ((EquipmentPart) part).isRearFacing();
                        if ((oPart instanceof EquipmentPart
                                && (oPart.getLocation() != loc || ((EquipmentPart)oPart).isRearFacing() != rear))
                                || (oPart instanceof MissingEquipmentPart
                                        && (oPart.getLocation() != loc || ((MissingEquipmentPart)oPart).isRearFacing() != rear))) {
                            continue;
                        }
                    }
                    newUnitParts.add(pid);
                    partFound = true;
                    break;
                }
            }

            if (partFound) {
                oldUnitParts.remove(i);
            } else {
                // Address new and moved parts next
                partsRemaining.add(part);
            }
        }

        // Step 2b: Find parts that moved or add them as new parts
        for (Part part : partsRemaining) {
            Part movedPart = null;
            int moveIndex = 0;
            int i = -1;
            for (int pid : oldUnitParts) {
                Part oPart = oldUnit.getCampaign().getPart(pid);
                i++;
                if (isOmniRefit && !oPart.isOmniPodded()) {
                    continue;
                }
                //FIXME: There have been instances of null oParts here. Save/load will fix these, but
                //I would like to figure out the source. From experimentation, I think it has to do with
                //cancelling a prior refit.
                if ((oPart instanceof MissingPart && ((MissingPart)oPart).isAcceptableReplacement(part, true))
                        || oPart.isSamePartType(part)
                        // We're not going to require replacing the life support system just because the
                        // number of bay personnel changes.
                        || ((oPart instanceof AeroLifeSupport)
                                && (part instanceof AeroLifeSupport)
                                && (!crewSizeChanged()))) {
                    //need a special check for location and armor amount for armor
                    if ((oPart instanceof Armor) && (part instanceof Armor)
                            && ((oPart.getLocation() != part.getLocation())
                            || ((Armor) oPart).getTotalAmount() != ((Armor) part).getTotalAmount())) {
                        continue;
                    }
                    if ((oPart instanceof VeeStabiliser)
                            && (oPart.getLocation() != part.getLocation())) {
                        continue;
                    }
                    if (part instanceof EquipmentPart) {
                        //check the location to see if this moved. If so, then don't break, but
                        //save this in case we fail to find equipment in the same location.
                        int loc = part.getLocation();
                        boolean rear = ((EquipmentPart) part).isRearFacing();
                        if ((oPart instanceof EquipmentPart
                                && (oPart.getLocation() != loc || ((EquipmentPart) oPart).isRearFacing() != rear))
                                || (oPart instanceof MissingEquipmentPart
                                        && (oPart.getLocation() != loc || ((MissingEquipmentPart) oPart).isRearFacing() != rear))) {
                            movedPart = oPart;
                            moveIndex = i;
                            break;
                        }
                    }
                }
            }

            // Actually move the part or add the new part
            if (null != movedPart) {
                newUnitParts.add(movedPart.getId());
                oldUnitParts.remove(moveIndex);
                if (movedPart.getLocation() >= 0) {
                    locationLostOldStuff[movedPart.getLocation()] = true;
                }
                if (isOmniRefit && movedPart.isOmniPodded()) {
                    updateRefitClass(CLASS_OMNI);
                } else {
                    updateRefitClass(CLASS_C);
                }
                if (movedPart instanceof EquipmentPart) {
                    //TODO: set this as salvaging
                    //boolean isSalvaging = movedPart.isSalvaging();
                    //movedPart.setSalvaging(true);
                    //movedPart.updateConditionFromEntity(false);
                    time += movedPart.getBaseTime();
                    //movedPart.setSalvaging(isSalvaging);
                }
            } else {
                //its a new part
                //dont actually add the part iself but rather its missing equivalent
                //except in the case of armor, ammobins and the spacecraft cooling system
                if (part instanceof Armor || part instanceof AmmoBin || part instanceof SpacecraftCoolingSystem) {
                    newPartList.add(part);
                } else {
                    Part mPart = part.getMissingPart();
                    if (null != mPart) {
                        newPartList.add(mPart);
                    } else {
                        MekHQ.getLogger().error(this, "null missing part for "
                                + part.getName() + " during refit calculations");
                    }
                }
            }
        }

        //Step 3: loop through the newequipment list and determine what class of refit it entails,
        //add time for both installing this part.
        //This may involve taking a look at remaining oldunit parts to determine whether this item
        //replaces another item of the same or fewer crits. Also add cost for new equipment.
        //at the same time, check spare parts for new equipment

        //first put oldUnitParts in a new arraylist so they can be removed as we find them
        ArrayList<Integer> tempParts = new ArrayList<>(oldUnitParts);

        armorNeeded = 0;
        int atype = 0;
        boolean aclan = false;
        HashMap<Integer,Integer> partQuantity = new HashMap<>();
        List<Part> plannedReplacementParts = new ArrayList<>();
        for (Part nPart : newPartList) {
            //We don't actually want to order new BA suits; we're just pretending that we're altering the
            //existing suits.
            if (nPart instanceof MissingBattleArmorSuit) {
                continue;
            }

            /*ADD TIMES AND COSTS*/
            if (nPart instanceof MissingPart) {
                time += nPart.getBaseTime();
                Part replacement = ((MissingPart)nPart).findReplacement(true);
                //check quantity
                //TODO: the one weakness here is that we will not pick up damaged parts
                if (null != replacement && null == partQuantity.get(replacement.getId())) {
                    partQuantity.put(replacement.getId(), replacement.getQuantity());
                }
                if (null != replacement && partQuantity.get(replacement.getId()) > 0) {
                    newUnitParts.add(replacement.getId());
                    //adjust quantity
                    partQuantity.put(replacement.getId(), partQuantity.get(replacement.getId())-1);
                    //If the quantity is now 0 set usedForRefitPlanning flag so findReplacement ignores this item
                    if (partQuantity.get(replacement.getId()) == 0) {
                        replacement.setUsedForRefitPlanning(true);
                        plannedReplacementParts.add(replacement);
                    }
                } else {
                    replacement = ((MissingPart)nPart).getNewPart();
                    //set entity for variable cost items
                    replacement.setUnit(newUnit);
                    cost = cost.plus(replacement.getActualValue());
                    shoppingList.add(nPart);
                }
            } else if (nPart instanceof Armor) {
                int totalAmount = ((Armor) nPart).getTotalAmount();
                time += totalAmount * ((Armor) nPart).getBaseTimeFor(newEntity);
                armorNeeded += totalAmount;
                atype = ((Armor)nPart).getType();
                aclan = nPart.isClanTechBase();
                //armor always gets added to the shopping list - it will be checked for differently
                //NOT ANYMORE - I think this is overkill, lets just reuse existing armor parts
            } else if (nPart instanceof AmmoBin) {
                AmmoType type = (AmmoType) ((AmmoBin) nPart).getType();
                if (nPart instanceof LargeCraftAmmoBin) {
                    ammoNeeded.merge(type, ((LargeCraftAmmoBin) nPart).getFullShots(), Integer::sum);
                    // Adding ammo requires base 15 minutes per ton of ammo or 60 minutes per capital missile
                    if (type.hasFlag(AmmoType.F_CAP_MISSILE) || type.hasFlag(AmmoType.F_CRUISE_MISSILE) || type.hasFlag(AmmoType.F_SCREEN)) {
                        time += 60 * ((LargeCraftAmmoBin) nPart).getFullShots();
                    } else {
                        time += (int) Math.ceil(15 * Math.max(1, nPart.getTonnage()));
                    }
                    shoppingList.add(nPart);
                } else {
                    time += 120;
                    ammoNeeded.merge(type, type.getShots(), Integer::sum);
                    //check for ammo bins in storage to avoid the proliferation of infinite ammo bins
                    MissingAmmoBin mab = (MissingAmmoBin)nPart.getMissingPart();
                    Part replacement = mab.findReplacement(true);
                    //check quantity
                    //TODO: the one weakness here is that we will not pick up damaged parts
                    if (null != replacement && null == partQuantity.get(replacement.getId())) {
                        partQuantity.put(replacement.getId(), replacement.getQuantity());
                    }
                    if (null != replacement && partQuantity.get(replacement.getId()) > 0) {
                        newUnitParts.add(replacement.getId());
                        //adjust quantity
                        partQuantity.put(replacement.getId(), partQuantity.get(replacement.getId())-1);
                        //If the quantity is now 0 set usedForRefitPlanning flag so findReplacement ignores this item
                        if (partQuantity.get(replacement.getId()) == 0) {
                            replacement.setUsedForRefitPlanning(true);
                            plannedReplacementParts.add(replacement);
                        }
                    } else {
                        shoppingList.add(nPart);
                    }
                }
            } else if (nPart instanceof SpacecraftCoolingSystem) {
                int sinkType = ((SpacecraftCoolingSystem)nPart).getSinkType();
                int sinksToReplace;
                Part replacement = new AeroHeatSink(0, sinkType, false, campaign);
                newLargeCraftHeatSinks = ((SpacecraftCoolingSystem)nPart).getTotalSinks();
                if (sinkType != oldLargeCraftSinkType) {
                    sinksToReplace = newLargeCraftHeatSinks;
                } else {
                    sinksToReplace = Math.max((newLargeCraftHeatSinks - oldLargeCraftHeatSinks), 0);
                }
                time += (60 * (sinksToReplace / 50));
                while (sinksToReplace > 0) {
                    shoppingList.add(replacement);
                    sinksToReplace--;
                }
            }

            /*CHECK REFIT CLASS*/
            if (nPart instanceof MissingEnginePart) {
                if (oldUnit.getEntity().getEngine().getRating() != newUnit.getEntity().getEngine().getRating()) {
                    updateRefitClass(CLASS_D);
                }
                if (newUnit.getEntity().getEngine().getEngineType() != oldUnit.getEntity().getEngine().getEngineType()) {
                    updateRefitClass(CLASS_F);
                }
                if (((MissingEnginePart)nPart).getEngine().getSideTorsoCriticalSlots().length > 0) {
                    locationHasNewStuff[Mech.LOC_LT] = true;
                    locationHasNewStuff[Mech.LOC_RT] = true;
                }
            } else if (nPart instanceof MissingMekGyro) {
                updateRefitClass(CLASS_F);
            } else if (nPart instanceof MissingMekLocation) {
                replacingLocations = true;
                if (((Mech)newUnit.getEntity()).hasTSM() != ((Mech)oldUnit.getEntity()).hasTSM()) {
                    updateRefitClass(CLASS_E);
                } else {
                    updateRefitClass(CLASS_F);
                }
            } else if (nPart instanceof Armor) {
                updateRefitClass(CLASS_C);
                locationHasNewStuff[nPart.getLocation()] = true;
            } else if (nPart instanceof MissingMekCockpit) {
                updateRefitClass(CLASS_F);
                locationHasNewStuff[Mech.LOC_HEAD] = true;
            }else if (nPart instanceof MissingMekActuator) {
                if (isOmniRefit && nPart.isOmniPoddable()) {
                    updateRefitClass(CLASS_OMNI);
                } else {
                    updateRefitClass(CLASS_D);
                }
                locationHasNewStuff[nPart.getLocation()] = true;
            } else if (nPart instanceof MissingInfantryMotiveType || nPart instanceof MissingInfantryArmorPart) {
                updateRefitClass(CLASS_A);
            } else {
                //determine whether this is A, B, or C
                if (nPart instanceof MissingEquipmentPart || nPart instanceof AmmoBin) {
                    nPart.setUnit(newUnit);
                    int loc;
                    EquipmentType type;
                    double size;
                    if (nPart instanceof MissingEquipmentPart) {
                        loc = nPart.getLocation();
                        if (loc > -1 && loc < newEntity.locations()) {
                            locationHasNewStuff[loc] = true;
                        }
                        type = ((MissingEquipmentPart) nPart).getType();
                        size = ((MissingEquipmentPart) nPart).getSize();
                    } else {
                        loc = nPart.getLocation();
                        if (loc > -1 && loc < newEntity.locations()) {
                            locationHasNewStuff[loc] = true;
                        }
                        type = ((AmmoBin) nPart).getType();
                        size = ((AmmoBin) nPart).getSize();
                    }
                    int crits = type.getCriticals(newUnit.getEntity(), size);
                    nPart.setUnit(oldUnit);
                    int i = -1;
                    boolean matchFound = false;
                    int matchIndex = -1;
                    int rClass = CLASS_D;
                    for (int pid : tempParts) {
                        Part oPart = oldUnit.getCampaign().getPart(pid);
                        i++;
                        int oLoc = -1;
                        int oCrits = -1;
                        EquipmentType oType = null;
                        if (oPart instanceof MissingEquipmentPart) {
                            oLoc = oPart.getLocation();
                            oType = ((MissingEquipmentPart) oPart).getType();
                            oCrits = oType.getCriticals(oldUnit.getEntity(),
                                    ((MissingEquipmentPart) oPart).getSize());
                        } else if (oPart instanceof EquipmentPart) {
                            oLoc = oPart.getLocation();
                            oType = ((EquipmentPart) oPart).getType();
                            oCrits = oType.getCriticals(oldUnit.getEntity(),
                                ((EquipmentPart) oPart).getSize());
                        }
                        if (loc != oLoc) {
                            continue;
                        }
                        if ((crits == oCrits) && (oType != null)
                                && (type.hasFlag(WeaponType.F_LASER) == oType.hasFlag(WeaponType.F_LASER))
                                && (type.hasFlag(WeaponType.F_MISSILE) == oType.hasFlag(WeaponType.F_MISSILE))
                                && (type.hasFlag(WeaponType.F_BALLISTIC) == oType.hasFlag(WeaponType.F_BALLISTIC))
                                && (type.hasFlag(WeaponType.F_ARTILLERY) == oType.hasFlag(WeaponType.F_ARTILLERY))) {
                            rClass = CLASS_A;
                            matchFound = true;
                            matchIndex = i;
                            break;
                        } else if (crits <= oCrits) {
                            rClass = CLASS_B;
                            matchFound = true;
                            matchIndex = i;
                            //don't break because we may find something better
                        } else {
                            rClass = CLASS_C;
                            matchFound = true;
                            matchIndex = i;
                            //don't break because we may find something better
                        }
                    }
                    if (isOmniRefit && nPart.isOmniPoddable()) {
                        rClass = CLASS_OMNI;
                    }
                    updateRefitClass(rClass);
                    if (matchFound) {
                        tempParts.remove(matchIndex);
                    }
                }
            }
        }

        //if oldUnitParts is not empty we are removing some stuff and so this should
        //be at least a Class A refit
        if (!oldUnitParts.isEmpty()) {
            if (isOmniRefit) {
                updateRefitClass(CLASS_OMNI);
            } else {
                updateRefitClass(CLASS_A);
            }
        }

        /*
         * Cargo and transport bays are essentially just open space and while it may take time and materials
         * to change the cubicles or the number of doors, the bay itself does not require any refit work
         * unless the size changes. First we create a list of all bays on each unit, then we attempt to
         * match them by size and number of doors. Any remaining are matched on size, and difference in
         * number of doors is noted as moving doors has to be accounted for in the time calculation.
         */
        List<Bay> oldUnitBays = oldUnit.getEntity().getTransportBays().stream()
                .filter(b -> !b.isQuarters()).collect(Collectors.toList());
        List<Bay> newUnitBays = newEntity.getTransportBays().stream()
                .filter(b -> !b.isQuarters()).collect(Collectors.toList());
        // If any bays keep the same size but have any doors added or removed, we need to note that separately
        // since removing a door from one bay and adding it to another requires time even if the number
        // of parts hasn't changed. We track them separately so that we don't charge time for changing the
        // overall number of doors twice.
        int doorsRemoved = 0;
        int doorsAdded = 0;
        if (oldUnitBays.size() + newUnitBays.size() > 0) {
            for (Iterator<Bay> oldbays = oldUnitBays.iterator(); oldbays.hasNext(); ) {
                final Bay oldbay = oldbays.next();
                for (Iterator<Bay> newbays = newUnitBays.iterator(); newbays.hasNext(); ) {
                    final Bay newbay = newbays.next();
                    if ((oldbay.getCapacity() == newbay.getCapacity())
                            && (oldbay.getDoors() == newbay.getDoors())) {
                        oldbays.remove();
                        newbays.remove();
                        break;
                    }
                }
            }
            for (Iterator<Bay> oldbays = oldUnitBays.iterator(); oldbays.hasNext(); ) {
                final Bay oldbay = oldbays.next();
                for (Iterator<Bay> newbays = newUnitBays.iterator(); newbays.hasNext(); ) {
                    final Bay newbay = newbays.next();
                    if (oldbay.getCapacity() == newbay.getCapacity()) {
                        if (oldbay.getDoors() > newbay.getDoors()) {
                            doorsRemoved += oldbay.getDoors() - newbay.getDoors();
                        } else {
                            doorsAdded += newbay.getDoors() - oldbay.getDoors();
                        }
                        oldbays.remove();
                        newbays.remove();
                        break;
                    }
                }
            }
            // Use bay replacement time of 1 month (30 days) for each bay to be resized,
            // plus another month for any bays to be added or removed.
            time += Math.max(oldUnitBays.size(), newUnitBays.size()) * 14400;
            int deltaDoors = oldUnitBays.stream().mapToInt(Bay::getDoors).sum()
                    - newUnitBays.stream().mapToInt(Bay::getDoors).sum();
            if (deltaDoors < 0) {
                doorsAdded = Math.max(0, doorsAdded - deltaDoors);
            } else {
                doorsRemoved = Math.max(0, doorsRemoved + deltaDoors);
            }
            time += (doorsAdded + doorsRemoved) * 600;
        }

        //Step 4: loop through remaining equipment on oldunit parts and add time for removing.
        for (int pid : oldUnitParts) {
            Part oPart = oldUnit.getCampaign().getPart(pid);
            //We're pretending we're changing the old suit rather than removing it.
            //We also want to avoid accounting for legacy InfantryAttack parts.
            if ((oPart instanceof BattleArmorSuit)
                    || (oPart instanceof TransportBayPart)
                    || ((oPart instanceof EquipmentPart
                            && ((EquipmentPart)oPart).getType() instanceof InfantryAttack))) {
                continue;
            }
            if (oPart.getLocation() >= 0) {
                locationLostOldStuff[oPart.getLocation()] = true;
            }
            if (oPart instanceof MissingPart) {
                continue;
            }
            if (oPart instanceof AmmoBin) {
                int remainingShots = ((AmmoBin)oPart).getFullShots() - ((AmmoBin)oPart).getShotsNeeded();
                AmmoType type = (AmmoType)((AmmoBin)oPart).getType();
                if (remainingShots > 0) {
                    if (oPart instanceof LargeCraftAmmoBin) {
                        if (type.hasFlag(AmmoType.F_CAP_MISSILE) || type.hasFlag(AmmoType.F_CRUISE_MISSILE) || type.hasFlag(AmmoType.F_SCREEN)) {
                            time += 60 * ((LargeCraftAmmoBin)oPart).getFullShots();
                        } else {
                            time += 15 * Math.max(1, (int) oPart.getTonnage());
                        }
                    } else {
                        time += 120;
                    }
                    ammoRemoved.merge(type, remainingShots, Integer::sum);
                }
                continue;
            }
            if (oPart instanceof Armor && sameArmorType) {
                recycledArmorPoints += ((Armor) oPart).getAmount();
                // Refund the time we added above for the "new" armor that actually wasn't.
                time -= ((Armor) oPart).getAmount() * ((Armor) oPart).getBaseTimeFor(oldUnit.getEntity());
                continue;
            }
            boolean isSalvaging = oldUnit.isSalvage();
            oldUnit.setSalvage(true);
            time += oPart.getBaseTime();
            oldUnit.setSalvage(isSalvaging);
        }

        if (sameArmorType) {
            //if this is the same armor type then we can recycle armor
            armorNeeded -= recycledArmorPoints;
        }
        if (armorNeeded > 0) {
            if (newEntity.isSupportVehicle() && atype == EquipmentType.T_ARMOR_STANDARD) {
                newArmorSupplies = new SVArmor(newEntity.getBARRating(newEntity.firstArmorIndex()),
                        newEntity.getArmorTechRating(), 0, Entity.LOC_NONE, oldUnit.getCampaign());
            } else {
                newArmorSupplies = new Armor(0, atype, 0, 0, false, aclan, oldUnit.getCampaign());
            }
            newArmorSupplies.setAmountNeeded(armorNeeded);
            newArmorSupplies.setRefitId(oldUnit.getId());
            //check existing supplies before determining cost
            Armor existingArmorSupplies = getExistingArmorSupplies();
            double tonnageNeeded = newArmorSupplies.getTonnageNeeded();
            if (null != existingArmorSupplies) {
                tonnageNeeded = Math.max(0, tonnageNeeded - existingArmorSupplies.getTonnage());
            }
            newArmorSupplies.setUnit(oldUnit);
            cost = cost.plus(newArmorSupplies
                                .getStickerPrice()
                                .multipliedBy(tonnageNeeded)
                                .dividedBy(5.0));
            newArmorSupplies.setUnit(null);
        }

        //TODO: use ammo removed from the old unit in the case of changing between full ton and half
        //ton MG or OS/regular.
        for (AmmoType type : ammoNeeded.keySet()) {
            int shotsNeeded = Math.max(ammoNeeded.get(type) - getAmmoAvailable(type), 0);
            int shotsPerTon = type.getShots();
            cost = cost.plus(Money.of(type.getCost(newEntity, false, -1) * ((double)shotsNeeded/shotsPerTon)));
        }

        /*
         * Figure out how many untracked heat sinks are needed to complete the refit or will
         * be removed. These are engine integrated heat sinks for Mechs or ASFs that change
         * the heat sink type or heat sinks required for energy weapons for vehicles and
         * conventional fighters.
         */
        if ((newEntity instanceof Mech)
                || ((newEntity instanceof Aero) && !(newEntity instanceof ConvFighter))) {
            Part oldHS = heatSinkPart(oldUnit.getEntity());
            Part newHS = heatSinkPart(newEntity);
            int oldCount = untrackedHeatSinkCount(oldUnit.getEntity());
            int newCount = untrackedHeatSinkCount(newEntity);
            if (oldHS.isSamePartType(newHS)) {
                // If the number changes we need to add them to either the warehouse at the end of
                // refit or the shopping list at the beginning.
                for (int i = 0; i < oldCount - newCount; i++) {
                    oldIntegratedHS.add(oldHS.clone());
                }
                for (int i = 0; i < newCount - oldCount; i++) {
                    // Heat sink added for supply chain tracking purposes and removed from refit later
                    newIntegratedHS.add(newHS.getMissingPart());
                }
            } else {
                for (int i = 0; i < oldCount; i++) {
                    oldIntegratedHS.add(oldHS.clone());
                }
                for (int i = 0; i < newCount; i++) {
                    // Heat sink added for supply chain tracking purposes and removed from refit later
                    newIntegratedHS.add(newHS.getMissingPart());
                }
                updateRefitClass(CLASS_D);
            }
        } else if ((newEntity instanceof Tank)
                || (newEntity instanceof ConvFighter)) {
            int oldHS = untrackedHeatSinkCount(oldUnit.getEntity());
            int newHS = untrackedHeatSinkCount(newEntity);
            // We're only concerned with heat sinks that have to be installed in excess of what
            // may be provided by the engine.
            if (oldUnit.getEntity().hasEngine()) {
                oldHS = Math.max(0, oldHS - oldUnit.getEntity().getEngine().getWeightFreeEngineHeatSinks());
            }
            if (newEntity.hasEngine()) {
                newHS = Math.max(0, newHS - newEntity.getEngine().getWeightFreeEngineHeatSinks());
            }
            if (oldHS != newHS) {
                Part hsPart = heatSinkPart(newEntity); // only single HS allowed, so they have to be of the same type
                hsPart.setOmniPodded(isOmniRefit);
                for (int i = oldHS; i < newHS; i++) {
                    // Heat sink added for supply chain tracking purposes and removed from refit later
                    newIntegratedHS.add(hsPart.getMissingPart());
                }
                for (int i = newHS; i < oldHS; i++) {
                    oldIntegratedHS.add(hsPart.clone());
                }
            }
        }
        time += (oldIntegratedHS.size() + newIntegratedHS.size()) * 90;
        for (Part nHsPart : newIntegratedHS) {
            // Check warehouse for spare heat sinks before adding to shopping list
            Part replacement = ((MissingPart) nHsPart).findReplacement(true);
            //check quantity
            if ((null != replacement) && (null == partQuantity.get(replacement.getId()))) {
                partQuantity.put(replacement.getId(), replacement.getQuantity());
            }
            if ((null != replacement) && (partQuantity.get(replacement.getId())) > 0) {
                newUnitParts.add(replacement.getId());
                //adjust quantity
                partQuantity.put(replacement.getId(), partQuantity.get(replacement.getId()) - 1);
                //If the quantity is now 0 set usedForRefitPlanning flag so findReplacement ignores this item
                if (partQuantity.get(replacement.getId()) == 0) {
                    replacement.setUsedForRefitPlanning(true);
                    plannedReplacementParts.add(replacement);
                }
            } else {
                shoppingList.add(nHsPart);
            }
        }

        //clear any planned replacement flags
        for (Part rPart : plannedReplacementParts) {
            rPart.setUsedForRefitPlanning(false);
        }

        //check for CASE
        //TODO: we still dont have to order the part, we need to get the CASE issues sorted out
        for (int loc = 0; loc < newEntity.locations(); loc++) {
            if ((newEntity.locationHasCase(loc) != oldUnit.getEntity().locationHasCase(loc)
                    && !(newEntity.isClan() && newEntity instanceof Mech))
                    || (newEntity instanceof Mech
                            && ((Mech)newEntity).hasCASEII(loc) != ((Mech)oldUnit.getEntity()).hasCASEII(loc))) {
                if (isOmniRefit) {
                    updateRefitClass(CLASS_OMNI);
                } else {
                    time += 60;
                    updateRefitClass(CLASS_E);
                }
            }
        }

        //multiply time by refit class
        time *= getTimeMultiplier();
        if (!customJob) {
            cost = cost.multipliedBy(1.1);
        }

        //TODO: track the number of locations changed so we can get stuff for omnis
        //TODO: some class D stuff is not omnipodable
        if (refitClass == CLASS_OMNI) {
            int nloc = 0;
            for (int loc = 0; loc < newEntity.locations(); loc++) {
                if (locationHasNewStuff[loc] || locationLostOldStuff[loc]) {
                    nloc++;
                }
            }
            time = 30 * nloc;
        }

        //infantry take zero time to re-organize
        //also check for squad size and number changes
        if (oldUnit.getEntity() instanceof Infantry && !(oldUnit.getEntity() instanceof BattleArmor)) {
            if (((Infantry)oldUnit.getEntity()).getSquadN() != ((Infantry)newEntity).getSquadN()
                    ||((Infantry)oldUnit.getEntity()).getSquadSize() != ((Infantry)newEntity).getSquadSize()) {
                updateRefitClass(CLASS_A);
            }
            time = 0;
        }

        //figure out if we are putting new stuff on a missing location
        if (!replacingLocations) {
            for (int loc = 0; loc < newEntity.locations(); loc++) {
                if (locationHasNewStuff[loc] && oldUnit.isLocationDestroyed(loc)) {
                    String problem = "Can't add new equipment to a missing " + newEntity.getLocationAbbr(loc);
                    if (null == fixableString) {
                        fixableString = problem;
                    } else {
                        fixableString += "\n" + problem;
                    }
                }
            }
        }

        // Now we set the refurbishment values
        if (isRefurbishing) {
            refitClass = CLASS_E;

            if (newEntity instanceof megamek.common.Warship || newEntity instanceof megamek.common.SpaceStation) {
                time = 40320;
            } else if (newEntity instanceof megamek.common.Dropship || newEntity instanceof megamek.common.Jumpship) {
                time = 13440;
            } else if (newEntity instanceof Mech || newEntity instanceof megamek.common.Aero) { // ConvFighter and SmallCraft are derived from Aero
                time = 6720;
            } else if (newEntity instanceof BattleArmor || newEntity instanceof megamek.common.Tank || newEntity instanceof megamek.common.Protomech) {
                time = 3360;
            } else {
                time = 1111;
                MekHQ.getLogger().error(this, "Unit " + newEntity.getModel() + " did not set its time correctly.");
            }

            // The cost is equal to 10 percent of the units base value (not modified for quality).
            cost = oldUnit.getBuyCost().multipliedBy(0.1);
        }
    }

    public void begin() throws EntityLoadingException, IOException {
        if (customJob) {
            saveCustomization();
        }
        oldUnit.setRefit(this);
        // Bay space might change, and either way all cargo needs to be unloaded while the refit is in progress
        oldUnit.unloadTransportShip();
        newEntity.setOwner(oldUnit.getEntity().getOwner());
        // We don't want to require waiting for a refit kit if all that is missing is ammo or ammo bins.
        Map<AmmoType,Integer> shotsNeeded = new HashMap<>();
        for (Iterator<Part> iter = shoppingList.iterator(); iter.hasNext(); ) {
            final Part part = iter.next();
            if (part instanceof AmmoBin) {
                part.setRefitId(oldUnit.getId());
                part.setUnit(null);
                campaign.addPart(part, 0);
                newUnitParts.add(part.getId());
                AmmoBin bin = (AmmoBin) part;
                bin.setShotsNeeded(bin.getFullShots());
                bin.loadBin();
                if (bin.getShotsNeeded() > 0) {
                    shotsNeeded.merge((AmmoType) bin.getType(), bin.getShotsNeeded(), Integer::sum);
                }
                iter.remove();
            }
        }
        for (AmmoType atype : shotsNeeded.keySet()) {
            int tons = (int) Math.ceil((double) shotsNeeded.get(atype) / atype.getShots());
            AmmoStorage ammo = new AmmoStorage(0, atype, atype.getShots() * tons, campaign);
            shoppingList.add(ammo);
        }
        reserveNewParts();
        if (customJob) {
            //add the stuff on the shopping list to the master shopping list
            ArrayList<Part> newShoppingList = new ArrayList<>();
            for (Part part : shoppingList) {
                part.setUnit(null);
                if (part instanceof Armor) {
                    //Taharqa: WE shouldn't be here anymore, given that I am no longer adding
                    //armor by location to the shopping list but instead changing it all via
                    //the newArmorSupplies object, but commented out for completeness
                    //oldUnit.getCampaign().addPart(part, 0);
                    //part.setRefitId(oldUnit.getId());
                    //newUnitParts.add(part.getId());
                }
                else if (part instanceof AmmoBin) {
                    //ammo bins are free - bleh
                    AmmoBin bin = (AmmoBin) part;
                    bin.setShotsNeeded(bin.getFullShots());
                    part.setRefitId(oldUnit.getId());
                    oldUnit.getCampaign().addPart(part, 0);
                    newUnitParts.add(part.getId());
                    bin.loadBin();
                    if (bin.needsFixing()) {
                        oldUnit.getCampaign().getShoppingList().addShoppingItem(bin, 1, oldUnit.getCampaign());
                        //need to call it a second time to use up if found
                        bin.loadBin();
                    }
                }
                else if (part instanceof IAcquisitionWork) {
                    oldUnit.getCampaign().getShoppingList().addShoppingItem(((IAcquisitionWork) part), 1, oldUnit.getCampaign());
                    newShoppingList.add(part);
                }
            }
            shoppingList = newShoppingList;
            if (null != newArmorSupplies) {
                //add enough armor to the shopping list
                int armorSupplied = 0;
                Armor existingArmorSupplies = getExistingArmorSupplies();
                if (null != existingArmorSupplies) {
                    armorSupplied = existingArmorSupplies.getAmount();
                }
                while(armorSupplied < armorNeeded) {
                    armorSupplied += ((Armor)newArmorSupplies.getNewPart()).getAmount();
                    oldUnit.getCampaign().getShoppingList().addShoppingItem((Armor)newArmorSupplies.getNewPart(),1,oldUnit.getCampaign());
                }
            }
        } else {
            for (Part part : shoppingList) {
                part.setUnit(null);
                MekHQ.triggerEvent(new PartChangedEvent(part));
            }
            checkForArmorSupplies();
            if (shoppingList.isEmpty() && (null == newArmorSupplies || newArmorSupplies.getAmountNeeded() == 0)) {
                kitFound = true;
            } else {
                oldUnit.getCampaign().getShoppingList().addShoppingItem(this, 1, oldUnit.getCampaign());
            }
        }

        if (isRefurbishing) {
            if (campaign.buyRefurbishment(this)) {
                campaign.addReport("<font color='green'><b>Refurbishment ready to begin</b></font>");
            } else {
                campaign.addReport("You cannot afford to refurbish " + oldUnit.getEntity().getShortName() + ". Transaction cancelled");
            }
        }
        MekHQ.triggerEvent(new UnitRefitEvent(oldUnit));
    }

    public void reserveNewParts() {
        //we need to loop through the new parts and
        //if they are not on a unit already, then we need
        //to set the refit id. Also, if there is more than one part
        //then we need to clone a part and reserve that instead
        ArrayList<Integer> newNewUnitParts = new ArrayList<>();
        for (int id : newUnitParts) {
            Part newPart = oldUnit.getCampaign().getPart(id);
            if (newPart.isSpare()) {
                if (newPart.getQuantity() > 1) {
                    newPart.decrementQuantity();
                    newPart = newPart.clone();
                    newPart.setRefitId(oldUnit.getId());
                    oldUnit.getCampaign().addPart(newPart, 0);
                    newNewUnitParts.add(newPart.getId());
                } else {
                    newPart.setRefitId(oldUnit.getId());
                    newNewUnitParts.add(id);
                }
            } else {
                newNewUnitParts.add(id);
            }
        }
        newUnitParts = newNewUnitParts;
    }

    public boolean partsInTransit() {
        for (int pid : newUnitParts) {
            Part part = oldUnit.getCampaign().getPart(pid);
            if (null == part) {
                MekHQ.getLogger().error(this, "part with id " + pid + " not found for refit of " + getDesc());
                continue;
            }
            if (!part.isPresent()) {
                return true;
            }
        }
        return null != newArmorSupplies && !newArmorSupplies.isPresent();
    }

    public boolean acquireParts() {
        if (!customJob) {
            checkForArmorSupplies();
            return kitFound && !partsInTransit() && (null == newArmorSupplies || (armorNeeded - newArmorSupplies.getAmount()) <= 0);
        }
        ArrayList<Part> newShoppingList = new ArrayList<>();
        for (Part part : shoppingList) {
            if (part instanceof IAcquisitionWork) {
                //check to see if we found a replacement
                Part replacement = part;
                if (part instanceof MissingPart) {
                    replacement = ((MissingPart) part).findReplacement(true);
                }

                if (null != replacement) {
                    if (replacement.getQuantity() > 1) {
                        Part actualReplacement = replacement.clone();
                        actualReplacement.setRefitId(oldUnit.getId());
                        oldUnit.getCampaign().addPart(actualReplacement, 0);
                        newUnitParts.add(actualReplacement.getId());
                        replacement.decrementQuantity();
                    } else {
                        replacement.setRefitId(oldUnit.getId());
                        newUnitParts.add(replacement.getId());
                    }
                } else {
                    newShoppingList.add(part);
                }
            }
        }

        // Cycle through newUnitParts, find any ammo bins and see if we have the ammo to load them
        boolean missingAmmo = false;
        for (int pid : newUnitParts) {
            Part part = getCampaign().getPart(pid);

            if (part instanceof AmmoBin) {
                AmmoBin bin = (AmmoBin) part;
                Part foundAmmo = getCampaign().findSparePart(campaignPart -> AmmoStorage.IsRightAmmo(campaignPart, (AmmoType) bin.getType()));

                if ((foundAmmo == null) || (((AmmoStorage) foundAmmo).getShots() < bin.getShotsNeeded())) {
                    missingAmmo = true;
                    // if we've found even one ammo bin that we can't load, we're not ready to refit, so bug out early
                    break;
                }
            }
        }

        checkForArmorSupplies();
        shoppingList = newShoppingList;

        // Also, check to make sure that they're not still in transit! - ralgith 2013/07/09
        if (partsInTransit()) {
            return false;
        }

        return shoppingList.size() == 0 && !missingAmmo && (null == newArmorSupplies || (armorNeeded - newArmorSupplies.getAmount()) <= 0);
    }

    public void checkForArmorSupplies() {
        if (null == newArmorSupplies) {
            return;
        }
        Armor existingArmorSupplies = getExistingArmorSupplies();
        int actualNeed = armorNeeded - newArmorSupplies.getAmount();
        if (null != existingArmorSupplies && actualNeed > 0) {
            if (existingArmorSupplies.getAmount() > actualNeed) {
                newArmorSupplies.setAmount(armorNeeded);
                newArmorSupplies.setAmountNeeded(0);
                existingArmorSupplies.setAmount(existingArmorSupplies.getAmount() - actualNeed);
            } else {
                newArmorSupplies.setAmount(newArmorSupplies.getAmount() + existingArmorSupplies.getAmount());
                newArmorSupplies.setAmountNeeded(newArmorSupplies.getAmountNeeded() - existingArmorSupplies.getAmount());
                oldUnit.getCampaign().removePart(existingArmorSupplies);
            }
            if (newArmorSupplies.getId() <= 0) {
                 oldUnit.getCampaign().addPart(newArmorSupplies, 0);
            }
        }
    }

    public Armor getExistingArmorSupplies() {
        Armor existingArmorSupplies = null;
        if (null == newArmorSupplies) {
            return null;
        }
        for (Part part : oldUnit.getCampaign().getSpareParts()) {
            if (part instanceof Armor && ((Armor) part).getType() == newArmorSupplies.getType()
                    && part.isClanTechBase() == newArmorSupplies.isClanTechBase()
                    && !part.isReservedForRefit()
                    && part.isPresent()) {
                existingArmorSupplies = (Armor) part;
                break;
            }
        }
        return existingArmorSupplies;
    }

    public int getAmmoAvailable(AmmoType type) {
        for (Part part : oldUnit.getCampaign().getSpareParts()) {
            if (part instanceof AmmoStorage) {
                AmmoStorage a = (AmmoStorage) part;
                if (a.getType().equals(type)) {
                    return a.getShots();
                }
            }
        }
        return 0;
    }

    private void updateRefitClass(int rClass) {
        if (rClass > refitClass) {
            refitClass = rClass;
        }
    }

    public void cancel() {
        oldUnit.setRefit(null);
        for (int pid : newUnitParts) {
            Part part = oldUnit.getCampaign().getPart(pid);
            if (null == part) {
                MekHQ.getLogger().error(this, "part with id " + pid + " not found for refit of " + getDesc());
                continue;
            }
            part.setRefitId(null);
            // If the part was not part of the old unit we need to consolidate it with others of its type
            // in the warehouse. Ammo Bins just get unloaded and removed; no reason to keep them around.
            if (part.getUnitId() == null) {
                if (part instanceof AmmoBin) {
                    ((AmmoBin) part).unload();
                    oldUnit.getCampaign().removePart(part);
                } else {
                    Part spare = oldUnit.getCampaign().checkForExistingSparePart(part);
                    if (null != spare) {
                        spare.incrementQuantity();
                        oldUnit.getCampaign().removePart(part);
                    }
                }
            }
        }
        /*
        if (null != newArmorSupplies) {
            newArmorSupplies.setRefitId(null);
            newArmorSupplies.setUnit(oldUnit);
            oldUnit.getCampaign().removePart(newArmorSupplies);
            newArmorSupplies.changeAmountAvailable(newArmorSupplies.getAmount());
        }
        */

        // Remove refit parts from the procurement list. Those which have already been purchased and
        // are in transit are left as is.
        List<IAcquisitionWork> toRemove = new ArrayList<>();
        toRemove.add(this);
        for (IAcquisitionWork part : campaign.getShoppingList().getPartList()) {
            if ((part instanceof Part) && Objects.equals(((Part) part).getRefitId(), this.getRefitId())) {
                toRemove.add(part);
            }
        }
        for (IAcquisitionWork work : toRemove) {
            campaign.getShoppingList().removeItem(work);
        }
        MekHQ.triggerEvent(new UnitRefitEvent(oldUnit));
    }

    private void complete() {
        boolean aclan = false;
        oldUnit.setRefit(null);
        Entity oldEntity = oldUnit.getEntity();
        List<Person> soldiers = new ArrayList<>();
        //unload any soldiers to reload later, because troop size may have changed
        if (oldEntity instanceof Infantry) {
            soldiers = oldUnit.getCrew();
            for (Person soldier : soldiers) {
                oldUnit.remove(soldier, true);
            }
        }
        //add old parts to the warehouse
        for (int pid : oldUnitParts) {
            Part part = oldUnit.getCampaign().getPart(pid);
            if (part instanceof TransportBayPart) {
                part.removeAllChildParts();
            }

            if (null == part) {
                MekHQ.getLogger().error(this, "old part with id " + pid + " not found for refit of " + getDesc());
                continue;
            } else if ((part instanceof MekLocation) && ((MekLocation) part).getLoc() == Mech.LOC_CT) {
                part.setUnit(null);
                oldUnit.getCampaign().removePart(part);
                continue;
            // SI Should never be "kept" for the Warehouse
            // We also don't want to generate new BA suits that have been replaced
            // or allow legacy InfantryAttack BA parts to show up in the warehouse.
            } else if ((part instanceof StructuralIntegrity) || (part instanceof BattleArmorSuit)
                    || (part instanceof TransportBayPart)
                    || ((part instanceof EquipmentPart) && (((EquipmentPart) part).getType() instanceof InfantryAttack))) {
                part.setUnit(null);
                oldUnit.getCampaign().removePart(part);
                continue;
            } else if (part instanceof Armor) {
                Armor a = (Armor) part;
                //lets just re-use this armor part
                if (!sameArmorType) {
                    //give the amount back to the warehouse since we are switching types
                    a.changeAmountAvailable(a.getAmount());
                    if (null != newArmorSupplies) {
                        a.changeType(newArmorSupplies.getType(), newArmorSupplies.isClanTechBase());
                    }
                }
                // Removing vehicle turrets or changing BA squad size can reduce the number of armor locations.
                if (part.getLocation() < newEntity.locations()) {
                    newUnitParts.add(pid);
                } else {
                    part.setUnit(null);
                    oldUnit.getCampaign().removePart(part);
                }
            } else if (part instanceof MissingPart) {
                // Don't add missing or destroyed parts to warehouse
                part.setUnit(null);
                oldUnit.getCampaign().removePart(part);
                continue;
            } else {
                if (part instanceof AmmoBin) {
                    ((AmmoBin) part).unload();
                }
                Part spare = oldUnit.getCampaign().checkForExistingSparePart(part);
                if (spare != null) {
                    spare.incrementQuantity();
                    oldUnit.getCampaign().removePart(part);
                }
            }
            part.setUnit(null);
        }

        // Unload any large craft ammo bins to ensure ammo isn't lost
        // when we're changing the amount but not the type of ammo
        for (int pid : lcBinsToChange) {
            Part part = oldUnit.getCampaign().getPart(pid);
            if (part instanceof AmmoBin) {
                ((AmmoBin) part).unload();
            }

        }
        // add leftover untracked heat sinks to the warehouse
        for (Part part : oldIntegratedHS) {
            campaign.addPart(part, 0);
        }

        //dont forget to switch entities!
        oldUnit.setEntity(newEntity);
        //Bay capacities might have changed - reset them
        oldUnit.initializeBaySpace();

        //set up new parts
        ArrayList<Part> newParts = new ArrayList<>();
        //We've already made the old suits go *poof*; now we materialize new ones.
        if (newEntity instanceof BattleArmor) {
            for (int t = BattleArmor.LOC_TROOPER_1; t < newEntity.locations(); t++) {
                Part suit = new BattleArmorSuit((BattleArmor)newEntity, t, oldUnit.getCampaign());
                newParts.add(suit);
                suit.setUnit(oldUnit);
            }
        }
<<<<<<< HEAD
        for (int pid : newUnitParts) {
=======
        int expectedHeatSinkParts = 0;
        if (newEntity.getClass() == Aero.class) { // Aero but not subclasses
            // Only Aerospace Fighters are expected to have heat sink parts (Mechs handled separately)
            // SmallCraft, Dropship, Jumpship, Warship, and SpaceStation use SpacecraftCoolingSystem instead
            expectedHeatSinkParts = ((Aero) newEntity).getHeatSinks() - ((Aero) newEntity).getPodHeatSinks() -
                    untrackedHeatSinkCount(newEntity);
        }
        for(int pid : newUnitParts) {
>>>>>>> d719c60c
            Part part = oldUnit.getCampaign().getPart(pid);
            if (null == part) {
                MekHQ.getLogger().error(this, "part with id " + pid + " not found for refit of " + getDesc());
                continue;
            }
            if ((part instanceof HeatSink) && (newEntity instanceof Tank)) {
                // Unit should not have heat sink parts
                // Remove heat sink parts added for supply chain tracking purposes
                oldUnit.getCampaign().removePart(part);
                continue;
            }
            else if ((part instanceof AeroHeatSink) && (newEntity instanceof Aero) && !part.isOmniPodded()) {
                if (expectedHeatSinkParts > 0) {
                    expectedHeatSinkParts--;
                } else {
                    // Unit has too many heat sink parts
                    // Remove heat sink parts added for supply chain tracking purposes
                    oldUnit.getCampaign().removePart(part);
                    continue;
                }
            }
            part.setUnit(oldUnit);
            part.setRefitId(null);
            newParts.add(part);
            if (part instanceof Armor) {
                //get amounts correct for armor
                part.updateConditionFromEntity(false);
            }
        }
        oldUnit.setParts(newParts);
        Utilities.unscrambleEquipmentNumbers(oldUnit, true);
        assignArmActuators();
        assignBayParts();

        if (newEntity instanceof Mech) {
            // Now that Mech part locations have been set
            // Remove heat sink parts added for supply chain tracking purposes
            for (Iterator<Part> partsIter = oldUnit.getParts().iterator(); partsIter.hasNext();) {
                final Part part = partsIter.next();
                if ((part instanceof HeatSink) && (part.getLocation() == Entity.LOC_NONE)) {
                    oldUnit.getCampaign().removePart(part);
                    partsIter.remove();
                }
            }
        }

        for (Part p : newParts) {
            if (p instanceof LargeCraftAmmoBin) {
                //All large craft ammo got unloaded into the warehouse earlier, though the part IDs have now changed.
                //Consider all LC ammobins empty and load them back up.
                ((AmmoBin) p).setShotsNeeded(((AmmoBin) p).getFullShots());
                ((AmmoBin) p).loadBin();
            } else if (p instanceof AmmoBin) {
                ((AmmoBin) p).loadBin();
            }
        }
        if (null != newArmorSupplies) {
            oldUnit.getCampaign().removePart(newArmorSupplies);
        }
        //in some cases we may have had more armor on the original unit and so we may add more
        //back then we received

        //FIXME: This doesn't deal properly with patchwork armor.
        if (sameArmorType && armorNeeded < 0) {
            Armor a;
            Entity en = oldUnit.getEntity();
            if (en.isSupportVehicle() && en.getArmorType(en.firstArmorIndex()) == EquipmentType.T_ARMOR_STANDARD) {
                a = new SVArmor(en.getBARRating(en.firstArmorIndex()), en.getArmorTechRating(),
                        -armorNeeded, Entity.LOC_NONE, oldUnit.getCampaign());
            } else{
                a = new Armor(0, en.getArmorType(en.firstArmorIndex()),
                        -1 * armorNeeded, -1, false, aclan, oldUnit.getCampaign());
            }
            a.setUnit(oldUnit);
            a.changeAmountAvailable(a.getAmount());
        }
        for (Part part : oldUnit.getParts()) {
            part.updateConditionFromPart();
        }
        oldUnit.getEntity().setC3UUIDAsString(oldEntity.getC3UUIDAsString());
        oldUnit.getEntity().setExternalIdAsString(oldUnit.getId().toString());
        oldUnit.getCampaign().clearGameData(oldUnit.getEntity());
        oldUnit.getCampaign().reloadGameEntities();
        //reload any soldiers
        for (Person soldier : soldiers) {
            if (!oldUnit.canTakeMoreGunners()) {
                break;
            }
            oldUnit.addPilotOrSoldier(soldier);
        }
        oldUnit.resetPilotAndEntity();

        if (isRefurbishing) {
            for (Part p : oldUnit.getParts()) {
                if (p.getQuality() != QUALITY_F) {
                    p.improveQuality();
                }
            }
        }
        MekHQ.triggerEvent(new UnitRefitEvent(oldUnit));
    }

    public void saveCustomization() throws EntityLoadingException {
        UnitUtil.compactCriticals(newEntity);
        //UnitUtil.reIndexCrits(newEntity); Method is gone?

        String fileName = MhqFileUtil.escapeReservedCharacters(newEntity.getChassis() + " " + newEntity.getModel());
        String sCustomsDir = "data" + File.separator + "mechfiles" + File.separator + "customs";
        String sCustomsDirCampaign = sCustomsDir + File.separator + oldUnit.getCampaign().getName();
        File customsDir = new File(sCustomsDir);
        if (!customsDir.exists()) {
            if (!customsDir.mkdir()) {
                MekHQ.getLogger().error(this, "Failed to create directory " + sCustomsDir + ", and therefore cannot save the unit.");
                return;
            }
        }
        File customsDirCampaign = new File(sCustomsDirCampaign);
        if (!customsDirCampaign.exists()) {
            if (!customsDirCampaign.mkdir()) {
                MekHQ.getLogger().error(this, "Failed to create directory " + sCustomsDirCampaign + ", and therefore cannot save the unit.");
                return;
            }
        }

        try {
            if (newEntity instanceof Mech) {
                //if this file already exists then don't overwrite it or we will end up with a bunch of copies
                String fileOutName = sCustomsDir + File.separator + fileName + ".mtf";
                String fileNameCampaign = sCustomsDirCampaign + File.separator + fileName + ".mtf";
                if ((new File(fileOutName)).exists() || (new File(fileNameCampaign)).exists()) {
                    throw new IOException("A file already exists with the custom name "+fileNameCampaign+". Please choose a different name. (Unit name and/or model)");
                }
                FileOutputStream out = new FileOutputStream(fileNameCampaign);
                PrintStream p = new PrintStream(out);
                p.println(((Mech) newEntity).getMtf());
                p.close();
                out.close();
            } else {
                //if this file already exists then don't overwrite it or we will end up with a bunch of copies
                String fileOutName = sCustomsDir + File.separator + fileName + ".blk";
                String fileNameCampaign = sCustomsDirCampaign + File.separator + fileName + ".blk";
                if ((new File(fileOutName)).exists() || (new File(fileNameCampaign)).exists()) {
                    throw new IOException("A file already exists with the custom name "+fileNameCampaign+". Please choose a different name. (Unit name and/or model)");
                }
                BLKFile.encode(fileNameCampaign, newEntity);
            }
        } catch (Exception e) {
            MekHQ.getLogger().error(this, e);
        }
        oldUnit.getCampaign().addCustom(newEntity.getChassis() + " " + newEntity.getModel());
        MechSummaryCache.getInstance().loadMechData();
        //I need to change the new entity to the one from the mtf file now, so that equip
        //numbers will match
        MechSummary summary = MechSummaryCache.getInstance().getMech(newEntity.getChassis() + " " + newEntity.getModel());
        if (null == summary) {
            throw(new EntityLoadingException());
        }

        newEntity = new MechFileParser(summary.getSourceFile(), summary.getEntryName()).getEntity();
    }

    private int getTimeMultiplier() {
        int mult;
        switch(refitClass) {
            case NO_CHANGE:
                mult = 0;
                break;
            case CLASS_C:
                mult = 2;
                break;
            case CLASS_D:
                mult = 3;
                break;
            case CLASS_E:
                mult = 4;
                break;
            case CLASS_F:
                mult = 5;
                break;
            case CLASS_A:
            case CLASS_B:
            default:
                mult = 1;
                break;
        }
        if (customJob) {
            mult *= 2;
        }
        return mult;
    }

    public Entity getOriginalEntity() {
        return oldUnit.getEntity();
    }

    public Entity getNewEntity() {
        return newEntity;
    }

    public Unit getOriginalUnit() {
        return oldUnit;
    }

    public boolean hasFailedCheck() {
        return failedCheck;
    }

    @Override
    public boolean needsFixing() {
        return true;
    }

    @Override
    public int getDifficulty() {
        switch(refitClass) {
            case NO_CHANGE:
                return 0;
            case CLASS_C:
            case CLASS_D:
                return 2;
            case CLASS_E:
                return 3;
            case CLASS_F:
                return 4;
            case CLASS_OMNI:
                return -2;
            case CLASS_A:
            case CLASS_B:
            default:
                return 1;
        }
    }

    @Override
    public TargetRoll getAllMods(Person tech) {
        TargetRoll mods = new TargetRoll(getDifficulty(), "difficulty");
        mods.append(oldUnit.getSiteMod());
        if (oldUnit.getEntity().hasQuirk("easy_maintain")) {
            mods.addModifier(-1, "easy to maintain");
        } else if (oldUnit.getEntity().hasQuirk("difficult_maintain")) {
            mods.addModifier(1, "difficult to maintain");
        }

        if (customJob) {
            mods.addModifier(2, "custom job");
        }

        if ((null != tech) && tech.getOptions().booleanOption("tech_engineer")) {
            mods.addModifier(-2, "engineer");
        }
        return mods;
    }

    @Override
    public String succeed() {
        complete();
        if (isRefurbishing) {
            return "Refurbishment of " + oldUnit.getEntity().getShortName() + " is complete.";
        } else {
            return "The customization of "+ oldUnit.getEntity().getShortName() + " is complete.";
        }
    }

    @Override
    public String fail(int rating) {
        timeSpent = 0;
        failedCheck = true;
        // Refurbishment doesn't get extra time like standard refits.
        if (isRefurbishing) {
            oldUnit.setRefit(null); // Failed roll results in lost time and money
            return "Refurbishment of " + oldUnit.getEntity().getShortName() + " was unsuccessful";
        }
        else {
            return "The customization of " + oldUnit.getEntity().getShortName() + " will take " + getTimeLeft() + " additional minutes to complete.";
        }
    }

    @Override
    public void resetTimeSpent() {
        timeSpent = 0;
    }

    @Override
    public String getPartName() {
        if (customJob) {
            return newEntity.getShortName() + " Customization";
        } else if (isRefurbishing) {
            return newEntity.getShortName() + " Refurbishment";
        } else {
            return newEntity.getShortName() + " Refit Kit";
        }
    }

    @Override
    public String getAcquisitionName() {
        return getPartName();
    }

    @Override
    public String getName() {
        return getPartName();
    }

    @Override
    public int getSkillMin() {
        return SkillType.EXP_GREEN;
    }

    @Override
    public int getBaseTime() {
        return time;
    }

    @Override
    public int getActualTime() {
        return time;
    }

    @Override
    public int getTimeSpent() {
        return timeSpent;
    }

    @Override
    public int getTimeLeft() {
        return time - timeSpent;
    }

    @Override
    public void addTimeSpent(int time) {
        timeSpent += time;
    }

    @Override
    public UUID getTeamId() {
        return assignedTechId;
    }

    @Override
    public void setTeamId(UUID id) {
        assignedTechId = id;
    }

    @Override
    public boolean hasWorkedOvertime() {
        return false;
    }

    @Override
    public void setWorkedOvertime(boolean b) {
        //do nothing
    }

    @Override
    public int getShorthandedMod() {
        // TODO Auto-generated method stub
        return 0;
    }

    @Override
    public void setShorthandedMod(int i) {
        // TODO Auto-generated method stub

    }

    /**
     * Requiring the life support system to be changed just because the number of bay personnel changes
     * is a bit much. Instead we'll limit it to changes in crew size, measured by quarters.
     * @return true if the crew quarters capacity changed.
     */
    private boolean crewSizeChanged() {
        int oldCrew = oldUnit.getEntity().getTransportBays()
                .stream().filter(Bay::isQuarters)
                .mapToInt(b -> (int) b.getCapacity())
                .sum();
        int newCrew = newEntity.getTransportBays()
                .stream().filter(Bay::isQuarters)
                .mapToInt(b -> (int) b.getCapacity())
                .sum();
        return oldCrew != newCrew;
    }

    @Override
    public void updateConditionFromEntity(boolean checkForDestruction) {
        //do nothing
    }

    @Override
    public void updateConditionFromPart() {
        //do nothing
    }

    @Override
    public void fix() {
        //do nothing
    }

    @Override
    public void remove(boolean salvage) {
        //do nothing
    }

    @Override
    public MissingPart getMissingPart() {
        //not applicable
        return null;
    }

    @Override
    public String getDesc() {
        return newEntity.getModel() + " " + getDetails();
    }

    @Override
    public String getDetails() {
        return getDetails(true);
    }

    @Override
    public String getDetails(boolean includeRepairDetails) {
        return "(" + getRefitClassName() + "/" + getTimeLeft() + " minutes/" + getCost().toAmountAndSymbolString() + ")";
    }

    @Override
    public Unit getUnit() {
        return oldUnit;
    }

    @Override
    public boolean isSalvaging() {
        return false;
    }

    @Override
    public String checkFixable() {
        return fixableString;
    }

    @Override
    public void writeToXml(PrintWriter pw1, int indentLvl) {
        pw1.println(MekHqXmlUtil.indentStr(indentLvl) + "<refit>");
        pw1.println(MekHqXmlUtil.writeEntityToXmlString(newEntity, indentLvl+1, oldUnit.getCampaign().getEntities()));
        pw1.println(MekHqXmlUtil.indentStr(indentLvl + 1) + "<time>"
                + time + "</time>");
        pw1.println(MekHqXmlUtil.indentStr(indentLvl + 1) + "<timeSpent>" + timeSpent
                + "</timeSpent>");
        pw1.println(MekHqXmlUtil.indentStr(indentLvl + 1) + "<refitClass>" + refitClass
                + "</refitClass>");
        pw1.println(MekHqXmlUtil.indentStr(indentLvl + 1) + "<cost>" + cost.toXmlString()
                + "</cost>");
        pw1.println(MekHqXmlUtil.indentStr(indentLvl + 1) + "<failedCheck>" + failedCheck
                + "</failedCheck>");
        pw1.println(MekHqXmlUtil.indentStr(indentLvl + 1) + "<customJob>" + customJob
                + "</customJob>");
        pw1.println(MekHqXmlUtil.indentStr(indentLvl + 1) + "<kitFound>" + kitFound
                + "</kitFound>");
        pw1.println(MekHqXmlUtil.indentStr(indentLvl + 1) + "<isRefurbishing>" + isRefurbishing
                + "</isRefurbishing>");
        pw1.println(MekHqXmlUtil.indentStr(indentLvl + 1) + "<armorNeeded>" + armorNeeded
                + "</armorNeeded>");
        pw1.println(MekHqXmlUtil.indentStr(indentLvl + 1) + "<sameArmorType>" + sameArmorType
                + "</sameArmorType>");
        if (null != assignedTechId) {
            pw1.println(MekHqXmlUtil.indentStr(indentLvl + 1) + "<assignedTechId>" + assignedTechId.toString()
                    + "</assignedTechId>");
        }
        pw1.println(MekHqXmlUtil.indentStr(indentLvl+1)
                +"<quantity>"
                +quantity
                +"</quantity>");
        pw1.println(MekHqXmlUtil.indentStr(indentLvl+1)
                +"<daysToWait>"
                +daysToWait
                +"</daysToWait>");
        pw1.println(MekHqXmlUtil.indentStr(indentLvl + 1) + "<oldUnitParts>");
        for (int pid : oldUnitParts) {
            pw1.println(MekHqXmlUtil.indentStr(indentLvl + 2) + "<pid>" + pid
                    + "</pid>");
        }
        pw1.println(MekHqXmlUtil.indentStr(indentLvl + 1) + "</oldUnitParts>");
        pw1.println(MekHqXmlUtil.indentStr(indentLvl + 1) + "<newUnitParts>");
        for (int pid : newUnitParts) {
            pw1.println(MekHqXmlUtil.indentStr(indentLvl + 2) + "<pid>" + pid
                    + "</pid>");
        }
        pw1.println(MekHqXmlUtil.indentStr(indentLvl + 1) + "</newUnitParts>");
        pw1.println(MekHqXmlUtil.indentStr(indentLvl + 1) + "<lcBinsToChange>");
        for (int pid : lcBinsToChange) {
            pw1.println(MekHqXmlUtil.indentStr(indentLvl + 2) + "<pid>" + pid
                    + "</pid>");
        }
        pw1.println(MekHqXmlUtil.indentStr(indentLvl + 1) + "</lcBinsToChange>");
        pw1.println(MekHqXmlUtil.indentStr(indentLvl + 1) + "<shoppingList>");
        for (Part p : shoppingList) {
            p.writeToXml(pw1, indentLvl+2);
        }
        pw1.println(MekHqXmlUtil.indentStr(indentLvl + 1) + "</shoppingList>");
        if (null != newArmorSupplies) {
            if (newArmorSupplies.getId() <= 0) {
                pw1.println(MekHqXmlUtil.indentStr(indentLvl + 1) + "<newArmorSupplies>");
                newArmorSupplies.writeToXml(pw1, indentLvl+2);
                pw1.println(MekHqXmlUtil.indentStr(indentLvl + 1) + "</newArmorSupplies>");
            } else {
                pw1.println(MekHqXmlUtil.indentStr(indentLvl + 1) + "<newArmorSuppliesId>" + newArmorSupplies.getId()
                        + "</newArmorSuppliesId>");
            }
        }
        pw1.println(MekHqXmlUtil.indentStr(indentLvl) + "</refit>");
    }

    public static Refit generateInstanceFromXML(Node wn, Unit u, Version version) {
        Refit retVal = new Refit();
        retVal.oldUnit = u;

        NodeList nl = wn.getChildNodes();

        try {
            for (int x=0; x<nl.getLength(); x++) {
                Node wn2 = nl.item(x);

                if (wn2.getNodeName().equalsIgnoreCase("time")) {
                    retVal.time = Integer.parseInt(wn2.getTextContent());
                } else if (wn2.getNodeName().equalsIgnoreCase("refitClass")) {
                    retVal.refitClass = Integer.parseInt(wn2.getTextContent());
                } else if (wn2.getNodeName().equalsIgnoreCase("timeSpent")) {
                    retVal.timeSpent = Integer.parseInt(wn2.getTextContent());
                } else if (wn2.getNodeName().equalsIgnoreCase("quantity")) {
                    retVal.quantity = Integer.parseInt(wn2.getTextContent());
                } else if (wn2.getNodeName().equalsIgnoreCase("daysToWait")) {
                    retVal.daysToWait = Integer.parseInt(wn2.getTextContent());
                } else if (wn2.getNodeName().equalsIgnoreCase("cost")) {
                    retVal.cost = Money.fromXmlString(wn2.getTextContent().trim());
                } else if (wn2.getNodeName().equalsIgnoreCase("newArmorSuppliesId")) {
                    retVal.newArmorSuppliesId = Integer.parseInt(wn2.getTextContent());
                } else if (wn2.getNodeName().equalsIgnoreCase("assignedTechId")) {
                    if (version.getMajorVersion() == 0 && version.getMinorVersion() < 2 && version.getSnapshot() < 14) {
                        retVal.oldTechId = Integer.parseInt(wn2.getTextContent());
                    } else {
                        retVal.assignedTechId = UUID.fromString(wn2.getTextContent());
                    }
                } else if (wn2.getNodeName().equalsIgnoreCase("failedCheck")) {
                    retVal.failedCheck = wn2.getTextContent().equalsIgnoreCase("true");
                } else if (wn2.getNodeName().equalsIgnoreCase("customJob")) {
                    retVal.customJob = wn2.getTextContent().equalsIgnoreCase("true");
                } else if (wn2.getNodeName().equalsIgnoreCase("kitFound")) {
                    retVal.kitFound = wn2.getTextContent().equalsIgnoreCase("true");
                } else if (wn2.getNodeName().equalsIgnoreCase("isRefurbishing")) {
                    retVal.isRefurbishing = wn2.getTextContent().equalsIgnoreCase("true");
                } else if (wn2.getNodeName().equalsIgnoreCase("armorNeeded")) {
                    retVal.armorNeeded = Integer.parseInt(wn2.getTextContent());
                } else if (wn2.getNodeName().equalsIgnoreCase("sameArmorType")) {
                    retVal.sameArmorType = wn2.getTextContent().equalsIgnoreCase("true");
                } else if (wn2.getNodeName().equalsIgnoreCase("entity")) {
                    retVal.newEntity = MekHqXmlUtil.getEntityFromXmlString(wn2);
                } else if (wn2.getNodeName().equalsIgnoreCase("oldUnitParts")) {
                    NodeList nl2 = wn2.getChildNodes();
                    for (int y=0; y<nl2.getLength(); y++) {
                        Node wn3 = nl2.item(y);
                        if (wn3.getNodeName().equalsIgnoreCase("pid")) {
                            retVal.oldUnitParts.add(Integer.parseInt(wn3.getTextContent()));
                        }
                    }
                } else if (wn2.getNodeName().equalsIgnoreCase("newUnitParts")) {
                    NodeList nl2 = wn2.getChildNodes();
                    for (int y=0; y<nl2.getLength(); y++) {
                        Node wn3 = nl2.item(y);
                        if (wn3.getNodeName().equalsIgnoreCase("pid")) {
                            retVal.newUnitParts.add(Integer.parseInt(wn3.getTextContent()));
                        }
                    }
                } else if (wn2.getNodeName().equalsIgnoreCase("lcBinsToChange")) {
                    NodeList nl2 = wn2.getChildNodes();
                    for (int y=0; y<nl2.getLength(); y++) {
                        Node wn3 = nl2.item(y);
                        if (wn3.getNodeName().equalsIgnoreCase("pid")) {
                            retVal.lcBinsToChange.add(Integer.parseInt(wn3.getTextContent()));
                        }
                    }
                } else if (wn2.getNodeName().equalsIgnoreCase("shoppingList")) {
                    processShoppingList(retVal, wn2, retVal.oldUnit, version);
                } else if (wn2.getNodeName().equalsIgnoreCase("newArmorSupplies")) {
                    processArmorSupplies(retVal, wn2, version);
                }
            }
        } catch (Exception ex) {
            MekHQ.getLogger().error(Refit.class, ex);
        }

        return retVal;
    }

    private static void processShoppingList(Refit retVal, Node wn, Unit u, Version version) {

        NodeList wList = wn.getChildNodes();

        // Okay, lets iterate through the children, eh?
        for (int x = 0; x < wList.getLength(); x++) {
            Node wn2 = wList.item(x);

            // If it's not an element node, we ignore it.
            if (wn2.getNodeType() != Node.ELEMENT_NODE)
                continue;

            if (!wn2.getNodeName().equalsIgnoreCase("part")) {
                // Error condition of sorts!
                // Errr, what should we do here?
                MekHQ.getLogger().error(Refit.class, "Unknown node type not loaded in Part nodes: " + wn2.getNodeName());
                continue;
            }

            Part p = Part.generateInstanceFromXML(wn2, version);
            if (p != null) {
                p.setUnit(u);
                retVal.shoppingList.add(p);
            } else {
                MekHQ.getLogger().error(Refit.class,
                        (u != null) ? String.format("Unit %s has invalid parts in its refit shopping list", u.getId()) : "Invalid parts in shopping list");
            }
        }
    }

    private static void processArmorSupplies(Refit retVal, Node wn, Version version) {

        NodeList wList = wn.getChildNodes();

        // Okay, lets iterate through the children, eh?
        for (int x = 0; x < wList.getLength(); x++) {
            Node wn2 = wList.item(x);

            // If it's not an element node, we ignore it.
            if (wn2.getNodeType() != Node.ELEMENT_NODE)
                continue;

            if (!wn2.getNodeName().equalsIgnoreCase("part")) {
                // Error condition of sorts!
                // Errr, what should we do here?
                MekHQ.getLogger().error(Refit.class, "Unknown node type not loaded in Part nodes: " + wn2.getNodeName());

                continue;
            }
            Part p = Part.generateInstanceFromXML(wn2, version);

            if (p instanceof Armor) {
                retVal.newArmorSupplies = (Armor) p;
                break;
            }
        }
    }

    public void reCalc() {
        setCampaign(oldUnit.getCampaign());
        for (Part p : shoppingList) {
            p.setCampaign(oldUnit.getCampaign());
        }
        if (null != newArmorSupplies) {
            newArmorSupplies.setCampaign(oldUnit.getCampaign());
        }
    }

    @Override
    public Part getNewEquipment() {
        // TODO Auto-generated method stub
        return this;
    }

    @Override
    public String getAcquisitionDesc() {
        return "Fill this in";
    }

    @Override
    public String getAcquisitionDisplayName() {
        return null;
    }

    @Override
    public String getAcquisitionExtraDesc() {
        return null;
    }

    @Override
    public String getAcquisitionBonus() {
        return null;
    }

    @Override
    public Part getAcquisitionPart() {
        return null;
    }

    public Money getStickerPrice() {
        return cost;
    }

    @Override
    public Money getBuyCost() {
        return getStickerPrice();
    }

    public void addRefitKitParts(int transitDays) {
        for (Part part : shoppingList) {
            if (part instanceof AmmoBin) {
                part.setRefitId(oldUnit.getId());
                oldUnit.getCampaign().addPart(part, 0);
                newUnitParts.add(part.getId());
                AmmoBin bin = (AmmoBin) part;
                bin.setShotsNeeded(bin.getFullShots());
                bin.loadBin();
                if (bin.needsFixing()) {
                    oldUnit.getCampaign().addPart(bin.getNewPart(), transitDays);
                    bin.loadBin();
                }
            } else if (part instanceof MissingPart) {
                Part newPart = (Part)((IAcquisitionWork) part).getNewEquipment();
                newPart.setRefitId(oldUnit.getId());
                oldUnit.getCampaign().addPart(newPart, transitDays);
                newUnitParts.add(newPart.getId());
            } else if (part instanceof AmmoStorage) {
                part.setUnit(null);
                part.setRefitId(oldUnit.getId());
                campaign.addPart(part, transitDays);
            }
        }
        if (null != newArmorSupplies) {
            int amount = armorNeeded - newArmorSupplies.getAmount();
            if (amount > 0) {
                Armor a = (Armor)newArmorSupplies.getNewPart();
                a.setAmount(amount);
                oldUnit.getCampaign().addPart(a, transitDays);
            }
            checkForArmorSupplies();
        }
        shoppingList = new ArrayList<>();
        kitFound = true;
    }

    @Override
    public String find(int transitDays) {
        if (campaign.buyPart(this, transitDays)) {
            return "<font color='green'><b> refit kit found.</b> Kit will arrive in " + transitDays + " days.</font>";
        } else {
            return "<font color='red'><b> You cannot afford this refit kit. Transaction cancelled</b>.</font>";
        }
    }

    @Override
    public String failToFind() {
        return "<font color='red'> refit kit not found.</font>";

    }

    @Override
    public TargetRoll getAllAcquisitionMods() {
        TargetRoll roll = new TargetRoll();
        int avail = EquipmentType.RATING_A;
        int techBaseMod = 0;
        for (Part part : shoppingList) {
            if (getTechBase() == T_CLAN && campaign.getCampaignOptions().getClanAcquisitionPenalty() > techBaseMod) {
                techBaseMod = campaign.getCampaignOptions().getClanAcquisitionPenalty();
            }
            else if (getTechBase() == T_IS && campaign.getCampaignOptions().getIsAcquisitionPenalty() > techBaseMod) {
                techBaseMod = campaign.getCampaignOptions().getIsAcquisitionPenalty();
            }
            else if (getTechBase() == T_BOTH) {
                int penalty = Math.min(campaign.getCampaignOptions().getClanAcquisitionPenalty(), campaign.getCampaignOptions().getIsAcquisitionPenalty());
                if (penalty > techBaseMod) {
                    techBaseMod = penalty;
                }
            }
            avail = Math.max(avail, part.getAvailability());
        }
        if (techBaseMod > 0) {
            roll.addModifier(techBaseMod, "tech limit");
        }
        int availabilityMod = Availability.getAvailabilityModifier(avail);
        roll.addModifier(availabilityMod, "availability (" + ITechnology.getRatingName(avail) + ")");
        return roll;
    }

    public Armor getNewArmorSupplies() {
        return newArmorSupplies;
    }

    public void setNewArmorSupplies(Armor a) {
        newArmorSupplies = a;
        if (null != a) {
            newArmorSuppliesId = a.getId();
        }
    }

    public int getNewArmorSuppliesId() {
        return newArmorSuppliesId;
    }

    @Override
    public void resetOvertime() {
        // TODO Auto-generated method stub

    }

    @Override
    public int getTechLevel() {
        // TODO Auto-generated method stub
        return 0;
    }

    @Override
    public int getTechBase() {
        return Part.T_BOTH;
    }

    public void fixIdReferences(Map<Integer, UUID> uHash, Map<Integer, UUID> pHash) {
        assignedTechId = pHash.get(oldTechId);
        if (null != newArmorSupplies) {
            newArmorSupplies.fixIdReferences(uHash, pHash);
        }
        for (Part p : shoppingList) {
            p.fixIdReferences(uHash, pHash);
        }
    }

    @Override
    public boolean isRightTechType(String skillType) {
        // TODO Auto-generated method stub
        return true;
    }

    public void suggestNewName() {
        if (newEntity instanceof Infantry && !(newEntity instanceof BattleArmor)) {
            Infantry infantry = (Infantry)newEntity;
            String chassis;
            switch (infantry.getMovementMode()) {
            case INF_UMU:
                chassis = "Scuba ";
                break;
            case INF_MOTORIZED:
                chassis = "Motorized ";
                break;
            case INF_JUMP:
                chassis = "Jump ";
                break;
            case HOVER:
                chassis = "Mechanized Hover ";
                break;
            case WHEELED:
                chassis = "Mechanized Wheeled ";
                break;
            case TRACKED:
                chassis = "Mechanized Tracked ";
                break;
            default:
                chassis = "Foot ";
            }
            if (infantry.isSquad()) {
                chassis += "Squad";
            } else {
                chassis += "Platoon";
            }
            newEntity.setChassis(chassis);
            String model = "?";
            if (infantry.getSecondaryN() > 1 && null != infantry.getSecondaryWeapon()) {
                model = "(" + infantry.getSecondaryWeapon().getInternalName() + ")";
            } else if (null != infantry.getPrimaryWeapon()) {
                model = "(" + infantry.getPrimaryWeapon().getInternalName() + ")";
            }
            newEntity.setModel(model);
        } else {
            //newEntity.setModel(oldUnit.getEntity().getModel() + " Mk II");
        }
    }

    private void assignArmActuators() {
        if (!(oldUnit.getEntity() instanceof BipedMech)) {
            return;
        }
        BipedMech m = (BipedMech)oldUnit.getEntity();
        //we only need to worry about lower arm actuators and hands
        Part rightLowerArm = null;
        Part leftLowerArm = null;
        Part rightHand = null;
        Part leftHand = null;
        MekActuator missingHand1 = null;
        MekActuator missingHand2 = null;
        MekActuator missingArm1 = null;
        MekActuator missingArm2 = null;
        for (Part part : oldUnit.getParts()) {
            if (part instanceof MekActuator || part instanceof MissingMekActuator) {
                int type;
                int loc;
                if (part instanceof MekActuator) {
                    type = ((MekActuator) part).getType();
                } else {
                    type = ((MissingMekActuator) part).getType();
                }
                loc = part.getLocation();

                if (type == Mech.ACTUATOR_LOWER_ARM) {
                    if (loc == Mech.LOC_RARM) {
                        rightLowerArm = part;
                    } else if (loc == Mech.LOC_LARM) {
                        leftLowerArm = part;
                    } else if (null == missingArm1 && part instanceof MekActuator) {
                        missingArm1 = (MekActuator) part;
                    } else if (part instanceof MekActuator) {
                        missingArm2 = (MekActuator) part;
                    }
                } else if (type == Mech.ACTUATOR_HAND) {
                    if (loc == Mech.LOC_RARM) {
                        rightHand = part;
                    } else if (loc == Mech.LOC_LARM) {
                        leftHand = part;
                    } else if (null == missingHand1 && part instanceof MekActuator) {
                        missingHand1 = (MekActuator) part;
                    } else if (part instanceof MekActuator) {
                        missingHand2 = (MekActuator) part;
                    }
                }
            }
        }
        //ok now check all the conditions, assign right hand stuff first
        if (null == rightHand && m.hasSystem(Mech.ACTUATOR_HAND, Mech.LOC_RARM)) {
            MekActuator part = missingHand1;
            if (null == part || part.getLocation() != Entity.LOC_NONE) {
                part = missingHand2;
            }
            if (null != part) {
                part.setLocation(Mech.LOC_RARM);
            }
        }
        if (null == leftHand && m.hasSystem(Mech.ACTUATOR_HAND, Mech.LOC_LARM)) {
            MekActuator part = missingHand1;
            if (null == part || part.getLocation() != Entity.LOC_NONE) {
                part = missingHand2;
            }
            if (null != part) {
                part.setLocation(Mech.LOC_LARM);
            }
        }
        if (null == rightLowerArm && m.hasSystem(Mech.ACTUATOR_LOWER_ARM, Mech.LOC_RARM)) {
            MekActuator part = missingArm1;
            if (null == part || part.getLocation() != Entity.LOC_NONE) {
                part = missingArm2;
            }
            if (null != part) {
                part.setLocation(Mech.LOC_RARM);
            }
        }
        if (null == leftLowerArm && m.hasSystem(Mech.ACTUATOR_LOWER_ARM, Mech.LOC_LARM)) {
            MekActuator part = missingArm1;
            if (null == part || part.getLocation() != Entity.LOC_NONE) {
                part = missingArm2;
            }
            if (null != part) {
                part.setLocation(Mech.LOC_LARM);
            }
        }
    }

    /**
     * Assigns bay doors and cubicles as child parts of the bay part. We also need to make sure the
     * bay number of the parts match up to the Entity. The easiest way to do that is to remove all
     * the bay parts and create new ones from scratch. Then we assign doors and cubicles.
     */
    private void assignBayParts() {
        final Entity entity = oldUnit.getEntity();

        List<Part> doors = new ArrayList<>();
        Map<BayType, List<Part>> cubicles = new HashMap<>();
        List<Part> oldBays = new ArrayList<>();
        for (Part p : oldUnit.getParts()) {
            if (p instanceof BayDoor) {
                doors.add(p);
            } else if (p instanceof Cubicle) {
                cubicles.putIfAbsent(((Cubicle) p).getBayType(), new ArrayList<>());
                cubicles.get(((Cubicle) p).getBayType()).add(p);
            } else if (p instanceof TransportBayPart) {
                oldBays.add(p);
            }
        }
        oldBays.forEach(p -> p.remove(false));
        for (Bay bay : entity.getTransportBays()) {
            if (bay.isQuarters()) {
                continue;
            }
            BayType btype = BayType.getTypeForBay(bay);
            Part bayPart = new TransportBayPart((int) oldUnit.getEntity().getWeight(),
                    bay.getBayNumber(), bay.getCapacity(), campaign);
            oldUnit.addPart(bayPart);
            oldUnit.getCampaign().addPart(bayPart, 0);
            for (int i = 0; i < bay.getDoors(); i++) {
                Part door;
                if (doors.size() > 0) {
                    door = doors.remove(0);
                } else {
                    // This shouldn't ever happen
                    door = new MissingBayDoor((int) entity.getWeight(), campaign);
                    oldUnit.addPart(door);
                    oldUnit.getCampaign().addPart(door, 0);
                }
                bayPart.addChildPart(door);
            }
            if (btype.getCategory() == BayType.CATEGORY_NON_INFANTRY) {
                for (int i = 0; i < bay.getCapacity(); i++) {
                    Part cubicle;
                    if (cubicles.containsKey(btype) && (cubicles.get(btype).size() > 0)) {
                        cubicle = cubicles.get(btype).remove(0);
                    } else {
                        cubicle = new MissingCubicle((int) entity.getWeight(), btype, campaign);
                        oldUnit.addPart(cubicle);
                        oldUnit.getCampaign().addPart(cubicle, 0);
                    }
                    bayPart.addChildPart(cubicle);
                }
            }
        }
    }

    /**
     * Refits may require adding or removing heat sinks that are not tracked as parts. For Mechs and
     * ASFs this would be engine-integrated heat sinks if the heat sink type is changed. For vehicles and
     * conventional fighters this would be heat sinks required by energy weapons.
     *
     * @param entity Either the starting or the ending unit of the refit.
     * @return       The number of heat sinks the unit mounts that are not tracked as parts.
     */
    private int untrackedHeatSinkCount(Entity entity) {
        if (entity instanceof Mech) {
            return Math.min(((Mech) entity).heatSinks(), entity.getEngine().integralHeatSinkCapacity(((Mech) entity).hasCompactHeatSinks()));
        } else if (newEntity.getClass() == Aero.class) { // Aero but not subclasses
            return entity.getEngine().getWeightFreeEngineHeatSinks();
        } else {
            EntityVerifier verifier = EntityVerifier.getInstance(new File(
                    "data/mechfiles/UnitVerifierOptions.xml"));
            TestEntity te;
            if (entity instanceof Tank) {
                te = new TestTank((Tank) entity, verifier.tankOption, null);
                return te.getCountHeatSinks();
            } else if (entity instanceof ConvFighter) {
                te = new TestAero((Aero) entity, verifier.aeroOption, null);
                return te.getCountHeatSinks();
            } else {
                return 0;
            }
        }
    }

    /**
     * Creates an independent heat sink part appropriate to the unit that can be used to track
     * needed and leftover parts for heat sinks that are not actually tracked by the unit.
     *
     * @param entity Either the original or the new unit.
     * @return       The part corresponding to the type of heat sink for the unit.
     */
    private Part heatSinkPart(Entity entity) {
        if (entity instanceof Aero) {
            if (((Aero) entity).getHeatType() == Aero.HEAT_DOUBLE && entity.isClan()) {
                return new AeroHeatSink(0, AeroHeatSink.CLAN_HEAT_DOUBLE, false, campaign);
            }
            return new AeroHeatSink(0, ((Aero) entity).getHeatType(), false, campaign);
        } else if (entity instanceof Mech) {
            Optional<Mounted> mount = entity.getMisc().stream()
                    .filter(m -> m.getType().hasFlag(MiscType.F_HEAT_SINK)
                            || m.getType().hasFlag(MiscType.F_DOUBLE_HEAT_SINK))
                    .findAny();
            if (mount.isPresent()) {
                return new HeatSink(0, mount.get().getType(), -1, false, campaign);
            }
        }
        return new HeatSink(0, EquipmentType.get("Heat Sink"), -1, false, campaign);
    }


    @Override
    public String getShoppingListReport(int quantity) {
        return getAcquisitionName() + " has been added to the procurement list.";
    }

    @Override
    public double getTonnage() {
        // TODO Auto-generated method stub
        return 0;
    }

    @Override
    public int getTechRating() {
        // TODO Auto-generated method stub
        return 0;
    }

    @Override
    public boolean isSamePartType(Part part) {
        // TODO Auto-generated method stub
        return false;
    }

    @Override
    protected void loadFieldsFromXmlNode(Node wn) {
        // TODO Auto-generated method stub

    }

    @Override
    public Part clone() {
        // TODO Auto-generated method stub
        return null;
    }

    public boolean isCustomJob() {
        return customJob;
    }

    public boolean kitFound() {
        return kitFound;
    }

    @Override
    public String getLocationName() {
        // TODO Auto-generated method stub
        return null;
    }

    @Override
    public int getLocation() {
        return Entity.LOC_NONE;
    }

    @Override
    public TechAdvancement getTechAdvancement() {
        return TA_GENERIC;
    }

    public boolean isBeingRefurbished() {
        return isRefurbishing;
    }

    @Override
    public boolean isIntroducedBy(int year, boolean clan, int techFaction) {
        return getIntroductionDate(clan, techFaction) <= year;
    }

    @Override
    public boolean isExtinctIn(int year, boolean clan, int techFaction) {
        return isExtinct(year, clan, techFaction);
    }
}<|MERGE_RESOLUTION|>--- conflicted
+++ resolved
@@ -12,11 +12,11 @@
  *
  * MekHQ is distributed in the hope that it will be useful,
  * but WITHOUT ANY WARRANTY; without even the implied warranty of
- * MERCHANTABILITY or FITNESS FOR A PARTICULAR PURPOSE.  See the
+ * MERCHANTABILITY or FITNESS FOR A PARTICULAR PURPOSE. See the
  * GNU General Public License for more details.
  *
  * You should have received a copy of the GNU General Public License
- * along with MekHQ.  If not, see <http://www.gnu.org/licenses/>.
+ * along with MekHQ. If not, see <http://www.gnu.org/licenses/>.
  */
 package mekhq.campaign.parts;
 
@@ -1417,9 +1417,7 @@
                 suit.setUnit(oldUnit);
             }
         }
-<<<<<<< HEAD
-        for (int pid : newUnitParts) {
-=======
+
         int expectedHeatSinkParts = 0;
         if (newEntity.getClass() == Aero.class) { // Aero but not subclasses
             // Only Aerospace Fighters are expected to have heat sink parts (Mechs handled separately)
@@ -1427,8 +1425,7 @@
             expectedHeatSinkParts = ((Aero) newEntity).getHeatSinks() - ((Aero) newEntity).getPodHeatSinks() -
                     untrackedHeatSinkCount(newEntity);
         }
-        for(int pid : newUnitParts) {
->>>>>>> d719c60c
+        for (int pid : newUnitParts) {
             Part part = oldUnit.getCampaign().getPart(pid);
             if (null == part) {
                 MekHQ.getLogger().error(this, "part with id " + pid + " not found for refit of " + getDesc());
