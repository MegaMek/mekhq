/*
 * Refit.java
 *
 * Copyright (c) 2009 Jay Lawson (jaylawson39 at yahoo.com). All rights reserved.
 *
 * This file is part of MekHQ.
 *
 * MekHQ is free software: you can redistribute it and/or modify
 * it under the terms of the GNU General Public License as published by
 * the Free Software Foundation, either version 3 of the License, or
 * (at your option) any later version.
 *
 * MekHQ is distributed in the hope that it will be useful,
 * but WITHOUT ANY WARRANTY; without even the implied warranty of
 * MERCHANTABILITY or FITNESS FOR A PARTICULAR PURPOSE. See the
 * GNU General Public License for more details.
 *
 * You should have received a copy of the GNU General Public License
 * along with MekHQ. If not, see <http://www.gnu.org/licenses/>.
 */
package mekhq.campaign.parts;

import java.io.File;
import java.io.FileOutputStream;
import java.io.IOException;
import java.io.PrintStream;
import java.io.PrintWriter;
import java.util.*;
import java.util.stream.Collectors;

import org.w3c.dom.Element;
import org.w3c.dom.Node;
import org.w3c.dom.NodeList;

import megamek.Version;
import megamek.common.*;
import megamek.common.annotations.Nullable;
import megamek.common.equipment.MiscMounted;
import megamek.common.loaders.BLKFile;
import megamek.common.loaders.EntityLoadingException;
import megamek.common.verifier.EntityVerifier;
import megamek.common.verifier.TestAero;
import megamek.common.verifier.TestEntity;
import megamek.common.verifier.TestTank;
import megamek.common.weapons.InfantryAttack;
import megamek.logging.MMLogger;
import megameklab.util.UnitUtil;
import mekhq.MekHQ;
import mekhq.Utilities;
import mekhq.campaign.Campaign;
import mekhq.campaign.event.PartChangedEvent;
import mekhq.campaign.event.UnitRefitEvent;
import mekhq.campaign.finances.Money;
import mekhq.campaign.parts.equipment.AmmoBin;
import mekhq.campaign.parts.equipment.EquipmentPart;
import mekhq.campaign.parts.equipment.HeatSink;
import mekhq.campaign.parts.equipment.LargeCraftAmmoBin;
import mekhq.campaign.parts.equipment.MissingEquipmentPart;
import mekhq.campaign.personnel.Person;
import mekhq.campaign.personnel.PersonnelOptions;
import mekhq.campaign.personnel.SkillType;
import mekhq.campaign.unit.Unit;
import mekhq.campaign.unit.cleanup.EquipmentUnscrambler;
import mekhq.campaign.unit.cleanup.EquipmentUnscramblerResult;
import mekhq.campaign.work.IAcquisitionWork;
import mekhq.utilities.MHQXMLUtility;
import mekhq.utilities.ReportingUtilities;

/**
 * This object tracks the refit of a given unit into a new unit. It has fields for the current
 * entity and the new entity and it uses these to calculate various characteristics of the refit.
 *
 * It can then also be used to track the actual refit process, by attaching it to a Unit.
 *
 * @author Jay Lawson (jaylawson39 at yahoo.com)
 */
public class Refit extends Part implements IAcquisitionWork {
    private static final MMLogger logger = MMLogger.create(Refit.class);

    public static final int NO_CHANGE = 0;
    public static final int CLASS_OMNI = 1;
    public static final int CLASS_A = 2;
    public static final int CLASS_B = 3;
    public static final int CLASS_C = 4;
    public static final int CLASS_D = 5;
    public static final int CLASS_E = 6;
    public static final int CLASS_F = 7;

    // These should live elsewhere eventually
    public static final int WORKHOUR = 60;
    public static final int WORKDAY = 480;
    public static final int WORKWEEK = 3360; // 7-day workweek
    public static final int WORKMONTH = 14400; // 30 day month

    private Unit oldUnit;
    private Entity newEntity;

    private int refitClass;
    private int time;
    private int timeSpent;
    private Money cost;
    private boolean failedCheck;
    private boolean customJob;
    private boolean isRefurbishing;
    private boolean isSavingFile;
    private boolean kitFound;
    private boolean replacingLocations;
<<<<<<< HEAD
    private boolean isOmniRefit;
    private String fixableString;
=======
    private StringJoiner errorStrings;
>>>>>>> 623700fc

    private List<Part> oldUnitParts;
    private List<Part> newUnitParts;
    private List<Part> shoppingList;
    private List<Part> oldIntegratedHeatSinks;
    private List<Part> newIntegratedHeatSinks;
    private Set<Part> largeCraftBinsToChange;

    private int armorNeeded;
    private Armor newArmorSupplies;
    private boolean sameArmorType;

    private int oldLargeCraftHeatSinks;
    private int oldLargeCraftSinkType;
    private int newLargeCraftHeatSinks;

    private Person assignedTech;

    /**
     * Blank refit constructor. Probably should not be used.
     */
    public Refit() {
        oldUnitParts = new ArrayList<>();
        newUnitParts = new ArrayList<>();
        shoppingList = new ArrayList<>();
        oldIntegratedHeatSinks = new ArrayList<>();
        newIntegratedHeatSinks = new ArrayList<>();
        largeCraftBinsToChange = new HashSet<>();
        errorStrings = new StringJoiner("\n");
        cost = Money.zero();
    }

    /**
     * Standard Refit Constructor
     * @param oldUnit - The unit that is to be refit
     * @param newEntity - The target design for the unit to be refit into
     * @param custom - Is this custom work vs using a factory refit kit
     * @param refurbish - Are we refurbishing this unit rather than refitting it
     * @param saveFile - Does the new unit need to be saved to disk
     */
    public Refit(Unit oldUnit, Entity newEntity, boolean custom, boolean refurbish, boolean saveFile) {
        this();
        isRefurbishing = refurbish;
        customJob = custom;
        isSavingFile = saveFile;
        this.oldUnit = oldUnit;
        this.newEntity = newEntity;
        newEntity.setOwner(oldUnit.getEntity().getOwner());
        newEntity.setGame(oldUnit.getEntity().getGame());
        if (newEntity.getClass() == SmallCraft.class) { // SmallCraft but not subclasses
            // Entity.setGame() will add a Single Hex ECM part to SmallCraft that otherwise
            // has no ECM. This is required for MegaMek, but causes SmallCraft to be overweight when
            // refitting in MekHQ. Work-around is to remove the ECM part early during a refit.
            // Ref: https://github.com/MegaMek/mekhq/issues/1970
            newEntity.removeMisc(BattleArmor.SINGLE_HEX_ECM);
        }
        failedCheck = false;
        timeSpent = 0;
        kitFound = false;
        replacingLocations = false;
        campaign = oldUnit.getCampaign();
        calculate();
        if (customJob) {
            suggestNewName();
        }
    }

    @Override
    public Campaign getCampaign() {
        return campaign;
    }

    /**
     * @return Is the old unit using the same armor type as the new unit
     */
    public boolean isSameArmorType() {
        return sameArmorType;
    }

    /**
     * @param refitClass - the integer representing the refit class
     * @return the printable name of the refit class
     */
    public static String getRefitClassName(int refitClass) {
        switch (refitClass) {
            case NO_CHANGE:
                return "No Change";
            case CLASS_A:
                return "Class A (Field)";
            case CLASS_B:
                return "Class B (Field)";
            case CLASS_C:
                return "Class C (Maintenance)";
            case CLASS_D:
                return "Class D (Maintenance)";
            case CLASS_E:
                return "Class E (Factory)";
            case CLASS_F:
                return "Class F (Factory)";
            case CLASS_OMNI:
                return "OmniPod Reconfiguration";
            default:
                return "Unknown";
        }
    }

    /**
     * @return the printable name of our refit class
     */
    public String getRefitClassName() {
        return getRefitClassName(refitClass);
    }

    /**
     * @return the integer representing our refit class
     */
    public int getRefitClass() {
        return refitClass;
    }

    /**
     * @return The cost of carrying out this refit
     */
    public Money getCost() {
        return cost;
    }

    /**
     * Returns a mutable list of parts for the old unit in the refit. This is intended to be mutated
     * only be {@link mekhq.campaign.Campaign Campaign} when merging parts.
     *
     * This is only used by RefitTest.java
     * 
     * @return A mutable {@link List} of old parts in the refit.
     */
    @Deprecated
    public List<Part> getOldUnitParts() {
        return oldUnitParts;
    }

    /**
     * Returns a mutable list of parts for the new unit in the refit. This is intended to be mutated
     * only be {@link mekhq.campaign.Campaign Campaign} when merging parts.
     *
     * This is only used by RefitTest.java
     * 
     * @return A mutable {@link List} of new part IDs in the refit.
     */
    @Deprecated
    public List<Part> getNewUnitParts() {
        return newUnitParts;
    }


    /**
     * @return A list of parts required to make this refit happen
     */
    public List<Part> getShoppingList() {
        return shoppingList;
    }

<<<<<<< HEAD
    @Deprecated
=======
    /**
     * @return Printable list of shopping items for display
     */
>>>>>>> 623700fc
    public String[] getShoppingListDescription() {
        Hashtable<String, Integer> tally = new Hashtable<>();
        Hashtable<String, String> desc = new Hashtable<>();
        for (Part part : shoppingList) {
            if (part instanceof Armor) {
                continue;
            }
            if (null != tally.get(part.getName())) {
                tally.put(part.getName(), tally.get(part.getName()) + 1);
                desc.put(part.getName(), part.getQuantityName(tally.get(part.getName())));
            } else {
                tally.put(part.getName(), 1);
                desc.put(part.getName(), part.getQuantityName(1));
            }
        }
        if (null != newArmorSupplies) {
            int actualAmountNeeded = armorNeeded;
            Armor existingSupplies = getExistingArmorSupplies();
            if (null != existingSupplies) {
                actualAmountNeeded -= existingSupplies.getAmount();
            }
            if (actualAmountNeeded > 0) {
                Armor armor = (Armor) newArmorSupplies.getNewPart();
                armor.setAmount(actualAmountNeeded);
                desc.put(armor.getName(), armor.getQuantityName(1));
            }
        }
        String[] descs = new String[desc.keySet().size()];
        int index = 0;
        for (String name : desc.keySet()) {
            descs[index] = desc.get(name);
            index++;
        }
        return descs;
    }

    /**
     * @return the time this refit will take
     */
    public int getTime() {
        return time;
    }

<<<<<<< HEAD
    public boolean isOmniRefit() {
        return isOmniRefit;
    }

=======
    /**
     * Do all the grunt work to determine what parts are being added, removed, moved, and what other
     * manipulations are happening in this refit.
     */
>>>>>>> 623700fc
    public void calculate() {
        Unit newUnit = new Unit(newEntity, getCampaign());
        newUnit.initializeParts(false);
        refitClass = NO_CHANGE;
<<<<<<< HEAD
        isOmniRefit = false;
        if(oldUnit.getEntity().isOmni() && newEntity.isOmni()) {
            if (Utilities.isOmniVariant(oldUnit.getEntity(), newEntity)) {
                isOmniRefit = true;
            } else {
                refitClass = CLASS_F;
            }
=======
        boolean isOmniRefit = oldUnit.getEntity().isOmni() && newEntity.isOmni();
        if (isOmniRefit && !Utilities.isOmniVariant(oldUnit.getEntity(), newEntity)) {
            errorStrings.add("A unit loses omni capabilities if any fixed equipment is modified.");
            return;
>>>>>>> 623700fc
        }
        time = 0;
        sameArmorType = newEntity.getArmorType(newEntity.firstArmorIndex()) 
                == oldUnit.getEntity().getArmorType(oldUnit.getEntity().firstArmorIndex());
        // SVs with standard SV armor need to check for change in BAR/tech rating
        if (newEntity.isSupportVehicle()
                && (newEntity.getArmorType(newEntity.firstArmorIndex()) == EquipmentType.T_ARMOR_STANDARD)) {
           
            sameArmorType = (newEntity.getBARRating(newEntity.firstArmorIndex()) 
                    == oldUnit.getEntity().getArmorType(oldUnit.getEntity().firstArmorIndex()))
                    && (newEntity.getArmorTechRating() == oldUnit.getEntity().getArmorTechRating());
        }
        int recycledArmorPoints = 0;
        boolean[] locationHasNewStuff = new boolean[Math.max(newEntity.locations(), oldUnit.getEntity().locations())];
        boolean[] locationLostOldStuff = new boolean[Math.max(newEntity.locations(), oldUnit.getEntity().locations())];
        HashMap<AmmoType, Integer> ammoNeeded = new HashMap<>();
        HashMap<AmmoType, Integer> ammoRemoved = new HashMap<>();
        ArrayList<Part> newPartList = new ArrayList<>();


        // Step 1: put all of the parts from the current unit into a new arraylist so
        // they can be removed when we find a match.

        for (Part p : oldUnit.getParts()) {
            if (p instanceof SpacecraftCoolingSystem) {
                oldLargeCraftHeatSinks = ((SpacecraftCoolingSystem) p).getTotalSinks();
                oldLargeCraftSinkType = ((SpacecraftCoolingSystem) p).getSinkType();
            }
            if ((!isOmniRefit || p.isOmniPodded())
                    || (p instanceof TransportBayPart)) {
                oldUnitParts.add(p);
            }
        }


        // Step 2a: loop through the parts arraylist in the newUnit and attempt to find the
        // corresponding part of missing part in the parts arraylist we just created. Depending on
        // what we find, we may have:
        // a) An exact copy in the same location - we move the part from the oldunit parts to the
        // newunit parts. Nothing needs to be changed in terms of refit class, time, or anything.
        // b) An exact copy in a different location - move this part to the newunit part list, but
        // change its location id. Change refit class to C and add time for removing and
        // reinstalling part.
        // c) We dont find the part in the oldunit part list. That means this is a new part. Add
        // this to the newequipment arraylist from step 3. Don't change anything in terms of refit
        // stats yet, that will happen later.

        List<Part> partsRemaining = new ArrayList<>();
        for (Part newPart : newUnit.getParts()) {
            if (isOmniRefit && !newPart.isOmniPodded()) {
                continue;
            }

            boolean partFound = false;
            int index = -1;
            for (Part oldPart : oldUnitParts) {
                index++;

                if (isOmniRefit && !oldPart.isOmniPodded()) {
                    continue;
                }

                // If we're changing the size but not type of an LC ammo bin, we want to ensure that
                // the ammo gets tracked appropriately - it should unload to the warehouse later in
                // the process and then reload in the correct quantity. For that we must make sure
                // the bin doesn't get dropped off the old parts list here.
                if ((oldPart instanceof LargeCraftAmmoBin) && (newPart instanceof LargeCraftAmmoBin)
                        && ((LargeCraftAmmoBin) oldPart).getType().equals(((LargeCraftAmmoBin) newPart).getType())) {
                    largeCraftBinsToChange.add(oldPart);
                }

                boolean acceptableReplacement = (oldPart instanceof MissingPart)
                    && ((MissingPart) oldPart).isAcceptableReplacement(newPart, true);
                // We're not going to require replacing the life support system just because 
                // the number of bay personnel changes.
                boolean aeroLifeSupportIssue = (oldPart instanceof AeroLifeSupport) 
                    && (newPart instanceof AeroLifeSupport) && !crewSizeChanged();
                if (acceptableReplacement || oldPart.isSamePartType(newPart) || aeroLifeSupportIssue) {

                    // need a special check for location and armor amount for armor
                    if ((oldPart instanceof Armor) && (newPart instanceof Armor) 
                            && (oldPart.getLocation() != newPart.getLocation()
                                    || ((Armor) oldPart).isRearMounted() != ((Armor) newPart).isRearMounted()
                                    || ((Armor) oldPart).getTotalAmount() != ((Armor) newPart).getTotalAmount())) {
                        // Not the same armor
                        continue;
                    }
                    if ((oldPart instanceof VeeStabilizer) && (newPart instanceof VeeStabilizer)
                            && (oldPart.getLocation() != newPart.getLocation())) {
                        continue;
                    }
                    if (newPart instanceof EquipmentPart) {
                        // check the location to see if this moved. If so ... we actually handle
                        // this in the next loop, not this one.
                        int loc = newPart.getLocation();
                        boolean rear = ((EquipmentPart) newPart).isRearFacing();
                        boolean oldIsDifferent = (oldPart instanceof EquipmentPart)
                            && (oldPart.getLocation() != loc || ((EquipmentPart) oldPart).isRearFacing() != rear);
                        boolean oldIsDifferentMissing = (oldPart instanceof MissingEquipmentPart)
                            && (oldPart.getLocation() != loc || ((MissingEquipmentPart) oldPart).isRearFacing() != rear);
                        if (oldIsDifferent || oldIsDifferentMissing) {
                            continue;
                        }
                    }
                    newUnitParts.add(oldPart);
                    partFound = true;
                    break;
                }
            }

            if (partFound) {
                oldUnitParts.remove(index);
            } else {
                // Address new and moved parts next
                partsRemaining.add(newPart);
            }
        }

        // Step 2b: Find parts that moved or add them as new parts
        for (Part newPart : partsRemaining) {
            Part movedPart = null;
            int moveIndex = 0;
            int index = -1;
            for (Part oldPart : oldUnitParts) {
                index++;

                if (isOmniRefit && !oldPart.isOmniPodded()) {
                    continue;
                }

                boolean acceptableReplacement = (oldPart instanceof MissingPart)
                    && ((MissingPart) oldPart).isAcceptableReplacement(newPart, true);
                // We're not going to require replacing the life support system just because 
                // the number of bay personnel changes.
                boolean aeroLifeSupportIssue = (oldPart instanceof AeroLifeSupport) 
                    && (newPart instanceof AeroLifeSupport) && !crewSizeChanged();
                if (acceptableReplacement || oldPart.isSamePartType(newPart) || aeroLifeSupportIssue) {

                    // need a special check for location and armor amount for armor
                    if ((oldPart instanceof Armor) && (newPart instanceof Armor)
                            && ((oldPart.getLocation() != newPart.getLocation())
                                    || ((Armor) oldPart).isRearMounted() != ((Armor) newPart).isRearMounted()
                                    || ((Armor) oldPart).getTotalAmount() != ((Armor) newPart).getTotalAmount())) {
                        continue;
                    }

                    if ((oldPart instanceof VeeStabilizer) && (newPart instanceof VeeStabilizer)
                            && (oldPart.getLocation() != newPart.getLocation())) {
                        continue;
                    }

                    if (newPart instanceof EquipmentPart) {
                        // check the location to see if this moved. If so, then don't break, but
                        // save this in case we fail to find equipment in the same location.
                        int loc = newPart.getLocation();
                        boolean rear = ((EquipmentPart) newPart).isRearFacing();
                        boolean oldIsDifferent = (oldPart instanceof EquipmentPart) 
                            && ((oldPart.getLocation() != loc) || (((EquipmentPart) oldPart).isRearFacing() != rear));
                        boolean oldIsDifferentMissing = (oldPart instanceof MissingEquipmentPart)
                            && ((oldPart.getLocation() != loc) || (((MissingEquipmentPart) oldPart).isRearFacing() != rear));
                        if (oldIsDifferent || oldIsDifferentMissing) {
                            movedPart = oldPart;
                            moveIndex = index;
                            break;
                        }
                    }
                }
            }

            // Actually move the part or add the new part
            if (null != movedPart) {
                newUnitParts.add(movedPart);
                oldUnitParts.remove(moveIndex);
                if (movedPart.getLocation() >= 0) {
                    locationLostOldStuff[movedPart.getLocation()] = true;
                }

                if (isOmniRefit && movedPart.isOmniPodded()) {
                    updateRefitClass(CLASS_OMNI);
                } else {
                    updateRefitClass(CLASS_C);
                }

                if (movedPart instanceof EquipmentPart) {
                    // Use equivalent MissingEquipmentPart install time
                    time += movedPart.getMissingPart().getBaseTime();
                }
                
            } else {
                // it's a new part
                // dont actually add the part itself but rather its missing equivalent
                // except in the case of armor, ammobins and the spacecraft cooling system
                if (newPart instanceof Armor || newPart instanceof AmmoBin
                        || newPart instanceof SpacecraftCoolingSystem || newPart instanceof TransportBayPart) {
                    newPartList.add(newPart);
                } else {
                    Part mPart = newPart.getMissingPart();
                    if (null != mPart) {
                        newPartList.add(mPart);
                    } else {
                        logger.error("null missing part for " + newPart.getName() + " during refit calculations");
                    }
                }
            }
        }

        // Step 3: loop through the newequipment list and determine what class of refit it entails,
        // add time for both installing this part. This may involve taking a look at remaining
        // oldunit parts to determine whether this item replaces another item of the same or fewer
        // crits. Also add cost for new equipment. at the same time, check spare parts for new
        // equipment

        // first put oldUnitParts in a new arraylist so they can be removed as we find them
        List<Part> tempOldParts = new ArrayList<>(oldUnitParts);

        armorNeeded = 0;
        int armorType = 0;
        boolean armorIsClan = false;
        Map<Part, Integer> partQuantity = new HashMap<>();
        List<Part> plannedReplacementParts = new ArrayList<>();
        for (Part newPart : newPartList) {
            // We don't actually want to order new BA suits; we're just pretending that
            // we're altering the existing suits.
            if (newPart instanceof MissingBattleArmorSuit) {
                continue;
            }

            /* ADD TIMES AND COSTS */
            if (newPart instanceof MissingPart) {
                time += newPart.getBaseTime();
                Part replacement = ((MissingPart) newPart).findReplacement(true);
                // check quantity
                // TODO : the one weakness here is that we will not pick up damaged parts
                if ((null != replacement) && (null == partQuantity.get(replacement))) {
                    partQuantity.put(replacement, replacement.getQuantity());
                }

                if ((null != replacement) && (partQuantity.get(replacement) > 0)) {
                    newUnitParts.add(replacement);
                    // adjust quantity
                    partQuantity.put(replacement, partQuantity.get(replacement) - 1);
                    // If the quantity is now 0 set usedForRefitPlanning flag so findReplacement
                    // ignores this item
                    if (partQuantity.get(replacement) == 0) {
                        replacement.setUsedForRefitPlanning(true);
                        plannedReplacementParts.add(replacement);
                    }

                } else {
                    replacement = ((MissingPart) newPart).getNewPart();
                    // set entity for variable cost items
                    replacement.setUnit(newUnit);
                    cost = cost.plus(replacement.getActualValue());
                    shoppingList.add(newPart);
                }

            } else if (newPart instanceof Armor) {
                // armor always gets added to the shopping list - it will be checked for differently
                // NOT ANYMORE - I think this is overkill, lets just reuse existing armor parts
                int totalAmount = ((Armor) newPart).getTotalAmount();
                time += totalAmount * ((Armor) newPart).getBaseTimeFor(newEntity);
                armorNeeded += totalAmount;
                armorType = ((Armor) newPart).getType();
                armorIsClan = newPart.isClanTechBase();

            } else if (newPart instanceof AmmoBin) {
                AmmoBin ammoBin = (AmmoBin) newPart;
                AmmoType type = ammoBin.getType();

                ammoNeeded.merge(type, ammoBin.getFullShots(), Integer::sum);
                shoppingList.add(newPart);

                if (newPart instanceof LargeCraftAmmoBin) {
                    // Adding ammo requires base 15 minutes per ton of ammo or 60 minutes per
                    // capital missile
                    if (type.hasFlag(AmmoType.F_CAP_MISSILE) || type.hasFlag(AmmoType.F_CRUISE_MISSILE)
                            || type.hasFlag(AmmoType.F_SCREEN)) {
                        time += WORKHOUR * ammoBin.getFullShots();
                    } else {
                        time += (int) Math.ceil(15 * Math.max(1, newPart.getTonnage()));
                    }
                } else {
                    time += 2 * WORKHOUR;
                }

            } else if (newPart instanceof SpacecraftCoolingSystem) {
                int sinkType = ((SpacecraftCoolingSystem) newPart).getSinkType();
                int sinksToReplace;
                Part replacement = new AeroHeatSink(0, sinkType, false, campaign);
                newLargeCraftHeatSinks = ((SpacecraftCoolingSystem) newPart).getTotalSinks();
                if (sinkType != oldLargeCraftSinkType) {
                    sinksToReplace = newLargeCraftHeatSinks;
                } else {
                    sinksToReplace = Math.max((newLargeCraftHeatSinks - oldLargeCraftHeatSinks), 0);
                }
                time += (WORKHOUR * (sinksToReplace / 50));
                while (sinksToReplace > 0) {
                    shoppingList.add(replacement);
                    sinksToReplace--;
                }
            }

            /* CHECK REFIT CLASS */
            // See Campaign Operations, page 211 as of third printing
            if (newPart instanceof MissingEnginePart) {
                Engine oldEngine = oldUnit.getEntity().getEngine();
                Engine newEngine = newUnit.getEntity().getEngine();
                if (oldEngine.getRating() != newEngine.getRating() 
                        || oldEngine.getEngineType() != newEngine.getEngineType()) {
                    updateRefitClass(customJob ? CLASS_E : CLASS_D);
                }

                if (newEngine.getSideTorsoCriticalSlots().length > oldEngine.getSideTorsoCriticalSlots().length) {
                    // WeaverThree - This still dosen't account for downgrading engine removing from the parts
                    // That can wait for rework
                    locationHasNewStuff[Mek.LOC_LT] = true;
                    locationHasNewStuff[Mek.LOC_RT] = true;
                }

            } else if (newPart instanceof MissingMekGyro) {
                updateRefitClass(CLASS_D);

            } else if (newPart instanceof MissingMekLocation) {
                replacingLocations = true;

                // If a location is being replaced, the internal structure or myomer must have
                // been changed.
                updateRefitClass(CLASS_F);

            } else if (newPart instanceof Armor) {
                updateRefitClass(CLASS_A);
                locationHasNewStuff[newPart.getLocation()] = true;

            } else if (newPart instanceof MissingMekCockpit) {
                updateRefitClass(CLASS_E);
                locationHasNewStuff[Mek.LOC_HEAD] = true;

            } else if (newPart instanceof MissingInfantryMotiveType || newPart instanceof MissingInfantryArmorPart) {
                updateRefitClass(CLASS_A);

            } else {
                // determine whether this is A, B, or C
                if (newPart instanceof MissingEquipmentPart || newPart instanceof AmmoBin) {
                    newPart.setUnit(newUnit);
                    int loc;
                    EquipmentType type;
                    double size;
                    if (newPart instanceof MissingEquipmentPart) {
                        loc = newPart.getLocation();
                        if (loc > -1 && loc < newEntity.locations()) {
                            locationHasNewStuff[loc] = true;
                        }
                        type = ((MissingEquipmentPart) newPart).getType();
                        size = ((MissingEquipmentPart) newPart).getSize();

                    } else {
                        loc = newPart.getLocation();
                        if (loc > -1 && loc < newEntity.locations()) {
                            locationHasNewStuff[loc] = true;
                        }
                        type = ((AmmoBin) newPart).getType();
                        size = ((AmmoBin) newPart).getSize();
                    }

                    int crits = type.getCriticals(newUnit.getEntity(), size);
                    newPart.setUnit(oldUnit);
                    int index = -1;
                    boolean matchFound = false;
                    int matchIndex = -1;
                    int thisPartRefitClass = CLASS_D;
                    for (Part oldPart : tempOldParts) {
                        index++;
                        int oldLoc = -1;
                        int oldCrits = -1;
                        EquipmentType oldType = null;
                        if (oldPart instanceof MissingEquipmentPart) {
                            oldLoc = oldPart.getLocation();
                            oldType = ((MissingEquipmentPart) oldPart).getType();
                            oldCrits = oldType.getCriticals(oldUnit.getEntity(),
                                    ((MissingEquipmentPart) oldPart).getSize());

                        } else if (oldPart instanceof EquipmentPart) {
                            oldLoc = oldPart.getLocation();
                            oldType = ((EquipmentPart) oldPart).getType();
                            oldCrits = oldType.getCriticals(oldUnit.getEntity(),
                                    ((EquipmentPart) oldPart).getSize());
                        }

                        if (loc != oldLoc) {
                            continue;
                        }

                        if ((crits == oldCrits) && (oldType != null)
                                // FIXME: WeaverThree - CamOps doesn't specifiy anything about weapon types
                                // -- Not sure how best to resolve this quickly
                                && (type.hasFlag(WeaponType.F_LASER) == oldType.hasFlag(WeaponType.F_LASER))
                                && (type.hasFlag(WeaponType.F_MISSILE) == oldType.hasFlag(WeaponType.F_MISSILE))
                                && (type.hasFlag(WeaponType.F_BALLISTIC) == oldType.hasFlag(WeaponType.F_BALLISTIC))
                                && (type.hasFlag(WeaponType.F_ARTILLERY) == oldType.hasFlag(WeaponType.F_ARTILLERY))) {
                            thisPartRefitClass = CLASS_A;
                            matchFound = true;
                            matchIndex = index;
                            break;

                        } else if (crits <= oldCrits) {
                            // FIXME: WeaverThree - Class B is "Stuff added where something was removed, other than thing removed"
                            // This is the wrong logic - not sure how to fix it quickly
                            thisPartRefitClass = CLASS_B;
                            matchFound = true;
                            matchIndex = index;
                            // don't break because we may find something better

                        } else {
                            thisPartRefitClass = CLASS_C;
                            matchFound = true;
                            matchIndex = index;
                            // don't break because we may find something better
                        }
                    }

                    if (isOmniRefit && newPart.isOmniPoddable()) {
                        thisPartRefitClass = CLASS_OMNI;
                    }

                    updateRefitClass(thisPartRefitClass);
                    if (matchFound) {
                        tempOldParts.remove(matchIndex);
                    }
                }
            }
        }

        // if oldUnitParts is not empty we are removing some stuff and so this should be at least a
        // Class A refit
        if (!oldUnitParts.isEmpty()) {
            if (isOmniRefit) {
                updateRefitClass(CLASS_OMNI);
            } else {
                updateRefitClass(CLASS_A);
            }
        }

        /*
         * Cargo and transport bays are essentially just open space and while it may take time and
         * materials to change the cubicles or the number of doors, the bay itself does not require
         * any refit work unless the size changes. First we create a list of all bays on each unit,
         * then we attempt to match them by size and number of doors. Any remaining are matched on
         * size, and difference in number of doors is noted as moving doors has to be accounted for
         * in the time calculation.
         */
        List<Bay> oldUnitBays = oldUnit.getEntity().getTransportBays().stream()
                .filter(b -> !b.isQuarters()).collect(Collectors.toList());
        List<Bay> newUnitBays = newEntity.getTransportBays().stream()
                .filter(b -> !b.isQuarters()).collect(Collectors.toList());

        // If any bays keep the same size but have any doors added or removed, we need to note that
        // separately since removing a door from one bay and adding it to another requires time even
        // if the number of parts hasn't changed. We track them separately so that we don't charge
        // time for changing the overall number of doors twice.
        int doorsRemoved = 0;
        int doorsAdded = 0;
        if (oldUnitBays.size() + newUnitBays.size() > 0) {
            for (Iterator<Bay> oldbays = oldUnitBays.iterator(); oldbays.hasNext();) {
                final Bay oldbay = oldbays.next();
                for (Iterator<Bay> newbays = newUnitBays.iterator(); newbays.hasNext();) {
                    final Bay newbay = newbays.next();
                    if ((oldbay.getCapacity() == newbay.getCapacity())
                            && (oldbay.getDoors() == newbay.getDoors())) {
                        oldbays.remove();
                        newbays.remove();
                        break;
                    }
                }
            }
            for (Iterator<Bay> oldbays = oldUnitBays.iterator(); oldbays.hasNext();) {
                final Bay oldbay = oldbays.next();
                for (Iterator<Bay> newbays = newUnitBays.iterator(); newbays.hasNext();) {
                    final Bay newbay = newbays.next();
                    if (oldbay.getCapacity() == newbay.getCapacity()) {
                        if (oldbay.getDoors() > newbay.getDoors()) {
                            doorsRemoved += oldbay.getDoors() - newbay.getDoors();
                        } else {
                            doorsAdded += newbay.getDoors() - oldbay.getDoors();
                        }
                        oldbays.remove();
                        newbays.remove();
                        break;
                    }
                }
            }
            // Use bay replacement time of 1 month (30 days) for each bay to be resized, plus
            // another month for any bays to be added or removed.
            time += Math.max(oldUnitBays.size(), newUnitBays.size()) * WORKMONTH;
            int deltaDoors = oldUnitBays.stream().mapToInt(Bay::getDoors).sum()
                    - newUnitBays.stream().mapToInt(Bay::getDoors).sum();
            if (deltaDoors < 0) {
                doorsAdded = Math.max(0, doorsAdded - deltaDoors);
            } else {
                doorsRemoved = Math.max(0, doorsRemoved + deltaDoors);
            }
            time += (doorsAdded + doorsRemoved) * WORKHOUR;
        }

        // Step 4: loop through remaining equipment on oldunit parts and add time for
        // removing.
        for (Part oldPart : oldUnitParts) {
            // We're pretending we're changing the old suit rather than removing it.
            // We also want to avoid accounting for legacy InfantryAttack parts.
            if ((oldPart instanceof BattleArmorSuit)
                    || (oldPart instanceof TransportBayPart)
                    || ((oldPart instanceof EquipmentPart
                            && ((EquipmentPart) oldPart).getType() instanceof InfantryAttack))) {
                continue;
            }
            if (oldPart.getLocation() >= 0) {
                locationLostOldStuff[oldPart.getLocation()] = true;
            }
            if (oldPart instanceof MissingPart) {
                continue;
            }
            if (oldPart instanceof AmmoBin) {
                AmmoBin oldAmmoBin = (AmmoBin) oldPart;
                int remainingShots = oldAmmoBin.getFullShots() - oldAmmoBin.getShotsNeeded();
                AmmoType type = oldAmmoBin.getType();
                if (remainingShots > 0) {
                    if (oldPart instanceof LargeCraftAmmoBin) {
                        if (type.hasFlag(AmmoType.F_CAP_MISSILE) || type.hasFlag(AmmoType.F_CRUISE_MISSILE)
                                || type.hasFlag(AmmoType.F_SCREEN)) {
                            time += WORKHOUR * ((LargeCraftAmmoBin) oldPart).getFullShots();
                        } else {
                            time += 15 * Math.max(1, (int) oldPart.getTonnage());
                        }
                    } else {
                        time += 2 * WORKHOUR;
                    }
                    ammoRemoved.merge(type, remainingShots, Integer::sum);
                }
                continue;
            }
            if (oldPart instanceof Armor && sameArmorType) {
                Armor oldArmor = (Armor) oldPart;
                recycledArmorPoints += oldArmor.getAmount();
                // Refund the time we added above for the "new" armor that actually wasn't.
                time -= oldArmor.getAmount() * oldArmor.getBaseTimeFor(oldUnit.getEntity());
                continue;
            }
            boolean isSalvaging = oldUnit.isSalvage();
            oldUnit.setSalvage(true);
            time += oldPart.getBaseTime();
            oldUnit.setSalvage(isSalvaging);
        }

        if (sameArmorType) {
            // if this is the same armor type then we can recycle armor
            armorNeeded -= recycledArmorPoints;
        }

        if (armorNeeded > 0) {
            if (newEntity.isSupportVehicle() && (armorType == EquipmentType.T_ARMOR_STANDARD)) {
                newArmorSupplies = new SVArmor(newEntity.getBARRating(newEntity.firstArmorIndex()),
                        newEntity.getArmorTechRating(), 0, Entity.LOC_NONE, getCampaign());
            } else {
                newArmorSupplies = new Armor(0, armorType, 0, 0, false, armorIsClan, getCampaign());
            }
            newArmorSupplies.setAmountNeeded(armorNeeded);
            newArmorSupplies.setRefitUnit(oldUnit);
            // check existing supplies before determining cost
            Armor existingArmorSupplies = getExistingArmorSupplies();
            double tonnageNeeded = newArmorSupplies.getTonnageNeeded();
            if (null != existingArmorSupplies) {
                tonnageNeeded = Math.max(0, tonnageNeeded - existingArmorSupplies.getTonnage());
            }
            newArmorSupplies.setUnit(oldUnit);

            cost = cost.plus(newArmorSupplies.adjustCostsForCampaignOptions(
                    newArmorSupplies.getStickerPrice().multipliedBy(tonnageNeeded)).dividedBy(5.0));
            newArmorSupplies.setUnit(null);
        }

        // TODO : use ammo removed from the old unit in the case of changing between
        // full ton and half ton MG or OS/regular.
        for (AmmoType type : ammoNeeded.keySet()) {
            int shotsNeeded = Math.max(ammoNeeded.get(type) - campaign.getQuartermaster().getAmmoAvailable(type), 0);
            int shotsPerTon = type.getShots();
            if ((shotsNeeded > 0) && (shotsPerTon > 0)) {
                cost = cost.plus(Money.of(type.getCost(newEntity, false, -1) * ((double) shotsNeeded / shotsPerTon)));
            }
        }

        /*
         * Figure out how many untracked heat sinks are needed to complete the refit or will
         * be removed. These are engine integrated heat sinks for Meks or ASFs that change
         * the heat sink type or heat sinks required for energy weapons for vehicles and
         * conventional fighters.
         */
        if ((newEntity instanceof Mek)
                || ((newEntity instanceof Aero) && !(newEntity instanceof ConvFighter))) {
            Part oldHeatSink = getHeatSinkPart(oldUnit.getEntity());
            Part newHeatSink = getHeatSinkPart(newEntity);
            int oldHeatSinkCount = untrackedHeatSinkCount(oldUnit.getEntity());
            int newHeatSinkCount = untrackedHeatSinkCount(newEntity);
            if (oldHeatSink.isSamePartType(newHeatSink)) {
                // If the number changes we need to add them to either the warehouse at the end of
                // refit or the shopping list at the beginning.
                for (int i = 0; i < oldHeatSinkCount - newHeatSinkCount; i++) {
                    oldIntegratedHeatSinks.add(oldHeatSink.clone());
                }
                for (int i = 0; i < newHeatSinkCount - oldHeatSinkCount; i++) {
                    // Heat sink added for supply chain tracking purposes and removed from refit
                    // later
                    newIntegratedHeatSinks.add(newHeatSink.getMissingPart());
                }
            } else {
                for (int i = 0; i < oldHeatSinkCount; i++) {
                    oldIntegratedHeatSinks.add(oldHeatSink.clone());
                }
                for (int i = 0; i < newHeatSinkCount; i++) {
                    // Heat sink added for supply chain tracking purposes and removed from refit
                    // later
                    newIntegratedHeatSinks.add(newHeatSink.getMissingPart());
                }
                updateRefitClass(CLASS_D);
            }
        } else if ((newEntity instanceof Tank)
                || (newEntity instanceof ConvFighter)) {
            int oldHeatSinkCount = untrackedHeatSinkCount(oldUnit.getEntity());
            int newHeatSinkCount = untrackedHeatSinkCount(newEntity);
            // We're only concerned with heat sinks that have to be installed in excess of what may
            // be provided by the engine.
            if (oldUnit.getEntity().hasEngine()) {
                oldHeatSinkCount = Math.max(0, oldHeatSinkCount - oldUnit.getEntity().getEngine().getWeightFreeEngineHeatSinks());
            }
            if (newEntity.hasEngine()) {
                newHeatSinkCount = Math.max(0, newHeatSinkCount - newEntity.getEngine().getWeightFreeEngineHeatSinks());
            }
            if (oldHeatSinkCount != newHeatSinkCount) {
                Part heatSinkPart = getHeatSinkPart(newEntity); // only single HS allowed, so they have to be of the same type
                heatSinkPart.setOmniPodded(isOmniRefit);
                for (int i = oldHeatSinkCount; i < newHeatSinkCount; i++) {
                    // Heat sink added for supply chain tracking purposes and removed from refit
                    // later
                    newIntegratedHeatSinks.add(heatSinkPart.getMissingPart());
                }
                for (int i = newHeatSinkCount; i < oldHeatSinkCount; i++) {
                    oldIntegratedHeatSinks.add(heatSinkPart.clone());
                }
            }
        }
        time += (oldIntegratedHeatSinks.size() + newIntegratedHeatSinks.size()) * 90;

        for (Part newHeatSinkPart : newIntegratedHeatSinks) {
            // Check warehouse for spare heat sinks before adding to shopping list
            Part replacement = ((MissingPart) newHeatSinkPart).findReplacement(true);
            // check quantity
            if ((null != replacement) && (null == partQuantity.get(replacement))) {
                partQuantity.put(replacement, replacement.getQuantity());
            }
            if ((null != replacement) && (partQuantity.get(replacement) > 0)) {
                newUnitParts.add(replacement);
                // adjust quantity
                partQuantity.put(replacement, partQuantity.get(replacement) - 1);
                // If the quantity is now 0 set usedForRefitPlanning flag so findReplacement
                // ignores this item
                if (partQuantity.get(replacement) == 0) {
                    replacement.setUsedForRefitPlanning(true);
                    plannedReplacementParts.add(replacement);
                }
            } else {
                shoppingList.add(newHeatSinkPart);
            }
        }

        // clear any planned replacement flags
        for (Part replacementPart : plannedReplacementParts) {
            replacementPart.setUsedForRefitPlanning(false);
        }

        // check for CASE
        // TODO: we still dont have to order the part, we need to get the CASE issues sorted out
        if (!oldUnit.getEntity().isClan()) { // Clan units always have CASE or CASE II everywhere
            for (int loc = 0; loc < newEntity.locations(); loc++) {
                // If the old location has neither kind of CASE and the new location has either,
                // update the refit class
                if (!(oldUnit.getEntity().locationHasCase(loc)
                        || (oldUnit.getEntity() instanceof Mek && ((Mek) oldUnit.getEntity()).hasCASEII(loc)))
                        && (newEntity.locationHasCase(loc)
                                || (newEntity instanceof Mek && ((Mek) newEntity).hasCASEII(loc)))) {
                    if (isOmniRefit) {
                        updateRefitClass(CLASS_OMNI);
                    } else {
                        time += WORKHOUR;
                        updateRefitClass(CLASS_D);
                    }
                }
            }
        }

        // multiply time by refit class
        time *= getTimeMultiplier();

        // Refit Kits cost an additional 10% beyond the cost
        // of their components. (SO p188)
        if (!customJob) {
            cost = cost.multipliedBy(1.1);
        }

        // TODO: track the number of locations changed so we can get stuff for omnis
        // TODO: some class D stuff is not omnipodable
        if (refitClass == CLASS_OMNI) {
            int nloc = 0;
            for (int loc = 0; loc < newEntity.locations(); loc++) {
                if (locationHasNewStuff[loc] || locationLostOldStuff[loc]) {
                    nloc++;
                }
            }
            // WeaverThree - Actually this is the correct time multiplier for omni swaps...
            time = 30 * nloc;
        }

        // infantry take zero time to re-organize
        // also check for squad size and number changes
        if (oldUnit.isConventionalInfantry()) {
            if (((Infantry) oldUnit.getEntity()).getSquadCount() != ((Infantry) newEntity).getSquadCount()
                    || ((Infantry) oldUnit.getEntity()).getSquadSize() != ((Infantry) newEntity).getSquadSize()) {
                updateRefitClass(CLASS_A);
            }
            time = 0;
        }

        // figure out if we are putting new stuff on a missing location
        if (!replacingLocations) {
            for (int loc = 0; loc < newEntity.locations(); loc++) {
                if (locationHasNewStuff[loc] && oldUnit.isLocationDestroyed(loc)) {
                    // FIXME: WeaverThree - Why would this be a thing? Surely we'd replace the location during the refit...
                    // I don't think we do but maybe we should?
                    errorStrings.add("Can't add new equipment to a missing " + newEntity.getLocationAbbr(loc));
                }
            }
        }

        // Now we set the refurbishment values

        if (isRefurbishing) {
            calculateRefurbishment();
        }
        if (oldUnit.hasPrototypeTSM() || newUnit.hasPrototypeTSM()) {
            time *= 2;
        }
    }

    private void calculateRefurbishment() {
        // Refurbishment rules (class, time, and cost) are found in SO p189.
        // FIXME: WeaverThree - This should be its own code path rather than an appendix to the other
        refitClass = CLASS_E;

        if (newEntity instanceof Warship || newEntity instanceof SpaceStation) {
            time = WORKMONTH * 3;
        } else if (newEntity instanceof Dropship || newEntity instanceof Jumpship) {
            time = WORKMONTH;
        } else if (newEntity instanceof Mek || newEntity instanceof Aero) { 
            // ConvFighter and SmallCraft are derived from Aero
            time = WORKWEEK * 2; 
        } else if (newEntity instanceof BattleArmor || newEntity instanceof Tank || newEntity instanceof ProtoMek) {
            time = WORKWEEK; 
        } else {
            time = WORKWEEK * 2; // Default to same as Mek
            logger.error("Unit " + newEntity.getModel() + " did not set its time correctly.");
        }

        // The cost is equal to 10 percent of the units base value (not modified for
        // quality). (SO p189)
        cost = oldUnit.getBuyCost().multipliedBy(0.1);
    }

    /**
     * Begins the refit after it's been calculated and configured.
     * @throws EntityLoadingException
     * @throws IOException
     */
    public void begin() throws EntityLoadingException, IOException {
        if (customJob && isSavingFile) {
            saveCustomization();
        }
        oldUnit.setRefit(this);
        // Bay space might change, and either way all cargo needs to be unloaded while
        // the refit is in progress
        oldUnit.unloadTransportShip();
        newEntity.setOwner(oldUnit.getEntity().getOwner());

        // We don't want to require waiting for a refit kit if all that is missing is
        // ammo or ammo bins.
        Map<AmmoType, Integer> shotsNeeded = new HashMap<>();
        for (Part part : newUnitParts) {
            if (part instanceof AmmoBin) {
                AmmoBin bin = (AmmoBin) part;
                bin.setShotsNeeded(bin.getFullShots());
                shotsNeeded.merge(bin.getType(), bin.getShotsNeeded(), Integer::sum);
            }
        }

        for (Iterator<Part> iter = shoppingList.iterator(); iter.hasNext();) {
            final Part part = iter.next();
            if (part instanceof AmmoBin) {
                part.setRefitUnit(oldUnit);
                part.setUnit(null);
                campaign.getQuartermaster().addPart(part, 0);
                newUnitParts.add(part);
                AmmoBin bin = (AmmoBin) part;
                bin.setShotsNeeded(bin.getFullShots());
                shotsNeeded.merge(bin.getType(), bin.getShotsNeeded(), Integer::sum);
                iter.remove();
            }
        }

        // If we need ammunition, put it into two buckets:
        // 1. Shots from the warehouse
        // 2. Shots to buy
        for (AmmoType atype : shotsNeeded.keySet()) {
            int shotsToBuy = shotsNeeded.get(atype);

            // Try pulling from our stock ...
            int shotsRemoved = campaign.getQuartermaster().removeAmmo(atype, shotsToBuy);
            if (shotsRemoved > 0) {
                shotsToBuy -= shotsRemoved;

                // ... and add that to our list of new unit parts.
                AmmoStorage ammo = new AmmoStorage(0, atype, shotsRemoved, campaign);
                ammo.setRefitUnit(oldUnit);
                campaign.getQuartermaster().addPart(ammo, 0);
                newUnitParts.add(ammo);
            }

            // Add to our shopping list however many shots we need to purchase
            if (shotsToBuy > 0) {
                int tons = (int) Math.ceil((double) shotsToBuy / atype.getShots());
                AmmoStorage ammo = new AmmoStorage(0, atype, tons * atype.getShots(), campaign);
                newUnitParts.add(ammo);
                shoppingList.add(ammo);
            }
        }

        reserveNewParts();
        if (customJob) {
            // add the stuff on the shopping list to the master shopping list
            ArrayList<Part> newShoppingList = new ArrayList<>();
            for (Part part : shoppingList) {
                part.setUnit(null);
                if (part instanceof Armor) {
                    /* Taharqa: WE shouldn't be here anymore, given that I am no longer adding
                    ** armor by location to the shopping list but instead changing it all via
                    ** the newArmorSupplies object, but commented out for completeness
                    */
                    // getCampaign().getQuartermaster().addPart(part, 0);
                    // part.setRefitUnit(oldUnit);
                    // newUnitParts.add(part.getId());
                } else if (part instanceof AmmoBin) {
                    // TODO: custom job ammo...

                    // ammo bins are free - bleh
                    AmmoBin ammoBin = (AmmoBin) part;
                    ammoBin.setShotsNeeded(ammoBin.getFullShots());
                    part.setRefitUnit(oldUnit);
                    // WeaverThree - the following function ignores ammo bins... only if they don't have a unit
                    getCampaign().getQuartermaster().addPart(part, 0);
                    newUnitParts.add(part);

                    // Check if we need more ammo
                    if (ammoBin.needsFixing()) {
                        getCampaign().getShoppingList().addShoppingItem(ammoBin.getNewPart(), 1, getCampaign());
                    }

                } else if (part instanceof IAcquisitionWork) {
                    getCampaign().getShoppingList().addShoppingItem(((IAcquisitionWork) part), 1, getCampaign());
                    newShoppingList.add(part);
                }
            }
            shoppingList = newShoppingList;
            if (null != newArmorSupplies) {
                // add enough armor to the shopping list
                int armorSupplied = 0;
                Armor existingArmorSupplies = getExistingArmorSupplies();
                if (null != existingArmorSupplies) {
                    armorSupplied = existingArmorSupplies.getAmount();
                }

                while (armorSupplied < armorNeeded) {
                    Armor armorPart = (Armor) (newArmorSupplies.getNewPart());
                    armorSupplied += armorPart.getAmount();
                    getCampaign().getShoppingList().addShoppingItem(armorPart, 1, getCampaign());
                }
            }
        } else {
            for (Part part : shoppingList) {
                part.setUnit(null);
                MekHQ.triggerEvent(new PartChangedEvent(part));
            }
            orderArmorSupplies();
            if (shoppingList.isEmpty() && (null == newArmorSupplies || newArmorSupplies.getAmountNeeded() == 0)) {
                kitFound = true;
            } else {
                getCampaign().getShoppingList().addShoppingItem(this, 1, getCampaign());
            }
        }

        if (isRefurbishing) {
            if (campaign.getQuartermaster().buyRefurbishment(this)) {
                campaign.addReport(ReportingUtilities.messageSurroundedBySpanWithColor(
                        MekHQ.getMHQOptions().getFontColorPositiveHexColor(), "<b>Refurbishment ready to begin</b>"));
            } else {
                campaign.addReport(ReportingUtilities.messageSurroundedBySpanWithColor(
                        MekHQ.getMHQOptions().getFontColorNegativeHexColor(),
                        "You cannot afford to refurbish " + oldUnit.getEntity().getShortName()
                        +  ". Transaction cancelled"));
            }
        }
        MekHQ.triggerEvent(new UnitRefitEvent(oldUnit));
    }

    /**
     * Goes through the required parts and marks them as reserved in the warehouse
     */
    public void reserveNewParts() {
        // we need to loop through the new parts and
        // if they are not on a unit already, then we need
        // to set the refit id. Also, if there is more than one part
        // then we need to clone a part and reserve that instead
        List<Part> newNewUnitParts = new ArrayList<>();
        for (Part newPart : newUnitParts) {
            if (newPart.isSpare()) {
                if (newPart.getQuantity() > 1) {
                    newPart.decrementQuantity();
                    newPart = newPart.clone();
                    newPart.setRefitUnit(oldUnit);
                    getCampaign().getQuartermaster().addPart(newPart, 0);
                    newNewUnitParts.add(newPart);
                } else {
                    newPart.setRefitUnit(oldUnit);
                    newNewUnitParts.add(newPart);
                }
            } else {
                newNewUnitParts.add(newPart);
            }
        }
        newUnitParts = newNewUnitParts;
    }

    /**
     * @return if any of our parts are still in transit.
     */
    public boolean partsInTransit() {
        for (Part part : newUnitParts) {
            if (!part.isPresent()) {
                return true;
            }
        }
        return null != newArmorSupplies && !newArmorSupplies.isPresent();
    }

    /**
     * Actually order the parts we need for this refit
     * @return true when the shopping list is empty and there's nothing left to buy
     */
    public boolean acquireParts() {
        if (!customJob) {
            orderArmorSupplies();
            return kitFound && !partsInTransit()
                    && (null == newArmorSupplies || (armorNeeded - newArmorSupplies.getAmount()) <= 0);
        }

        ArrayList<Part> newShoppingList = new ArrayList<>();
        for (Part part : shoppingList) {
            if (part instanceof AmmoStorage) {
                continue;
            }

            if (part instanceof IAcquisitionWork) {
                // check to see if we found a replacement
                Part replacement = part;
                if (part instanceof MissingPart) {
                    replacement = ((MissingPart) part).findReplacement(true);
                }

                if (null != replacement) {
                    if (replacement.getQuantity() > 1) {
                        Part actualReplacement = replacement.clone();
                        actualReplacement.setRefitUnit(oldUnit);
                        getCampaign().getQuartermaster().addPart(actualReplacement, 0);
                        newUnitParts.add(actualReplacement);
                        replacement.decrementQuantity();
                    } else {
                        replacement.setRefitUnit(oldUnit);
                        newUnitParts.add(replacement);
                    }
                } else {
                    newShoppingList.add(part);
                }
            }
        }

        orderArmorSupplies();
        shoppingList = newShoppingList;

        // Also, check to make sure that they're not still in transit! - ralgith 2013/07/09
        if (partsInTransit()) {
            return false;
        }

        return shoppingList.isEmpty()
                && ((null == newArmorSupplies) || (armorNeeded - newArmorSupplies.getAmount()) <= 0);
    }

    /**
     * Orders armor that is required for this refit
     */
    public void orderArmorSupplies() {
        if (null == newArmorSupplies) {
            return;
        }
        Armor existingArmorSupplies = getExistingArmorSupplies();
        int actualNeed = armorNeeded - newArmorSupplies.getAmount();
        if (null != existingArmorSupplies && actualNeed > 0) {
            if (existingArmorSupplies.getAmount() > actualNeed) {
                newArmorSupplies.setAmount(armorNeeded);
                newArmorSupplies.setAmountNeeded(0);
                existingArmorSupplies.setAmount(existingArmorSupplies.getAmount() - actualNeed);

            } else {
                newArmorSupplies.setAmount(newArmorSupplies.getAmount() + existingArmorSupplies.getAmount());
                newArmorSupplies
                        .setAmountNeeded(newArmorSupplies.getAmountNeeded() - existingArmorSupplies.getAmount());
                getCampaign().getWarehouse().removePart(existingArmorSupplies);
            }

            if (newArmorSupplies.getId() <= 0) {
                getCampaign().getQuartermaster().addPart(newArmorSupplies, 0);
            }
        }
    }

    /**
     * @return Armor that's in our warehouse already, if there is any
     */
    public @Nullable Armor getExistingArmorSupplies() {
        if (null == newArmorSupplies) {
            return null;
        }
        return (Armor) getCampaign().getWarehouse().findSparePart(part -> {
            if (part instanceof Armor && ((Armor) part).getType() == newArmorSupplies.getType()
                    && part.isClanTechBase() == newArmorSupplies.isClanTechBase()
                    && !part.isReservedForRefit()
                    && part.isPresent()) {
                return true;
            }
            return false;
        });
    }


    /**
     * Updates the refit class, keeping only the highest and most difficult of those put through it
     * @param newClass a new refit class to check
     */
    private void updateRefitClass(int newClass) {
        if (newClass > refitClass) {
            refitClass = newClass;
        }
    }

    
    /**
     * Aborts this refit and releases the various marked parts to be used for other purposes. 
     * 
     * TODO: WeaverThree - Is it safe to call this on an un-started refit? Looks like no.
     */
    public void cancel() {
        oldUnit.setRefit(null);

        for (Part part : newUnitParts) {
            part.setRefitUnit(null);

            // If the part was not part of the old unit we need to consolidate it with others of its
            // type in the warehouse. Ammo Bins just get unloaded and removed; no reason to keep
            // them around.
            if (part.getUnit() == null) {
                if (part instanceof AmmoBin) {
                    ((AmmoBin) part).unload();
                    getCampaign().getWarehouse().removePart(part);
                } else {
                    getCampaign().getQuartermaster().addPart(part, 0);
                }
            }
        }

        if (null != newArmorSupplies) {
            newArmorSupplies.setRefitUnit(null);
            newArmorSupplies.setUnit(oldUnit);
            getCampaign().getWarehouse().removePart(newArmorSupplies);
            newArmorSupplies.changeAmountAvailable(newArmorSupplies.getAmount());
        }

        // Remove refit parts from the procurement list. Those which have already been purchased and
        // are in transit are left as is.
        List<IAcquisitionWork> toRemove = new ArrayList<>();
        toRemove.add(this);
        if (getRefitUnit() != null) {
            for (IAcquisitionWork part : campaign.getShoppingList().getPartList()) {
                if ((part instanceof Part) && Objects.equals(getRefitUnit(), ((Part) part).getRefitUnit())) {
                    toRemove.add(part);
                }
            }
        }
        for (IAcquisitionWork work : toRemove) {
            campaign.getShoppingList().removeItem(work);
        }
        MekHQ.triggerEvent(new UnitRefitEvent(oldUnit));
    }

    /**
     * Actually transform the old unit into the new one, and do all the cleanup that that entails
     */
    private void complete() {
        boolean aclan = false;
        oldUnit.setRefit(null);
        Entity oldEntity = oldUnit.getEntity();
        List<Person> soldiers = new ArrayList<>();
        // unload any soldiers to reload later, because troop size may have changed
        if (oldEntity instanceof Infantry) {
            soldiers = oldUnit.getCrew();
            for (Person soldier : soldiers) {
                oldUnit.remove(soldier, true);
            }
        }
        // add old parts to the warehouse
        for (Part part : oldUnitParts) {
            part.setUnit(null);

            if (part instanceof TransportBayPart) {
                part.removeAllChildParts();
            }

            if (part instanceof MekLocation) {
                int loc = ((MekLocation) part).getLoc();
                // Don't add center locations or limbs with a bad hip or shoulder to warehouse
                if ((loc == Mek.LOC_CT) ||
                        (oldEntity.getDamagedCriticals(CriticalSlot.TYPE_SYSTEM, Mek.ACTUATOR_HIP, loc) > 0) ||
                        (oldEntity.getDamagedCriticals(CriticalSlot.TYPE_SYSTEM, Mek.ACTUATOR_SHOULDER, loc) > 0)) {
                    part.setUnit(null);
                    getCampaign().getWarehouse().removePart(part);
                }

            } else if ((part instanceof StructuralIntegrity) || (part instanceof BattleArmorSuit)
                    || (part instanceof TransportBayPart)
                    || ((part instanceof EquipmentPart)
                            && (((EquipmentPart) part).getType() instanceof InfantryAttack))) {
                // SI Should never be "kept" for the Warehouse
                // We also don't want to generate new BA suits that have been replaced
                // or allow legacy InfantryAttack BA parts to show up in the warehouse.
                getCampaign().getWarehouse().removePart(part);

            } else if (part instanceof Armor) {
                Armor armor = (Armor) part;
                // lets just re-use this armor part
                if (!sameArmorType) {
                    // give the amount back to the warehouse since we are switching types
                    armor.changeAmountAvailable(armor.getAmount());
                    if (null != newArmorSupplies) {
                        armor.changeType(newArmorSupplies.getType(), newArmorSupplies.isClanTechBase());
                    }
                }
                // Removing vehicle turrets or changing BA squad size can reduce the number of
                // armor locations.
                if (part.getLocation() < newEntity.locations()) {
                    newUnitParts.add(part);
                } else {
                    getCampaign().getWarehouse().removePart(part);
                }

            } else if (part instanceof MissingPart) {
                // Don't add missing or destroyed parts to warehouse
                getCampaign().getWarehouse().removePart(part);

            } else {
                if (part instanceof AmmoBin) {
                    ((AmmoBin) part).unload();
                }

                Part spare = getCampaign().getWarehouse().checkForExistingSparePart(part);
                if (spare != null) {
                    spare.incrementQuantity();
                    getCampaign().getWarehouse().removePart(part);
                }
            }
        }

        // Unload any large craft ammo bins to ensure ammo isn't lost
        // when we're changing the amount but not the type of ammo
        for (Part part : largeCraftBinsToChange) {
            if (part instanceof AmmoBin) {
                ((AmmoBin) part).unload();
            }

        }
        // add leftover untracked heat sinks to the warehouse
        for (Part part : oldIntegratedHeatSinks) {
            campaign.getQuartermaster().addPart(part, 0);
        }

        // dont forget to switch entities!
        // ----------------- from here on oldUnit refers to the new entity ------------------------- 
        oldUnit.setEntity(newEntity);
        // Bay capacities might have changed - reset them
        oldUnit.initializeBaySpace();

        // set up new parts
        ArrayList<Part> newParts = new ArrayList<>();
        // We've already made the old suits go *poof*; now we materialize new ones.
        if (newEntity instanceof BattleArmor) {
            for (int t = BattleArmor.LOC_TROOPER_1; t < newEntity.locations(); t++) {
                Part suit = new BattleArmorSuit((BattleArmor) newEntity, t, getCampaign());
                newParts.add(suit);
                suit.setUnit(oldUnit);
            }
        }

        int expectedHeatSinkParts = 0;
        if (newEntity.getClass() == Aero.class) { // Aero but not subclasses
            // Only Aerospace Fighters are expected to have heat sink parts (Meks handled
            // separately) SmallCraft, DropShip, JumpShip, WarShip, and SpaceStation use
            // SpacecraftCoolingSystem instead
            expectedHeatSinkParts = ((Aero) newEntity).getHeatSinks() 
                    - ((Aero) newEntity).getPodHeatSinks() 
                    - untrackedHeatSinkCount(newEntity);
        }
        for (Part part : newUnitParts) {
            if ((!replacingLocations) && (part instanceof MekLocation)) {
                // Preserve any hip or shoulder damage
                int loc = ((MekLocation) part).getLoc();
                if ((oldEntity.getDamagedCriticals(CriticalSlot.TYPE_SYSTEM, Mek.ACTUATOR_HIP, loc) > 0) ||
                        (oldEntity.getDamagedCriticals(CriticalSlot.TYPE_SYSTEM, Mek.ACTUATOR_SHOULDER, loc) > 0)) {
                    // Apply damage to hip or shoulder at slot 0
                    newEntity.getCritical(loc, 0).setDestroyed(true);
                }
            }

            if ((part instanceof HeatSink) && (newEntity instanceof Tank)) {
                // Unit should not have heat sink parts
                // Remove heat sink parts added for supply chain tracking purposes
                getCampaign().getWarehouse().removePart(part);
                continue;

            } else if ((part instanceof AeroHeatSink) && (newEntity instanceof Aero) && !part.isOmniPodded()) {
                if (expectedHeatSinkParts > 0) {
                    expectedHeatSinkParts--;
                } else {
                    // Unit has too many heat sink parts
                    // Remove heat sink parts added for supply chain tracking purposes
                    getCampaign().getWarehouse().removePart(part);
                    continue;
                }

            } else if (part instanceof AmmoStorage) {
                // FIXME: why are we merging this back in?!
                // merge back into the campaign before completing the refit
                AmmoStorage ammoStorage = (AmmoStorage) part;
                getCampaign().getQuartermaster().addAmmo(ammoStorage.getType(), ammoStorage.getShots());
                getCampaign().getWarehouse().removePart(part);
                continue;
            }
            part.setUnit(oldUnit);
            part.setRefitUnit(null);
            newParts.add(part);
            if (part instanceof Armor) {
                // get amounts correct for armor
                part.updateConditionFromEntity(false);
            }
        }
        oldUnit.setParts(newParts);

        // WeaverThree - Watford's tool
        final EquipmentUnscrambler unscrambler = EquipmentUnscrambler.create(oldUnit);
        final EquipmentUnscramblerResult result = unscrambler.unscramble();
        if (!result.succeeded()) {
            logger.warn(result.getMessage());
        }

        changeAmmoBinMunitions(oldUnit);

        assignArmActuators();
        assignBayParts();

        if (newEntity instanceof Mek) {
            // Now that Mek part locations have been set
            // Remove heat sink parts added for supply chain tracking purposes
            for (final Iterator<Part> partsIter = oldUnit.getParts().iterator(); partsIter.hasNext();) {
                final Part part = partsIter.next();
                if ((part instanceof HeatSink) && (part.getLocation() == Entity.LOC_NONE)) {
                    getCampaign().getWarehouse().removePart(part);
                    partsIter.remove();
                }
            }
        }

        for (Part part : newParts) {
            // CAW: after a refit some parts ended up NOT having a Campaign attached,
            // see https://github.com/MegaMek/mekhq/issues/2703
            part.setCampaign(getCampaign());

            if (part instanceof AmmoBin) {
                // All large craft ammo got unloaded into the warehouse earlier, though the part IDs
                // have now changed. Consider all LC ammobins empty and load them back up.
                if (part instanceof LargeCraftAmmoBin) {
                    ((AmmoBin) part).setShotsNeeded(((AmmoBin) part).getFullShots());
                }

                ((AmmoBin) part).loadBin();
            }
        }

        if (null != newArmorSupplies) {
            getCampaign().getWarehouse().removePart(newArmorSupplies);
        }
        // in some cases we may have had more armor on the original unit and so we may add more back
        // then we received

        // FIXME: This doesn't deal properly with patchwork armor.
        if (sameArmorType && armorNeeded < 0) {
            Armor armor;
            Entity en = oldUnit.getEntity();
            if (en.isSupportVehicle() && en.getArmorType(en.firstArmorIndex()) == EquipmentType.T_ARMOR_STANDARD) {
                armor = new SVArmor(en.getBARRating(en.firstArmorIndex()), en.getArmorTechRating(),
                        -armorNeeded, Entity.LOC_NONE, getCampaign());
            } else {
                armor = new Armor(0, en.getArmorType(en.firstArmorIndex()),
                        -1 * armorNeeded, -1, false, aclan, getCampaign());
            }
            armor.setUnit(oldUnit);
            armor.changeAmountAvailable(armor.getAmount());
        }

        for (Part part : oldUnit.getParts()) {
            part.updateConditionFromPart();
        }

        oldUnit.getEntity().setC3UUIDAsString(oldEntity.getC3UUIDAsString());
        oldUnit.getEntity().setExternalIdAsString(oldUnit.getId().toString());
        getCampaign().clearGameData(oldUnit.getEntity());
        getCampaign().reloadGameEntities();

        // reload any soldiers
        for (Person soldier : soldiers) {
            if (!oldUnit.canTakeMoreGunners()) {
                break;
            }
            oldUnit.addPilotOrSoldier(soldier);
        }
        oldUnit.resetPilotAndEntity();

        if (isRefurbishing) {
            for (Part part : oldUnit.getParts()) {
                part.improveQuality();
            }
        }
        MekHQ.triggerEvent(new UnitRefitEvent(oldUnit));
    }


    /**
     * Deal with ammo bin changing munition type during a refit
     * @param unit - the unit to check
     */
    private void changeAmmoBinMunitions(final Unit unit) {
        for (final Part part : unit.getParts()) {
            if (part instanceof AmmoBin) {
                final AmmoBin ammoBin = (AmmoBin) part;
                final Mounted<?> mounted = unit.getEntity().getEquipment(ammoBin.getEquipmentNum());
                if ((mounted != null) && (mounted.getType() instanceof AmmoType)
                        && !ammoBin.getType().equals(mounted.getType())
                        && ammoBin.canChangeMunitions((AmmoType) mounted.getType())) {
                    // AmmoBin changed munition type during a refit
                    ammoBin.updateConditionFromPart();
                    // Unload bin before munition change
                    ammoBin.unload();
                    ammoBin.changeMunition((AmmoType) mounted.getType());
                }
            }
        }
    }

    /**
     * Writes the configuration for the new side of the refit to a 
     * .mtf or .blk file in the customs directory. 
     * @throws EntityLoadingException
     */
    public void saveCustomization() throws EntityLoadingException {
        UnitUtil.compactCriticals(newEntity);

        String unitName = newEntity.getShortNameRaw();
        String fileName = MHQXMLUtility.escape(unitName);
        String sCustomsDir = String.join(File.separator, "data", "mekfiles", "customs"); // TODO : Remove inline file path
        String sCustomsDirCampaign = sCustomsDir + File.separator + getCampaign().getName();
        File customsDir = new File(sCustomsDir);
        if (!customsDir.exists()) {
            if (!customsDir.mkdir()) {
                logger.error("Failed to create directory " + sCustomsDir + ", and therefore cannot save the unit.");
                return;
            }
        }
        File customsDirCampaign = new File(sCustomsDirCampaign);
        if (!customsDirCampaign.exists()) {
            if (!customsDirCampaign.mkdir()) {
                logger.error(
                        "Failed to create directory " + sCustomsDirCampaign + ", and therefore cannot save the unit.");
                return;
            }
        }

        String fileNameCampaign;
        try {
            String fileExtension = newEntity instanceof Mek ? ".mtf" : ".blk";
            String fileOutName = sCustomsDir + File.separator + fileName + fileExtension;
            fileNameCampaign = sCustomsDirCampaign + File.separator + fileName + fileExtension;
            
            // if this file already exists then don't overwrite it or we might break another unit
            if ((new File(fileOutName)).exists() || (new File(fileNameCampaign)).exists()) {
                throw new IOException("A file already exists with the custom name " + fileNameCampaign
                        + ". Please choose a different name. (Unit name and/or model)");
            }
            
            if (newEntity instanceof Mek) {
                try (FileOutputStream out = new FileOutputStream(fileNameCampaign);
                        PrintStream p = new PrintStream(out)) {
                    p.println(((Mek) newEntity).getMtf());
                }

            } else {
                BLKFile.encode(fileNameCampaign, newEntity);
            }
        } catch (Exception ex) {
            logger.error("", ex);
            fileNameCampaign = null;
        }

        getCampaign().addCustom(unitName);
        MekSummaryCache.refreshUnitData(false);

        try {
            MekSummary summary = Utilities.retrieveUnit(newEntity.getShortNameRaw());

            newEntity = new MekFileParser(summary.getSourceFile(), summary.getEntryName()).getEntity();
            logger.info(String.format("Saved %s to %s", unitName, summary.getSourceFile()));
        } catch (EntityLoadingException ex) {
            logger.error(String.format("Could not read back refit entity %s", unitName), ex);

            if (fileNameCampaign != null) {
                logger.warn("Deleting invalid refit file " + fileNameCampaign);
                try {
                    new File(fileNameCampaign).delete();
                } catch (SecurityException ex2) {
                    logger.warn("Could not clean up bad refit file " + fileNameCampaign, ex2);
                }

                // Reload the mek cache if we had to delete the file
                MekSummaryCache.refreshUnitData(false);
            }

            throw ex;
        }
    }

    /**
     * @return time multiplier for this refit's current class
     */
    private float getTimeMultiplier() {
        int mult = switch(refitClass) {
            case NO_CHANGE -> 0;
            case CLASS_A -> 2;
            case CLASS_B -> 3;
            case CLASS_C -> 5;
            case CLASS_D -> 8;
            case CLASS_E -> 9;
            case CLASS_F -> 10;
            default -> 1;
        };
        if (!customJob) {
            mult *= 0.5;
        }
        return mult;
    }

    /**
     * @return The entity we're refitting FROM
     */
    public Entity getOriginalEntity() {
        return oldUnit.getEntity();
    }

    /**
     * @return The entity that we're refitting TO.
     */
    public Entity getNewEntity() {
        return newEntity;
    }

    /**
     * @return The unit we're refitting FROM
     */
    public Unit getOriginalUnit() {
        return oldUnit;
    }

    /**
     * @return Have we failed a refit check? If so, the quality of the parts will decrease. 
     * unless it's a refurbishment, at least.
     */
    public boolean hasFailedCheck() {
        return failedCheck;
    }

    /**
     * We always need fixing until the refit is done
     */
    @Override
    public boolean needsFixing() {
        return true;
    }

    /**
     * @return The difficulty modifier for our refit class
     */
    @Override
    public int getDifficulty() {
        return switch (refitClass) {
            case NO_CHANGE -> 0;
            case CLASS_A -> 2;
            case CLASS_B, CLASS_C -> 3;
            case CLASS_D, CLASS_E -> 4;
            case CLASS_F -> 5;
            case CLASS_OMNI -> -2;
            default -> 1;
        };
        // Refit kit bonus added below in getAllMods
    }

    
    /**
     * @param tech - a Person whose attribute may modify this roll
     * @return a TargetRoll describing all of our difficulty modifiers
     */
    @Override
    public TargetRoll getAllMods(Person tech) {
        TargetRoll mods = new TargetRoll(getDifficulty(), "difficulty");
        mods.append(oldUnit.getSiteMod());
        if (oldUnit.getEntity().hasQuirk("easy_maintain")) {
            mods.addModifier(-1, "easy to maintain");
        } else if (oldUnit.getEntity().hasQuirk("difficult_maintain")) {
            mods.addModifier(1, "difficult to maintain");
        }

        if (!customJob) {
            mods.addModifier(-2, "refit kit used");
        }

        if ((null != tech) && tech.getOptions().booleanOption(PersonnelOptions.TECH_ENGINEER)) {
            mods.addModifier(-2, "Engineer");
        }
        return mods;
    }

    /**
     * @return string describing our already-decided success
     */
    @Override
    public String succeed() {
        complete();
        if (isRefurbishing) {
            return ReportingUtilities.messageSurroundedBySpanWithColor(
                    MekHQ.getMHQOptions().getFontColorPositiveHexColor(),
                    "Refurbishment of " + oldUnit.getEntity().getShortName() + " <b>is complete</b>.");
        } else {
            return ReportingUtilities.messageSurroundedBySpanWithColor(
                    MekHQ.getMHQOptions().getFontColorPositiveHexColor(),
                    "The customization of " + oldUnit.getEntity().getShortName() + " <b>is complete</b>.");
        }
    }

    /**
     * @param rating - ignored
     * @return string describing our already-decided failure
     */
    @Override
    public String fail(int rating) {
        timeSpent = 0;
        failedCheck = true;
        // Refurbishment doesn't get extra time like standard refits.
        if (isRefurbishing) {
            oldUnit.setRefit(null); // Failed roll results in lost time and money
            return ReportingUtilities.messageSurroundedBySpanWithColor(
                    MekHQ.getMHQOptions().getFontColorNegativeHexColor(),
                    "Refurbishment of " + oldUnit.getEntity().getShortName() + " <b>was unsuccessful</b>");
        } else {
            return ReportingUtilities.messageSurroundedBySpanWithColor(
                    MekHQ.getMHQOptions().getFontColorNegativeHexColor(),
                    "The customization of " + oldUnit.getEntity().getShortName() 
                    + " will take <b>" + getTimeLeft() + " additional minutes</b> to complete.");
        }
    }

    /**
     * Reset time spent on this refit to zero minutes.
     */
    @Override
    public void resetTimeSpent() {
        timeSpent = 0;
    }

    /**
     * @return Name of the refit item
     */
    @Override
    public String getPartName() {
        if (customJob) {
            return newEntity.getShortName() + " Customization";
        } else if (isRefurbishing) {
            return newEntity.getShortName() + " Refurbishment";
        } else {
            return newEntity.getShortName() + " Refit Kit";
        }
    }

    /**
     * @return Name of the refit item
     */
    @Override
    public String getAcquisitionName() {
        return getPartName();
    }

    /**
     * @return Name of the refit item
     */
    @Override
    public String getName() {
        return getPartName();
    }

    /**
     * Anyone can do a refit, even if it's a bad idea. The skill required doesn't change.
     * @return EXP_GREEN
     */
    @Override
    public int getSkillMin() {
        return SkillType.EXP_GREEN;
    }

    /**
     * A refit has the same base and actual time
     * @return minutes to complete refit 
     */
    @Override
    public int getBaseTime() {
        return time;
    }

    /**
     * A refit has the same base and actual time
     * @return minutes to complete refit
     */
    @Override
    public int getActualTime() {
        return time;
    }

    /**
     * @return how many minutes have already been spent on this refit
     */
    @Override
    public int getTimeSpent() {
        return timeSpent;
    }

    /**
     * @return how many minutes are left to go on this refit
     */
    @Override
    public int getTimeLeft() {
        return time - timeSpent;
    }

    /**
     * @param time - minutes to add to time spent on this refit
     */
    @Override
    public void addTimeSpent(int time) {
        timeSpent += time;
    }

    /**
     * @return tech Person assigned to this refit
     */
    @Override
    public @Nullable Person getTech() {
        return assignedTech;
    }

    /**
     * @param tech - tech Person to assign to this refit
     */
    @Override
    public void setTech(@Nullable Person tech) {
        assignedTech = tech;
    }

    /**
     * We don't do overtime
     * @return false
     */
    @Override
    public boolean hasWorkedOvertime() {
        return false;
    }

    /**
     * We don't do overtime
     * @param b - ignored
     */
    @Override
    public void setWorkedOvertime(boolean b) {

    }

    /**
     * We don't do shorthandedness
     */
    @Override
    public int getShorthandedMod() {
        return 0;
    }

    /**
     * We don't do shorthandedness
     */
    @Override
    public void setShorthandedMod(int i) {

    }

    /**
     * Requiring the life support system to be changed just because the number of bay personnel
     * changes is a bit much. Instead, we'll limit it to changes in crew size, measured by quarters.
     *
     * @return true if the crew quarters capacity changed.
     */
    private boolean crewSizeChanged() {
        int oldCrew = oldUnit.getEntity().getTransportBays()
                .stream().filter(Bay::isQuarters)
                .mapToInt(b -> (int) b.getCapacity())
                .sum();
        int newCrew = newEntity.getTransportBays()
                .stream().filter(Bay::isQuarters)
                .mapToInt(b -> (int) b.getCapacity())
                .sum();
        return oldCrew != newCrew;
    }

    /**
     * We don't do this
     * @param checkForDestruction - ignored
     */
    @Override
    public void updateConditionFromEntity(boolean checkForDestruction) {

    }

    /**
     * We don't do this
     */
    @Override
    public void updateConditionFromPart() {

    }

    /**
     * We don't do this
     */
    @Override
    public void fix() {

    }

    /**
     * We don't do this
     * @param salvage - ignored
     */
    @Override
    public void remove(boolean salvage) {

    }

    /**
     * There is no missing part version of a refit
     * @return null
     */
    @Override
    public @Nullable MissingPart getMissingPart() {
        // not applicable
        return null;
    }

    /**
     * This should never come up for us
     * @return a description string
     */
    @Override
    public String getDesc() {
        return newEntity.getModel() + " " + getDetails();
    }

    /**
     * Get the details for this item. Always includes repair details that don't exist here.
     * @return Full details string
     */
    @Override
    public String getDetails() {
        return getDetails(true);
    }

    /**
     * Get the details for this item. Repair details optional but don't exist here.
     * @param includeRepairDetails - ignored
     * @return Full details string
     */
    @Override
    public String getDetails(boolean includeRepairDetails) {
        return "(" + getRefitClassName() + "/" + getTimeLeft() + " minutes/" + getCost().toAmountAndSymbolString()
                + ")";
    }

    /**
     * @return Always the unit we're refitting FROM
     */
    @Override
    public Unit getUnit() {
        return oldUnit;
    }

    /**
     * We don't do salvage
     * @return false
     */
    @Override
    public boolean isSalvaging() {
        return false;
    }

    /**
     * Is there anything blocking the refit?
     * @return String detailing blockers
     */
    @Override
    public @Nullable String checkFixable() {
        return errorStrings.length() == 0 ? null : errorStrings.toString();
    }

    /**
     * Dumps this object into XML for the save file
     * @param pw - output writer
     * @param indent - current indent level in the XML
     */
    @Override
    public void writeToXML(final PrintWriter pw, int indent) {
        MHQXMLUtility.writeSimpleXMLOpenTag(pw, indent++, "refit");
        pw.println(MHQXMLUtility.writeEntityToXmlString(newEntity, indent, getCampaign().getEntities()));
        MHQXMLUtility.writeSimpleXMLTag(pw, indent, "time", time);
        MHQXMLUtility.writeSimpleXMLTag(pw, indent, "timeSpent", timeSpent);
        MHQXMLUtility.writeSimpleXMLTag(pw, indent, "refitClass", refitClass);
        MHQXMLUtility.writeSimpleXMLTag(pw, indent, "cost", cost);
        MHQXMLUtility.writeSimpleXMLTag(pw, indent, "failedCheck", failedCheck);
        MHQXMLUtility.writeSimpleXMLTag(pw, indent, "customJob", customJob);
        MHQXMLUtility.writeSimpleXMLTag(pw, indent, "kitFound", kitFound);
        MHQXMLUtility.writeSimpleXMLTag(pw, indent, "isRefurbishing", isRefurbishing);
        MHQXMLUtility.writeSimpleXMLTag(pw, indent, "armorNeeded", armorNeeded);
        MHQXMLUtility.writeSimpleXMLTag(pw, indent, "sameArmorType", sameArmorType);
        if (assignedTech != null) {
            MHQXMLUtility.writeSimpleXMLTag(pw, indent, "assignedTechId", assignedTech.getId());
        }
        MHQXMLUtility.writeSimpleXMLTag(pw, indent, "quantity", quantity);
        MHQXMLUtility.writeSimpleXMLTag(pw, indent, "daysToWait", daysToWait);
        if (!oldUnitParts.isEmpty()) {
            MHQXMLUtility.writeSimpleXMLOpenTag(pw, indent++, "oldUnitParts");
            for (final Part part : oldUnitParts) {
                MHQXMLUtility.writeSimpleXMLTag(pw, indent, "pid", part.getId());
            }
            MHQXMLUtility.writeSimpleXMLCloseTag(pw, --indent, "oldUnitParts");
        }

        if (!newUnitParts.isEmpty()) {
            MHQXMLUtility.writeSimpleXMLOpenTag(pw, indent++, "newUnitParts");
            for (final Part part : newUnitParts) {
                MHQXMLUtility.writeSimpleXMLTag(pw, indent, "pid", part.getId());
            }
            MHQXMLUtility.writeSimpleXMLCloseTag(pw, --indent, "newUnitParts");
        }

        if (!largeCraftBinsToChange.isEmpty()) {
            MHQXMLUtility.writeSimpleXMLOpenTag(pw, indent++, "lcBinsToChange");
            for (Part part : largeCraftBinsToChange) {
                MHQXMLUtility.writeSimpleXMLTag(pw, indent, "pid", part.getId());
            }
            MHQXMLUtility.writeSimpleXMLCloseTag(pw, --indent, "lcBinsToChange");
        }

        if (!shoppingList.isEmpty()) {
            MHQXMLUtility.writeSimpleXMLOpenTag(pw, indent++, "shoppingList");
            for (final Part part : shoppingList) {
                part.writeToXML(pw, indent);
            }
            MHQXMLUtility.writeSimpleXMLCloseTag(pw, --indent, "shoppingList");
        }

        if (newArmorSupplies != null) {
            if (newArmorSupplies.getId() <= 0) {
                MHQXMLUtility.writeSimpleXMLOpenTag(pw, indent++, "newArmorSupplies");
                newArmorSupplies.writeToXML(pw, indent);
                MHQXMLUtility.writeSimpleXMLCloseTag(pw, --indent, "newArmorSupplies");
            } else {
                MHQXMLUtility.writeSimpleXMLTag(pw, indent, "newArmorSuppliesId", newArmorSupplies.getId());
            }
        }
        MHQXMLUtility.writeSimpleXMLCloseTag(pw, --indent, "refit");
    }

    /**
     * Recreates a refit from the save data
     * @param wn - our XML node
     * @param version - save file version ?
     * @param campaign - campaign we're loading into
     * @param unit - unit this refit is attached to
     * @return a brand-new Refit
     */
    public static @Nullable Refit generateInstanceFromXML(final Node wn, final Version version,
            final Campaign campaign, final Unit unit) {
        Refit retVal = new Refit();
        retVal.oldUnit = Objects.requireNonNull(unit);

        NodeList nl = wn.getChildNodes();

        try {
            for (int x = 0; x < nl.getLength(); x++) {
                Node wn2 = nl.item(x);

                if (wn2.getNodeName().equalsIgnoreCase("time")) {
                    retVal.time = Integer.parseInt(wn2.getTextContent());
                } else if (wn2.getNodeName().equalsIgnoreCase("refitClass")) {
                    retVal.refitClass = Integer.parseInt(wn2.getTextContent());
                } else if (wn2.getNodeName().equalsIgnoreCase("timeSpent")) {
                    retVal.timeSpent = Integer.parseInt(wn2.getTextContent());
                } else if (wn2.getNodeName().equalsIgnoreCase("quantity")) {
                    retVal.quantity = Integer.parseInt(wn2.getTextContent());
                } else if (wn2.getNodeName().equalsIgnoreCase("daysToWait")) {
                    retVal.daysToWait = Integer.parseInt(wn2.getTextContent());
                } else if (wn2.getNodeName().equalsIgnoreCase("cost")) {
                    retVal.cost = Money.fromXmlString(wn2.getTextContent().trim());
                } else if (wn2.getNodeName().equalsIgnoreCase("newArmorSuppliesId")) {
                    retVal.newArmorSupplies = new RefitArmorRef(Integer.parseInt(wn2.getTextContent()));
                } else if (wn2.getNodeName().equalsIgnoreCase("assignedTechId")) {
                    retVal.assignedTech = new RefitPersonRef(UUID.fromString(wn2.getTextContent()));
                } else if (wn2.getNodeName().equalsIgnoreCase("failedCheck")) {
                    retVal.failedCheck = wn2.getTextContent().equalsIgnoreCase("true");
                } else if (wn2.getNodeName().equalsIgnoreCase("customJob")) {
                    retVal.customJob = wn2.getTextContent().equalsIgnoreCase("true");
                } else if (wn2.getNodeName().equalsIgnoreCase("kitFound")) {
                    retVal.kitFound = wn2.getTextContent().equalsIgnoreCase("true");
                } else if (wn2.getNodeName().equalsIgnoreCase("isRefurbishing")) {
                    retVal.isRefurbishing = wn2.getTextContent().equalsIgnoreCase("true");
                } else if (wn2.getNodeName().equalsIgnoreCase("armorNeeded")) {
                    retVal.armorNeeded = Integer.parseInt(wn2.getTextContent());
                } else if (wn2.getNodeName().equalsIgnoreCase("sameArmorType")) {
                    retVal.sameArmorType = wn2.getTextContent().equalsIgnoreCase("true");
                } else if (wn2.getNodeName().equalsIgnoreCase("entity")) {
                    retVal.newEntity = Objects
                            .requireNonNull(MHQXMLUtility.parseSingleEntityMul((Element) wn2, campaign));
                } else if (wn2.getNodeName().equalsIgnoreCase("oldUnitParts")) {
                    NodeList nl2 = wn2.getChildNodes();
                    for (int y = 0; y < nl2.getLength(); y++) {
                        Node wn3 = nl2.item(y);
                        if (wn3.getNodeName().equalsIgnoreCase("pid")) {
                            retVal.oldUnitParts.add(new RefitPartRef(Integer.parseInt(wn3.getTextContent())));
                        }
                    }
                } else if (wn2.getNodeName().equalsIgnoreCase("newUnitParts")) {
                    NodeList nl2 = wn2.getChildNodes();
                    for (int y = 0; y < nl2.getLength(); y++) {
                        Node wn3 = nl2.item(y);
                        if (wn3.getNodeName().equalsIgnoreCase("pid")) {
                            retVal.newUnitParts.add(new RefitPartRef(Integer.parseInt(wn3.getTextContent())));
                        }
                    }
                } else if (wn2.getNodeName().equalsIgnoreCase("lcBinsToChange")) {
                    NodeList nl2 = wn2.getChildNodes();
                    for (int y = 0; y < nl2.getLength(); y++) {
                        Node wn3 = nl2.item(y);
                        if (wn3.getNodeName().equalsIgnoreCase("pid")) {
                            retVal.largeCraftBinsToChange.add(new RefitPartRef(Integer.parseInt(wn3.getTextContent())));
                        }
                    }
                } else if (wn2.getNodeName().equalsIgnoreCase("shoppingList")) {
                    processShoppingListFromXML(retVal, wn2, retVal.oldUnit, version);
                } else if (wn2.getNodeName().equalsIgnoreCase("newArmorSupplies")) {
                    processArmorSuppliesFromXML(retVal, wn2, version);
                }
            }
        } catch (Exception ex) {
            logger.error("", ex);
            return null;
        }

        return retVal;
    }

    private static void processShoppingListFromXML(Refit retVal, Node wn, Unit u, Version version) {
        NodeList wList = wn.getChildNodes();

        for (int x = 0; x < wList.getLength(); x++) {
            Node wn2 = wList.item(x);

            if (wn2.getNodeType() != Node.ELEMENT_NODE) {
                continue;
            }

            if (!wn2.getNodeName().equalsIgnoreCase("part")) {
                logger.error("Unknown node type not loaded in Part nodes: " + wn2.getNodeName());
                continue;
            }

            Part p = Part.generateInstanceFromXML(wn2, version);
            if (p != null) {
                p.setUnit(u);
                retVal.shoppingList.add(p);
            } else {
                logger.error((u != null)
                        ? String.format("Unit %s has invalid parts in its refit shopping list", u.getId())
                        : "Invalid parts in shopping list");
            }
        }
    }

    private static void processArmorSuppliesFromXML(Refit retVal, Node wn, Version version) {
        NodeList wList = wn.getChildNodes();

        for (int x = 0; x < wList.getLength(); x++) {
            Node wn2 = wList.item(x);

            if (wn2.getNodeType() != Node.ELEMENT_NODE) {
                continue;
            }

            if (!wn2.getNodeName().equalsIgnoreCase("part")) {
                logger.error("Unknown node type not loaded in Part nodes: " + wn2.getNodeName());

                continue;
            }
            Part p = Part.generateInstanceFromXML(wn2, version);

            if (p instanceof Armor) {
                retVal.newArmorSupplies = (Armor) p;
                break;
            }
        }
    }

    /**
     * Used after loading from a save.
     */
    public void reCalc() {
        setCampaign(oldUnit.getCampaign());
        for (Part p : shoppingList) {
            p.setCampaign(oldUnit.getCampaign());
        }

        if (null != newArmorSupplies) {
            newArmorSupplies.setCampaign(oldUnit.getCampaign());
        }
    }

    /**
     * We are the new equipment
     */
    @Override
    public Part getNewEquipment() {
        return this;
    }

    /**
     * We don't use this
     */
    @Override
    public String getAcquisitionDesc() {
        return "This should never be seen (Refit.java)";
    }

    /**
     * We don't use this
     */
    @Override
    public String getAcquisitionDisplayName() {
        return null;
    }

    /**
     * We don't use this
     */
    @Override
    public String getAcquisitionExtraDesc() {
        return null;
    }

    /**
     * We don't use this
     */
    @Override
    public String getAcquisitionBonus() {
        return null;
    }

    /**
     * We don't use this
     */
    @Override
    public Part getAcquisitionPart() {
        return null;
    }

    /**
     * @return Cost of carrying otu the refit (mostly relevant for refurbishment)
     */
    @Override
    public Money getStickerPrice() {
        return cost;
    }

    /**
     * @return Cost of carrying otu the refit (mostly relevant for refurbishment)
     */
    @Override
    public Money getActualValue() {
        // This is a case that the price should already be adjusted for campaign options
        return getStickerPrice();
    }

    /**
     * @return Cost of carrying otu the refit (mostly relevant for refurbishment)
     */
    @Override
    public Money getBuyCost() {
        return getActualValue();
    }

    /**
     * Fixes up some special parts and clears the shopping list when we've found the refit kit
     * @param transitDays - How long will it take to acquire kit
     */
    public void addRefitKitParts(int transitDays) {
        for (Part part : shoppingList) {
            if (part instanceof AmmoBin) {
                part.setRefitUnit(oldUnit);
                getCampaign().getQuartermaster().addPart(part, 0);
                newUnitParts.add(part);
                AmmoBin bin = (AmmoBin) part;
                bin.setShotsNeeded(bin.getFullShots());
                bin.loadBin();
                if (bin.needsFixing()) {
                    getCampaign().getQuartermaster().addPart(bin.getNewPart(), transitDays);
                    bin.loadBin();
                }

            } else if (part instanceof MissingPart) {
                Part newPart = (Part) ((IAcquisitionWork) part).getNewEquipment();
                newPart.setRefitUnit(oldUnit);
                getCampaign().getQuartermaster().addPart(newPart, transitDays);
                newUnitParts.add(newPart);

            } else if (part instanceof AmmoStorage) {
                part.setUnit(null);
                part.setRefitUnit(oldUnit);
                campaign.getQuartermaster().addPart(part, transitDays);
            }
        }
        if (null != newArmorSupplies) {
            int amount = armorNeeded - newArmorSupplies.getAmount();
            if (amount > 0) {
                Armor armor = (Armor) newArmorSupplies.getNewPart();
                armor.setAmount(amount);
                getCampaign().getQuartermaster().addPart(armor, transitDays);
            }
            orderArmorSupplies();
        }
        shoppingList = new ArrayList<>();
        kitFound = true;
    }

    /**
     * You found the refit kit, now attempt to purchase it
     * @param transitDays - how long it's going to take to get here
     * @return string for report explaining how it went
     */
    @Override
    public String find(int transitDays) {
        if (campaign.getQuartermaster().buyPart(this, transitDays)) {
            return ReportingUtilities.messageSurroundedBySpanWithColor(
                    MekHQ.getMHQOptions().getFontColorPositiveHexColor(),
                    "<b> refit kit found.</b> Kit will arrive in " + transitDays + " days.");
        } else {
            return ReportingUtilities.messageSurroundedBySpanWithColor(
                    MekHQ.getMHQOptions().getFontColorNegativeHexColor(),
                    "<b> You cannot afford this refit kit. Transaction cancelled</b>.");
        }
    }

    /**
     * You failed to find the kit
     * @return string describing this
     */
    @Override
    public String failToFind() {
        return ReportingUtilities.messageSurroundedBySpanWithColor(
            MekHQ.getMHQOptions().getFontColorNegativeHexColor(),
            " refit kit not found.");
    }

    /**
     * Get acquistion difficulty based on hardest to find part in the kit
     * @return TargetRoll describing modifiers to roll
     */
    @Override
    public TargetRoll getAllAcquisitionMods() {
        TargetRoll roll = new TargetRoll();
        int avail = EquipmentType.RATING_A;
        int techBaseMod = 0;
        for (Part part : shoppingList) {
            if (getTechBase() == T_CLAN && campaign.getCampaignOptions().getClanAcquisitionPenalty() > techBaseMod) {
                techBaseMod = campaign.getCampaignOptions().getClanAcquisitionPenalty();
            } else if (getTechBase() == T_IS && campaign.getCampaignOptions().getIsAcquisitionPenalty() > techBaseMod) {
                techBaseMod = campaign.getCampaignOptions().getIsAcquisitionPenalty();
            } else if (getTechBase() == T_BOTH) {
                int penalty = Math.min(campaign.getCampaignOptions().getClanAcquisitionPenalty(),
                        campaign.getCampaignOptions().getIsAcquisitionPenalty());
                if (penalty > techBaseMod) {
                    techBaseMod = penalty;
                }
            }
            avail = Math.max(avail, part.getAvailability());
        }
        if (techBaseMod > 0) {
            roll.addModifier(techBaseMod, "tech limit");
        }
        int availabilityMod = Availability.getAvailabilityModifier(avail);
        roll.addModifier(availabilityMod, "availability (" + ITechnology.getRatingName(avail) + ")");
        return roll;
    }

    public @Nullable Armor getNewArmorSupplies() {
        return newArmorSupplies;
    }

    /**
     * We don't do this
     */
    @Override
    public void resetOvertime() {
    }

    /**
     * We don't do this
     */
    @Override
    public int getTechLevel() {
        return 0;
    }

    /**
     * Tech base is basically irrelevant for a refit kit
     */
    @Override
    public int getTechBase() {
        return Part.T_BOTH;
    }

    /**
     * We don't care what tech type it is, at least not here
     */
    @Override
    public boolean isRightTechType(String skillType) {
        return true;
    }


    /**
     * Suggest a new name for the unit being refit. Only works for infantry.
     */
    public void suggestNewName() {
        if (newEntity.isConventionalInfantry()) {
            Infantry infantry = (Infantry) newEntity;
            String chassis;
            switch (infantry.getMovementMode()) {
                case INF_UMU:
                    chassis = "Scuba ";
                    break;
                case INF_MOTORIZED:
                    chassis = "Motorized ";
                    break;
                case INF_JUMP:
                    chassis = "Jump ";
                    break;
                case HOVER:
                    chassis = "Mechanized Hover ";
                    break;
                case WHEELED:
                    chassis = "Mechanized Wheeled ";
                    break;
                case TRACKED:
                    chassis = "Mechanized Tracked ";
                    break;
                default:
                    chassis = "Foot ";
                    break;
            }

            if (infantry.isSquad()) {
                chassis += "Squad";
            } else {
                chassis += "Platoon";
            }
            newEntity.setChassis(chassis);
            String model = "?";
            if (infantry.getSecondaryWeaponsPerSquad() > 1 && null != infantry.getSecondaryWeapon()) {
                model = "(" + infantry.getSecondaryWeapon().getInternalName() + ")";
            } else if (null != infantry.getPrimaryWeapon()) {
                model = "(" + infantry.getPrimaryWeapon().getInternalName() + ")";
            }
            newEntity.setModel(model);
        }
    }

    /**
     * Moves the actuator Parts over from the old unit to the new unit, for BipedMeks
     */
    private void assignArmActuators() {
        if (!(oldUnit.getEntity() instanceof BipedMek)) {
            return;
        }
        BipedMek m = (BipedMek) oldUnit.getEntity();
        // we only need to worry about lower arm actuators and hands
        Part rightLowerArm = null;
        Part leftLowerArm = null;
        Part rightHand = null;
        Part leftHand = null;
        MekActuator missingHand1 = null;
        MekActuator missingHand2 = null;
        MekActuator missingArm1 = null;
        MekActuator missingArm2 = null;
        for (Part part : oldUnit.getParts()) {
            if (part instanceof MekActuator || part instanceof MissingMekActuator) {
                int type;
                if (part instanceof MekActuator) {
                    type = ((MekActuator) part).getType();
                } else {
                    type = ((MissingMekActuator) part).getType();
                }
                int loc = part.getLocation();

                if (type == Mek.ACTUATOR_LOWER_ARM) {
                    if (loc == Mek.LOC_RARM) {
                        rightLowerArm = part;
                    } else if (loc == Mek.LOC_LARM) {
                        leftLowerArm = part;
                    } else if (null == missingArm1 && part instanceof MekActuator) {
                        missingArm1 = (MekActuator) part;
                    } else if (part instanceof MekActuator) {
                        missingArm2 = (MekActuator) part;
                    }
                } else if (type == Mek.ACTUATOR_HAND) {
                    if (loc == Mek.LOC_RARM) {
                        rightHand = part;
                    } else if (loc == Mek.LOC_LARM) {
                        leftHand = part;
                    } else if (null == missingHand1 && part instanceof MekActuator) {
                        missingHand1 = (MekActuator) part;
                    } else if (part instanceof MekActuator) {
                        missingHand2 = (MekActuator) part;
                    }
                }
            }
        }

        // ok now check all the conditions, assign right hand stuff first
        if (null == rightHand && m.hasSystem(Mek.ACTUATOR_HAND, Mek.LOC_RARM)) {
            MekActuator part = missingHand1;
            if (null == part || part.getLocation() != Entity.LOC_NONE) {
                part = missingHand2;
            }
            if (null != part) {
                part.setLocation(Mek.LOC_RARM);
            }
        }

        if (null == leftHand && m.hasSystem(Mek.ACTUATOR_HAND, Mek.LOC_LARM)) {
            MekActuator part = missingHand1;
            if (null == part || part.getLocation() != Entity.LOC_NONE) {
                part = missingHand2;
            }

            if (null != part) {
                part.setLocation(Mek.LOC_LARM);
            }
        }

        if (null == rightLowerArm && m.hasSystem(Mek.ACTUATOR_LOWER_ARM, Mek.LOC_RARM)) {
            MekActuator part = missingArm1;
            if (null == part || part.getLocation() != Entity.LOC_NONE) {
                part = missingArm2;
            }

            if (null != part) {
                part.setLocation(Mek.LOC_RARM);
            }
        }
        if (null == leftLowerArm && m.hasSystem(Mek.ACTUATOR_LOWER_ARM, Mek.LOC_LARM)) {
            MekActuator part = missingArm1;
            if (null == part || part.getLocation() != Entity.LOC_NONE) {
                part = missingArm2;
            }

            if (null != part) {
                part.setLocation(Mek.LOC_LARM);
            }
        }
    }

    /**
     * Assigns bay doors and cubicles as child parts of the bay part. We also need to make sure the
     * bay number of the parts match up to the Entity. The easiest way to do that is to remove all
     * the bay parts and create new ones from scratch. Then we assign doors and cubicles.
     */
    private void assignBayParts() {
        final Entity entity = oldUnit.getEntity();

        List<Part> doors = new ArrayList<>();
        Map<BayType, List<Part>> cubicles = new HashMap<>();
        List<Part> oldBays = new ArrayList<>();
        for (Part part : oldUnit.getParts()) {
            if (part instanceof BayDoor) {
                doors.add(part);

            } else if (part instanceof Cubicle) {
                cubicles.putIfAbsent(((Cubicle) part).getBayType(), new ArrayList<>());
                cubicles.get(((Cubicle) part).getBayType()).add(part);

            } else if (part instanceof TransportBayPart) {
                oldBays.add(part);
            }
        }
        oldBays.forEach(part -> part.remove(false));
        for (Bay bay : entity.getTransportBays()) {
            if (bay.isQuarters()) {
                continue;
            }
            BayType btype = BayType.getTypeForBay(bay);
            Part bayPart = new TransportBayPart((int) oldUnit.getEntity().getWeight(),
                    bay.getBayNumber(), bay.getCapacity(), campaign);
            oldUnit.addPart(bayPart);
            getCampaign().getQuartermaster().addPart(bayPart, 0);
            for (int i = 0; i < bay.getDoors(); i++) {
                Part door;
                if (!doors.isEmpty()) {
                    door = doors.remove(0);
                } else {
                    // This shouldn't ever happen
                    door = new MissingBayDoor((int) entity.getWeight(), campaign);
                    oldUnit.addPart(door);
                    getCampaign().getQuartermaster().addPart(door, 0);
                }
                bayPart.addChildPart(door);
            }
            if (btype.getCategory() == BayType.CATEGORY_NON_INFANTRY) {
                for (int i = 0; i < bay.getCapacity(); i++) {
                    Part cubicle;
                    if (cubicles.containsKey(btype) && !cubicles.get(btype).isEmpty()) {
                        cubicle = cubicles.get(btype).remove(0);
                    } else {
                        cubicle = new MissingCubicle((int) entity.getWeight(), btype, campaign);
                        oldUnit.addPart(cubicle);
                        getCampaign().getQuartermaster().addPart(cubicle, 0);
                    }
                    bayPart.addChildPart(cubicle);
                }
            }
        }
    }

    /**
     * Refits may require adding or removing heat sinks that are not tracked as parts. For Meks and
     * ASFs this would be engine-integrated heat sinks if the heat sink type is changed. For
     * vehicles and conventional fighters this would be heat sinks required by energy weapons.
     *
     * @param entity Either the starting or the ending unit of the refit.
     * @return The number of heat sinks the unit mounts that are not tracked as parts.
     */
    private static int untrackedHeatSinkCount(Entity entity) {
        if (entity instanceof Mek) {
            return Math.min(((Mek) entity).heatSinks(),
                    entity.getEngine().integralHeatSinkCapacity(((Mek) entity).hasCompactHeatSinks()));

        } else if (entity.getClass() == Aero.class) { // Aero but not subclasses
            return entity.getEngine().getWeightFreeEngineHeatSinks();

        } else {
            EntityVerifier verifier = EntityVerifier.getInstance(new File(
                    "data/mekfiles/UnitVerifierOptions.xml"));
            TestEntity testEntity;
            if (entity instanceof Tank) {
                testEntity = new TestTank((Tank) entity, verifier.tankOption, null);
                return testEntity.getCountHeatSinks();
            } else if (entity instanceof ConvFighter) {
                testEntity = new TestAero((Aero) entity, verifier.aeroOption, null);
                return testEntity.getCountHeatSinks();
            } else {
                return 0;
            }
        }
    }

    /**
     * Creates an independent heat sink part appropriate to the unit that can be used to track
     * needed and leftover parts for heat sinks that are not actually tracked by the unit.
     *
     * @param entity Either the original or the new unit.
     * @return The part corresponding to the type of heat sink for the unit.
     */
    private Part getHeatSinkPart(Entity entity) {
        if (entity instanceof Aero) {
            if (((Aero) entity).getHeatType() == Aero.HEAT_DOUBLE && entity.isClan()) {
                return new AeroHeatSink(0, AeroHeatSink.CLAN_HEAT_DOUBLE, false, campaign);
            }
            return new AeroHeatSink(0, ((Aero) entity).getHeatType(), false, campaign);
        } else if (entity instanceof Mek) {
            Optional<MiscMounted> mount = entity.getMisc().stream()
                    .filter(m -> m.getType().hasFlag(MiscType.F_HEAT_SINK)
                            || m.getType().hasFlag(MiscType.F_DOUBLE_HEAT_SINK))
                    .findAny();
            if (mount.isPresent()) {
                return new HeatSink(0, mount.get().getType(), -1, false, campaign);
            }
        }
        return new HeatSink(0, EquipmentType.get("Heat Sink"), -1, false, campaign);
    }

    /**
     * @param quantity - ignored
     * @return string for report about listing this refit
     */
    @Override
    public String getShoppingListReport(int quantity) {
        return getAcquisitionName() + " has been added to the procurement list.";
    }

    /**
     * Refits don't have a weight
     * @return 0
     */
    @Override
    public double getTonnage() {
        return 0;
    }

    /**
     * We don't have a tech rating
     * @return 0
     */
    @Override
    public int getTechRating() {
        return 0;
    }

    /**
     * We don't compare refits
     * @return false
     */
    @Override
    public boolean isSamePartType(Part part) {
        return false;
    }

    /**
     * We handle this in generateInstanceFromXML
     * @param wn - ignored
     */
    @Override
    protected void loadFieldsFromXmlNode(Node wn) {
    }

    /**
     * You can't clone a refit
     * @return null
     */
    @Override
    public Part clone() {
        return null;
    }

    /**
     * Gets a value indicating whether or not this refit is a custom job. 
     * If false, this is a Refit Kit (CamOps 212).\
     * @return is custom job?
     */
    public boolean isCustomJob() {
        return customJob;
    }

    /**
     * @return Has a refit kit for this refit been found (if applicable). 
     */
    public boolean kitFound() {
        return kitFound;
    }

    /**
     * Refits have no location
     * @return null
     */
    @Override
    public String getLocationName() {
        return null;
    }

    /**
     * Refits have no location
     * @return LOC_NONE
     */
    @Override
    public int getLocation() {
        return Entity.LOC_NONE;
    }

    /**
     * Tech Advancment doesn't matter for refit kits
     * @return TA_GENERIC
     */
    @Override
    public TechAdvancement getTechAdvancement() {
        return TA_GENERIC;
    }

    /**
     * @return are we doing a refurbishment?
     */
    public boolean isBeingRefurbished() {
        return isRefurbishing;
    }

    /**
     * Refits are a meta item that has no introduction
     * @return should probably always be true
     */
    @Override
    public boolean isIntroducedBy(int year, boolean clan, int techFaction) {
        return getIntroductionDate(clan, techFaction) <= year;
    }

    /**
     * Refits are a meta item that never goes extinct
     * @return should probably always be false
     */
    @Override
    public boolean isExtinctIn(int year, boolean clan, int techFaction) {
        return isExtinct(year, clan, techFaction);
    }

    /**
     * Make sure all of our units' parts are properly accounted for
     * @param campaign - campaign that owns the parts
     */
    @Override
    public void fixReferences(Campaign campaign) {
        super.fixReferences(campaign);

        setCampaign(campaign);

        if (newArmorSupplies instanceof RefitArmorRef) {
            Part realPart = campaign.getWarehouse().getPart(newArmorSupplies.getId());
            if (realPart instanceof Armor) {
                newArmorSupplies = (Armor) realPart;
            } else {
                logger.error(String.format("Refit on Unit %s references missing armor supplies %d",
                        getUnit().getId(), newArmorSupplies.getId()));
                newArmorSupplies = null;
            }
        }

        for (int oldPartIndex = oldUnitParts.size() - 1; oldPartIndex >= 0; --oldPartIndex) {
            Part part = oldUnitParts.get(oldPartIndex);
            if (part instanceof RefitPartRef) {
                Part realPart = campaign.getWarehouse().getPart(part.getId());
                if (realPart != null) {
                    oldUnitParts.set(oldPartIndex, realPart);

                } else if (part.getId() > 0) {
                    logger.error(String.format("Refit on Unit %s references missing old unit part %d",
                            getUnit().getId(), part.getId()));
                    oldUnitParts.remove(oldPartIndex);

                } else {
                    logger.error(String.format("Refit on Unit %s references unknown old unit part with an id of 0",
                            getUnit().getId()));
                    oldUnitParts.remove(oldPartIndex);
                }
            }
        }

        for (int newPartIndex = newUnitParts.size() - 1; newPartIndex >= 0; --newPartIndex) {
            Part part = newUnitParts.get(newPartIndex);
            if (part instanceof RefitPartRef) {
                Part realPart = campaign.getWarehouse().getPart(part.getId());
                if (realPart != null) {
                    newUnitParts.set(newPartIndex, realPart);

                } else if (part.getId() > 0) {
                    logger.error(String.format("Refit on Unit %s references missing new unit part %d",
                            getUnit().getId(), part.getId()));
                    newUnitParts.remove(newPartIndex);

                } else {
                    logger.error(String.format("Refit on Unit %s references unknown new unit part with an id of 0",
                            getUnit().getId()));
                    newUnitParts.remove(newPartIndex);
                }
            }
        }

        List<Part> realParts = new ArrayList<>();
        Iterator<Part> lcBinIt = largeCraftBinsToChange.iterator();
        while (lcBinIt.hasNext()) {
            Part part = lcBinIt.next();
            if (part instanceof RefitPartRef) {
                Part realPart = campaign.getWarehouse().getPart(part.getId());
                lcBinIt.remove();
                if (realPart != null) {
                    realParts.add(realPart);
                } else {
                    logger.error(String.format("Refit on Unit %s references missing large craft ammo bin %d",
                            getUnit().getId(), part.getId()));
                }
            }
        }

        largeCraftBinsToChange.addAll(realParts);

        if (assignedTech instanceof RefitPersonRef) {
            UUID id = assignedTech.getId();
            assignedTech = campaign.getPerson(id);
            if (assignedTech == null) {
                logger.error(String.format("Refit on Unit %s references missing tech %s", getUnit().getId(), id));
            }
        }
    }

    /**
     * Proxy Armor that references a certain ID
     */
    public static class RefitArmorRef extends Armor {
        private RefitArmorRef(int id) {
            this.id = id;
        }
    }

    /**
     * Proxy Part that references a certain ID. All of its mandatory overrides are stubs.
     */
    public static class RefitPartRef extends Part {
        private RefitPartRef(int id) {
            this.id = id;
        }

        @Override
        public int getBaseTime() {
            return 0;
        }

        @Override
        public void updateConditionFromEntity(boolean checkForDestruction) {
        }

        @Override
        public void updateConditionFromPart() {
        }

        @Override
        public void remove(boolean salvage) {
        }

        @Override
        public MissingPart getMissingPart() {
            return null;
        }

        @Override
        public int getLocation() {
            return 0;
        }

        @Override
        public @Nullable String checkFixable() {
            return null;
        }

        @Override
        public boolean needsFixing() {
            return false;
        }

        @Override
        public int getDifficulty() {
            return 0;
        }

        @Override
        public Money getStickerPrice() {
            return null;
        }

        @Override
        public double getTonnage() {
            return 0;
        }

        @Override
        public boolean isSamePartType(Part part) {
            return false;
        }

        @Override
        public void writeToXML(final PrintWriter pw, int indent) {

        }

        @Override
        protected void loadFieldsFromXmlNode(Node wn) {

        }

        @Override
        public Part clone() {
            return null;
        }

        @Override
        public String getLocationName() {
            return null;
        }

        @Override
        public ITechnology getTechAdvancement() {
            return null;
        }
    }

    /**
     * Proxy Person that references a specific ID
     */
    public static class RefitPersonRef extends Person {
        private RefitPersonRef(UUID id) {
            super(id);
        }
    }
}<|MERGE_RESOLUTION|>--- conflicted
+++ resolved
@@ -105,12 +105,8 @@
     private boolean isSavingFile;
     private boolean kitFound;
     private boolean replacingLocations;
-<<<<<<< HEAD
     private boolean isOmniRefit;
-    private String fixableString;
-=======
     private StringJoiner errorStrings;
->>>>>>> 623700fc
 
     private List<Part> oldUnitParts;
     private List<Part> newUnitParts;
@@ -272,13 +268,10 @@
         return shoppingList;
     }
 
-<<<<<<< HEAD
+    /**
+     * @return Printable list of shopping items for display
+     */
     @Deprecated
-=======
-    /**
-     * @return Printable list of shopping items for display
-     */
->>>>>>> 623700fc
     public String[] getShoppingListDescription() {
         Hashtable<String, Integer> tally = new Hashtable<>();
         Hashtable<String, String> desc = new Hashtable<>();
@@ -322,35 +315,25 @@
         return time;
     }
 
-<<<<<<< HEAD
-    public boolean isOmniRefit() {
+     public boolean isOmniRefit() {
         return isOmniRefit;
     }
 
-=======
     /**
      * Do all the grunt work to determine what parts are being added, removed, moved, and what other
      * manipulations are happening in this refit.
      */
->>>>>>> 623700fc
     public void calculate() {
         Unit newUnit = new Unit(newEntity, getCampaign());
         newUnit.initializeParts(false);
         refitClass = NO_CHANGE;
-<<<<<<< HEAD
         isOmniRefit = false;
         if(oldUnit.getEntity().isOmni() && newEntity.isOmni()) {
             if (Utilities.isOmniVariant(oldUnit.getEntity(), newEntity)) {
                 isOmniRefit = true;
             } else {
-                refitClass = CLASS_F;
-            }
-=======
-        boolean isOmniRefit = oldUnit.getEntity().isOmni() && newEntity.isOmni();
-        if (isOmniRefit && !Utilities.isOmniVariant(oldUnit.getEntity(), newEntity)) {
-            errorStrings.add("A unit loses omni capabilities if any fixed equipment is modified.");
-            return;
->>>>>>> 623700fc
+                updateRefitClass(CLASS_F);
+            }
         }
         time = 0;
         sameArmorType = newEntity.getArmorType(newEntity.firstArmorIndex()) 
