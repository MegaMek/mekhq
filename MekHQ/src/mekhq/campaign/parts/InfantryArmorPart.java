/*
 * InfantryMotiveType.java
 *
 * Copyright (c) 2009 Jay Lawson <jaylawson39 at yahoo.com>. All rights reserved.
 *
 * This file is part of MekHQ.
 *
 * MekHQ is free software: you can redistribute it and/or modify
 * it under the terms of the GNU General Public License as published by
 * the Free Software Foundation, either version 3 of the License, or
 * (at your option) any later version.
 *
 * MekHQ is distributed in the hope that it will be useful,
 * but WITHOUT ANY WARRANTY; without even the implied warranty of
 * MERCHANTABILITY or FITNESS FOR A PARTICULAR PURPOSE. See the
 * GNU General Public License for more details.
 *
 * You should have received a copy of the GNU General Public License
 * along with MekHQ. If not, see <http://www.gnu.org/licenses/>.
 */
package mekhq.campaign.parts;

import java.io.PrintWriter;

import mekhq.campaign.finances.Money;
import mekhq.campaign.parts.enums.PartRepairType;
import org.w3c.dom.Node;
import org.w3c.dom.NodeList;

import megamek.common.Entity;
import megamek.common.TechAdvancement;
import mekhq.MekHqXmlUtil;
import mekhq.campaign.Campaign;

/**
 * This part represents custom armor kit settings rather than one of the formal armor kits
 * from TacOps.
 *
 * @author Jay Lawson <jaylawson39 at yahoo.com>
 */
public class InfantryArmorPart extends Part {
    private static final long serialVersionUID = 8298691936947743373L;

    private double damageDivisor;
    private boolean encumbering = false;
    private boolean spaceSuit = false;
    private boolean dest = false;
    private boolean sneak_camo = false;
    private boolean sneak_ir = false;
    private boolean sneak_ecm = false;

    public InfantryArmorPart() {
        this(0, null, 1.0, false, false, false, false, false, false);
    }

    public InfantryArmorPart(int tonnage, Campaign c, double divisor, boolean enc, boolean dest, boolean camo, boolean ir, boolean ecm, boolean space) {
        super(tonnage, c);
        this.damageDivisor = divisor;
        this.encumbering = enc;
        this.dest = dest;
        this.sneak_camo = camo;
        this.sneak_ecm = ecm;
        this.sneak_ir = ir;
        this.spaceSuit = space;
        assignName();
    }

    private void assignName() {
        String heavyString = "";
        if (damageDivisor > 1) {
            heavyString = "Heavy ";
        }
        String baseName = "Armor Kit";
        if (isDest()) {
            baseName = "DEST Infiltration Suit";
        } else if (isSneakCamo() || isSneakECM() || isSneakIR()) {
            baseName = "Sneak Suit";
        } else if (isSpaceSuit()) {
            baseName = "Space Suit";
        }

        this.name = heavyString + baseName;
    }

    @Override
    public String getDetails() {
        return getDetails(true);
    }

    @Override
    public String getDetails(boolean includeRepairDetails) {
        String details = "";
        if (isEncumbering()) {
            details += "encumbering";
        }
        if (isSneakCamo()) {
            if (!details.equals("")) {
                details += ", ";
            }
            details += "camo";
        }
        if (isSneakECM()) {
            if (!details.equals("")) {
                details += ", ";
            }
            details += "ECM";
        }
        if (isSneakIR()) {
            if (!details.equals("")) {
                details += ", ";
            }
            details += "IR";
        }
        return details;
    }

    @Override
    public void updateConditionFromEntity(boolean checkForDestruction) {
        //do nothing
    }

    @Override
    public int getBaseTime() {
        return 0;
    }

    @Override
    public int getDifficulty() {
        return 0;
    }

    @Override
    public void updateConditionFromPart() {
        //do nothing
    }

    @Override
    public void remove(boolean salvage) {
<<<<<<< HEAD
        if (null != unit) {
            Part spare = campaign.checkForExistingSparePart(this);
            if (!salvage) {
=======
        if(null != unit) {
            Part spare = campaign.getWarehouse().checkForExistingSparePart(this);
            if(!salvage) {
>>>>>>> 0d1b5e22
                campaign.removePart(this);
            } else if (null != spare) {
                int number = quantity;
                while (number > 0) {
                    spare.incrementQuantity();
                    number--;
                }
                campaign.removePart(this);
            }
            unit.removePart(this);
        }
        setUnit(null);
    }

    @Override
    public MissingPart getMissingPart() {
        return new MissingInfantryArmorPart(getUnitTonnage(), campaign, damageDivisor, encumbering, dest, sneak_camo, sneak_ecm, sneak_ir, spaceSuit);
    }

    @Override
    public String checkFixable() {
        return null;
    }

    @Override
    public boolean needsFixing() {
        return false;
    }

    @Override
    public Money getStickerPrice() {
        double price = 0;
        if (damageDivisor > 1) {
            if (isEncumbering()) {
                price += 1600;
            } else {
                price += 4300;
            }
        }
        int nSneak = 0;
        if (isSneakCamo()) {
            nSneak++;
        }
        if (isSneakECM()) {
            nSneak++;
        }
        if (isSneakIR()) {
            nSneak++;
        }

        if (isDest()) {
            price += 50000;
        } else if (nSneak == 1) {
            price += 7000;
        } else if (nSneak == 2) {
            price += 21000;
        } else if (nSneak == 3) {
            price += 28000;
        }

        if (isSpaceSuit()) {
            price += 5000;
        }

        return Money.of(price);
    }

    @Override
    public double getTonnage() {
        // TODO Auto-generated method stub
        return 0;
    }

    @Override
    public boolean isSamePartType(Part part) {
        return part instanceof InfantryArmorPart
                && damageDivisor == ((InfantryArmorPart)part).getDamageDivisor()
                && dest == ((InfantryArmorPart)part).isDest()
                && encumbering == ((InfantryArmorPart)part).isEncumbering()
                && sneak_camo == ((InfantryArmorPart)part).isSneakCamo()
                && sneak_ecm == ((InfantryArmorPart)part).isSneakECM()
                && sneak_ir == ((InfantryArmorPart)part).isSneakIR()
                && spaceSuit == ((InfantryArmorPart)part).isSpaceSuit();
    }

    public double getDamageDivisor() {
        return damageDivisor;
    }

    public boolean isDest() {
        return dest;
    }

    public boolean isEncumbering() {
        return encumbering;
    }

    public boolean isSneakCamo() {
        return sneak_camo;
    }

    public boolean isSneakECM() {
        return sneak_ecm;
    }

    public boolean isSneakIR() {
        return sneak_ir;
    }

    public boolean isSpaceSuit() {
        return spaceSuit;
    }

    @Override
    public void writeToXml(PrintWriter pw1, int indent) {
        writeToXmlBegin(pw1, indent);
        pw1.println(MekHqXmlUtil.indentStr(indent+1)
                +"<damageDivisor>"
                +damageDivisor
                +"</damageDivisor>");
        pw1.println(MekHqXmlUtil.indentStr(indent+1)
                +"<dest>"
                +dest
                +"</dest>");
        pw1.println(MekHqXmlUtil.indentStr(indent+1)
                +"<encumbering>"
                +encumbering
                +"</encumbering>");
        pw1.println(MekHqXmlUtil.indentStr(indent+1)
                +"<sneak_camo>"
                +sneak_camo
                +"</sneak_camo>");
        pw1.println(MekHqXmlUtil.indentStr(indent+1)
                +"<sneak_ecm>"
                +sneak_ecm
                +"</sneak_ecm>");
        pw1.println(MekHqXmlUtil.indentStr(indent+1)
                +"<sneak_ir>"
                +sneak_ir
                +"</sneak_ir>");
        pw1.println(MekHqXmlUtil.indentStr(indent+1)
                +"<spaceSuit>"
                +spaceSuit
                +"</spaceSuit>");
        writeToXmlEnd(pw1, indent);
    }

    @Override
    protected void loadFieldsFromXmlNode(Node wn) {
        NodeList nl = wn.getChildNodes();

        for (int x=0; x<nl.getLength(); x++) {
            Node wn2 = nl.item(x);
            if (wn2.getNodeName().equalsIgnoreCase("damageDivisor")) {
                damageDivisor =Double.parseDouble(wn2.getTextContent());
            }
            else if (wn2.getNodeName().equalsIgnoreCase("dest")) {
                dest = wn2.getTextContent().equalsIgnoreCase("true");
            }
            else if (wn2.getNodeName().equalsIgnoreCase("encumbering")) {
                encumbering = wn2.getTextContent().equalsIgnoreCase("true");
            }
            else if (wn2.getNodeName().equalsIgnoreCase("sneak_camo")) {
                sneak_camo = wn2.getTextContent().equalsIgnoreCase("true");
            }
            else if (wn2.getNodeName().equalsIgnoreCase("sneak_ecm")) {
                sneak_ecm = wn2.getTextContent().equalsIgnoreCase("true");
            }
            else if (wn2.getNodeName().equalsIgnoreCase("sneak_ir")) {
                sneak_ir = wn2.getTextContent().equalsIgnoreCase("true");
            }
            else if (wn2.getNodeName().equalsIgnoreCase("spaceSuit")) {
                spaceSuit = wn2.getTextContent().equalsIgnoreCase("true");
            }
        }
    }

    @Override
    public Part clone() {
        return new InfantryArmorPart(getUnitTonnage(), campaign, damageDivisor, encumbering, dest, sneak_camo, sneak_ecm, sneak_ir, spaceSuit);
    }

    @Override
    public boolean needsMaintenance() {
        return false;
    }

    @Override
    public String getLocationName() {
        // TODO Auto-generated method stub
        return null;
    }

    @Override
    public int getLocation() {
        return Entity.LOC_NONE;
    }

    @Override
    public TechAdvancement getTechAdvancement() {
        return TA_GENERIC;
    }

    @Override
    public PartRepairType getMassRepairOptionType() {
        return PartRepairType.ARMOR;
    }
}
<|MERGE_RESOLUTION|>--- conflicted
+++ resolved
@@ -136,15 +136,9 @@
 
     @Override
     public void remove(boolean salvage) {
-<<<<<<< HEAD
         if (null != unit) {
-            Part spare = campaign.checkForExistingSparePart(this);
+            Part spare = campaign.getWarehouse().checkForExistingSparePart(this);
             if (!salvage) {
-=======
-        if(null != unit) {
-            Part spare = campaign.getWarehouse().checkForExistingSparePart(this);
-            if(!salvage) {
->>>>>>> 0d1b5e22
                 campaign.removePart(this);
             } else if (null != spare) {
                 int number = quantity;
