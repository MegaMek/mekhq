/*
 * ProtomekActuator.java
 *
 * Copyright (c) 2009 Jay Lawson <jaylawson39 at yahoo.com>. All rights reserved.
 *
 * This file is part of MekHQ.
 *
 * MekHQ is free software: you can redistribute it and/or modify
 * it under the terms of the GNU General Public License as published by
 * the Free Software Foundation, either version 3 of the License, or
 * (at your option) any later version.
 *
 * MekHQ is distributed in the hope that it will be useful,
 * but WITHOUT ANY WARRANTY; without even the implied warranty of
 * MERCHANTABILITY or FITNESS FOR A PARTICULAR PURPOSE. See the
 * GNU General Public License for more details.
 *
 * You should have received a copy of the GNU General Public License
 * along with MekHQ. If not, see <http://www.gnu.org/licenses/>.
 */
package mekhq.campaign.parts;

import java.io.PrintWriter;

import mekhq.campaign.finances.Money;
import mekhq.campaign.parts.enums.PartRepairType;
import org.w3c.dom.Node;
import org.w3c.dom.NodeList;

import megamek.common.Compute;
import megamek.common.CriticalSlot;
import megamek.common.Protomech;
import megamek.common.TechAdvancement;
import megamek.common.TechConstants;
import mekhq.MekHqXmlUtil;
import mekhq.campaign.Campaign;
import mekhq.campaign.personnel.SkillType;

/**
 * @author Jay Lawson <jaylawson39 at yahoo.com>
 */
public class ProtomekArmActuator extends Part {
    private static final long serialVersionUID = 719878556021696393L;

    protected int location;

    public ProtomekArmActuator() {
        this(0, 0, null);
    }

    public ProtomekArmActuator clone() {
        ProtomekArmActuator clone = new ProtomekArmActuator(getUnitTonnage(), location, campaign);
        clone.copyBaseData(this);
        return clone;
    }

    public ProtomekArmActuator(int tonnage, Campaign c) {
        this(tonnage, -1, c);
    }

    public ProtomekArmActuator(int tonnage, int loc, Campaign c) {
        super(tonnage, c);
        this.name = "Protomech Arm Actuator";
        this.location = loc;
    }

    public void setLocation(int loc) {
        this.location = loc;
    }


    @Override
    public double getTonnage() {
        //TODO: how much do actuators weight?
        //apparently nothing
        return 0;
    }

    @Override
    public Money getStickerPrice() {
        return Money.of(getUnitTonnage() * 180);
    }

    @Override
    public boolean isSamePartType (Part part) {
        return part instanceof ProtomekArmActuator
                && getUnitTonnage() == part.getUnitTonnage();
    }

    public int getLocation() {
        return location;
    }

    @Override
    public void writeToXml(PrintWriter pw1, int indent) {
        writeToXmlBegin(pw1, indent);
        pw1.println(MekHqXmlUtil.indentStr(indent+1)
                +"<location>"
                +location
                +"</location>");
        writeToXmlEnd(pw1, indent);
    }

    @Override
    protected void loadFieldsFromXmlNode(Node wn) {
        NodeList nl = wn.getChildNodes();

        for (int x = 0; x < nl.getLength(); x++) {
            Node wn2 = nl.item(x);

            if (wn2.getNodeName().equalsIgnoreCase("location")) {
                location = Integer.parseInt(wn2.getTextContent());
            }
        }
    }

    @Override
    public void fix() {
        super.fix();
        if (null != unit) {
            unit.repairSystem(CriticalSlot.TYPE_SYSTEM, Protomech.SYSTEM_ARMCRIT, location);
        }
    }

    @Override
    public int getTechBase() {
        return T_CLAN;
    }

    @Override
    public int getTechLevel() {
        return TechConstants.T_CLAN_TW;
    }

    @Override
    public MissingPart getMissingPart() {
        return new MissingProtomekArmActuator(getUnitTonnage(), location, campaign);
    }

    @Override
    public void remove(boolean salvage) {
        if (null != unit) {
            int h = Math.max(1, hits);
            unit.destroySystem(CriticalSlot.TYPE_SYSTEM, Protomech.SYSTEM_ARMCRIT, location, h);
<<<<<<< HEAD
            Part spare = campaign.checkForExistingSparePart(this);
            if (!salvage) {
=======
            Part spare = campaign.getWarehouse().checkForExistingSparePart(this);
            if(!salvage) {
>>>>>>> 0d1b5e22
                campaign.removePart(this);
            } else if(null != spare) {
                spare.incrementQuantity();
                campaign.removePart(this);
            }
            unit.removePart(this);
            Part missing = getMissingPart();
            unit.addPart(missing);
            campaign.addPart(missing, 0);
        }
        setUnit(null);
        updateConditionFromEntity(false);
        location = -1;
    }

    @Override
    public void updateConditionFromEntity(boolean checkForDestruction) {
        if (null != unit) {
            int priorHits = hits;
            hits = unit.getEntity().getDamagedCriticals(CriticalSlot.TYPE_SYSTEM, Protomech.SYSTEM_ARMCRIT, location);
            if (checkForDestruction
                    && hits > priorHits
                    && Compute.d6(2) < campaign.getCampaignOptions().getDestroyPartTarget()) {
                remove(false);
            }
        }
    }

    @Override
    public int getBaseTime() {
        if (isSalvaging()) {
            return 120;
        } else if (hits <= 1) {
            return 100;
        } else if (hits == 2) {
            return 150;
        } else {
            return 200;
        }
    }

    @Override
    public int getDifficulty() {
        if (isSalvaging()) {
            return 0;
        } else if (hits <= 1) {
            return 0;
        } else if (hits == 2) {
            return 1;
        } else {
            return 3;
        }
    }

    @Override
    public boolean needsFixing() {
        return hits > 0;
    }

    @Override
    public String getDetails() {
        return getDetails(true);
    }

    @Override
    public String getDetails(boolean includeRepairDetails) {
        if (null != unit) {
            return unit.getEntity().getLocationName(location);
        }
        return getUnitTonnage() + " tons";
    }

    @Override
    public void updateConditionFromPart() {
        if (null != unit) {
            if (hits > 0) {
                unit.damageSystem(CriticalSlot.TYPE_SYSTEM, Protomech.SYSTEM_ARMCRIT, location, 1);
            } else {
                unit.repairSystem(CriticalSlot.TYPE_SYSTEM, Protomech.SYSTEM_ARMCRIT, location);
            }
        }
    }

    @Override
    public String checkFixable() {
        if (null == unit) {
            return null;
        }
        if (isSalvaging()) {
            return null;
        }
        if (unit.isLocationBreached(location)) {
            return unit.getEntity().getLocationName(location) + " is breached.";
        }
        if (isMountedOnDestroyedLocation()) {
            return unit.getEntity().getLocationName(location) + " is destroyed.";
        }
        return null;
    }

    @Override
    public boolean isMountedOnDestroyedLocation() {
        return null != unit && unit.isLocationDestroyed(location);
    }

    @Override
    public boolean onBadHipOrShoulder() {
        return false;
    }

    @Override
    public boolean isPartForEquipmentNum(int index, int loc) {
        return false;//index == type && loc == location;
    }

    @Override
    public boolean isRightTechType(String skillType) {
        return skillType.equals(SkillType.S_TECH_MECH);
    }

    @Override
    public boolean isOmniPoddable() {
        return false;
    }

    @Override
    public String getLocationName() {
        return unit != null ? unit.getEntity().getLocationName(location) : null;
    }

    @Override
    public TechAdvancement getTechAdvancement() {
        return ProtomekLocation.TECH_ADVANCEMENT;
    }

    @Override
    public PartRepairType getMassRepairOptionType() {
        return PartRepairType.ACTUATOR;
    }
}<|MERGE_RESOLUTION|>--- conflicted
+++ resolved
@@ -142,13 +142,8 @@
         if (null != unit) {
             int h = Math.max(1, hits);
             unit.destroySystem(CriticalSlot.TYPE_SYSTEM, Protomech.SYSTEM_ARMCRIT, location, h);
-<<<<<<< HEAD
-            Part spare = campaign.checkForExistingSparePart(this);
+            Part spare = campaign.getWarehouse().checkForExistingSparePart(this);
             if (!salvage) {
-=======
-            Part spare = campaign.getWarehouse().checkForExistingSparePart(this);
-            if(!salvage) {
->>>>>>> 0d1b5e22
                 campaign.removePart(this);
             } else if(null != spare) {
                 spare.incrementQuantity();
