/*
 * BattleArmorAmmoBin.java
 *
 * Copyright (c) 2009 Jay Lawson <jaylawson39 at yahoo.com>. All rights reserved.
 *
 * This file is part of MekHQ.
 *
 * MekHQ is free software: you can redistribute it and/or modify
 * it under the terms of the GNU General Public License as published by
 * the Free Software Foundation, either version 3 of the License, or
 * (at your option) any later version.
 *
 * MekHQ is distributed in the hope that it will be useful,
 * but WITHOUT ANY WARRANTY; without even the implied warranty of
 * MERCHANTABILITY or FITNESS FOR A PARTICULAR PURPOSE. See the
 * GNU General Public License for more details.
 *
 * You should have received a copy of the GNU General Public License
 * along with MekHQ. If not, see <http://www.gnu.org/licenses/>.
 */
package mekhq.campaign.parts.equipment;

import megamek.common.AmmoType;
import megamek.common.BattleArmor;
import megamek.common.CriticalSlot;
import megamek.common.EquipmentType;
import megamek.common.Mounted;
import megamek.common.annotations.Nullable;
import mekhq.MekHQ;
import mekhq.campaign.Campaign;
import mekhq.campaign.parts.AmmoStorage;
import mekhq.campaign.parts.PartInventory;

/**
 * @author Jay Lawson <jaylawson39 at yahoo.com>
 */
public class BattleArmorAmmoBin extends AmmoBin {
    /**
     * Battle Armor ammo bins need to look for shots for all the remaining troopers in the
     * squad.
     * TODO: Think about how to handle the case of understrength squads. Right now they
     * pay for more ammo than they need, but this is easier than trying to track ammo per suit
     * and adjust for different ammo types when suits are added and removed from squads.
     */
    private static final long serialVersionUID = 2421186617583650648L;

    public BattleArmorAmmoBin() {
        this(0, null, -1, 0, false, null);
    }

    public BattleArmorAmmoBin(int tonnage, @Nullable AmmoType et, int equipNum,
            int shots, boolean singleShot, @Nullable Campaign c) {
        super(tonnage, et, equipNum, shots, singleShot, false, c);
    }

    @Override
    public BattleArmorAmmoBin clone() {
        BattleArmorAmmoBin clone = new BattleArmorAmmoBin(getUnitTonnage(), getType(), getEquipmentNum(), shotsNeeded, isOneShot(),
                campaign);
        clone.copyBaseData(this);
        clone.shotsNeeded = this.shotsNeeded;
        return clone;
    }

    public int getNumTroopers() {
        if (null != unit && unit.getEntity() instanceof BattleArmor) {
            //we are going to base this on the full squad size, even though this makes understrength
            //squads overpay for their ammo - that way suits can be moved around without having to adjust
            //ammo - Tech: "oh you finally got here. Check in the back corner, we stockpiled some ammo for
            //you."
            return ((BattleArmor)unit.getEntity()).getSquadSize();
        }
        return 0;
    }

    // No salvaging of BA parts
    @Override
    public boolean isSalvaging() {
        return false;
    }

    @Override
    protected int getCurrentShots() {
<<<<<<< HEAD
        int shots = getFullShots() * getNumTroopers() - shotsNeeded;
        //replace with actual entity values if entity not null because the previous number will not
        //be correct for ammo swaps
        if ((null != unit) && (null != unit.getEntity())) {
            Mounted m = unit.getEntity().getEquipment(equipmentNum);
            if (null != m) {
                shots = m.getBaseShotsLeft() * getNumTroopers();
            }
=======
        Mounted mounted = getMounted();
        if (mounted != null) {
            // Replace with actual entity values if entity not null because
            // the previous number will not be correct for ammo swaps
            return mounted.getBaseShotsLeft() * getNumTroopers();
>>>>>>> 302dcfab
        }

        return (getFullShots() * getNumTroopers()) - shotsNeeded;
    }

    @Override
    public void updateConditionFromEntity(boolean checkForDestruction) {
<<<<<<< HEAD
        if (null != unit) {
            Mounted mounted = unit.getEntity().getEquipment(equipmentNum);
            if (null != mounted) {
                long currentMuniType = 0;
                if (mounted.getType() instanceof AmmoType) {
                    currentMuniType = ((AmmoType) mounted.getType()).getMunitionType();
                }
                if (currentMuniType == getMunitionType()) {
                    shotsNeeded = (getFullShots() - mounted.getBaseShotsLeft()) * getNumTroopers();
                } else {
                    //we have a change of munitions
                    shotsNeeded = getFullShots() * getNumTroopers();
                }
            }
=======
        Mounted mounted = getMounted();
        if ((mounted != null) && !ammoTypeChanged()) {
            // Same ammo type, just a reload
            shotsNeeded = (getFullShots() - mounted.getBaseShotsLeft()) * getNumTroopers();
        } else {
            // We have a change of munitions
            shotsNeeded = getFullShots() * getNumTroopers();
>>>>>>> 302dcfab
        }
    }

    @Override
    public int getBaseTime() {
<<<<<<< HEAD
        if (null != unit) {
            Mounted mounted = unit.getEntity().getEquipment(equipmentNum);
            if (null != mounted) {
                if (!getType().equals(mounted.getType())) {
                    return 30;
                }
            }
        }
        return 15;
=======
        return ammoTypeChanged() ? 30 : 15;
>>>>>>> 302dcfab
    }

    @Override
    public int getDifficulty() {
        return 0;
    }

    @Override
    public void updateConditionFromPart() {
<<<<<<< HEAD
        if (null != unit) {
            Mounted mounted = unit.getEntity().getEquipment(equipmentNum);
            if (null != mounted) {
                mounted.setHit(false);
                mounted.setDestroyed(false);
                mounted.setRepairable(true);
                unit.repairSystem(CriticalSlot.TYPE_EQUIPMENT, equipmentNum);
                mounted.setShotsLeft(getFullShots() - shotsNeeded/getNumTroopers());
            }
=======
        Mounted mounted = getMounted();
        if (mounted != null) {
            mounted.setHit(false);
            mounted.setDestroyed(false);
            mounted.setRepairable(true);
            getUnit().repairSystem(CriticalSlot.TYPE_EQUIPMENT, equipmentNum);
            mounted.setShotsLeft(getFullShots() - (shotsNeeded / getNumTroopers()));
>>>>>>> 302dcfab
        }
    }

    @Override
    public void loadBin() {
<<<<<<< HEAD
        int shots = Math.min(getAmountAvailable(), shotsNeeded);
        int shotsPerTrooper = shots / getNumTroopers();
        shots = shotsPerTrooper * getNumTroopers();
        if (null != unit) {
            Mounted mounted = unit.getEntity().getEquipment(equipmentNum);
            if (null != mounted) {
                if (mounted.getType().equals(getType())
                        && ((AmmoType)mounted.getType()).getMunitionType() == getMunitionType()) {
                    //just a simple reload
                    mounted.setShotsLeft(mounted.getBaseShotsLeft() + shotsPerTrooper);
                } else {
                    //loading a new type of ammo
                    unload();
                    mounted.changeAmmoType(getType());
                    mounted.setShotsLeft(shotsPerTrooper);
                }
=======
        Mounted mounted = getMounted();
        if (mounted != null) {
            // Calculate the actual shots needed
            int shotsPerTrooper = shotsNeeded / getNumTroopers();
            int shots = requisitionAmmo(getType(), shotsPerTrooper * getNumTroopers());

            if (!ammoTypeChanged()) {
                // Just a simple reload
                mounted.setShotsLeft(mounted.getBaseShotsLeft() + shotsPerTrooper);
            } else {
                // Loading a new type of ammo
                unload();
                mounted.changeAmmoType(getType());
                mounted.setShotsLeft(shotsPerTrooper);
>>>>>>> 302dcfab
            }

            shotsNeeded -= shots;
        }
    }

    @Override
    public void unload() {
        int shots = 0;

        AmmoType curType = getType();
        Mounted mounted = getMounted();
        if (mounted != null) {
            shots = mounted.getBaseShotsLeft() * getNumTroopers();
            mounted.setShotsLeft(0);
            curType = (AmmoType) mounted.getType();
        }

        shotsNeeded = getFullShots() * getNumTroopers();
        returnAmmo(curType, shots);
    }

    @Override
    public String checkFixable() {
        int amountAvailable = getAmountAvailable();
        if ((amountAvailable > 0) && (amountAvailable < getNumTroopers())) {
            return "Cannot do a partial reload of Battle Armor ammo less than the number of troopers";
        }
        return super.checkFixable();

    }

    @Override
    public void remove(boolean salvage) {
        //shouldn't be here
    }

    @Override
<<<<<<< HEAD
    public Part getNewPart() {
        int shots = (int) Math.floor(1000 / getType().getKgPerShot());
        if (shots <= 0) {
            //FIXME: no idea what to do here, these really should be fixed on the MM side
            //because presumably this is happening because KgperShot is -1 or 0
            shots = 20;
        }
        return new AmmoStorage(1, getType(), shots, campaign);
    }

    @Override
    public IAcquisitionWork getAcquisitionWork() {
        int shots = (int) Math.floor(1000 / getType().getKgPerShot());
        if (shots <= 0) {
            //FIXME: no idea what to do here, these really should be fixed on the MM side
            //because presumably this is happening because KgperShot is -1 or 0
            shots = 20;
        }
        return new AmmoStorage(1, getType(), shots, campaign);
=======
    public AmmoStorage getNewPart() {
        return new AmmoStorage(1, getType(), calculateShots(), campaign);
>>>>>>> 302dcfab
    }

    @Override
    public String getAcquisitionDesc() {
        String toReturn = "<html><font size='2'";

        toReturn += ">";
        toReturn += "<b>" + getAcquisitionDisplayName() + "</b> " + getAcquisitionBonus() + "<br/>";
        toReturn += getAcquisitionExtraDesc() + "<br/>";
        PartInventory inventories = campaign.getPartInventory(getAcquisitionPart());
        toReturn += inventories.getTransitOrderedDetails() + "<br/>";
        toReturn += getBuyCost().toAmountAndSymbolString() + "<br/>";
        toReturn += "</font></html>";
        return toReturn;
    }

    protected int calculateShots() {
        int shots = (int) Math.floor(1000 / getType().getKgPerShot());
        if (shots <= 0) {
            //FIXME: no idea what to do here, these really should be fixed on the MM side
            //because presumably this is happening because KgperShot is -1 or 0
            shots = 20;
        }

        return shots;
    }

    @Override
    public String getAcquisitionExtraDesc() {
        return calculateShots() + " shots";
    }

    @Override
    public String getAcquisitionBonus() {
        String bonus = getAllAcquisitionMods().getValueAsString();
        if (getAllAcquisitionMods().getValue() > -1) {
            bonus = "+" + bonus;
        }

        return "(" + bonus + ")";
    }

    @Override
<<<<<<< HEAD
    public Part getAcquisitionPart() {
        return getNewPart();
    }

    @Override
    public boolean needsMaintenance() {
        return false;
    }

    @Override
=======
>>>>>>> 302dcfab
    public boolean canNeverScrap() {
        return true;
    }

    /**
     * Restores the equipment from the name
     */
    @Override
    public void restore() {
        if (typeName == null) {
            typeName = getType().getName();
        } else {
            type = EquipmentType.get(typeName);
        }


        //FIXME, this is a crappy hack, but we want something along these lines
        //to make sure that BA ammo gets removed from all parts - It might be better to run
        //a check on the XML loading after restore - we also will need to to the same for proto
        //ammo but we can only do this if we have all the correct ammo rack sizes for the
        //generics (e.g. LRM1, LRM2, LRM3, etc)
        /*if (typeName.contains("BA-")) {
            String newTypeName = "IS" + typeName.split("BA-")[1];
            EquipmentType newType = EquipmentType.get(newTypeName);
            if (null != newType) {
                typeName = newTypeName;
                type = newType;
            }
        }*/

        if (type == null) {
            MekHQ.getLogger().error("Mounted.restore: could not restore equipment type \"" + typeName + "\"");
            return;
        }
        try {
            equipTonnage = type.getTonnage(null);
        } catch (NullPointerException e) {
            MekHQ.getLogger().error(e);
        }
    }
}<|MERGE_RESOLUTION|>--- conflicted
+++ resolved
@@ -81,22 +81,11 @@
 
     @Override
     protected int getCurrentShots() {
-<<<<<<< HEAD
-        int shots = getFullShots() * getNumTroopers() - shotsNeeded;
-        //replace with actual entity values if entity not null because the previous number will not
-        //be correct for ammo swaps
-        if ((null != unit) && (null != unit.getEntity())) {
-            Mounted m = unit.getEntity().getEquipment(equipmentNum);
-            if (null != m) {
-                shots = m.getBaseShotsLeft() * getNumTroopers();
-            }
-=======
         Mounted mounted = getMounted();
         if (mounted != null) {
             // Replace with actual entity values if entity not null because
             // the previous number will not be correct for ammo swaps
             return mounted.getBaseShotsLeft() * getNumTroopers();
->>>>>>> 302dcfab
         }
 
         return (getFullShots() * getNumTroopers()) - shotsNeeded;
@@ -104,22 +93,6 @@
 
     @Override
     public void updateConditionFromEntity(boolean checkForDestruction) {
-<<<<<<< HEAD
-        if (null != unit) {
-            Mounted mounted = unit.getEntity().getEquipment(equipmentNum);
-            if (null != mounted) {
-                long currentMuniType = 0;
-                if (mounted.getType() instanceof AmmoType) {
-                    currentMuniType = ((AmmoType) mounted.getType()).getMunitionType();
-                }
-                if (currentMuniType == getMunitionType()) {
-                    shotsNeeded = (getFullShots() - mounted.getBaseShotsLeft()) * getNumTroopers();
-                } else {
-                    //we have a change of munitions
-                    shotsNeeded = getFullShots() * getNumTroopers();
-                }
-            }
-=======
         Mounted mounted = getMounted();
         if ((mounted != null) && !ammoTypeChanged()) {
             // Same ammo type, just a reload
@@ -127,25 +100,12 @@
         } else {
             // We have a change of munitions
             shotsNeeded = getFullShots() * getNumTroopers();
->>>>>>> 302dcfab
         }
     }
 
     @Override
     public int getBaseTime() {
-<<<<<<< HEAD
-        if (null != unit) {
-            Mounted mounted = unit.getEntity().getEquipment(equipmentNum);
-            if (null != mounted) {
-                if (!getType().equals(mounted.getType())) {
-                    return 30;
-                }
-            }
-        }
-        return 15;
-=======
         return ammoTypeChanged() ? 30 : 15;
->>>>>>> 302dcfab
     }
 
     @Override
@@ -155,17 +115,6 @@
 
     @Override
     public void updateConditionFromPart() {
-<<<<<<< HEAD
-        if (null != unit) {
-            Mounted mounted = unit.getEntity().getEquipment(equipmentNum);
-            if (null != mounted) {
-                mounted.setHit(false);
-                mounted.setDestroyed(false);
-                mounted.setRepairable(true);
-                unit.repairSystem(CriticalSlot.TYPE_EQUIPMENT, equipmentNum);
-                mounted.setShotsLeft(getFullShots() - shotsNeeded/getNumTroopers());
-            }
-=======
         Mounted mounted = getMounted();
         if (mounted != null) {
             mounted.setHit(false);
@@ -173,30 +122,11 @@
             mounted.setRepairable(true);
             getUnit().repairSystem(CriticalSlot.TYPE_EQUIPMENT, equipmentNum);
             mounted.setShotsLeft(getFullShots() - (shotsNeeded / getNumTroopers()));
->>>>>>> 302dcfab
         }
     }
 
     @Override
     public void loadBin() {
-<<<<<<< HEAD
-        int shots = Math.min(getAmountAvailable(), shotsNeeded);
-        int shotsPerTrooper = shots / getNumTroopers();
-        shots = shotsPerTrooper * getNumTroopers();
-        if (null != unit) {
-            Mounted mounted = unit.getEntity().getEquipment(equipmentNum);
-            if (null != mounted) {
-                if (mounted.getType().equals(getType())
-                        && ((AmmoType)mounted.getType()).getMunitionType() == getMunitionType()) {
-                    //just a simple reload
-                    mounted.setShotsLeft(mounted.getBaseShotsLeft() + shotsPerTrooper);
-                } else {
-                    //loading a new type of ammo
-                    unload();
-                    mounted.changeAmmoType(getType());
-                    mounted.setShotsLeft(shotsPerTrooper);
-                }
-=======
         Mounted mounted = getMounted();
         if (mounted != null) {
             // Calculate the actual shots needed
@@ -211,7 +141,6 @@
                 unload();
                 mounted.changeAmmoType(getType());
                 mounted.setShotsLeft(shotsPerTrooper);
->>>>>>> 302dcfab
             }
 
             shotsNeeded -= shots;
@@ -250,30 +179,8 @@
     }
 
     @Override
-<<<<<<< HEAD
-    public Part getNewPart() {
-        int shots = (int) Math.floor(1000 / getType().getKgPerShot());
-        if (shots <= 0) {
-            //FIXME: no idea what to do here, these really should be fixed on the MM side
-            //because presumably this is happening because KgperShot is -1 or 0
-            shots = 20;
-        }
-        return new AmmoStorage(1, getType(), shots, campaign);
-    }
-
-    @Override
-    public IAcquisitionWork getAcquisitionWork() {
-        int shots = (int) Math.floor(1000 / getType().getKgPerShot());
-        if (shots <= 0) {
-            //FIXME: no idea what to do here, these really should be fixed on the MM side
-            //because presumably this is happening because KgperShot is -1 or 0
-            shots = 20;
-        }
-        return new AmmoStorage(1, getType(), shots, campaign);
-=======
     public AmmoStorage getNewPart() {
         return new AmmoStorage(1, getType(), calculateShots(), campaign);
->>>>>>> 302dcfab
     }
 
     @Override
@@ -317,19 +224,6 @@
     }
 
     @Override
-<<<<<<< HEAD
-    public Part getAcquisitionPart() {
-        return getNewPart();
-    }
-
-    @Override
-    public boolean needsMaintenance() {
-        return false;
-    }
-
-    @Override
-=======
->>>>>>> 302dcfab
     public boolean canNeverScrap() {
         return true;
     }
