/*
 * AeroSensor.java
 *
 * Copyright (c) 2009 Jay Lawson (jaylawson39 at yahoo.com). All rights reserved.
 *
 * This file is part of MekHQ.
 *
 * MekHQ is free software: you can redistribute it and/or modify
 * it under the terms of the GNU General Public License as published by
 * the Free Software Foundation, either version 3 of the License, or
 * (at your option) any later version.
 *
 * MekHQ is distributed in the hope that it will be useful,
 * but WITHOUT ANY WARRANTY; without even the implied warranty of
 * MERCHANTABILITY or FITNESS FOR A PARTICULAR PURPOSE. See the
 * GNU General Public License for more details.
 *
 * You should have received a copy of the GNU General Public License
 * along with MekHQ. If not, see <http://www.gnu.org/licenses/>.
 */
package mekhq.campaign.parts;

import megamek.common.*;
import mekhq.utilities.MHQXMLUtility;
import mekhq.campaign.Campaign;
import mekhq.campaign.finances.Money;
import mekhq.campaign.parts.enums.PartRepairType;
import mekhq.campaign.personnel.SkillType;
import org.w3c.dom.Node;
import org.w3c.dom.NodeList;

import java.io.PrintWriter;

/**
 * @author Jay Lawson (jaylawson39 at yahoo.com)
 */
public class AeroSensor extends Part {
    final static TechAdvancement TECH_ADVANCEMENT = new TechAdvancement(TECH_BASE_ALL)
            .setISAdvancement(DATE_ES, DATE_ES, DATE_ES)
            .setTechRating(RATING_C).setAvailability(RATING_C, RATING_C, RATING_C, RATING_C)
            .setStaticTechLevel(SimpleTechLevel.STANDARD);

    private boolean largeCraft;

    public AeroSensor() {
        this(0, false, null);
    }

    public AeroSensor(int tonnage, boolean lc, Campaign c) {
        super(tonnage, c);
        this.name = "Aerospace Sensors";
        this.largeCraft = lc;
    }

    @Override
    public AeroSensor clone() {
        AeroSensor clone = new AeroSensor(getUnitTonnage(), largeCraft, campaign);
        clone.copyBaseData(this);
        return clone;
    }

    @Override
    public void updateConditionFromEntity(boolean checkForDestruction) {
        int priorHits = hits;
        if (null != unit && unit.getEntity() instanceof Aero) {
            hits = ((Aero) unit.getEntity()).getSensorHits();
            if (checkForDestruction
                    && hits > priorHits
                    && (hits < 3 && !campaign.getCampaignOptions().useAeroSystemHits())
                    && Compute.d6(2) < campaign.getCampaignOptions().getDestroyPartTarget()) {
                remove(false);
            } else if (hits >= 3) {
                remove(false);
            }
        }
    }

    @Override
    public int getBaseTime() {
        int time = 0;
        if (campaign.getCampaignOptions().useAeroSystemHits()) {
            //Test of proposed errata for repair times
            if (null != unit && (unit.getEntity() instanceof Dropship || unit.getEntity() instanceof Jumpship)) {
                time = 120;
            } else {
                time = 75;
            }
            if (hits == 1) {
                time *= 1;
            }
            if (hits == 2) {
                time *= 2;
            }
            if (isSalvaging()) {
                if (null != unit && (unit.getEntity() instanceof Dropship || unit.getEntity() instanceof Jumpship)) {
                    time = 1200;
                } else {
                    time = 260;
                }
            }
            return time;
        }
        if (isSalvaging()) {
            if (null != unit && (unit.getEntity() instanceof Dropship || unit.getEntity() instanceof Jumpship)) {
                time = 1200;
            } else {
                time = 260;
            }
        } else {
            time = 120;
        }
        return time;
    }

    @Override
    public int getDifficulty() {
        if (campaign.getCampaignOptions().useAeroSystemHits()) {
            // Test of proposed errata for repair time and difficulty
            if (isSalvaging()) {
                return -2;
            }
            if (hits == 1) {
                return -1;
            }
            if (hits == 2) {
                return 0;
            }
        }
        if (isSalvaging()) {
            return -2;
        }
        return -1;
    }


    @Override
    public void updateConditionFromPart() {
        if (null != unit && unit.getEntity() instanceof Aero) {
            ((Aero) unit.getEntity()).setSensorHits(hits);
        }

    }

    @Override
    public void fix() {
        super.fix();
        if (null != unit && unit.getEntity() instanceof Aero) {
            ((Aero) unit.getEntity()).setSensorHits(0);
        }
    }

    @Override
    public void remove(boolean salvage) {
        if (null != unit && unit.getEntity() instanceof Aero) {
            ((Aero) unit.getEntity()).setSensorHits(3);
            Part spare = campaign.getWarehouse().checkForExistingSparePart(this);
            if (!salvage) {
                campaign.getWarehouse().removePart(this);
            } else if (null != spare) {
                spare.incrementQuantity();
                campaign.getWarehouse().removePart(this);
            }
            unit.removePart(this);
            Part missing = getMissingPart();
            unit.addPart(missing);
            campaign.getQuartermaster().addPart(missing, 0);
        }
        setUnit(null);
        updateConditionFromEntity(false);
    }

    @Override
    public MissingPart getMissingPart() {
        return new MissingAeroSensor(getUnitTonnage(), largeCraft, campaign);
    }

    @Override
    public String checkFixable() {
        return null;
    }

    @Override
    public boolean needsFixing() {
        return hits > 0;
    }

    @Override
    public Money getStickerPrice() {
        if (largeCraft) {
            return Money.of(80000);
        }
        return Money.of(2000 * getUnitTonnage());
    }

    @Override
    public double getTonnage() {
        return 0;
    }

    @Override
    public boolean isSamePartType(Part part) {
        return part instanceof AeroSensor && largeCraft == ((AeroSensor) part).isForSpaceCraft()
                && (largeCraft || getUnitTonnage() == part.getUnitTonnage());
    }

    public boolean isForSpaceCraft() {
        return largeCraft;
    }

    @Override
<<<<<<< HEAD
    public void writeToXML(final PrintWriter pw, int indent) {
        writeToXmlBegin(pw, indent++);
        MekHqXmlUtil.writeSimpleXMLTag(pw, indent, "dropship", largeCraft);
        writeToXmlEnd(pw, --indent);
=======
    public void writeToXML(PrintWriter pw1, int indent) {
        writeToXmlBegin(pw1, indent);
        pw1.println(MHQXMLUtility.indentStr(indent+1)
                +"<dropship>"
                +largeCraft
                +"</dropship>");
        writeToXmlEnd(pw1, indent);
>>>>>>> 7f903953
    }

    @Override
    protected void loadFieldsFromXmlNode(Node wn) {
        NodeList nl = wn.getChildNodes();

        for (int x = 0; x < nl.getLength(); x++) {
            Node wn2 = nl.item(x);
            if (wn2.getNodeName().equalsIgnoreCase("dropship")) {
                largeCraft = wn2.getTextContent().trim().equalsIgnoreCase("true");
            }
        }
    }

    @Override
    public String getDetails() {
        return getDetails(true);
    }

    @Override
    public String getDetails(boolean includeRepairDetails) {
        String dropper = "";
        if (largeCraft) {
            dropper = " (spacecraft)";
        }

        String details = super.getDetails(includeRepairDetails);
        if (!details.isEmpty()) {
            details += ", ";
        }

        details += getUnitTonnage() + " tons" + dropper;

        return details;
    }

    @Override
    public boolean isRightTechType(String skillType) {
        return (skillType.equals(SkillType.S_TECH_AERO) || skillType.equals(SkillType.S_TECH_VESSEL));
    }

    @Override
    public String getLocationName() {
        if (null != unit) {
            return unit.getEntity().getLocationName(unit.getEntity().getBodyLocation());
        }
        return null;
    }

    @Override
    public int getLocation() {
        if (null != unit) {
            return unit.getEntity().getBodyLocation();
        }
        return Entity.LOC_NONE;
    }

    @Override
    public TechAdvancement getTechAdvancement() {
        return TECH_ADVANCEMENT;
    }

    @Override
    public PartRepairType getMassRepairOptionType() {
        return PartRepairType.ELECTRONICS;
    }
}<|MERGE_RESOLUTION|>--- conflicted
+++ resolved
@@ -208,20 +208,10 @@
     }
 
     @Override
-<<<<<<< HEAD
     public void writeToXML(final PrintWriter pw, int indent) {
         writeToXmlBegin(pw, indent++);
-        MekHqXmlUtil.writeSimpleXMLTag(pw, indent, "dropship", largeCraft);
+        MHQXMLUtility.writeSimpleXMLTag(pw, indent, "dropship", largeCraft);
         writeToXmlEnd(pw, --indent);
-=======
-    public void writeToXML(PrintWriter pw1, int indent) {
-        writeToXmlBegin(pw1, indent);
-        pw1.println(MHQXMLUtility.indentStr(indent+1)
-                +"<dropship>"
-                +largeCraft
-                +"</dropship>");
-        writeToXmlEnd(pw1, indent);
->>>>>>> 7f903953
     }
 
     @Override
