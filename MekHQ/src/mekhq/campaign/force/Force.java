/*
 * Force.java
 *
 * Copyright (c) 2011 - Jay Lawson (jaylawson39 at yahoo.com). All Rights Reserved.
 * Copyright (c) 2020-2024 - The MegaMek Team. All Rights Reserved.
 *
 * This file is part of MekHQ.
 *
 * MekHQ is free software: you can redistribute it and/or modify
 * it under the terms of the GNU General Public License as published by
 * the Free Software Foundation, either version 3 of the License, or
 * (at your option) any later version.
 *
 * MekHQ is distributed in the hope that it will be useful,
 * but WITHOUT ANY WARRANTY; without even the implied warranty of
 * MERCHANTABILITY or FITNESS FOR A PARTICULAR PURPOSE. See the
 * GNU General Public License for more details.
 *
 * You should have received a copy of the GNU General Public License
 * along with MekHQ. If not, see <http://www.gnu.org/licenses/>.
 */
package mekhq.campaign.force;

import megamek.Version;
import megamek.common.Entity;
import megamek.common.annotations.Nullable;
import megamek.common.icons.Camouflage;
import megamek.logging.MMLogger;
import mekhq.MekHQ;
import mekhq.campaign.Campaign;
import mekhq.campaign.event.OrganizationChangedEvent;
import mekhq.campaign.icons.ForcePieceIcon;
import mekhq.campaign.icons.LayeredForceIcon;
import mekhq.campaign.icons.StandardForceIcon;
import mekhq.campaign.icons.enums.LayeredForceIconLayer;
import mekhq.campaign.icons.enums.LayeredForceIconOperationalStatus;
import mekhq.campaign.log.ServiceLogger;
import mekhq.campaign.mission.Scenario;
import mekhq.campaign.personnel.Person;
import mekhq.campaign.unit.Unit;
import mekhq.utilities.MHQXMLUtility;
import org.w3c.dom.NamedNodeMap;
import org.w3c.dom.Node;
import org.w3c.dom.NodeList;

import java.io.PrintWriter;
import java.util.*;
import java.util.stream.Collectors;

import static java.lang.Math.round;

/**
 * This is a hierarchical object to define forces for TO&amp;E. Each Force
 * object can have a parent force object and a vector of child force objects.
 * Each force can also have a vector of PilotPerson objects. The idea
 * is that any time TOE is refreshed in MekHQView, the force object can be
 * traversed
 * to generate a set of TreeNodes that can be applied to the JTree showing the
 * force
 * TO&amp;E.
 *
 * @author Jay Lawson (jaylawson39 at yahoo.com)
 */
public class Force {
    private static final MMLogger logger = MMLogger.create(Force.class);

    // region Variable Declarations
    // pathway to force icon
    public static final int FORCE_NONE = -1;

    public static final int COMBAT_TEAM_OVERRIDE_NONE = -1;
    public static final int COMBAT_TEAM_OVERRIDE_FALSE = 0;
    public static final int COMBAT_TEAM_OVERRIDE_TRUE = 1;

    private String name;
    private StandardForceIcon forceIcon;
    private Camouflage camouflage;
    private String desc;
    private boolean combatForce;
    private boolean convoyForce;
    private boolean isCombatTeam;
    private int overrideCombatTeam;
    private FormationLevel formationLevel;
    private FormationLevel overrideFormationLevel;
    private Force parentForce;
    private final Vector<Force> subForces;
    private final Vector<UUID> units;
    private int scenarioId;
    private UUID forceCommanderID;
    private UUID overrideForceCommanderID;
    protected UUID techId;

    // an ID so that forces can be tracked in Campaign hash
    private int id;
    // endregion Variable Declarations

    // region Constructors
    public Force(String name) {
        setName(name);
        setForceIcon(new LayeredForceIcon());
        setCamouflage(new Camouflage());
        setDescription("");
        this.combatForce = true;
        this.convoyForce = false;
        this.isCombatTeam = false;
        this.overrideCombatTeam = COMBAT_TEAM_OVERRIDE_NONE;
        this.formationLevel = FormationLevel.NONE;
        this.overrideFormationLevel = FormationLevel.NONE;
        this.parentForce = null;
        this.subForces = new Vector<>();
        this.units = new Vector<>();
        this.scenarioId = -1;
    }
    // endregion Constructors

    public String getName() {
        return name;
    }

    public void setName(String n) {
        this.name = n;
    }

    public StandardForceIcon getForceIcon() {
        return forceIcon;
    }

    public void setForceIcon(final StandardForceIcon forceIcon) {
        setForceIcon(forceIcon, false);
    }

    public void setForceIcon(final StandardForceIcon forceIcon, final boolean setForSubForces) {
        this.forceIcon = forceIcon;
        if (setForSubForces) {
            for (final Force force : subForces) {
                force.setForceIcon(forceIcon.clone(), true);
            }
        }
    }

    public Camouflage getCamouflage() {
        return camouflage;
    }

    public Camouflage getCamouflageOrElse(final Camouflage camouflage) {
        return getCamouflage().hasDefaultCategory()
                ? ((getParentForce() == null) ? camouflage : getParentForce().getCamouflageOrElse(camouflage))
                : getCamouflage();
    }

    public void setCamouflage(Camouflage camouflage) {
        this.camouflage = camouflage;
    }

    public String getDescription() {
        return desc;
    }

    public void setDescription(String d) {
        this.desc = d;
    }

    public boolean isCombatForce() {
        return combatForce && !convoyForce;
    }

    public void setCombatForce(boolean combatForce, boolean setForSubForces) {
        this.combatForce = combatForce;
        if (setForSubForces) {
            for (Force force : subForces) {
                force.setCombatForce(combatForce, true);
            }
        }
    }

    public boolean isCombatTeam() {
        return isCombatTeam;
    }

    /**
     * @return {@code true} if this is a convoy force, {@code false} otherwise.
     */
    public boolean isConvoyForce() {
        return convoyForce;
    }

    /**
     * Sets the status of the force as a convoy force. If requested, propagate this status to all
     * sub-forces recursively.
     *
     * @param convoyForce {@code true} to mark force as a convoy force, {@code false} to mark force
     *                     as non-convoy.
     */
    public void setConvoyForce(boolean convoyForce) {
        this.convoyForce = convoyForce;
    }

    public void setCombatTeamStatus(final boolean isCombatTeam) {
        this.isCombatTeam = isCombatTeam;
    }

    public int getOverrideCombatTeam() {
        return overrideCombatTeam;
    }

    public void setOverrideCombatTeam(final int overrideCombatTeam) {
        this.overrideCombatTeam = overrideCombatTeam;
    }

    public FormationLevel getFormationLevel() {
        return formationLevel;
    }

    public void setFormationLevel(final FormationLevel formationLevel) {
        this.formationLevel = formationLevel;
    }

    public FormationLevel getOverrideFormationLevel() {
        return overrideFormationLevel;
    }

    public void setOverrideFormationLevel(final FormationLevel overrideFormationLevel) {
        this.overrideFormationLevel = overrideFormationLevel;
    }

    public int getScenarioId() {
        return scenarioId;
    }

    /**
     * Set scenario ID (e.g. deploy to scenario) for a force and all of its subforces and units
     * @param scenarioId scenario to deploy to
     * @param campaign campaign - required to update units
     */
    public void setScenarioId(int scenarioId, Campaign campaign) {
        this.scenarioId = scenarioId;
        for (Force sub : getSubForces()) {
            sub.setScenarioId(scenarioId, campaign);
        }
        for (UUID uid : getUnits()) {
            Unit unit = campaign.getUnit(uid);
            if (null != unit) {
                unit.setScenarioId(scenarioId);
            }
        }
    }

    public void setTechID(UUID tech) {
        techId = tech;
    }

    public UUID getTechID() {
        return techId;
    }

    public boolean isDeployed() {
        // forces are deployed if their parent force is
        if ((null != parentForce) && parentForce.isDeployed()) {
            return true;
        }
        return scenarioId != -1;
    }

    public @Nullable Force getParentForce() {
        return parentForce;
    }

    /**
     * This method generates a list of all parent forces for the current force object in the
     * hierarchy. It repeatedly fetches the parent force of the current force and adds it to a list
     * until no more parent forces can be found (i.e., until the top of the force hierarchy is reached).
     *
     * @return A list of {@link Force} objects representing all the parent forces of the current
     * force object in the hierarchy. The list will be empty if there are no parent forces.
     */
    public List<Force> getAllParents() {
        List<Force> parentForces = new ArrayList<>();

        Force parentFormation = parentForce;

        if (parentForce != null) {
            parentForces.add(parentForce);
        }

        while (parentFormation != null) {
            parentFormation = parentFormation.getParentForce();

            if (parentFormation != null) {
                parentForces.add(parentFormation);
            }
        }

        return parentForces;
    }

    public void setParentForce(final @Nullable Force parent) {
        this.parentForce = parent;
    }

    public Vector<Force> getSubForces() {
        return subForces;
    }

    /**
     * Returns a list of all of this forces' descendant forces.
     * This includes direct child forces and their descendents recursively.
     * <p>
     * This method works by first adding all direct child forces to the list, and
     * then recursively adding their descendants by calling this method on each child
     * force.
     *
     * @return A list of {@link Force} objects representing all descendant forces.
     *         If there are no descendant forces, this method will return an empty list.
     */
    public List<Force> getAllSubForces() {
        List<Force> allSubForces = new ArrayList<>();

        for (Force subForce : subForces) {
            allSubForces.add(subForce);

            allSubForces.addAll(subForce.getAllSubForces());
        }

        return allSubForces;
    }

    public boolean isAncestorOf(Force otherForce) {
        Force pForce = otherForce.getParentForce();
        while (pForce != null) {
            if (pForce.getId() == getId()) {
                return true;
            }
            pForce = pForce.getParentForce();
        }
        return false;
    }

    /**
     * @return the full hierarchical name of the force, including all parents
     */
    public String getFullName() {
        String toReturn = getName();
        if (null != parentForce) {
            toReturn += ", " + parentForce.getFullName();
        }
        return toReturn;
    }

    /**
     * @return A String representation of the full hierarchical force including ID
     *         for MM export
     */
    public String getFullMMName() {
        var ancestors = new ArrayList<Force>();
        ancestors.add(this);
        var p = parentForce;
        while (p != null) {
            ancestors.add(p);
            p = p.parentForce;
        }

        StringBuilder result = new StringBuilder();
        int id = 0;
        for (int i = ancestors.size() - 1; i >= 0; i--) {
            Force ancestor = ancestors.get(i);
            id = 17 * id + ancestor.id + 1;
            result.append(ancestor.getName()).append('|').append(id);
            if (!ancestor.getCamouflage().isDefault()) {
                result.append('|').append(ancestor.getCamouflage().getCategory()).append('|')
                        .append(ancestor.getCamouflage().getFilename());
            }
            result.append("||");
        }
        return result.toString();
    }

    /**
     * Add a subforce to the subforce vector. In general, this
     * should not be called directly to add forces to the campaign
     * because they will not be assigned an id. Use
     * {@link Campaign#addForce(Force, Force)}
     * instead
     * The boolean assignParent here is set to false when assigning forces from the
     * TOE to a scenario, because we don't want to switch this forces real parent
     *
     * @param sub the subforce to add, which may be null from a load failure. This
     *            returns without
     *            adding in that case
     */
    public void addSubForce(final @Nullable Force sub, boolean assignParent) {
        if (sub == null) {
            return;
        }

        if (assignParent) {
            sub.setParentForce(this);
        }
        subForces.add(sub);
    }

    public Vector<UUID> getUnits() {
        return units;
    }

    /**
     * @param combatForcesOnly to only include combat forces or to also include
     *                         non-combat forces
     * @return all the unit ids in this force and all of its subforces
     */
    public Vector<UUID> getAllUnits(boolean combatForcesOnly) {
        Vector<UUID> allUnits;

        if (combatForcesOnly && !isCombatForce() && !isConvoyForce()) {
            allUnits = new Vector<>();
        } else {
            allUnits = new Vector<>(units);
        }

        for (Force force : subForces) {
            allUnits.addAll(force.getAllUnits(combatForcesOnly));
        }

        return allUnits;
    }

    /**
     * Add a unit id to the units vector. In general, this
     * should not be called directly to add unid because they will
     * not be assigned a force id. Use {@link Campaign#addUnitToForce(Unit, int)}
     * instead
     *
     * @param uid
     */
    public void addUnit(UUID uid) {
        addUnit(null, uid, false, null);
    }

    public void addUnit(Campaign campaign, UUID uid, boolean useTransfers, Force oldForce) {
        units.add(uid);

        if (campaign == null) {
            return;
        }

        Unit unit = campaign.getUnit(uid);
        if (unit != null) {
            for (Person person : unit.getCrew()) {
                if (useTransfers) {
                    ServiceLogger.reassignedTOEForce(campaign, person, campaign.getLocalDate(), oldForce, this);
                } else {
                    ServiceLogger.addedToTOEForce(campaign, person, campaign.getLocalDate(), this);
                }
            }
        }

        updateCommander(campaign);
    }

    /**
     * This should not be directly called except by
     * {@link Campaign#removeUnitFromForce(Unit)}
     * instead
     *
     * @param id
     */
    public void removeUnit(Campaign campaign, UUID id, boolean log) {
        int idx = 0;
        boolean found = false;
        for (UUID uid : getUnits()) {
            if (uid.equals(id)) {
                found = true;
                break;
            }
            idx++;
        }
        if (found) {
            units.remove(idx);

            if (log) {
                Unit unit = campaign.getUnit(id);
                if (unit != null) {
                    for (Person person : unit.getCrew()) {
                        ServiceLogger.removedFromTOEForce(campaign, person, campaign.getLocalDate(), this);
                    }
                }
            }

            updateCommander(campaign);
        }
    }

    public void clearScenarioIds(Campaign c) {
        clearScenarioIds(c, true);
    }

    public void clearScenarioIds(Campaign c, boolean killSub) {
        if (killSub) {
            for (UUID uid : getUnits()) {
                Unit u = c.getUnit(uid);
                if (null != u) {
                    u.undeploy();
                }
            }
            // We only need to clear the subForces if we're killing everything.
            for (Force sub : getSubForces()) {
                Scenario s = c.getScenario(sub.getScenarioId());
                if (s != null) {
                    s.removeForce(sub.getId());
                }
                sub.clearScenarioIds(c);
            }
        } else {
            // If we're not killing the units from the scenario, then we need to assign them
            // with the
            // scenario ID and add them to the scenario.
            for (UUID uid : getUnits()) {
                c.getUnit(uid).setScenarioId(getScenarioId());
                c.getScenario(getScenarioId()).addUnit(uid);
            }
        }
        setScenarioId(-1,c);
    }

    public int getId() {
        return id;
    }

    public void setId(int i) {
        this.id = i;
    }

    public UUID getForceCommanderID() {
        return forceCommanderID;
    }

    public void setForceCommanderID(UUID commanderID) {
        forceCommanderID = commanderID;
    }

    public UUID getOverrideForceCommanderID() {
        return overrideForceCommanderID;
    }

    public void setOverrideForceCommanderID(UUID overrideForceCommanderID) {
        this.overrideForceCommanderID = overrideForceCommanderID;
    }

    /**
     * Returns a list of unit or force commanders eligible to be considered for the
     * position of force commander.
     *
     * @param campaign the campaign to get eligible commanders from
     * @return a list of UUIDs representing the eligible commanders
     */
    public List<UUID> getEligibleCommanders(Campaign campaign) {
        List<UUID> eligibleCommanders = new ArrayList<>();

        // don't use a stream here, it's not worth the added risk of an NPE
        for (UUID unitId : getUnits()) {
            Unit unit = campaign.getUnit(unitId);

            if ((unit != null) && (unit.getCommander() != null)) {
                eligibleCommanders.add(unit.getCommander().getId());
            }
        }

        // this means the force contains no Units, so we check against the leaders of
        // the sub-forces
        if (eligibleCommanders.isEmpty()) {
            for (Force force : getSubForces()) {
                UUID forceCommander = force.getForceCommanderID();

                if (forceCommander != null) {
                    eligibleCommanders.add(forceCommander);
                }
            }
        }

        return eligibleCommanders;
    }

    /**
     * Updates the commander for a force based on the ranking of eligible
     * commanders.
     *
     * @param campaign the current campaign
     */
    public void updateCommander(Campaign campaign) {
        List<UUID> eligibleCommanders = getEligibleCommanders(campaign);

        if (eligibleCommanders.isEmpty()) {
            overrideForceCommanderID = null;
            return;
        }

        if (overrideForceCommanderID != null) {
            if (eligibleCommanders.contains(overrideForceCommanderID)) {
                forceCommanderID = overrideForceCommanderID;

                if (getParentForce() != null) {
                    getParentForce().updateCommander(campaign);
                }

                return;
            } else {
                overrideForceCommanderID = null;
            }
        }

        Collections.shuffle(eligibleCommanders);
        Person highestRankedPerson = campaign.getPerson(eligibleCommanders.get(0));

        for (UUID eligibleCommanderId : eligibleCommanders) {
            Person eligibleCommander = campaign.getPerson(eligibleCommanderId);
            if (eligibleCommander == null) {
                continue;
            }

            if (eligibleCommander.outRanksUsingSkillTiebreaker(campaign, highestRankedPerson)) {
                highestRankedPerson = eligibleCommander;
            }
        }

        forceCommanderID = highestRankedPerson.getId();

        if (getParentForce() != null) {
            getParentForce().updateCommander(campaign);
        }
    }

    public void removeSubForce(int id) {
        int idx = 0;
        boolean found = false;
        for (Force sforce : getSubForces()) {
            if (sforce.getId() == id) {
                found = true;
                break;
            }
            idx++;
        }
        if (found) {
            subForces.remove(idx);
        }
    }

    /**
     * This determines the proper operational status icon to use for this force and
     * sets it.
     *
     * @param campaign the campaign to determine the operational status of this
     *                 force using
     * @return a list of the operational statuses for units in this force and in all
     *         of its subForces.
     */
    public List<LayeredForceIconOperationalStatus> updateForceIconOperationalStatus(final Campaign campaign) {
        // First, update all subForces, collecting their unit statuses into a single
        // list
        final List<LayeredForceIconOperationalStatus> statuses = getSubForces().stream()
                .flatMap(subForce -> subForce.updateForceIconOperationalStatus(campaign).stream())
                .collect(Collectors.toList());

        // Then, Add the units assigned to this force
        statuses.addAll(getUnits().stream()
                .map(campaign::getUnit)
                .filter(Objects::nonNull)
                .map(LayeredForceIconOperationalStatus::determineLayeredForceIconOperationalStatus)
                .toList());

        // Can only update the icon for LayeredForceIcons, but still need to return the
        // processed
        // units for parent force updates
        if (!(getForceIcon() instanceof LayeredForceIcon)) {
            return statuses;
        }

        if (statuses.isEmpty()) {
            // No special modifier for empty forces
            ((LayeredForceIcon) getForceIcon()).getPieces().remove(LayeredForceIconLayer.SPECIAL_MODIFIER);
        } else {
            // Sum the unit status ordinals, then divide by the overall number of statuses,
            // to get
            // the ordinal of the force's status. Then assign the operational status to
            // this.
            final int index = (int) round(statuses.stream().mapToInt(Enum::ordinal).sum() / (statuses.size() * 1.0));
            final LayeredForceIconOperationalStatus status = LayeredForceIconOperationalStatus.values()[index];
            ((LayeredForceIcon) getForceIcon()).getPieces().put(LayeredForceIconLayer.SPECIAL_MODIFIER,
                    new ArrayList<>());
            ((LayeredForceIcon) getForceIcon()).getPieces().get(LayeredForceIconLayer.SPECIAL_MODIFIER)
                    .add(new ForcePieceIcon(
                            LayeredForceIconLayer.SPECIAL_MODIFIER,
                            MekHQ.getMHQOptions().getNewDayForceIconOperationalStatusStyle().getPath(),
                            status.getFilename()));
        }

        return statuses;
    }

    public void writeToXML(PrintWriter pw1, int indent) {
        pw1.println(MHQXMLUtility.indentStr(indent++) + "<force id=\"" + id + "\" type=\"" + this.getClass().getName()
                + "\">");
        MHQXMLUtility.writeSimpleXMLTag(pw1, indent, "name", name);
        getForceIcon().writeToXML(pw1, indent);
        getCamouflage().writeToXML(pw1, indent);
        if (!getDescription().isBlank()) {
            MHQXMLUtility.writeSimpleXMLTag(pw1, indent, "desc", desc);
        }
        MHQXMLUtility.writeSimpleXMLTag(pw1, indent, "combatForce", combatForce);
        MHQXMLUtility.writeSimpleXMLTag(pw1, indent, "convoyForce", convoyForce);
        MHQXMLUtility.writeSimpleXMLTag(pw1, indent, "overrideCombatTeam", overrideCombatTeam);
        MHQXMLUtility.writeSimpleXMLTag(pw1, indent, "formationLevel", formationLevel.toString());
        MHQXMLUtility.writeSimpleXMLTag(pw1, indent, "populateOriginNode", overrideFormationLevel.toString());
        MHQXMLUtility.writeSimpleXMLTag(pw1, indent, "scenarioId", scenarioId);
        MHQXMLUtility.writeSimpleXMLTag(pw1, indent, "techId", techId);
        MHQXMLUtility.writeSimpleXMLTag(pw1, indent, "forceCommanderID", forceCommanderID);
        if (!units.isEmpty()) {
            MHQXMLUtility.writeSimpleXMLOpenTag(pw1, indent++, "units");
            for (UUID uid : units) {
                pw1.println(MHQXMLUtility.indentStr(indent) + "<unit id=\"" + uid + "\"/>");
            }
            MHQXMLUtility.writeSimpleXMLCloseTag(pw1, --indent, "units");
        }

        if (!subForces.isEmpty()) {
            MHQXMLUtility.writeSimpleXMLOpenTag(pw1, indent++, "subforces");
            for (Force sub : subForces) {
                sub.writeToXML(pw1, indent);
            }
            MHQXMLUtility.writeSimpleXMLCloseTag(pw1, --indent, "subforces");
        }
        MHQXMLUtility.writeSimpleXMLCloseTag(pw1, --indent, "force");
    }

    public static @Nullable Force generateInstanceFromXML(Node workingNode, Campaign campaign, Version version) {
        Force force = new Force("");
        NamedNodeMap attributes = workingNode.getAttributes();
        Node idNameNode = attributes.getNamedItem("id");
        String idString = idNameNode.getTextContent();

        try {
            NodeList childNodes = workingNode.getChildNodes();
            force.id = Integer.parseInt(idString);

            for (int x = 0; x < childNodes.getLength(); x++) {
                Node wn2 = childNodes.item(x);
                if (wn2.getNodeName().equalsIgnoreCase("name")) {
                    force.setName(wn2.getTextContent().trim());
                } else if (wn2.getNodeName().equalsIgnoreCase(StandardForceIcon.XML_TAG)) {
                    force.setForceIcon(StandardForceIcon.parseFromXML(wn2));
                } else if (wn2.getNodeName().equalsIgnoreCase(LayeredForceIcon.XML_TAG)) {
                    force.setForceIcon(LayeredForceIcon.parseFromXML(wn2));
                } else if (wn2.getNodeName().equalsIgnoreCase(Camouflage.XML_TAG)) {
                    force.setCamouflage(Camouflage.parseFromXML(wn2));
                } else if (wn2.getNodeName().equalsIgnoreCase("desc")) {
                    force.setDescription(wn2.getTextContent().trim());
                } else if (wn2.getNodeName().equalsIgnoreCase("combatForce")) {
<<<<<<< HEAD
                    retVal.setCombatForce(Boolean.parseBoolean(wn2.getTextContent().trim()), false);
                } else if (wn2.getNodeName().equalsIgnoreCase("convoyForce")) {
                    retVal.setConvoyForce(Boolean.parseBoolean(wn2.getTextContent().trim()));
=======
                    force.setCombatForce(Boolean.parseBoolean(wn2.getTextContent().trim()), false);
>>>>>>> f11207b1
                } else if (wn2.getNodeName().equalsIgnoreCase("overrideCombatTeam")) {
                    force.setOverrideCombatTeam(Integer.parseInt(wn2.getTextContent().trim()));
                } else if (wn2.getNodeName().equalsIgnoreCase("formationLevel")) {
                    force.setFormationLevel(FormationLevel.parseFromString(wn2.getTextContent().trim()));
                } else if (wn2.getNodeName().equalsIgnoreCase("populateOriginNode")) {
                    force.setOverrideFormationLevel(FormationLevel.parseFromString(wn2.getTextContent().trim()));
                } else if (wn2.getNodeName().equalsIgnoreCase("scenarioId")) {
                    force.scenarioId = Integer.parseInt(wn2.getTextContent());
                } else if (wn2.getNodeName().equalsIgnoreCase("techId")) {
                    force.techId = UUID.fromString(wn2.getTextContent());
                } else if (wn2.getNodeName().equalsIgnoreCase("forceCommanderID")) {
                    force.forceCommanderID = UUID.fromString(wn2.getTextContent());
                } else if (wn2.getNodeName().equalsIgnoreCase("units")) {
                    processUnitNodes(force, wn2, version);
                } else if (wn2.getNodeName().equalsIgnoreCase("subforces")) {
                    NodeList nl2 = wn2.getChildNodes();
                    for (int y = 0; y < nl2.getLength(); y++) {
                        Node wn3 = nl2.item(y);
                        // If it's not an element node, we ignore it.
                        if (wn3.getNodeType() != Node.ELEMENT_NODE) {
                            continue;
                        }

                        if (!wn3.getNodeName().equalsIgnoreCase("force")) {
                            String message = String.format("Unknown node type not loaded in Forces nodes: %s",
                                    wn3.getNodeName());
                            logger.error(message);
                            continue;
                        }

                        force.addSubForce(generateInstanceFromXML(wn3, campaign, version), true);
                    }
                }
            }
            campaign.importForce(force);
        } catch (Exception ex) {
            logger.error("", ex);
            return null;
        }

        return force;
    }

    private static void processUnitNodes(Force retVal, Node wn, Version version) {
        NodeList nl = wn.getChildNodes();
        for (int x = 0; x < nl.getLength(); x++) {
            Node wn2 = nl.item(x);
            if (wn2.getNodeType() != Node.ELEMENT_NODE) {
                continue;
            }
            NamedNodeMap attrs = wn2.getAttributes();
            Node classNameNode = attrs.getNamedItem("id");
            String idString = classNameNode.getTextContent();
            retVal.addUnit(UUID.fromString(idString));
        }
    }

    public Vector<Object> getAllChildren(Campaign campaign) {
        Vector<Object> children = new Vector<>(subForces);
        // add any units
        Enumeration<UUID> uids = getUnits().elements();
        // put them into a temporary array so I can sort it by rank
        List<Unit> units = new ArrayList<>();
        List<Unit> unmannedUnits = new ArrayList<>();
        while (uids.hasMoreElements()) {
            Unit u = campaign.getUnit(uids.nextElement());
            if (null != u) {
                if (null == u.getCommander()) {
                    unmannedUnits.add(u);
                } else {
                    units.add(u);
                }
            }
        }
        units.sort((u1, u2) -> ((Comparable<Integer>) u2.getCommander().getRankNumeric())
                .compareTo(u1.getCommander().getRankNumeric()));

        children.addAll(units);
        children.addAll(unmannedUnits);
        return children;
    }

    @Override
    public String toString() {
        return name;
    }

    @Override
    public boolean equals(Object o) {
        return (o instanceof Force) && (((Force) o).getId() == id) && ((Force) o).getFullName().equals(getFullName());
    }

    @Override
    public int hashCode() {
        return Objects.hash(getId(), getFullName());
    }

    /**
     * Calculates the force's total BV, including sub forces.
     *
     * @param campaign The working campaign. This is the campaign object that the force belongs to.
     * @param forceStandardBattleValue Flag indicating whether to override campaign settings that
     *                                 call for the use of Generic BV
     * @return The total battle value (BV) of the force.
     */
    public int getTotalBV(Campaign campaign, boolean forceStandardBattleValue) {
        int bvTotal = 0;

        for (UUID unitId : getAllUnits(false)) {
            // no idea how this would happen, but sometimes a unit in a forces unit ID list
            // has an invalid ID?
            if (campaign.getUnit(unitId) == null) {
                continue;
            }

            if (campaign.getCampaignOptions().isUseGenericBattleValue() && !forceStandardBattleValue) {
                bvTotal += campaign.getUnit(unitId).getEntity().getGenericBattleValue();
            } else {
                bvTotal += campaign.getUnit(unitId).getEntity().calculateBattleValue();
            }
        }

        return bvTotal;
    }

    /**
     * Calculates the total count of units in the given force, including all sub forces.
     *
     * @param campaign the current campaign
     * @param isClanBidding flag to indicate whether clan bidding is being performed
     * @return the total count of units in the force (including sub forces)
     */
    public int getTotalUnitCount(Campaign campaign, boolean isClanBidding) {
        int unitTotal = 0;

        for (Force subforce : getSubForces()) {
            unitTotal += subforce.getTotalUnitCount(campaign, isClanBidding);
        }

        // If we're getting the unit count specifically for Clan Bidding, we don't want to count
        // Conventional Infantry, and we only count Battle Armor as half a unit.
        // If we're not performing Clan Bidding, we just need the total count of units.
        if (isClanBidding) {
            double rollingCount = 0;

            for (UUID unitId : getUnits()) {
                Entity unit = campaign.getUnit(unitId).getEntity();

                if (unit.isBattleArmor()) {
                    rollingCount += 0.5;
                } else if (!unit.isConventionalInfantry()) {
                    rollingCount++;
                }
            }

            unitTotal += (int) round(rollingCount);
        } else {
            unitTotal += getUnits().size();
        }

        return unitTotal;
    }

    /**
     * Calculates the unit type most represented in this force
     * and all subforces.
     *
     * @param campaign Working campaign
     * @return Majority unit type.
     */
    public int getPrimaryUnitType(Campaign campaign) {
        Map<Integer, Integer> unitTypeBuckets = new TreeMap<>();
        int biggestBucketID = -1;
        int biggestBucketCount = 0;

        for (UUID id : getAllUnits(false)) {
            int unitType = campaign.getUnit(id).getEntity().getUnitType();

            unitTypeBuckets.merge(unitType, 1, Integer::sum);

            if (unitTypeBuckets.get(unitType) > biggestBucketCount) {
                biggestBucketCount = unitTypeBuckets.get(unitType);
                biggestBucketID = unitType;
            }
        }

        return biggestBucketID;
    }

    /**
     * Finds the distance (depth) from the origin force
     *
     * @param force the force to get depth for
     */
    public static int getDepth(Force force) {
        int depth = 0;

        Force parent = force.getParentForce();

        while (parent != null) {
            depth++;
            force = parent;
            parent = force.getParentForce();
        }

        return depth;
    }

    /**
     * Uses a recursive search to find the maximum distance (depth) from the origin
     * force
     *
     * @param force the current force. Should always equal campaign.getForce(0), if
     *              called remotely
     * @param depth the current recursive depth.
     */
    public static int getMaximumDepth(Force force, Integer depth) {
        int maximumDepth = depth;

        for (Force subforce : force.getSubForces()) {
            int nextDepth = getMaximumDepth(subforce, depth + 1);

            if (nextDepth > maximumDepth) {
                maximumDepth = nextDepth;
            }
        }

        return maximumDepth;
    }

    /**
     * Populates the formation levels of a force hierarchy starting from the origin
     * force.
     * For all subforces of the given force, it sets the formation level to one
     * level lower than the current level.
     * If the resulting formation level is below the lower boundary determined by
     * available formation level enums,
     * it sets the formation level to INVALID.
     *
     * @param campaign the campaign to determine the lower boundary
     */
    public static void populateFormationLevelsFromOrigin(Campaign campaign) {
        Force force = campaign.getForce(0);

        int currentFormationLevel = populateOriginNode(campaign, force);

        // we then set lower boundaries (i.e., how far we can decrease formation level)
        int lowerBoundary = getLowerBoundary(campaign);

        changeFormationLevel(force, currentFormationLevel, lowerBoundary);
    }

    /**
     * Changes the formation level of a force and its sub-forces.
     *
     * @param force                 the force whose formation level is to be changed
     * @param currentFormationLevel the current formation level of the force
     * @param lowerBoundary         the lower boundary for the formation level
     */
    private static void changeFormationLevel(Force force, int currentFormationLevel, int lowerBoundary) {
        for (Force subforce : force.getSubForces()) {
            if (currentFormationLevel - 1 < lowerBoundary) {
                subforce.setFormationLevel(FormationLevel.INVALID);
            } else {
                subforce.setFormationLevel(FormationLevel.parseFromInt(currentFormationLevel - 1));
            }

            MekHQ.triggerEvent(new OrganizationChangedEvent(force));

            changeFormationLevel(subforce, currentFormationLevel - 1, lowerBoundary);
        }
    }

    /**
     * Retrieves the lower boundary value based on the given campaign.
     *
     * @param campaign the campaign object to retrieve the lower boundary for
     * @return the lower boundary value as an integer
     */
    private static int getLowerBoundary(Campaign campaign) {
        int lowerBoundary = FormationLevel.values().length;

        for (FormationLevel level : FormationLevel.values()) {
            if (level.isNone() || level.isInvalid() || level.isRemoveOverride()) {
                continue;
            }

            boolean isValid = false;

            if (campaign.getFaction().isClan() && level.isClan()) {
                isValid = true;
            } else if (campaign.getFaction().isComStarOrWoB()) {
                isValid = true;
            }
            if (!campaign.getFaction().isClan() && !campaign.getFaction().isComStarOrWoB()) {
                isValid = level.isInnerSphere();
            }

            if (isValid) {
                lowerBoundary = level.parseToInt() < lowerBoundary ? level.parseToInt() : lowerBoundary;
            }
        }
        return lowerBoundary;
    }

    /**
     * Populates the origin node (the force normally named after the campaign) with
     * an appropriate Formation Level.
     *
     * @param campaign the current campaign
     * @param origin   the origin node
     * @return the parsed integer value of the origin node's formation level
     */
    private static int populateOriginNode(Campaign campaign, Force origin) {
        FormationLevel overrideFormationLevel = origin.getOverrideFormationLevel();
        int maximumDepth = getMaximumDepth(origin, 0);

        if (!overrideFormationLevel.isNone() && !overrideFormationLevel.isRemoveOverride()) {
            origin.setFormationLevel(overrideFormationLevel);
        } else {
            origin.setFormationLevel(FormationLevel.parseFromDepth(campaign, maximumDepth));
            origin.setOverrideFormationLevel(FormationLevel.NONE);
        }

        MekHQ.triggerEvent(new OrganizationChangedEvent(origin));

        return origin.getFormationLevel().parseToInt();
    }
}<|MERGE_RESOLUTION|>--- conflicted
+++ resolved
@@ -753,13 +753,9 @@
                 } else if (wn2.getNodeName().equalsIgnoreCase("desc")) {
                     force.setDescription(wn2.getTextContent().trim());
                 } else if (wn2.getNodeName().equalsIgnoreCase("combatForce")) {
-<<<<<<< HEAD
-                    retVal.setCombatForce(Boolean.parseBoolean(wn2.getTextContent().trim()), false);
+                    force.setCombatForce(Boolean.parseBoolean(wn2.getTextContent().trim()), false);
                 } else if (wn2.getNodeName().equalsIgnoreCase("convoyForce")) {
-                    retVal.setConvoyForce(Boolean.parseBoolean(wn2.getTextContent().trim()));
-=======
-                    force.setCombatForce(Boolean.parseBoolean(wn2.getTextContent().trim()), false);
->>>>>>> f11207b1
+                    force.setConvoyForce(Boolean.parseBoolean(wn2.getTextContent().trim()));
                 } else if (wn2.getNodeName().equalsIgnoreCase("overrideCombatTeam")) {
                     force.setOverrideCombatTeam(Integer.parseInt(wn2.getTextContent().trim()));
                 } else if (wn2.getNodeName().equalsIgnoreCase("formationLevel")) {
