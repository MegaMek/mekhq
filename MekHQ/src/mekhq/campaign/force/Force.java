--- conflicted
+++ resolved
@@ -92,17 +92,8 @@
         this.subForces = new Vector<>();
         this.units = new Vector<>();
         this.scenarioId = -1;
-<<<<<<< HEAD
     }
     //endregion Constructors
-=======
-
-        // Initialize the Force Icon
-        Vector<String> frame = new Vector<>();
-        frame.add("Frame.png");
-        iconMap.put(LayeredForceIcon.FRAME.getLayerPath(), frame);
-    }
->>>>>>> 4274669f
 
     public String getName() {
         return name;
