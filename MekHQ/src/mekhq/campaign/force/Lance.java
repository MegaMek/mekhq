--- conflicted
+++ resolved
@@ -306,15 +306,12 @@
         // debugging code that will allow you to force the generation of a particular scenario.
         // when generating a lance-based scenario (Standup, Probe, etc), the second parameter in
         // createScenario is "this" (the lance). Otherwise, it should be null.
-<<<<<<< HEAD
-        if (true) {
-=======
+
         /*if (true) {
->>>>>>> 63c98b55
             AtBScenario scenario = AtBScenarioFactory.createScenario(c, this, AtBScenario.BASEATTACK, true, getBattleDate(c.getLocalDate()));
             scenario.setMissionId(this.getMissionId());
             return scenario;
-        }
+        }*/
 
         switch (role) {
             case FIGHTING: {
