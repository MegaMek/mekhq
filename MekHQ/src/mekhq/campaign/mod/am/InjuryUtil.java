--- conflicted
+++ resolved
@@ -284,11 +284,7 @@
                     result.add(new GameEffect(
                         String.format("%s made a mistake in the treatment of %s and caused %s %s to worsen.",
                             doc.getHyperlinkedFullTitle(), p.getHyperlinkedName(),
-<<<<<<< HEAD
-                            p.getGenderString(Person.G_DESCRIPTION_HIS_HER), i.getName()),
-=======
                             p.getGenderString(Person.GENDER_DESCRIPTOR.HIS_HER), i.getName()),
->>>>>>> dfa532aa
                         rnd -> {
                             int time = i.getTime();
                             i.setTime((int) Math.max(Math.ceil(time * 1.2), time + 5));
@@ -342,11 +338,7 @@
             } else {
                 result.add(new GameEffect(
                     String.format("%s spent time resting to heal %s %s.",
-<<<<<<< HEAD
-                        p.getHyperlinkedName(), p.getGenderString(Person.G_DESCRIPTION_HIS_HER), i.getName()),
-=======
                         p.getHyperlinkedName(), p.getGenderString(Person.GENDER_DESCRIPTOR.HIS_HER), i.getName()),
->>>>>>> dfa532aa
                     rnd -> {
 
                     }));
