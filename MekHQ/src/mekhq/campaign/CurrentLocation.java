--- conflicted
+++ resolved
@@ -50,131 +50,6 @@
  * @author Jay Lawson <jaylawson39 at yahoo.com>
  */
 public class CurrentLocation implements Serializable {
-<<<<<<< HEAD
-	
-	/**
-	 * 
-	 */
-	private static final long serialVersionUID = -4337642922571022697L;
-	
-	private Planet currentPlanet;
-	//keep track of jump path
-	private JumpPath jumpPath;
-	private double rechargeTime;
-	//I would like to keep track of distance, but I ain't too good with fyziks
-	private double transitTime;
-	
-	public CurrentLocation() {
-		this(null,0);
-	}
-	
-	public CurrentLocation(Planet planet, double time) {
-		currentPlanet = planet;
-		transitTime = time;
-		rechargeTime = 0.0;
-		transitTime = 0.0;
-	}
-	
-	public void setCurrentPlanet(Planet p) {
-		currentPlanet = p;
-	}
-	
-	public void setTransitTime(double time) {
-		transitTime = time;
-	}
-	
-	public boolean isOnPlanet() {
-		return transitTime <= 0;
-	}
-	
-	public boolean isAtJumpPoint() {
-		return transitTime >= currentPlanet.getTimeToJumpPoint(1.0);
-	}
-	
-	public boolean isInTransit() {
-		return !isOnPlanet() && !isAtJumpPoint();
-	}
-	
-	public Planet getCurrentPlanet() {
-		return currentPlanet;
-	}
-	
-	public double getTransitTime() {
-		return transitTime;
-	}
-	
-	public String getReport(Date date) {
-	    DateTime now = Utilities.getDateTimeDay(date);
-	    StringBuilder sb = new StringBuilder();
-	    sb.append("<html><b>Current Location</b><br>");
-	    sb.append(currentPlanet.getPrintableName(now)).append("<br>");
-		if(null != jumpPath && !jumpPath.isEmpty()) {
-		    sb.append("In transit to ").append(jumpPath.getLastPlanet().getPrintableName(now)).append(" ");
-		}
-		if(isOnPlanet()) {
-			sb.append("<i>on planet</i>");
-		} 
-		else if(isAtJumpPoint()) {
-		    sb.append("<i>at jump point</i>");
-		} else {
-		    sb.append("<i>").append(String.format(Locale.ROOT, "%.2f", getTransitTime())).append(" days out </i>");
-		}
-		if(!Double.isInfinite(currentPlanet.getRechargeTime(now))) {
-		    sb.append(", <i>").append(String.format(Locale.ROOT, "%.0f", 100.0 * rechargeTime/currentPlanet.getRechargeTime(now))).append("% charged </i>");
-		}
-		return sb.append("</html>").toString();
-	}
-	
-	public JumpPath getJumpPath() {
-		return jumpPath;
-	}
-	
-	public void setJumpPath(JumpPath path) {
-		jumpPath = path;
-	}
-	
-	/**
-	 * Check for a jump path and if found, do whatever needs to be done to move 
-	 * forward
-	 */
-	public void newDay(Campaign campaign) {
-		//recharge even if there is no jump path
-		//because jumpships don't go anywhere
-	    DateTime currentDate = Utilities.getDateTimeDay(campaign.getCalendar());
-		double hours = 24.0;
-		double neededRechargeTime = currentPlanet.getRechargeTime(currentDate);
-		double usedRechargeTime = Math.min(hours, neededRechargeTime - rechargeTime);
-		if(usedRechargeTime > 0) {
-			campaign.addReport("Jumpships spent " + Math.round(100.0 * usedRechargeTime)/100.0 + " hours recharging drives");
-			rechargeTime += usedRechargeTime;
-			if(rechargeTime >= neededRechargeTime) {
-				campaign.addReport("Jumpship drives full charged");
-			}
-		}
-		if(null == jumpPath || jumpPath.isEmpty()) {
-			return;
-		}
-		//if we are not at the final jump point, then check to see if we are transiting
-		//or if we can jump
-		if(jumpPath.size() > 1) {
-			//first check to see if we are transiting
-			double usedTransitTime = Math.min(hours, 24.0 * (currentPlanet.getTimeToJumpPoint(1.0) - transitTime));
-			if(usedTransitTime > 0) {
-				transitTime += usedTransitTime/24.0;
-				campaign.addReport("Dropships spent " + Math.round(100.0 * usedTransitTime)/100.0 + " hours in transit to jump point");
-				if(isAtJumpPoint()) {
-					campaign.addReport("Jump point reached");
-				}
-			}
-			if(isAtJumpPoint() && rechargeTime >= neededRechargeTime) {
-				//jump
-				if(campaign.getCampaignOptions().payForTransport()) {
-					if(!campaign.getFinances().debit(campaign.calculateCostPerJump(true, campaign.getCampaignOptions().useEquipmentContractBase()), Transaction.C_TRANSPORT, "jump from " + currentPlanet.getName(currentDate) + " to " + jumpPath.get(1).getName(currentDate), campaign.getCalendar().getTime())) {
-					    campaign.addReport("<font color='red'><b>You cannot afford to make the jump!</b></font>");
-					    return;
-					}
-				}
-=======
 
     /**
      *
@@ -299,7 +174,6 @@
                         return;
                     }
                 }
->>>>>>> abf93c2a
                 campaign.addReport("Jumping to " + jumpPath.get(1).getPrintableName(currentDate));
                 currentPlanet = jumpPath.get(1);
                 jumpPath.removeFirstPlanet();
@@ -368,33 +242,6 @@
                 if (wn2.getNodeName().equalsIgnoreCase("currentPlanetId")
                         || wn2.getNodeName().equalsIgnoreCase("currentPlanetName")) {
                     Planet p = Planets.getInstance().getPlanetById(wn2.getTextContent());
-<<<<<<< HEAD
-					if(null == p) {
-						//whoops we cant find your planet man, back to Earth
-					    MekHQ.getLogger().log(CurrentLocation.class, METHOD_NAME, LogLevel.ERROR,
-					            "Couldn't find planet named " + wn2.getTextContent()); //$NON-NLS-1$
-						p = c.getPlanet("Terra");
-						if(null == p) {
-							//if that doesnt work then give the first planet we have
-							p = c.getPlanets().get(0);
-						}
-					}
-					retVal.currentPlanet = p;
-				} else if (wn2.getNodeName().equalsIgnoreCase("transitTime")) {
-					retVal.transitTime = Double.parseDouble(wn2.getTextContent());
-				} else if (wn2.getNodeName().equalsIgnoreCase("rechargeTime")) {
-					retVal.rechargeTime = Double.parseDouble(wn2.getTextContent());
-				} else if (wn2.getNodeName().equalsIgnoreCase("jumpPath")) {
-					retVal.jumpPath = JumpPath.generateInstanceFromXML(wn2, c);
-				} 
-			}
-		} catch (Exception ex) {
-			// Errrr, apparently either the class name was invalid...
-			// Or the listed name doesn't exist.
-			// Doh!
-            MekHQ.getLogger().error(CurrentLocation.class, METHOD_NAME, ex);
-		}
-=======
                     if(null == p) {
                         //whoops we cant find your planet man, back to Earth
                         MekHQ.getLogger().log(CurrentLocation.class, METHOD_NAME, LogLevel.ERROR,
@@ -420,7 +267,6 @@
             // Doh!
             MekHQ.getLogger().error(CurrentLocation.class, METHOD_NAME, ex);
         }
->>>>>>> abf93c2a
 
         return retVal;
     }
