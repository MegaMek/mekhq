--- conflicted
+++ resolved
@@ -3172,7 +3172,6 @@
         addReportInternal(r);
     }
 
-<<<<<<< HEAD
     /**
      * Adds a report to the daily log
      * @param r - the report String
@@ -3183,23 +3182,6 @@
         }
         addReportInternal(r);
     }
-=======
-	/**
-	 * Adds a report to the daily log
-	 * 
-	 * @param r - the report String
-	 */
-	public void addReport(String r) {
-		if (getCampaignOptions().historicalDailyLog()) {
-			// #858: I'm not sure what the comment about the cache actually mean (it makes no sense to me),
-			//       but LogEntry now handles XML properly so I guess there's no need for this workaround anymore
-			// String htmlStripped = r.replaceAll("\\<[^>]*>",""); //remote HTML tags add the new items to our in-memory cache
-			// addInMemoryLogHistory(new LogEntry(getDate(), htmlStripped));
-			addInMemoryLogHistory(new LogEntry(getDate(), r));
-		}
-		addReportInternal(r);
-	}
->>>>>>> a3cddde9
 
     private void addReportInternal(String r) {
         currentReport.add(r);
