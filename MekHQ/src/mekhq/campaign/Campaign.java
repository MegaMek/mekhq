/*
 * Copyright (c) 2009 - Jay Lawson (jaylawson39 at yahoo.com). All Rights Reserved.
 * Copyright (C) 2022-2025 The MegaMek Team. All Rights Reserved.
 *
 * This file is part of MekHQ.
 *
 * MekHQ is free software: you can redistribute it and/or modify
 * it under the terms of the GNU General Public License (GPL),
 * version 3 or (at your option) any later version,
 * as published by the Free Software Foundation.
 *
 * MekHQ is distributed in the hope that it will be useful,
 * but WITHOUT ANY WARRANTY; without even the implied warranty
 * of MERCHANTABILITY or FITNESS FOR A PARTICULAR PURPOSE.
 * See the GNU General Public License for more details.
 *
 * A copy of the GPL should have been included with this project;
 * if not, see <https://www.gnu.org/licenses/>.
 *
 * NOTICE: The MegaMek organization is a non-profit group of volunteers
 * creating free software for the BattleTech community.
 *
 * MechWarrior, BattleMech, `Mech and AeroTech are registered trademarks
 * of The Topps Company, Inc. All Rights Reserved.
 *
 * Catalyst Game Labs and the Catalyst Game Labs logo are trademarks of
 * InMediaRes Productions, LLC.
 *
 * MechWarrior Copyright Microsoft Corporation. MekHQ was created under
 * Microsoft's "Game Content Usage Rules"
 * <https://www.xbox.com/en-US/developers/rules> and it is not endorsed by or
 * affiliated with Microsoft.
 */
package mekhq.campaign;

import static java.lang.Math.floor;
import static java.lang.Math.max;
import static megamek.common.Compute.d6;
import static megamek.common.Compute.randomInt;
import static mekhq.campaign.CampaignOptions.S_AUTO;
import static mekhq.campaign.CampaignOptions.S_TECH;
import static mekhq.campaign.CampaignOptions.TRANSIT_UNIT_MONTH;
import static mekhq.campaign.CampaignOptions.TRANSIT_UNIT_WEEK;
import static mekhq.campaign.force.CombatTeam.recalculateCombatTeams;
import static mekhq.campaign.force.Force.FORCE_NONE;
import static mekhq.campaign.force.Force.FORCE_ORIGIN;
import static mekhq.campaign.force.Force.NO_ASSIGNED_SCENARIO;
import static mekhq.campaign.market.contractMarket.ContractAutomation.performAutomatedActivation;
import static mekhq.campaign.market.personnelMarket.enums.PersonnelMarketStyle.MEKHQ;
import static mekhq.campaign.market.personnelMarket.enums.PersonnelMarketStyle.PERSONNEL_MARKET_DISABLED;
import static mekhq.campaign.mission.AtBContract.pickRandomCamouflage;
import static mekhq.campaign.mission.resupplyAndCaches.PerformResupply.performResupply;
import static mekhq.campaign.mission.resupplyAndCaches.Resupply.isProhibitedUnitType;
import static mekhq.campaign.mission.resupplyAndCaches.ResupplyUtilities.processAbandonedConvoy;
import static mekhq.campaign.parts.enums.PartQuality.QUALITY_A;
import static mekhq.campaign.personnel.Bloodmark.getBloodhuntSchedule;
import static mekhq.campaign.personnel.DiscretionarySpending.performDiscretionarySpending;
import static mekhq.campaign.personnel.PersonnelOptions.ADMIN_INTERSTELLAR_NEGOTIATOR;
import static mekhq.campaign.personnel.PersonnelOptions.ADMIN_LOGISTICIAN;
import static mekhq.campaign.personnel.PersonnelOptions.ATOW_ALTERNATE_ID;
import static mekhq.campaign.personnel.PersonnelOptions.MADNESS_REGRESSION;
import static mekhq.campaign.personnel.PersonnelOptions.MADNESS_CLINICAL_PARANOIA;
import static mekhq.campaign.personnel.PersonnelOptions.MADNESS_BERSERKER;
import static mekhq.campaign.personnel.PersonnelOptions.MADNESS_CATATONIA;
import static mekhq.campaign.personnel.PersonnelOptions.MADNESS_HYSTERIA;
import static mekhq.campaign.personnel.PersonnelOptions.MADNESS_CONFUSION;
import static mekhq.campaign.personnel.PersonnelOptions.COMPULSION_ADDICTION;
import static mekhq.campaign.personnel.PersonnelOptions.MADNESS_SPLIT_PERSONALITY;
import static mekhq.campaign.personnel.PersonnelOptions.MADNESS_FLASHBACKS;
import static mekhq.campaign.personnel.PersonnelOptions.getCompulsionCheckModifier;
import static mekhq.campaign.personnel.backgrounds.BackgroundsController.randomMercenaryCompanyNameGenerator;
import static mekhq.campaign.personnel.education.EducationController.getAcademy;
import static mekhq.campaign.personnel.education.TrainingCombatTeams.processTrainingCombatTeams;
import static mekhq.campaign.personnel.enums.BloodmarkLevel.BLOODMARK_ZERO;
import static mekhq.campaign.personnel.lifeEvents.CommandersDayAnnouncement.isCommandersDay;
import static mekhq.campaign.personnel.lifeEvents.FreedomDayAnnouncement.isFreedomDay;
import static mekhq.campaign.personnel.lifeEvents.NewYearsDayAnnouncement.isNewYear;
import static mekhq.campaign.personnel.lifeEvents.WinterHolidayAnnouncement.isWinterHolidayMajorDay;
import static mekhq.campaign.personnel.skills.Aging.applyAgingSPA;
import static mekhq.campaign.personnel.skills.Aging.getMilestone;
import static mekhq.campaign.personnel.skills.Aging.updateAllSkillAgeModifiers;
import static mekhq.campaign.personnel.skills.AttributeCheckUtility.performQuickAttributeCheck;
import static mekhq.campaign.personnel.skills.SkillType.EXP_NONE;
import static mekhq.campaign.personnel.skills.SkillType.S_STRATEGY;
import static mekhq.campaign.personnel.skills.SkillType.getType;
import static mekhq.campaign.personnel.turnoverAndRetention.Fatigue.areFieldKitchensWithinCapacity;
import static mekhq.campaign.personnel.turnoverAndRetention.Fatigue.checkFieldKitchenCapacity;
import static mekhq.campaign.personnel.turnoverAndRetention.Fatigue.checkFieldKitchenUsage;
import static mekhq.campaign.personnel.turnoverAndRetention.Fatigue.processFatigueRecovery;
import static mekhq.campaign.personnel.turnoverAndRetention.RetirementDefectionTracker.Payout.isBreakingContract;
import static mekhq.campaign.personnel.turnoverAndRetention.RetirementDefectionTracker.RETIREMENT_AGE;
import static mekhq.campaign.randomEvents.GrayMonday.GRAY_MONDAY_EVENTS_BEGIN;
import static mekhq.campaign.randomEvents.GrayMonday.GRAY_MONDAY_EVENTS_END;
import static mekhq.campaign.randomEvents.GrayMonday.isGrayMonday;
import static mekhq.campaign.randomEvents.prisoners.PrisonerEventManager.DEFAULT_TEMPORARY_CAPACITY;
import static mekhq.campaign.randomEvents.prisoners.PrisonerEventManager.MINIMUM_TEMPORARY_CAPACITY;
import static mekhq.campaign.randomEvents.prisoners.enums.PrisonerStatus.BONDSMAN;
import static mekhq.campaign.stratcon.StratconRulesManager.processIgnoredDynamicScenario;
import static mekhq.campaign.stratcon.SupportPointNegotiation.negotiateAdditionalSupportPoints;
import static mekhq.campaign.unit.Unit.SITE_FACILITY_BASIC;
import static mekhq.campaign.unit.Unit.TECH_WORK_DAY;
import static mekhq.campaign.universe.Faction.MERCENARY_FACTION_CODE;
import static mekhq.campaign.universe.Faction.PIRATE_FACTION_CODE;
import static mekhq.campaign.universe.Factions.getFactionLogo;
import static mekhq.campaign.universe.factionStanding.FactionStandingUtilities.PIRACY_SUCCESS_INDEX_FACTION_CODE;
import static mekhq.gui.campaignOptions.enums.ProcurementPersonnelPick.isIneligibleToPerformProcurement;
import static mekhq.utilities.ReportingUtilities.CLOSING_SPAN_TAG;
import static mekhq.utilities.ReportingUtilities.spanOpeningWithCustomColor;

import java.io.PrintWriter;
import java.text.MessageFormat;
import java.time.DayOfWeek;
import java.time.LocalDate;
import java.time.Month;
import java.time.temporal.ChronoUnit;
import java.util.*;
import java.util.Map.Entry;
import java.util.stream.Collectors;
import javax.swing.ImageIcon;
import javax.swing.JOptionPane;

import megamek.Version;
import megamek.client.bot.princess.BehaviorSettings;
import megamek.client.bot.princess.BehaviorSettingsFactory;
import megamek.client.generator.RandomGenderGenerator;
import megamek.client.generator.RandomNameGenerator;
import megamek.client.generator.RandomUnitGenerator;
import megamek.client.ui.util.PlayerColour;
import megamek.codeUtilities.ObjectUtility;
import megamek.common.*;
import megamek.common.ITechnology.AvailabilityValue;
import megamek.common.annotations.Nullable;
import megamek.common.enums.Gender;
import megamek.common.equipment.BombMounted;
import megamek.common.icons.Camouflage;
import megamek.common.icons.Portrait;
import megamek.common.loaders.BLKFile;
import megamek.common.loaders.EntityLoadingException;
import megamek.common.loaders.EntitySavingException;
import megamek.common.options.GameOptions;
import megamek.common.options.IBasicOption;
import megamek.common.options.IOption;
import megamek.common.options.IOptionGroup;
import megamek.common.options.OptionsConstants;
import megamek.common.planetaryconditions.PlanetaryConditions;
import megamek.common.util.BuildingBlock;
import megamek.logging.MMLogger;
import mekhq.MHQConstants;
import mekhq.MekHQ;
import mekhq.Utilities;
import mekhq.campaign.Quartermaster.PartAcquisitionResult;
import mekhq.campaign.againstTheBot.AtBConfiguration;
import mekhq.campaign.enums.CampaignTransportType;
import mekhq.campaign.event.*;
import mekhq.campaign.finances.Accountant;
import mekhq.campaign.finances.CurrencyManager;
import mekhq.campaign.finances.Finances;
import mekhq.campaign.finances.Loan;
import mekhq.campaign.finances.Money;
import mekhq.campaign.finances.enums.TransactionType;
import mekhq.campaign.force.CombatTeam;
import mekhq.campaign.force.Force;
import mekhq.campaign.force.ForceType;
import mekhq.campaign.icons.StandardForceIcon;
import mekhq.campaign.icons.UnitIcon;
import mekhq.campaign.log.HistoricalLogEntry;
import mekhq.campaign.log.LogEntry;
import mekhq.campaign.log.ServiceLogger;
import mekhq.campaign.market.PartsStore;
import mekhq.campaign.market.PersonnelMarket;
import mekhq.campaign.market.ShoppingList;
import mekhq.campaign.market.contractMarket.AbstractContractMarket;
import mekhq.campaign.market.contractMarket.AtbMonthlyContractMarket;
import mekhq.campaign.market.personnelMarket.enums.PersonnelMarketStyle;
import mekhq.campaign.market.personnelMarket.markets.NewPersonnelMarket;
import mekhq.campaign.market.unitMarket.AbstractUnitMarket;
import mekhq.campaign.market.unitMarket.DisabledUnitMarket;
import mekhq.campaign.mission.AtBContract;
import mekhq.campaign.mission.AtBDynamicScenario;
import mekhq.campaign.mission.AtBScenario;
import mekhq.campaign.mission.Contract;
import mekhq.campaign.mission.Mission;
import mekhq.campaign.mission.Scenario;
import mekhq.campaign.mission.atb.AtBScenarioFactory;
import mekhq.campaign.mission.enums.AtBMoraleLevel;
import mekhq.campaign.mission.enums.CombatRole;
import mekhq.campaign.mission.enums.MissionStatus;
import mekhq.campaign.mission.enums.ScenarioStatus;
import mekhq.campaign.mission.enums.ScenarioType;
import mekhq.campaign.mission.resupplyAndCaches.Resupply;
import mekhq.campaign.mission.resupplyAndCaches.Resupply.ResupplyType;
import mekhq.campaign.parts.*;
import mekhq.campaign.parts.enums.PartQuality;
import mekhq.campaign.parts.equipment.AmmoBin;
import mekhq.campaign.parts.equipment.EquipmentPart;
import mekhq.campaign.parts.equipment.HeatSink;
import mekhq.campaign.parts.equipment.JumpJet;
import mekhq.campaign.parts.equipment.MissingEquipmentPart;
import mekhq.campaign.personnel.Bloodmark;
import mekhq.campaign.personnel.Bloodname;
import mekhq.campaign.personnel.Person;
import mekhq.campaign.personnel.PersonnelOptions;
import mekhq.campaign.personnel.RandomDependents;
import mekhq.campaign.personnel.SpecialAbility;
import mekhq.campaign.personnel.autoAwards.AutoAwardsController;
import mekhq.campaign.personnel.death.RandomDeath;
import mekhq.campaign.personnel.divorce.AbstractDivorce;
import mekhq.campaign.personnel.divorce.DisabledRandomDivorce;
import mekhq.campaign.personnel.education.Academy;
import mekhq.campaign.personnel.education.EducationController;
import mekhq.campaign.personnel.enums.BloodmarkLevel;
import mekhq.campaign.personnel.enums.PersonnelRole;
import mekhq.campaign.personnel.enums.PersonnelStatus;
import mekhq.campaign.personnel.enums.Phenotype;
import mekhq.campaign.personnel.enums.SplittingSurnameStyle;
import mekhq.campaign.personnel.generator.AbstractPersonnelGenerator;
import mekhq.campaign.personnel.generator.AbstractSkillGenerator;
import mekhq.campaign.personnel.generator.AbstractSpecialAbilityGenerator;
import mekhq.campaign.personnel.generator.DefaultPersonnelGenerator;
import mekhq.campaign.personnel.generator.DefaultSkillGenerator;
import mekhq.campaign.personnel.generator.DefaultSpecialAbilityGenerator;
import mekhq.campaign.personnel.generator.RandomPortraitGenerator;
import mekhq.campaign.personnel.generator.SingleSpecialAbilityGenerator;
import mekhq.campaign.personnel.lifeEvents.ComingOfAgeAnnouncement;
import mekhq.campaign.personnel.lifeEvents.CommandersDayAnnouncement;
import mekhq.campaign.personnel.lifeEvents.FreedomDayAnnouncement;
import mekhq.campaign.personnel.lifeEvents.NewYearsDayAnnouncement;
import mekhq.campaign.personnel.lifeEvents.WinterHolidayAnnouncement;
import mekhq.campaign.personnel.marriage.AbstractMarriage;
import mekhq.campaign.personnel.marriage.DisabledRandomMarriage;
import mekhq.campaign.personnel.medical.MedicalController;
import mekhq.campaign.personnel.procreation.AbstractProcreation;
import mekhq.campaign.personnel.procreation.DisabledRandomProcreation;
import mekhq.campaign.personnel.ranks.RankSystem;
import mekhq.campaign.personnel.ranks.RankValidator;
import mekhq.campaign.personnel.ranks.Ranks;
import mekhq.campaign.personnel.skills.Attributes;
import mekhq.campaign.personnel.skills.RandomSkillPreferences;
import mekhq.campaign.personnel.skills.Skill;
import mekhq.campaign.personnel.skills.SkillType;
import mekhq.campaign.personnel.skills.enums.AgingMilestone;
import mekhq.campaign.personnel.skills.enums.SkillAttribute;
import mekhq.campaign.personnel.turnoverAndRetention.RetirementDefectionTracker;
import mekhq.campaign.randomEvents.GrayMonday;
import mekhq.campaign.randomEvents.RandomEventLibraries;
import mekhq.campaign.randomEvents.prisoners.PrisonerEventManager;
import mekhq.campaign.randomEvents.prisoners.RecoverMIAPersonnel;
import mekhq.campaign.randomEvents.prisoners.enums.PrisonerStatus;
import mekhq.campaign.rating.CamOpsReputation.ReputationController;
import mekhq.campaign.rating.FieldManualMercRevDragoonsRating;
import mekhq.campaign.rating.IUnitRating;
import mekhq.campaign.rating.UnitRatingMethod;
import mekhq.campaign.storyarc.StoryArc;
import mekhq.campaign.stratcon.StratconCampaignState;
import mekhq.campaign.stratcon.StratconContractInitializer;
import mekhq.campaign.stratcon.StratconRulesManager;
import mekhq.campaign.stratcon.StratconTrackState;
import mekhq.campaign.unit.CargoStatistics;
import mekhq.campaign.unit.CrewType;
import mekhq.campaign.unit.HangarStatistics;
import mekhq.campaign.unit.TestUnit;
import mekhq.campaign.unit.Unit;
import mekhq.campaign.unit.UnitOrder;
import mekhq.campaign.unit.UnitTechProgression;
import mekhq.campaign.unit.enums.TransporterType;
import mekhq.campaign.universe.*;
import mekhq.campaign.universe.enums.HiringHallLevel;
import mekhq.campaign.universe.eras.Era;
import mekhq.campaign.universe.eras.Eras;
import mekhq.campaign.universe.factionStanding.*;
import mekhq.campaign.universe.fameAndInfamy.FameAndInfamyController;
import mekhq.campaign.universe.selectors.factionSelectors.AbstractFactionSelector;
import mekhq.campaign.universe.selectors.factionSelectors.DefaultFactionSelector;
import mekhq.campaign.universe.selectors.factionSelectors.RangedFactionSelector;
import mekhq.campaign.universe.selectors.planetSelectors.AbstractPlanetSelector;
import mekhq.campaign.universe.selectors.planetSelectors.DefaultPlanetSelector;
import mekhq.campaign.universe.selectors.planetSelectors.RangedPlanetSelector;
import mekhq.campaign.utilities.AutomatedPersonnelCleanUp;
import mekhq.campaign.work.IAcquisitionWork;
import mekhq.campaign.work.IPartWork;
import mekhq.gui.baseComponents.immersiveDialogs.ImmersiveDialogSimple;
import mekhq.gui.baseComponents.immersiveDialogs.ImmersiveDialogWidth;
import mekhq.gui.campaignOptions.enums.ProcurementPersonnelPick;
import mekhq.gui.dialog.factionStanding.factionJudgment.FactionJudgmentDialog;
import mekhq.module.atb.AtBEventProcessor;
import mekhq.service.AutosaveService;
import mekhq.service.IAutosaveService;
import mekhq.service.mrms.MRMSService;
import mekhq.utilities.MHQXMLUtility;
import mekhq.utilities.ReportingUtilities;

/**
 * The main campaign class, keeps track of teams and units
 *
 * @author Taharqa
 */
public class Campaign implements ITechManager {
    private static final MMLogger logger = MMLogger.create(Campaign.class);

    public static final String REPORT_LINEBREAK = "<br/><br/>";

    private UUID id;
    private Version version; // this is dynamically populated on load and doesn't need to be saved

    // we have three things to track: (1) teams, (2) units, (3) repair tasks
    // we will use the same basic system (borrowed from MegaMek) for tracking
    // all three
    // OK now we have more, parts, personnel, forces, missions, and scenarios.
    // and more still - we're tracking DropShips and WarShips in a separate set so
    // that we can assign units to transports
    private final Hangar units = new Hangar();
    CampaignTransporterMap shipTransporters = new CampaignTransporterMap(this, CampaignTransportType.SHIP_TRANSPORT);
    CampaignTransporterMap tacticalTransporters = new CampaignTransporterMap(this,
          CampaignTransportType.TACTICAL_TRANSPORT);
    CampaignTransporterMap towTransporters = new CampaignTransporterMap(this, CampaignTransportType.TOW_TRANSPORT);
    private final Map<UUID, Person> personnel = new LinkedHashMap<>();
    private Warehouse parts = new Warehouse();
    private final TreeMap<Integer, Force> forceIds = new TreeMap<>();
    private final TreeMap<Integer, Mission> missions = new TreeMap<>();
    private final TreeMap<Integer, Scenario> scenarios = new TreeMap<>();
    private final Map<UUID, List<Kill>> kills = new HashMap<>();

    // This maps PartInUse ToString() results to doubles, representing a mapping
    // of parts in use to their requested stock percentages to make these values
    // persistent
    private Map<String, Double> partsInUseRequestedStockMap = new LinkedHashMap<>();

    private transient final UnitNameTracker unitNameTracker = new UnitNameTracker();

    private int astechPool;
    private int astechPoolMinutes;
    private int astechPoolOvertime;
    private int medicPool;

    private int lastForceId;
    private int lastMissionId;
    private int lastScenarioId;

    // I need to put a basic game object in campaign so that I can
    // assign it to the entities, otherwise some entity methods may get NPE
    // if they try to call up game options
    private final Game game;
    private final Player player;

    private GameOptions gameOptions;

    private String name;
    private LocalDate currentDay;
    private LocalDate campaignStartDate;

    // hierarchically structured Force object to define TO&E
    private Force forces;
    private Hashtable<Integer, CombatTeam> combatTeams; // AtB

    private Faction faction;
    private ITechnology.Faction techFaction;
    private String retainerEmployerCode; // AtB
    private LocalDate retainerStartDate; // AtB
    private RankSystem rankSystem;

    private final ArrayList<String> currentReport;
    private transient String currentReportHTML;
    private transient List<String> newReports;

    private Boolean fieldKitchenWithinCapacity;

    // this is updated and used per gaming session, it is enabled/disabled via the
    // Campaign options
    // we're re-using the LogEntry class that is used to store Personnel entries
    public LinkedList<LogEntry> inMemoryLogHistory = new LinkedList<>();

    private boolean overtime;
    private boolean gmMode;
    private transient boolean overviewLoadingValue = true;

    private Camouflage camouflage = pickRandomCamouflage(3025, "Root");
    private PlayerColour colour = PlayerColour.BLUE;
    private StandardForceIcon unitIcon = new UnitIcon(null, null);

    private Finances finances;

    private CurrentLocation location;
    private boolean isAvoidingEmptySystems;
    private boolean isOverridingCommandCircuitRequirements;

    private final News news;

    private final PartsStore partsStore;

    private final List<String> customs;

    private CampaignOptions campaignOptions;
    private RandomSkillPreferences rskillPrefs = new RandomSkillPreferences();
    private MekHQ app;

    private ShoppingList shoppingList;

    private NewPersonnelMarket newPersonnelMarket;

    @Deprecated(since = "0.50.06", forRemoval = false)
    private PersonnelMarket personnelMarket;

    private AbstractContractMarket contractMarket;
    private AbstractUnitMarket unitMarket;

    private RandomDeath randomDeath;
    private transient AbstractDivorce divorce;
    private transient AbstractMarriage marriage;
    private transient AbstractProcreation procreation;
    private List<Person> personnelWhoAdvancedInXP;

    private RetirementDefectionTracker retirementDefectionTracker;
    private List<String> turnoverRetirementInformation;

    private AtBConfiguration atbConfig; // AtB
    private AtBEventProcessor atbEventProcessor; // AtB
    private LocalDate shipSearchStart; // AtB
    private int shipSearchType;
    private String shipSearchResult; // AtB
    private LocalDate shipSearchExpiration; // AtB
    private IUnitGenerator unitGenerator; // deprecated
    private IUnitRating unitRating; // deprecated
    private ReputationController reputation;
    private int crimeRating;
    private int crimePirateModifier;
    private LocalDate dateOfLastCrime;
    private FactionStandings factionStandings;
    private int initiativeBonus;
    private int initiativeMaxBonus;
    private final CampaignSummary campaignSummary;
    private final Quartermaster quartermaster;
    private StoryArc storyArc;
    private BehaviorSettings autoResolveBehaviorSettings;
    private List<UUID> automatedMothballUnits;
    private int temporaryPrisonerCapacity;
    private boolean processProcurement;

    // options relating to parts in use and restock
    private boolean ignoreMothballed;
    private boolean topUpWeekly;
    private PartQuality ignoreSparesUnderQuality;

    // Libraries
    // We deliberately don't write this data to the save file as we want it rebuilt
    // every time the campaign loads. This ensures updates can be applied and there is no risk of
    // bugs being permanently locked into the campaign file.
    RandomEventLibraries randomEventLibraries;
    FactionStandingUltimatumsLibrary factionStandingUltimatumsLibrary;

    /**
     * Represents the different types of administrative specializations. Each specialization corresponds to a distinct
     * administrative role within the organization.
     *
     * <p>
     * These specializations are used to determine administrative roles and responsibilities, such as by identifying the
     * most senior administrator for a given role.
     * </p>
     */
    public enum AdministratorSpecialization {
        COMMAND, LOGISTICS, TRANSPORT, HR
    }

    private final transient ResourceBundle resources = ResourceBundle.getBundle("mekhq.resources.Campaign",
          MekHQ.getMHQOptions().getLocale());

    /**
     * This is used to determine if the player has an active AtB Contract, and is recalculated on load
     */
    private transient boolean hasActiveContract;

    private final IAutosaveService autosaveService;

    public Campaign() {
        id = UUID.randomUUID();
        game = new Game();
        player = new Player(0, "self");
        game.addPlayer(0, player);
        currentDay = LocalDate.ofYearDay(3067, 1);
        campaignStartDate = null;
        campaignOptions = new CampaignOptions();
        setFaction(Factions.getInstance().getDefaultFaction());
        techFaction = ITechnology.Faction.MERC;
        CurrencyManager.getInstance().setCampaign(this);
        location = new CurrentLocation(Systems.getInstance().getSystems().get("Galatea"), 0);
        isAvoidingEmptySystems = true;
        isOverridingCommandCircuitRequirements = false;
        currentReport = new ArrayList<>();
        currentReportHTML = "";
        newReports = new ArrayList<>();
        name = randomMercenaryCompanyNameGenerator(null);
        overtime = false;
        gmMode = false;
        retainerEmployerCode = null;
        retainerStartDate = null;
        reputation = null;
        factionStandings = new FactionStandings();
        crimeRating = 0;
        crimePirateModifier = 0;
        dateOfLastCrime = null;
        initiativeBonus = 0;
        initiativeMaxBonus = 1;
        setRankSystemDirect(Ranks.getRankSystemFromCode(Ranks.DEFAULT_SYSTEM_CODE));
        forces = new Force(name);
        forceIds.put(0, forces);
        combatTeams = new Hashtable<>();
        finances = new Finances();
        astechPool = 0;
        medicPool = 0;
        resetAstechMinutes();
        partsStore = new PartsStore(this);
        gameOptions = new GameOptions();
        gameOptions.getOption(OptionsConstants.ALLOWED_YEAR).setValue(getGameYear());
        game.setOptions(gameOptions);
        customs = new ArrayList<>();
        shoppingList = new ShoppingList();
        newPersonnelMarket = new NewPersonnelMarket(this);
        news = new News(getGameYear(), id.getLeastSignificantBits());
        setPersonnelMarket(new PersonnelMarket());
        setContractMarket(new AtbMonthlyContractMarket());
        setUnitMarket(new DisabledUnitMarket());
        randomDeath = new RandomDeath(this);
        setDivorce(new DisabledRandomDivorce(getCampaignOptions()));
        setMarriage(new DisabledRandomMarriage(getCampaignOptions()));
        setProcreation(new DisabledRandomProcreation(getCampaignOptions()));
        personnelWhoAdvancedInXP = new ArrayList<>();
        retirementDefectionTracker = new RetirementDefectionTracker();
        turnoverRetirementInformation = new ArrayList<>();
        atbConfig = null;
        autosaveService = new AutosaveService();
        hasActiveContract = false;
        campaignSummary = new CampaignSummary(this);
        quartermaster = new Quartermaster(this);
        fieldKitchenWithinCapacity = false;
        autoResolveBehaviorSettings = BehaviorSettingsFactory.getInstance().DEFAULT_BEHAVIOR;
        automatedMothballUnits = new ArrayList<>();
        temporaryPrisonerCapacity = DEFAULT_TEMPORARY_CAPACITY;
        processProcurement = true;
        topUpWeekly = false;
        ignoreMothballed = true;
        ignoreSparesUnderQuality = QUALITY_A;

        // Library initialization
        randomEventLibraries = new RandomEventLibraries();
        factionStandingUltimatumsLibrary = new FactionStandingUltimatumsLibrary();
    }

    /**
     * @return the app
     */
    public MekHQ getApp() {
        return app;
    }

    /**
     * @param app the app to set
     */
    public void setApp(MekHQ app) {
        this.app = app;
    }

    /**
     * @param overviewLoadingValue the overviewLoadingValue to set
     */
    public void setOverviewLoadingValue(boolean overviewLoadingValue) {
        this.overviewLoadingValue = overviewLoadingValue;
    }

    public Game getGame() {
        return game;
    }

    public Player getPlayer() {
        return player;
    }

    public void setId(UUID id) {
        this.id = id;
    }

    public UUID getId() {
        return id;
    }

    public void setVersion(Version version) {
        this.version = version;
    }

    public @Nullable Version getVersion() {
        return version;
    }

    public String getName() {
        return name;
    }

    public void setName(String s) {
        this.name = s;
    }

    public Era getEra() {
        return Eras.getInstance().getEra(getLocalDate());
    }

    public String getTitle() {
        return getName() +
                     " (" +
                     getFaction().getFullName(getGameYear()) +
                     ')' +
                     " - " +
                     MekHQ.getMHQOptions().getLongDisplayFormattedDate(getLocalDate()) +
                     " (" +
                     getEra() +
                     ')';
    }

    public LocalDate getLocalDate() {
        return currentDay;
    }

    public void setLocalDate(LocalDate currentDay) {
        this.currentDay = currentDay;
    }

    public LocalDate getCampaignStartDate() {
        return campaignStartDate;
    }

    public void setCampaignStartDate(LocalDate campaignStartDate) {
        this.campaignStartDate = campaignStartDate;
    }

    public PlanetarySystem getCurrentSystem() {
        return location.getCurrentSystem();
    }

    public boolean isAvoidingEmptySystems() {
        return isAvoidingEmptySystems;
    }

    public void setIsAvoidingEmptySystems(boolean isAvoidingEmptySystems) {
        this.isAvoidingEmptySystems = isAvoidingEmptySystems;
    }

    public boolean isOverridingCommandCircuitRequirements() {
        return isOverridingCommandCircuitRequirements;
    }

    public void setIsOverridingCommandCircuitRequirements(boolean isOverridingCommandCircuitRequirements) {
        this.isOverridingCommandCircuitRequirements = isOverridingCommandCircuitRequirements;
    }

    /**
     * Returns the Hiring Hall level from the force's current system on the current date. If there is no hiring hall
     * present, the level is HiringHallLevel.NONE.
     *
     * @return The Hiring Hall level of the current system at the present date.
     */
    public HiringHallLevel getSystemHiringHallLevel() {
        return getCurrentSystem().getHiringHallLevel(getLocalDate());
    }

    public Money getFunds() {
        return finances.getBalance();
    }

    public void setForces(Force f) {
        forces = f;
    }

    public Force getForces() {
        return forces;
    }

    public List<Force> getAllForces() {
        return new ArrayList<>(forceIds.values());
    }

    /**
     * Retrieves all units in the Table of Organization and Equipment (TOE).
     *
     * <p>This method provides a list of unique identifiers for all units currently included in the force's TOE
     * structure.</p>
     *
     * @param standardForcesOnly if {@code true}, returns only units in {@link ForceType#STANDARD} forces; if
     *                           {@code false}, returns all units.
     *
     * @return a List of UUID objects representing all units in the TOE according to the specified filter
     *
     * @author Illiani
     * @since 0.50.05
     */
    public List<UUID> getAllUnitsInTheTOE(boolean standardForcesOnly) {
        return forces.getAllUnits(standardForcesOnly);
    }

    /**
     * Adds a {@link CombatTeam} to the {@code combatTeams} {@link Hashtable} using {@code forceId} as the key.
     *
     * @param combatTeam the {@link CombatTeam} to be added to the {@link Hashtable}
     */
    public void addCombatTeam(CombatTeam combatTeam) {
        combatTeams.put(combatTeam.getForceId(), combatTeam);
    }

    /**
     * Removes a {@link CombatTeam} from the {@code combatTeams} {@link Hashtable} using {@code forceId} as the key.
     *
     * @param forceId the key of the {@link CombatTeam} to be removed from the {@link Hashtable}
     */
    public void removeCombatTeam(final int forceId) {
        this.combatTeams.remove(forceId);
    }

    /**
     * Returns the {@link Hashtable} using the combatTeam's {@code forceId} as the key and containing all the
     * {@link CombatTeam} objects after removing the ineligible ones. Although sanitization might not be necessary, it
     * ensures that there is no need for {@code isEligible()} checks when fetching the {@link Hashtable}.
     *
     * @return the sanitized {@link Hashtable} of {@link CombatTeam} objects stored in the current campaign.
     */
    public Hashtable<Integer, CombatTeam> getCombatTeamsTable() {
        // Here we sanitize the list, ensuring ineligible formations have been removed
        // before
        // returning the hashtable. In theory, this shouldn't be necessary, however,
        // having this
        // sanitizing step should remove the need for isEligible() checks whenever we
        // fetch the
        // hashtable.
        for (Force force : getAllForces()) {
            int forceId = force.getId();
            if (combatTeams.containsKey(forceId)) {
                CombatTeam combatTeam = combatTeams.get(forceId);

                if (combatTeam.isEligible(this)) {
                    continue;
                }
            } else {
                CombatTeam combatTeam = new CombatTeam(forceId, this);

                if (combatTeam.isEligible(this)) {
                    combatTeams.put(forceId, combatTeam);
                    continue;
                }
            }

            combatTeams.remove(forceId);
        }

        return combatTeams;
    }

    /**
     * Returns an {@link ArrayList} of all {@link CombatTeam} objects in the {@code combatTeams} {@link Hashtable}.
     * Calls the {@code getCombatTeamsTable()} method to sanitize the {@link Hashtable} before conversion to
     * {@link ArrayList}.
     *
     * @return an {@link ArrayList} of all the {@link CombatTeam} objects in the {@code combatTeams} {@link Hashtable}
     */
    public ArrayList<CombatTeam> getAllCombatTeams() {
        // This call allows us to utilize the self-sanitizing feature of
        // getCombatTeamsTable(),
        // without needing to directly include the code here, too.
        combatTeams = getCombatTeamsTable();

        return combatTeams.values()
                     .stream()
                     .filter(l -> forceIds.containsKey(l.getForceId()))
                     .collect(Collectors.toCollection(ArrayList::new));
    }

    public void setShoppingList(ShoppingList sl) {
        shoppingList = sl;
    }

    public ShoppingList getShoppingList() {
        return shoppingList;
    }

    // region Markets
    public PersonnelMarket getPersonnelMarket() {
        return personnelMarket;
    }

    public void setPersonnelMarket(final PersonnelMarket personnelMarket) {
        this.personnelMarket = personnelMarket;
    }

    public AbstractContractMarket getContractMarket() {
        return contractMarket;
    }

    public void setContractMarket(final AbstractContractMarket contractMarket) {
        this.contractMarket = contractMarket;
    }

    public AbstractUnitMarket getUnitMarket() {
        return unitMarket;
    }

    public void setUnitMarket(final AbstractUnitMarket unitMarket) {
        this.unitMarket = unitMarket;
    }

    public NewPersonnelMarket getNewPersonnelMarket() {
        return newPersonnelMarket;
    }

    public void setNewPersonnelMarket(final NewPersonnelMarket newPersonnelMarket) {
        this.newPersonnelMarket = newPersonnelMarket;
    }
    // endregion Markets

    // region Personnel Modules
    public void resetRandomDeath() {
        this.randomDeath = new RandomDeath(this);
    }

    public AbstractDivorce getDivorce() {
        return divorce;
    }

    public void setDivorce(final AbstractDivorce divorce) {
        this.divorce = divorce;
    }

    public AbstractMarriage getMarriage() {
        return marriage;
    }

    public void setMarriage(final AbstractMarriage marriage) {
        this.marriage = marriage;
    }

    public AbstractProcreation getProcreation() {
        return procreation;
    }

    public void setProcreation(final AbstractProcreation procreation) {
        this.procreation = procreation;
    }
    // endregion Personnel Modules

    public void setRetirementDefectionTracker(RetirementDefectionTracker rdt) {
        retirementDefectionTracker = rdt;
    }

    public RetirementDefectionTracker getRetirementDefectionTracker() {
        return retirementDefectionTracker;
    }

    /**
     * Sets the list of personnel who have advanced in experience points (XP) via vocational xp.
     *
     * @param personnelWhoAdvancedInXP a {@link List} of {@link Person} objects representing personnel who have gained
     *                                 XP.
     */
    public void setPersonnelWhoAdvancedInXP(List<Person> personnelWhoAdvancedInXP) {
        this.personnelWhoAdvancedInXP = personnelWhoAdvancedInXP;
    }

    /**
     * Retrieves the list of personnel who have advanced in experience points (XP) via vocational xp.
     *
     * @return a {@link List} of {@link Person} objects representing personnel who have gained XP.
     */
    public List<Person> getPersonnelWhoAdvancedInXP() {
        return personnelWhoAdvancedInXP;
    }

    /**
     * Initializes the unit generator based on the method chosen in campaignOptions. Called when the unit generator is
     * first used or when the method has been changed in campaignOptions.
     */
    public void initUnitGenerator() {
        if (unitGenerator != null && unitGenerator instanceof RATManager) {
            MekHQ.unregisterHandler(unitGenerator);
        }
        if (campaignOptions.isUseStaticRATs()) {
            RATManager rm = new RATManager();
            while (!RandomUnitGenerator.getInstance().isInitialized()) {
                try {
                    Thread.sleep(50);
                } catch (InterruptedException e) {
                    logger.error("", e);
                }
            }
            rm.setSelectedRATs(campaignOptions.getRATs());
            rm.setIgnoreRatEra(campaignOptions.isIgnoreRATEra());
            unitGenerator = rm;
        } else {
            unitGenerator = new RATGeneratorConnector(getGameYear());
        }
    }

    /**
     * @return - the class responsible for generating random units
     */
    public IUnitGenerator getUnitGenerator() {
        if (unitGenerator == null) {
            initUnitGenerator();
        }
        return unitGenerator;
    }

    public void setAtBEventProcessor(AtBEventProcessor processor) {
        atbEventProcessor = processor;
    }

    public void setAtBConfig(AtBConfiguration config) {
        atbConfig = config;
    }

    public AtBConfiguration getAtBConfig() {
        if (atbConfig == null) {
            atbConfig = AtBConfiguration.loadFromXml();
        }
        return atbConfig;
    }

    // region Ship Search

    /**
     * Sets the date a ship search was started, or null if no search is in progress.
     */
    public void setShipSearchStart(@Nullable LocalDate shipSearchStart) {
        this.shipSearchStart = shipSearchStart;
    }

    /**
     * @return The date a ship search was started, or null if none is in progress.
     */
    public LocalDate getShipSearchStart() {
        return shipSearchStart;
    }

    /**
     * Sets the lookup name of the available ship, or null if none were found.
     */
    public void setShipSearchResult(@Nullable String result) {
        shipSearchResult = result;
    }

    /**
     * @return The lookup name of the available ship, or null if none is available
     */
    public String getShipSearchResult() {
        return shipSearchResult;
    }

    /**
     * @return The date the ship is no longer available, if there is one.
     */
    public LocalDate getShipSearchExpiration() {
        return shipSearchExpiration;
    }

    public void setShipSearchExpiration(LocalDate shipSearchExpiration) {
        this.shipSearchExpiration = shipSearchExpiration;
    }

    /**
     * Sets the unit type to search for.
     */
    public void setShipSearchType(int unitType) {
        shipSearchType = unitType;
    }

    public void startShipSearch(int unitType) {
        setShipSearchStart(getLocalDate());
        setShipSearchType(unitType);
    }

    private void processShipSearch() {
        if (getShipSearchStart() == null) {
            return;
        }

        StringBuilder report = new StringBuilder();
        if (getFinances().debit(TransactionType.UNIT_PURCHASE,
              getLocalDate(),
              getAtBConfig().shipSearchCostPerWeek(),
              "Ship Search")) {
            report.append(getAtBConfig().shipSearchCostPerWeek().toAmountAndSymbolString())
                  .append(" deducted for ship search.");
        } else {
            addReport("<font color=" +
                            ReportingUtilities.getNegativeColor() +
                            ">Insufficient funds for ship search.</font>");
            setShipSearchStart(null);
            return;
        }

        long numDays = ChronoUnit.DAYS.between(getShipSearchStart(), getLocalDate());
        if (numDays > 21) {
            int roll = d6(2);
            TargetRoll target = getAtBConfig().shipSearchTargetRoll(shipSearchType, this);
            setShipSearchStart(null);
            report.append("<br/>Ship search target: ").append(target.getValueAsString()).append(" roll: ").append(roll);
            // TODO : mos zero should make ship available on retainer
            if (roll >= target.getValue()) {
                report.append("<br/>Search successful. ");

                MekSummary ms = getUnitGenerator().generate(getFaction().getShortName(),
                      shipSearchType,
                      -1,
                      getGameYear(),
                      getAtBUnitRatingMod());

                if (ms == null) {
                    ms = getAtBConfig().findShip(shipSearchType);
                }

                if (ms != null) {
                    setShipSearchResult(ms.getName());
                    setShipSearchExpiration(getLocalDate().plusDays(31));
                    report.append(getShipSearchResult())
                          .append(" is available for purchase for ")
                          .append(Money.of(ms.getCost()).toAmountAndSymbolString())
                          .append(" until ")
                          .append(MekHQ.getMHQOptions().getDisplayFormattedDate(getShipSearchExpiration()));
                } else {
                    report.append(" <font color=")
                          .append(ReportingUtilities.getNegativeColor())
                          .append(">Could not determine ship type.</font>");
                }
            } else {
                report.append("<br/>Ship search unsuccessful.");
            }
        }
        addReport(report.toString());
    }

    public void purchaseShipSearchResult() {
        MekSummary ms = MekSummaryCache.getInstance().getMek(getShipSearchResult());
        if (ms == null) {
            logger.error("Cannot find entry for {}", getShipSearchResult());
            return;
        }

        Money cost = Money.of(ms.getCost());

        if (getFunds().isLessThan(cost)) {
            addReport("<font color='" +
                            ReportingUtilities.getNegativeColor() +
                            "'><b> You cannot afford this unit. Transaction cancelled</b>.</font>");
            return;
        }

        MekFileParser mekFileParser;

        try {
            mekFileParser = new MekFileParser(ms.getSourceFile(), ms.getEntryName());
        } catch (Exception ex) {
            logger.error("Unable to load unit: {}", ms.getEntryName(), ex);
            return;
        }

        Entity en = mekFileParser.getEntity();

        int transitDays = getCampaignOptions().isInstantUnitMarketDelivery() ?
                                0 :
                                calculatePartTransitTime(en.calcYearAvailability(getGameYear(),
                                      useClanTechBase(),
                                      getTechFaction()));

        getFinances().debit(TransactionType.UNIT_PURCHASE, getLocalDate(), cost, "Purchased " + en.getShortName());
        PartQuality quality = PartQuality.QUALITY_D;

        if (campaignOptions.isUseRandomUnitQualities()) {
            quality = Unit.getRandomUnitQuality(0);
        }

        addNewUnit(en, true, transitDays, quality);

        if (!getCampaignOptions().isInstantUnitMarketDelivery()) {
            addReport("<font color='" +
                            ReportingUtilities.getPositiveColor() +
                            "'>Unit will be delivered in " +
                            transitDays +
                            " days.</font>");
        }
        setShipSearchResult(null);
        setShipSearchExpiration(null);
    }
    // endregion Ship Search

    /**
     * Process retirements for retired personnel, if any.
     *
     * @param totalPayout     The total retirement payout.
     * @param unitAssignments List of unit assignments.
     *
     * @return False if there were payments AND they were unable to be processed, true otherwise.
     */
    public boolean applyRetirement(Money totalPayout, Map<UUID, UUID> unitAssignments) {
        turnoverRetirementInformation.clear();

        if ((totalPayout.isPositive()) || (null != getRetirementDefectionTracker().getRetirees())) {
            if (getFinances().debit(TransactionType.PAYOUT, getLocalDate(), totalPayout, "Final Payout")) {
                for (UUID pid : getRetirementDefectionTracker().getRetirees()) {
                    Person person = getPerson(pid);
                    boolean wasKilled = getRetirementDefectionTracker().getPayout(pid).isWasKilled();
                    boolean wasSacked = getRetirementDefectionTracker().getPayout(pid).isWasSacked();

                    if ((!wasKilled) && (!wasSacked)) {
                        if (!person.getPermanentInjuries().isEmpty()) {
                            person.changeStatus(this, getLocalDate(), PersonnelStatus.RETIRED);
                        }
                        if (isBreakingContract(person,
                              getLocalDate(),
                              getCampaignOptions().getServiceContractDuration())) {
                            if (!getActiveContracts().isEmpty()) {
                                int roll = randomInt(20);

                                if (roll == 0) {
                                    person.changeStatus(this, getLocalDate(), PersonnelStatus.DEFECTED);
                                }
                            } else {
                                person.changeStatus(this, getLocalDate(), PersonnelStatus.RESIGNED);
                            }
                        } else if (person.getAge(getLocalDate()) >= 50) {
                            person.changeStatus(this, getLocalDate(), PersonnelStatus.RETIRED);
                        } else {
                            person.changeStatus(this, getLocalDate(), PersonnelStatus.RESIGNED);
                        }
                    }

                    if (!person.getStatus().isActive()) {
                        turnoverRetirementInformation.add(String.format(person.getStatus().getReportText(),
                              person.getHyperlinkedFullTitle()));
                    }

                    if (wasSacked) {
                        if (person.getPermanentInjuries().isEmpty()) {
                            person.changeStatus(this, getLocalDate(), PersonnelStatus.SACKED);
                        } else {
                            person.changeStatus(this, getLocalDate(), PersonnelStatus.RETIRED);
                        }
                    }

                    // civilian spouses follow their partner in departing
                    Person spouse = person.getGenealogy().getSpouse();

                    if ((spouse != null) && (spouse.getPrimaryRole().isCivilian())) {
                        addReport(spouse.getHyperlinkedFullTitle() +
                                        ' ' +
                                        resources.getString("turnoverJointDeparture.text"));
                        spouse.changeStatus(this, getLocalDate(), PersonnelStatus.LEFT);

                        turnoverRetirementInformation.add(spouse.getHyperlinkedFullTitle() +
                                                                ' ' +
                                                                resources.getString("turnoverJointDeparture.text"));
                    }

                    // non-civilian spouses may divorce the remaining partner
                    if ((person.getAge(getLocalDate()) >= 50) && (!campaignOptions.getRandomDivorceMethod().isNone())) {
                        if ((spouse != null) && (spouse.isDivorceable()) && (!spouse.getPrimaryRole().isCivilian())) {
                            if ((person.getStatus().isDefected()) || (randomInt(6) == 0)) {
                                getDivorce().divorce(this, getLocalDate(), person, SplittingSurnameStyle.WEIGHTED);

                                turnoverRetirementInformation.add(String.format(resources.getString("divorce.text"),
                                      person.getHyperlinkedFullTitle(),
                                      spouse.getHyperlinkedFullTitle()));
                            }
                        }
                    }

                    // This ensures children have a chance of following their parent into departure
                    // This needs to be after spouses, to ensure joint-departure spouses are
                    // factored in
                    for (Person child : person.getGenealogy().getChildren()) {
                        if ((child.isChild(getLocalDate())) && (!child.getStatus().isDepartedUnit())) {
                            boolean hasRemainingParent = child.getGenealogy()
                                                               .getParents()
                                                               .stream()
                                                               .anyMatch(parent -> (!parent.getStatus()
                                                                                           .isDepartedUnit()) &&
                                                                                         (!parent.getStatus()
                                                                                                 .isAbsent()));

                            // if there is a remaining parent, there is a 50/50 chance the child departs
                            if ((hasRemainingParent) && (randomInt(2) == 0)) {
                                addReport(child.getHyperlinkedFullTitle() +
                                                ' ' +
                                                resources.getString("turnoverJointDepartureChild.text"));
                                child.changeStatus(this, getLocalDate(), PersonnelStatus.LEFT);

                                turnoverRetirementInformation.add(child.getHyperlinkedFullTitle() +
                                                                        ' ' +
                                                                        resources.getString(
                                                                              "turnoverJointDepartureChild.text"));
                            }

                            // if there is no remaining parent, the child will always depart, unless the
                            // parents are dead
                            if ((!hasRemainingParent) && (child.getGenealogy().hasLivingParents())) {
                                addReport(child.getHyperlinkedFullTitle() +
                                                ' ' +
                                                resources.getString("turnoverJointDepartureChild.text"));
                                child.changeStatus(this, getLocalDate(), PersonnelStatus.LEFT);

                                turnoverRetirementInformation.add(child.getHyperlinkedFullTitle() +
                                                                        ' ' +
                                                                        resources.getString(
                                                                              "turnoverJointDepartureChild.text"));
                            } else if (!child.getGenealogy().hasLivingParents()) {
                                addReport(child.getHyperlinkedFullTitle() + ' ' + resources.getString("orphaned.text"));

                                turnoverRetirementInformation.add(child.getHyperlinkedFullTitle() +
                                                                        ' ' +
                                                                        resources.getString("orphaned.text"));
                                ServiceLogger.orphaned(person, getLocalDate());
                            }
                        }
                    }

                    if (unitAssignments.containsKey(pid)) {
                        removeUnit(unitAssignments.get(pid));
                    }
                }
                getRetirementDefectionTracker().resolveAllContracts();
                return true;
            }
        } else {
            addReport("<font color='" +
                            ReportingUtilities.getNegativeColor() +
                            "'>You cannot afford to make the final payments.</font>");
            return false;
        }

        return true;
    }

    public CampaignSummary getCampaignSummary() {
        return campaignSummary;
    }

    public News getNews() {
        return news;
    }

    /**
     * Add force to an existing superforce. This method will also assign the force an id and place it in the forceId
     * hash
     *
     * @param force      - the Force to add
     * @param superForce - the superforce to add the new force to
     */
    public void addForce(Force force, Force superForce) {
        int id = lastForceId + 1;
        force.setId(id);
        superForce.addSubForce(force, true);
        force.setScenarioId(superForce.getScenarioId(), this);
        forceIds.put(id, force);
        lastForceId = id;

        force.updateCommander(this);

        if (campaignOptions.isUseAtB()) {
            recalculateCombatTeams(this);
        }
    }

    public void moveForce(Force force, Force superForce) {
        Force parentForce = force.getParentForce();

        if (null != parentForce) {
            parentForce.removeSubForce(force.getId());
        }

        superForce.addSubForce(force, true);
        force.setScenarioId(superForce.getScenarioId(), this);

        // repopulate formation levels across the TO&E
        Force.populateFormationLevelsFromOrigin(this);
    }

    /**
     * This is used by the XML loader. The id should already be set for this force so don't increment
     *
     * @param force Force to add
     */
    public void importForce(Force force) {
        lastForceId = max(lastForceId, force.getId());
        forceIds.put(force.getId(), force);
    }

    /**
     * This is used by the XML loader. The id should already be set for this scenario so don't increment
     *
     * @param scenario Scenario to Add.
     */
    public void importScenario(Scenario scenario) {
        lastScenarioId = max(lastScenarioId, scenario.getId());
        scenarios.put(scenario.getId(), scenario);
    }

    public void addUnitToForce(final @Nullable Unit unit, final Force force) {
        addUnitToForce(unit, force.getId());
    }

    /**
     * Add unit to an existing force. This method will also assign that force's id to the unit.
     *
     * @param unit Unit to add to the existing force.
     * @param id   Force ID to add unit to
     */
    public void addUnitToForce(@Nullable Unit unit, int id) {
        if (unit == null) {
            return;
        }

        Force force = forceIds.get(id);
        Force prevForce = forceIds.get(unit.getForceId());
        boolean useTransfers = false;
        boolean transferLog = !getCampaignOptions().isUseTransfers();

        if (null != prevForce) {
            if (null != prevForce.getTechID()) {
                unit.removeTech();
            }
            // We log removal if we don't use transfers or if it can't be assigned to a new
            // force
            prevForce.removeUnit(this, unit.getId(), transferLog || (force == null));
            useTransfers = !transferLog;
            MekHQ.triggerEvent(new OrganizationChangedEvent(this, prevForce, unit));
        }

        if (null != force) {
            unit.setForceId(id);
            unit.setScenarioId(force.getScenarioId());
            if (null != force.getTechID()) {
                Person forceTech = getPerson(force.getTechID());
                if (forceTech.canTech(unit.getEntity())) {
                    if (null != unit.getTech()) {
                        unit.removeTech();
                    }

                    unit.setTech(forceTech);
                } else {
                    String cantTech = forceTech.getFullName() +
                                            " cannot maintain " +
                                            unit.getName() +
                                            '\n' +
                                            "You will need to assign a tech manually.";
                    JOptionPane.showMessageDialog(null, cantTech, "Warning", JOptionPane.WARNING_MESSAGE);
                }
            }
            force.addUnit(this, unit.getId(), useTransfers, prevForce);
            MekHQ.triggerEvent(new OrganizationChangedEvent(this, force, unit));
        }

        if (campaignOptions.isUseAtB()) {
            recalculateCombatTeams(this);
        }
    }

    /**
     * Adds force and all its sub-forces to the Combat Teams table
     */
    private void addAllCombatTeams(Force force) {
        recalculateCombatTeams(this);

        for (Force subForce : force.getSubForces()) {
            addAllCombatTeams(subForce);
        }
    }

    // region Missions/Contracts

    /**
     * Add a mission to the campaign
     *
     * @param mission The mission to be added
     */
    public void addMission(Mission mission) {
        int missionID = lastMissionId + 1;
        mission.setId(missionID);
        missions.put(missionID, mission);
        lastMissionId = missionID;
        MekHQ.triggerEvent(new MissionNewEvent(mission));
    }

    /**
     * Imports a {@link Mission} into a campaign.
     *
     * @param mission Mission to import into the campaign.
     */
    public void importMission(final Mission mission) {
        mission.getScenarios().forEach(this::importScenario);
        addMissionWithoutId(mission);
        StratconContractInitializer.restoreTransientStratconInformation(mission, this);
    }

    private void addMissionWithoutId(Mission m) {
        lastMissionId = max(lastMissionId, m.getId());
        missions.put(m.getId(), m);
        MekHQ.triggerEvent(new MissionNewEvent(m));
    }

    /**
     * @param id the mission's id
     *
     * @return the mission in question
     */
    public @Nullable Mission getMission(int id) {
        return missions.get(id);
    }

    /**
     * @return an <code>Collection</code> of missions in the campaign
     */
    public Collection<Mission> getMissions() {
        return missions.values();
    }

    /**
     * @return missions List sorted with complete missions at the bottom
     */
    public List<Mission> getSortedMissions() {
        return getMissions().stream()
                     .sorted(Comparator.comparing(Mission::getStatus)
                                   .thenComparing(m -> (m instanceof Contract) ?
                                                             ((Contract) m).getStartDate() :
                                                             LocalDate.now()))
                     .collect(Collectors.toList());
    }

    public List<Mission> getActiveMissions(final boolean excludeEndDateCheck) {
        return getMissions().stream()
                     .filter(m -> m.isActiveOn(getLocalDate(), excludeEndDateCheck))
                     .collect(Collectors.toList());
    }

    public List<Mission> getCompletedMissions() {
        return getMissions().stream().filter(m -> m.getStatus().isCompleted()).collect(Collectors.toList());
    }

    /**
     * Retrieves a list of currently active contracts.
     *
     * <p>This method is a shorthand for {@link #getActiveContracts(boolean)} with {@code includeFutureContracts}
     * set to {@code false}. It fetches all contracts from the list of missions and filters them for those that are
     * currently active on the current local date.</p>
     *
     * @return A list of {@link Contract} objects that are currently active.
     */
    public List<Contract> getActiveContracts() {
        return getActiveContracts(false);
    }

    /**
     * Retrieves a list of active contracts, with an option to include future contracts.
     *
     * <p>This method iterates through all missions and checks if they are instances of {@link Contract}.
     * If so, it filters them based on their active status, as determined by the
     * {@link Contract#isActiveOn(LocalDate, boolean)} method.</p>
     *
     * @param includeFutureContracts If {@code true}, contracts that are scheduled to start in the future will also be
     *                               included in the final result. If {@code false}, only contracts active on the
     *                               current local date are included.
     *
     * @return A list of {@link Contract} objects that match the active criteria.
     */
    public List<Contract> getActiveContracts(boolean includeFutureContracts) {
        List<Contract> activeContracts = new ArrayList<>();

        for (Mission mission : getMissions()) {
            // Skip if the mission is not a Contract
            if (!(mission instanceof Contract contract)) {
                continue;
            }

            if (contract.isActiveOn(getLocalDate(), includeFutureContracts)) {
                activeContracts.add(contract);
            }
        }

        return activeContracts;
    }

    /**
     * Retrieves a list of future contracts.
     *
     * <p>This method fetches all missions and checks if they are instances of {@link Contract}. It filters the
     * contracts where the start date is after the current day.</p>
     *
     * @return A list of {@link Contract} objects whose start dates are in the future.
     */
    public List<Contract> getFutureContracts() {
        List<Contract> activeContracts = new ArrayList<>();

        for (Mission mission : getMissions()) {
            // Skip if the mission is not a Contract
            if (!(mission instanceof Contract contract)) {
                continue;
            }

            if (contract.getStartDate().isAfter(currentDay)) {
                activeContracts.add(contract);
            }
        }

        return activeContracts;
    }

    public List<AtBContract> getAtBContracts() {
        return getMissions().stream()
                     .filter(c -> c instanceof AtBContract)
                     .map(c -> (AtBContract) c)
                     .collect(Collectors.toList());
    }

    /**
     * Determines whether there is an active AtB (Against the Bot) contract. This method checks if there are contracts
     * currently active. Optionally, it can also consider future contracts that have been accepted but have not yet
     * started.
     *
     * @param includeFutureContracts a boolean indicating whether contracts that have been accepted but have not yet
     *                               started should also be considered as active.
     *
     * @return {@code true} if there is any currently active AtB contract, or if {@code includeFutureContracts} is
     *       {@code true} and there are future contracts starting after the current date. Otherwise, {@code false}.
     *
     * @see #hasFutureAtBContract()
     */
    public boolean hasActiveAtBContract(boolean includeFutureContracts) {
        if (!getActiveAtBContracts().isEmpty()) {
            return true;
        }

        if (includeFutureContracts) {
            return hasFutureAtBContract();
        }

        return false;
    }

    /**
     * Checks if there is at least one active AtB (Against the Bot) contract, using the default search parameters.
     *
     * @return {@code true} if an active AtB contract exists; {@code false} otherwise
     *
     * @author Illiani
     * @since 0.50.06
     */
    public boolean hasActiveAtBContract() {
        return hasActiveAtBContract(false);
    }

    /**
     * Determines whether there are any future AtB (Against the Bot) contracts. A future contract is defined as a
     * contract that has been accepted but has a start date later than the current day.
     *
     * @return true if there is at least one future AtB contract (accepted but starting after the current date).
     *       Otherwise, false.
     */
    public boolean hasFutureAtBContract() {
        List<AtBContract> contracts = getAtBContracts();

        for (AtBContract contract : contracts) {
            // This catches any contracts that have been accepted, but haven't yet started
            if (contract.getStartDate().isAfter(currentDay)) {
                return true;
            }
        }

        return false;
    }

    public List<AtBContract> getActiveAtBContracts() {
        return getActiveAtBContracts(false);
    }

    public List<AtBContract> getActiveAtBContracts(boolean excludeEndDateCheck) {
        return getMissions().stream()
                     .filter(c -> (c instanceof AtBContract) && c.isActiveOn(getLocalDate(), excludeEndDateCheck))
                     .map(c -> (AtBContract) c)
                     .collect(Collectors.toList());
    }

    public List<AtBContract> getCompletedAtBContracts() {
        return getMissions().stream()
                     .filter(c -> (c instanceof AtBContract) && c.getStatus().isCompleted())
                     .map(c -> (AtBContract) c)
                     .collect(Collectors.toList());
    }

    /**
     * @return whether the current campaign has an active contract for the current date
     */
    public boolean hasActiveContract() {
        return hasActiveContract;
    }

    /**
     * This is used to check if the current campaign has one or more active contacts, and sets the value of
     * hasActiveContract based on that check. This value should not be set elsewhere
     */
    public void setHasActiveContract() {
        hasActiveContract = getMissions().stream()
                                  .anyMatch(c -> (c instanceof Contract) && c.isActiveOn(getLocalDate()));
    }
    // endregion Missions/Contracts

    /**
     * Adds scenario to existing mission, generating a report.
     */
    public void addScenario(Scenario s, Mission m) {
        addScenario(s, m, false);
    }

    /**
     * Add scenario to an existing mission. This method will also assign the scenario an id, provided that it is a new
     * scenario. It then adds the scenario to the scenarioId hash.
     * <p>
     * Scenarios with previously set ids can be sent to this mission, allowing one to remove and then re-add scenarios
     * if needed. This functionality is used in the
     * <code>AtBScenarioFactory</code> class in method
     * <code>createScenariosForNewWeek</code> to
     * ensure that scenarios are generated properly.
     *
     * @param s              - the Scenario to add
     * @param m              - the mission to add the new scenario to
     * @param suppressReport - whether to suppress the campaign report
     */
    public void addScenario(Scenario s, Mission m, boolean suppressReport) {
        final boolean newScenario = s.getId() == Scenario.S_DEFAULT_ID;
        final int id = newScenario ? ++lastScenarioId : s.getId();
        s.setId(id);
        m.addScenario(s);
        scenarios.put(id, s);

        if (newScenario && !suppressReport) {
            addReport(MessageFormat.format(resources.getString("newAtBScenario.format"),
                  s.getHyperlinkedName(),
                  MekHQ.getMHQOptions().getDisplayFormattedDate(s.getDate())));
        }

        MekHQ.triggerEvent(new ScenarioNewEvent(s));
    }

    public Scenario getScenario(int id) {
        return scenarios.get(id);
    }

    public Collection<Scenario> getScenarios() {
        return scenarios.values();
    }

    public void setLocation(CurrentLocation l) {
        location = l;
    }

    /**
     * Moves immediately to a {@link PlanetarySystem}.
     *
     * @param s The {@link PlanetarySystem} the campaign has been moved to.
     */
    public void moveToPlanetarySystem(PlanetarySystem s) {
        setLocation(new CurrentLocation(s, 0.0));
        MekHQ.triggerEvent(new LocationChangedEvent(getLocation(), false));
    }

    public CurrentLocation getLocation() {
        return location;
    }

    /**
     * Imports a {@link Unit} into a campaign.
     *
     * @param unit A {@link Unit} to import into the campaign.
     */
    public void importUnit(Unit unit) {
        Objects.requireNonNull(unit);

        logger.debug("Importing unit: ({}): {}", unit.getId(), unit.getName());

        getHangar().addUnit(unit);

        checkDuplicateNamesDuringAdd(unit.getEntity());

        // Assign an entity ID to our new unit
        if (Entity.NONE == unit.getEntity().getId()) {
            unit.getEntity().setId(game.getNextEntityId());
        }

        // Entity should exist before we initialize transport space
        game.addEntity(unit.getEntity());

        unit.initializeAllTransportSpace();

        if (!unit.isMothballed()) {
            for (CampaignTransportType campaignTransportType : CampaignTransportType.values()) {
                if (!unit.getTransportCapabilities(campaignTransportType).isEmpty()) {
                    addCampaignTransport(campaignTransportType, unit);
                }
            }
        }

    }

    /**
     * Adds a transport (Unit) to the list specified transporters map. This transporters map is used to store
     * transports, the kinds of transporters they have, and their remaining capacity. The transporters map is meant to
     * be utilized by the GUI.
     *
     * @param campaignTransportType Transport Type (enum) we're adding to
     * @param unit                  unit with transport capabilities
     *
     * @see CampaignTransporterMap
     */
    public void addCampaignTransport(CampaignTransportType campaignTransportType, Unit unit) {
        if (campaignTransportType.isShipTransport()) {
            shipTransporters.addTransporter(unit);
        } else if (campaignTransportType.isTacticalTransport()) {
            tacticalTransporters.addTransporter(unit);
        } else if (campaignTransportType.isTowTransport()) {
            towTransporters.addTransporter(unit);
        }
    }

    /**
     * This will update the transport in the transports list with current capacities. When a unit is added or removed
     * from a transport, that information needs updated in the campaign transport map. This method will update the map
     * for every {@code CampaignTransportType} for the given transport.
     *
     * @param transport Unit
     *
     * @see Campaign#updateTransportInTransports(CampaignTransportType, Unit)
     */
    public void updateTransportInTransports(Unit transport) {
        for (CampaignTransportType campaignTransportType : CampaignTransportType.values()) {
            updateTransportInTransports(campaignTransportType, transport);
        }
    }

    /**
     * This will update the transport in the transports list with current capacities. When a unit is added or removed
     * from a transport, that information needs updated in the campaign transport map. This method takes the
     * CampaignTransportType and transport as inputs and updates the map with the current capacities of the transport.
     *
     * @param campaignTransportType type (Enum) of TransportedUnitsSummary we're interested in
     * @param transport             Unit
     */
    public void updateTransportInTransports(CampaignTransportType campaignTransportType, Unit transport) {
        Objects.requireNonNull(getCampaignTransporterMap(campaignTransportType))
              .updateTransportInTransporterMap(transport);
    }

    /**
     * Deletes an entry from the list of specified list of transports. This gets updated when the transport should no
     * longer be in the CampaignTransporterMap, such as when Transport is mothballed or removed from the campaign.
     *
     * @param campaignTransportType Transport Type (enum) we're checking
     * @param unit                  - The ship we want to remove from this Set
     *
     * @see CampaignTransporterMap
     */
    public void removeCampaignTransporter(CampaignTransportType campaignTransportType, Unit unit) {
        if (campaignTransportType.isShipTransport()) {
            shipTransporters.removeTransport(unit);
        } else if (campaignTransportType.isTacticalTransport()) {
            tacticalTransporters.removeTransport(unit);
        } else if (campaignTransportType.isTowTransport()) {
            towTransporters.removeTransport(unit);
        }
    }

    /**
     * This is for adding a TestUnit that was previously created and had parts added to it. We need to do the normal
     * stuff, but we also need to take the existing parts and add them to the campaign.
     *
     * @param testUnit TestUnit to add.
     */
    public void addTestUnit(TestUnit testUnit) {
        // we really just want the entity and the parts so let's just wrap that around a new unit.
        Unit unit = new Unit(testUnit.getEntity(), this);
        getHangar().addUnit(unit);

        // we decided we like the test unit so much we are going to keep it
        unit.getEntity().setOwner(player);
        unit.getEntity().setGame(game);
        unit.getEntity().setExternalIdAsString(unit.getId().toString());
        unit.setMaintenanceMultiplier(getCampaignOptions().getDefaultMaintenanceTime());

        // now lets grab the parts from the test unit and set them up with this unit
        for (Part p : testUnit.getParts()) {
            unit.addPart(p);
            getQuartermaster().addPart(p, 0);
        }

        unit.resetPilotAndEntity();

        if (!unit.isRepairable()) {
            unit.setSalvage(true);
        }

        // Assign an entity ID to our new unit
        if (Entity.NONE == unit.getEntity().getId()) {
            unit.getEntity().setId(game.getNextEntityId());
        }
        game.addEntity(unit.getEntity());

        checkDuplicateNamesDuringAdd(unit.getEntity());
        addReport(unit.getHyperlinkedName() + " has been added to the unit roster.");
    }

    /**
     * Add a new unit to the campaign and set its quality to D.
     *
     * @param en             An <code>Entity</code> object that the new unit will be wrapped around
     * @param allowNewPilots A boolean indicating whether to add new pilots for the unit
     * @param days           The number of days for the new unit to arrive
     *
     * @return The newly added unit
     */
    public Unit addNewUnit(Entity en, boolean allowNewPilots, int days) {
        return addNewUnit(en, allowNewPilots, days, PartQuality.QUALITY_D);
    }

    /**
     * Add a new unit to the campaign and set its quality.
     *
     * @param en             An <code>Entity</code> object that the new unit will be wrapped around
     * @param allowNewPilots A boolean indicating whether to add new pilots for the unit
     * @param days           The number of days for the new unit to arrive
     * @param quality        The quality of the new unit (0-5)
     *
     * @return The newly added unit
     *
     * @throws IllegalArgumentException If the quality is not within the valid range (0-5)
     */
    public Unit addNewUnit(Entity en, boolean allowNewPilots, int days, PartQuality quality) {
        Unit unit = new Unit(en, this);
        unit.setMaintenanceMultiplier(getCampaignOptions().getDefaultMaintenanceTime());
        getHangar().addUnit(unit);

        // reset the game object
        en.setOwner(player);
        en.setGame(game);
        en.setExternalIdAsString(unit.getId().toString());

        // Added to avoid the 'default force bug' when calculating cargo
        removeUnitFromForce(unit);

        unit.initializeParts(true);
        unit.runDiagnostic(false);
        if (!unit.isRepairable()) {
            unit.setSalvage(true);
        }

        unit.setDaysToArrival(days);

        if (days > 0) {
            unit.setMothballed(campaignOptions.isMothballUnitMarketDeliveries());
        }

        if (allowNewPilots) {
            Map<CrewType, Collection<Person>> newCrew = Utilities.genRandomCrewWithCombinedSkill(this,
                  unit,
                  getFaction().getShortName());
            newCrew.forEach((type, personnel) -> personnel.forEach(p -> type.getAddMethod().accept(unit, p)));
        }

        unit.resetPilotAndEntity();

        unit.setQuality(quality);

        // Assign an entity ID to our new unit
        if (Entity.NONE == en.getId()) {
            en.setId(game.getNextEntityId());
        }
        game.addEntity(en);

        unit.initializeAllTransportSpace();

        if (!unit.isMothballed()) {
            for (CampaignTransportType campaignTransportType : CampaignTransportType.values()) {
                if (!unit.getTransportCapabilities(campaignTransportType).isEmpty()) {
                    addCampaignTransport(campaignTransportType, unit);
                }
            }
        }

        checkDuplicateNamesDuringAdd(en);
        addReport(unit.getHyperlinkedName() + " has been added to the unit roster.");
        MekHQ.triggerEvent(new UnitNewEvent(unit));

        return unit;
    }

    /**
     * @return the current hangar containing the player's units.
     */
    public Hangar getHangar() {
        return units;
    }

    /**
     * Gets statistics related to units in the hangar.
     */
    public HangarStatistics getHangarStatistics() {
        return new HangarStatistics(getHangar());
    }

    /**
     * Gets statistics related to cargo in the hangar.
     */
    public CargoStatistics getCargoStatistics() {
        return new CargoStatistics(this);
    }

    public Collection<Unit> getUnits() {
        return getHangar().getUnits();
    }

    /**
     * Retrieves a collection of units that are not mothballed or being salvaged.
     *
     * @return a collection of active units
     */
    public Collection<Unit> getActiveUnits() {
        return getHangar().getUnits().stream().filter(unit -> !unit.isMothballed() && !unit.isSalvage()).toList();
    }

    public List<Entity> getEntities() {
        return getUnits().stream().map(Unit::getEntity).collect(Collectors.toList());
    }

    public Unit getUnit(UUID id) {
        return getHangar().getUnit(id);
    }

    // region Personnel
    // region Person Creation

    /**
     * Creates a new dependent with given gender. The origin faction and planet are set to null.
     *
     * @param gender The {@link Gender} of the new dependent.
     *
     * @return Return a {@link Person} object representing the new dependent.
     */
    public Person newDependent(Gender gender) {
        return newDependent(gender, null, null);
    }

    /**
     * Creates a new dependent with the given gender, origin faction, and origin planet.
     *
     * @param gender        The {@link Gender} of the new dependent.
     * @param originFaction The {@link Faction} that represents the origin faction for the new dependent. This can be
     *                      null, suggesting the faction will be chosen based on campaign options.
     * @param originPlanet  The {@link Planet} that represents the origin planet for the new dependent. This can be
     *                      null, suggesting the planet will be chosen based on campaign options.
     *
     * @return Return a {@link Person} object representing the new dependent.
     */
    public Person newDependent(Gender gender, @Nullable Faction originFaction, @Nullable Planet originPlanet) {
        PersonnelRole civilianProfession = PersonnelRole.MISCELLANEOUS_JOB;

        int dependentProfessionDieSize = campaignOptions.getDependentProfessionDieSize();
        if (dependentProfessionDieSize == 0 || randomInt(dependentProfessionDieSize) == 0) {
            civilianProfession = PersonnelRole.DEPENDENT;
        }

        int civilianProfessionDieSize = campaignOptions.getCivilianProfessionDieSize();
        if (civilianProfessionDieSize > 0) { // A value of 0 denotes that this system has been disabled
            if (randomInt(civilianProfessionDieSize) == 0) {
                List<PersonnelRole> civilianRoles = PersonnelRole.getCivilianRolesExceptNone();
                civilianProfession = ObjectUtility.getRandomItem(civilianRoles);
            }
        }

        // When a character is generated we include age checks to ensure they're old enough for the profession
        // chosen, so we don't need to include age-checks here.

        return newPerson(civilianProfession,
              PersonnelRole.NONE,
              new DefaultFactionSelector(getCampaignOptions().getRandomOriginOptions(), originFaction),
              new DefaultPlanetSelector(getCampaignOptions().getRandomOriginOptions(), originPlanet),
              gender);
    }

    /**
     * Generate a new Person of the given role using whatever randomization options have been given in the
     * CampaignOptions
     *
     * @param role The primary role
     *
     * @return A new {@link Person}.
     */
    public Person newPerson(final PersonnelRole role) {
        return newPerson(role, PersonnelRole.NONE);
    }

    /**
     * Generate a new Person of the given role using whatever randomization options have been given in the
     * CampaignOptions
     *
     * @param primaryRole   The primary role
     * @param secondaryRole A secondary role
     *
     * @return A new {@link Person}.
     */
    public Person newPerson(final PersonnelRole primaryRole, final PersonnelRole secondaryRole) {
        return newPerson(primaryRole, secondaryRole, getFactionSelector(), getPlanetSelector(), Gender.RANDOMIZE);
    }

    /**
     * Generate a new Person of the given role using whatever randomization options have been given in the
     * CampaignOptions
     *
     * @param primaryRole The primary role
     * @param factionCode The code for the faction this person is to be generated from
     * @param gender      The gender of the person to be generated, or a randomize it value
     *
     * @return A new {@link Person}.
     */
    public Person newPerson(final PersonnelRole primaryRole, final String factionCode, final Gender gender) {
        return newPerson(primaryRole,
              PersonnelRole.NONE,
              new DefaultFactionSelector(getCampaignOptions().getRandomOriginOptions(),
                    (factionCode == null) ? null : Factions.getInstance().getFaction(factionCode)),
              getPlanetSelector(),
              gender);
    }

    /**
     * Generate a new Person of the given role using whatever randomization options have been given in the
     * CampaignOptions
     *
     * @param primaryRole     The primary role
     * @param secondaryRole   A secondary role
     * @param factionSelector The faction selector to use for the person.
     * @param planetSelector  The planet selector for the person.
     * @param gender          The gender of the person to be generated, or a randomize it value
     *
     * @return A new {@link Person}.
     */
    public Person newPerson(final PersonnelRole primaryRole, final PersonnelRole secondaryRole,
          final AbstractFactionSelector factionSelector, final AbstractPlanetSelector planetSelector,
          final Gender gender) {
        return newPerson(primaryRole, secondaryRole, getPersonnelGenerator(factionSelector, planetSelector), gender);
    }

    /**
     * Generate a new {@link Person} of the given role, using the supplied {@link AbstractPersonnelGenerator}
     *
     * @param primaryRole        The primary role of the {@link Person}.
     * @param personnelGenerator The {@link AbstractPersonnelGenerator} to use when creating the {@link Person}.
     *
     * @return A new {@link Person} configured using {@code personnelGenerator}.
     */
    public Person newPerson(final PersonnelRole primaryRole, final AbstractPersonnelGenerator personnelGenerator) {
        return newPerson(primaryRole, PersonnelRole.NONE, personnelGenerator, Gender.RANDOMIZE);
    }

    /**
     * Generate a new {@link Person} of the given role, using the supplied {@link AbstractPersonnelGenerator}
     *
     * @param primaryRole        The primary role of the {@link Person}.
     * @param secondaryRole      The secondary role of the {@link Person}.
     * @param personnelGenerator The {@link AbstractPersonnelGenerator} to use when creating the {@link Person}.
     * @param gender             The gender of the person to be generated, or a randomize it value
     *
     * @return A new {@link Person} configured using {@code personnelGenerator}.
     */
    public Person newPerson(final PersonnelRole primaryRole, final PersonnelRole secondaryRole,
          final AbstractPersonnelGenerator personnelGenerator, final Gender gender) {
        final Person person = personnelGenerator.generate(this, primaryRole, secondaryRole, gender);

        // Assign a random portrait after we generate a new person
        if (getCampaignOptions().isUsePortraitForRole(primaryRole)) {
            assignRandomPortraitFor(person);
        }

        return person;
    }

    public Boolean getFieldKitchenWithinCapacity() {
        return fieldKitchenWithinCapacity;
    }
    // endregion Person Creation

    // region Personnel Recruitment

    /**
     * Recruits a person into the campaign roster using their current prisoner status, assuming recruitment is not
     * performed by a game master that recruitment actions should be logged, and the character should be employed.
     *
     * @param person the person to recruit; must not be {@code null}
     *
     * @return {@code true} if recruitment was successful and the person was added or employed; {@code false} otherwise
     *
     * @see #recruitPerson(Person, PrisonerStatus, boolean, boolean, boolean)
     */
    public boolean recruitPerson(Person person) {
        return recruitPerson(person, person.getPrisonerStatus(), false, true, true);
    }

    /**
     * @deprecated use {@link #recruitPerson(Person, boolean, boolean)} instead
     */
    @Deprecated(since = "0.50.06", forRemoval = true)
    public boolean recruitPerson(Person person, boolean gmAdd) {
        return recruitPerson(person, person.getPrisonerStatus(), gmAdd, true);
    }

    /**
     * Recruits a person into the campaign roster using their current prisoner status, allowing specification of both
     * game master and employment flags.
     * <p>
     * This is a convenience overload that enables logging and allows caller to choose whether the person is employed
     * upon recruitment.
     * </p>
     *
     * @param person the person to recruit; must not be {@code null}
     * @param gmAdd  if {@code true}, recruitment is performed by a game master (bypassing funds check)
     * @param employ if {@code true}, the person is marked as employed in the campaign
     *
     * @return {@code true} if recruitment was successful and personnel was added or employed; {@code false} otherwise
     *
     * @see #recruitPerson(Person, PrisonerStatus, boolean, boolean, boolean)
     */
    public boolean recruitPerson(Person person, boolean gmAdd, boolean employ) {
        return recruitPerson(person, person.getPrisonerStatus(), gmAdd, true, employ);
    }

    /**
     * @deprecated use {@link #recruitPerson(Person, PrisonerStatus, boolean)} instead
     */
    @Deprecated(since = "0.50.06", forRemoval = true)
    public boolean recruitPerson(Person person, PrisonerStatus prisonerStatus) {
        return recruitPerson(person, prisonerStatus, false, true);
    }

    /**
     * Recruits a person into the campaign roster with default parameters for game master and logging options.
     * <p>
     * This is a convenience overload that assumes recruitment is not performed by a game master and that recruitment
     * actions should be logged. If successful, the person is marked as employed based on the given flag.
     * </p>
     *
     * @param person         the person to recruit; must not be {@code null}
     * @param prisonerStatus the prison status to assign to the person
     * @param employ         if {@code true}, the person is marked as employed in the campaign
     *
     * @return {@code true} if recruitment was successful and personnel was added or employed; {@code false} otherwise
     *
     * @see #recruitPerson(Person, PrisonerStatus, boolean, boolean, boolean)
     */
    public boolean recruitPerson(Person person, PrisonerStatus prisonerStatus, boolean employ) {
        return recruitPerson(person, prisonerStatus, false, true, employ);
    }

    /**
     * @deprecated use {@link #recruitPerson(Person, PrisonerStatus, boolean, boolean, boolean)} instead.
     */
    @Deprecated(since = "0.50.06", forRemoval = true)
    public boolean recruitPerson(Person person, PrisonerStatus prisonerStatus, boolean gmAdd, boolean log) {
        return recruitPerson(person, prisonerStatus, gmAdd, log, true);
    }

    /**
     * Recruits a person into the campaign roster, handling employment status, prisoner status, finances, logging, and
     * optional relationship simulation.
     *
     * <p>If the {@code employ} parameter is {@code true} and the person is not already employed, this method
     * optionally deducts recruitment costs from campaign finances (unless performed by a game master). The person's
     * status and campaign logs are updated accordingly.</p>
     *
     * <p>If the person is a new recruit, their joining date and personnel entry are initialized, and relationship
     * history may be simulated based on campaign options and role.</p>
     *
     * <p>The method also manages staff role-specific timing pools and can log recruitment events.</p>
     *
     * @param person         the person to recruit; must not be {@code null}
     * @param prisonerStatus the prison status to assign to the person
     * @param gmAdd          if {@code true}, indicates the recruitment is being performed by a game master (bypassing
     *                       funds check)
     * @param log            if {@code true}, a record of the recruitment will be added to campaign logs
     * @param employ         if {@code true}, the person is marked as employed in the campaign
     *
     * @return {@code true} if recruitment was successful and personnel was added or employed; {@code false} on failure
     *       or insufficient funds
     */
    public boolean recruitPerson(Person person, PrisonerStatus prisonerStatus, boolean gmAdd, boolean log,
          boolean employ) {
        if (person == null) {
            logger.warn("A null person was passed into recruitPerson.");
            return false;
        }

        if (employ && !person.isEmployed()) {
            if (getCampaignOptions().isPayForRecruitment() && !gmAdd) {
                if (!getFinances().debit(TransactionType.RECRUITMENT,
                      getLocalDate(),
                      person.getSalary(this).multipliedBy(2),
                      String.format(resources.getString("personnelRecruitmentFinancesReason.text"),
                            person.getFullName()))) {
                    addReport(String.format(resources.getString("personnelRecruitmentInsufficientFunds.text"),
                          ReportingUtilities.getNegativeColor(),
                          person.getFullName()));
                    return false;
                }
            }
        }

        String formerSurname = person.getSurname();

        if (!personnel.containsValue(person)) {
            person.setJoinedCampaign(currentDay);
            personnel.put(person.getId(), person);

            if (getCampaignOptions().isUseSimulatedRelationships()) {
                if ((prisonerStatus.isFree()) &&
                          (!person.getOriginFaction().isClan()) &&
                          // We don't simulate for civilians, otherwise MekHQ will try to simulate the entire
                          // relationship history of everyone the recruit has ever married or birthed. This will
                          // cause a StackOverflow. -- Illiani, May/21/2025
                          (!person.getPrimaryRole().isCivilian())) {
                    simulateRelationshipHistory(person);
                }
            }
        }

        if (employ) {
            person.setEmployed(true);
            if (person.getPrimaryRole().isAstech()) {
                astechPoolMinutes += Person.PRIMARY_ROLE_SUPPORT_TIME;
                astechPoolOvertime += Person.PRIMARY_ROLE_OVERTIME_SUPPORT_TIME;
            } else if (person.getSecondaryRole().isAstech()) {
                astechPoolMinutes += Person.SECONDARY_ROLE_SUPPORT_TIME;
                astechPoolOvertime += Person.SECONDARY_ROLE_OVERTIME_SUPPORT_TIME;
            }
        } else {
            person.setEmployed(false);
        }

        person.setPrisonerStatus(this, prisonerStatus, log);

        if (log) {
            formerSurname = person.getSurname().equals(formerSurname) ?
                                  "" :
                                  ' ' +
                                        String.format(resources.getString("personnelRecruitmentFormerSurname.text") +
                                                            ' ', formerSurname);
            String add = !prisonerStatus.isFree() ?
                               (' ' +
                                      resources.getString(prisonerStatus.isBondsman() ?
                                                                "personnelRecruitmentBondsman.text" :
                                                                "personnelRecruitmentPrisoner.text")) :
                               "";
            addReport(String.format(resources.getString("personnelRecruitmentAddedToRoster.text"),
                  person.getHyperlinkedFullTitle(),
                  formerSurname,
                  add));
        }

        MekHQ.triggerEvent(new PersonNewEvent(person));
        return true;
    }

    private void simulateRelationshipHistory(Person person) {
        // how many weeks should the simulation run?
        LocalDate localDate = getLocalDate();
        long weeksBetween = ChronoUnit.WEEKS.between(person.getDateOfBirth().plusYears(18), localDate);

        // this means there is nothing to simulate
        if (weeksBetween == 0) {
            return;
        }

        Person babysFather = null;
        Person spousesBabysFather = null;
        List<Person> currentChildren = new ArrayList<>(); // Children that join with the character
        List<Person> priorChildren = new ArrayList<>(); // Children that were lost during divorce

        Person currentSpouse = null; // The current spouse
        List<Person> allSpouses = new ArrayList<>(); // All spouses current or divorced


        // run the simulation
        for (long weeksRemaining = weeksBetween; weeksRemaining >= 0; weeksRemaining--) {
            LocalDate currentDate = getLocalDate().minusWeeks(weeksRemaining);

            // first, we check for old relationships ending and new relationships beginning
            if (currentSpouse != null) {
                getDivorce().processNewWeek(this, currentDate, person, true);

                if (!person.getGenealogy().hasSpouse()) {
                    List<Person> toRemove = new ArrayList<>();

                    // there is a chance a departing spouse might take some of their children with
                    // them
                    for (Person child : currentChildren) {
                        if (child.getGenealogy().getParents().contains(currentSpouse)) {
                            if (randomInt(2) == 0) {
                                toRemove.add(child);
                            }
                        }
                    }

                    currentChildren.removeAll(toRemove);

                    priorChildren.addAll(toRemove);

                    currentSpouse = null;
                }
            } else {
                getMarriage().processBackgroundMarriageRolls(this, currentDate, person);

                if (person.getGenealogy().hasSpouse()) {
                    currentSpouse = person.getGenealogy().getSpouse();
                    allSpouses.add(currentSpouse);
                }
            }

            // then we check for children
            if ((person.getGender().isFemale()) && (!person.isPregnant())) {
                getProcreation().processRandomProcreationCheck(this,
                      localDate.minusWeeks(weeksRemaining),
                      person,
                      true);

                if (person.isPregnant()) {

                    if ((currentSpouse != null) && (currentSpouse.getGender().isMale())) {
                        babysFather = currentSpouse;
                    }
                }
            }

            if ((currentSpouse != null) && (currentSpouse.getGender().isFemale()) && (!currentSpouse.isPregnant())) {
                getProcreation().processRandomProcreationCheck(this,
                      localDate.minusWeeks(weeksRemaining),
                      currentSpouse,
                      true);

                if (currentSpouse.isPregnant()) {
                    if (person.getGender().isMale()) {
                        spousesBabysFather = person;
                    }
                }
            }

            if ((person.isPregnant()) && (currentDate.isAfter(person.getDueDate()))) {
                currentChildren.addAll(getProcreation().birthHistoric(this, currentDate, person, babysFather));
                babysFather = null;
            }

            if ((currentSpouse != null) &&
                      (currentSpouse.isPregnant()) &&
                      (currentDate.isAfter(currentSpouse.getDueDate()))) {
                currentChildren.addAll(getProcreation().birthHistoric(this,
                      currentDate,
                      currentSpouse,
                      spousesBabysFather));
                spousesBabysFather = null;
            }
        }

        // with the simulation concluded, we add the current spouse (if any) and any
        // remaining children to the unit
        for (Person spouse : allSpouses) {
            recruitPerson(spouse, PrisonerStatus.FREE, true, false, false);

            if (currentSpouse == spouse) {
                addReport(String.format(resources.getString("relativeJoinsForce.text"),
                      spouse.getHyperlinkedFullTitle(),
                      person.getHyperlinkedFullTitle(),
                      resources.getString("relativeJoinsForceSpouse.text")));
            } else {
                spouse.setStatus(PersonnelStatus.BACKGROUND_CHARACTER);
            }

            MekHQ.triggerEvent(new PersonChangedEvent(spouse));
        }

        List<Person> allChildren = new ArrayList<>();
        allChildren.addAll(currentChildren);
        allChildren.addAll(priorChildren);

        for (Person child : allChildren) {
            child.setOriginFaction(person.getOriginFaction());
            child.setOriginPlanet(person.getOriginPlanet());

            int age = child.getAge(localDate);

            // Limit skills by age for children and adolescents
            if (age < 16) {
                child.removeAllSkills();
            } else if (age < 18) {
                child.limitSkills(0);
            }

            // re-roll SPAs to include in any age and skill adjustments
            Enumeration<IOption> options = new PersonnelOptions().getOptions(PersonnelOptions.LVL3_ADVANTAGES);

            for (IOption option : Collections.list(options)) {
                child.getOptions().getOption(option.getName()).clearValue();
            }

            int experienceLevel = child.getExperienceLevel(this, false);

            // set loyalty
            if (experienceLevel <= 0) {
                person.setLoyalty(d6(3) + 2);
            } else if (experienceLevel == 1) {
                person.setLoyalty(d6(3) + 1);
            } else {
                person.setLoyalty(d6(3));
            }

            if (experienceLevel >= 0) {
                AbstractSpecialAbilityGenerator specialAbilityGenerator = new DefaultSpecialAbilityGenerator();
                specialAbilityGenerator.setSkillPreferences(new RandomSkillPreferences());
                specialAbilityGenerator.generateSpecialAbilities(this, child, experienceLevel);
            }

            recruitPerson(child, PrisonerStatus.FREE, true, false, false);

            if (currentChildren.contains(child)) {
                addReport(String.format(resources.getString("relativeJoinsForce.text"),
                      child.getHyperlinkedFullTitle(),
                      person.getHyperlinkedFullTitle(),
                      resources.getString("relativeJoinsForceChild.text")));
            } else {
                child.setStatus(PersonnelStatus.BACKGROUND_CHARACTER);
            }

            MekHQ.triggerEvent(new PersonChangedEvent(child));
        }

        MekHQ.triggerEvent(new PersonChangedEvent(person));
    }
    // endregion Personnel Recruitment

    // region Bloodnames

    /**
     * If the person does not already have a bloodname, assigns a chance of having one based on skill and rank. If the
     * roll indicates there should be a bloodname, one is assigned as appropriate to the person's phenotype and the
     * player's faction.
     *
     * @param person     The Bloodname candidate
     * @param ignoreDice If true, skips the random roll and assigns a Bloodname automatically
     */
    public void checkBloodnameAdd(Person person, boolean ignoreDice) {
        // if person is non-clan or does not have a phenotype
        if (!person.isClanPersonnel() || person.getPhenotype().isNone()) {
            return;
        }

        // Person already has a bloodname, we open up the dialog to ask if they want to
        // keep the
        // current bloodname or assign a new one
        if (!person.getBloodname().isEmpty()) {
            int result = JOptionPane.showConfirmDialog(null,
                  person.getFullTitle() +
                        " already has the bloodname " +
                        person.getBloodname() +
                        "\nDo you wish to remove that bloodname and generate a new one?",
                  "Already Has Bloodname",
                  JOptionPane.YES_NO_OPTION,
                  JOptionPane.QUESTION_MESSAGE);
            if (result == JOptionPane.NO_OPTION) {
                return;
            } else {
                ignoreDice = true;
            }
        }

        // Go ahead and generate a new bloodname
        int bloodnameTarget = 6;
        PersonnelOptions options = person.getOptions();
        Attributes attributes = person.getATOWAttributes();
        if (!ignoreDice) {
            switch (person.getPhenotype()) {
                case MEKWARRIOR: {
                    bloodnameTarget += person.hasSkill(SkillType.S_GUN_MEK) ?
                                             person.getSkill(SkillType.S_GUN_MEK)
                                                   .getFinalSkillValue(options, attributes) :
                                             TargetRoll.AUTOMATIC_FAIL;
                    bloodnameTarget += person.hasSkill(SkillType.S_PILOT_MEK) ?
                                             person.getSkill(SkillType.S_PILOT_MEK)
                                                   .getFinalSkillValue(options, attributes) :
                                             TargetRoll.AUTOMATIC_FAIL;
                    break;
                }
                case AEROSPACE: {
                    bloodnameTarget += person.hasSkill(SkillType.S_GUN_AERO) ?
                                             person.getSkill(SkillType.S_GUN_AERO)
                                                   .getFinalSkillValue(options, attributes) :
                                             TargetRoll.AUTOMATIC_FAIL;
                    bloodnameTarget += person.hasSkill(SkillType.S_PILOT_AERO) ?
                                             person.getSkill(SkillType.S_PILOT_AERO)
                                                   .getFinalSkillValue(options, attributes) :
                                             TargetRoll.AUTOMATIC_FAIL;
                    break;
                }
                case ELEMENTAL: {
                    bloodnameTarget += person.hasSkill(SkillType.S_GUN_BA) ?
                                             person.getSkill(SkillType.S_GUN_BA)
                                                   .getFinalSkillValue(options, attributes) :
                                             TargetRoll.AUTOMATIC_FAIL;
                    bloodnameTarget += person.hasSkill(SkillType.S_ANTI_MEK) ?
                                             person.getSkill(SkillType.S_ANTI_MEK)
                                                   .getFinalSkillValue(options, attributes) :
                                             TargetRoll.AUTOMATIC_FAIL;
                    break;
                }
                case VEHICLE: {
                    bloodnameTarget += person.hasSkill(SkillType.S_GUN_VEE) ?
                                             person.getSkill(SkillType.S_GUN_VEE)
                                                   .getFinalSkillValue(options, attributes) :
                                             TargetRoll.AUTOMATIC_FAIL;
                    switch (person.getPrimaryRole()) {
                        case GROUND_VEHICLE_DRIVER:
                            bloodnameTarget += person.hasSkill(SkillType.S_PILOT_GVEE) ?
                                                     person.getSkill(SkillType.S_PILOT_GVEE)
                                                           .getFinalSkillValue(options, attributes) :
                                                     TargetRoll.AUTOMATIC_FAIL;
                            break;
                        case NAVAL_VEHICLE_DRIVER:
                            bloodnameTarget += person.hasSkill(SkillType.S_PILOT_NVEE) ?
                                                     person.getSkill(SkillType.S_PILOT_NVEE)
                                                           .getFinalSkillValue(options, attributes) :
                                                     TargetRoll.AUTOMATIC_FAIL;
                            break;
                        case VTOL_PILOT:
                            bloodnameTarget += person.hasSkill(SkillType.S_PILOT_VTOL) ?
                                                     person.getSkill(SkillType.S_PILOT_VTOL)
                                                           .getFinalSkillValue(options, attributes) :
                                                     TargetRoll.AUTOMATIC_FAIL;
                            break;
                        default:
                            break;
                    }
                    break;
                }
                case PROTOMEK: {
                    bloodnameTarget += 2 *
                                             (person.hasSkill(SkillType.S_GUN_PROTO) ?
                                                    person.getSkill(SkillType.S_GUN_PROTO)
                                                          .getFinalSkillValue(options, attributes) :
                                                    TargetRoll.AUTOMATIC_FAIL);
                    break;
                }
                case NAVAL: {
                    switch (person.getPrimaryRole()) {
                        case VESSEL_PILOT:
                            bloodnameTarget += 2 *
                                                     (person.hasSkill(SkillType.S_PILOT_SPACE) ?
                                                            person.getSkill(SkillType.S_PILOT_SPACE)
                                                                  .getFinalSkillValue(options, attributes) :
                                                            TargetRoll.AUTOMATIC_FAIL);
                            break;
                        case VESSEL_GUNNER:
                            bloodnameTarget += 2 *
                                                     (person.hasSkill(SkillType.S_GUN_SPACE) ?
                                                            person.getSkill(SkillType.S_GUN_SPACE)
                                                                  .getFinalSkillValue(options, attributes) :
                                                            TargetRoll.AUTOMATIC_FAIL);
                            break;
                        case VESSEL_CREW:
                            bloodnameTarget += 2 *
                                                     (person.hasSkill(SkillType.S_TECH_VESSEL) ?
                                                            person.getSkill(SkillType.S_TECH_VESSEL)
                                                                  .getFinalSkillValue(options, attributes) :
                                                            TargetRoll.AUTOMATIC_FAIL);
                            break;
                        case VESSEL_NAVIGATOR:
                            bloodnameTarget += 2 *
                                                     (person.hasSkill(SkillType.S_NAVIGATION) ?
                                                            person.getSkill(SkillType.S_NAVIGATION)
                                                                  .getFinalSkillValue(options, attributes) :
                                                            TargetRoll.AUTOMATIC_FAIL);
                            break;
                        default:
                            break;
                    }
                    break;
                }
                default: {
                    break;
                }
            }
            // Higher-rated units are more likely to have Bloodnamed
            if (getCampaignOptions().getUnitRatingMethod().isEnabled()) {
                bloodnameTarget += IUnitRating.DRAGOON_C - getAtBUnitRatingMod();
            }

            // Reavings diminish the number of available Bloodrights in later eras
            int year = getGameYear();
            if (year <= 2950) {
                bloodnameTarget--;
            }

            if (year > 3055) {
                bloodnameTarget++;
            }

            if (year > 3065) {
                bloodnameTarget++;
            }

            if (year > 3080) {
                bloodnameTarget++;
            }

            // Officers have better chance; no penalty for non-officer
            bloodnameTarget += Math.min(0, getRankSystem().getOfficerCut() - person.getRankNumeric());
        }

        if (ignoreDice || (d6(2) >= bloodnameTarget)) {
            final Phenotype phenotype = person.getPhenotype().isNone() ? Phenotype.GENERAL : person.getPhenotype();

            final Bloodname bloodname = Bloodname.randomBloodname((getFaction().isClan() ?
                                                                         getFaction() :
                                                                         person.getOriginFaction()).getShortName(),
                  phenotype,
                  getGameYear());
            if (bloodname != null) {
                person.setBloodname(bloodname.getName());
                personUpdated(person);
            }
        }
    }
    // endregion Bloodnames

    // region Other Personnel Methods

    /**
     * Imports a {@link Person} into a campaign.
     *
     * @param person A {@link Person} to import into the campaign.
     */
    public void importPerson(Person person) {
        personnel.put(person.getId(), person);
        MekHQ.triggerEvent(new PersonNewEvent(person));
    }

    public @Nullable Person getPerson(final UUID id) {
        return personnel.get(id);
    }

    public Collection<Person> getPersonnel() {
        return personnel.values();
    }

    /**
     * Retrieves a list of personnel, excluding those whose status indicates they have left the unit.
     * <p>
     * This method filters the personnel collection to only include individuals who are still part of the unit, as
     * determined by their status.
     * </p>
     *
     * @return a {@code List} of {@link Person} objects who have not left the unit
     */
    public List<Person> getPersonnelFilteringOutDeparted() {
        return getPersonnel().stream()
                     .filter(person -> !person.getStatus().isDepartedUnit())
                     .collect(Collectors.toList());
    }

    /**
     * Retrieves a list of active personnel in the campaign, optionally including prisoners.
     *
     * <p>
     * This method iterates through all personnel and filters out inactive members. It then further filters prisoners
     * based on the provided parameter:
     * </p>
     * <ul>
     * <li>If {@code includePrisoners} is {@code true}, all active personnel,
     * including prisoners,
     * are included in the result.</li>
     * <li>If {@code includePrisoners} is {@code false}, only active personnel who
     * are either
     * free or classified as bondsmen are included.</li>
     * </ul>
     *
     * @param includePrisoners {@code true} to include all active prisoners in the result, {@code false} to exclude them
     *                         unless they are free or bondsmen.
     *
     * @return A {@link List} of {@link Person} objects representing the filtered active personnel.
     */
    public List<Person> getActivePersonnel(boolean includePrisoners) {
        List<Person> activePersonnel = new ArrayList<>();

        for (Person person : getPersonnel()) {
            if (!person.getStatus().isActive()) {
                continue;
            }

            PrisonerStatus prisonerStatus = person.getPrisonerStatus();
            if (includePrisoners || prisonerStatus.isFreeOrBondsman()) {
                activePersonnel.add(person);
            }
        }

        return activePersonnel;
    }

    /**
     * @return a list of people who are currently eligible to receive a salary.
     *
     * @author Illiani
     * @since 0.50.06
     */
    public List<Person> getSalaryEligiblePersonnel() {
        return getActivePersonnel(false).stream()
                     .filter(person -> person.getStatus().isSalaryEligible())
                     .collect(Collectors.toList());
    }

    /**
     * Retrieves a filtered list of personnel who have at least one combat profession.
     * <p>
     * This method filters the list of all personnel to include only those whose primary or secondary role is designated
     * as a combat role.
     * </p>
     *
     * @return a {@link List} of {@link Person} objects representing combat-capable personnel
     */
    public List<Person> getActiveCombatPersonnel() {
        return getActivePersonnel(true).stream()
                     .filter(p -> p.getPrimaryRole().isCombat() || p.getSecondaryRole().isCombat())
                     .collect(Collectors.toList());
    }

    /**
     * Provides a filtered list of personnel including only active Dependents.
     *
     * @return a {@link Person} <code>List</code> containing all active personnel
     */
    public List<Person> getActiveDependents() {
        return getPersonnel().stream()
                     .filter(person -> person.getPrimaryRole().isDependent())
                     .filter(person -> person.getStatus().isActive())
                     .collect(Collectors.toList());
    }

    /**
     * Provides a filtered list of personnel including only active prisoners.
     *
     * @return a {@link Person} <code>List</code> containing all active personnel
     */
    public List<Person> getCurrentPrisoners() {
        return getActivePersonnel(true).stream()
                     .filter(person -> person.getPrisonerStatus().isCurrentPrisoner())
                     .collect(Collectors.toList());
    }

    /**
     * Provides a filtered list of personnel including only active prisoners who are willing to defect.
     *
     * @return a {@link Person} <code>List</code> containing all active personnel
     */
    public List<Person> getPrisonerDefectors() {
        return getActivePersonnel(false).stream()
                     .filter(person -> person.getPrisonerStatus().isPrisonerDefector())
                     .collect(Collectors.toList());
    }

    /**
     * Provides a filtered list of personnel including only friendly PoWs.
     *
     * @return a {@link Person} <code>List</code> containing all active personnel
     */
    public List<Person> getFriendlyPrisoners() {
        return getPersonnel().stream().filter(p -> p.getStatus().isPoW()).collect(Collectors.toList());
    }

    /**
     * Provides a filtered list of personnel including only Persons with the Student status.
     *
     * @return a {@link Person} <code>List</code> containing all active personnel
     */
    public List<Person> getStudents() {
        return getPersonnel().stream().filter(p -> p.getStatus().isStudent()).collect(Collectors.toList());
    }
    // endregion Other Personnel Methods

    // region Personnel Selectors and Generators

    /**
     * Gets the {@link AbstractFactionSelector} to use with this campaign.
     *
     * @return An {@link AbstractFactionSelector} to use when selecting a {@link Faction}.
     */
    public AbstractFactionSelector getFactionSelector() {
        return getFactionSelector(getCampaignOptions().getRandomOriginOptions());
    }

    /**
     * Gets the {@link AbstractFactionSelector} to use
     *
     * @param options the random origin options to use
     *
     * @return An {@link AbstractFactionSelector} to use when selecting a {@link Faction}.
     */
    public AbstractFactionSelector getFactionSelector(final RandomOriginOptions options) {
        return options.isRandomizeOrigin() ? new RangedFactionSelector(options) : new DefaultFactionSelector(options);
    }

    /**
     * Gets the {@link AbstractPlanetSelector} to use with this campaign.
     *
     * @return An {@link AbstractPlanetSelector} to use when selecting a {@link Planet}.
     */
    public AbstractPlanetSelector getPlanetSelector() {
        return getPlanetSelector(getCampaignOptions().getRandomOriginOptions());
    }

    /**
     * Gets the {@link AbstractPlanetSelector} to use
     *
     * @param options the random origin options to use
     *
     * @return An {@link AbstractPlanetSelector} to use when selecting a {@link Planet}.
     */
    public AbstractPlanetSelector getPlanetSelector(final RandomOriginOptions options) {
        return options.isRandomizeOrigin() ? new RangedPlanetSelector(options) : new DefaultPlanetSelector(options);
    }

    /**
     * Gets the {@link AbstractPersonnelGenerator} to use with this campaign.
     *
     * @param factionSelector The {@link AbstractFactionSelector} to use when choosing a {@link Faction}.
     * @param planetSelector  The {@link AbstractPlanetSelector} to use when choosing a {@link Planet}.
     *
     * @return An {@link AbstractPersonnelGenerator} to use when creating new personnel.
     */
    public AbstractPersonnelGenerator getPersonnelGenerator(final AbstractFactionSelector factionSelector,
          final AbstractPlanetSelector planetSelector) {
        final DefaultPersonnelGenerator generator = new DefaultPersonnelGenerator(factionSelector, planetSelector);
        generator.setNameGenerator(RandomNameGenerator.getInstance());
        generator.setSkillPreferences(getRandomSkillPreferences());
        return generator;
    }
    // endregion Personnel Selectors and Generators
    // endregion Personnel

    public List<Person> getPatients() {
        List<Person> patients = new ArrayList<>();
        for (Person person : getPersonnel()) {
            if (person.needsFixing() ||
                      (getCampaignOptions().isUseAdvancedMedical() &&
                             person.hasInjuries(true) &&
                             person.getStatus().isActive())) {
                patients.add(person);
            }
        }
        return patients;
    }

    /**
     * List of all units that can show up in the repair bay.
     */
    public List<Unit> getServiceableUnits() {
        List<Unit> service = new ArrayList<>();
        for (Unit u : getUnits()) {
            if (u.isAvailable() && u.isServiceable() && !StratconRulesManager.isUnitDeployedToStratCon(u)) {
                service.add(u);
            }
        }
        return service;
    }

    /**
     * Imports a collection of parts into the campaign.
     *
     * @param newParts The collection of {@link Part} instances to import into the campaign.
     */
    public void importParts(Collection<Part> newParts) {
        Objects.requireNonNull(newParts);

        for (Part p : newParts) {
            if ((p instanceof MissingPart) && (null == p.getUnit())) {
                // Let's not import missing parts without a valid unit.
                continue;
            }

            // Track this part as part of our Campaign
            p.setCampaign(this);

            // Add the part to the campaign, but do not
            // merge it with any existing parts
            parts.addPart(p, false);
        }
    }

    /**
     * Gets the Warehouse which stores parts.
     */
    public Warehouse getWarehouse() {
        return parts;
    }

    /**
     * Sets the Warehouse which stores parts for the campaign.
     *
     * @param warehouse The warehouse in which to store parts.
     */
    public void setWarehouse(Warehouse warehouse) {
        parts = Objects.requireNonNull(warehouse);
    }

    public Quartermaster getQuartermaster() {
        return quartermaster;
    }

    /**
     * @return A collection of parts in the Warehouse.
     */
    public Collection<Part> getParts() {
        return parts.getParts();
    }

    private int getQuantity(Part part) {
        return getWarehouse().getPartQuantity(part);
    }

    private PartInUse getPartInUse(Part part) {
        // SI isn't a proper "part"
        if (part instanceof StructuralIntegrity) {
            return null;
        }
        // Skip out on "not armor" (as in 0 point armer on men or field guns)
        if ((part instanceof Armor armor) && (armor.getType() == EquipmentType.T_ARMOR_UNKNOWN)) {
            return null;
        }
        // Makes no sense buying those separately from the chasis
        if ((part instanceof EquipmentPart equipmentPart) &&
                  (equipmentPart.getType() instanceof MiscType miscType) &&
                  (miscType.hasFlag(MiscType.F_CHASSIS_MODIFICATION))) {
            return null;
        }
        // Replace a "missing" part with a corresponding "new" one.
        if (part instanceof MissingPart missingPart) {
            part = missingPart.getNewPart();
        }
        PartInUse result = new PartInUse(part);
        result.setRequestedStock(getDefaultStockPercent(part));
        return (null != result.getPartToBuy()) ? result : null;
    }

    /**
     * Determines the default stock percentage for a given part type.
     *
     * <p>
     * This method uses the type of the provided {@link Part} to decide which default stock percentage to return. The
     * values for each part type are retrieved from the campaign options.
     * </p>
     *
     * @param part The {@link Part} for which the default stock percentage is to be determined. The part must not be
     *             {@code null}.
     *
     * @return An {@code int} representing the default stock percentage for the given part type, as defined in the
     *       campaign options.
     */
    private int getDefaultStockPercent(Part part) {
        if (part instanceof HeatSink) {
            return campaignOptions.getAutoLogisticsHeatSink();
        } else if (part instanceof MekLocation) {
            if (((MekLocation) part).getLoc() == Mek.LOC_HEAD) {
                return campaignOptions.getAutoLogisticsMekHead();
            }

            if (((MekLocation) part).getLoc() == Mek.LOC_CT) {
                return campaignOptions.getAutoLogisticsNonRepairableLocation();
            }

            return campaignOptions.getAutoLogisticsMekLocation();
        } else if (part instanceof TankLocation) {
            return campaignOptions.getAutoLogisticsNonRepairableLocation();
        } else if (part instanceof AmmoBin || part instanceof AmmoStorage) {
            return campaignOptions.getAutoLogisticsAmmunition();
        } else if (part instanceof Armor) {
            return campaignOptions.getAutoLogisticsArmor();
        } else if (part instanceof MekActuator) {
            return campaignOptions.getAutoLogisticsActuators();
        } else if (part instanceof JumpJet) {
            return campaignOptions.getAutoLogisticsJumpJets();
        } else if (part instanceof EnginePart) {
            return campaignOptions.getAutoLogisticsEngines();
        } else if (part instanceof EquipmentPart equipmentPart) {
            if (equipmentPart.getType() instanceof WeaponType) {
                return campaignOptions.getAutoLogisticsWeapons();
            }
        }

        return campaignOptions.getAutoLogisticsOther();
    }

    /**
     * Updates a {@link PartInUse} record with data from an incoming {@link Part}.
     *
     * <p>
     * This method processes the incoming part to update the usage, storage, or transfer count of the specified part in
     * use, based on the type, quality, and associated unit of the incoming part. Certain parts are ignored based on
     * their state or configuration, such as being part of conventional infantry, salvage, or mothballed units.
     * </p>
     *
     * @param partInUse                the {@link PartInUse} record to update.
     * @param incomingPart             the new {@link Part} that is being processed for this record.
     * @param ignoreMothballedUnits    if {@code true}, parts belonging to mothballed units are excluded.
     * @param ignoreSparesUnderQuality spares with a quality lower than this threshold are excluded from counting.
     */
    private void updatePartInUseData(PartInUse partInUse, Part incomingPart, boolean ignoreMothballedUnits,
          PartQuality ignoreSparesUnderQuality) {
        Unit unit = incomingPart.getUnit();
        if (unit != null) {
            // Ignore conventional infantry
            if (unit.isConventionalInfantry()) {
                return;
            }

            // Ignore parts if they are from mothballed units and the flag is set
            if (ignoreMothballedUnits && incomingPart.getUnit() != null && incomingPart.getUnit().isMothballed()) {
                return;
            }

            // Ignore units set to salvage
            if (unit.isSalvage()) {
                return;
            }
        }

        // Case 1: Part is associated with a unit or is a MissingPart
        if ((unit != null) || (incomingPart instanceof MissingPart)) {
            partInUse.setUseCount(partInUse.getUseCount() + getQuantity(incomingPart));
            return;
        }

        // Case 2: Part is present and meets quality requirements
        if (incomingPart.isPresent()) {
            if (incomingPart.getQuality().toNumeric() >= ignoreSparesUnderQuality.toNumeric()) {
                partInUse.setStoreCount(partInUse.getStoreCount() + getQuantity(incomingPart));
                partInUse.addSpare(incomingPart);
            }
            return;
        }

        // Case 3: Part is not present, update transfer count
        partInUse.setTransferCount(partInUse.getTransferCount() + getQuantity(incomingPart));
    }

    /**
     * Find all the parts that match this PartInUse and update their data
     *
     * @param partInUse                part in use record to update
     * @param ignoreMothballedUnits    don't count parts in mothballed units
     * @param ignoreSparesUnderQuality don't count spare parts lower than this quality
     */
    public void updatePartInUse(PartInUse partInUse, boolean ignoreMothballedUnits,
          PartQuality ignoreSparesUnderQuality) {
        partInUse.setUseCount(0);
        partInUse.setStoreCount(0);
        partInUse.setTransferCount(0);
        partInUse.setPlannedCount(0);
        getWarehouse().forEachPart(incomingPart -> {
            PartInUse newPartInUse = getPartInUse(incomingPart);
            if (partInUse.equals(newPartInUse)) {
                updatePartInUseData(partInUse, incomingPart, ignoreMothballedUnits, ignoreSparesUnderQuality);
            }
        });
        for (IAcquisitionWork maybePart : shoppingList.getPartList()) {
            PartInUse newPartInUse = getPartInUse((Part) maybePart);
            if (partInUse.equals(newPartInUse)) {
                partInUse.setPlannedCount(partInUse.getPlannedCount() +
                                                getQuantity((maybePart instanceof MissingPart) ?
                                                                  ((MissingPart) maybePart).getNewPart() :
                                                                  (Part) maybePart) * maybePart.getQuantity());
            }
        }
    }

    /**
     * Analyzes the warehouse inventory and returns a data set that summarizes the usage state of all parts, including
     * their use counts, store counts, and planned counts, while filtering based on specific conditions.
     *
     * <p>
     * This method aggregates all parts currently in use or available as spares, while taking into account constraints
     * like ignoring mothballed units or filtering spares below a specific quality. It uses a map structure to
     * efficiently track and update parts during processing.
     * </p>
     *
     * @param ignoreMothballedUnits    If {@code true}, parts from mothballed units will not be included in the
     *                                 results.
     * @param isResupply               If {@code true}, specific units (e.g., prohibited unit types) are skipped based
     *                                 on the current context as defined in {@code Resupply.isProhibitedUnitType()}.
     * @param ignoreSparesUnderQuality Spare parts of a lower quality than the specified value will be excluded from the
     *                                 results.
     *
     * @return A {@link Set} of {@link PartInUse} objects detailing the state of each relevant part, including:
     *       <ul>
     *       <li>Use count: How many of this part are currently in use.</li>
     *       <li>Store count: How many of this part are available as spares in the
     *       warehouse.</li>
     *       <li>Planned count: The quantity of this part included in acquisition
     *       orders or
     *       planned procurement.</li>
     *       <li>Requested stock: The target or default quantity to maintain, as
     *       derived from
     *       settings or requests.</li>
     *       </ul>
     *       Only parts with non-zero counts (use, store, or planned) will be
     *       included in the
     *       result.
     */

    public Set<PartInUse> getPartsInUse(boolean ignoreMothballedUnits, boolean isResupply,
          PartQuality ignoreSparesUnderQuality) {
        // java.util.Set doesn't supply a get(Object) method, so we have to use a
        // java.util.Map
        Map<PartInUse, PartInUse> inUse = new HashMap<>();
        getWarehouse().forEachPart(incomingPart -> {
            if (isResupply) {
                Unit unit = incomingPart.getUnit();

                Entity entity = null;
                if (unit != null) {
                    entity = unit.getEntity();
                }

                if (entity != null) {
                    if (isProhibitedUnitType(entity, false, false)) {
                        return;
                    }
                }
            }

            PartInUse partInUse = getPartInUse(incomingPart);
            if (null == partInUse) {
                return;
            }
            if (inUse.containsKey(partInUse)) {
                partInUse = inUse.get(partInUse);
            } else {
                if (partsInUseRequestedStockMap.containsKey(partInUse.getDescription())) {
                    partInUse.setRequestedStock(partsInUseRequestedStockMap.get(partInUse.getDescription()));
                } else {
                    partInUse.setRequestedStock(getDefaultStockPercent(incomingPart));
                }
                inUse.put(partInUse, partInUse);
            }
            updatePartInUseData(partInUse, incomingPart, ignoreMothballedUnits, ignoreSparesUnderQuality);
        });
        for (IAcquisitionWork maybePart : shoppingList.getPartList()) {
            if (!(maybePart instanceof Part)) {
                continue;
            }
            PartInUse partInUse = getPartInUse((Part) maybePart);
            if (null == partInUse) {
                continue;
            }
            if (inUse.containsKey(partInUse)) {
                partInUse = inUse.get(partInUse);
            } else {
                if (partsInUseRequestedStockMap.containsKey(partInUse.getDescription())) {
                    partInUse.setRequestedStock(partsInUseRequestedStockMap.get(partInUse.getDescription()));
                } else {
                    partInUse.setRequestedStock(getDefaultStockPercent((Part) maybePart));
                }
                inUse.put(partInUse, partInUse);
            }
            partInUse.setPlannedCount(partInUse.getPlannedCount() +
                                            getQuantity((maybePart instanceof MissingPart) ?
                                                              ((MissingPart) maybePart).getNewPart() :
                                                              (Part) maybePart) * maybePart.getQuantity());

        }
        return inUse.keySet()
                     .stream()
                     // Hacky but otherwise we end up with zero lines when filtering things out
                     .filter(p -> p.getUseCount() != 0 || p.getStoreCount() != 0 || p.getPlannedCount() != 0)
                     .collect(Collectors.toSet());
    }

    public Part getPart(int id) {
        return parts.getPart(id);
    }

    @Nullable
    public Force getForce(int id) {
        return forceIds.get(id);
    }

    public List<String> getCurrentReport() {
        return currentReport;
    }

    public void setCurrentReportHTML(String html) {
        currentReportHTML = html;
    }

    public String getCurrentReportHTML() {
        return currentReportHTML;
    }

    public void setNewReports(List<String> reports) {
        newReports = reports;
    }

    public List<String> fetchAndClearNewReports() {
        List<String> oldReports = newReports;
        setNewReports(new ArrayList<>());
        return oldReports;
    }

    /**
     * Finds the active person in a particular role with the highest level in a given, with an optional secondary skill
     * to break ties.
     *
     * @param role      One of the PersonnelRole enum values
     * @param primary   The skill to use for comparison.
     * @param secondary If not null and there is more than one person tied for the most the highest, preference will be
     *                  given to the one with a higher level in the secondary skill.
     *
     * @return The person in the designated role with the most experience.
     */
    public Person findBestInRole(PersonnelRole role, String primary, @Nullable String secondary) {
        int highest = 0;
        Person bestInRole = null;

        boolean isUseAgingEffects = campaignOptions.isUseAgeEffects();
        boolean isClanCampaign = isClanCampaign();

        for (Person person : getActivePersonnel(false)) {
            int adjustedReputation = person.getAdjustedReputation(isUseAgingEffects,
                  isClanCampaign,
                  currentDay,
                  person.getRankNumeric());

            if (((person.getPrimaryRole() == role) || (person.getSecondaryRole() == role)) &&
                      (person.getSkill(primary) != null)) {
                Skill primarySkill = person.getSkill(primary);
                int currentSkillLevel = Integer.MIN_VALUE;

                if (primarySkill != null) {
                    currentSkillLevel = primarySkill.getTotalSkillLevel(person.getOptions(),
                          person.getATOWAttributes(),
                          adjustedReputation);
                }

                if (bestInRole == null || currentSkillLevel > highest) {
                    bestInRole = person;
                    highest = currentSkillLevel;
                } else if (secondary != null && currentSkillLevel == highest) {
                    Skill secondarySkill = person.getSkill(secondary);

                    if (secondarySkill == null) {
                        continue;
                    }

                    currentSkillLevel = secondarySkill.getTotalSkillLevel(person.getOptions(),
                          person.getATOWAttributes(),
                          adjustedReputation);

                    int bestInRoleSecondarySkill = Integer.MIN_VALUE;
                    if (bestInRole.hasSkill(secondary)) {
                        int bestInRoleAdjustedReputation = bestInRole.getAdjustedReputation(isUseAgingEffects,
                              isClanCampaign,
                              currentDay,
                              bestInRole.getRankNumeric());
                        bestInRoleSecondarySkill = secondarySkill.getTotalSkillLevel(bestInRole.getOptions(),
                              bestInRole.getATOWAttributes(),
                              bestInRoleAdjustedReputation);
                    }

                    if (currentSkillLevel > bestInRoleSecondarySkill) {
                        bestInRole = person;
                    }
                }
            }
        }
        return bestInRole;
    }

    public Person findBestInRole(PersonnelRole role, String skill) {
        return findBestInRole(role, skill, null);
    }

    /**
     * Finds and returns the {@link Person} with the highest total skill level for a specified skill.
     *
     * <p>This method iterates over all active personnel, calculates each individual's total skill level
     * for the given skill (taking into account campaign options, reputation modifiers, and attributes), and determines
     * who possesses the highest skill value. If none are found, {@code null} is returned.</p>
     *
     * @param skillName the name of the skill to evaluate among all active personnel
     *
     * @return the {@link Person} with the highest calculated total skill level in the specified skill, or {@code null}
     *       if no qualifying person is found
     */
    public @Nullable Person findBestAtSkill(String skillName) {
        Person bestAtSkill = null;
        int highest = 0;
        for (Person person : getActivePersonnel(false)) {
            int adjustedReputation = person.getAdjustedReputation(campaignOptions.isUseAgeEffects(),
                  isClanCampaign(),
                  currentDay,
                  person.getRankNumeric());
            Skill skill = person.getSkill(skillName);

            int totalSkillLevel = Integer.MIN_VALUE;
            if (skill != null) {
                totalSkillLevel = skill.getTotalSkillLevel(person.getOptions(),
                      person.getATOWAttributes(),
                      adjustedReputation);
            }

            if (totalSkillLevel > highest) {
                highest = totalSkillLevel;
                bestAtSkill = person;
            }
        }
        return bestAtSkill;
    }

    /**
     * @return The list of all active {@link Person}s who qualify as technicians ({@link Person#isTech()});
     */
    public List<Person> getTechs() {
        return getTechs(false);
    }

    public List<Person> getTechs(final boolean noZeroMinute) {
        return getTechs(noZeroMinute, false);
    }

    public List<Person> getTechsExpanded() {
        return getTechsExpanded(false, false, true);
    }

    public List<Person> getTechs(final boolean noZeroMinute, final boolean eliteFirst) {
        return getTechsExpanded(noZeroMinute, eliteFirst, false);
    }

    /**
     * Retrieves a list of active technicians, with options to include only those with time remaining, prioritize elite
     * technicians, and expand the search to include technicians with additional roles.
     *
     * <p>The resulting list includes {@link Person} objects who qualify as technicians ({@link Person#isTech()})
     * or, if specified, as expanded technicians ({@link Person#isTechExpanded()}). If the person is part of a
     * self-crewed unit (e.g., an engineer on a self-crewed vessel), they are also included in the list.</p>
     *
     * <p>The returned list can be customized and sorted based on a variety of criteria:</p>
     * <ul>
     *   <li>Technicians with no remaining available time can be excluded if {@code noZeroMinute} is set to {@code true}.</li>
     *   <li>The list can be sorted from elite (best) to least skilled if {@code eliteFirst} is set to {@code true}.</li>
     *   <li>When {@code expanded} is set to {@code true}, technicians with expanded roles (e.g., dual skill sets) are included
     *       in addition to regular technicians.</li>
     *   <li>The list is further sorted in the following order:
     *     <ol>
     *       <li>By skill level (default: lowest to highest, or highest to lowest if elite-first enabled).</li>
     *       <li>By available daily tech time (highest to lowest).</li>
     *       <li>By rank (lowest to highest).</li>
     *     </ol>
     *   </li>
     * </ul>
     *
     * @param noZeroMinute If {@code true}, excludes technicians with no remaining available minutes.
     * @param eliteFirst   If {@code true}, sorts the list to place the most skilled technicians at the top.
     * @param expanded     If {@code true}, includes technicians with expanded roles (e.g., those qualifying under
     *                     {@link Person#isTechExpanded()}).
     *
     * @return A list of active {@link Person} objects who qualify as technicians or expanded technicians, sorted by
     *       skill, available time, and rank as specified by the input parameters.
     */
    public List<Person> getTechsExpanded(final boolean noZeroMinute, final boolean eliteFirst, final boolean expanded) {
        final List<Person> techs = getActivePersonnel(true).stream()
                                         .filter(person -> (expanded ? person.isTechExpanded() : person.isTech()) &&
                                                                 (!noZeroMinute || (person.getMinutesLeft() > 0)))
                                         .collect(Collectors.toList());

        // also need to loop through and collect engineers on self-crewed vessels
        for (final Unit unit : getUnits()) {
            if (unit.isSelfCrewed() && !(unit.getEntity() instanceof Infantry) && (unit.getEngineer() != null)) {
                techs.add(unit.getEngineer());
            }
        }

        // Return the tech collection sorted worst to best Skill Level, or reversed if we want elites first
        techs.sort(Comparator.comparingInt(person -> person.getSkillLevel(this,
              !person.getPrimaryRole().isTech() && person.getSecondaryRole().isTechSecondary()).ordinal()));

        if (eliteFirst) {
            Collections.reverse(techs);
        }

        // sort based on available minutes (highest -> lowest)
        techs.sort(Comparator.comparingInt(person -> -person.getDailyAvailableTechTime(false)));

        // finally, sort based on rank (lowest -> highest)
        techs.sort((person1, person2) -> {
            if (person1.outRanks(person2)) {
                return 1; // person1 outranks person2 -> person2 should come first
            } else if (person2.outRanks(person1)) {
                return -1; // person2 outranks person1 -> person1 should come first
            } else {
                return 0; // They are considered equal
            }
        });

        return techs;
    }

    public List<Person> getAdmins() {
        List<Person> admins = new ArrayList<>();
        for (Person person : getActivePersonnel(true)) {
            if (person.isAdministrator()) {
                admins.add(person);
            }
        }
        return admins;
    }

    public boolean isWorkingOnRefit(Person person) {
        Objects.requireNonNull(person);

        Unit unit = getHangar().findUnit(u -> u.isRefitting() && person.equals(u.getRefit().getTech()));
        return unit != null;
    }

    public List<Person> getDoctors() {
        List<Person> docs = new ArrayList<>();
        for (Person person : getActivePersonnel(true)) {
            if (person.isDoctor()) {
                docs.add(person);
            }
        }
        return docs;
    }

    public int getPatientsFor(Person doctor) {
        int patients = 0;
        for (Person person : getActivePersonnel(true)) {
            if ((null != person.getDoctorId()) && person.getDoctorId().equals(doctor.getId())) {
                patients++;
            }
        }
        return patients;
    }

    /**
     * Retrieves the best logistics person based on the acquisition skill, personnel category, and maximum acquisitions
     * allowed for the campaign.
     *
     * <p>This method evaluates all active personnel to determine the most suitable candidate
     * for logistics tasks, depending on the specified acquisition skill and rules. The determination is made according
     * to the following logic:</p>
     * <ul>
     *   <li>If the skill is {@code S_AUTO}, the method immediately returns {@code null}.</li>
     *   <li>If the skill is {@code S_TECH}, the method evaluates personnel based on their technical
     *       skill level, ignoring those who are ineligible for procurement or who exceed
     *       the maximum acquisition limit.</li>
     *   <li>For all other skills, the method evaluates personnel who possess the specified skill,
     *       ensuring their eligibility for procurement and checking that they have not exceeded
     *       the maximum acquisition limit.</li>
     * </ul>
     *
     * <p>The "best" logistics person is selected as the one with the highest skill level (based on the skill being
     * evaluated). If no suitable candidate is found, the method returns {@code null}.
     *
     * @return The {@link Person} representing the best logistics character, or {@code null} if no suitable person is
     *       found.
     */
    public @Nullable Person getLogisticsPerson() {
        final String skillName = campaignOptions.getAcquisitionSkill();
        final ProcurementPersonnelPick acquisitionCategory = campaignOptions.getAcquisitionPersonnelCategory();
        final int defaultMaxAcquisitions = campaignOptions.getMaxAcquisitions();

        int bestSkill = -1;
        Person procurementCharacter = null;
        if (skillName.equals(S_AUTO)) {
            return null;
        } else if (skillName.equals(S_TECH)) {
            for (Person person : getActivePersonnel(false)) {
                int effectiveMaxAcquisitions = defaultMaxAcquisitions;

                PersonnelOptions options = person.getOptions();
                if (isIneligibleToPerformProcurement(person, acquisitionCategory)) {
                    continue;
                }

                if (defaultMaxAcquisitions > 0 && (person.getAcquisitions() >= effectiveMaxAcquisitions)) {
                    continue;
                }

                int adjustedReputation = person.getAdjustedReputation(campaignOptions.isUseAgeEffects(),
                      isClanCampaign(),
                      currentDay,
                      person.getRankNumeric());
                Skill skill = person.getSkill(skillName);

                int totalSkillLevel = Integer.MIN_VALUE;
                if (skill != null) {
                    totalSkillLevel = skill.getTotalSkillLevel(person.getOptions(),
                          person.getATOWAttributes(),
                          adjustedReputation);
                }

                if (totalSkillLevel > bestSkill) {
                    procurementCharacter = person;
                    bestSkill = totalSkillLevel;
                }
            }
        } else {
            for (Person person : getActivePersonnel(false)) {
                int effectiveMaxAcquisitions = defaultMaxAcquisitions;

                if (isIneligibleToPerformProcurement(person, acquisitionCategory)) {
                    continue;
                }

                if (defaultMaxAcquisitions > 0 && (person.getAcquisitions() >= effectiveMaxAcquisitions)) {
                    continue;
                }

                int adjustedReputation = person.getAdjustedReputation(campaignOptions.isUseAgeEffects(),
                      isClanCampaign(),
                      currentDay,
                      person.getRankNumeric());
                Skill skill = person.getSkill(skillName);

                int totalSkillLevel = Integer.MIN_VALUE;
                if (skill != null) {
                    totalSkillLevel = skill.getTotalSkillLevel(person.getOptions(),
                          person.getATOWAttributes(),
                          adjustedReputation);
                }

                if (totalSkillLevel > bestSkill) {
                    procurementCharacter = person;
                    bestSkill = totalSkillLevel;
                }
            }
        }

        return procurementCharacter;
    }

    /**
     * Finds and returns the most senior administrator for a specific type of administrative role. Seniority is
     * determined using the {@link Person#outRanksUsingSkillTiebreaker} method when there are multiple eligible
     * administrators for the specified role.
     *
     * <p>
     * The method evaluates both the primary and secondary roles of each administrator against the provided
     * {@link AdministratorSpecialization} type.
     * </p>
     *
     * <p>
     * The valid types of administrative roles are represented by the {@link AdministratorSpecialization} enum:
     * </p>
     * <ul>
     * <li>{@link AdministratorSpecialization#COMMAND} - Command Administrator</li>
     * <li>{@link AdministratorSpecialization#LOGISTICS} - Logistics
     * Administrator</li>
     * <li>{@link AdministratorSpecialization#TRANSPORT} - Transport
     * Administrator</li>
     * <li>{@link AdministratorSpecialization#HR} - HR Administrator</li>
     * </ul>
     *
     * @param type the {@link AdministratorSpecialization} representing the administrative role to check for. Passing a
     *             {@code null} type will result in an {@link IllegalStateException}.
     *
     * @return the most senior {@link Person} with the specified administrative role, or {@code null} if no eligible
     *       administrator is found.
     *
     *       <p>
     *       <b>Behavior:</b>
     *       </p>
     *       <ul>
     *       <li>The method iterates through all administrators retrieved by
     *       {@link #getAdmins()}.</li>
     *       <li>For each {@link Person}, it checks if their primary or secondary
     *       role matches the specified type
     *       via utility methods like
     *       {@code AdministratorRole#isAdministratorCommand}.</li>
     *       <li>If no eligible administrators exist, the method returns
     *       {@code null}.</li>
     *       <li>If multiple administrators are eligible, the one with the highest
     *       seniority is returned.</li>
     *       <li>Seniority is determined by the
     *       {@link Person#outRanksUsingSkillTiebreaker} method,
     *       which uses a skill-based tiebreaker when necessary.</li>
     *       </ul>
     *
     * @throws IllegalStateException if {@code type} is null or an unsupported value.
     */
    public @Nullable Person getSeniorAdminPerson(AdministratorSpecialization type) {
        Person seniorAdmin = null;

        for (Person person : getAdmins()) {
            boolean isEligible = switch (type) {
                case COMMAND -> person.getPrimaryRole().isAdministratorCommand() ||
                                      person.getSecondaryRole().isAdministratorCommand();
                case LOGISTICS -> person.getPrimaryRole().isAdministratorLogistics() ||
                                        person.getSecondaryRole().isAdministratorLogistics();
                case TRANSPORT -> person.getPrimaryRole().isAdministratorTransport() ||
                                        person.getSecondaryRole().isAdministratorTransport();
                case HR -> person.getPrimaryRole().isAdministratorHR() || person.getSecondaryRole().isAdministratorHR();
            };

            if (isEligible) {
                if (seniorAdmin == null) {
                    seniorAdmin = person;
                    continue;
                }

                if (person.outRanksUsingSkillTiebreaker(this, seniorAdmin)) {
                    seniorAdmin = person;
                }
            }
        }
        return seniorAdmin;
    }

    /**
     * Retrieves the current campaign commander.
     *
     * <p>If a commander is specifically flagged, that person will be returned. Otherwise, the highest-ranking member
     * among the unit's active personnel is selected.</p>
     *
     * @return the {@link Person} who is the commander, or {@code null} if there are no suitable candidates.
     *
     * @author Illiani
     * @since 0.50.07
     */
    public @Nullable Person getCommander() {
        return findTopCommanders()[0];
    }

    /**
     * Retrieves the second-in-command among the unit's active personnel.
     *
     * <p>The second-in-command is determined as the highest-ranking active personnel member who is not the flagged
     * commander (if one exists). If multiple candidates have the same rank, a skill-based tiebreaker is used.</p>
     *
     * @return the {@link Person} who is considered the second-in-command, or {@code null} if there are no suitable
     * candidates.
     *
     * @author Illiani
     * @since 0.50.07
     */
    public @Nullable Person getSecondInCommand() {
        return findTopCommanders()[1];
    }

    /**
     * Finds the current top two candidates for command among active personnel.
     *
     * <p>In a single pass, this method determines the commander and the second-in-command using a flagged commander
     * if one is specified, otherwise relying on rank and skill tiebreakers.</p>
     *
     * @return an array where index 0 is the commander (may be the flagged commander), and index 1 is the
     *       second-in-command; either or both may be {@code null} if no suitable personnel are available.
     *
     * @author Illiani
     * @since 0.50.07
     */
    private Person[] findTopCommanders() {
        Person flaggedCommander = getFlaggedCommander();
        Person commander = flaggedCommander;
        Person secondInCommand = null;

        for (Person person : getActivePersonnel(false)) {
            // If we have a flagged commander, skip them
            if (flaggedCommander != null) {
                if (person.equals(flaggedCommander)) {
                    continue;
                }
                // Second in command is best among non-flagged
                if (secondInCommand == null || person.outRanksUsingSkillTiebreaker(this, secondInCommand)) {
                    secondInCommand = person;
                }
            } else {
                if (commander == null) {
                    commander = person;
                } else if (person.outRanksUsingSkillTiebreaker(this, commander)) {
                    secondInCommand = commander;
                    commander = person;
                } else if (secondInCommand == null || person.outRanksUsingSkillTiebreaker(this, secondInCommand)) {
                    if (!person.equals(commander)) {
                        secondInCommand = person;
                    }
                }
            }
        }

        return new Person[] { commander, secondInCommand};
    }

    /**
     * Retrieves a list of eligible logistics personnel who can perform procurement actions based on the current
     * campaign options. If acquisitions are set to automatically succeed, an empty list is returned.
     *
     * <p>This method evaluates active personnel to determine who is eligible for procurement
     * actions under the current campaign configuration. Personnel are filtered and sorted based on specific
     * criteria:</p>
     * <ul>
     *   <li><strong>Automatic Success:</strong> If the acquisition skill equals {@code S_AUTO},
     *       an empty list is immediately returned.</li>
     *   <li><strong>Eligibility Filtering:</strong> The following checks are applied to filter personnel:
     *       <ul>
     *          <li>Personnel must not be ineligible based on the {@link ProcurementPersonnelPick} category.</li>
     *          <li>Personnel must not have exceeded the maximum acquisition limit, if specified.</li>
     *          <li>If the skill is {@code S_TECH}, the person must have a valid technical skill.</li>
     *          <li>For other skills, the person must have the specified skill.</li>
     *       </ul>
     *    </li>
     *   <li><b>Sorting:</b> The resulting list is sorted in descending order by skill level:
     *       <ul>
     *          <li>When the skill is {@code S_TECH}, sorting is based on the person's best technical skill level.</li>
     *          <li>For other skills, sorting is based on the level of the specified skill.</li>
     *       </ul>
     *   </li>
     * </ul>
     *
     * @return A {@link List} of {@link Person} objects who are eligible and sorted to perform logistical actions, or an
     *       empty list if acquisitions automatically succeed.
     */
    public List<Person> getLogisticsPersonnel() {
        final String skillName = getCampaignOptions().getAcquisitionSkill();

        if (skillName.equals(S_AUTO)) {
            return Collections.emptyList();
        } else {
            final int maxAcquisitions = campaignOptions.getMaxAcquisitions();
            final ProcurementPersonnelPick acquisitionCategory = campaignOptions.getAcquisitionPersonnelCategory();
            List<Person> logisticsPersonnel = new ArrayList<>();

            for (Person person : getActivePersonnel(true)) {
                if (isIneligibleToPerformProcurement(person, acquisitionCategory)) {
                    continue;
                }

                if ((maxAcquisitions > 0) && (person.getAcquisitions() >= maxAcquisitions)) {
                    continue;
                }
                if (skillName.equals(S_TECH)) {
                    if (null != person.getBestTechSkill()) {
                        logisticsPersonnel.add(person);
                    }
                } else if (person.hasSkill(skillName)) {
                    logisticsPersonnel.add(person);
                }
            }

            // Sort by their skill level, descending.
            logisticsPersonnel.sort((person1, person2) -> {
                if (skillName.equals(S_TECH)) {
                    // Person 1
                    int adjustedReputation = person1.getAdjustedReputation(campaignOptions.isUseAgeEffects(),
                          isClanCampaign(),
                          currentDay,
                          person1.getRankNumeric());
                    Skill skill = person1.getBestTechSkill();

                    int person1SkillLevel = Integer.MIN_VALUE;
                    if (skill != null) {
                        person1SkillLevel = skill.getTotalSkillLevel(person1.getOptions(),
                              person1.getATOWAttributes(),
                              adjustedReputation);
                    }

                    // Person 2
                    adjustedReputation = person2.getAdjustedReputation(campaignOptions.isUseAgeEffects(),
                          isClanCampaign(),
                          currentDay,
                          person2.getRankNumeric());
                    skill = person2.getBestTechSkill();

                    int person2SkillLevel = Integer.MIN_VALUE;
                    if (skill != null) {
                        person2SkillLevel = skill.getTotalSkillLevel(person2.getOptions(),
                              person2.getATOWAttributes(),
                              adjustedReputation);
                    }

                    return Integer.compare(person1SkillLevel, person2SkillLevel);
                } else {
                    // Person 1
                    int adjustedReputation = person1.getAdjustedReputation(campaignOptions.isUseAgeEffects(),
                          isClanCampaign(),
                          currentDay,
                          person1.getRankNumeric());
                    Skill skill = person1.getSkill(S_TECH);

                    int person1SkillLevel = Integer.MIN_VALUE;
                    if (skill != null) {
                        person1SkillLevel = skill.getTotalSkillLevel(person1.getOptions(),
                              person1.getATOWAttributes(),
                              adjustedReputation);
                    }

                    // Person 2
                    adjustedReputation = person2.getAdjustedReputation(campaignOptions.isUseAgeEffects(),
                          isClanCampaign(),
                          currentDay,
                          person2.getRankNumeric());
                    skill = person2.getSkill(S_TECH);

                    int person2SkillLevel = Integer.MIN_VALUE;
                    if (skill != null) {
                        person2SkillLevel = skill.getTotalSkillLevel(person2.getOptions(),
                              person2.getATOWAttributes(),
                              adjustedReputation);
                    }

                    return Integer.compare(person1SkillLevel, person2SkillLevel);
                }
            });

            return logisticsPersonnel;
        }
    }

    /***
     * This is the main function for getting stuff (parts, units, etc.) All non-GM
     * acquisition should go through this function to ensure the campaign rules for
     * acquisition are followed.
     *
     * @param sList - A <code>ShoppingList</code> object including items that need
     *              to be purchased
     * @return A <code>ShoppingList</code> object that includes all items that were
     *         not successfully acquired
     */
    public ShoppingList goShopping(ShoppingList sList) {
        // loop through shopping items and decrement days to wait
        for (IAcquisitionWork shoppingItem : sList.getShoppingList()) {
            shoppingItem.decrementDaysToWait();
        }

        if (getCampaignOptions().getAcquisitionSkill().equals(S_AUTO)) {
            return goShoppingAutomatically(sList);
        } else if (!getCampaignOptions().isUsePlanetaryAcquisition()) {
            return goShoppingStandard(sList);
        } else {
            return goShoppingByPlanet(sList);
        }
    }

    /**
     * Shops for items on the {@link ShoppingList}, where each acquisition automatically succeeds.
     *
     * @param sList The shopping list to use when shopping.
     *
     * @return The new shopping list containing the items that were not acquired.
     */
    private ShoppingList goShoppingAutomatically(ShoppingList sList) {
        List<IAcquisitionWork> currentList = new ArrayList<>(sList.getShoppingList());

        List<IAcquisitionWork> remainingItems = new ArrayList<>(currentList.size());
        for (IAcquisitionWork shoppingItem : currentList) {
            if (shoppingItem.getDaysToWait() <= 0) {
                while (shoppingItem.getQuantity() > 0) {
                    if (!acquireEquipment(shoppingItem, null)) {
                        shoppingItem.resetDaysToWait();
                        break;
                    }
                }
            }
            if (shoppingItem.getQuantity() > 0 || shoppingItem.getDaysToWait() > 0) {
                remainingItems.add(shoppingItem);
            }
        }

        return new ShoppingList(remainingItems);
    }

    /**
     * Shops for items on the {@link ShoppingList}, where each acquisition is performed by available logistics
     * personnel.
     *
     * @param sList The shopping list to use when shopping.
     *
     * @return The new shopping list containing the items that were not acquired.
     */
    private ShoppingList goShoppingStandard(ShoppingList sList) {
        List<Person> logisticsPersonnel = getLogisticsPersonnel();
        if (logisticsPersonnel.isEmpty()) {
            addReport("Your force has no one capable of acquiring equipment.");
            return sList;
        }

        List<IAcquisitionWork> currentList = new ArrayList<>(sList.getShoppingList());
        for (Person person : logisticsPersonnel) {
            if (currentList.isEmpty()) {
                // Nothing left to shop for!
                break;
            }

            List<IAcquisitionWork> remainingItems = new ArrayList<>(currentList.size());
            for (IAcquisitionWork shoppingItem : currentList) {
                if (shoppingItem.getDaysToWait() <= 0) {
                    while (canAcquireParts(person) && shoppingItem.getQuantity() > 0) {
                        if (!acquireEquipment(shoppingItem, person)) {
                            shoppingItem.resetDaysToWait();
                            break;
                        }
                    }
                }
                if (shoppingItem.getQuantity() > 0 || shoppingItem.getDaysToWait() > 0) {
                    remainingItems.add(shoppingItem);
                }
            }

            currentList = remainingItems;
        }

        return new ShoppingList(currentList);
    }

    /**
     * Shops for items on the {@link ShoppingList}, where each acquisition is attempted on nearby planets by available
     * logistics personnel.
     *
     * @param sList The shopping list to use when shopping.
     *
     * @return The new shopping list containing the items that were not acquired.
     */
    private ShoppingList goShoppingByPlanet(ShoppingList sList) {
        List<Person> logisticsPersonnel = getLogisticsPersonnel();
        if (logisticsPersonnel.isEmpty()) {
            addReport("Your force has no one capable of acquiring equipment.");
            return sList;
        }

        // we are shopping by planets, so more involved
        List<IAcquisitionWork> currentList = sList.getShoppingList();
        LocalDate currentDate = getLocalDate();

        // a list of items than can be taken out of the search and put back on the
        // shopping list
        List<IAcquisitionWork> shelvedItems = new ArrayList<>();

        // find planets within a certain radius - the function will weed out dead
        // planets
        List<PlanetarySystem> systems = Systems.getInstance()
                                              .getShoppingSystems(getCurrentSystem(),
                                                    getCampaignOptions().getMaxJumpsPlanetaryAcquisition(),
                                                    currentDate);

        for (Person person : logisticsPersonnel) {
            if (currentList.isEmpty()) {
                // Nothing left to shop for!
                break;
            }

            String personTitle = person.getHyperlinkedFullTitle() + ' ';

            for (PlanetarySystem system : systems) {
                if (currentList.isEmpty()) {
                    // Nothing left to shop for!
                    break;
                }

                List<IAcquisitionWork> remainingItems = new ArrayList<>();

                // loop through shopping list. If it's time to check, then check as appropriate.
                // Items not
                // found get added to the remaining item list. Rotate through personnel
                boolean done = false;
                for (IAcquisitionWork shoppingItem : currentList) {
                    if (!canAcquireParts(person)) {
                        remainingItems.add(shoppingItem);
                        done = true;
                        continue;
                    }

                    if (shoppingItem.getDaysToWait() <= 0) {
                        PartAcquisitionResult result = findContactForAcquisition(shoppingItem, person, system);
                        if (result == PartAcquisitionResult.Success) {
                            int transitTime = calculatePartTransitTime(system);

                            PersonnelOptions options = person.getOptions();
                            double logisticianModifier = options.booleanOption(ADMIN_LOGISTICIAN) ? 0.9 : 1.0;
                            transitTime = (int) Math.round(transitTime * logisticianModifier);

                            int totalQuantity = 0;
                            while (shoppingItem.getQuantity() > 0 &&
                                         canAcquireParts(person) &&
                                         acquireEquipment(shoppingItem, person, system, transitTime)) {
                                totalQuantity++;
                            }
                            if (totalQuantity > 0) {
                                addReport(personTitle +
                                                "<font color='" +
                                                ReportingUtilities.getPositiveColor() +
                                                "'><b> found " +
                                                shoppingItem.getQuantityName(totalQuantity) +
                                                " on " +
                                                system.getPrintableName(currentDate) +
                                                ". Delivery in " +
                                                transitTime +
                                                " days.</b></font>");
                            }
                        } else if (result == PartAcquisitionResult.PartInherentFailure) {
                            shelvedItems.add(shoppingItem);
                            continue;
                        }
                    }

                    // if we didn't find everything on this planet, then add to the remaining list
                    if (shoppingItem.getQuantity() > 0 || shoppingItem.getDaysToWait() > 0) {
                        // if we can't afford it, then don't keep searching for it on other planets
                        if (!canPayFor(shoppingItem)) {
                            if (!getCampaignOptions().isPlanetAcquisitionVerbose()) {
                                addReport("<font color='" +
                                                ReportingUtilities.getNegativeColor() +
                                                "'><b>You cannot afford to purchase another " +
                                                shoppingItem.getAcquisitionName() +
                                                "</b></font>");
                            }
                            shelvedItems.add(shoppingItem);
                        } else {
                            remainingItems.add(shoppingItem);
                        }
                    }
                }

                // we are done with this planet. replace our current list with the remaining
                // items
                currentList = remainingItems;

                if (done) {
                    break;
                }
            }
        }

        // add shelved items back to the currentlist
        currentList.addAll(shelvedItems);

        // loop through and reset waiting time on all items on the remaining shopping
        // list if they have no waiting time left
        for (IAcquisitionWork shoppingItem : currentList) {
            if (shoppingItem.getDaysToWait() <= 0) {
                shoppingItem.resetDaysToWait();
            }
        }

        return new ShoppingList(currentList);
    }

    /**
     * Gets a value indicating if {@code person} can acquire parts.
     *
     * @param person The {@link Person} to check if they have remaining time to perform acquisitions.
     *
     * @return True if {@code person} could acquire another part, otherwise false.
     */
    public boolean canAcquireParts(@Nullable Person person) {
        if (person == null) {
            // CAW: in this case we're using automatic success
            // and the logistics person will be null.
            return true;
        }
        int maxAcquisitions = getCampaignOptions().getMaxAcquisitions();
        return maxAcquisitions <= 0 || person.getAcquisitions() < maxAcquisitions;
    }

    /***
     * Checks whether the campaign can pay for a given <code>IAcquisitionWork</code>
     * item. This will check
     * both whether the campaign is required to pay for a given type of acquisition
     * by the options and
     * if so whether it has enough money to afford it.
     *
     * @param acquisition - An <code>IAcquisitionWork</code> object
     * @return true if the campaign can pay for the acquisition; false if it cannot.
     */
    public boolean canPayFor(IAcquisitionWork acquisition) {
        // SHOULD we check to see if this acquisition needs to be paid for
        if ((acquisition instanceof UnitOrder && getCampaignOptions().isPayForUnits()) ||
                  (acquisition instanceof Part && getCampaignOptions().isPayForParts())) {
            // CAN the acquisition actually be paid for
            return getFunds().isGreaterOrEqualThan(acquisition.getBuyCost());
        }
        return true;
    }

    /**
     * Make an acquisition roll for a given planet to see if you can identify a contact. Used for planetary based
     * acquisition.
     *
     * @param acquisition - The <code> IAcquisitionWork</code> being acquired.
     * @param person      - The <code>Person</code> object attempting to do the acquiring. may be null if no one on the
     *                    force has the skill or the user is using automatic acquisition.
     * @param system      - The <code>PlanetarySystem</code> object where the acquisition is being attempted. This may
     *                    be null if the user is not using planetary acquisition.
     *
     * @return The result of the rolls.
     */
    public PartAcquisitionResult findContactForAcquisition(IAcquisitionWork acquisition, Person person,
          PlanetarySystem system) {
        TargetRoll target = getTargetForAcquisition(acquisition, person);

        String impossibleSentencePrefix = person == null ?
                                                "Can't search for " :
                                                person.getFullName() + " can't search for ";
        String failedSentencePrefix = person == null ?
                                            "No contacts available for " :
                                            person.getFullName() + " is unable to find contacts for ";
        String succeededSentencePrefix = person == null ?
                                               "Possible contact for " :
                                               person.getFullName() + " has found a contact for ";

        // if it's already impossible, don't bother with the rest
        if (target.getValue() == TargetRoll.IMPOSSIBLE) {
            if (getCampaignOptions().isPlanetAcquisitionVerbose()) {
                addReport("<font color='" +
                                ReportingUtilities.getNegativeColor() +
                                "'><b>" +
                                impossibleSentencePrefix +
                                acquisition.getAcquisitionName() +
                                " on " +
                                system.getPrintableName(getLocalDate()) +
                                " because:</b></font> " +
                                target.getDesc());
            }
            return PartAcquisitionResult.PartInherentFailure;
        }

        target = system.getPrimaryPlanet()
                       .getAcquisitionMods(target,
                             getLocalDate(),
                             getCampaignOptions(),
                             getFaction(),
                             acquisition.getTechBase() == Part.TechBase.CLAN);

        if (target.getValue() == TargetRoll.IMPOSSIBLE) {
            if (getCampaignOptions().isPlanetAcquisitionVerbose()) {
                addReport("<font color='" +
                                ReportingUtilities.getNegativeColor() +
                                "'><b>" +
                                impossibleSentencePrefix +
                                acquisition.getAcquisitionName() +
                                " on " +
                                system.getPrintableName(getLocalDate()) +
                                " because:</b></font> " +
                                target.getDesc());
            }
            return PartAcquisitionResult.PlanetSpecificFailure;
        }
        SocioIndustrialData socioIndustrial = system.getPrimaryPlanet().getSocioIndustrial(getLocalDate());
        CampaignOptions options = getCampaignOptions();
        int techBonus = options.getPlanetTechAcquisitionBonus(socioIndustrial.tech);
        int industryBonus = options.getPlanetIndustryAcquisitionBonus(socioIndustrial.industry);
        int outputsBonus = options.getPlanetOutputAcquisitionBonus(socioIndustrial.output);
        if (d6(2) < target.getValue()) {
            // no contacts on this planet, move along
            if (getCampaignOptions().isPlanetAcquisitionVerbose()) {
                addReport("<font color='" +
                                ReportingUtilities.getNegativeColor() +
                                "'><b>" +
                                failedSentencePrefix +
                                acquisition.getAcquisitionName() +
                                " on " +
                                system.getPrintableName(getLocalDate()) +
                                " at TN: " +
                                target.getValue() +
                                " - Modifiers (Tech: " +
                                (techBonus > 0 ? "+" : "") +
                                techBonus +
                                ", Industry: " +
                                (industryBonus > 0 ? "+" : "") +
                                industryBonus +
                                ", Outputs: " +
                                (outputsBonus > 0 ? "+" : "") +
                                outputsBonus +
                                ") </font>");
            }
            return PartAcquisitionResult.PlanetSpecificFailure;
        } else {
            if (getCampaignOptions().isPlanetAcquisitionVerbose()) {
                addReport("<font color='" +
                                ReportingUtilities.getPositiveColor() +
                                "'>" +
                                succeededSentencePrefix +
                                acquisition.getAcquisitionName() +
                                " on " +
                                system.getPrintableName(getLocalDate()) +
                                " at TN: " +
                                target.getValue() +
                                " - Modifiers (Tech: " +
                                (techBonus > 0 ? "+" : "") +
                                techBonus +
                                ", Industry: " +
                                (industryBonus > 0 ? "+" : "") +
                                industryBonus +
                                ", Outputs: " +
                                (outputsBonus > 0 ? "+" : "") +
                                outputsBonus +
                                ") </font>");
            }
            return PartAcquisitionResult.Success;
        }
    }

    /***
     * Attempt to acquire a given <code>IAcquisitionWork</code> object.
     * This is the default method used by for non-planetary based acquisition.
     *
     * @param acquisition - The <code> IAcquisitionWork</code> being acquired.
     * @param person      - The <code>Person</code> object attempting to do the
     *                    acquiring. may be null if no one on the force has the
     *                    skill or the user is using automatic acquisition.
     * @return a boolean indicating whether the attempt to acquire equipment was
     *         successful.
     */
    public boolean acquireEquipment(IAcquisitionWork acquisition, Person person) {
        return acquireEquipment(acquisition, person, null, -1);
    }

    /***
     * Attempt to acquire a given <code>IAcquisitionWork</code> object.
     *
     * @param acquisition - The <code> IAcquisitionWork</code> being acquired.
     * @param person      - The <code>Person</code> object attempting to do the
     *                    acquiring. may be null if no one on the force has the
     *                    skill or the user is using automatic acquisition.
     * @param system      - The <code>PlanetarySystem</code> object where the
     *                    acquisition is being attempted. This may be null if the
     *                    user is not using planetary acquisition.
     * @param transitDays - The number of days that the part should take to be
     *                    delivered. If this value is entered as -1, then this
     *                    method will determine transit time based on the users
     *                    campaign options.
     * @return a boolean indicating whether the attempt to acquire equipment was
     *         successful.
     */
    private boolean acquireEquipment(IAcquisitionWork acquisition, Person person, PlanetarySystem system,
          int transitDays) {
        boolean found = false;
        String report = "";

        if (null != person) {
            report += person.getHyperlinkedFullTitle() + ' ';
        }

        TargetRoll target = getTargetForAcquisition(acquisition, person);

        // check on funds
        if (!canPayFor(acquisition)) {
            target.addModifier(TargetRoll.IMPOSSIBLE, "Cannot afford this purchase");
        }

        if (null != system) {
            target = system.getPrimaryPlanet()
                           .getAcquisitionMods(target,
                                 getLocalDate(),
                                 getCampaignOptions(),
                                 getFaction(),
                                 acquisition.getTechBase() == Part.TechBase.CLAN);
        }
        report += "attempts to find " + acquisition.getAcquisitionName();

        // if impossible, then return
        if (target.getValue() == TargetRoll.IMPOSSIBLE) {
            report += ":<font color='" +
                            ReportingUtilities.getNegativeColor() +
                            "'><b> " +
                            target.getDesc() +
                            "</b></font>";
            if (!getCampaignOptions().isUsePlanetaryAcquisition() ||
                      getCampaignOptions().isPlanetAcquisitionVerbose()) {
                addReport(report);
            }
            return false;
        }

        int roll = d6(2);
        report += "  needs " + target.getValueAsString();
        report += " and rolls " + roll + ':';
        // Edge reroll, if applicable
        if (getCampaignOptions().isUseSupportEdge() &&
                  (roll < target.getValue()) &&
                  (person != null) &&
                  person.getOptions().booleanOption(PersonnelOptions.EDGE_ADMIN_ACQUIRE_FAIL) &&
                  (person.getCurrentEdge() > 0)) {
            person.changeCurrentEdge(-1);
            roll = d6(2);
            report += " <b>failed!</b> but uses Edge to reroll...getting a " + roll + ": ";
        }
        int xpGained = 0;
        if (roll >= target.getValue()) {
            if (transitDays < 0) {
                transitDays = calculatePartTransitTime(acquisition.getAvailability());
            }
            report = report + acquisition.find(transitDays);
            found = true;
            if (person != null) {
                if (roll == 12 && target.getValue() != TargetRoll.AUTOMATIC_SUCCESS) {
                    xpGained += getCampaignOptions().getSuccessXP();
                }
                if (target.getValue() != TargetRoll.AUTOMATIC_SUCCESS) {
                    person.setNTasks(person.getNTasks() + 1);
                }
                if (person.getNTasks() >= getCampaignOptions().getNTasksXP()) {
                    xpGained += getCampaignOptions().getTaskXP();
                    person.setNTasks(0);
                }
            }
        } else {
            report = report + acquisition.failToFind();
            if (person != null && roll == 2 && target.getValue() != TargetRoll.AUTOMATIC_FAIL) {
                xpGained += getCampaignOptions().getMistakeXP();
            }
        }

        if (null != person) {
            // The person should have their acquisitions incremented
            person.incrementAcquisition();

            if (xpGained > 0) {
                person.awardXP(this, xpGained);
                report += " (" + xpGained + "XP gained) ";
            }
        }

        if (found) {
            acquisition.decrementQuantity();
            MekHQ.triggerEvent(new AcquisitionEvent(acquisition));
        }
        if (!getCampaignOptions().isUsePlanetaryAcquisition() || getCampaignOptions().isPlanetAcquisitionVerbose()) {
            addReport(report);
        }
        return found;
    }

    /**
     * Performs work to either mothball or activate a unit.
     *
     * @param unit The unit to either work towards mothballing or activation.
     */
    public void workOnMothballingOrActivation(Unit unit) {
        if (unit.isMothballed()) {
            activate(unit);
        } else {
            mothball(unit);
        }
    }

    /**
     * Performs work to mothball a unit, preparing it for long-term storage.
     *
     * <p>Mothballing process varies based on unit type:</p>
     * <ul>
     *   <li>Non-Infantry Units:
     *     <ul>
     *       <li>Requires an assigned tech</li>
     *       <li>Consumes tech work minutes</li>
     *       <li>Requires astech support time (6 minutes per tech minute)</li>
     *     </ul>
     *   </li>
     *   <li>Infantry Units:
     *     <ul>
     *       <li>Uses standard work day time</li>
     *       <li>No tech required</li>
     *     </ul>
     *   </li>
     * </ul>
     * <p>
     * The process tracks progress and can span multiple work periods until complete.
     *
     * @param unit The unit to mothball. Must be active (not already mothballed)
     */
    public void mothball(Unit unit) {
        if (unit.isMothballed()) {
            logger.warn("Unit is already mothballed, cannot mothball.");
            return;
        }

        String report;
        if (!unit.isConventionalInfantry()) {
            Person tech = unit.getTech();
            if (null == tech) {
                // uh-oh
                addReport(String.format(resources.getString("noTech.mothballing"), unit.getHyperlinkedName()));
                unit.cancelMothballOrActivation();
                return;
            }

            // don't allow overtime minutes for mothballing because it's cheating since you don't roll
            int minutes = Math.min(tech.getMinutesLeft(), unit.getMothballTime());

            // check astech time
            if (!unit.isSelfCrewed() && astechPoolMinutes < minutes * 6) {
                // uh-oh
                addReport(String.format(resources.getString("notEnoughAstechTime.mothballing"),
                      unit.getHyperlinkedName()));
                return;
            }

            unit.setMothballTime(unit.getMothballTime() - minutes);

            tech.setMinutesLeft(tech.getMinutesLeft() - minutes);
            if (!unit.isSelfCrewed()) {
                astechPoolMinutes -= 6 * minutes;
            }

            report = String.format(resources.getString("timeSpent.mothballing.tech"),
                  tech.getHyperlinkedFullTitle(),
                  minutes,
                  unit.getHyperlinkedName());
        } else {
            unit.setMothballTime(unit.getMothballTime() - TECH_WORK_DAY);

            report = String.format(resources.getString("timeSpent.mothballing.noTech"),
                  TECH_WORK_DAY,
                  unit.getHyperlinkedName());
        }

        if (!unit.isMothballing()) {
            unit.completeMothball();
            report += String.format(resources.getString("complete.mothballing"));
        } else {
            report += String.format(resources.getString("remaining.text"), unit.getMothballTime());
        }

        addReport(report);
    }

    /**
     * Performs work to activate a unit from its mothballed state. This process requires either:
     *
     * <ul>
     *   <li>A tech and sufficient astech support time for non-self-crewed units</li>
     *   <li>Only time for self-crewed units</li>
     * </ul>
     *
     * <p>The activation process:</p>
     * <ol>
     *   <li>Verifies the unit is mothballed</li>
     *   <li>For non-self-crewed units:
     *     <ul>
     *       <li>Checks for assigned tech</li>
     *       <li>Verifies sufficient tech and astech time</li>
     *       <li>Consumes tech and astech time</li>
     *     </ul>
     *   </li>
     *   <li>For self-crewed units:
     *     <ul>
     *       <li>Uses standard work day time</li>
     *     </ul>
     *   </li>
     *   <li>Updates mothball status</li>
     *   <li>Reports progress or completion</li>
     * </ol>
     *
     * @param unit The unit to activate. Must be mothballed for activation to proceed.
     */
    public void activate(Unit unit) {
        if (!unit.isMothballed()) {
            logger.warn("Unit is already activated, cannot activate.");
            return;
        }

        String report;
        if (!unit.isConventionalInfantry()) {
            Person tech = unit.getTech();
            if (null == tech) {
                // uh-oh
                addReport(String.format(resources.getString("noTech.activation"), unit.getHyperlinkedName()));
                unit.cancelMothballOrActivation();
                return;
            }

            // don't allow overtime minutes for activation because it's cheating since you don't roll
            int minutes = Math.min(tech.getMinutesLeft(), unit.getMothballTime());

            // check astech time
            if (!unit.isSelfCrewed() && astechPoolMinutes < minutes * 6) {
                // uh-oh
                addReport(String.format(resources.getString("notEnoughAstechTime.activation"),
                      unit.getHyperlinkedName()));
                return;
            }

            unit.setMothballTime(unit.getMothballTime() - minutes);

            tech.setMinutesLeft(tech.getMinutesLeft() - minutes);
            if (!unit.isSelfCrewed()) {
                astechPoolMinutes -= 6 * minutes;
            }

            report = String.format(resources.getString("timeSpent.activation.tech"),
                  tech.getHyperlinkedFullTitle(),
                  minutes,
                  unit.getHyperlinkedName());
        } else {
            unit.setMothballTime(unit.getMothballTime() - TECH_WORK_DAY);

            report = String.format(resources.getString("timeSpent.activation.noTech"),
                  TECH_WORK_DAY,
                  unit.getHyperlinkedName());
        }

        if (!unit.isMothballing()) {
            unit.completeActivation();
            report += String.format(resources.getString("complete.activation"));
        } else {
            report += String.format(resources.getString("remaining.text"), unit.getMothballTime());
        }

        addReport(report);
    }

    public void refit(Refit theRefit) {
        Person tech = (theRefit.getUnit().getEngineer() == null) ?
                            theRefit.getTech() :
                            theRefit.getUnit().getEngineer();
        if (tech == null) {
            addReport("No tech is assigned to refit " +
                            theRefit.getOriginalEntity().getShortName() +
                            ". Refit cancelled.");
            theRefit.cancel();
            return;
        }
        TargetRoll target = getTargetFor(theRefit, tech);
        // check that all parts have arrived
        if (!theRefit.acquireParts()) {
            return;
        }
        String report = tech.getHyperlinkedFullTitle() + " works on " + theRefit.getPartName();
        int minutes = theRefit.getTimeLeft();
        // FIXME: Overtime?
        if (minutes > tech.getMinutesLeft()) {
            theRefit.addTimeSpent(tech.getMinutesLeft());
            tech.setMinutesLeft(0);
            report = report + ", " + theRefit.getTimeLeft() + " minutes left. Completion ";
            int daysLeft = (int) Math.ceil((double) theRefit.getTimeLeft() /
                                                 (double) tech.getDailyAvailableTechTime(campaignOptions.isTechsUseAdministration()));
            if (daysLeft == 1) {
                report += " tomorrow.</b>";
            } else {
                report += " in " + daysLeft + " days.</b>";
            }
        } else {
            tech.setMinutesLeft(tech.getMinutesLeft() - minutes);
            theRefit.addTimeSpent(minutes);
            if (theRefit.hasFailedCheck()) {
                report = report + ", " + theRefit.succeed();
            } else {
                int roll;
                String wrongType = "";
                if (tech.isRightTechTypeFor(theRefit)) {
                    roll = d6(2);
                } else {
                    roll = Utilities.roll3d6();
                    wrongType = " <b>Warning: wrong tech type for this refit.</b>";
                }
                report = report + ",  needs " + target.getValueAsString() + " and rolls " + roll + ": ";
                if (getCampaignOptions().isUseSupportEdge() &&
                          (roll < target.getValue()) &&
                          tech.getOptions().booleanOption(PersonnelOptions.EDGE_REPAIR_FAILED_REFIT) &&
                          (tech.getCurrentEdge() > 0)) {
                    tech.changeCurrentEdge(-1);
                    roll = tech.isRightTechTypeFor(theRefit) ? d6(2) : Utilities.roll3d6();
                    // This is needed to update the edge values of individual crewmen
                    if (tech.isEngineer()) {
                        tech.setEdgeUsed(tech.getEdgeUsed() - 1);
                    }
                    report += " <b>failed!</b> but uses Edge to reroll...getting a " + roll + ": ";
                }

                if (roll >= target.getValue()) {
                    report += theRefit.succeed();
                } else {
                    report += theRefit.fail(SkillType.EXP_GREEN);
                    // try to refit again in case the tech has any time left
                    if (!theRefit.isBeingRefurbished()) {
                        refit(theRefit);
                        report += " Completion ";
                        int daysLeft = (int) Math.ceil((double) theRefit.getTimeLeft() /
                                                             (double) tech.getDailyAvailableTechTime(campaignOptions.isTechsUseAdministration()));
                        if (daysLeft == 1) {
                            report += " tomorrow.</b>";
                        } else {
                            report += " in " + daysLeft + " days.</b>";
                        }
                    }
                }
                report += wrongType;
            }
        }
        MekHQ.triggerEvent(new PartWorkEvent(tech, theRefit));
        addReport(report);
    }

    /**
     * Repairs a specified part from the warehouse by creating a clone of it, decrementing the quantity in stock,
     * repairing the cloned part, and optionally adding the repaired part back to the warehouse inventory.
     *
     * <p>If the original part's quantity drops to zero or below, no event notification is triggered.
     * Otherwise, an event is triggered to update the system about changes in the spare part's stock.</p>
     *
     * @param part The {@link Part} object to be repaired. Its quantity is decremented by one during this operation.
     * @param tech The {@link Person} who is performing the repair.
     *
     * @return A new repaired {@link Part} cloned from the original.
     */
    public Part fixWarehousePart(Part part, Person tech) {
        // get a new cloned part to work with and decrement original
        Part repairable = part.clone();
        part.changeQuantity(-1);

        fixPart(repairable, tech);
        if (!(repairable instanceof OmniPod)) {
            getQuartermaster().addPart(repairable, 0, false);
        }

        // If there is at least one remaining unit of the part
        // then we need to notify interested parties that we have
        // changed the quantity of the spare part.
        if (part.getQuantity() > 0) {
            MekHQ.triggerEvent(new PartChangedEvent(part));
        }

        return repairable;
    }

    /**
     * Attempt to fix a part, which may have all kinds of effect depending on part type.
     *
     * @param partWork - the {@link IPartWork} to be fixed
     * @param tech     - the {@link Person} who will attempt to fix the part
     *
     * @return a <code>String</code> of the report that summarizes the outcome of the attempt to fix the part
     */
    public String fixPart(IPartWork partWork, Person tech) {
        TargetRoll target = getTargetFor(partWork, tech);
        String report = "";
        String action = " fix ";

        // TODO: this should really be a method on its own class
        if (partWork instanceof AmmoBin) {
            action = " reload ";
        }
        if (partWork.isSalvaging()) {
            action = " salvage ";
        }
        if (partWork instanceof MissingPart) {
            action = " replace ";
        }
        if (partWork instanceof MekLocation) {
            if (((MekLocation) partWork).isBlownOff()) {
                action = " re-attach ";
            } else if (((MekLocation) partWork).isBreached()) {
                action = " seal ";
            }
        }
        if ((partWork instanceof Armor) && !partWork.isSalvaging()) {
            if (!((Armor) partWork).isInSupply()) {
                report += "<b>Not enough armor remaining.  Task suspended.</b>";
                addReport(report);
                return report;
            }
        }
        if ((partWork instanceof ProtoMekArmor) && !partWork.isSalvaging()) {
            if (!((ProtoMekArmor) partWork).isInSupply()) {
                report += "<b>Not enough Protomek armor remaining.  Task suspended.</b>";
                addReport(report);
                return report;
            }
        }
        if ((partWork instanceof BaArmor) && !partWork.isSalvaging()) {
            if (!((BaArmor) partWork).isInSupply()) {
                report += "<b>Not enough BA armor remaining.  Task suspended.</b>";
                addReport(report);
                return report;
            }
        }
        if (partWork instanceof SpacecraftCoolingSystem) {
            // Change the string since we're not working on the part itself
            report += tech.getHyperlinkedFullTitle() + " attempts to" + action + "a heat sink";
        } else {
            report += tech.getHyperlinkedFullTitle() + " attempts to" + action + partWork.getPartName();
        }
        if (null != partWork.getUnit()) {
            report += " on " + partWork.getUnit().getName();
        }

        int minutes = partWork.getTimeLeft();
        int minutesUsed = minutes;
        boolean usedOvertime = false;
        if (minutes > tech.getMinutesLeft()) {
            minutes -= tech.getMinutesLeft();
            // check for overtime first
            if (isOvertimeAllowed() && minutes <= tech.getOvertimeLeft()) {
                // we are working overtime
                usedOvertime = true;
                partWork.setWorkedOvertime(true);
                tech.setMinutesLeft(0);
                tech.setOvertimeLeft(tech.getOvertimeLeft() - minutes);
            } else {
                // we need to finish the task tomorrow
                minutesUsed = tech.getMinutesLeft();
                int overtimeUsed = 0;
                if (isOvertimeAllowed()) {
                    // Can't use more overtime than there are minutes remaining on the part
                    overtimeUsed = Math.min(minutes, tech.getOvertimeLeft());
                    minutesUsed += overtimeUsed;
                    partWork.setWorkedOvertime(true);
                    usedOvertime = true;
                }
                partWork.addTimeSpent(minutesUsed);
                tech.setMinutesLeft(0);
                tech.setOvertimeLeft(tech.getOvertimeLeft() - overtimeUsed);
                int helpMod = getShorthandedMod(getAvailableAstechs(minutesUsed, usedOvertime), false);
                if ((null != partWork.getUnit()) &&
                          ((partWork.getUnit().getEntity() instanceof Dropship) ||
                                 (partWork.getUnit().getEntity() instanceof Jumpship))) {
                    helpMod = 0;
                }

                if (partWork.getShorthandedMod() < helpMod) {
                    partWork.setShorthandedMod(helpMod);
                }
                partWork.setTech(tech);
                partWork.reservePart();
                report += " - <b>";
                report += partWork.getTimeLeft();
                report += " minutes left. Work";
                if ((minutesUsed > 0) &&
                          (tech.getDailyAvailableTechTime(campaignOptions.isTechsUseAdministration()) > 0)) {
                    report += " will be finished ";
                    int daysLeft = (int) Math.ceil((double) partWork.getTimeLeft() /
                                                         (double) tech.getDailyAvailableTechTime(campaignOptions.isTechsUseAdministration()));
                    if (daysLeft == 1) {
                        report += " tomorrow.</b>";
                    } else {
                        report += " in " + daysLeft + " days.</b>";
                    }
                } else {
                    report += " cannot be finished because there was no time left after maintenance tasks.</b>";
                    partWork.cancelAssignment(true);
                }
                MekHQ.triggerEvent(new PartWorkEvent(tech, partWork));
                addReport(report);
                return report;
            }
        } else {
            tech.setMinutesLeft(tech.getMinutesLeft() - minutes);
        }
        int astechMinutesUsed = minutesUsed * getAvailableAstechs(minutesUsed, usedOvertime);
        if (astechPoolMinutes < astechMinutesUsed) {
            astechMinutesUsed -= astechPoolMinutes;
            astechPoolMinutes = 0;
            astechPoolOvertime -= astechMinutesUsed;
        } else {
            astechPoolMinutes -= astechMinutesUsed;
        }
        // check for the type
        int roll;
        String wrongType = "";
        if (tech.isRightTechTypeFor(partWork)) {
            roll = d6(2);
        } else {
            roll = Utilities.roll3d6();
            wrongType = " <b>Warning: wrong tech type for this repair.</b>";
        }
        report = report + ",  needs " + target.getValueAsString() + " and rolls " + roll + ':';
        int xpGained = 0;
        // if we fail and would break apart, here's a chance to use Edge for a
        // re-roll...
        if (getCampaignOptions().isUseSupportEdge() &&
                  tech.getOptions().booleanOption(PersonnelOptions.EDGE_REPAIR_BREAK_PART) &&
                  (tech.getCurrentEdge() > 0) &&
                  (target.getValue() != TargetRoll.AUTOMATIC_SUCCESS)) {
            if ((getCampaignOptions().isDestroyByMargin() &&
                       (getCampaignOptions().getDestroyMargin() <= (target.getValue() - roll))) ||
                      (!getCampaignOptions().isDestroyByMargin()
                             // if a legendary, primary tech and destroy by margin is NOT on
                             &&
                             ((tech.getExperienceLevel(this, false) == SkillType.EXP_LEGENDARY) ||
                                    tech.getPrimaryRole().isVesselCrew())) // For vessel crews
                            && (roll < target.getValue())) {
                tech.changeCurrentEdge(-1);
                roll = tech.isRightTechTypeFor(partWork) ? d6(2) : Utilities.roll3d6();
                // This is needed to update the edge values of individual crewmen
                if (tech.isEngineer()) {
                    tech.setEdgeUsed(tech.getEdgeUsed() + 1);
                }
                report += " <b>failed!</b> and would destroy the part, but uses Edge to reroll...getting a " +
                                roll +
                                ':';
            }
        }

        if (roll >= target.getValue()) {
            report = report + partWork.succeed();
            if (getCampaignOptions().isPayForRepairs() && action.equals(" fix ") && !(partWork instanceof Armor)) {
                Money cost = partWork.getUndamagedValue().multipliedBy(0.2);
                report += "<br>Repairs cost " + cost.toAmountAndSymbolString() + " worth of parts.";
                finances.debit(TransactionType.REPAIRS, getLocalDate(), cost, "Repair of " + partWork.getPartName());
            }
            if ((roll == 12) && (target.getValue() != TargetRoll.AUTOMATIC_SUCCESS)) {
                xpGained += getCampaignOptions().getSuccessXP();
            }
            if (target.getValue() != TargetRoll.AUTOMATIC_SUCCESS) {
                tech.setNTasks(tech.getNTasks() + 1);
            }
            if (tech.getNTasks() >= getCampaignOptions().getNTasksXP()) {
                xpGained += getCampaignOptions().getTaskXP();
                tech.setNTasks(0);
            }
        } else {
            int modePenalty = partWork.getMode().expReduction;
            Skill relevantSkill = tech.getSkillForWorkingOn(partWork);
            int actualSkillLevel = EXP_NONE;

            if (relevantSkill != null) {
                actualSkillLevel = relevantSkill.getExperienceLevel(tech.getOptions(), tech.getATOWAttributes());
            }
            int effectiveSkillLevel = actualSkillLevel - modePenalty;
            if (getCampaignOptions().isDestroyByMargin()) {
                if (getCampaignOptions().getDestroyMargin() > (target.getValue() - roll)) {
                    // not destroyed - set the effective level as low as
                    // possible
                    effectiveSkillLevel = SkillType.EXP_ULTRA_GREEN;
                } else {
                    // destroyed - set the effective level to legendary
                    effectiveSkillLevel = SkillType.EXP_LEGENDARY;
                }
            }
            report = report + partWork.fail(effectiveSkillLevel);

            if ((roll == 2) && (target.getValue() != TargetRoll.AUTOMATIC_FAIL)) {
                xpGained += getCampaignOptions().getMistakeXP();
            }
        }

        if (xpGained > 0) {
            tech.awardXP(this, xpGained);
            report += " (" + xpGained + "XP gained) ";
        }
        report += wrongType;
        partWork.cancelAssignment(true);
        MekHQ.triggerEvent(new PartWorkEvent(tech, partWork));
        addReport(report);
        return report;
    }

    /**
     * Parses news file and loads news items for the current year.
     */
    public void reloadNews() {
        news.loadNewsFor(getGameYear(), id.getLeastSignificantBits());
    }

    /**
     * Checks for a news item for the current date. If found, adds it to the daily report.
     */
    public void readNews() {
        // read the news
        for (NewsItem article : news.fetchNewsFor(getLocalDate())) {
            addReport(article.getHeadlineForReport());
        }

        for (NewsItem article : Systems.getInstance().getPlanetaryNews(getLocalDate())) {
            addReport(article.getHeadlineForReport());
        }
    }

    /**
     * TODO : I should be part of AtBContract, not Campaign
     *
     * @param contract an active AtBContract
     *
     * @return the current deployment deficit for the contract
     */
    public int getDeploymentDeficit(AtBContract contract) {
        if (!contract.isActiveOn(getLocalDate()) || contract.getStartDate().isEqual(getLocalDate())) {
            // Do not check for deficits if the contract has not started, or
            // it is the first day of the contract, as players won't have
            // had time to assign forces to the contract yet
            return 0;
        }

        int total = -contract.getRequiredCombatElements();
        int role = -max(1, contract.getRequiredCombatElements() / 2);

        final CombatRole requiredLanceRole = contract.getContractType().getRequiredCombatRole();
        for (CombatTeam combatTeam : combatTeams.values()) {
            CombatRole combatRole = combatTeam.getRole();

            if (!combatRole.isReserve() && !combatRole.isAuxiliary()) {
                if ((combatTeam.getMissionId() == contract.getId())) {
                    if (!combatRole.isTraining() || contract.getContractType().isCadreDuty()) {
                        total += combatTeam.getSize(this);
                    }
                }

                if (combatRole == requiredLanceRole) {
                    role += combatTeam.getSize(this);
                }
            }
        }

        if (total >= 0 && role >= 0) {
            return 0;
        }
        return Math.abs(Math.min(total, role));
    }

    private void processNewDayATBScenarios() {
        // First, we get the list of all active AtBContracts
        List<AtBContract> contracts = getActiveAtBContracts(true);

        // Second, we process them and any already generated scenarios
        for (AtBContract contract : contracts) {
            /*
             * Situations like a delayed start or running out of funds during transit can
             * delay arrival until after the contract start. In that case, shift the
             * starting and ending dates before making any battle rolls. We check that the
             * unit is actually on route to the planet in case the user is using a custom
             * system for transport or splitting the unit, etc.
             */
            if (!getLocation().isOnPlanet() &&
                      !getLocation().getJumpPath().isEmpty() &&
                      getLocation().getJumpPath().getLastSystem().getId().equals(contract.getSystemId())) {
                // transitTime is measured in days; so we round up to the next whole day
                contract.setStartAndEndDate(getLocalDate().plusDays((int) Math.ceil(getLocation().getTransitTime())));
                addReport("The start and end dates of " +
                                contract.getHyperlinkedName() +
                                " have been shifted to reflect the current ETA.");

                if (campaignOptions.isUseStratCon() && contract.getMoraleLevel().isRouted()) {
                    LocalDate newRoutEndDate = contract.getStartDate().plusMonths(max(1, d6() - 3)).minusDays(1);
                    contract.setRoutEndDate(newRoutEndDate);
                }

                continue;
            }

            if (getLocalDate().equals(contract.getStartDate())) {
                getUnits().forEach(unit -> unit.setSite(contract.getRepairLocation(getAtBUnitRatingMod())));
            }

            if (getLocalDate().getDayOfWeek() == DayOfWeek.MONDAY) {
                int deficit = getDeploymentDeficit(contract);
                StratconCampaignState campaignState = contract.getStratconCampaignState();

                if (campaignState != null && deficit > 0) {
                    addReport(String.format(resources.getString("contractBreach.text"),
                          contract.getHyperlinkedName(),
                          spanOpeningWithCustomColor(ReportingUtilities.getNegativeColor()),
                          CLOSING_SPAN_TAG));

                    campaignState.updateVictoryPoints(-1);
                } else if (deficit > 0) {
                    contract.addPlayerMinorBreaches(deficit);
                    addReport("Failure to meet " +
                                    contract.getHyperlinkedName() +
                                    " requirements resulted in " +
                                    deficit +
                                    ((deficit == 1) ? " minor contract breach" : " minor contract breaches"));
                }
            }

            if (Objects.equals(location.getCurrentSystem(), contract.getSystem())) {
                if (!automatedMothballUnits.isEmpty()) {
                    performAutomatedActivation(this);
                }
            }

            for (final Scenario scenario : contract.getCurrentAtBScenarios()) {
                if ((scenario.getDate() != null) && scenario.getDate().isBefore(getLocalDate())) {
                    if (getCampaignOptions().isUseStratCon() && (scenario instanceof AtBDynamicScenario)) {
                        StratconCampaignState campaignState = contract.getStratconCampaignState();

                        if (campaignState == null) {
                            return;
                        }

                        processIgnoredDynamicScenario(scenario.getId(), campaignState);

                        ScenarioType scenarioType = scenario.getStratConScenarioType();
                        if (scenarioType.isResupply()) {
                            processAbandonedConvoy(this, contract, (AtBDynamicScenario) scenario);
                        }

                        scenario.convertToStub(this, ScenarioStatus.REFUSED_ENGAGEMENT);
                        scenario.clearAllForcesAndPersonnel(this);
                    } else {
                        scenario.convertToStub(this, ScenarioStatus.REFUSED_ENGAGEMENT);
                        contract.addPlayerMinorBreach();

                        addReport("Failure to deploy for " +
                                        scenario.getHyperlinkedName() +
                                        " resulted in a minor contract breach.");
                    }
                }
            }
        }

        // Third, on Mondays we generate new scenarios for the week
        if (getLocalDate().getDayOfWeek() == DayOfWeek.MONDAY) {
            AtBScenarioFactory.createScenariosForNewWeek(this);
        }

        // Fourth, we look at deployments for pre-existing and new scenarios
        for (AtBContract contract : contracts) {
            contract.checkEvents(this);

            // If there is a standard battle set for today, deploy the lance.
            for (final AtBScenario atBScenario : contract.getCurrentAtBScenarios()) {
                if ((atBScenario.getDate() != null) && atBScenario.getDate().equals(getLocalDate())) {
                    int forceId = atBScenario.getCombatTeamId();
                    if ((combatTeams.get(forceId) != null) && !forceIds.get(forceId).isDeployed()) {
                        // If any unit in the force is under repair, don't deploy the force
                        // Merely removing the unit from deployment would break with user expectation
                        boolean forceUnderRepair = false;
                        for (UUID uid : forceIds.get(forceId).getAllUnits(true)) {
                            Unit u = getHangar().getUnit(uid);
                            if ((u != null) && u.isUnderRepair()) {
                                forceUnderRepair = true;
                                break;
                            }
                        }

                        if (!forceUnderRepair) {
                            forceIds.get(forceId).setScenarioId(atBScenario.getId(), this);
                            atBScenario.addForces(forceId);

                            addReport(MessageFormat.format(resources.getString("atbScenarioTodayWithForce.format"),
                                  atBScenario.getHyperlinkedName(),
                                  forceIds.get(forceId).getName()));
                            MekHQ.triggerEvent(new DeploymentChangedEvent(forceIds.get(forceId), atBScenario));
                        } else {
                            if (atBScenario.getHasTrack()) {
                                addReport(MessageFormat.format(resources.getString("atbScenarioToday.stratCon"),
                                      atBScenario.getHyperlinkedName()));
                            } else {
                                addReport(MessageFormat.format(resources.getString("atbScenarioToday.atb"),
                                      atBScenario.getHyperlinkedName()));
                            }
                        }
                    } else {
                        if (atBScenario.getHasTrack()) {
                            addReport(MessageFormat.format(resources.getString("atbScenarioToday.stratCon"),
                                  atBScenario.getHyperlinkedName()));
                        } else {
                            addReport(MessageFormat.format(resources.getString("atbScenarioToday.atb"),
                                  atBScenario.getHyperlinkedName()));
                        }
                    }
                }
            }
        }
    }

    /**
     * Processes the new day actions for various AtB systems
     * <p>
     * It generates contract offers in the contract market, updates ship search expiration and results, processes ship
     * search on Mondays, awards training experience to eligible training lances on active contracts on Mondays, adds or
     * removes dependents at the start of the year if the options are enabled, rolls for morale at the start of the
     * month, and processes ATB scenarios.
     */
    private void processNewDayATB() {
        contractMarket.generateContractOffers(this);

        if ((getShipSearchExpiration() != null) && !getShipSearchExpiration().isAfter(getLocalDate())) {
            setShipSearchExpiration(null);
            if (getShipSearchResult() != null) {
                addReport("Opportunity for purchase of " + getShipSearchResult() + " has expired.");
                setShipSearchResult(null);
            }
        }

        if (getLocalDate().getDayOfWeek() == DayOfWeek.MONDAY) {
            processShipSearch();
            processTrainingCombatTeams(this);
        }

        if (getLocalDate().getDayOfMonth() == 1) {
            /*
             * First of the month; roll Morale.
             */
            if (campaignOptions.getUnitRatingMethod().isFMMR()) {
                IUnitRating rating = getUnitRating();
                rating.reInitialize();
            }

            boolean hasHadResupply = false;
            for (AtBContract contract : getActiveAtBContracts()) {
                AtBMoraleLevel oldMorale = contract.getMoraleLevel();

                contract.checkMorale(this, getLocalDate());
                AtBMoraleLevel newMorale = contract.getMoraleLevel();

                String report = "";
                if (contract.getContractType().isGarrisonDuty()) {
                    report = resources.getString("garrisonDutyRouted.text");
                } else if (oldMorale != newMorale) {
                    report = String.format(resources.getString("contractMoraleReport.text"),
                          newMorale,
                          contract.getHyperlinkedName(),
                          newMorale.getToolTipText());
                }

                if (!report.isBlank()) {
                    addReport(report);
                }

                // Resupply
                if (getCampaignOptions().isUseStratCon()) {
                    boolean inLocation = location.isOnPlanet() &&
                                               location.getCurrentSystem().equals(contract.getSystem());

                    if (contract.isSubcontract() || hasHadResupply) {
                        continue;
                    }

                    if (inLocation) {
                        processResupply(contract);
                        hasHadResupply = true;
                    }
                }
            }
        }

        if (campaignOptions.isUseStratCon() && (currentDay.getDayOfWeek() == DayOfWeek.MONDAY)) {
            negotiateAdditionalSupportPoints(this);
        }

        processNewDayATBScenarios();

        for (AtBContract contract : getActiveAtBContracts()) {
            if (campaignOptions.isUseGenericBattleValue() &&
                      !contract.getContractType().isGarrisonType() &&
                      contract.getStartDate().equals(currentDay)) {
                Faction enemyFaction = contract.getEnemy();
                String enemyFactionCode = contract.getEnemyCode();

                boolean allowBatchalls = true;
                if (campaignOptions.isUseFactionStandingBatchallRestrictionsSafe()) {
                    double regard = factionStandings.getRegardForFaction(enemyFactionCode, true);
                    allowBatchalls = FactionStandingUtilities.isBatchallAllowed(regard);
                }

                if (enemyFaction.performsBatchalls() && allowBatchalls) {
                    PerformBatchall batchallDialog = new PerformBatchall(this,
                          contract.getClanOpponent(),
                          contract.getEnemyCode());

                    boolean batchallAccepted = batchallDialog.isBatchallAccepted();
                    contract.setBatchallAccepted(batchallAccepted);

                    if (!batchallAccepted && campaignOptions.isTrackFactionStanding()) {
                        List<String> reports = factionStandings.processRefusedBatchall(faction.getShortName(),
                              enemyFactionCode, currentDay.getYear());

                        for (String report : reports) {
                            addReport(report);
                        }
                    }
                }
            }
        }
    }

    /**
     * Processes the resupply operation for a given contract.
     * <p>
     * This method checks if the contract type is not Guerrilla Warfare or if a d6 roll is greater than 4. If any of
     * these conditions is met, it calculates the maximum resupply size based on the contract's required lances, creates
     * an instance of the {@link Resupply} class, and initiates a resupply action.
     *
     * @param contract The relevant {@link AtBContract}
     */
    private void processResupply(AtBContract contract) {
        boolean isGuerrilla = contract.getContractType().isGuerrillaWarfare();

        if (!isGuerrilla || d6(1) > 4) {
            ResupplyType resupplyType = isGuerrilla ? ResupplyType.RESUPPLY_SMUGGLER : ResupplyType.RESUPPLY_NORMAL;
            Resupply resupply = new Resupply(this, contract, resupplyType);
            performResupply(resupply, contract);
        }
    }

    /**
     * Processes the daily activities and updates for all personnel that haven't already left the campaign.
     * <p>
     * This method iterates through all personnel and performs various daily updates, including health checks, status
     * updates, relationship events, and other daily or periodic tasks.
     * <p>
     * The following tasks are performed for each person:
     * <ul>
     * <li><b>Death Handling:</b> If the person has died, their processing is
     * skipped for the day.</li>
     * <li><b>Relationship Events:</b> Processes relationship-related events, such
     * as marriage or divorce.</li>
     * <li><b>Reset Actions:</b> Resets the person's minutes left for work and sets
     * acquisitions made to 0.</li>
     * <li><b>Medical Events:</b></li>
     * <li>- If advanced medical care is available, processes the person's daily
     * healing.</li>
     * <li>- If advanced medical care is unavailable, decreases the healing wait
     * time and
     * applies natural or doctor-assisted healing.</li>
     * <li><b>Weekly Edge Resets:</b> Resets edge points to their purchased value
     * weekly (applies
     * to support personnel).</li>
     * <li><b>Vocational XP:</b> Awards monthly vocational experience points to the
     * person where
     * applicable.</li>
     * <li><b>Anniversaries:</b> Checks for birthdays or significant anniversaries
     * and announces
     * them as needed.</li>
     * <li><b>autoAwards:</b> On the first day of every month, calculates and awards
     * support
     * points based on roles and experience levels.</li>
     * </ul>
     * <p>
     * <b>Concurrency Note:</b>
     * A separate filtered list of personnel is used to avoid concurrent
     * modification issues during iteration.
     * <p>
     * This method relies on several helper methods to perform specific tasks for
     * each person,
     * separating the responsibilities for modularity and readability.
     *
     * @see #getPersonnelFilteringOutDeparted() Filters out departed personnel before daily processing
     */
    public void processNewDayPersonnel() {
        RecoverMIAPersonnel recovery = new RecoverMIAPersonnel(this, faction, getAtBUnitRatingMod());
        MedicalController medicalController = new MedicalController(this);

        // This list ensures we don't hit a concurrent modification error
        List<Person> personnel = getPersonnelFilteringOutDeparted();

        // Prep some data for vocational xp
        int vocationalXpRate = campaignOptions.getVocationalXP();
        if (hasActiveContract) {
            if (campaignOptions.isUseAtB()) {
                for (AtBContract contract : getActiveAtBContracts()) {
                    if (!contract.getContractType().isGarrisonType()) {
                        vocationalXpRate *= 2;
                        break;
                    }
                }
            } else {
                vocationalXpRate *= 2;
            }
        }

        // Process personnel
        int peopleWhoCelebrateCommandersDay = 0;
        int commanderDayTargetNumber = 5;
        boolean isCommandersDay = isCommandersDay(currentDay) &&
                                        getCommander() != null &&
                                        campaignOptions.isShowLifeEventDialogCelebrations();
        boolean isCampaignPlanetside = location.isOnPlanet();
        boolean isUseAdvancedMedical = campaignOptions.isUseAdvancedMedical();
        boolean isUseFatigue = campaignOptions.isUseFatigue();
        for (Person person : personnel) {
            if (person.getStatus().isDepartedUnit()) {
                continue;
            }

            PersonnelOptions personnelOptions = person.getOptions();

            // Daily events
            if (person.getStatus().isMIA()) {
                recovery.attemptRescueOfPlayerCharacter(person);
            }

            if (person.getPrisonerStatus().isBecomingBondsman()) {
                // We use 'isAfter' to avoid situations where we somehow manage to miss the
                // date.
                // This shouldn't be necessary, but a safety net never hurt
                if (currentDay.isAfter(person.getBecomingBondsmanEndDate().minusDays(1))) {
                    person.setPrisonerStatus(this, BONDSMAN, true);
                    addReport(String.format(resources.getString("becomeBondsman.text"),
                          person.getHyperlinkedName(),
                          spanOpeningWithCustomColor(ReportingUtilities.getPositiveColor()),
                          CLOSING_SPAN_TAG));
                }
            }

            person.resetMinutesLeft(campaignOptions.isTechsUseAdministration());
            person.setAcquisition(0);

            medicalController.processMedicalEvents(person,
                  campaignOptions.isUseAgeEffects(),
                  isClanCampaign(),
                  currentDay);

            processAnniversaries(person);

            // Weekly events
            if (currentDay.getDayOfWeek() == DayOfWeek.MONDAY) {
                if (!randomDeath.processNewWeek(this, getLocalDate(), person)) {
                    // If the character has died, we don't need to process relationship events
                    processWeeklyRelationshipEvents(person);
                }

                person.resetCurrentEdge();

                if (!person.getStatus().isMIA()) {
                    processFatigueRecovery(this, person);
                }

                String gamblingReport = person.gambleWealth();
                if (!gamblingReport.isBlank()) {
                    addReport(gamblingReport);
                }

                if (personnelOptions.booleanOption(COMPULSION_ADDICTION)) {
                    int modifier = getCompulsionCheckModifier(COMPULSION_ADDICTION);
                    boolean failedWillpowerCheck = !performQuickAttributeCheck(person, SkillAttribute.WILLPOWER, null,
                          null, modifier);
                    person.processDiscontinuationSyndrome(this,
                          isUseAdvancedMedical,
                          isUseFatigue,
                          true,
                          failedWillpowerCheck);
                }

                if (personnelOptions.booleanOption(MADNESS_FLASHBACKS)) {
                    int modifier = getCompulsionCheckModifier(MADNESS_FLASHBACKS);
                    boolean failedWillpowerCheck = !performQuickAttributeCheck(person, SkillAttribute.WILLPOWER, null,
                          null, modifier);
                    person.processCripplingFlashbacks(this,
                          isUseAdvancedMedical,
                          true,
                          failedWillpowerCheck);
                }

                if (personnelOptions.booleanOption(MADNESS_SPLIT_PERSONALITY)) {
                    int modifier = getCompulsionCheckModifier(MADNESS_SPLIT_PERSONALITY);
                    boolean failedWillpowerCheck = !performQuickAttributeCheck(person, SkillAttribute.WILLPOWER, null,
                          null, modifier);
                    String report = person.processSplitPersonality(true,
                          failedWillpowerCheck);
                    if (!report.isBlank()) {
                        addReport(report);
                    }
                }

                if (personnelOptions.booleanOption(MADNESS_CLINICAL_PARANOIA)) {
                    int modifier = getCompulsionCheckModifier(MADNESS_CLINICAL_PARANOIA);
                    boolean failedWillpowerCheck = !performQuickAttributeCheck(person, SkillAttribute.WILLPOWER, null,
                          null, modifier);
                    String report = person.processClinicalParanoia(true,
                          failedWillpowerCheck);
                    if (!report.isBlank()) {
                        addReport(report);
                    }
                } else {
                    // This is necessary to stop a character from getting permanently locked in a paranoia state if
                    // their madness is removed.
                    person.setSufferingFromClinicalParanoia(false);
                }

                if (personnelOptions.booleanOption(MADNESS_REGRESSION)) {
                    int modifier = getCompulsionCheckModifier(MADNESS_REGRESSION);
                    boolean failedWillpowerCheck = !performQuickAttributeCheck(person, SkillAttribute.WILLPOWER, null,
                          null, modifier);
                    String report = person.processChildlikeRegression(this,
                          isUseAdvancedMedical,
                          true,
                          failedWillpowerCheck);
                    if (!report.isBlank()) {
                        addReport(report);
                    }
                }

                if (personnelOptions.booleanOption(MADNESS_CATATONIA)) {
                    int modifier = getCompulsionCheckModifier(MADNESS_CATATONIA);
                    boolean failedWillpowerCheck = !performQuickAttributeCheck(person, SkillAttribute.WILLPOWER, null,
                          null, modifier);
                    String report = person.processCatatonia(this,
                          isUseAdvancedMedical,
                          true,
                          failedWillpowerCheck);
                    if (!report.isBlank()) {
                        addReport(report);
                    }
                }

<<<<<<< HEAD
                if (personnelOptions.booleanOption(MADNESS_HYSTERIA)) {
                    int modifier = getCompulsionCheckModifier(MADNESS_HYSTERIA);
                    boolean failedWillpowerCheck = !performQuickAttributeCheck(person, SkillAttribute.WILLPOWER, null,
                          null, modifier);
                    String report = person.processHysteria(this, true, isUseAdvancedMedical, failedWillpowerCheck);
                    if (!report.isBlank()) {
                        addReport(report);
                    }
                } else {
                    // This is necessary to stop a character from getting permanently locked in a paranoia state if
                    // their madness is removed.
                    person.setSufferingFromClinicalParanoia(false);
=======
                if (personnelOptions.booleanOption(MADNESS_BERSERKER)) {
                    int modifier = getCompulsionCheckModifier(MADNESS_BERSERKER);
                    boolean failedWillpowerCheck = !performQuickAttributeCheck(person, SkillAttribute.WILLPOWER, null,
                          null, modifier);
                    String report = person.processBerserkerFrenzy(this,
                          isUseAdvancedMedical,
                          true,
                          failedWillpowerCheck);
                    if (!report.isBlank()) {
                        addReport(report);
                    }
>>>>>>> e03ab2cd
                }
            }

            // Monthly events
            if (currentDay.getDayOfMonth() == 1) {
                processMonthlyAutoAwards(person);

                if (vocationalXpRate > 0) {
                    if (processMonthlyVocationalXp(person, vocationalXpRate)) {
                        personnelWhoAdvancedInXP.add(person);
                    }
                }

                if (person.isCommander() &&
                          campaignOptions.isAllowMonthlyReinvestment() &&
                          !person.isHasPerformedExtremeExpenditure()) {
                    String reportString = performDiscretionarySpending(person, finances, currentDay);
                    if (reportString != null) {
                        addReport(reportString);
                    } else {
                        logger.error("Unable to process discretionary spending for {}", person.getFullTitle());
                    }
                }

                person.setHasPerformedExtremeExpenditure(false);

                int bloodmarkLevel = person.getBloodmark();
                if (bloodmarkLevel > BLOODMARK_ZERO.getLevel()) {
                    BloodmarkLevel bloodmark = BloodmarkLevel.parseBloodmarkLevelFromInt(bloodmarkLevel);
                    boolean hasAlternativeID = person.getOptions().booleanOption(ATOW_ALTERNATE_ID);
                    List<LocalDate> bloodmarkSchedule = getBloodhuntSchedule(bloodmark, currentDay, hasAlternativeID);
                    for (LocalDate assassinationAttempt : bloodmarkSchedule) {
                        person.addBloodhuntDate(assassinationAttempt);
                    }
                }
            }

            if (isCommandersDay && !faction.isClan() && (peopleWhoCelebrateCommandersDay < commanderDayTargetNumber)) {
                int age = person.getAge(currentDay);
                if (age >= 6 && age <= 12) {
                    peopleWhoCelebrateCommandersDay++;
                }
            }

            List<LocalDate> scheduledBloodhunts = person.getBloodhuntSchedule();
            if (!scheduledBloodhunts.isEmpty()) {
                boolean isDayOfBloodhunt = Bloodmark.checkForAssassinationAttempt(person,
                      currentDay,
                      isCampaignPlanetside);

                if (isDayOfBloodhunt) {
                    Bloodmark.performAssassinationAttempt(this, person, currentDay);
                }
            }
        }

        if (!personnelWhoAdvancedInXP.isEmpty()) {
            addReport(String.format(resources.getString("gainedExperience.text"),
                  spanOpeningWithCustomColor(ReportingUtilities.getPositiveColor()),
                  personnelWhoAdvancedInXP.size(),
                  CLOSING_SPAN_TAG));
        }

        // Commander's Day!
        if (isCommandersDay && (peopleWhoCelebrateCommandersDay >= commanderDayTargetNumber)) {
            new CommandersDayAnnouncement(this);
        }

        // Update the force icons based on the end-of-day unit status if desired
        if (MekHQ.getMHQOptions().getNewDayOptimizeMedicalAssignments()) {
            new OptimizeInfirmaryAssignments(this);
        }
    }

    /**
     * Processes the monthly vocational experience (XP) gain for a given person based on their eligibility and the
     * vocational experience rules defined in campaign options.
     *
     * <p>
     * Eligibility for receiving vocational XP is determined by checking the following conditions:
     * <ul>
     * <li>The person must have an <b>active status</b> (e.g., not retired,
     * deceased, or in education).</li>
     * <li>The person must not be a <b>child</b> as of the current date.</li>
     * <li>The person must not be categorized as a <b>dependent</b>.</li>
     * <li>The person must not have the status of a <b>prisoner</b>.</li>
     * <b>Note:</b> Bondsmen are exempt from this restriction and are eligible for
     * vocational XP.
     * </ul>
     *
     * @param person           the {@link Person} whose monthly vocational XP is to be processed
     * @param vocationalXpRate the amount of XP awarded on a successful roll
     *
     * @return {@code true} if XP was successfully awarded during the process, {@code false} otherwise
     */
    private boolean processMonthlyVocationalXp(Person person, int vocationalXpRate) {
        if (!person.getStatus().isActive()) {
            return false;
        }

        if (person.isChild(currentDay)) {
            return false;
        }

        if (person.isDependent()) {
            return false;
        }

        if (person.getPrisonerStatus().isCurrentPrisoner()) {
            // Prisoners can't gain vocational XP, while Bondsmen can
            return false;
        }

        int checkFrequency = campaignOptions.getVocationalXPCheckFrequency();
        int targetNumber = campaignOptions.getVocationalXPTargetNumber();

        person.setVocationalXPTimer(person.getVocationalXPTimer() + 1);
        if (person.getVocationalXPTimer() >= checkFrequency) {
            if (d6(2) >= targetNumber) {
                person.awardXP(this, vocationalXpRate);
                person.setVocationalXPTimer(0);
                return true;
            } else {
                person.setVocationalXPTimer(0);
            }
        }

        return false;
    }

    /**
     * Process weekly relationship events for a given {@link Person} on Monday. This method triggers specific events
     * related to divorce, marriage, procreation, and maternity leave.
     *
     * @param person The {@link Person} for which to process weekly relationship events
     */
    private void processWeeklyRelationshipEvents(Person person) {
        if (currentDay.getDayOfWeek() == DayOfWeek.MONDAY) {
            getDivorce().processNewWeek(this, getLocalDate(), person, false);
            getMarriage().processNewWeek(this, getLocalDate(), person, false);
            getProcreation().processNewWeek(this, getLocalDate(), person);
        }
    }

    /**
     * Process anniversaries for a given person, including birthdays and recruitment anniversaries.
     *
     * @param person The {@link Person} for whom the anniversaries will be processed
     */
    private void processAnniversaries(Person person) {
        LocalDate birthday = person.getBirthday(getGameYear());
        boolean isBirthday = birthday != null && birthday.equals(currentDay);
        int age = person.getAge(currentDay);

        boolean isUseEducation = campaignOptions.isUseEducationModule();
        boolean isUseAgingEffects = campaignOptions.isUseAgeEffects();
        boolean isUseTurnover = campaignOptions.isUseRandomRetirement();

        final int JUNIOR_SCHOOL_AGE = 3;
        final int HIGH_SCHOOL_AGE = 10;
        final int EMPLOYMENT_AGE = 16;

        if ((person.getRank().isOfficer()) || (!campaignOptions.isAnnounceOfficersOnly())) {
            if (isBirthday && campaignOptions.isAnnounceBirthdays()) {
                String report = String.format(resources.getString("anniversaryBirthday.text"),
                      person.getHyperlinkedFullTitle(),
                      spanOpeningWithCustomColor(ReportingUtilities.getPositiveColor()),
                      age,
                      CLOSING_SPAN_TAG);

                // Aging Effects
                AgingMilestone milestone = getMilestone(age);
                String milestoneText = "";
                if (isUseAgingEffects && milestone.getMinimumAge() == age) {
                    String milestoneLabel = milestone.getLabel();
                    milestoneText = String.format(resources.getString("anniversaryBirthday.milestone"), milestoneLabel);
                }
                if (!milestoneText.isBlank()) {
                    report += " " + milestoneText;
                }

                // Special Ages
                String addendum = "";
                if (isUseEducation && age == JUNIOR_SCHOOL_AGE) {
                    addendum = resources.getString("anniversaryBirthday.third");
                } else if (isUseEducation && age == HIGH_SCHOOL_AGE) {
                    addendum = resources.getString("anniversaryBirthday.tenth");
                } else if (age == EMPLOYMENT_AGE) { // This age is always relevant
                    addendum = resources.getString("anniversaryBirthday.sixteenth");
                }

                if (!addendum.isBlank()) {
                    report += " " + addendum;
                }

                // Retirement
                if (isUseTurnover && age >= RETIREMENT_AGE) {
                    report += " " + resources.getString("anniversaryBirthday.retirement");
                }

                addReport(report);
            }

            LocalDate recruitmentDate = person.getRecruitment();
            if (recruitmentDate != null) {
                LocalDate recruitmentAnniversary = recruitmentDate.withYear(getGameYear());
                int yearsOfEmployment = (int) ChronoUnit.YEARS.between(recruitmentDate, currentDay);

                if ((recruitmentAnniversary.isEqual(currentDay)) &&
                          (campaignOptions.isAnnounceRecruitmentAnniversaries())) {
                    addReport(String.format(resources.getString("anniversaryRecruitment.text"),
                          person.getHyperlinkedFullTitle(),
                          spanOpeningWithCustomColor(ReportingUtilities.getPositiveColor()),
                          yearsOfEmployment,
                          CLOSING_SPAN_TAG,
                          name));
                }
            }
        } else if ((person.getAge(getLocalDate()) == 18) && (campaignOptions.isAnnounceChildBirthdays())) {
            if (isBirthday) {
                addReport(String.format(resources.getString("anniversaryBirthday.text"),
                      person.getHyperlinkedFullTitle(),
                      spanOpeningWithCustomColor(ReportingUtilities.getPositiveColor()),
                      person.getAge(getLocalDate()),
                      CLOSING_SPAN_TAG));
            }
        }

        if (campaignOptions.isUseAgeEffects() && isBirthday) {
            // This is where we update all the aging modifiers for the character.
            updateAllSkillAgeModifiers(currentDay, person);
            applyAgingSPA(age, person);
        }

        // Coming of Age Events
        if (isBirthday && (person.getAge(currentDay) == 16)) {
            if (campaignOptions.isRewardComingOfAgeAbilities()) {
                SingleSpecialAbilityGenerator singleSpecialAbilityGenerator = new SingleSpecialAbilityGenerator();
                singleSpecialAbilityGenerator.rollSPA(this, person);
            }

            if (campaignOptions.isRewardComingOfAgeRPSkills()) {
                AbstractSkillGenerator skillGenerator = new DefaultSkillGenerator(rskillPrefs);
                skillGenerator.generateRoleplaySkills(person);
            }

            // We want the event trigger to fire before the dialog is shown, so that the character will have finished
            // updating in the gui before the player has a chance to jump to them
            MekHQ.triggerEvent(new PersonChangedEvent(person));

            if (campaignOptions.isShowLifeEventDialogComingOfAge()) {
                new ComingOfAgeAnnouncement(this, person);
            }
        }
    }

    /**
     * Process monthly auto awards for a given person based on their roles and experience level.
     *
     * @param person the person for whom the monthly auto awards are being processed
     */
    private void processMonthlyAutoAwards(Person person) {
        double multiplier = 0;

        int score = 0;

        if (person.getPrimaryRole().isSupport(true)) {
            int dice = person.getExperienceLevel(this, false);

            if (dice > 0) {
                score = d6(dice);
            }

            multiplier += 0.5;
        }

        if (person.getSecondaryRole().isSupport(true)) {
            int dice = person.getExperienceLevel(this, true);

            if (dice > 0) {
                score += d6(dice);
            }

            multiplier += 0.5;
        } else if (person.getSecondaryRole().isNone()) {
            multiplier += 0.5;
        }

        person.changeAutoAwardSupportPoints((int) (score * multiplier));
    }

    public void processNewDayUnits() {
        // need to loop through units twice, the first time to do all maintenance and
        // the second time to do whatever else. Otherwise, maintenance minutes might
        // get sucked up by other stuff. This is also a good place to ensure that a
        // unit's engineer gets reset and updated.
        for (Unit unit : getUnits()) {
            // do maintenance checks
            try {
                unit.resetEngineer();
                if (null != unit.getEngineer()) {
                    unit.getEngineer().resetMinutesLeft(campaignOptions.isTechsUseAdministration());
                }

                doMaintenance(unit);
            } catch (Exception ex) {
                logger.error(ex,
                      "Unable to perform maintenance on {} ({}) due to an error",
                      unit.getName(),
                      unit.getId().toString());
                addReport(String.format("ERROR: An error occurred performing maintenance on %s, check the log",
                      unit.getName()));
            }
        }

        // need to check for assigned tasks in two steps to avoid
        // concurrent modification problems
        List<Part> assignedParts = new ArrayList<>();
        List<Part> arrivedParts = new ArrayList<>();
        getWarehouse().forEachPart(part -> {
            if (part instanceof Refit) {
                return;
            }

            if (part.getTech() != null) {
                assignedParts.add(part);
            }

            // If the part is currently in-transit...
            if (!part.isPresent()) {
                // ... decrement the number of days until it arrives...
                part.setDaysToArrival(part.getDaysToArrival() - 1);

                if (part.isPresent()) {
                    // ... and mark the part as arrived if it is now here.
                    arrivedParts.add(part);
                }
            }
        });

        // arrive parts before attempting refit or parts will not get reserved that day
        for (Part part : arrivedParts) {
            getQuartermaster().arrivePart(part);
        }

        // finish up any overnight assigned tasks
        for (Part part : assignedParts) {
            Person tech;
            if ((part.getUnit() != null) && (part.getUnit().getEngineer() != null)) {
                tech = part.getUnit().getEngineer();
            } else {
                tech = part.getTech();
            }

            if (null != tech) {
                if (null != tech.getSkillForWorkingOn(part)) {
                    try {
                        fixPart(part, tech);
                    } catch (Exception ex) {
                        logger.error(ex,
                              "Could not perform overnight maintenance on {} ({}) due to an error",
                              part.getName(),
                              part.getId());
                        addReport(String.format(
                              "ERROR: an error occurred performing overnight maintenance on %s, check the log",
                              part.getName()));
                    }
                } else {
                    addReport(String.format(
                          "%s looks at %s, recalls his total lack of skill for working with such technology, then slowly puts the tools down before anybody gets hurt.",
                          tech.getHyperlinkedFullTitle(),
                          part.getName()));
                    part.cancelAssignment(false);
                }
            } else {
                JOptionPane.showMessageDialog(null,
                      "Could not find tech for part: " +
                            part.getName() +
                            " on unit: " +
                            part.getUnit().getHyperlinkedName(),
                      "Invalid Auto-continue",
                      JOptionPane.ERROR_MESSAGE);
            }

            // check to see if this part can now be combined with other spare parts
            if (part.isSpare() && (part.getQuantity() > 0)) {
                getQuartermaster().addPart(part, 0, false);
            }
        }

        // ok now we can check for other stuff we might need to do to units
        List<UUID> unitsToRemove = new ArrayList<>();
        for (Unit unit : getUnits()) {
            if (unit.isRefitting()) {
                refit(unit.getRefit());
            }
            if (unit.isMothballing()) {
                workOnMothballingOrActivation(unit);
            }
            if (!unit.isPresent()) {
                unit.checkArrival();

                // Has unit just been delivered?
                if (unit.isPresent()) {
                    addReport(String.format(resources.getString("unitArrived.text"),
                          unit.getHyperlinkedName(),
                          spanOpeningWithCustomColor(MekHQ.getMHQOptions().getFontColorPositiveHexColor()),
                          CLOSING_SPAN_TAG));
                }
            }

            if (!unit.isRepairable() && !unit.hasSalvageableParts()) {
                unitsToRemove.add(unit.getId());
            }
        }
        // Remove any unrepairable, unsalvageable units
        unitsToRemove.forEach(this::removeUnit);

        // Finally, run Mass Repair Mass Salvage if desired
        if (MekHQ.getMHQOptions().getNewDayMRMS()) {
            try {
                MRMSService.mrmsAllUnits(this);
            } catch (Exception ex) {
                logger.error("Could not perform mass repair/salvage on units due to an error", ex);
                addReport("ERROR: an error occurred performing mass repair/salvage on units, check the log");
            }
        }
    }

    private void processNewDayForces() {
        // update formation levels
        Force.populateFormationLevelsFromOrigin(this);
        recalculateCombatTeams(this);

        // Update the force icons based on the end-of-day unit status if desired
        if (MekHQ.getMHQOptions().getNewDayForceIconOperationalStatus()) {
            getForces().updateForceIconOperationalStatus(this);
        }
    }

    /**
     * @return <code>true</code> if the new day arrived
     */
    public boolean newDay() {
        // clear previous retirement information
        turnoverRetirementInformation.clear();

        // Refill Automated Pools, if the options are selected
        if (MekHQ.getMHQOptions().getNewDayAstechPoolFill() && requiresAdditionalAstechs()) {
            fillAstechPool();
        }

        if (MekHQ.getMHQOptions().getNewDayMedicPoolFill() && requiresAdditionalMedics()) {
            fillMedicPool();
        }

        // Ensure we don't have anything that would prevent the new day
        if (MekHQ.triggerEvent(new DayEndingEvent(this))) {
            return false;
        }

        // Autosave based on the previous day's information
        autosaveService.requestDayAdvanceAutosave(this);

        // Advance the day by one
        final LocalDate yesterday = currentDay;
        currentDay = currentDay.plusDays(1);
        boolean isMonday = currentDay.getDayOfWeek() == DayOfWeek.MONDAY;
        boolean isFirstOfMonth = currentDay.getDayOfMonth() == 1;
        boolean isNewYear = currentDay.getDayOfYear() == 1;

        // Check for important dates
        if (campaignOptions.isShowLifeEventDialogCelebrations()) {
            fetchCelebrationDialogs();
        }

        // Determine if we have an active contract or not, as this can get used
        // elsewhere before we actually hit the AtB new day (e.g., personnel market)
        if (campaignOptions.isUseAtB()) {
            setHasActiveContract();
        }

        // Clear Reports
        currentReport.clear();
        currentReportHTML = "";
        newReports.clear();
        personnelWhoAdvancedInXP.clear();
        beginReport("<b>" + MekHQ.getMHQOptions().getLongDisplayFormattedDate(getLocalDate()) + "</b>");

        // New Year Changes
        if (isNewYear) {
            // News is reloaded
            reloadNews();

            // Change Year Game Option
            getGameOptions().getOption(OptionsConstants.ALLOWED_YEAR).setValue(getGameYear());

            // Degrade Regard
            List<String> degradedRegardReports = factionStandings.processRegardDegradation(faction.getShortName(),
                  currentDay.getYear());
            for (String report : degradedRegardReports) {
                addReport(report);
            }
        }

        readNews();

        location.newDay(this);

        // Manage the Markets
        refreshPersonnelMarkets();

        // TODO : AbstractContractMarket : Uncomment
        // getContractMarket().processNewDay(this);
        unitMarket.processNewDay(this);

        updateFieldKitchenCapacity();

        processNewDayPersonnel();

        // Needs to be before 'processNewDayATB' so that Dependents can't leave the
        // moment they arrive via AtB Bonus Events
        if (location.isOnPlanet() && isFirstOfMonth) {
            RandomDependents randomDependents = new RandomDependents(this);
            randomDependents.processMonthlyRemovalAndAddition();
        }

        // Process New Day for AtB
        if (campaignOptions.isUseAtB()) {
            processNewDayATB();
        }

        if (campaignOptions.getUnitRatingMethod().isCampaignOperations()) {
            processReputationChanges();
        }

        if (campaignOptions.isUseEducationModule()) {
            processEducationNewDay();
        }

        if (campaignOptions.isEnableAutoAwards() && isFirstOfMonth) {
            AutoAwardsController autoAwardsController = new AutoAwardsController();
            autoAwardsController.ManualController(this, false);
        }

        // Prisoner events can occur on Monday or the 1st of the month depending on the
        // type of event
        if (isMonday || isFirstOfMonth) {
            new PrisonerEventManager(this);
        }

        resetAstechMinutes();

        processNewDayUnits();

        processNewDayForces();

        if (processProcurement) {
            setShoppingList(goShopping(getShoppingList()));
        }

        // check for anything in finances
        finances.newDay(this, yesterday, getLocalDate());

        // process removal of old personnel data on the first day of each month
        if (campaignOptions.isUsePersonnelRemoval() && isFirstOfMonth) {
            performPersonnelCleanUp();
        }

        // this duplicates any turnover information so that it is still available on the
        // new day. otherwise, it's only available if the user inspects history records
        if (!turnoverRetirementInformation.isEmpty()) {
            for (String entry : turnoverRetirementInformation) {
                addReport(entry);
            }
        }

        if (topUpWeekly && isMonday) {
            int bought = stockUpPartsInUse(getPartsInUse(ignoreMothballed, false, ignoreSparesUnderQuality));
            addReport(String.format(resources.getString("weeklyStockCheck.text"), bought));
        }

        // Random Events
        if (currentDay.isAfter(GRAY_MONDAY_EVENTS_BEGIN) && currentDay.isBefore(GRAY_MONDAY_EVENTS_END)) {
            new GrayMonday(this, currentDay);
        }

        // Faction Standing
        performFactionStandingChecks(isFirstOfMonth, isNewYear);

        // This must be the last step before returning true
        MekHQ.triggerEvent(new NewDayEvent(this));
        return true;
    }

    /**
     * Performs all daily and periodic standing checks for factions relevant to this campaign.
     *
     * <p>On the first day of the month, this method updates the climate regard for the active campaign faction,
     * storing a summary report. It then iterates once through all faction standings and, for each faction:</p>
     *
     * <ul>
     *     <li>Checks for new ultimatum events.</li>
     *     <li>Checks for new censure actions and handles the creation of related events.</li>
     *     <li>Evaluates for new accolade levels, creating corresponding events.</li>
     *     <li>Warns if any referenced faction cannot be resolved.</li>
     * </ul>
     *
     * <p>Finally, at the end of the checks, it processes censure degradation for all factions.</p>
     *
     * @param isFirstOfMonth {@code true} if called on the first day of the month.
     * @param isNewYear {@code true} if called on the first day of a new year
     *
     * @author Illiani
     * @since 0.50.07
     */
    private void performFactionStandingChecks(boolean isFirstOfMonth, boolean isNewYear) {
        String campaignFactionCode = faction.getShortName();
        if (isNewYear && campaignFactionCode.equals(MERCENARY_FACTION_CODE)) {
            checkForNewMercenaryOrganizationStartUp(false, false);
        }

        if (!campaignOptions.isTrackFactionStanding()) {
            return;
        }

        if (FactionStandingUltimatum.checkUltimatumForDate(currentDay,
              campaignFactionCode,
              factionStandingUltimatumsLibrary)) {
            new FactionStandingUltimatum(currentDay, this, factionStandingUltimatumsLibrary);
        }

        if (isFirstOfMonth) {
            String report = factionStandings.updateClimateRegard(faction, currentDay);
            addReport(report);
        }

        List<Mission> activeMissions = getActiveMissions(false);
        boolean isInTransit = !location.isOnPlanet();
        Factions factions = Factions.getInstance();

        for (Entry<String, Double> standing : new HashMap<>(factionStandings.getAllFactionStandings()).entrySet()) {
            String relevantFactionCode = standing.getKey();
            Faction relevantFaction = factions.getFaction(relevantFactionCode);
            if (relevantFaction == null) {
                logger.warn("Unable to fetch faction standing for faction: {}", relevantFactionCode);
                continue;
            }

            // Censure check
            boolean isMercenarySpecialCase = campaignFactionCode.equals(MERCENARY_FACTION_CODE) &&
                                                   relevantFaction.isMercenaryOrganization();
            boolean isPirateSpecialCase = isPirateCampaign() &&
                                                relevantFactionCode.equals(PIRACY_SUCCESS_INDEX_FACTION_CODE);
            if (relevantFaction.equals(faction) || isMercenarySpecialCase || isPirateSpecialCase) {
                FactionCensureLevel newCensureLevel = factionStandings.checkForCensure(
                      relevantFaction, currentDay, activeMissions, isInTransit);
                if (newCensureLevel != null) {
                    new FactionCensureEvent(this, newCensureLevel, relevantFaction);
                }
            }

            // Accolade check
            boolean ignoreEmployer = relevantFaction.isMercenaryOrganization();
            boolean isOnMission = FactionStandingUtilities.isIsOnMission(
                  !isInTransit,
                  getActiveAtBContracts(),
                  activeMissions,
                  relevantFactionCode,
                  location.getCurrentSystem(),
                  ignoreEmployer);

            FactionAccoladeLevel newAccoladeLevel = factionStandings.checkForAccolade(
                  relevantFaction, currentDay, isOnMission);

            if (newAccoladeLevel != null) {
                new FactionAccoladeEvent(this, relevantFaction, newAccoladeLevel,
                      faction.equals(relevantFaction));
            }
        }

        // Censure degradation
        factionStandings.processCensureDegradation(currentDay);
    }

    /**
     * Use {@link #checkForNewMercenaryOrganizationStartUp(boolean, boolean)} instead
     */
    @Deprecated(since = "0.50.07", forRemoval = true)
    public void checkForNewMercenaryOrganizationStartUp(boolean bypassStartYear) {
        checkForNewMercenaryOrganizationStartUp(bypassStartYear, false);
    }

    /**
     * Checks if a new mercenary organization is starting up in the current game year, and, if so, triggers a welcome
     * dialog introducing the organization's representative.
     *
     * <p>This method examines a prioritized list of known mercenary-related factions for their respective founding
     * (start) years matching the current year. The list is evaluated in the following order: Mercenary Review Board
     * (MRB), Mercenary Review Bonding Commission (MRBC), Mercenary Bonding Authority (MBA), and Mercenary Guild (MG),
     * with MG as the default fallback. If a matching faction is found (and is recognized as a mercenary organization),
     * it generates an appropriate speaker (as either a merchant or military liaison, depending on the faction) and
     * opens a welcome dialog for the player.</p>
     *
     * <p>The dialog serves to introduce the player to the new mercenary organization, using an in-universe character
     * as the spokesperson.</p>
     *
     * @param bypassStartYear {@code true} if the method should be checking if the mercenary organization is currently
     *                        active, rather than just checking whether it was founded in the current game year.
     *
     * @author Illiani
     * @since 0.50.07
     */
    public void checkForNewMercenaryOrganizationStartUp(boolean bypassStartYear, boolean isStartUp) {
        Factions factions = Factions.getInstance();
        int currentYear = getGameYear();
        Faction[] possibleFactions = new Faction[] {
              factions.getFaction("MRB"),
              factions.getFaction("MRBC"),
              factions.getFaction("MBA"),
              factions.getFaction("MG")
        };

        Faction chosenFaction = null;
        for (Faction faction : possibleFactions) {
            if (faction != null) {
                boolean isValidInYear = bypassStartYear && faction.validIn(currentYear);
                boolean isFoundedInYear = !bypassStartYear && faction.getStartYear() == currentYear;

                if (isValidInYear || isFoundedInYear) {
                    chosenFaction = faction;
                    break;
                }
            }
        }

        if (chosenFaction == null) {
            chosenFaction = factions.getFaction("MG"); // fallback
        }

        if (chosenFaction != null
                  && (chosenFaction.getStartYear() == currentYear || isStartUp)
                  && chosenFaction.isMercenaryOrganization()) {
            PersonnelRole role = chosenFaction.isClan() ? PersonnelRole.MERCHANT : PersonnelRole.MILITARY_LIAISON;
            Person speaker = newPerson(role, chosenFaction.getShortName(), Gender.RANDOMIZE);
            new FactionJudgmentDialog(this, speaker, getCommander(),
                  "HELLO", chosenFaction,
                  FactionStandingJudgmentType.WELCOME, ImmersiveDialogWidth.MEDIUM, null, null);
        } else if (chosenFaction == null) {
            logger.warn("Unable to find a suitable faction for a new mercenary organization start up");
        }
    }

    public void refreshPersonnelMarkets() {
        PersonnelMarketStyle marketStyle = campaignOptions.getPersonnelMarketStyle();
        if (marketStyle == PERSONNEL_MARKET_DISABLED) {
            personnelMarket.generatePersonnelForDay(this);
        } else {
            if (currentDay.getDayOfMonth() == 1) {
                boolean blockRecruitment = false;

                if (newPersonnelMarket.getAssociatedPersonnelMarketStyle() == MEKHQ) {
                    blockRecruitment = !location.isOnPlanet();
                }

                if (!blockRecruitment) {
                    newPersonnelMarket.gatherApplications();

                    if (newPersonnelMarket.getHasRarePersonnel()) {
                        ImmersiveDialogSimple dialog = new ImmersiveDialogSimple(this,
                              getSeniorAdminPerson(AdministratorSpecialization.HR),
                              null,
                              resources.getString("personnelMarket.rareProfession.inCharacter"),
                              List.of(resources.getString("personnelMarket.rareProfession.button.later"),
                                    resources.getString("personnelMarket.rareProfession.button.decline"),
                                    resources.getString("personnelMarket.rareProfession.button.immediate")),
                              resources.getString("personnelMarket.rareProfession.outOfCharacter"),
                              null,
                              true);

                        if (dialog.getDialogChoice() == 2) {
                            newPersonnelMarket.showPersonnelMarketDialog();
                        }
                    }
                }
            }
        }
    }

    /**
     * Performs cleanup of departed personnel by identifying and removing eligible personnel records.
     *
     * <p>This method uses the {@link AutomatedPersonnelCleanUp} utility to determine which {@link Person}
     * objects should be removed from the campaign based on current date and campaign configuration options. Identified
     * personnel are then removed, and a report entry is generated if any removals occur.</p>
     *
     * @author Illiani
     * @since 0.50.06
     */
    private void performPersonnelCleanUp() {
        AutomatedPersonnelCleanUp removal = new AutomatedPersonnelCleanUp(currentDay,
              getPersonnel(),
              campaignOptions.isUseRemovalExemptRetirees(),
              campaignOptions.isUseRemovalExemptCemetery());

        List<Person> personnelToRemove = removal.getPersonnelToCleanUp();
        for (Person person : personnelToRemove) {
            removePerson(person, false);
        }

        if (!personnelToRemove.isEmpty()) {
            addReport(resources.getString("personnelRemoval.text"));
        }
    }

    /**
     * Fetches and handles the celebration dialogs specific to the current day.
     *
     * <p><b>Note:</b> Commanders day is handled as a part of the personnel processing, so we don't need to parse
     * personnel twice.</p>
     */
    private void fetchCelebrationDialogs() {
        if (!faction.isClan()) {
            if (isWinterHolidayMajorDay(currentDay)) {
                new WinterHolidayAnnouncement(this);
            }

            if (isFreedomDay(currentDay)) {
                new FreedomDayAnnouncement(this);
            }
        }

        if (isNewYear(currentDay)) {
            new NewYearsDayAnnouncement(this);
        }
    }

    /**
     * Updates the status of whether field kitchens are operating within their required capacity.
     *
     * <p>If fatigue is enabled in the campaign options, this method calculates the total available
     * field kitchen capacity and the required field kitchen usage, then updates the {@code fieldKitchenWithinCapacity}
     * flag to reflect whether the capacity meets the demand. If fatigue is disabled, the capacity is automatically set
     * to {@code false}.</p>
     */
    private void updateFieldKitchenCapacity() {
        if (campaignOptions.isUseFatigue()) {
            int fieldKitchenCapacity = checkFieldKitchenCapacity(getForce(FORCE_ORIGIN).getAllUnitsAsUnits(units,
                  false), campaignOptions.getFieldKitchenCapacity());
            int fieldKitchenUsage = checkFieldKitchenUsage(getActivePersonnel(false),
                  campaignOptions.isUseFieldKitchenIgnoreNonCombatants());
            fieldKitchenWithinCapacity = areFieldKitchensWithinCapacity(fieldKitchenCapacity, fieldKitchenUsage);
        } else {
            fieldKitchenWithinCapacity = false;
        }
    }

    /**
     * Processes reputation changes based on various conditions.
     */
    private void processReputationChanges() {
        if (faction.isPirate()) {
            dateOfLastCrime = currentDay;
            crimePirateModifier = -100;
        }

        if (currentDay.getDayOfMonth() == 1) {
            if (dateOfLastCrime != null) {
                long yearsBetween = ChronoUnit.YEARS.between(currentDay, dateOfLastCrime);

                int remainingCrimeChange = 2;

                if (yearsBetween >= 1) {
                    if (crimePirateModifier < 0) {
                        remainingCrimeChange = max(0, 2 + crimePirateModifier);
                        changeCrimePirateModifier(2); // this is the amount of change specified by CamOps
                    }

                    if (crimeRating < 0 && remainingCrimeChange > 0) {
                        changeCrimeRating(remainingCrimeChange);
                    }
                }
            }
        }

        if (currentDay.getDayOfWeek().equals(DayOfWeek.MONDAY)) {
            reputation.initializeReputation(this);
        }
    }

    public int getInitiativeBonus() {
        return initiativeBonus;
    }

    public void setInitiativeBonus(int bonus) {
        initiativeBonus = bonus;
    }

    public void applyInitiativeBonus(int bonus) {
        if (bonus > initiativeMaxBonus) {
            initiativeMaxBonus = bonus;
        }
        if ((bonus + initiativeBonus) > initiativeMaxBonus) {
            initiativeBonus = initiativeMaxBonus;
        } else {
            initiativeBonus += bonus;
        }
    }

    public void initiativeBonusIncrement(boolean change) {
        if (change) {
            setInitiativeBonus(++initiativeBonus);
        } else {
            setInitiativeBonus(--initiativeBonus);
        }
        if (initiativeBonus > initiativeMaxBonus) {
            initiativeBonus = initiativeMaxBonus;
        }
    }

    public int getInitiativeMaxBonus() {
        return initiativeMaxBonus;
    }

    public void setInitiativeMaxBonus(int bonus) {
        initiativeMaxBonus = bonus;
    }

    /**
     * This method checks if any students in the academy should graduate, and updates their attributes and status
     * accordingly. If any students do graduate, it sends the graduation information to autoAwards.
     */
    private void processEducationNewDay() {
        List<UUID> graduatingPersonnel = new ArrayList<>();
        HashMap<UUID, List<Object>> academyAttributesMap = new HashMap<>();

        for (Person person : getStudents()) {
            List<Object> individualAcademyAttributes = new ArrayList<>();

            if (EducationController.processNewDay(this, person, false)) {
                Academy academy = getAcademy(person.getEduAcademySet(), person.getEduAcademyNameInSet());

                if (academy == null) {
                    logger.debug("Found null academy for {} skipping", person.getFullTitle());
                    continue;
                }

                graduatingPersonnel.add(person.getId());

                individualAcademyAttributes.add(academy.getEducationLevel(person));
                individualAcademyAttributes.add(academy.getType());
                individualAcademyAttributes.add(academy.getName());

                academyAttributesMap.put(person.getId(), individualAcademyAttributes);
            }
        }

        if (!graduatingPersonnel.isEmpty()) {
            AutoAwardsController autoAwardsController = new AutoAwardsController();
            autoAwardsController.PostGraduationController(this, graduatingPersonnel, academyAttributesMap);
        }
    }

    /**
     * Retrieves the flagged commander from the personnel list. If no flagged commander is found returns {@code null}.
     *
     * <p><b>Usage:</b> consider using {@link #getCommander()} instead.</p>
     *
     * @return the flagged commander if present, otherwise {@code null}
     */
    public @Nullable Person getFlaggedCommander() {
        return getPersonnel().stream().filter(Person::isCommander).findFirst().orElse(null);
    }

    /**
     * Use {@link #getCommander()} instead
     */
    @Deprecated(since = "0.50.07", forRemoval = true)
    public Person getSeniorCommander() {
        Person commander = null;
        for (Person person : getActivePersonnel(true)) {
            if (person.isCommander()) {
                return person;
            }
            if (null == commander || person.getRankNumeric() > commander.getRankNumeric()) {
                commander = person;
            }
        }
        return commander;
    }

    public void removeUnit(UUID id) {
        Unit unit = getHangar().getUnit(id);
        if (unit == null) {
            return;
        }

        // remove all parts for this unit as well
        for (Part p : unit.getParts()) {
            getWarehouse().removePart(p);
        }

        // remove any personnel from this unit
        for (Person person : unit.getCrew()) {
            unit.remove(person, true);
        }

        Person tech = unit.getTech();
        if (null != tech) {
            unit.remove(tech, true);
        }

        // remove unit from any forces
        removeUnitFromForce(unit);

        // If this is a transport, remove it from the list of potential transports
        for (CampaignTransportType campaignTransportType : CampaignTransportType.values()) {
            if (hasTransports(campaignTransportType)) {
                removeCampaignTransporter(campaignTransportType, unit);
            }

            // If we remove a transport unit from the campaign,
            // we need to remove any transported units from it
            // and clear the transport assignments for those
            // transported units
            if (unit.getTransportedUnitsSummary(campaignTransportType).hasTransportedUnits()) {
                List<Unit> transportedUnits = new ArrayList<>(unit.getTransportedUnitsSummary(campaignTransportType)
                                                                    .getTransportedUnits());
                for (Unit transportedUnit : transportedUnits) {
                    transportedUnit.unloadFromTransport(campaignTransportType);
                }
            }
        }

        // If this unit was assigned to a transport ship, remove it from the transport
        if (unit.hasTransportShipAssignment()) {
            unit.getTransportShipAssignment().getTransportShip().unloadFromTransportShip(unit);
        }

        // remove from automatic mothballing
        automatedMothballUnits.remove(unit.getId());

        // finally, remove the unit
        getHangar().removeUnit(unit.getId());

        checkDuplicateNamesDuringDelete(unit.getEntity());
        addReport(unit.getName() + " has been removed from the unit roster.");
        MekHQ.triggerEvent(new UnitRemovedEvent(unit));
    }

    public void removePerson(final @Nullable Person person) {
        removePerson(person, true);
    }

    public void removePerson(final @Nullable Person person, final boolean log) {
        if (person == null) {
            return;
        }


        Force force = getForceFor(person);
        if (force != null) {
            force.updateCommander(this);
        }

        person.getGenealogy().clearGenealogyLinks();

        final Unit unit = person.getUnit();
        if (unit != null) {
            unit.remove(person, true);
        }
        removeAllPatientsFor(person);
        person.removeAllTechJobs(this);
        removeKillsFor(person.getId());
        getRetirementDefectionTracker().removePerson(person);
        if (log) {
            addReport(person.getFullTitle() + " has been removed from the personnel roster.");
        }

        personnel.remove(person.getId());

        // Deal with Astech Pool Minutes
        if (person.getPrimaryRole().isAstech()) {
            astechPoolMinutes = max(0, astechPoolMinutes - Person.PRIMARY_ROLE_SUPPORT_TIME);
            astechPoolOvertime = max(0, astechPoolOvertime - Person.PRIMARY_ROLE_OVERTIME_SUPPORT_TIME);
        } else if (person.getSecondaryRole().isAstech()) {
            astechPoolMinutes = max(0, astechPoolMinutes - Person.SECONDARY_ROLE_SUPPORT_TIME);
            astechPoolOvertime = max(0, astechPoolOvertime - Person.SECONDARY_ROLE_OVERTIME_SUPPORT_TIME);
        }
        MekHQ.triggerEvent(new PersonRemovedEvent(person));
    }

    public void removeAllPatientsFor(Person doctor) {
        for (Person person : getPersonnel()) {
            if (null != person.getDoctorId() && person.getDoctorId().equals(doctor.getId())) {
                person.setDoctorId(null, getCampaignOptions().getNaturalHealingWaitingPeriod());
            }
        }
    }

    public void removeScenario(final Scenario scenario) {
        scenario.clearAllForcesAndPersonnel(this);
        final Mission mission = getMission(scenario.getMissionId());
        if (mission != null) {
            mission.getScenarios().remove(scenario);

            // run through the stratcon campaign state where applicable and remove the
            // "parent" scenario as well
            if ((mission instanceof AtBContract) &&
                      (((AtBContract) mission).getStratconCampaignState() != null) &&
                      (scenario instanceof AtBDynamicScenario)) {
                ((AtBContract) mission).getStratconCampaignState().removeStratconScenario(scenario.getId());
            }
        }
        scenarios.remove(scenario.getId());
        MekHQ.triggerEvent(new ScenarioRemovedEvent(scenario));
    }

    public void removeMission(final Mission mission) {
        // Loop through scenarios here! We need to remove them as well.
        for (Scenario scenario : mission.getScenarios()) {
            scenario.clearAllForcesAndPersonnel(this);
            scenarios.remove(scenario.getId());
        }
        mission.clearScenarios();

        missions.remove(mission.getId());
        MekHQ.triggerEvent(new MissionRemovedEvent(mission));
    }

    public void removeKill(Kill k) {
        if (kills.containsKey(k.getPilotId())) {
            kills.get(k.getPilotId()).remove(k);
        }
    }

    public void removeKillsFor(UUID personID) {
        kills.remove(personID);
    }

    public void removeForce(Force force) {
        int fid = force.getId();
        forceIds.remove(fid);
        // clear forceIds of all personnel with this force
        for (UUID uid : force.getUnits()) {
            Unit u = getHangar().getUnit(uid);
            if (null == u) {
                continue;
            }
            if (u.getForceId() == fid) {
                u.setForceId(FORCE_NONE);
                if (force.isDeployed()) {
                    u.setScenarioId(NO_ASSIGNED_SCENARIO);
                }
            }
        }

        // also remove this force's id from any scenarios
        if (force.isDeployed()) {
            Scenario s = getScenario(force.getScenarioId());
            s.removeForce(fid);
        }

        if (null != force.getParentForce()) {
            force.getParentForce().removeSubForce(fid);
        }

        // clear out StratCon force assignments
        for (AtBContract contract : getActiveAtBContracts()) {
            if (contract.getStratconCampaignState() != null) {
                for (StratconTrackState track : contract.getStratconCampaignState().getTracks()) {
                    track.unassignForce(fid);
                }
            }
        }

        if (campaignOptions.isUseAtB()) {
            recalculateCombatTeams(this);
        }
    }

    public void removeUnitFromForce(Unit u) {
        Force force = getForce(u.getForceId());
        if (null != force) {
            force.removeUnit(this, u.getId(), true);
            u.setForceId(FORCE_NONE);
            u.setScenarioId(NO_ASSIGNED_SCENARIO);
            if (u.getEntity().hasNavalC3() && u.getEntity().calculateFreeC3Nodes() < 5) {
                Vector<Unit> removedUnits = new Vector<>();
                removedUnits.add(u);
                removeUnitsFromNetwork(removedUnits);
                u.getEntity().setC3MasterIsUUIDAsString(null);
                u.getEntity().setC3Master(null, true);
                refreshNetworks();
            } else if (u.getEntity().hasC3i() && u.getEntity().calculateFreeC3Nodes() < 5) {
                Vector<Unit> removedUnits = new Vector<>();
                removedUnits.add(u);
                removeUnitsFromNetwork(removedUnits);
                u.getEntity().setC3MasterIsUUIDAsString(null);
                u.getEntity().setC3Master(null, true);
                refreshNetworks();
            }
            if (u.getEntity().hasC3M()) {
                removeUnitsFromC3Master(u);
                u.getEntity().setC3MasterIsUUIDAsString(null);
                u.getEntity().setC3Master(null, true);
            }

            if (campaignOptions.isUseAtB() && force.getUnits().isEmpty()) {
                combatTeams.remove(force.getId());
            }
        }
    }

    public @Nullable Force getForceFor(final @Nullable Unit unit) {
        return (unit == null) ? null : getForce(unit.getForceId());
    }

    public @Nullable Force getForceFor(final Person person) {
        final Unit unit = person.getUnit();
        if (unit != null) {
            return getForceFor(unit);
        } else if (person.isTech()) {
            return forceIds.values()
                         .stream()
                         .filter(force -> person.getId().equals(force.getTechID()))
                         .findFirst()
                         .orElse(null);
        }

        return null;
    }

    public void restore() {
        // if we fail to restore equipment parts then remove them
        // and possibly re-initialize and diagnose unit
        List<Part> partsToRemove = new ArrayList<>();
        Set<Unit> unitsToCheck = new HashSet<>();

        for (Part part : getParts()) {
            if (part instanceof EquipmentPart) {
                ((EquipmentPart) part).restore();
                if (null == ((EquipmentPart) part).getType()) {
                    partsToRemove.add(part);
                }
            }

            if (part instanceof MissingEquipmentPart) {
                ((MissingEquipmentPart) part).restore();
                if (null == ((MissingEquipmentPart) part).getType()) {
                    partsToRemove.add(part);
                }
            }
        }

        for (Part remove : partsToRemove) {
            if (remove.getUnit() != null) {
                unitsToCheck.add(remove.getUnit());
            }
            getWarehouse().removePart(remove);
        }

        for (Unit unit : getUnits()) {
            if (null != unit.getEntity()) {
                unit.getEntity().setOwner(player);
                unit.getEntity().setGame(game);
                unit.getEntity().restore();

                // Aerospace parts have changed after 0.45.4. Reinitialize parts for Small Craft
                // and up
                if (unit.getEntity().hasETypeFlag(Entity.ETYPE_JUMPSHIP) ||
                          unit.getEntity().hasETypeFlag(Entity.ETYPE_SMALL_CRAFT)) {
                    unitsToCheck.add(unit);
                }
            }

            unit.resetEngineer();
        }

        for (Unit u : unitsToCheck) {
            u.initializeParts(true);
            u.runDiagnostic(false);
        }

        shoppingList.restore();

        if (getCampaignOptions().isUseAtB()) {
            RandomFactionGenerator.getInstance().startup(this);

            int loops = 0;
            while (!RandomUnitGenerator.getInstance().isInitialized()) {
                try {
                    Thread.sleep(50);
                    if (++loops > 20) {
                        // Wait for up to a second
                        break;
                    }
                } catch (InterruptedException ignore) {
                }
            }
        }
    }

    /**
     * Cleans incongruent data present in the campaign
     */
    public void cleanUp() {
        // Cleans non-existing spouses
        for (Person person : personnel.values()) {
            if (person.getGenealogy().hasSpouse()) {
                if (!personnel.containsKey(person.getGenealogy().getSpouse().getId())) {
                    person.getGenealogy().setSpouse(null);
                    person.setMaidenName(null);
                }
            }
        }

        // clean up non-existent unit references in force unit lists
        for (Force force : forceIds.values()) {
            List<UUID> orphanForceUnitIDs = new ArrayList<>();

            for (UUID unitID : force.getUnits()) {
                if (getHangar().getUnit(unitID) == null) {
                    orphanForceUnitIDs.add(unitID);
                }
            }

            for (UUID unitID : orphanForceUnitIDs) {
                force.removeUnit(this, unitID, false);
            }
        }

        // clean up units that are assigned to non-existing scenarios
        for (Unit unit : this.getUnits()) {
            if (this.getScenario(unit.getScenarioId()) == null) {
                unit.setScenarioId(Scenario.S_DEFAULT_ID);
            }
        }
    }

    public boolean isOvertimeAllowed() {
        return overtime;
    }

    public void setOvertime(boolean b) {
        this.overtime = b;
        MekHQ.triggerEvent(new OvertimeModeEvent(b));
    }

    public boolean isGM() {
        return gmMode;
    }

    public void setGMMode(boolean b) {
        this.gmMode = b;
        MekHQ.triggerEvent(new GMModeEvent(b));
    }

    public Faction getFaction() {
        return faction;
    }

    /**
     * Determines whether the current campaign is a clan campaign.
     *
     * <p>This method checks if the faction associated with the campaign is a clan, returning {@code true}
     * if it is, and {@code false} otherwise.</p>
     *
     * @return {@code true} if the campaign belongs to a clan faction, {@code false} otherwise.
     *
     * @author Illiani
     * @since 0.50.05
     */
    public boolean isClanCampaign() {
        return faction.isClan();
    }

    /**
     * Determines whether the current campaign is a pirate campaign.
     *
     * <p>This method checks if the faction associated with the campaign is Pirates, returning {@code true} if it is,
     * and {@code false} otherwise.</p>
     *
     * @return {@code true} if the campaign is Pirates, {@code false} otherwise.
     *
     * @author Illiani
     * @since 0.50.07
     */
    public boolean isPirateCampaign() {
        return faction.getShortName().equals(PIRATE_FACTION_CODE);
    }

    /**
     * Determines whether the current campaign is a mercenary campaign.
     *
     * <p>This method checks if the faction associated with the campaign is Mercenary, returning {@code true} if it is,
     * and {@code false} otherwise.</p>
     *
     * @return {@code true} if the campaign is Mercenary, {@code false} otherwise.
     *
     * @author Illiani
     * @since 0.50.07
     */
    public boolean isMercenaryCampaign() {
        return faction.getShortName().equals(MERCENARY_FACTION_CODE);
    }

    public void setFaction(final Faction faction) {
        setFactionDirect(faction);
        updateTechFactionCode();
    }

    public void setFactionDirect(final Faction faction) {
        this.faction = faction;
    }

    public String getRetainerEmployerCode() {
        return retainerEmployerCode;
    }

    public void setRetainerEmployerCode(String code) {
        retainerEmployerCode = code;
    }

    public LocalDate getRetainerStartDate() {
        return retainerStartDate;
    }

    public void setRetainerStartDate(LocalDate retainerStartDate) {
        this.retainerStartDate = retainerStartDate;
    }

    public int getRawCrimeRating() {
        return crimeRating;
    }

    public void setCrimeRating(int crimeRating) {
        this.crimeRating = crimeRating;
    }

    /**
     * Updates the crime rating by the specified change. If improving crime rating, use a positive number, otherwise
     * negative
     *
     * @param change the change to be applied to the crime rating
     */
    public void changeCrimeRating(int change) {
        this.crimeRating = Math.min(0, crimeRating + change);
    }

    public int getCrimePirateModifier() {
        return crimePirateModifier;
    }

    public void setCrimePirateModifier(int crimePirateModifier) {
        this.crimePirateModifier = crimePirateModifier;
    }

    /**
     * Updates the crime pirate modifier by the specified change. If improving the modifier, use a positive number,
     * otherwise negative
     *
     * @param change the change to be applied to the crime modifier
     */
    public void changeCrimePirateModifier(int change) {
        this.crimePirateModifier = Math.min(0, crimePirateModifier + change);
    }

    /**
     * Calculates the adjusted crime rating by adding the crime rating with the pirate modifier.
     *
     * @return The adjusted crime rating.
     */
    public int getAdjustedCrimeRating() {
        return crimeRating + crimePirateModifier;
    }

    public @Nullable LocalDate getDateOfLastCrime() {
        return dateOfLastCrime;
    }

    public void setDateOfLastCrime(LocalDate dateOfLastCrime) {
        this.dateOfLastCrime = dateOfLastCrime;
    }

    public ReputationController getReputation() {
        return reputation;
    }

    public void setReputation(ReputationController reputation) {
        this.reputation = reputation;
    }

    public FactionStandings getFactionStandings() {
        return factionStandings;
    }

    public void setFactionStandings(FactionStandings factionStandings) {
        this.factionStandings = factionStandings;
    }

    private void addInMemoryLogHistory(LogEntry le) {
        Iterator<LogEntry> iterator = inMemoryLogHistory.iterator();
        while (iterator.hasNext() &&
              ChronoUnit.DAYS.between(iterator.next().getDate(), le.getDate()) >
                     MHQConstants.MAX_HISTORICAL_LOG_DAYS) {
            // we've hit the max size for the in-memory based on the UI display limit prune
            // the oldest entry
            iterator.remove();
        }
        inMemoryLogHistory.add(le);
    }

    /**
     * Starts a new day for the daily log
     *
     * @param r - the report String
     */
    public void beginReport(String r) {
        if (MekHQ.getMHQOptions().getHistoricalDailyLog()) {
            // add the new items to our in-memory cache
            addInMemoryLogHistory(new HistoricalLogEntry(getLocalDate(), ""));
        }
        addReportInternal(r);
    }

    /**
     * Formats and then adds a report to the daily log
     *
     * @param format  String with format markers.
     * @param objects Variable list of objects to format into {@code format}
     */
    public void addReport(final String format, final Object... objects) {
        addReport(String.format(format, objects));
    }

    /**
     * Adds a report to the daily log
     *
     * @param r - the report String
     */
    public void addReport(String r) {
        if (MekHQ.getMHQOptions().getHistoricalDailyLog()) {
            addInMemoryLogHistory(new HistoricalLogEntry(getLocalDate(), r));
        }
        addReportInternal(r);
    }

    private void addReportInternal(String r) {
        currentReport.add(r);
        if (!currentReportHTML.isEmpty()) {
            currentReportHTML = currentReportHTML + REPORT_LINEBREAK + r;
            newReports.add(REPORT_LINEBREAK);
        } else {
            currentReportHTML = r;
        }
        newReports.add(r);
        MekHQ.triggerEvent(new ReportEvent(this, r));
    }

    public Camouflage getCamouflage() {
        return camouflage;
    }

    public void setCamouflage(final Camouflage camouflage) {
        this.camouflage = camouflage;
    }

    public PlayerColour getColour() {
        return colour;
    }

    public void setColour(final PlayerColour colour) {
        this.colour = Objects.requireNonNull(colour, "Colour cannot be set to null");
    }

    public StandardForceIcon getUnitIcon() {
        return unitIcon;
    }

    public void setUnitIcon(final StandardForceIcon unitIcon) {
        this.unitIcon = unitIcon;
    }

    public void addFunds(final TransactionType type, final Money quantity, @Nullable String description) {
        if ((description == null) || description.isEmpty()) {
            description = "Rich Uncle";
        }

        finances.credit(type, getLocalDate(), quantity, description);
        String quantityString = quantity.toAmountAndSymbolString();
        addReport("Funds added : " + quantityString + " (" + description + ')');
    }

    public void removeFunds(final TransactionType type, final Money quantity, @Nullable String description) {
        if ((description == null) || description.isEmpty()) {
            description = "Rich Uncle";
        }

        finances.debit(type, getLocalDate(), quantity, description);
        String quantityString = quantity.toAmountAndSymbolString();
        addReport("Funds removed : " + quantityString + " (" + description + ')');
    }

    /**
     * Generic method for paying Personnel (Person) in the company. Debits money from the campaign and if the campaign
     * tracks total earnings it will account for that.
     *
     * @param type              TransactionType being debited
     * @param quantity          total money - it's usually displayed outside of this method
     * @param description       String displayed in the ledger and report
     * @param individualPayouts Map of Person to the Money they're owed
     */
    public void payPersonnel(TransactionType type, Money quantity, String description,
          Map<Person, Money> individualPayouts) {
        getFinances().debit(type,
              getLocalDate(),
              quantity,
              description,
              individualPayouts,
              getCampaignOptions().isTrackTotalEarnings());
        String quantityString = quantity.toAmountAndSymbolString();
        addReport("Funds removed : " + quantityString + " (" + description + ')');

    }

    public CampaignOptions getCampaignOptions() {
        return campaignOptions;
    }

    public void setCampaignOptions(CampaignOptions options) {
        campaignOptions = options;
    }

    public StoryArc getStoryArc() {
        return storyArc;
    }

    public void useStoryArc(StoryArc arc, boolean initiate) {
        arc.setCampaign(this);
        arc.initializeDataDirectories();
        this.storyArc = arc;
        if (initiate) {
            storyArc.begin();
        }
    }

    public void unloadStoryArc() {
        MekHQ.unregisterHandler(storyArc);
        storyArc = null;
    }

    public List<String> getCurrentObjectives() {
        if (null != getStoryArc()) {
            return getStoryArc().getCurrentObjectives();
        }
        return new ArrayList<>();
    }

    @Deprecated(since = "0.50.07", forRemoval = true)
    public FameAndInfamyController getFameAndInfamy() {
        return null;
    }

    /**
     * Retrieves the list of units that are configured for automated mothballing.
     *
     * <p>
     * Automated mothballing is a mechanism where certain units are automatically placed into a mothballed state,
     * reducing their active maintenance costs and operational demands over time.
     * </p>
     *
     * @return A {@link List} of {@link UUID} objects that are set for automated mothballing. Returns an empty list if
     *       no units are configured.
     */
    public List<UUID> getAutomatedMothballUnits() {
        return automatedMothballUnits;
    }

    /**
     * Sets the list of units that are configured for automated mothballing.
     *
     * <p>
     * Replaces the current list of units that have undergone automated mothballing.
     * </p>
     *
     * @param automatedMothballUnits A {@link List} of {@link UUID} objects to configure for automated mothballing.
     */
    public void setAutomatedMothballUnits(List<UUID> automatedMothballUnits) {
        this.automatedMothballUnits = automatedMothballUnits;
    }

    public int getTemporaryPrisonerCapacity() {
        return temporaryPrisonerCapacity;
    }

    public void setTemporaryPrisonerCapacity(int temporaryPrisonerCapacity) {
        this.temporaryPrisonerCapacity = max(MINIMUM_TEMPORARY_CAPACITY, temporaryPrisonerCapacity);
    }

    /**
     * Adjusts the temporary prisoner capacity by the specified delta value.
     *
     * <p>he new capacity is constrained to be at least the minimum allowed temporary capacity, as defined by {@code
     * PrisonerEventManager.MINIMUM_TEMPORARY_CAPACITY}.</p>T
     *
     * @param delta the amount by which to change the temporary prisoner capacity. A positive value increases the
     *              capacity, while a negative value decreases it.
     */
    public void changeTemporaryPrisonerCapacity(int delta) {
        int newCapacity = temporaryPrisonerCapacity + delta;
        temporaryPrisonerCapacity = max(MINIMUM_TEMPORARY_CAPACITY, newCapacity);
    }

    public RandomEventLibraries getRandomEventLibraries() {
        return randomEventLibraries;
    }

    public FactionStandingUltimatumsLibrary getFactionStandingUltimatumsLibrary() {
        return factionStandingUltimatumsLibrary;
    }

    public void writeToXML(final PrintWriter writer) {
        int indent = 0;

        // File header
        writer.println("<?xml version=\"1.0\" encoding=\"UTF-8\"?>");

        // Start the XML root.
        MHQXMLUtility.writeSimpleXMLOpenTag(writer, indent++, "campaign", "version", MHQConstants.VERSION);

        // region Basic Campaign Info
        MHQXMLUtility.writeSimpleXMLOpenTag(writer, indent++, "info");

        MHQXMLUtility.writeSimpleXMLTag(writer, indent, "id", id.toString());
        MHQXMLUtility.writeSimpleXMLTag(writer, indent, "calendar", getLocalDate());
        MHQXMLUtility.writeSimpleXMLTag(writer, indent, "name", name);
        MHQXMLUtility.writeSimpleXMLTag(writer, indent, "faction", getFaction().getShortName());
        if (retainerEmployerCode != null) {
            MHQXMLUtility.writeSimpleXMLTag(writer, indent, "retainerEmployerCode", retainerEmployerCode);
            MHQXMLUtility.writeSimpleXMLTag(writer, indent, "retainerStartDate", retainerStartDate);
        }
        MHQXMLUtility.writeSimpleXMLTag(writer, indent, "crimeRating", crimeRating);
        MHQXMLUtility.writeSimpleXMLTag(writer, indent, "crimePirateModifier", crimePirateModifier);

        if (dateOfLastCrime != null) {
            MHQXMLUtility.writeSimpleXMLTag(writer, indent, "dateOfLastCrime", dateOfLastCrime);
        }

        MHQXMLUtility.writeSimpleXMLOpenTag(writer, indent++, "reputation");
        reputation.writeReputationToXML(writer, indent);
        MHQXMLUtility.writeSimpleXMLCloseTag(writer, --indent, "reputation");
        MHQXMLUtility.writeSimpleXMLOpenTag(writer, indent++, "newPersonnelMarket");
        newPersonnelMarket.writePersonnelMarketDataToXML(writer, indent);
        MHQXMLUtility.writeSimpleXMLCloseTag(writer, --indent, "newPersonnelMarket");

        MHQXMLUtility.writeSimpleXMLOpenTag(writer, indent++, "factionStandings");
        factionStandings.writeFactionStandingsToXML(writer, indent);
        MHQXMLUtility.writeSimpleXMLCloseTag(writer, --indent, "factionStandings");

        // this handles campaigns that predate 49.20
        if (campaignStartDate == null) {
            setCampaignStartDate(getLocalDate());
        }
        MHQXMLUtility.writeSimpleXMLTag(writer, indent, "campaignStartDate", getCampaignStartDate());

        getRankSystem().writeToXML(writer, indent, false);
        MHQXMLUtility.writeSimpleXMLTag(writer, indent, "overtime", overtime);
        MHQXMLUtility.writeSimpleXMLTag(writer, indent, "gmMode", gmMode);
        MHQXMLUtility.writeSimpleXMLTag(writer, indent, "astechPool", astechPool);
        MHQXMLUtility.writeSimpleXMLTag(writer, indent, "astechPoolMinutes", astechPoolMinutes);
        MHQXMLUtility.writeSimpleXMLTag(writer, indent, "astechPoolOvertime", astechPoolOvertime);
        MHQXMLUtility.writeSimpleXMLTag(writer, indent, "medicPool", medicPool);
        getCamouflage().writeToXML(writer, indent);
        MHQXMLUtility.writeSimpleXMLTag(writer, indent, "colour", getColour().name());
        getUnitIcon().writeToXML(writer, indent);
        MHQXMLUtility.writeSimpleXMLTag(writer, indent, "lastForceId", lastForceId);
        MHQXMLUtility.writeSimpleXMLTag(writer, indent, "lastMissionId", lastMissionId);
        MHQXMLUtility.writeSimpleXMLTag(writer, indent, "lastScenarioId", lastScenarioId);
        MHQXMLUtility.writeSimpleXMLTag(writer, indent, "initiativeBonus", initiativeBonus);
        MHQXMLUtility.writeSimpleXMLTag(writer, indent, "initiativeMaxBonus", initiativeMaxBonus);
        MHQXMLUtility.writeSimpleXMLOpenTag(writer, indent++, "nameGen");
        MHQXMLUtility.writeSimpleXMLTag(writer,
              indent,
              "faction",
              RandomNameGenerator.getInstance().getChosenFaction());
        MHQXMLUtility.writeSimpleXMLTag(writer, indent, "percentFemale", RandomGenderGenerator.getPercentFemale());
        MHQXMLUtility.writeSimpleXMLCloseTag(writer, --indent, "nameGen");

        MHQXMLUtility.writeSimpleXMLOpenTag(writer, indent++, "currentReport");
        for (String s : currentReport) {
            // This cannot use the MHQXMLUtility as it cannot be escaped
            writer.println(MHQXMLUtility.indentStr(indent) + "<reportLine><![CDATA[" + s + "]]></reportLine>");
        }
        MHQXMLUtility.writeSimpleXMLCloseTag(writer, --indent, "currentReport");

        MHQXMLUtility.writeSimpleXMLCloseTag(writer, --indent, "info");
        // endregion Basic Campaign Info

        // region Options
        if (getCampaignOptions() != null) {
            getCampaignOptions().writeToXml(writer, indent);
        }
        getGameOptions().writeToXML(writer, indent);
        // endregion Options

        // Lists of objects:
        units.writeToXML(writer, indent, "units"); // Units

        MHQXMLUtility.writeSimpleXMLOpenTag(writer, indent++, "personnel");
        for (final Person person : getPersonnel()) {
            person.writeToXML(writer, indent, this);
        }
        MHQXMLUtility.writeSimpleXMLCloseTag(writer, --indent, "personnel");

        MHQXMLUtility.writeSimpleXMLOpenTag(writer, indent++, "missions");
        for (final Mission mission : getMissions()) {
            mission.writeToXML(this, writer, indent);
        }
        MHQXMLUtility.writeSimpleXMLCloseTag(writer, --indent, "missions");

        // the forces structure is hierarchical, but that should be handled
        // internally from with writeToXML function for Force
        MHQXMLUtility.writeSimpleXMLOpenTag(writer, indent++, "forces");
        forces.writeToXML(writer, indent);
        MHQXMLUtility.writeSimpleXMLCloseTag(writer, --indent, "forces");
        finances.writeToXML(writer, indent);
        location.writeToXML(writer, indent);
        MHQXMLUtility.writeSimpleXMLTag(writer, indent, "isAvoidingEmptySystems", isAvoidingEmptySystems);
        MHQXMLUtility.writeSimpleXMLTag(writer,
              indent,
              "isOverridingCommandCircuitRequirements",
              isOverridingCommandCircuitRequirements);
        shoppingList.writeToXML(writer, indent);
        MHQXMLUtility.writeSimpleXMLOpenTag(writer, indent++, "kills");
        for (List<Kill> kills : kills.values()) {
            for (Kill k : kills) {
                k.writeToXML(writer, indent);
            }
        }
        MHQXMLUtility.writeSimpleXMLCloseTag(writer, --indent, "kills");
        MHQXMLUtility.writeSimpleXMLOpenTag(writer, indent++, "skillTypes");
        for (final String skillName : SkillType.skillList) {
            final SkillType type = getType(skillName);
            if (type != null) {
                type.writeToXML(writer, indent);
            }
        }
        MHQXMLUtility.writeSimpleXMLCloseTag(writer, --indent, "skillTypes");
        MHQXMLUtility.writeSimpleXMLOpenTag(writer, indent++, "specialAbilities");
        for (String key : SpecialAbility.getSpecialAbilities().keySet()) {
            SpecialAbility.getAbility(key).writeToXML(writer, indent);
        }
        MHQXMLUtility.writeSimpleXMLCloseTag(writer, --indent, "specialAbilities");
        rskillPrefs.writeToXML(writer, indent);

        // parts is the biggest so it goes last
        parts.writeToXML(writer, indent, "parts"); // Parts

        // current story arc
        if (null != storyArc) {
            storyArc.writeToXml(writer, indent);
        }

        // Markets
        getPersonnelMarket().writeToXML(writer, indent, this);

        // TODO : AbstractContractMarket : Uncomment
        // CAW: implicit DEPENDS-ON to the <missions> and <campaignOptions> node, do not
        // move this above it
        // getContractMarket().writeToXML(pw, indent);

        // Windchild: implicit DEPENDS-ON to the <campaignOptions> node, do not move
        // this above it
        getUnitMarket().writeToXML(writer, indent);

        // Against the Bot
        if (getCampaignOptions().isUseAtB()) {
            // TODO : AbstractContractMarket : Remove next two lines
            // CAW: implicit DEPENDS-ON to the <missions> node, do not move this above it
            contractMarket.writeToXML(this, writer, indent);

            if (!combatTeams.isEmpty()) {
                MHQXMLUtility.writeSimpleXMLOpenTag(writer, indent++, "combatTeams");
                for (CombatTeam combatTeam : combatTeams.values()) {
                    if (forceIds.containsKey(combatTeam.getForceId())) {
                        combatTeam.writeToXML(writer, indent);
                    }
                }
                MHQXMLUtility.writeSimpleXMLCloseTag(writer, --indent, "combatTeams");
            }
            MHQXMLUtility.writeSimpleXMLTag(writer, indent, "shipSearchStart", getShipSearchStart());
            MHQXMLUtility.writeSimpleXMLTag(writer, indent, "shipSearchType", shipSearchType);
            MHQXMLUtility.writeSimpleXMLTag(writer, indent, "shipSearchResult", shipSearchResult);
            MHQXMLUtility.writeSimpleXMLTag(writer, indent, "shipSearchExpiration", getShipSearchExpiration());
            MHQXMLUtility.writeSimpleXMLTag(writer,
                  indent,
                  "autoResolveBehaviorSettings",
                  autoResolveBehaviorSettings.getDescription());
        }

        retirementDefectionTracker.writeToXML(writer, indent);

        MHQXMLUtility.writeSimpleXMLOpenTag(writer, indent++, "personnelWhoAdvancedInXP");
        for (Person person : personnelWhoAdvancedInXP) {
            MHQXMLUtility.writeSimpleXMLTag(writer, indent, "personWhoAdvancedInXP", person.getId());
        }
        MHQXMLUtility.writeSimpleXMLCloseTag(writer, --indent, "personnelWhoAdvancedInXP");

        MHQXMLUtility.writeSimpleXMLOpenTag(writer, indent++, "automatedMothballUnits");
        for (UUID unitId : automatedMothballUnits) {
            MHQXMLUtility.writeSimpleXMLTag(writer, indent, "mothballedUnit", unitId);
        }
        MHQXMLUtility.writeSimpleXMLCloseTag(writer, --indent, "automatedMothballUnits");
        MHQXMLUtility.writeSimpleXMLTag(writer, indent, "temporaryPrisonerCapacity", temporaryPrisonerCapacity);
        MHQXMLUtility.writeSimpleXMLTag(writer, indent, "processProcurement", processProcurement);

        MHQXMLUtility.writeSimpleXMLOpenTag(writer, ++indent, "partsInUse");
        writePartInUseToXML(writer, indent);
        MHQXMLUtility.writeSimpleXMLCloseTag(writer, --indent, "partsInUse");

        if (MekHQ.getMHQOptions().getWriteCustomsToXML()) {
            writeCustoms(writer);
        }

        // Okay, we're done.
        // Close everything out and be done with it.
        MHQXMLUtility.writeSimpleXMLCloseTag(writer, --indent, "campaign");
    }

    private void writeCustoms(PrintWriter pw1) {
        for (String name : customs) {
            MekSummary ms = MekSummaryCache.getInstance().getMek(name);
            if (ms == null) {
                continue;
            }

            MekFileParser mekFileParser = null;
            try {
                mekFileParser = new MekFileParser(ms.getSourceFile());
            } catch (EntityLoadingException ex) {
                logger.error("", ex);
            }
            if (mekFileParser == null) {
                continue;
            }
            Entity en = mekFileParser.getEntity();
            pw1.println("\t<custom>");
            pw1.println("\t\t<name>" + name + "</name>");
            if (en instanceof Mek) {
                pw1.print("\t\t<mtf><![CDATA[");
                pw1.print(((Mek) en).getMtf());
                pw1.println("]]></mtf>");
            } else {
                try {
                    BuildingBlock blk = BLKFile.getBlock(en);
                    pw1.print("\t\t<blk><![CDATA[");
                    for (String s : blk.getAllDataAsString()) {
                        if (s.isEmpty()) {
                            continue;
                        }
                        pw1.println(s);
                    }
                    pw1.println("]]></blk>");
                } catch (EntitySavingException e) {
                    logger.error("Failed to save custom entity {}", en.getDisplayName(), e);
                }
            }
            pw1.println("\t</custom>");
        }
    }

    public ArrayList<PlanetarySystem> getSystems() {
        ArrayList<PlanetarySystem> systems = new ArrayList<>();
        for (String key : Systems.getInstance().getSystems().keySet()) {
            systems.add(Systems.getInstance().getSystems().get(key));
        }
        return systems;
    }

    public PlanetarySystem getSystemById(String id) {
        return Systems.getInstance().getSystemById(id);
    }

    public Vector<String> getSystemNames() {
        Vector<String> systemNames = new Vector<>();
        for (PlanetarySystem key : Systems.getInstance().getSystems().values()) {
            systemNames.add(key.getPrintableName(getLocalDate()));
        }
        return systemNames;
    }

    public PlanetarySystem getSystemByName(String name) {
        return Systems.getInstance().getSystemByName(name, getLocalDate());
    }

    // region Ranks
    public RankSystem getRankSystem() {
        return rankSystem;
    }

    public void setRankSystem(final @Nullable RankSystem rankSystem) {
        // If they are the same object, there hasn't been a change and thus don't need
        // to process further
        if (Objects.equals(getRankSystem(), rankSystem)) {
            return;
        }

        // Then, we need to validate the rank system. Null isn't valid to be set but may
        // be the
        // result of a cancelled load. However, validation will prevent that
        final RankValidator rankValidator = new RankValidator();
        if (!rankValidator.validate(rankSystem, false)) {
            return;
        }

        // We need to know the old campaign rank system for personnel processing
        final RankSystem oldRankSystem = getRankSystem();

        // And with that, we can set the rank system
        setRankSystemDirect(rankSystem);

        // Finally, we fix all personnel ranks and ensure they are properly set
        getPersonnel().stream()
              .filter(person -> person.getRankSystem().equals(oldRankSystem))
              .forEach(person -> person.setRankSystem(rankValidator, rankSystem));
    }

    public void setRankSystemDirect(final RankSystem rankSystem) {
        this.rankSystem = rankSystem;
    }
    // endregion Ranks

    public void setFinances(Finances f) {
        finances = f;
    }

    public Finances getFinances() {
        return finances;
    }

    public Accountant getAccountant() {
        return new Accountant(this);
    }

    /**
     * Calculates and returns a {@code JumpPath} between two planetary systems, using default parameters for jump range
     * and travel safety.
     *
     * <p>This method provides a convenient way to compute the most likely or optimal jump path from the specified
     * starting system to the destination system. Internal behavior and constraints are determined by the method's
     * default parameter settings.</p>
     *
     * @param start the starting {@link PlanetarySystem}
     * @param end   the destination {@link PlanetarySystem}
     *
     * @return the calculated {@link JumpPath} between the two systems
     */
    public JumpPath calculateJumpPath(PlanetarySystem start, PlanetarySystem end) {
        return calculateJumpPath(start, end, true, true);
    }

    /**
     * Calculates the optimal jump path between two planetary systems using the A* algorithm.
     *
     * <p>This implementation minimizes a combination of jump counts and recharge times to find the most efficient
     * route between systems. The algorithm uses a heuristic based on straight-line distance combined with actual path
     * costs from the starting system.</p>
     *
     * <p>The algorithm will optionally avoid systems without population when the {@code
     * isAvoidingEmptySystems} flag equals {@code true}.</p>
     *
     * <p>Implementation is based on:
     * <a href="http://www.policyalmanac.org/games/aStarTutorial.htm">Policy Almanac A* Tutorial</a></p>
     *
     * @param start The starting planetary system
     * @param end   The destination planetary system
     * @param skipAccessCheck   {@code true} to skip checking for Outlaw status in system, {@code false} otherwise.
     *                                      Should be {@code false} when determining contract-related jump paths as
     *                                      system access is guaranteed for contract target systems.
     * @param skipEmptySystemCheck   {@code true} to skip checking for empty system status, {@code false} otherwise.
     *                                      Should be {@code false} when determining contract-related jump paths.
     *
     * @return A {@link JumpPath} containing the sequence of systems to traverse, or {@code null} if no valid path
     *       exists between the systems. If start and end are the same system, returns a path containing only that
     *       system.
     */
    public JumpPath calculateJumpPath(PlanetarySystem start, PlanetarySystem end, boolean skipAccessCheck,
          boolean skipEmptySystemCheck) {
        // Handle edge cases
        if (null == start) {
            return new JumpPath();
        }

        if ((null == end) || start.getId().equals(end.getId())) {
            JumpPath jumpPath = new JumpPath();
            jumpPath.addSystem(start);
            return jumpPath;
        }

        // Shortcuts to ensure we're not processing a lot of data when we're unable to reach the target system
        if (!skipEmptySystemCheck
                  && isAvoidingEmptySystems
                  && end.getPopulation(currentDay) == 0) {
            new ImmersiveDialogSimple(this, getSeniorAdminPerson(AdministratorSpecialization.TRANSPORT), null,
                  String.format(resources.getString("unableToEnterSystem.abandoned.ic"), getCommanderAddress()),
                  null, resources.getString("unableToEnterSystem.abandoned.ooc"), null, false);

            return new JumpPath();
        }

        List<AtBContract> activeAtBContracts = getActiveAtBContracts();

        if (!skipAccessCheck
                  && campaignOptions.isUseFactionStandingOutlawedSafe()) {
            FactionHints factionHints = FactionHints.defaultFactionHints();
            boolean canAccessSystem = FactionStandingUtilities.canEnterTargetSystem(faction, factionStandings,
                  getCurrentSystem(), end, currentDay, activeAtBContracts, factionHints);
            if (!canAccessSystem) {
                new ImmersiveDialogSimple(this, getSeniorAdminPerson(AdministratorSpecialization.TRANSPORT), null,
                      String.format(resources.getString("unableToEnterSystem.outlawed.ic"), getCommanderAddress()),
                      null, resources.getString("unableToEnterSystem.outlawed.ooc"), null, false);

                return new JumpPath();
            }
        }

        // Initialize A* algorithm variables
        String startKey = start.getId();
        String endKey = end.getId();

        Set<String> closed = new HashSet<>();
        Set<String> open = new HashSet<>();

        Map<String, String> parent = new HashMap<>();
        Map<String, Double> scoreH = new HashMap<>(); // Heuristic scores (estimated cost to goal)
        Map<String, Double> scoreG = new HashMap<>(); // Path costs from start

        // Precompute heuristics
        Systems systemsInstance = Systems.getInstance();
        Map<String, PlanetarySystem> allSystems = systemsInstance.getSystems();

        for (Entry<String, PlanetarySystem> entry : allSystems.entrySet()) {
            scoreH.put(entry.getKey(), end.getDistanceTo(entry.getValue()));
        }

        // Initialize starting node
        String current = startKey;
        scoreG.put(current, 0.0);
        closed.add(current);

        FactionHints factionHints = FactionHints.defaultFactionHints();

        // A* search
        final int MAX_JUMPS = 10000;
        for (int jumps = 0; jumps < MAX_JUMPS; jumps++) {
            PlanetarySystem currentSystem = systemsInstance.getSystemById(current);

            boolean isUseCommandCircuits =
                  FactionStandingUtilities.isUseCommandCircuit(isOverridingCommandCircuitRequirements, gmMode,
                  campaignOptions.isUseFactionStandingCommandCircuitSafe(), factionStandings, getActiveAtBContracts());

            // Get current node's information
            double currentG = scoreG.get(current) + currentSystem.getRechargeTime(getLocalDate(), isUseCommandCircuits);
            final String localCurrent = current;

            // Explore neighbors
            systemsInstance.visitNearbySystems(currentSystem, 30, neighborSystem -> {
                String neighborId = neighborSystem.getId();

                // Skip systems without population if avoiding empty systems
                if (isAvoidingEmptySystems && neighborSystem.getPopulation(currentDay) == 0) {
                    return;
                }

                // Skip systems where the campaign is outlawed
                if (!skipAccessCheck
                          && campaignOptions.isUseFactionStandingOutlawedSafe()) {
                    boolean canAccessSystem = FactionStandingUtilities.canEnterTargetSystem(faction, factionStandings,
                          getCurrentSystem(), neighborSystem, currentDay, activeAtBContracts, factionHints);
                    if (!canAccessSystem) {
                        return;
                    }
                }

                if (closed.contains(neighborId)) {
                    return; // Already evaluated
                }

                if (open.contains(neighborId)) {
                    // Check if this path is better than the previously found one
                    if (currentG < scoreG.get(neighborId)) {
                        scoreG.put(neighborId, currentG);
                        parent.put(neighborId, localCurrent);
                    }
                } else {
                    // Discover a new node
                    scoreG.put(neighborId, currentG);
                    parent.put(neighborId, localCurrent);
                    open.add(neighborId);
                }
            });

            // Find the open node with the lowest f score
            String bestMatch = findNodeWithLowestFScore(open, scoreG, scoreH);

            if (bestMatch == null) {
                break; // No path exists
            }

            // Move to the best node
            current = bestMatch;
            closed.add(current);
            open.remove(current);

            // Check if we've reached the destination
            if (current.equals(endKey)) {
                return reconstructPath(current, parent, systemsInstance);
            }
        }

        // No path found or maximum jumps reached
        return reconstructPath(current, parent, systemsInstance);
    }

    /**
     * Finds the node in the open set with the lowest f-score (g + h).
     *
     * @param openSet The set of nodes to evaluate
     * @param gScores Map of path costs from start
     * @param hScores Map of heuristic distances to goal
     *
     * @return The node with the lowest f-score, or null if openSet is empty
     */
    private String findNodeWithLowestFScore(Set<String> openSet, Map<String, Double> gScores,
          Map<String, Double> hScores) {
        String bestMatch = null;
        double bestF = Double.POSITIVE_INFINITY;

        for (String candidate : openSet) {
            double f = gScores.get(candidate) + hScores.get(candidate);
            if (f < bestF) {
                bestMatch = candidate;
                bestF = f;
            }
        }

        return bestMatch;
    }

    /**
     * Reconstructs the path from the parent map.
     *
     * @param current         The final node in the path
     * @param parent          Map of parent nodes
     * @param systemsInstance The systems registry
     *
     * @return A JumpPath containing the sequence of systems
     */
    private JumpPath reconstructPath(String current, Map<String, String> parent, Systems systemsInstance) {
        // Reconstruct path
        List<PlanetarySystem> path = new ArrayList<>();
        String nextKey = current;

        while (nextKey != null) {
            path.add(systemsInstance.getSystemById(nextKey));
            nextKey = parent.get(nextKey);
        }

        // Create the final path in the correct order (start to end)
        JumpPath finalPath = new JumpPath();
        for (int i = path.size() - 1; i >= 0; i--) {
            finalPath.addSystem(path.get(i));
        }

        return finalPath;
    }

    /**
     * This method calculates the cost per jump for interstellar travel. It operates by fitting the part of the force
     * not transported in owned DropShips into a number of prototypical DropShips of a few standard configurations, then
     * adding the JumpShip charges on top. It remains fairly hacky, but improves slightly on the prior implementation as
     * far as following the rulebooks goes.
     * <p>
     * It can be used to calculate total travel costs in the style of FM:Mercs (excludeOwnTransports and
     * campaignOpsCosts set to false), to calculate leased/rented travel costs only in the style of FM:Mercs
     * (excludeOwnTransports true, campaignOpsCosts false), or to calculate travel costs for CampaignOps-style costs
     * (excludeOwnTransports true, campaignOpsCosts true).
     *
     * @param excludeOwnTransports If true, do not display maintenance costs in the calculated travel cost.
     * @param campaignOpsCosts     If true, use the Campaign Ops method for calculating travel cost. (DropShip monthly
     *                             fees of 0.5% of purchase cost, 100,000 C-bills per collar.)
     */
    public Money calculateCostPerJump(boolean excludeOwnTransports, boolean campaignOpsCosts) {
        HangarStatistics stats = getHangarStatistics();
        CargoStatistics cargoStats = getCargoStatistics();

        Money collarCost = Money.of(campaignOpsCosts ? 100000 : 50000);

        // first we need to get the total number of units by type
        int nMek = stats.getNumberOfUnitsByType(Entity.ETYPE_MEK);
        int nLVee = stats.getNumberOfUnitsByType(Entity.ETYPE_TANK, false, true);
        int nHVee = stats.getNumberOfUnitsByType(Entity.ETYPE_TANK);
        int nAero = stats.getNumberOfUnitsByType(Entity.ETYPE_AEROSPACEFIGHTER);
        int nSC = stats.getNumberOfUnitsByType(Entity.ETYPE_SMALL_CRAFT);
        int nCF = stats.getNumberOfUnitsByType(Entity.ETYPE_CONV_FIGHTER);
        int nBA = stats.getNumberOfUnitsByType(Entity.ETYPE_BATTLEARMOR);
        int nMekInf = 0;
        int nMotorInf = 0;
        int nFootInf = 0;
        int nProto = stats.getNumberOfUnitsByType(Entity.ETYPE_PROTOMEK);
        int nDropship = stats.getNumberOfUnitsByType(Entity.ETYPE_DROPSHIP);
        int nCollars = stats.getTotalDockingCollars();
        double nCargo = cargoStats.getTotalCargoCapacity(); // ignoring refrigerated/insulated/etc.

        // get cargo tonnage including parts in transit, then get mothballed unit tonnage
        double carriedCargo = cargoStats.getCargoTonnage(true, false) + cargoStats.getCargoTonnage(false, true);

        // calculate the number of units left not transported
        int noMek = max(nMek - stats.getOccupiedBays(Entity.ETYPE_MEK), 0);
        int noDS = max(nDropship - stats.getOccupiedBays(Entity.ETYPE_DROPSHIP), 0);
        int noSC = max(nSC - stats.getOccupiedBays(Entity.ETYPE_SMALL_CRAFT), 0);
        int noCF = max(nCF - stats.getOccupiedBays(Entity.ETYPE_CONV_FIGHTER), 0);
        int noASF = max(nAero - stats.getOccupiedBays(Entity.ETYPE_AEROSPACEFIGHTER), 0);
        int nolv = max(nLVee - stats.getOccupiedBays(Entity.ETYPE_TANK, true), 0);
        int nohv = max(nHVee - stats.getOccupiedBays(Entity.ETYPE_TANK), 0);
        //TODO: Do capacity calculations for Infantry, too.
        int noinf = max(stats.getNumberOfUnitsByType(Entity.ETYPE_INFANTRY) -
                              stats.getOccupiedBays(Entity.ETYPE_INFANTRY), 0);
        int noBA = max(nBA - stats.getOccupiedBays(Entity.ETYPE_BATTLEARMOR), 0);
        int noProto = max(nProto - stats.getOccupiedBays(Entity.ETYPE_PROTOMEK), 0);
        int freehv = max(stats.getTotalHeavyVehicleBays() - stats.getOccupiedBays(Entity.ETYPE_TANK), 0);
        int freeinf = max(stats.getTotalInfantryBays() - stats.getOccupiedBays(Entity.ETYPE_INFANTRY), 0);
        int freeba = max(stats.getTotalBattleArmorBays() - stats.getOccupiedBays(Entity.ETYPE_BATTLEARMOR), 0);
        int freeSC = max(stats.getTotalSmallCraftBays() - stats.getOccupiedBays(Entity.ETYPE_SMALL_CRAFT), 0);
        int noCargo = (int) Math.ceil(max(carriedCargo - nCargo, 0));

        int newNoASF = max(noASF - freeSC, 0);
        int placedASF = max(noASF - newNoASF, 0);
        freeSC -= placedASF;

        int newNolv = max(nolv - freehv, 0);
        int placedlv = max(nolv - newNolv, 0);
        freehv -= placedlv;
        int noVehicles = (nohv + newNolv);

        Money dropshipCost;
        // The cost-figuring process: using prototypical drop-ships, figure out how many collars are required. Charge
        // for the prototypical drop-ships and the docking collar, based on the rules selected. Allow prototypical
        // drop-ships to be leased in 1/2 increments; designs of roughly 1/2 size exist for all the prototypical
        // variants chosen.

        // DropShip costs are for the duration of the trip for FM:Mercs rules, and per month for Campaign Ops. The
        // prior implementation here assumed the FM:Mercs costs were per jump, which seems reasonable. To avoid
        // having to add a bunch of code to remember the total length of the current jump path, CamOps costs are
        // normalized to per-jump, using 175 hours charge time as a baseline.

        // Roughly an Overlord
        int largeMekDropshipMekCapacity = 36;
        int largeMekDropshipASFCapacity = 6;
        int largeMekDropshipCargoCapacity = 120;
        Money largeMekDropshipCost = Money.of(campaignOpsCosts ? (1750000.0 / 4.2) : 400000);

        // Roughly a Union
        int averageMekDropshipMekCapacity = 12;
        int averageMekDropshipASFCapacity = 2;
        int averageMekDropshipCargoCapacity = 75;
        Money averageMekDropshipCost = Money.of(campaignOpsCosts ? (1450000.0 / 4.2) : 150000);

        // Roughly a Leopard
        int smallMekDropshipMekCapacity = 4;
        int smallMekDropshipASFCapacity = 2;
        int smallMekDropshipCargoCapacity = 5;
        Money smallMekDropshipCost = Money.of(campaignOpsCosts ? (750000.0 / 4.2) : 60000);

        // Roughly a Leopard CV
        int smallASFDropshipASFCapacity = 6;
        int smallASFDropshipCargoCapacity = 90;
        Money smallASFDropshipCost = Money.of(campaignOpsCosts ? (900000.0 / 4.2) : 80000);

        // Roughly a Triumph
        int largeVehicleDropshipVehicleCapacity = 50;
        int largeVehicleDropshipCargoCapacity = 750;
        Money largeVehicleDropshipCost = Money.of(campaignOpsCosts ? (1750000.0 / 4.2) : 430000);

        // Roughly a Gazelle
        int avgVehicleDropshipVehicleCapacity = 15;
        int avgVehicleDropshipCargoCapacity = 65;
        Money avgVehicleDropshipCost = Money.of(campaignOpsCosts ? (900000.0 / 4.2) : 40000);

        // Roughly a Mule
        int largeCargoDropshipCargoCapacity = 8000;
        Money largeCargoDropshipCost = Money.of(campaignOpsCosts ? (750000.0 / 4.2) : 800000);

        // Roughly a Buccaneer
        int avgCargoDropshipCargoCapacity = 2300;
        Money cargoDropshipCost = Money.of(campaignOpsCosts ? (550000.0 / 4.2) : 250000);

        int mekCollars = 0;
        double leasedLargeMekDropships = 0;
        double leasedAverageMekDropships = 0;
        double leasedSmallMekDropships = 0;

        int asfCollars = 0;
        double leasedSmallASFDropships = 0;

        int vehicleCollars = 0;
        double leasedLargeVehicleDropships = 0;
        double leasedAvgVehicleDropships = 0;

        int cargoCollars = 0;
        double leasedLargeCargoDropships = 0;
        double leasedAverageCargoDropships = 0;

        int leasedASFCapacity = 0;
        int leasedCargoCapacity = 0;

        // For each type we're concerned with, calculate the number of drop-ships needed to transport the force.
        // Smaller drop-ships are represented by half-dropships.

        // If we're transporting more than a company, Overlord or half-Overlord analogues are more efficient.
        if (noMek > largeMekDropshipMekCapacity / 3) {
            leasedLargeMekDropships = Math.round(2 * noMek / (double) largeMekDropshipMekCapacity) / 2.0;
            noMek -= (int) (leasedLargeMekDropships * largeMekDropshipMekCapacity);
            mekCollars += (int) Math.ceil(leasedLargeMekDropships);

            // If there's more than a company left over, lease another Overlord. Otherwise, fall through and get a Union.
            if (noMek > largeMekDropshipMekCapacity / 3) {
                if (noMek > largeMekDropshipMekCapacity / 2) {
                    leasedLargeMekDropships += 1;
                    noMek -= largeMekDropshipMekCapacity;
                    mekCollars += 1;
                } else {
                    leasedLargeMekDropships += 0.5;
                    noMek -= (int) (largeMekDropshipMekCapacity / 0.5);
                    mekCollars += 1;
                }
            }

            leasedASFCapacity += (int) floor(leasedLargeMekDropships * largeMekDropshipASFCapacity);
            leasedCargoCapacity += largeMekDropshipCargoCapacity;
        }

        // Unions
        if (noMek > 4) {
            leasedAverageMekDropships = Math.round(2 * noMek / (double) averageMekDropshipMekCapacity) / 2.0;
            noMek -= (int) (leasedAverageMekDropships * averageMekDropshipMekCapacity);
            mekCollars += (int) Math.ceil(leasedAverageMekDropships);

            // If we can fit in a smaller DropShip, lease one of those instead.
            if ((noMek > 0) && (noMek < (averageMekDropshipMekCapacity / 2))) {
                leasedAverageMekDropships += 0.5;
                mekCollars += 1;
            } else if (noMek > 0) {
                leasedAverageMekDropships += 1;
                mekCollars += 1;
            }

            // Our Union-ish DropShip can carry some ASFs and cargo.
            leasedASFCapacity += (int) floor(leasedAverageMekDropships * averageMekDropshipASFCapacity);
            leasedCargoCapacity += (int) floor(leasedAverageMekDropships * averageMekDropshipCargoCapacity);
        }

        // Leopards for the rest, no halvsies here
        if (noMek > 0) {
            leasedSmallMekDropships = Math.ceil(noMek / (double) smallMekDropshipMekCapacity);
            noMek -= (int) (leasedSmallMekDropships * smallMekDropshipMekCapacity);
            mekCollars += (int) Math.ceil(leasedSmallMekDropships);
        }
        leasedASFCapacity += (int) floor(leasedSmallMekDropships * smallMekDropshipASFCapacity);
        leasedCargoCapacity += (int) floor(leasedSmallMekDropships * smallMekDropshipCargoCapacity);

        // Leopard CVs are (generally) the most efficient for raw wing transports even with collar fees
        if (noASF > leasedASFCapacity) {
            noASF -= leasedASFCapacity;

            if (noASF > 0) {
                leasedSmallASFDropships = Math.round(2 * noASF / (double) smallASFDropshipASFCapacity) / 2.0;
                noASF -= (int) (leasedSmallASFDropships * smallASFDropshipASFCapacity);
                asfCollars += (int) Math.ceil(leasedSmallASFDropships);

                if ((noASF > 0) && (noASF < (smallASFDropshipASFCapacity / 2))) {
                    leasedSmallASFDropships += 0.5;
                    asfCollars += 1;
                } else if (noASF > 0) {
                    leasedSmallASFDropships += 1;
                    asfCollars += 1;
                }
            }

            // Our Leopard-ish DropShip can carry some cargo.
            leasedCargoCapacity += (int) floor(leasedSmallASFDropships * smallASFDropshipCargoCapacity);
        }

        // Triumphs
        if (noVehicles > avgVehicleDropshipVehicleCapacity) {
            leasedLargeVehicleDropships = Math.round(2 * noVehicles / (double) largeVehicleDropshipVehicleCapacity) /
                                                2.0;
            noVehicles -= (int) (leasedLargeVehicleDropships * largeVehicleDropshipVehicleCapacity);
            vehicleCollars += (int) Math.ceil(leasedLargeVehicleDropships);

            if (noVehicles > avgVehicleDropshipVehicleCapacity) {
                leasedLargeVehicleDropships += 1;
                noVehicles -= largeVehicleDropshipVehicleCapacity;
                vehicleCollars += 1;
            }

            leasedCargoCapacity += (int) floor(leasedLargeVehicleDropships * largeVehicleDropshipCargoCapacity);
        }

        // Gazelles
        // Gazelles are pretty minimal, so no halfsies.
        if (noVehicles > 0) {
            leasedAvgVehicleDropships = Math.ceil((nohv + newNolv) / (double) avgVehicleDropshipVehicleCapacity);
            noVehicles = (int) ((nohv + newNolv) - leasedAvgVehicleDropships * avgVehicleDropshipVehicleCapacity);
            vehicleCollars += (int) Math.ceil(leasedAvgVehicleDropships);

            if (noVehicles > 0) { //shouldn't be necessary, but check?
                leasedAvgVehicleDropships += 1;
                noVehicles -= avgVehicleDropshipVehicleCapacity;
                vehicleCollars += 1;
            }

            // Our Gazelle-ish DropShip can carry some cargo.
            leasedCargoCapacity += (int) floor(avgVehicleDropshipCargoCapacity * leasedAvgVehicleDropships);
        }

        // Do we have any leftover cargo?
        noCargo -= leasedCargoCapacity;

        // Mules
        if (noCargo > avgCargoDropshipCargoCapacity) {
            leasedLargeCargoDropships = Math.round(2 * noCargo / (double) largeCargoDropshipCargoCapacity) / 2.0;
            noCargo -= (int) (leasedLargeCargoDropships * largeCargoDropshipCargoCapacity);
            cargoCollars += (int) Math.ceil(leasedLargeCargoDropships);

            if (noCargo > avgCargoDropshipCargoCapacity) {
                leasedLargeCargoDropships += 1;
                noCargo -= largeCargoDropshipCargoCapacity;
                cargoCollars += 1;
            }
        }

        // Buccaneers
        if (noCargo > 0) {
            leasedAverageCargoDropships = Math.round(2 * noCargo / (double) avgCargoDropshipCargoCapacity) / 2.0;
            cargoCollars += (int) Math.ceil(leasedAverageCargoDropships);
            noCargo -= (int) (leasedAverageCargoDropships * avgCargoDropshipCargoCapacity);

            if (noCargo > 0 && noCargo < (avgCargoDropshipCargoCapacity / 2)) {
                leasedAverageCargoDropships += 0.5;
                cargoCollars += 1;
            } else if (noCargo > 0) {
                leasedAverageCargoDropships += 1;
                cargoCollars += 1;
            }
        }

        dropshipCost = largeMekDropshipCost.multipliedBy(leasedLargeMekDropships);
        dropshipCost = dropshipCost.plus(averageMekDropshipCost.multipliedBy(leasedAverageMekDropships));
        dropshipCost = dropshipCost.plus(smallMekDropshipCost.multipliedBy(leasedSmallMekDropships));

        dropshipCost = dropshipCost.plus(smallASFDropshipCost.multipliedBy(leasedSmallASFDropships));

        dropshipCost = dropshipCost.plus(avgVehicleDropshipCost.multipliedBy(leasedAvgVehicleDropships));
        dropshipCost = dropshipCost.plus(largeVehicleDropshipCost.multipliedBy(leasedLargeVehicleDropships));

        dropshipCost = dropshipCost.plus(cargoDropshipCost.multipliedBy(leasedAverageCargoDropships));
        dropshipCost = dropshipCost.plus(largeCargoDropshipCost.multipliedBy(leasedLargeCargoDropships));

        // Smaller/half-DropShips are cheaper to rent, but still take one collar each
        int collarsNeeded = mekCollars + asfCollars + vehicleCollars + cargoCollars;

        // add owned DropShips
        collarsNeeded += nDropship;

        // now factor in owned JumpShips
        collarsNeeded = max(0, collarsNeeded - nCollars);

        Money totalCost = dropshipCost.plus(collarCost.multipliedBy(collarsNeeded));

        // FM:Mercs reimburses for owned transport (CamOps handles it in peacetime
        // costs)
        if (!excludeOwnTransports) {
            Money ownDropshipCost = Money.zero();
            Money ownJumpshipCost = Money.zero();
            for (Unit u : getUnits()) {
                if (!u.isMothballed()) {
                    Entity e = u.getEntity();
                    if ((e.getEntityType() & Entity.ETYPE_DROPSHIP) != 0) {
                        ownDropshipCost = ownDropshipCost.plus(averageMekDropshipCost.multipliedBy(u.getMekCapacity())
                                                                     .dividedBy(averageMekDropshipMekCapacity));
                        ownDropshipCost = ownDropshipCost.plus(smallASFDropshipCost.multipliedBy(u.getASFCapacity())
                                                                     .dividedBy(smallASFDropshipASFCapacity));
                        ownDropshipCost = ownDropshipCost.plus(avgVehicleDropshipCost.multipliedBy(u.getHeavyVehicleCapacity() +
                                                                                                         u.getLightVehicleCapacity())
                                                                     .dividedBy(avgVehicleDropshipVehicleCapacity));
                        ownDropshipCost = ownDropshipCost.plus(cargoDropshipCost.multipliedBy(u.getCargoCapacity())
                                                                     .dividedBy(avgCargoDropshipCargoCapacity));
                    } else if ((e.getEntityType() & Entity.ETYPE_JUMPSHIP) != 0) {
                        ownJumpshipCost = ownDropshipCost.plus(collarCost.multipliedBy(e.getDockingCollars().size()));
                    }
                }
            }

            totalCost = totalCost.plus(ownDropshipCost).plus(ownJumpshipCost);
        }

        Person negotiator = getSeniorAdminPerson(AdministratorSpecialization.TRANSPORT);
        if (negotiator != null) {
            PersonnelOptions options = negotiator.getOptions();
            if (options.booleanOption(ADMIN_INTERSTELLAR_NEGOTIATOR) && totalCost.isPositive()) {
                totalCost = totalCost.multipliedBy(0.85);
            }
        }

        return totalCost;
    }

    /**
     * Calculates simplified travel time. Travel time is calculated by dividing distance (in LY) by 20 and multiplying
     * the result by 7.
     *
     * @param destination the planetary system being traveled to
     *
     * @return the simplified travel time in days
     */
    public int getSimplifiedTravelTime(PlanetarySystem destination) {
        if (Objects.equals(getCurrentSystem(), destination)) {
            return 0;
        } else {
            // I came to the value of 20 by eyeballing the average distance between planets within the Inner Sphere.
            // It looked to be around 15-20LY, so 20LY seemed a good gauge
            return (int) ((getCurrentSystem().getDistanceTo(destination) / 20) * 7);
        }
    }

    public void personUpdated(Person person) {
        Unit u = person.getUnit();
        if (null != u) {
            u.resetPilotAndEntity();
        }

        Force force = getForceFor(person);
        if (force != null) {
            force.updateCommander(this);
        }

        MekHQ.triggerEvent(new PersonChangedEvent(person));
    }

    /**
     * Calculates the {@link TargetRoll} required for a technician to work on a specific part task.
     *
     * <p>This method determines task difficulty and eligibility by evaluating the technician's skills, penalties due
     * to work mode, unit and part constraints, time availability, helper modifiers, and campaign options. It produces
     * context-specific messages when tasks are impossible due to skill, resource, or situation limitations.</p>
     *
     * <p>The result will reflect all applicable modifiers (such as overtime or era-based penalties) and communicates
     * if a task is impossible, or has automatic success (e.g., for infantry refits).</p>
     *
     * @param partWork the part work task to be performed
     * @param tech     the technician assigned to the task
     *
     * @return a {@link TargetRoll} capturing the total target value and reason for success or impossibility
     */
    public TargetRoll getTargetFor(final IPartWork partWork, final Person tech) {
        final Skill skill = tech.getSkillForWorkingOn(partWork);
        int modePenalty = partWork.getMode().expReduction;

        int actualSkillLevel = EXP_NONE;
        if (skill != null) {
            actualSkillLevel = skill.getExperienceLevel(tech.getOptions(), tech.getATOWAttributes());
        }
        int effectiveSkillLevel = actualSkillLevel - modePenalty;

        if ((partWork.getUnit() != null) && !partWork.getUnit().isAvailable(partWork instanceof Refit)) {
            return new TargetRoll(TargetRoll.IMPOSSIBLE, "This unit is not currently available!");
        } else if ((partWork.getTech() != null) && !partWork.getTech().equals(tech)) {
            return new TargetRoll(TargetRoll.IMPOSSIBLE, "Already being worked on by another team");
        } else if (skill == null) {
            return new TargetRoll(TargetRoll.IMPOSSIBLE, "Assigned tech does not have the right skills");
        } else if (!getCampaignOptions().isDestroyByMargin() && (partWork.getSkillMin() > effectiveSkillLevel)) {
            return new TargetRoll(TargetRoll.IMPOSSIBLE, "Task is beyond this tech's skill level");
        } else if (partWork.getSkillMin() > SkillType.EXP_LEGENDARY) {
            return new TargetRoll(TargetRoll.IMPOSSIBLE, "Task is impossible.");
        } else if (!partWork.needsFixing() && !partWork.isSalvaging()) {
            return new TargetRoll(TargetRoll.IMPOSSIBLE, "Task is not needed.");
        } else if ((partWork instanceof MissingPart) && (((MissingPart) partWork).findReplacement(false) == null)) {
            return new TargetRoll(TargetRoll.IMPOSSIBLE, "Replacement part not available.");
        }

        final int techTime = isOvertimeAllowed() ?
                                   tech.getMinutesLeft() + tech.getOvertimeLeft() :
                                   tech.getMinutesLeft();
        if (!(partWork instanceof Refit) && (techTime <= 0)) {
            return new TargetRoll(TargetRoll.IMPOSSIBLE, "The tech has no time left.");
        }

        final String notFixable = partWork.checkFixable();
        if (notFixable != null) {
            return new TargetRoll(TargetRoll.IMPOSSIBLE, notFixable);
        }

        // if this is an infantry refit, then automatic success
        if ((partWork instanceof Refit) &&
                  (partWork.getUnit() != null) &&
                  partWork.getUnit().isConventionalInfantry()) {
            return new TargetRoll(TargetRoll.AUTOMATIC_SUCCESS, "infantry refit");
        }

        // If we are using the MoF rule, then we will ignore mode penalty here
        // and instead assign it as a straight penalty
        if (getCampaignOptions().isDestroyByMargin()) {
            modePenalty = 0;
        }

        // this is ugly, if the mode penalty drops you to green, you drop two
        // levels instead of two
        int value = skill.getFinalSkillValue(tech.getOptions(), tech.getATOWAttributes()) + modePenalty;
        if ((modePenalty > 0) && (SkillType.EXP_GREEN == effectiveSkillLevel)) {
            value++;
        }
        final TargetRoll target = new TargetRoll(value, SkillType.getExperienceLevelName(effectiveSkillLevel));
        if (target.getValue() == TargetRoll.IMPOSSIBLE) {
            return target;
        }

        target.append(partWork.getAllMods(tech));

        if (getCampaignOptions().isUseEraMods()) {
            target.addModifier(getFaction().getEraMod(getGameYear()), "era");
        }

        final boolean isOvertime;
        if (isOvertimeAllowed() && (tech.isTaskOvertime(partWork) || partWork.hasWorkedOvertime())) {
            target.addModifier(3, "overtime");
            isOvertime = true;
        } else {
            isOvertime = false;
        }

        final int minutes = Math.min(partWork.getTimeLeft(), techTime);
        if (minutes <= 0) {
            logger.error("Attempting to get the target number for a part with zero time left.");
            return new TargetRoll(TargetRoll.AUTOMATIC_SUCCESS, "No part repair time remaining.");
        }

        int helpMod;
        if ((partWork.getUnit() != null) && partWork.getUnit().isSelfCrewed()) {
            helpMod = getShorthandedModForCrews(partWork.getUnit().getEntity().getCrew());
        } else {
            final int helpers = getAvailableAstechs(minutes, isOvertime);
            helpMod = getShorthandedMod(helpers, false);
            // we may have just gone overtime with our helpers
            if (!isOvertime && (astechPoolMinutes < (minutes * helpers))) {
                target.addModifier(3, "overtime astechs");
            }
        }

        if (partWork.getShorthandedMod() > helpMod) {
            helpMod = partWork.getShorthandedMod();
        }

        if (helpMod > 0) {
            target.addModifier(helpMod, "shorthanded");
        }
        return target;
    }

    public TargetRoll getTargetForMaintenance(IPartWork partWork, Person tech, int asTechsUsed) {
        int value = 10;
        String skillLevel = "Unmaintained";
        if (null != tech) {
            Skill skill = tech.getSkillForWorkingOn(partWork);
            if (null != skill) {
                value = skill.getFinalSkillValue(tech.getOptions(), tech.getATOWAttributes());
                skillLevel = skill.getSkillLevel(tech.getOptions(), tech.getATOWAttributes()).toString();
            }
        }

        TargetRoll target = new TargetRoll(value, skillLevel);
        if (target.getValue() == TargetRoll.IMPOSSIBLE) {
            return target;
        }

        target.append(partWork.getAllModsForMaintenance());

        if (getCampaignOptions().isUseEraMods()) {
            target.addModifier(getFaction().getEraMod(getGameYear()), "era");
        }

        if (partWork.getUnit().getSite() < SITE_FACILITY_BASIC) {
            if (getLocation().isOnPlanet() && campaignOptions.isUsePlanetaryModifiers()) {
                Planet planet = getLocation().getPlanet();
                Atmosphere atmosphere = planet.getAtmosphere(getLocalDate());
                megamek.common.planetaryconditions.Atmosphere planetaryConditions = planet.getPressure(getLocalDate());
                int temperature = planet.getTemperature(getLocalDate());

                if (planet.getGravity() < 0.8) {
                    target.addModifier(2, "Low Gravity");
                } else if (planet.getGravity() >= 2.0) {
                    target.addModifier(4, "Very High Gravity");
                } else if (planet.getGravity() > 1.2) {
                    target.addModifier(1, "High Gravity");
                }

                if (atmosphere.isTainted() || atmosphere.isToxic()) {
                    target.addModifier(2, "Tainted or Toxic Atmosphere");
                } else if (planetaryConditions.isVacuum()) {
                    target.addModifier(2, "Vacuum");
                }

                if (planetaryConditions.isTrace() || planetaryConditions.isVeryHigh()) {
                    target.addModifier(1, "Trace or Very High Pressure Atmosphere");
                }

                if (temperature < -30 || temperature > 50) {
                    target.addModifier(1, "Extreme Temperature");
                }
            }
        }

        if (null != partWork.getUnit() && null != tech) {
            // the astech issue is crazy, because you can actually be better off
            // not maintaining
            // than going it short-handed, but that is just the way it is.
            // Still, there is also some fuzziness about what happens if you are
            // short astechs
            // for part of the cycle.
            final int helpMod;
            if (partWork.getUnit().isSelfCrewed()) {
                helpMod = getShorthandedModForCrews(partWork.getUnit().getEntity().getCrew());
            } else {
                helpMod = getShorthandedMod(asTechsUsed, false);
            }

            if (helpMod > 0) {
                target.addModifier(helpMod, "shorthanded");
            }

            // like repairs, per CamOps page 208 extra time gives a
            // reduction to the TN based on x2, x3, x4
            if (partWork.getUnit().getMaintenanceMultiplier() > 1) {
                target.addModifier(-(partWork.getUnit().getMaintenanceMultiplier() - 1), "extra time");
            }
        }

        return target;
    }

    public TargetRoll getTargetForAcquisition(final IAcquisitionWork acquisition) {
        return getTargetForAcquisition(acquisition, getLogisticsPerson());
    }

    public TargetRoll getTargetForAcquisition(final IAcquisitionWork acquisition, final @Nullable Person person) {
        return getTargetForAcquisition(acquisition, person, false);
    }

    public PlanetaryConditions getCurrentPlanetaryConditions(Scenario scenario) {
            PlanetaryConditions planetaryConditions = new PlanetaryConditions();
            if (scenario instanceof AtBScenario atBScenario) {
                if (getCampaignOptions().isUseLightConditions()) {
                    planetaryConditions.setLight(atBScenario.getLight());
                }
                if (getCampaignOptions().isUseWeatherConditions()) {
                    planetaryConditions.setWeather(atBScenario.getWeather());
                    planetaryConditions.setWind(atBScenario.getWind());
                    planetaryConditions.setFog(atBScenario.getFog());
                    planetaryConditions.setEMI(atBScenario.getEMI());
                    planetaryConditions.setBlowingSand(atBScenario.getBlowingSand());
                    planetaryConditions.setTemperature(atBScenario.getModifiedTemperature());

                }
                if (getCampaignOptions().isUsePlanetaryConditions()) {
                    planetaryConditions.setAtmosphere(atBScenario.getAtmosphere());
                    planetaryConditions.setGravity(atBScenario.getGravity());
                }
            } else {
                planetaryConditions = scenario.createPlanetaryConditions();
            }

            return planetaryConditions;

    }

    /**
     * Determines the target roll required for successfully acquiring a specific part or unit based on various campaign
     * settings, the acquisition details, and the person attempting the acquisition.
     *
     * <p>
     * This method evaluates multiple conditions and factors to calculate the target roll, returning one of the
     * following outcomes:
     * <ul>
     * <li>{@code TargetRoll.AUTOMATIC_SUCCESS} if acquisitions are set to be
     * automatic in the campaign options.</li>
     * <li>{@code TargetRoll.IMPOSSIBLE} if the acquisition is not permitted based
     * on campaign settings,
     * such as missing personnel, parts restrictions, or unavailable
     * technology.</li>
     * <li>A calculated target roll value based on the skill of the assigned person,
     * acquisition modifiers,
     * and adjustments for specific campaign rules (e.g., {@code AtB}
     * restrictions).</li>
     * </ul>
     *
     * @param acquisition the {@link IAcquisitionWork} object containing details about the requested part or supply,
     *                    such as tech base, technology level, and availability.
     *
     * @return a {@link TargetRoll} object representing the roll required to successfully acquire the requested item, or
     *       an impossible/automatic result under specific circumstances.
     */
    public TargetRoll getTargetForAcquisition(final IAcquisitionWork acquisition, final @Nullable Person person,
          final boolean checkDaysToWait) {
        if (getCampaignOptions().getAcquisitionSkill().equals(S_AUTO)) {
            return new TargetRoll(TargetRoll.AUTOMATIC_SUCCESS, "Automatic Success");
        }

        if (null == person) {
            return new TargetRoll(TargetRoll.IMPOSSIBLE,
                  "Your procurement personnel have used up all their acquisition attempts for this period");
        }
        final Skill skill = person.getSkillForWorkingOn(getCampaignOptions().getAcquisitionSkill());
        if (null != getShoppingList().getShoppingItem(acquisition.getNewEquipment()) && checkDaysToWait) {
            return new TargetRoll(TargetRoll.AUTOMATIC_FAIL,
                  "You must wait until the new cycle to check for this part. Further" +
                        " attempts will be added to the shopping list.");
        }
        if (acquisition.getTechBase() == Part.TechBase.CLAN && !getCampaignOptions().isAllowClanPurchases()) {
            return new TargetRoll(TargetRoll.IMPOSSIBLE, "You cannot acquire clan parts");
        }
        if (acquisition.getTechBase() == Part.TechBase.IS && !getCampaignOptions().isAllowISPurchases()) {
            return new TargetRoll(TargetRoll.IMPOSSIBLE, "You cannot acquire inner sphere parts");
        }
        if (getCampaignOptions().getTechLevel() < Utilities.getSimpleTechLevel(acquisition.getTechLevel())) {
            return new TargetRoll(TargetRoll.IMPOSSIBLE, "You cannot acquire parts of this tech level");
        }
        if (getCampaignOptions().isLimitByYear() &&
                  !acquisition.isIntroducedBy(getGameYear(), useClanTechBase(), getTechFaction())) {
            return new TargetRoll(TargetRoll.IMPOSSIBLE, "It has not been invented yet!");
        }
        if (getCampaignOptions().isDisallowExtinctStuff() &&
                  (acquisition.isExtinctIn(getGameYear(), useClanTechBase(), getTechFaction()) ||
                         acquisition.getAvailability().equals(AvailabilityValue.X))) {
            return new TargetRoll(TargetRoll.IMPOSSIBLE, "It is extinct!");
        }

        int adjustedReputation = person.getAdjustedReputation(campaignOptions.isUseAgeEffects(),
              isClanCampaign(),
              currentDay,
              person.getRankNumeric());

        TargetRoll target = new TargetRoll(skill.getFinalSkillValue(person.getOptions(), person.getATOWAttributes()),
              skill.getSkillLevel(person.getOptions(), person.getATOWAttributes(), adjustedReputation).toString());
        target.append(acquisition.getAllAcquisitionMods());

        if (getCampaignOptions().isUseAtB() && getCampaignOptions().isRestrictPartsByMission()) {
            int contractAvailability = findAtBPartsAvailabilityLevel();

            if (contractAvailability != 0) {
                target.addModifier(contractAvailability, "Contract");
            }
        }

        if (isGrayMonday(currentDay, campaignOptions.isSimulateGrayMonday())) {
            target.addModifier(4, "Gray Monday");
        }

        return target;
    }

    public int findAtBPartsAvailabilityLevel() {
        Integer availabilityModifier = null;
        for (AtBContract contract : getActiveAtBContracts()) {
            int contractAvailability = contract.getPartsAvailabilityLevel();

            if (availabilityModifier == null || contractAvailability < availabilityModifier) {
                availabilityModifier = contractAvailability;
            }
        }

        return Objects.requireNonNullElse(availabilityModifier, 0);
    }

    public void resetAstechMinutes() {
        astechPoolMinutes = Person.PRIMARY_ROLE_SUPPORT_TIME * getNumberPrimaryAstechs() +
                                  Person.PRIMARY_ROLE_OVERTIME_SUPPORT_TIME * getNumberSecondaryAstechs();
        astechPoolOvertime = Person.SECONDARY_ROLE_SUPPORT_TIME * getNumberPrimaryAstechs() +
                                   Person.SECONDARY_ROLE_OVERTIME_SUPPORT_TIME * getNumberSecondaryAstechs();
    }

    public void setAstechPoolMinutes(int minutes) {
        astechPoolMinutes = minutes;
    }

    public int getAstechPoolMinutes() {
        return astechPoolMinutes;
    }

    public void setAstechPoolOvertime(int overtime) {
        astechPoolOvertime = overtime;
    }

    public int getAstechPoolOvertime() {
        return astechPoolOvertime;
    }

    public int getPossibleAstechPoolMinutes() {
        return 480 * getNumberPrimaryAstechs() + 240 * getNumberSecondaryAstechs();
    }

    public int getPossibleAstechPoolOvertime() {
        return 240 * getNumberPrimaryAstechs() + 120 * getNumberSecondaryAstechs();
    }

    public void setAstechPool(int size) {
        astechPool = size;
    }

    public int getAstechPool() {
        return astechPool;
    }

    public void setMedicPool(int size) {
        medicPool = size;
    }

    public int getMedicPool() {
        return medicPool;
    }

    public boolean requiresAdditionalAstechs() {
        return getAstechNeed() > 0;
    }

    public int getAstechNeed() {
        return (Math.toIntExact(getActivePersonnel(true).stream().filter(Person::isTech).count()) * MHQConstants.ASTECH_TEAM_SIZE) -
                     getNumberAstechs();
    }

    public void increaseAstechPool(int i) {
        astechPool += i;
        astechPoolMinutes += (480 * i);
        astechPoolOvertime += (240 * i);
        MekHQ.triggerEvent(new AstechPoolChangedEvent(this, i));
    }

    public void fillAstechPool() {
        final int need = getAstechNeed();
        if (need > 0) {
            increaseAstechPool(need);
        }
    }

    public void decreaseAstechPool(int i) {
        astechPool = max(0, astechPool - i);
        // always assume that we fire the ones who have not yet worked
        astechPoolMinutes = max(0, astechPoolMinutes - 480 * i);
        astechPoolOvertime = max(0, astechPoolOvertime - 240 * i);
        MekHQ.triggerEvent(new AstechPoolChangedEvent(this, -i));
    }

    public int getNumberAstechs() {
        return getNumberPrimaryAstechs() + getNumberSecondaryAstechs();
    }

    /**
     * Returns the total number of primary astechs available.
     * <p>
     * This method calculates the number of astechs by adding the base astech pool to the count of active personnel
     * whose primary role is an astech, who are not currently deployed, and are employed.
     * </p>
     *
     * @return the total number of primary astechs
     */
    public int getNumberPrimaryAstechs() {
        int astechs = getAstechPool();
        for (Person person : getActivePersonnel(false)) {
            if (person.getPrimaryRole().isAstech() && !person.isDeployed()) {
                astechs++;
            }
        }
        return astechs;
    }

    /**
     * Returns the total number of secondary astechs available.
     * <p>
     * This method calculates the number of astechs by adding the base astech pool to the count of active personnel
     * whose secondary role is an astech, who are not currently deployed, and are employed.
     * </p>
     *
     * @return the total number of secondary astechs
     */
    public int getNumberSecondaryAstechs() {
        int astechs = 0;
        for (Person person : getActivePersonnel(false)) {
            if (person.getSecondaryRole().isAstech() && !person.isDeployed()) {
                astechs++;
            }
        }
        return astechs;
    }

    public int getAvailableAstechs(final int minutes, final boolean alreadyOvertime) {
        if (minutes == 0) {
            // If 0 Astechs are assigned to the task, return 0 minutes used
            return 0;
        }

        int availableHelp = (int) floor(((double) astechPoolMinutes) / minutes);
        if (isOvertimeAllowed() && (availableHelp < MHQConstants.ASTECH_TEAM_SIZE)) {
            // if we are less than fully staffed, then determine whether
            // we should dip into overtime or just continue as short-staffed
            final int shortMod = getShorthandedMod(availableHelp, false);
            final int remainingMinutes = astechPoolMinutes - availableHelp * minutes;
            final int extraHelp = (remainingMinutes + astechPoolOvertime) / minutes;
            final int helpNeeded = MHQConstants.ASTECH_TEAM_SIZE - availableHelp;
            if (alreadyOvertime && (shortMod > 0)) {
                // then add whatever we can
                availableHelp += extraHelp;
            } else if (shortMod > 3) {
                // only dip in if we can bring ourselves up to full
                if (extraHelp >= helpNeeded) {
                    availableHelp = MHQConstants.ASTECH_TEAM_SIZE;
                }
            }
        }
        return Math.min(Math.min(availableHelp, MHQConstants.ASTECH_TEAM_SIZE), getNumberAstechs());
    }

    public int getShorthandedMod(int availableHelp, boolean medicalStaff) {
        if (medicalStaff) {
            availableHelp += 2;
        }
        int helpMod = 0;
        if (availableHelp == 0) {
            helpMod = 4;
        } else if (availableHelp == 1) {
            helpMod = 3;
        } else if (availableHelp < 4) {
            helpMod = 2;
        } else if (availableHelp < 6) {
            helpMod = 1;
        }
        return helpMod;
    }

    public int getShorthandedModForCrews(final @Nullable Crew crew) {
        final int hits = (crew == null) ? 5 : crew.getHits();
        if (hits >= 5) {
            return 4;
        } else if (hits == 4) {
            return 3;
        } else if (hits == 3) {
            return 2;
        } else if (hits > 0) {
            return 1;
        } else {
            return 0;
        }
    }

    public int getMedicsPerDoctor() {
        int ndocs = getDoctors().size();
        int nmedics = getNumberMedics();
        if (ndocs == 0) {
            return 0;
        }
        // TODO: figure out what to do with fractions
        return Math.min(nmedics / ndocs, 4);
    }

    /**
     * @return the number of medics in the campaign including any in the temporary medic pool
     */
    public int getNumberMedics() {
        int count = 0;
        for (Person person : getActivePersonnel(false)) {
            if ((person.getPrimaryRole().isMedic() || person.getSecondaryRole().isMedic()) &&
                      !person.isDeployed() &&
                      person.isEmployed()) {
                count++;
            }
        }
        return getMedicPool() + count;
    }

    public boolean requiresAdditionalMedics() {
        return getMedicsNeed() > 0;
    }

    public int getMedicsNeed() {
        return (getDoctors().size() * 4) - getNumberMedics();
    }

    public void increaseMedicPool(int i) {
        medicPool += i;
        MekHQ.triggerEvent(new MedicPoolChangedEvent(this, i));
    }

    public void fillMedicPool() {
        final int need = getMedicsNeed();
        if (need > 0) {
            increaseMedicPool(need);
        }
    }

    public void decreaseMedicPool(int i) {
        medicPool = max(0, medicPool - i);
        MekHQ.triggerEvent(new MedicPoolChangedEvent(this, -i));
    }

    public GameOptions getGameOptions() {
        return gameOptions;
    }

    public Vector<IBasicOption> getGameOptionsVector() {
        Vector<IBasicOption> options = new Vector<>();
        for (Enumeration<IOptionGroup> i = gameOptions.getGroups(); i.hasMoreElements(); ) {
            IOptionGroup group = i.nextElement();
            for (Enumeration<IOption> j = group.getOptions(); j.hasMoreElements(); ) {
                IOption option = j.nextElement();
                options.add(option);
            }
        }
        return options;
    }

    public void setGameOptions(final GameOptions gameOptions) {
        this.gameOptions = gameOptions;
    }

    public void setGameOptions(final Vector<IBasicOption> options) {
        for (final IBasicOption option : options) {
            getGameOptions().getOption(option.getName()).setValue(option.getValue());
        }
        campaignOptions.updateCampaignOptionsFromGameOptions(gameOptions);
        MekHQ.triggerEvent(new OptionsChangedEvent(this));
    }

    /**
     * Imports a {@link Kill} into a campaign.
     *
     * @param k A {@link Kill} to import into the campaign.
     */
    public void importKill(Kill k) {
        if (!kills.containsKey(k.getPilotId())) {
            kills.put(k.getPilotId(), new ArrayList<>());
        }

        kills.get(k.getPilotId()).add(k);
    }

    public void addKill(Kill k) {
        importKill(k);

        if ((getCampaignOptions().getKillsForXP() > 0) && (getCampaignOptions().getKillXPAward() > 0)) {
            if ((getKillsFor(k.getPilotId()).size() % getCampaignOptions().getKillsForXP()) == 0) {
                Person person = getPerson(k.getPilotId());
                if (null != person) {
                    person.awardXP(this, getCampaignOptions().getKillXPAward());
                    MekHQ.triggerEvent(new PersonChangedEvent(person));
                }
            }
        }
    }

    public List<Kill> getKills() {
        List<Kill> flattenedKills = new ArrayList<>();
        for (List<Kill> personKills : kills.values()) {
            flattenedKills.addAll(personKills);
        }

        return Collections.unmodifiableList(flattenedKills);
    }

    public List<Kill> getKillsFor(UUID pid) {
        List<Kill> personalKills = kills.get(pid);

        if (personalKills == null) {
            return Collections.emptyList();
        }

        personalKills.sort(Comparator.comparing(Kill::getDate));
        return personalKills;
    }

    public PartsStore getPartsStore() {
        return partsStore;
    }

    public void addCustom(String name) {
        customs.add(name);
    }

    public boolean isCustom(Unit u) {
        return customs.contains(u.getEntity().getShortNameRaw());
    }

    /**
     * borrowed from {@see megamek.MegaMek.Client}
     */
    private synchronized void checkDuplicateNamesDuringAdd(Entity entity) {
        unitNameTracker.add(entity);
    }

    /**
     * If we remove a unit, we may need to update the duplicate identifier.
     *
     * @param entity This is the entity whose name is checked for any duplicates
     */
    private synchronized void checkDuplicateNamesDuringDelete(Entity entity) {
        unitNameTracker.remove(entity, e -> {
            // Regenerate entity names after a deletion
            e.generateShortName();
            e.generateDisplayName();
        });
    }

    /**
     * Returns the text representation of the unit rating based on the selected unit rating method. If the unit rating
     * method is FMMR, the unit rating value is returned. If the unit rating method is Campaign Operations, the
     * reputation rating and unit rating modification are combined and returned. If the unit rating method is neither
     * FMMR nor Campaign Operations, "N/A" is returned.
     *
     * @return The text representation of the unit rating
     */
    public String getUnitRatingText() {
        UnitRatingMethod unitRatingMethod = campaignOptions.getUnitRatingMethod();

        if (unitRatingMethod.isFMMR()) {
            return getUnitRating().getUnitRating();
        } else if (unitRatingMethod.isCampaignOperations()) {
            return String.valueOf(reputation.getReputationRating());
        } else {
            return "N/A";
        }
    }

    /**
     * Retrieves the unit rating modifier based on campaign options. If the unit rating method is not enabled, it
     * returns the default value of IUnitRating.DRAGOON_C. If the unit rating method uses FMMR, it returns the unit
     * rating as an integer. Otherwise, it calculates the modifier using the getAtBModifier method.
     *
     * @return The unit rating modifier based on the campaign options.
     */
    public int getAtBUnitRatingMod() {
        if (!getCampaignOptions().getUnitRatingMethod().isEnabled()) {
            return IUnitRating.DRAGOON_C;
        }

        return getCampaignOptions().getUnitRatingMethod().isFMMR() ?
                     getUnitRating().getUnitRatingAsInteger() :
                     reputation.getAtbModifier();
    }

    /**
     * Returns the Strategy skill of the designated commander in the campaign.
     *
     * @return The value of the commander's strategy skill if a commander exists, otherwise 0.
     */
    public int getCommanderStrategy() {
        int commanderStrategy = 0;
        Person commander = getCommander();

        if (commander == null || !commander.hasSkill(S_STRATEGY)) {
            return commanderStrategy;
        }

        Skill strategy = commander.getSkill(S_STRATEGY);

        return strategy.getTotalSkillLevel(commander.getOptions(), commander.getATOWAttributes());
    }

    public RandomSkillPreferences getRandomSkillPreferences() {
        return rskillPrefs;
    }

    public void setRandomSkillPreferences(RandomSkillPreferences prefs) {
        rskillPrefs = prefs;
    }

    /**
     * @param planet the starting planet, or null to use the faction default
     */
    public void setStartingSystem(final @Nullable Planet planet) {
        PlanetarySystem startingSystem;
        if (planet == null) {
            final Map<String, PlanetarySystem> systemList = Systems.getInstance().getSystems();
            startingSystem = systemList.get(getFaction().getStartingPlanet(getLocalDate()));

            if (startingSystem == null) {
                startingSystem = systemList.get(JOptionPane.showInputDialog(
                      "This faction does not have a starting planet for this era. Please choose a planet."));
                while (startingSystem == null) {
                    startingSystem = systemList.get(JOptionPane.showInputDialog(
                          "This planet you entered does not exist. Please choose a valid planet."));
                }
            }
        } else {
            startingSystem = planet.getParentSystem();
        }
        setLocation(new CurrentLocation(startingSystem, 0));
    }

    /**
     * Assigns a random portrait to a {@link Person}.
     *
     * @param person The {@link Person} who should receive a randomized portrait.
     */
    public void assignRandomPortraitFor(final Person person) {
        final Boolean allowDuplicatePortraits = getCampaignOptions().isAllowDuplicatePortraits();
        final Portrait portrait = RandomPortraitGenerator.generate(getPersonnel(), person, allowDuplicatePortraits);
        if (!portrait.isDefault()) {
            person.setPortrait(portrait);
        }
    }

    /**
     * Assigns a random origin to a {@link Person}.
     *
     * @param person The {@link Person} who should receive a randomized origin.
     */
    public void assignRandomOriginFor(final Person person) {
        final Faction faction = getFactionSelector().selectFaction(this);
        if (faction != null) {
            person.setOriginFaction(faction);
        }

        final Planet planet = getPlanetSelector().selectPlanet(this, faction);
        if (planet != null) {
            person.setOriginPlanet(planet);
        }
    }

    /**
     * Clears Transient Game Data for an Entity
     *
     * @param entity the entity to clear the game data for
     */
    public void clearGameData(Entity entity) {
        // First, lets remove any improvised clubs picked up during the combat
        entity.removeMisc(EquipmentTypeLookup.LIMB_CLUB);
        entity.removeMisc(EquipmentTypeLookup.GIRDER_CLUB);
        entity.removeMisc(EquipmentTypeLookup.TREE_CLUB);

        // Then reset mounted equipment
        for (Mounted<?> m : entity.getEquipment()) {
            m.setUsedThisRound(false);
            m.resetJam();
        }

        // And clear out all the flags
        entity.setDeployed(false);
        entity.setElevation(0);
        entity.setPassedThrough(new Vector<>());
        entity.resetFiringArcs();
        entity.resetBays();
        entity.setEvading(false);
        entity.setFacing(0);
        entity.setPosition(null);
        entity.setProne(false);
        entity.setHullDown(false);
        entity.heat = 0;
        entity.heatBuildup = 0;
        entity.underwaterRounds = 0;
        entity.setTransportId(Entity.NONE);
        entity.resetTransporter();
        entity.setDeployRound(0);
        entity.setSwarmAttackerId(Entity.NONE);
        entity.setSwarmTargetId(Entity.NONE);
        entity.setUnloaded(false);
        entity.setDone(false);
        entity.setLastTarget(Entity.NONE);
        entity.setNeverDeployed(true);
        entity.setStuck(false);
        entity.resetCoolantFailureAmount();
        entity.setConversionMode(0);
        entity.setDoomed(false);
        entity.setDestroyed(false);
        entity.setHidden(false);
        entity.clearNarcAndiNarcPods();
        entity.setShutDown(false);
        entity.setSearchlightState(false);

        if (!entity.getSensors().isEmpty()) {
            if (entity.hasBAP()) {
                entity.setNextSensor(entity.getSensors().lastElement());
            } else {
                entity.setNextSensor(entity.getSensors().firstElement());
            }
        }

        if (entity instanceof IBomber bomber) {
            List<BombMounted> mountedBombs = bomber.getBombs();
            if (!mountedBombs.isEmpty()) {
                // These should return an int[] filled with 0's
                BombLoadout intBombChoices = bomber.getIntBombChoices();
                BombLoadout extBombChoices = bomber.getExtBombChoices();
                for (BombMounted m : mountedBombs) {
                    if (m.getBaseShotsLeft() == 1) {
                        if (m.isInternalBomb()) {
                            intBombChoices.addBombs(m.getType().getBombType(), 1);
                        } else {
                            extBombChoices.addBombs(m.getType().getBombType(), 1);
                        }
                    }
                }
                bomber.setIntBombChoices(intBombChoices);
                bomber.setExtBombChoices(extBombChoices);
                bomber.clearBombs();
            }
        }

        if (entity instanceof Mek m) {
            m.setCoolingFlawActive(false);
        } else if (entity instanceof Aero a) {

            if (a.isSpheroid()) {
                entity.setMovementMode(EntityMovementMode.SPHEROID);
            } else {
                entity.setMovementMode(EntityMovementMode.AERODYNE);
            }
            a.setAltitude(5);
            a.setCurrentVelocity(0);
            a.setNextVelocity(0);
        } else if (entity instanceof Tank t) {
            t.unjamTurret(t.getLocTurret());
            t.unjamTurret(t.getLocTurret2());
            t.resetJammedWeapons();
        }
        entity.getSecondaryPositions().clear();
        // TODO: still a lot of stuff to do here, but oh well
        entity.setOwner(player);
        entity.setGame(game);
    }

    public void refreshNetworks() {
        for (Unit unit : getUnits()) {
            // we are going to rebuild the c3, nc3 and c3i networks based on
            // the c3UUIDs
            // TODO: can we do this more efficiently?
            // this code is cribbed from megamek.server#receiveEntityAdd
            Entity entity = unit.getEntity();
            if (null != entity && (entity.hasC3() || entity.hasC3i() || entity.hasNavalC3())) {
                boolean C3iSet = false;
                boolean NC3Set = false;

                for (Entity e : game.getEntitiesVector()) {
                    // C3 Checks
                    if (entity.hasC3()) {
                        if ((entity.getC3MasterIsUUIDAsString() != null) &&
                                  entity.getC3MasterIsUUIDAsString().equals(e.getC3UUIDAsString())) {
                            entity.setC3Master(e, false);
                            break;
                        }
                    }
                    // Naval C3 checks
                    if (entity.hasNavalC3() && !NC3Set) {
                        entity.setC3NetIdSelf();
                        int pos = 0;
                        // Well, they're the same value of 6...
                        while (pos < Entity.MAX_C3i_NODES) {
                            // We've found a network, join it.
                            if ((entity.getNC3NextUUIDAsString(pos) != null) &&
                                      (e.getC3UUIDAsString() != null) &&
                                      entity.getNC3NextUUIDAsString(pos).equals(e.getC3UUIDAsString())) {
                                entity.setC3NetId(e);
                                NC3Set = true;
                                break;
                            }

                            pos++;
                        }
                    }
                    // C3i Checks
                    if (entity.hasC3i() && !C3iSet) {
                        entity.setC3NetIdSelf();
                        int pos = 0;
                        while (pos < Entity.MAX_C3i_NODES) {
                            // We've found a network, join it.
                            if ((entity.getC3iNextUUIDAsString(pos) != null) &&
                                      (e.getC3UUIDAsString() != null) &&
                                      entity.getC3iNextUUIDAsString(pos).equals(e.getC3UUIDAsString())) {
                                entity.setC3NetId(e);
                                C3iSet = true;
                                break;
                            }

                            pos++;
                        }
                    }
                }
            }
        }
    }

    public void disbandNetworkOf(Unit u) {
        // collect all the other units on this network to rebuild the uuids
        Vector<Unit> networkedUnits = new Vector<>();
        for (Unit unit : getUnits()) {
            if (null != unit.getEntity().getC3NetId() &&
                      unit.getEntity().getC3NetId().equals(u.getEntity().getC3NetId())) {
                networkedUnits.add(unit);
            }
        }
        for (int pos = 0; pos < Entity.MAX_C3i_NODES; pos++) {
            for (Unit nUnit : networkedUnits) {
                if (nUnit.getEntity().hasNavalC3()) {
                    nUnit.getEntity().setNC3NextUUIDAsString(pos, null);
                } else {
                    nUnit.getEntity().setC3iNextUUIDAsString(pos, null);
                }
            }
        }
        refreshNetworks();
        MekHQ.triggerEvent(new NetworkChangedEvent(networkedUnits));
    }

    public void removeUnitsFromNetwork(Vector<Unit> removedUnits) {
        // collect all the other units on this network to rebuild the uuids
        Vector<String> uuids = new Vector<>();
        Vector<Unit> networkedUnits = new Vector<>();
        String network = removedUnits.get(0).getEntity().getC3NetId();
        for (Unit unit : getUnits()) {
            if (removedUnits.contains(unit)) {
                continue;
            }
            if (null != unit.getEntity().getC3NetId() && unit.getEntity().getC3NetId().equals(network)) {
                networkedUnits.add(unit);
                uuids.add(unit.getEntity().getC3UUIDAsString());
            }
        }
        for (int pos = 0; pos < Entity.MAX_C3i_NODES; pos++) {
            for (Unit u : removedUnits) {
                if (u.getEntity().hasNavalC3()) {
                    u.getEntity().setNC3NextUUIDAsString(pos, null);
                } else {
                    u.getEntity().setC3iNextUUIDAsString(pos, null);
                }
            }
            for (Unit nUnit : networkedUnits) {
                if (pos < uuids.size()) {
                    if (nUnit.getEntity().hasNavalC3()) {
                        nUnit.getEntity().setNC3NextUUIDAsString(pos, uuids.get(pos));
                    } else {
                        nUnit.getEntity().setC3iNextUUIDAsString(pos, uuids.get(pos));
                    }
                } else {
                    if (nUnit.getEntity().hasNavalC3()) {
                        nUnit.getEntity().setNC3NextUUIDAsString(pos, null);
                    } else {
                        nUnit.getEntity().setC3iNextUUIDAsString(pos, null);
                    }
                }
            }
        }
        refreshNetworks();
    }

    public void addUnitsToNetwork(Vector<Unit> addedUnits, String netid) {
        // collect all the other units on this network to rebuild the uuids
        Vector<String> uuids = new Vector<>();
        Vector<Unit> networkedUnits = new Vector<>();
        for (Unit u : addedUnits) {
            uuids.add(u.getEntity().getC3UUIDAsString());
            networkedUnits.add(u);
        }
        for (Unit unit : getUnits()) {
            if (addedUnits.contains(unit)) {
                continue;
            }
            if (null != unit.getEntity().getC3NetId() && unit.getEntity().getC3NetId().equals(netid)) {
                networkedUnits.add(unit);
                uuids.add(unit.getEntity().getC3UUIDAsString());
            }
        }
        for (int pos = 0; pos < Entity.MAX_C3i_NODES; pos++) {
            for (Unit nUnit : networkedUnits) {
                if (pos < uuids.size()) {
                    if (nUnit.getEntity().hasNavalC3()) {
                        nUnit.getEntity().setNC3NextUUIDAsString(pos, uuids.get(pos));
                    } else {
                        nUnit.getEntity().setC3iNextUUIDAsString(pos, uuids.get(pos));
                    }
                } else {
                    if (nUnit.getEntity().hasNavalC3()) {
                        nUnit.getEntity().setNC3NextUUIDAsString(pos, null);
                    } else {
                        nUnit.getEntity().setC3iNextUUIDAsString(pos, null);
                    }
                }
            }
        }
        refreshNetworks();
        MekHQ.triggerEvent(new NetworkChangedEvent(addedUnits));
    }

    public Vector<String[]> getAvailableC3iNetworks() {
        Vector<String[]> networks = new Vector<>();
        Vector<String> networkNames = new Vector<>();

        for (Unit u : getUnits()) {

            if (u.getForceId() < 0) {
                // only units currently in the TO&E
                continue;
            }
            Entity en = u.getEntity();
            if (null == en) {
                continue;
            }
            if (en.hasC3i() && en.calculateFreeC3Nodes() < 5 && en.calculateFreeC3Nodes() > 0) {
                String[] network = new String[2];
                network[0] = en.getC3NetId();
                network[1] = "" + en.calculateFreeC3Nodes();
                if (!networkNames.contains(network[0])) {
                    networks.add(network);
                    networkNames.add(network[0]);
                }
            }
        }
        return networks;
    }

    /**
     * @return returns a Vector of the unique name Strings of all Naval C3 networks that have at least 1 free node
     *       Adapted from getAvailableC3iNetworks() as the two technologies have very similar workings
     */
    public Vector<String[]> getAvailableNC3Networks() {
        Vector<String[]> networks = new Vector<>();
        Vector<String> networkNames = new Vector<>();

        for (Unit u : getUnits()) {

            if (u.getForceId() < 0) {
                // only units currently in the TO&E
                continue;
            }
            Entity en = u.getEntity();
            if (null == en) {
                continue;
            }
            if (en.hasNavalC3() && en.calculateFreeC3Nodes() < 5 && en.calculateFreeC3Nodes() > 0) {
                String[] network = new String[2];
                network[0] = en.getC3NetId();
                network[1] = "" + en.calculateFreeC3Nodes();
                if (!networkNames.contains(network[0])) {
                    networks.add(network);
                    networkNames.add(network[0]);
                }
            }
        }
        return networks;
    }

    public Vector<String[]> getAvailableC3MastersForSlaves() {
        Vector<String[]> networks = new Vector<>();
        Vector<String> networkNames = new Vector<>();

        for (Unit u : getUnits()) {

            if (u.getForceId() < 0) {
                // only units currently in the TO&E
                continue;
            }
            Entity en = u.getEntity();
            if (null == en) {
                continue;
            }
            // count of free c3 nodes for single company-level masters
            // will not be right so skip
            if (en.hasC3M() && !en.hasC3MM() && en.C3MasterIs(en)) {
                continue;
            }
            if (en.calculateFreeC3Nodes() > 0) {
                String[] network = new String[3];
                network[0] = en.getC3UUIDAsString();
                network[1] = "" + en.calculateFreeC3Nodes();
                network[2] = en.getShortName();
                if (!networkNames.contains(network[0])) {
                    networks.add(network);
                    networkNames.add(network[0]);
                }
            }
        }

        return networks;
    }

    public Vector<String[]> getAvailableC3MastersForMasters() {
        Vector<String[]> networks = new Vector<>();
        Vector<String> networkNames = new Vector<>();

        for (Unit u : getUnits()) {

            if (u.getForceId() < 0) {
                // only units currently in the TO&E
                continue;
            }
            Entity en = u.getEntity();
            if (null == en) {
                continue;
            }
            if (en.calculateFreeC3MNodes() > 0) {
                String[] network = new String[3];
                network[0] = en.getC3UUIDAsString();
                network[1] = "" + en.calculateFreeC3MNodes();
                network[2] = en.getShortName();
                if (!networkNames.contains(network[0])) {
                    networks.add(network);
                    networkNames.add(network[0]);
                }
            }
        }

        return networks;
    }

    public void removeUnitsFromC3Master(Unit master) {
        List<Unit> removed = new ArrayList<>();
        for (Unit unit : getUnits()) {
            if (null != unit.getEntity().getC3MasterIsUUIDAsString() &&
                      unit.getEntity().getC3MasterIsUUIDAsString().equals(master.getEntity().getC3UUIDAsString())) {
                unit.getEntity().setC3MasterIsUUIDAsString(null);
                unit.getEntity().setC3Master(null, true);
                removed.add(unit);
            }
        }
        refreshNetworks();
        MekHQ.triggerEvent(new NetworkChangedEvent(removed));
    }

    /**
     * This function reloads the game entities into the game at the end of scenario resolution, so that entities are
     * properly updated and destroyed ones removed
     */
    public void reloadGameEntities() {
        game.reset();
        getHangar().forEachUnit(u -> {
            Entity en = u.getEntity();
            if (null != en) {
                game.addEntity(en, false);
            }
        });
    }

    public void completeMission(@Nullable Mission mission, MissionStatus status) {
        if (mission == null) {
            return;
        }
        mission.setStatus(status);
        if (mission instanceof Contract contract) {
            Money remainingMoney = Money.zero();
            // check for money in escrow According to FMM(r) pg 179, both failure and breach lead to no further
            // payment even though this seems foolish
            if (contract.getStatus().isSuccess()) {
                remainingMoney = contract.getMonthlyPayOut().multipliedBy(contract.getMonthsLeft(getLocalDate()));

                if (contract instanceof AtBContract) {
                    Money routedPayout = ((AtBContract) contract).getRoutedPayout();

                    remainingMoney = routedPayout == null ? remainingMoney : routedPayout;
                }
            }

            // If overage repayment is enabled, we first need to check if the salvage
            // percent is
            // under 100. 100 means you cannot have an overage.
            // Then, we check if the salvage percent is less than the percent salvaged by
            // the
            // unit in question. If it is, then they owe the assigner some cash
            if (getCampaignOptions().isOverageRepaymentInFinalPayment() && (contract.getSalvagePct() < 100.0)) {
                final double salvagePercent = contract.getSalvagePct() / 100.0;
                final Money maxSalvage = contract.getSalvagedByEmployer()
                                               .multipliedBy(salvagePercent / (1 - salvagePercent));
                if (contract.getSalvagedByUnit().isGreaterThan(maxSalvage)) {
                    final Money amountToRepay = contract.getSalvagedByUnit().minus(maxSalvage);
                    remainingMoney = remainingMoney.minus(amountToRepay);
                    contract.subtractSalvageByUnit(amountToRepay);
                }
            }

            if (getCampaignOptions().isUseShareSystem()) {
                ResourceBundle financeResources = ResourceBundle.getBundle("mekhq.resources.Finances",
                      MekHQ.getMHQOptions().getLocale());

                if (remainingMoney.isGreaterThan(Money.zero())) {
                    Money shares = remainingMoney.multipliedBy(contract.getSharesPercent()).dividedBy(100);
                    remainingMoney = remainingMoney.minus(shares);

                    if (getFinances().debit(TransactionType.SALARIES,
                          getLocalDate(),
                          shares,
                          String.format(financeResources.getString("ContractSharePayment.text"), contract.getName()))) {
                        addReport(financeResources.getString("DistributedShares.text"),
                              shares.toAmountAndSymbolString());

                        getFinances().payOutSharesToPersonnel(this, shares);
                    }
                }
            }

            if (remainingMoney.isPositive()) {
                getFinances().credit(TransactionType.CONTRACT_PAYMENT,
                      getLocalDate(),
                      remainingMoney,
                      "Remaining payment for " + contract.getName());
                addReport("Your account has been credited for " +
                                remainingMoney.toAmountAndSymbolString() +
                                " for the remaining payout from contract " +
                                contract.getHyperlinkedName());
            } else if (remainingMoney.isNegative()) {
                getFinances().credit(TransactionType.CONTRACT_PAYMENT,
                      getLocalDate(),
                      remainingMoney,
                      "Repaying payment overages for " + contract.getName());
                addReport("Your account has been debited for " +
                                remainingMoney.absolute().toAmountAndSymbolString() +
                                " to repay payment overages occurred during the contract " +
                                contract.getHyperlinkedName());
            }

            // This relies on the mission being a Contract, and AtB to be on
            if (getCampaignOptions().isUseAtB()) {
                setHasActiveContract();
            }
        }
    }

    /***
     * Calculate transit time for supplies based on what planet they are shipping from. To prevent extra computation.
     * This method does not calculate an exact jump path but rather determines the number of jumps crudely by
     * dividing distance in light years by 30 and then rounding up. Total part-time is determined by several by
     * adding the following:
     * - (number of jumps - 1) * 7 days with a minimum value of zero.
     * - transit times from current planet and planet of supply origins in cases where the supply planet is not the
     * same as current planet.
     * - a random 1d6 days for each jump plus 1d6 to simulate all the other
     * logistics of delivery.
     *
     * @param system - A <code>PlanetarySystem</code> object where the supplies are
     *               shipping from
     * @return the number of days that supplies will take to arrive.
     */
    public int calculatePartTransitTime(PlanetarySystem system) {
        // calculate number of jumps by light year distance as the crow flies divided by
        // 30
        // the basic formula assumes 7 days per jump + system transit time on each side
        // + random days equal
        // to (1 + number of jumps) d6
        double distance = system.getDistanceTo(getCurrentSystem());
        // calculate number of jumps by dividing by 30
        int jumps = (int) Math.ceil(distance / 30.0);
        // you need a recharge except for the first jump
        int recharges = max(jumps - 1, 0);
        // if you are delivering from the same planet then no transit times
        int currentTransitTime = (distance > 0) ? (int) Math.ceil(getCurrentSystem().getTimeToJumpPoint(1.0)) : 0;
        int originTransitTime = (distance > 0) ? (int) Math.ceil(system.getTimeToJumpPoint(1.0)) : 0;

        // CO 51 (errata) has much longer average part times.
        // Let's adjust amazonFreeShipping
        // based on what getUnitTransitTime is set in
        // the options in an attempt to get some
        // delivery times more in line with RAW's two-month minimum.
        // Default campaign option is TRANSIT_UNIT_MONTH
        int amazonFreeShipping = switch (campaignOptions.getUnitTransitTime()) {
            case TRANSIT_UNIT_MONTH -> 30 + (d6(14 * (1 + jumps)));
            case TRANSIT_UNIT_WEEK -> 7 + (d6(4 * (1 + jumps)));
            default -> d6(1 + jumps);
        };
        return (recharges * 7) + currentTransitTime + originTransitTime + amazonFreeShipping;
    }

    /**
     * Calculates the transit time for the arrival of parts or supplies based on the availability of the item, a random
     * roll, and campaign-specific transit time settings.
     *
     * <p>
     * The transit time is calculated using the following factors:
     * <ul>
     * <li>A fixed base modifier value defined by campaign rules.</li>
     * <li>A random roll of 1d6 to add variability to the calculation.</li>
     * <li>The availability value of the requested parts or supplies from the
     * acquisition details.</li>
     * </ul>
     *
     * <p>
     * The calculated duration is applied in units (days, weeks, or months) based on
     * the campaign's
     * configuration for transit time.
     * </p>
     *
     * @param availability the availability code of the part or unit being acquired as an integer.
     *
     * @return the number of days required for the parts or units to arrive based on the calculated transit time.
     */
    public int calculatePartTransitTime(int availability) {
        // This is accurate as of the latest rules. It was (BASE_MODIFIER - (roll + availability) / 4) months in the
        // older version.
        final int BASE_MODIFIER = 7; // CamOps p51
        final int roll = d6(1);
        final int total = max(1, (BASE_MODIFIER + roll + availability) / 4); // CamOps p51

        // now step forward through the calendar
        LocalDate arrivalDate = currentDay;
        arrivalDate = switch (campaignOptions.getUnitTransitTime()) {
            case TRANSIT_UNIT_MONTH -> arrivalDate.plusMonths(total);
            case TRANSIT_UNIT_WEEK -> arrivalDate.plusWeeks(total);
            default -> arrivalDate.plusDays(total);
        };

        return Math.toIntExact(ChronoUnit.DAYS.between(getLocalDate(), arrivalDate));
    }
    /**
     * Calculates the transit time for the arrival of parts or supplies based on the availability of the item, a random
     * roll, and campaign-specific transit time settings.
     *
     * <p>
     * The transit time is calculated using the following factors:
     * <ul>
     * <li>A fixed base modifier value defined by campaign rules.</li>
     * <li>A random roll of 1d6 to add variability to the calculation.</li>
     * <li>The availability value of the requested parts or supplies from the
     * acquisition details.</li>
     * </ul>
     *
     * <p>
     * The calculated duration is applied in units (days, weeks, or months) based on
     * the campaign's
     * configuration for transit time.
     * </p>
     *
     * @param availability the Availability of the part
     *
     * @return the number of days required for the parts or units to arrive based on the calculated transit time.
     */
    public int calculatePartTransitTime(AvailabilityValue availability) {
        return calculatePartTransitTime(availability.getIndex());
    }

    /**
     * This returns a PartInventory object detailing the current count for a part on hand, in transit, and ordered.
     *
     * @param part A part to look up its current inventory.
     *
     * @return A PartInventory object detailing the current counts of the part on hand, in transit, and ordered.
     *
     * @see PartInventory
     */
    public PartInventory getPartInventory(Part part) {
        PartInventory inventory = new PartInventory();

        int nSupply = 0;
        int nTransit = 0;
        for (Part p : getParts()) {
            if (!p.isSpare()) {
                continue;
            }
            if (part.isSamePartType(p)) {
                if (p.isPresent()) {
                    if (p instanceof Armor) { // ProtomekArmor and BaArmor are derived from Armor
                        nSupply += ((Armor) p).getAmount();
                    } else if (p instanceof AmmoStorage) {
                        nSupply += ((AmmoStorage) p).getShots();
                    } else {
                        nSupply += p.getQuantity();
                    }
                } else {
                    if (p instanceof Armor) { // ProtomekArmor and BaArmor are derived from Armor
                        nTransit += ((Armor) p).getAmount();
                    } else if (p instanceof AmmoStorage) {
                        nTransit += ((AmmoStorage) p).getShots();
                    } else {
                        nTransit += p.getQuantity();
                    }
                }
            }
        }

        inventory.setSupply(nSupply);
        inventory.setTransit(nTransit);

        int nOrdered = 0;
        IAcquisitionWork onOrder = getShoppingList().getShoppingItem(part);
        if (null != onOrder) {
            if (onOrder instanceof Armor) { // ProtoMek Armor and BaArmor are derived from Armor
                nOrdered += ((Armor) onOrder).getAmount() * ((Armor) onOrder).getQuantity();
            } else if (onOrder instanceof AmmoStorage) {
                nOrdered += ((AmmoStorage) onOrder).getShots();
            } else {
                nOrdered += onOrder.getQuantity();
            }
        }

        inventory.setOrdered(nOrdered);

        String countModifier = "";
        if (part instanceof Armor) { // ProtoMek Armor and BaArmor are derived from Armor
            countModifier = "points";
        }
        if (part instanceof AmmoStorage) {
            countModifier = "shots";
        }

        inventory.setCountModifier(countModifier);
        return inventory;
    }

    public void addLoan(Loan loan) {
        addReport("You have taken out loan " +
                        loan +
                        ". Your account has been credited " +
                        loan.getPrincipal().toAmountAndSymbolString() +
                        " for the principal amount.");
        finances.addLoan(loan);
        MekHQ.triggerEvent(new LoanNewEvent(loan));
        finances.credit(TransactionType.LOAN_PRINCIPAL,
              getLocalDate(),
              loan.getPrincipal(),
              "Loan principal for " + loan);
    }

    public void payOffLoan(Loan loan) {
        if (finances.debit(TransactionType.LOAN_PAYMENT,
              getLocalDate(),
              loan.determineRemainingValue(),
              "Loan payoff for " + loan)) {
            addReport("You have paid off the remaining loan balance of " +
                            loan.determineRemainingValue().toAmountAndSymbolString() +
                            " on " +
                            loan);
            finances.removeLoan(loan);
            MekHQ.triggerEvent(new LoanPaidEvent(loan));
        } else {
            addReport("<font color='" +
                            ReportingUtilities.getNegativeColor() +
                            "'>You do not have enough funds to pay off " +
                            loan +
                            "</font>");
        }
    }

    private CampaignTransporterMap getCampaignTransporterMap(CampaignTransportType campaignTransportType) {
        if (campaignTransportType.isTacticalTransport()) {
            return tacticalTransporters;
        } else if (campaignTransportType.isShipTransport()) {
            return shipTransporters;
        } else if (campaignTransportType.isTowTransport()) {
            return towTransporters;
        }
        return null;
    }

    /**
     * Returns a Map that maps Transporter types to another Map that maps capacity (Double) to UUID of transports for
     * the specific TransportedUnitSummary type
     *
     * @param campaignTransportType type (Enum) of TransportedUnitSummary
     *
     * @return the full map for that campaign transport type
     */
    public Map<TransporterType, Map<Double, Set<UUID>>> getTransports(CampaignTransportType campaignTransportType) {
        return Objects.requireNonNull(getCampaignTransporterMap(campaignTransportType)).getTransporters();
    }

    /**
     * Returns list of transports that have the provided TransporterType and CampaignTransportType
     *
     * @param campaignTransportType type of campaign transport
     * @param transporterType       type of Transporter
     *
     * @return units that have that transport type
     */
    public Set<Unit> getTransportsByType(CampaignTransportType campaignTransportType, TransporterType transporterType) {
        // include transports with no remaining capacity
        return Objects.requireNonNull(getCampaignTransporterMap(campaignTransportType))
                     .getTransportsByType(transporterType, -1.0);
    }

    /**
     * Returns list of transports for the specified AbstractTransportedUnitSummary class/subclass that has transport
     * capacity for the Transporter class/subclass For example, getTransportsByType(SHIP_TRANSPORT, MEK_BAY, 3.0) would
     * return all transports that have 3 or more Mek Bay slots open for the SHIP_TRANSPORT type of assignment.
     *
     * @param campaignTransportType type (Enum) of TransportedUnitSummary
     * @param transporterType       type (Enum) of Transporter
     * @param unitSize              capacity that the transport must be capable of
     *
     * @return units that have that transport type
     */
    public Set<Unit> getTransportsByType(CampaignTransportType campaignTransportType, TransporterType transporterType,
          double unitSize) {
        return Objects.requireNonNull(getCampaignTransporterMap(campaignTransportType))
                     .getTransportsByType(transporterType, unitSize);
    }

    private boolean hasTacticalTransports() {
        return tacticalTransporters.hasTransporters();
    }

    private boolean hasShipTransports() {
        return shipTransporters.hasTransporters();
    }

    private boolean hasTowTransports() {
        return towTransporters.hasTransporters();
    }

    /**
     * Do we have transports for the kind of transport?
     *
     * @param campaignTransportType class of the TransportDetail
     *
     * @return true if it has transporters, false otherwise
     */
    public boolean hasTransports(CampaignTransportType campaignTransportType) {
        if (campaignTransportType.isTacticalTransport()) {
            return hasTacticalTransports();
        } else if (campaignTransportType.isShipTransport()) {
            return hasShipTransports();
        } else if (campaignTransportType.isTowTransport()) {
            return hasTowTransports();
        }
        return false;
    }

    public void doMaintenance(Unit unit) {
        if (!unit.requiresMaintenance() || !campaignOptions.isCheckMaintenance()) {
            return;
        }
        // let's start by checking times
        int minutesUsed = unit.getMaintenanceTime();
        int asTechsUsed = 0;
        boolean maintained = false;
        boolean paidMaintenance = true;

        unit.incrementDaysSinceMaintenance(this, maintained, asTechsUsed);

        int ruggedMultiplier = 1;
        if (unit.getEntity().hasQuirk(OptionsConstants.QUIRK_POS_RUGGED_1)) {
            ruggedMultiplier = 2;
        }

        if (unit.getEntity().hasQuirk(OptionsConstants.QUIRK_POS_RUGGED_2)) {
            ruggedMultiplier = 3;
        }

        if (unit.getDaysSinceMaintenance() >= (getCampaignOptions().getMaintenanceCycleDays() * ruggedMultiplier)) {
            Person tech = unit.getTech();
            if (tech != null) {
                int availableMinutes = tech.getMinutesLeft();
                maintained = (availableMinutes >= minutesUsed);

                if (!maintained) {
                    // At this point, insufficient minutes is the only reason why this would be failed.
                    addReport(String.format(resources.getString("maintenanceNotAvailable.text"), unit.getName()));
                } else {
                    maintained = !tech.isMothballing();
                }

                if (maintained) {
                    tech.setMinutesLeft(availableMinutes - minutesUsed);
                    asTechsUsed = getAvailableAstechs(minutesUsed, false);
                    astechPoolMinutes -= asTechsUsed * minutesUsed;
                }
            }

            // maybe use the money
            if (campaignOptions.isPayForMaintain()) {
                if (!(finances.debit(TransactionType.MAINTENANCE,
                      getLocalDate(),
                      unit.getMaintenanceCost(),
                      "Maintenance for " + unit.getName()))) {
                    addReport("<font color='" +
                                    ReportingUtilities.getNegativeColor() +
                                    "'><b>You cannot afford to pay maintenance costs for " +
                                    unit.getHyperlinkedName() +
                                    "!</b></font>");
                    paidMaintenance = false;
                }
            }
            // it is time for a maintenance check
            PartQuality qualityOrig = unit.getQuality();
            String techName = "Nobody";
            String techNameLinked = techName;
            if (null != tech) {
                techName = tech.getFullTitle();
                techNameLinked = tech.getHyperlinkedFullTitle();
            }
            // don't do actual damage until we clear the for loop to avoid
            // concurrent mod problems
            // put it into a hash - 4 points of damage will mean destruction
            Map<Part, Integer> partsToDamage = new HashMap<>();
            StringBuilder maintenanceReport = new StringBuilder("<strong>" +
                                                                      techName +
                                                                      " performing maintenance</strong><br><br>");
            for (Part part : unit.getParts()) {
                try {
                    String partReport = doMaintenanceOnUnitPart(unit,
                          part,
                          partsToDamage,
                          paidMaintenance,
                          asTechsUsed);
                    if (partReport != null) {
                        maintenanceReport.append(partReport).append("<br>");
                    }
                } catch (Exception ex) {
                    logger.error(ex,
                          "Could not perform maintenance on part {} ({}) for {} ({}) due to an error",
                          part.getName(),
                          part.getId(),
                          unit.getName(),
                          unit.getId().toString());
                    addReport(String.format(
                          "ERROR: An error occurred performing maintenance on %s for unit %s, check the log",
                          part.getName(),
                          unit.getName()));
                }
            }

            int nDamage = 0;
            int nDestroy = 0;
            for (Entry<Part, Integer> p : partsToDamage.entrySet()) {
                int damage = p.getValue();
                if (damage > 3) {
                    nDestroy++;
                    p.getKey().remove(false);
                } else {
                    p.getKey().doMaintenanceDamage(damage);
                    nDamage++;
                }
            }

            unit.setLastMaintenanceReport(maintenanceReport.toString());

            if (getCampaignOptions().isLogMaintenance()) {
                logger.info(maintenanceReport.toString());
            }

            PartQuality quality = unit.getQuality();
            String qualityString;
            boolean reverse = getCampaignOptions().isReverseQualityNames();
            if (quality.toNumeric() > qualityOrig.toNumeric()) {
                qualityString = ReportingUtilities.messageSurroundedBySpanWithColor(MekHQ.getMHQOptions()
                                                                                          .getFontColorPositiveHexColor(),
                      "Overall quality improves from " +
                            qualityOrig.toName(reverse) +
                            " to " +
                            quality.toName(reverse));
            } else if (quality.toNumeric() < qualityOrig.toNumeric()) {
                qualityString = ReportingUtilities.messageSurroundedBySpanWithColor(MekHQ.getMHQOptions()
                                                                                          .getFontColorNegativeHexColor(),
                      "Overall quality declines from " +
                            qualityOrig.toName(reverse) +
                            " to " +
                            quality.toName(reverse));
            } else {
                qualityString = "Overall quality remains " + quality.toName(reverse);
            }
            String damageString = "";
            if (nDamage > 0) {
                damageString += nDamage + " parts were damaged. ";
            }
            if (nDestroy > 0) {
                damageString += nDestroy + " parts were destroyed.";
            }
            if (!damageString.isEmpty()) {
                damageString = "<b><font color='" +
                                     ReportingUtilities.getNegativeColor() +
                                     "'>" +
                                     damageString +
                                     "</b></font> [<a href='REPAIR|" +
                                     unit.getId() +
                                     "'>Repair bay</a>]";
            }
            String paidString = "";
            if (!paidMaintenance) {
                paidString = "<font color='" +
                                   ReportingUtilities.getNegativeColor() +
                                   "'>Could not afford maintenance costs, so check is at a penalty.</font>";
            }
            addReport(techNameLinked +
                            " performs maintenance on " +
                            unit.getHyperlinkedName() +
                            ". " +
                            paidString +
                            qualityString +
                            ". " +
                            damageString +
                            " [<a href='MAINTENANCE|" +
                            unit.getId() +
                            "'>Get details</a>]");

            unit.resetDaysSinceMaintenance();
        }
    }

    private String doMaintenanceOnUnitPart(Unit unit, Part part, Map<Part, Integer> partsToDamage,
          boolean paidMaintenance, int asTechsUsed) {
        String partReport = "<b>" + part.getName() + "</b> (Quality " + part.getQualityName() + ')';
        if (!part.needsMaintenance()) {
            return null;
        }
        PartQuality oldQuality = part.getQuality();
        TargetRoll target = getTargetForMaintenance(part, unit.getTech(), asTechsUsed);
        if (!paidMaintenance) {
            // TODO : Make this modifier user inputable
            target.addModifier(1, "did not pay for maintenance");
        }

        partReport += ", TN " + target.getValue() + '[' + target.getDesc() + ']';
        int roll = d6(2);
        int margin = roll - target.getValue();
        partReport += " rolled a " + roll + ", margin of " + margin;

        switch (part.getQuality()) {
            case QUALITY_A: {
                if (margin >= 4) {
                    part.improveQuality();
                }
                if (!campaignOptions.isUseUnofficialMaintenance()) {
                    if (margin < -6) {
                        partsToDamage.put(part, 4);
                    } else if (margin < -4) {
                        partsToDamage.put(part, 3);
                    } else if (margin == -4) {
                        partsToDamage.put(part, 2);
                    } else if (margin < -1) {
                        partsToDamage.put(part, 1);
                    }
                } else if (margin < -6) {
                    partsToDamage.put(part, 1);
                }
                break;
            }
            case QUALITY_B: {
                if (margin >= 4) {
                    part.improveQuality();
                } else if (margin < -5) {
                    part.reduceQuality();
                }
                if (!campaignOptions.isUseUnofficialMaintenance()) {
                    if (margin < -6) {
                        partsToDamage.put(part, 2);
                    } else if (margin < -2) {
                        partsToDamage.put(part, 1);
                    }
                }
                break;
            }
            case QUALITY_C: {
                if (margin < -4) {
                    part.reduceQuality();
                } else if (margin >= 5) {
                    part.improveQuality();
                }
                if (!campaignOptions.isUseUnofficialMaintenance()) {
                    if (margin < -6) {
                        partsToDamage.put(part, 2);
                    } else if (margin < -3) {
                        partsToDamage.put(part, 1);
                    }
                }
                break;
            }
            case QUALITY_D: {
                if (margin < -3) {
                    part.reduceQuality();
                    if ((margin < -4) && !campaignOptions.isUseUnofficialMaintenance()) {
                        partsToDamage.put(part, 1);
                    }
                } else if (margin >= 5) {
                    part.improveQuality();
                }
                break;
            }
            case QUALITY_E:
                if (margin < -2) {
                    part.reduceQuality();
                    if ((margin < -5) && !campaignOptions.isUseUnofficialMaintenance()) {
                        partsToDamage.put(part, 1);
                    }
                } else if (margin >= 6) {
                    part.improveQuality();
                }
                break;
            case QUALITY_F:
            default:
                if (margin < -2) {
                    part.reduceQuality();
                    if (margin < -6 && !campaignOptions.isUseUnofficialMaintenance()) {
                        partsToDamage.put(part, 1);
                    }
                }

                break;
        }
        if (part.getQuality().toNumeric() > oldQuality.toNumeric()) {
            partReport += ": " +
                                ReportingUtilities.messageSurroundedBySpanWithColor(MekHQ.getMHQOptions()
                                                                                          .getFontColorPositiveHexColor(),
                                      "new quality is " + part.getQualityName());
        } else if (part.getQuality().toNumeric() < oldQuality.toNumeric()) {
            partReport += ": " +
                                ReportingUtilities.messageSurroundedBySpanWithColor(MekHQ.getMHQOptions()
                                                                                          .getFontColorNegativeHexColor(),
                                      "new quality is " + part.getQualityName());
        } else {
            partReport += ": quality remains " + part.getQualityName();
        }
        if (null != partsToDamage.get(part)) {
            if (partsToDamage.get(part) > 3) {
                partReport += ", " +
                                    ReportingUtilities.messageSurroundedBySpanWithColor(MekHQ.getMHQOptions()
                                                                                              .getFontColorNegativeHexColor(),
                                          "<b>part destroyed</b>");
            } else {
                partReport += ", " +
                                    ReportingUtilities.messageSurroundedBySpanWithColor(MekHQ.getMHQOptions()
                                                                                              .getFontColorNegativeHexColor(),
                                          "<b>part damaged</b>");
            }
        }

        return partReport;
    }

    /**
     * No longer in use
     */
    @Deprecated(since = "0.50.07", forRemoval = true)
    public void initTimeInService() {
        for (Person person : getPersonnel()) {
            if (!person.getPrimaryRole().isDependent() && person.getPrisonerStatus().isFree()) {
                LocalDate join = null;
                for (LogEntry logEntry : person.getPersonalLog()) {
                    if (join == null) {
                        // If by some nightmare there is no Joined date just use the first entry.
                        join = logEntry.getDate();
                    }
                    if (logEntry.getDesc().startsWith("Joined ") || logEntry.getDesc().startsWith("Freed ")) {
                        join = logEntry.getDate();
                        break;
                    }
                }

                person.setRecruitment((join != null) ? join : getLocalDate().minusYears(1));
            }
        }
    }

    /**
     * No longer in use
     */
    @Deprecated(since = "0.50.07", forRemoval = true)
    public void initTimeInRank() {
        for (Person person : getPersonnel()) {
            if (!person.getPrimaryRole().isDependent() && person.getPrisonerStatus().isFree()) {
                LocalDate join = null;
                for (LogEntry logEntry : person.getPersonalLog()) {
                    if (join == null) {
                        // If by some nightmare there is no date from the below, just use the first
                        // entry.
                        join = logEntry.getDate();
                    }

                    if (logEntry.getDesc().startsWith("Joined ") ||
                              logEntry.getDesc().startsWith("Freed ") ||
                              logEntry.getDesc().startsWith("Promoted ") ||
                              logEntry.getDesc().startsWith("Demoted ")) {
                        join = logEntry.getDate();
                    }
                }

                // For that one in a billion chance the log is empty. Clone today's date and
                // subtract a year
                person.setLastRankChangeDate((join != null) ? join : getLocalDate().minusYears(1));
            }
        }
    }

    public void initTurnover() {
        getRetirementDefectionTracker().setLastRetirementRoll(getLocalDate());
    }

    public void initAtB(boolean newCampaign) {
        if (!newCampaign) {
            /*
             * Switch all contracts to AtBContract's
             */
            for (Entry<Integer, Mission> me : missions.entrySet()) {
                Mission m = me.getValue();
                if (m instanceof Contract && !(m instanceof AtBContract)) {
                    me.setValue(new AtBContract((Contract) m, this));
                }
            }

            /*
             * Go through all the personnel records and assume the earliest date is the date
             * the unit was founded.
             */
            LocalDate founding = null;
            for (Person person : getPersonnel()) {
                for (LogEntry logEntry : person.getPersonalLog()) {
                    if ((founding == null) || logEntry.getDate().isBefore(founding)) {
                        founding = logEntry.getDate();
                    }
                }
            }
            /*
             * Go through the personnel records again and assume that any person who joined the unit on the founding
             * date is one of the founding members. Also assume that MWs assigned to a non-Assault `Mek on the date
             * they joined came with that `Mek (which is a less certain assumption)
             */
            for (Person person : getPersonnel()) {
                LocalDate join = person.getPersonalLog()
                                       .stream()
                                       .filter(e -> e.getDesc().startsWith("Joined "))
                                       .findFirst()
                                       .map(LogEntry::getDate)
                                       .orElse(null);
                if ((join != null) && join.equals(founding)) {
                    person.setFounder(true);
                }
                if (person.getPrimaryRole().isMekWarrior() ||
                          (person.getPrimaryRole().isAerospacePilot() && getCampaignOptions().isAeroRecruitsHaveUnits()) ||
                          person.getPrimaryRole().isProtoMekPilot()) {
                    for (LogEntry logEntry : person.getPersonalLog()) {
                        if (logEntry.getDate().equals(join) && logEntry.getDesc().startsWith("Assigned to ")) {
                            String mek = logEntry.getDesc().substring(12);
                            MekSummary ms = MekSummaryCache.getInstance().getMek(mek);
                            if (null != ms &&
                                      (person.isFounder() || ms.getWeightClass() < EntityWeightClass.WEIGHT_ASSAULT)) {
                                person.setOriginalUnitWeight(ms.getWeightClass());
                                if (ms.isClan()) {
                                    person.setOriginalUnitTech(Person.TECH_CLAN);
                                } else if (ms.getYear() > 3050) {
                                    // TODO : Fix this so we aren't using a hack that just assumes IS2
                                    person.setOriginalUnitTech(Person.TECH_IS2);
                                }
                                if ((null != person.getUnit()) &&
                                          ms.getName().equals(person.getUnit().getEntity().getShortNameRaw())) {
                                    person.setOriginalUnitId(person.getUnit().getId());
                                }
                            }
                        }
                    }
                }
            }

            addAllCombatTeams(this.forces);

            // Determine whether there is an active contract
            setHasActiveContract();
        }

        setAtBConfig(AtBConfiguration.loadFromXml());
        RandomFactionGenerator.getInstance().startup(this);
        getContractMarket().generateContractOffers(this, newCampaign); // TODO : AbstractContractMarket : Remove
        setAtBEventProcessor(new AtBEventProcessor(this));
    }

    /**
     * Stop processing AtB events and release memory.
     */
    public void shutdownAtB() {
        RandomFactionGenerator.getInstance().dispose();
        atbEventProcessor.shutdown();
    }

    /**
     * Checks if an employee turnover prompt should be displayed based on campaign options, current date, and other
     * conditions (like transit status and campaign start date).
     *
     * <p>The turnover prompt is triggered based on the configured turnover frequency (weekly, monthly, quarterly, or
     * annually), but only after the campaign has been running for at least 6 days and when not in transit.<p>
     *
     * <p>The dialog will show different messages depending on whether there are pending retirees.</p>
     *
     * @return An integer representing the outcome: -1 if turnover prompt should not be displayed, 0 if user selected
     *       "Employee Turnover", 1 if user selected "Advance Day Regardless", 2 if user selected "Cancel Advance Day"
     */
    public int checkTurnoverPrompt() {
        if (!location.isOnPlanet()) {
            return -1;
        }

        if (getLocalDate().isBefore(getCampaignStartDate().plusDays(6))) {
            return -1;
        }

        boolean triggerTurnoverPrompt;
        switch (campaignOptions.getTurnoverFrequency()) {
            case WEEKLY:
                triggerTurnoverPrompt = getLocalDate().getDayOfWeek().equals(DayOfWeek.MONDAY);
                break;
            case MONTHLY:
                triggerTurnoverPrompt = getLocalDate().getDayOfMonth() == getLocalDate().lengthOfMonth();
                break;
            case QUARTERLY:
                triggerTurnoverPrompt = (getLocalDate().getDayOfMonth() == getLocalDate().lengthOfMonth()) &&
                                              (List.of(Month.MARCH, Month.JUNE, Month.SEPTEMBER, Month.DECEMBER)
                                                     .contains(getLocalDate().getMonth()));
                break;
            case ANNUALLY:
                triggerTurnoverPrompt = getLocalDate().getDayOfYear() == getLocalDate().lengthOfYear();
                break;
            default:
                return -1;
        }

        if (!triggerTurnoverPrompt) {
            return -1;
        }

        String dialogTitle;
        String dialogBody;

        if (getRetirementDefectionTracker().getRetirees().isEmpty()) {
            dialogTitle = resources.getString("turnoverRollRequired.text");
            dialogBody = resources.getString("turnoverDialogDescription.text");
        } else {
            dialogTitle = resources.getString("turnoverFinalPayments.text");
            dialogBody = resources.getString("turnoverPersonnelKilled.text");
        }

        Object[] options = { resources.getString("turnoverEmployeeTurnoverDialog.text"),
                             resources.getString("turnoverAdvanceRegardless"),
                             resources.getString("turnoverCancel.text") };

        return JOptionPane.showOptionDialog(null,
              dialogBody,
              dialogTitle,
              JOptionPane.YES_NO_CANCEL_OPTION,
              JOptionPane.INFORMATION_MESSAGE,
              null,
              options,
              options[0]);
    }

    /**
     * Checks if there are any scenarios that are due based on the current date.
     *
     * @return {@code true} if there are scenarios due, {@code false} otherwise
     */
    public boolean checkScenariosDue() {
        return getActiveMissions(true).stream()
                     .flatMap(m -> m.getCurrentScenarios().stream())
                     .anyMatch(s -> (s.getDate() != null) &&
                                          !(s instanceof AtBScenario) &&
                                          !getLocalDate().isBefore(s.getDate()));
    }

    /**
     * Sets the type of rating method used.
     */
    public void setUnitRating(IUnitRating rating) {
        unitRating = rating;
    }

    /**
     * Returns the type of rating method as selected in the Campaign Options dialog. Lazy-loaded for performance.
     * Default is CampaignOpsReputation
     */
    public IUnitRating getUnitRating() {
        // if we switched unit rating methods,
        if (unitRating != null && (unitRating.getUnitRatingMethod() != getCampaignOptions().getUnitRatingMethod())) {
            unitRating = null;
        }

        if (unitRating == null) {
            UnitRatingMethod method = getCampaignOptions().getUnitRatingMethod();

            if (UnitRatingMethod.FLD_MAN_MERCS_REV.equals(method)) {
                unitRating = new FieldManualMercRevDragoonsRating(this);
            }
        }

        return unitRating;
    }

    @Override
    public int getTechIntroYear() {
        if (getCampaignOptions().isLimitByYear()) {
            return getGameYear();
        } else {
            return Integer.MAX_VALUE;
        }
    }

    @Override
    public int getGameYear() {
        return getLocalDate().getYear();
    }

    @Override
    public ITechnology.Faction getTechFaction() {
        return techFaction;
    }

    public void updateTechFactionCode() {
        if (campaignOptions.isFactionIntroDate()) {
            for (ITechnology.Faction f : ITechnology.Faction.values()) {
                if (f.equals(ITechnology.Faction.NONE)) {
                    continue;
                }
                if (f.getCodeMM().equals(getFaction().getShortName())) {
                    techFaction = f;
                    UnitTechProgression.loadFaction(techFaction);
                    return;
                }
            }
            // If the tech progression data does not include the current faction,
            // use a generic.
            if (getFaction().isClan()) {
                techFaction = ITechnology.Faction.CLAN;
            } else if (getFaction().isPeriphery()) {
                techFaction = ITechnology.Faction.PER;
            } else {
                techFaction = ITechnology.Faction.IS;
            }
        } else {
            techFaction = ITechnology.Faction.NONE;
        }
        // Unit tech level will be calculated if the code has changed.
        UnitTechProgression.loadFaction(techFaction);
    }

    @Override
    public boolean useClanTechBase() {
        return getFaction().isClan();
    }

    @Override
    public boolean useMixedTech() {
        if (useClanTechBase()) {
            return campaignOptions.isAllowISPurchases();
        } else {
            return campaignOptions.isAllowClanPurchases();
        }
    }

    @Override
    public SimpleTechLevel getTechLevel() {
        for (SimpleTechLevel lvl : SimpleTechLevel.values()) {
            if (campaignOptions.getTechLevel() == lvl.ordinal()) {
                return lvl;
            }
        }
        return SimpleTechLevel.UNOFFICIAL;
    }

    @Override
    public boolean unofficialNoYear() {
        return false;
    }

    @Override
    public boolean useVariableTechLevel() {
        return campaignOptions.isVariableTechLevel();
    }

    @Override
    public boolean showExtinct() {
        return !campaignOptions.isDisallowExtinctStuff();
    }

    public BehaviorSettings getAutoResolveBehaviorSettings() {
        return autoResolveBehaviorSettings;
    }

    public void setAutoResolveBehaviorSettings(BehaviorSettings settings) {
        autoResolveBehaviorSettings = settings;
    }

    /**
     * Retrieves the address or form of address for the commander.
     *
     * <p>This method determines the appropriate address based on whether the campaign is considered a pirate campaign.
     * It delegates to {@link #getCommanderAddress(boolean)} with the result of {@code isPirateCampaign()}.</p>
     *
     * @return the string used to address the commander
     */
    public String getCommanderAddress() {
        return getCommanderAddress(isPirateCampaign());
    }

    /**
     * Retrieves the address or title for the commanding officer, either in a formal or informal format.
     *
     * <p>
     * This method checks for the presence of a flagged commander. If no commander is found, a general fallback address
     * is returned based on the specified formality. If a commander is present, it further tailors the address based on
     * the gender of the commander (for informal styles) or their rank and surname (for formal styles).
     * </p>
     *
     * @param isInformal A boolean flag indicating whether the address should be informal (true for informal, false for
     *                   formal).
     *
     * @return A {@link String} representing the appropriate address for the commander, either formal or informal.
     */
    public String getCommanderAddress(boolean isInformal) {
        Person commander = getCommander();

        if (commander == null) {
            if (isInformal) {
                return resources.getString("generalFallbackAddressInformal.text");
            } else {
                return resources.getString("generalFallbackAddress.text");
            }
        }

        if (isInformal) {
            Gender commanderGender = commander.getGender();

            return switch (commanderGender) {
                case MALE -> resources.getString("informalAddressMale.text");
                case FEMALE -> resources.getString("informalAddressFemale.text");
                case OTHER_MALE, OTHER_FEMALE, RANDOMIZE -> resources.getString("generalFallbackAddressInformal.text");
            };
        }

        String commanderRank = commander.getRankName();

        if (commanderRank.equalsIgnoreCase("None") || commanderRank.equalsIgnoreCase("-") || commanderRank.isBlank()) {
            return resources.getString("generalFallbackAddress.text");
        }

        return commanderRank;
    }

    public int stockUpPartsInUse(Set<PartInUse> partsInUse) {
        int bought = 0;
        for (PartInUse partInUse : partsInUse) {
            int toBuy = findStockUpAmount(partInUse);
            if (toBuy > 0) {
                IAcquisitionWork partToBuy = partInUse.getPartToBuy();
                getShoppingList().addShoppingItem(partToBuy, toBuy, this);
                bought += 1;
            }
        }
        return bought;
    }

    public void stockUpPartsInUseGM(Set<PartInUse> partsInUse) {
        for (PartInUse partInUse : partsInUse) {
            int toBuy = findStockUpAmount(partInUse);
            while (toBuy > 0) {
                IAcquisitionWork partToBuy = partInUse.getPartToBuy();
                getQuartermaster().addPart((Part) partToBuy.getNewEquipment(), 0, true);
                --toBuy;
            }
        }
    }

    private int findStockUpAmount(PartInUse PartInUse) {
        int inventory = PartInUse.getStoreCount() + PartInUse.getTransferCount() + PartInUse.getPlannedCount();
        int needed = (int) Math.ceil(PartInUse.getRequestedStock() / 100.0 * PartInUse.getUseCount());
        int toBuy = needed - inventory;

        if (PartInUse.getIsBundle()) {
            toBuy = (int) Math.ceil((float) toBuy * PartInUse.getTonnagePerItem() / 5);
            // special case for armor only, as it's bought in 5 ton blocks. Armor is the
            // only kind of item that's assigned isBundle()
        }

        return toBuy;
    }

    public boolean isProcessProcurement() {
        return processProcurement;
    }

    public void setProcessProcurement(boolean processProcurement) {
        this.processProcurement = processProcurement;
    }

    // Simple getters and setters for our stock map
    public Map<String, Double> getPartsInUseRequestedStockMap() {
        return partsInUseRequestedStockMap;
    }

    public void setPartsInUseRequestedStockMap(Map<String, Double> partsInUseRequestedStockMap) {
        this.partsInUseRequestedStockMap = partsInUseRequestedStockMap;
    }

    public boolean getIgnoreMothballed() {
        return ignoreMothballed;
    }

    public void setIgnoreMothballed(boolean ignoreMothballed) {
        this.ignoreMothballed = ignoreMothballed;
    }

    public boolean getTopUpWeekly() {
        return topUpWeekly;
    }

    public void setTopUpWeekly(boolean topUpWeekly) {
        this.topUpWeekly = topUpWeekly;
    }

    public PartQuality getIgnoreSparesUnderQuality() {
        return ignoreSparesUnderQuality;
    }

    public void setIgnoreSparesUnderQuality(PartQuality ignoreSparesUnderQuality) {
        this.ignoreSparesUnderQuality = ignoreSparesUnderQuality;
    }

    public void writePartInUseToXML(final PrintWriter pw, int indent) {
        MHQXMLUtility.writeSimpleXMLTag(pw, indent, "ignoreMothBalled", ignoreMothballed);
        MHQXMLUtility.writeSimpleXMLTag(pw, indent, "topUpWeekly", topUpWeekly);
        MHQXMLUtility.writeSimpleXMLTag(pw, indent, "ignoreSparesUnderQuality", ignoreSparesUnderQuality.name());
        MHQXMLUtility.writeSimpleXMLOpenTag(pw, indent++, "partInUseMap");
        writePartInUseMapToXML(pw, indent);
        MHQXMLUtility.writeSimpleXMLCloseTag(pw, --indent, "partInUseMap");
    }

    public void writePartInUseMapToXML(final PrintWriter pw, int indent) {
        for (String key : partsInUseRequestedStockMap.keySet()) {
            MHQXMLUtility.writeSimpleXMLOpenTag(pw, indent++, "partInUseMapEntry");
            MHQXMLUtility.writeSimpleXMLTag(pw, indent, "partInUseMapKey", key);
            MHQXMLUtility.writeSimpleXMLTag(pw, indent, "partInUseMapVal", partsInUseRequestedStockMap.get(key));
            MHQXMLUtility.writeSimpleXMLCloseTag(pw, --indent, "partInUseMapEntry");
        }
    }

    /**
     * Wipes the Parts in use map for the purpose of resetting all values to their default
     */
    public void wipePartsInUseMap() {
        this.partsInUseRequestedStockMap.clear();
    }

    /**
     * Retrieves the campaign faction icon for the specified {@link Campaign}. If a custom icon is defined in the
     * campaign's unit icon configuration, that icon is used. Otherwise, a default faction logo is fetched based on the
     * campaign's faction short name.
     *
     * @return An {@link ImageIcon} representing the faction icon for the given campaign.
     */
    public ImageIcon getCampaignFactionIcon() {
        ImageIcon icon;
        StandardForceIcon campaignIcon = getUnitIcon();

        if (campaignIcon.getFilename() == null) {
            icon = getFactionLogo(currentDay.getYear(), getFaction().getShortName());
        } else {
            icon = campaignIcon.getImageIcon();
        }
        return icon;
    }

    /**
     * Checks if another active scenario has this scenarioID as it's linkedScenarioID and returns true if it finds one.
     */
    public boolean checkLinkedScenario(int scenarioID) {
        for (Scenario scenario : getScenarios()) {
            if ((scenario.getLinkedScenario() == scenarioID) &&
                      (getScenario(scenario.getId()).getStatus().isCurrent())) {
                return true;
            }
        }
        return false;
    }

    /**
     * Returns a list of entities (units) from all combat forces.
     *
     * @return a list of entities representing all combat units in the player force
     */
    public List<Entity> getAllCombatEntities() {
        List<Entity> units = new ArrayList<>();
        for (Force force : getAllForces()) {
            if (!force.isForceType(ForceType.STANDARD)) {
                continue;
            }
            for (UUID unitID : force.getUnits()) {
                units.add(getUnit(unitID).getEntity());
            }
        }
        return units;
    }

    /**
     * Determines the appropriate starting planet for a new campaign based on campaign type, faction, and various
     * fallback scenarios.
     *
     * <p>This method first checks if the campaign is classified as a mercenary or pirate campaign. If so, it
     * delegates responsibility to {@link #getMercenaryOrPirateStartingPlanet(Factions, String)}, which implements
     * special logic to handle those campaign types.</p>
     *
     * <p>For all other campaign types, it uses the current campaign's faction to attempt to retrieve that faction’s
     * canonical starting system for the current game date. If no valid system can be found (due to, for example, the
     * faction not having a valid capital), the logic falls back to a default faction’s starting planet, and, if
     * necessary, ultimately falls back to the planet Terra as a default universal location.</p>
     *
     * <p>The method also includes special handling for Clan campaigns: if the fallback logic would result in the
     * campaign starting on Terra but the campaign is clan-based, it attempts to relocate the starting planet to
     * Strana Mechty.</p>
     *
     * @return the {@link Planet} instance where the campaign should start
     *
     * @since 0.50.07
     * @author Illiani
     */
    public Planet getNewCampaignStartingPlanet() {
        Factions factions = Factions.getInstance();

        final String TERRA_ID = "Terra";
        final String CLAN_CODE = "CLAN";

        Faction startingFaction;
        PlanetarySystem startingSystem;

        if (isMercenaryCampaign() || isPirateCampaign()) {
            return getMercenaryOrPirateStartingPlanet(factions, TERRA_ID);
        }

        // Default for non-merc/pirate campaigns
        startingFaction = faction;
        startingSystem = startingFaction.getStartingPlanet(this, currentDay);

        // Fallback if the system is unavailable
        if (startingSystem == null) {
            startingFaction = factions.getDefaultFaction();
            startingSystem = startingFaction.getStartingPlanet(this, currentDay);
            if (startingSystem == null) {
                startingSystem = Systems.getInstance().getSystemById(TERRA_ID);
            }
        }

        // Special case: Clan campaign starting on Terra, swap to Clan homeworld
        if (TERRA_ID.equals(startingSystem.getId()) && isClanCampaign()) {
            Faction clanFaction = factions.getFaction(CLAN_CODE);
            if (clanFaction != null) {
                PlanetarySystem clanSystem = clanFaction.getStartingPlanet(this, currentDay);
                if (clanSystem != null) {
                    startingSystem = clanSystem;
                }
            }
        }

        return startingSystem.getPrimaryPlanet();
    }

    /**
     * Selects a starting planet for mercenary or pirate campaigns by considering eligible factions, campaign date, and
     * appropriate weighting for periphery factions (if pirate).
     *
     * <p>For mercenary campaigns, the designated mercenary faction is used as the initial fallback. For pirate
     * campaigns, the Tortuga Dominions are preferred, but only if they are active at the campaign's start date;
     * otherwise, the game's configured default faction is used (usually Mercenary, but I opted not to hardcode
     * mercenary here incase the default changes).</p>
     *
     * <p>There is a two-thirds probability that the starting faction will be selected from all factions, subject to
     * several filters (playability, not a Clan, not deep periphery). For pirate campaigns, eligible periphery factions
     * are intentionally added multiple times to the selection pool to increase their likelihood of being chosen
     * (weighted randomness).</p>
     *
     * <p>After the faction is chosen, this method attempts to get that faction’s canonical starting world. If no
     * valid system is found, the logic falls back to Terra, ensuring that the campaign always has a valid starting
     * world even in case of missing data.</p>
     *
     * @param factions The {@link Factions} manager supplying access to all faction data.
     * @param TERRA_ID The globally unique identifier for the planet Terra, used for the ultimate fallback.
     *
     * @return the {@link Planet} used as the campaign start location.
     *
     * @author Illiani
     * @since 0.50.07
     */
    private Planet getMercenaryOrPirateStartingPlanet(Factions factions, String TERRA_ID) {
        final String TORTUGA_CODE = "TD";

        PlanetarySystem startingSystem;
        Faction startingFaction;
        // Determine fallback faction for merc/pirate
        startingFaction = isMercenaryCampaign()
                                ? factions.getFaction(MERCENARY_FACTION_CODE)
                                : factions.getFaction(TORTUGA_CODE);

        // If pirate fallback is unavailable at the campaign's start date, use the default faction
        if (isPirateCampaign() && !startingFaction.validIn(currentDay)) {
            startingFaction = factions.getDefaultFaction();
        }

        // 33% chance to start in fallback faction's capital
        if (randomInt(3) != 0) {
            // Pick a random, eligible recruiting faction
            List<Faction> recruitingFactions = new ArrayList<>();
            for (Faction possibleFaction : factions.getActiveFactions(currentDay)) {
                if (possibleFaction.isPlayable() && !possibleFaction.isClan() && !possibleFaction.isDeepPeriphery()) {
                    recruitingFactions.add(possibleFaction);

                    // If we're playing a pirate campaign, we want to triple the chance that we start in the periphery
                    if (possibleFaction.isPeriphery() && isPirateCampaign()) {
                        recruitingFactions.add(possibleFaction);
                        recruitingFactions.add(possibleFaction);
                    }
                }
            }
            if (!recruitingFactions.isEmpty()) {
                startingFaction = ObjectUtility.getRandomItem(recruitingFactions);
            }
        }

        startingSystem = startingFaction.getStartingPlanet(this, currentDay);
        if (startingSystem != null) {
            return startingSystem.getPrimaryPlanet();
        }

        // Fallback if no startingSystem
        startingSystem = Systems.getInstance().getSystemById(TERRA_ID);
        return startingSystem != null ? startingSystem.getPrimaryPlanet() : null;
    }
}<|MERGE_RESOLUTION|>--- conflicted
+++ resolved
@@ -5390,7 +5390,19 @@
                     }
                 }
 
-<<<<<<< HEAD
+                if (personnelOptions.booleanOption(MADNESS_BERSERKER)) {
+                    int modifier = getCompulsionCheckModifier(MADNESS_BERSERKER);
+                    boolean failedWillpowerCheck = !performQuickAttributeCheck(person, SkillAttribute.WILLPOWER, null,
+                          null, modifier);
+                    String report = person.processBerserkerFrenzy(this,
+                          isUseAdvancedMedical,
+                          true,
+                          failedWillpowerCheck);
+                    if (!report.isBlank()) {
+                        addReport(report);
+                    }
+                }
+
                 if (personnelOptions.booleanOption(MADNESS_HYSTERIA)) {
                     int modifier = getCompulsionCheckModifier(MADNESS_HYSTERIA);
                     boolean failedWillpowerCheck = !performQuickAttributeCheck(person, SkillAttribute.WILLPOWER, null,
@@ -5403,19 +5415,6 @@
                     // This is necessary to stop a character from getting permanently locked in a paranoia state if
                     // their madness is removed.
                     person.setSufferingFromClinicalParanoia(false);
-=======
-                if (personnelOptions.booleanOption(MADNESS_BERSERKER)) {
-                    int modifier = getCompulsionCheckModifier(MADNESS_BERSERKER);
-                    boolean failedWillpowerCheck = !performQuickAttributeCheck(person, SkillAttribute.WILLPOWER, null,
-                          null, modifier);
-                    String report = person.processBerserkerFrenzy(this,
-                          isUseAdvancedMedical,
-                          true,
-                          failedWillpowerCheck);
-                    if (!report.isBlank()) {
-                        addReport(report);
-                    }
->>>>>>> e03ab2cd
                 }
             }
 
