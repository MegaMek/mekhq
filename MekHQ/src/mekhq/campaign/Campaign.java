--- conflicted
+++ resolved
@@ -5333,7 +5333,17 @@
                           failedWillpowerCheck);
                 }
 
-<<<<<<< HEAD
+                if (personnelOptions.booleanOption(MADNESS_SPLIT_PERSONALITY)) {
+                    int modifier = getCompulsionCheckModifier(MADNESS_SPLIT_PERSONALITY);
+                    boolean failedWillpowerCheck = !performQuickAttributeCheck(person, SkillAttribute.WILLPOWER, null,
+                          null, modifier);
+                    String report = person.processSplitPersonality(true,
+                          failedWillpowerCheck);
+                    if (!report.isBlank()) {
+                        addReport(report);
+                    }
+                }
+
                 if (personnelOptions.booleanOption(MADNESS_HYSTERIA)) {
                     int modifier = getCompulsionCheckModifier(MADNESS_HYSTERIA);
                     boolean failedWillpowerCheck = !performQuickAttributeCheck(person, SkillAttribute.WILLPOWER, null,
@@ -5346,17 +5356,6 @@
                     // This is necessary to stop a character from getting permanently locked in a paranoia state if
                     // their madness is removed.
                     person.setSufferingFromClinicalParanoia(false);
-=======
-                if (personnelOptions.booleanOption(MADNESS_SPLIT_PERSONALITY)) {
-                    int modifier = getCompulsionCheckModifier(MADNESS_SPLIT_PERSONALITY);
-                    boolean failedWillpowerCheck = !performQuickAttributeCheck(person, SkillAttribute.WILLPOWER, null,
-                          null, modifier);
-                    String report = person.processSplitPersonality(true,
-                          failedWillpowerCheck);
-                    if (!report.isBlank()) {
-                        addReport(report);
-                    }
->>>>>>> c7feb1c8
                 }
             }
 
