/*
 * Campaign.java
 *
 * Copyright (c) 2009 Jay Lawson <jaylawson39 at yahoo.com>. All rights reserved.
 *
 * This file is part of MekHQ.
 *
 * MekHQ is free software: you can redistribute it and/or modify
 * it under the terms of the GNU General Public License as published by
 * the Free Software Foundation, either version 3 of the License, or
 * (at your option) any later version.
 *
 * MekHQ is distributed in the hope that it will be useful,
 * but WITHOUT ANY WARRANTY; without even the implied warranty of
 * MERCHANTABILITY or FITNESS FOR A PARTICULAR PURPOSE.  See the
 * GNU General Public License for more details.
 *
 * You should have received a copy of the GNU General Public License
 * along with MekHQ.  If not, see <http://www.gnu.org/licenses/>.
 */
package mekhq.campaign;

import java.io.File;
import java.io.PrintWriter;
import java.io.Serializable;
import java.text.DateFormat;
import java.text.SimpleDateFormat;
import java.time.DayOfWeek;
import java.time.LocalDate;
import java.time.ZoneId;
import java.time.temporal.ChronoUnit;
import java.util.*;
import java.util.concurrent.TimeUnit;
import java.util.function.Predicate;
import java.util.stream.Collectors;
import java.util.stream.Stream;

import javax.swing.JOptionPane;

import megamek.common.*;
import megamek.common.util.sorter.NaturalOrderComparator;
import mekhq.*;
import mekhq.campaign.finances.*;
import mekhq.campaign.log.*;
import mekhq.campaign.personnel.*;
import mekhq.campaign.personnel.enums.PersonnelStatus;
import mekhq.campaign.personnel.generator.AbstractPersonnelGenerator;
import mekhq.campaign.personnel.generator.DefaultPersonnelGenerator;
import mekhq.service.AutosaveService;
import mekhq.service.IAutosaveService;
import org.joda.time.DateTime;

import megamek.client.RandomNameGenerator;
import megamek.client.RandomUnitGenerator;
import megamek.common.annotations.Nullable;
import megamek.common.loaders.BLKFile;
import megamek.common.loaders.EntityLoadingException;
import megamek.common.logging.LogLevel;
import megamek.common.options.GameOptions;
import megamek.common.options.IBasicOption;
import megamek.common.options.IOption;
import megamek.common.options.IOptionGroup;
import megamek.common.options.OptionsConstants;
import megamek.common.util.BuildingBlock;
import megamek.common.util.DirectoryItems;
import mekhq.campaign.event.AcquisitionEvent;
import mekhq.campaign.event.AstechPoolChangedEvent;
import mekhq.campaign.event.DayEndingEvent;
import mekhq.campaign.event.DeploymentChangedEvent;
import mekhq.campaign.event.GMModeEvent;
import mekhq.campaign.event.LoanNewEvent;
import mekhq.campaign.event.LoanPaidEvent;
import mekhq.campaign.event.LocationChangedEvent;
import mekhq.campaign.event.MedicPoolChangedEvent;
import mekhq.campaign.event.MissionNewEvent;
import mekhq.campaign.event.NetworkChangedEvent;
import mekhq.campaign.event.NewDayEvent;
import mekhq.campaign.event.OrganizationChangedEvent;
import mekhq.campaign.event.OvertimeModeEvent;
import mekhq.campaign.event.PartArrivedEvent;
import mekhq.campaign.event.PartChangedEvent;
import mekhq.campaign.event.PartNewEvent;
import mekhq.campaign.event.PartRemovedEvent;
import mekhq.campaign.event.PartWorkEvent;
import mekhq.campaign.event.PersonChangedEvent;
import mekhq.campaign.event.PersonNewEvent;
import mekhq.campaign.event.PersonRemovedEvent;
import mekhq.campaign.event.ReportEvent;
import mekhq.campaign.event.ScenarioChangedEvent;
import mekhq.campaign.event.ScenarioNewEvent;
import mekhq.campaign.event.UnitNewEvent;
import mekhq.campaign.event.UnitRemovedEvent;
import mekhq.campaign.force.Force;
import mekhq.campaign.force.Lance;
import mekhq.campaign.market.ContractMarket;
import mekhq.campaign.market.PartsStore;
import mekhq.campaign.market.PersonnelMarket;
import mekhq.campaign.market.ShoppingList;
import mekhq.campaign.market.UnitMarket;
import mekhq.campaign.mission.AtBContract;
import mekhq.campaign.mission.AtBScenario;
import mekhq.campaign.mission.Contract;
import mekhq.campaign.mission.Mission;
import mekhq.campaign.mission.Scenario;
import mekhq.campaign.mission.atb.AtBScenarioFactory;
import mekhq.campaign.mod.am.InjuryUtil;
import mekhq.campaign.parts.AmmoStorage;
import mekhq.campaign.parts.Armor;
import mekhq.campaign.parts.BaArmor;
import mekhq.campaign.parts.MekLocation;
import mekhq.campaign.parts.MissingMekActuator;
import mekhq.campaign.parts.MissingPart;
import mekhq.campaign.parts.OmniPod;
import mekhq.campaign.parts.Part;
import mekhq.campaign.parts.PartInUse;
import mekhq.campaign.parts.PartInventory;
import mekhq.campaign.parts.ProtomekArmor;
import mekhq.campaign.parts.Refit;
import mekhq.campaign.parts.SpacecraftCoolingSystem;
import mekhq.campaign.parts.StructuralIntegrity;
import mekhq.campaign.parts.equipment.AmmoBin;
import mekhq.campaign.parts.equipment.EquipmentPart;
import mekhq.campaign.parts.equipment.MissingEquipmentPart;
import mekhq.campaign.rating.CampaignOpsReputation;
import mekhq.campaign.rating.FieldManualMercRevDragoonsRating;
import mekhq.campaign.rating.IUnitRating;
import mekhq.campaign.rating.UnitRatingMethod;
import mekhq.campaign.unit.CrewType;
import mekhq.campaign.unit.TestUnit;
import mekhq.campaign.unit.Unit;
import mekhq.campaign.unit.UnitOrder;
import mekhq.campaign.unit.UnitTechProgression;
import mekhq.campaign.universe.AbstractFactionSelector;
import mekhq.campaign.universe.AbstractPlanetSelector;
import mekhq.campaign.universe.DefaultFactionSelector;
import mekhq.campaign.universe.DefaultPlanetSelector;
import mekhq.campaign.universe.Era;
import mekhq.campaign.universe.Faction;
import mekhq.campaign.universe.IUnitGenerator;
import mekhq.campaign.universe.News;
import mekhq.campaign.universe.NewsItem;
import mekhq.campaign.universe.Planet;
import mekhq.campaign.universe.PlanetarySystem;
import mekhq.campaign.universe.RATGeneratorConnector;
import mekhq.campaign.universe.RATManager;
import mekhq.campaign.universe.RandomFactionGenerator;
import mekhq.campaign.universe.RangedFactionSelector;
import mekhq.campaign.universe.RangedPlanetSelector;
import mekhq.campaign.universe.Systems;
import mekhq.campaign.work.IAcquisitionWork;
import mekhq.campaign.work.IPartWork;
import mekhq.gui.GuiTabType;
import mekhq.gui.dialog.HistoricalDailyReportDialog;
import mekhq.gui.utilities.PortraitFileFactory;
import mekhq.module.atb.AtBEventProcessor;

/**
 * The main campaign class, keeps track of teams and units
 * @author Taharqa
 */
public class Campaign implements Serializable, ITechManager {
    public static final String REPORT_LINEBREAK = "<br/><br/>"; //$NON-NLS-1$

    private static final long serialVersionUID = -6312434701389973056L;

    private UUID id;

    // we have three things to track: (1) teams, (2) units, (3) repair tasks
    // we will use the same basic system (borrowed from MegaMek) for tracking
    // all three
    // OK now we have more, parts, personnel, forces, missions, and scenarios.
    // and more still - we're tracking DropShips and WarShips in a separate set so that we can assign units to transports
    private Map<UUID, Unit> units = new LinkedHashMap<>();
    private Set<UUID> transportShips = new HashSet<>();
    private Map<UUID, Person> personnel = new LinkedHashMap<>();
    private TreeMap<Integer, Part> parts = new TreeMap<>();
    private TreeMap<Integer, Force> forceIds = new TreeMap<>();
    private TreeMap<Integer, Mission> missions = new TreeMap<>();
    private TreeMap<Integer, Scenario> scenarios = new TreeMap<>();
    private Map<UUID, List<Kill>> kills = new HashMap<>();

    private Map<String, Integer> duplicateNameHash = new HashMap<>();

    private int astechPool;
    private int astechPoolMinutes;
    private int astechPoolOvertime;
    private int medicPool;

    private int lastPartId;
    private int lastForceId;
    private int lastMissionId;
    private int lastScenarioId;

    // indicates whether or not the campaign should be gzipped, if possible.
    private boolean preferGzippedOutput;

    // I need to put a basic game object in campaign so that I can
    // assign it to the entities, otherwise some entity methods may get NPE
    // if they try to call up game options
    private Game game;
    private Player player;

    private GameOptions gameOptions;

    private String name;

    private RandomNameGenerator rng = RandomNameGenerator.getInstance();

    // hierarchically structured Force object to define TO&E
    private Force forces;
    private Hashtable<Integer, Lance> lances; //AtB

    // calendar stuff
    private GregorianCalendar calendar;
    private DateTime currentDateTime;
    private String dateFormat;
    private String shortDateFormat;

    private String factionCode;
    private int techFactionCode;
    private String retainerEmployerCode; //AtB
    private Ranks ranks;

    private ArrayList<String> currentReport;
    private transient String currentReportHTML;
    private transient List<String> newReports;

    //this is updated and used per gaming session, it is enabled/disabled via the Campaign options
    //we're re-using the LogEntry class that is used to store Personnel entries
    public LinkedList<LogEntry> inMemoryLogHistory = new LinkedList<>();

    private boolean overtime;
    private boolean gmMode;
    private transient boolean overviewLoadingValue = true;

    private String camoCategory = Player.NO_CAMO;
    private String camoFileName = null;
    private int colorIndex = 0;

    private Finances finances;

    private CurrentLocation location;

    private News news;

    private PartsStore partsStore;

    private ArrayList<String> customs;

    private CampaignOptions campaignOptions;
    private RandomSkillPreferences rskillPrefs = new RandomSkillPreferences();
    private MekHQ app;

    private ShoppingList shoppingList;

    private PersonnelMarket personnelMarket;
    private ContractMarket contractMarket; //AtB
    private UnitMarket unitMarket; //AtB
    private RetirementDefectionTracker retirementDefectionTracker; // AtB
    private int fatigueLevel; //AtB
    private AtBConfiguration atbConfig; //AtB
    private AtBEventProcessor atbEventProcessor; //AtB
    private Calendar shipSearchStart; //AtB
    private int shipSearchType;
    private String shipSearchResult; //AtB
    private Calendar shipSearchExpiration; //AtB
    private IUnitGenerator unitGenerator;
    private IUnitRating unitRating;

    /** This is used to determine if the player has an active AtB Contract, and is recalculated on load */
    private transient boolean hasActiveContract;

    private final IAutosaveService autosaveService;

    public Campaign() {
        id = UUID.randomUUID();
        game = new Game();
        player = new Player(0, "self");
        game.addPlayer(0, player);
        calendar = new GregorianCalendar(3067, Calendar.JANUARY, 1);
        currentDateTime = new DateTime(calendar);
        CurrencyManager.getInstance().setCampaign(this);
        location = new CurrentLocation(Systems.getInstance().getSystems().get("Outreach"), 0);
        campaignOptions = new CampaignOptions();
        currentReport = new ArrayList<>();
        currentReportHTML = "";
        newReports = new ArrayList<>();
        dateFormat = "EEEE, MMMM d yyyy";
        shortDateFormat = "yyyyMMdd";
        name = "My Campaign";
        overtime = false;
        gmMode = false;
        factionCode = "MERC";
        techFactionCode = ITechnology.F_MERC;
        retainerEmployerCode = null;
        Ranks.initializeRankSystems();
        ranks = Ranks.getRanksFromSystem(Ranks.RS_SL);
        forces = new Force(name);
        forceIds.put(0, forces);
        lances = new Hashtable<>();
        finances = new Finances();
        SkillType.initializeTypes();
        SpecialAbility.initializeSPA();
        astechPool = 0;
        medicPool = 0;
        resetAstechMinutes();
        partsStore = new PartsStore(this);
        gameOptions = new GameOptions();
        gameOptions.initialize();
        gameOptions.getOption("year").setValue(getGameYear());
        game.setOptions(gameOptions);
        customs = new ArrayList<>();
        shoppingList = new ShoppingList();
        news = new News(getGameYear(), id.getLeastSignificantBits());
        personnelMarket = new PersonnelMarket();
        contractMarket = new ContractMarket();
        unitMarket = new UnitMarket();
        retirementDefectionTracker = new RetirementDefectionTracker();
        fatigueLevel = 0;
        atbConfig = null;
        autosaveService = new AutosaveService();
        hasActiveContract = false;
    }

    /**
     * @return the app
     */
    public MekHQ getApp() {
        return app;
    }

    /**
     * @param app the app to set
     */
    public void setApp(MekHQ app) {
        this.app = app;
    }

    /**
     * @return the overviewLoadingValue
     */
    public boolean isOverviewLoadingValue() {
        return overviewLoadingValue;
    }

    /**
     * @param overviewLoadingValue the overviewLoadingValue to set
     */
    public void setOverviewLoadingValue(boolean overviewLoadingValue) {
        this.overviewLoadingValue = overviewLoadingValue;
    }

    /**
     * Gets a hint which indicates if the campaign should be written to a
     * gzipped file, if possible.
     * @return A value indicating if the campaign should be written to a
     *         gzipped file, if possible.
     */
    public boolean getPreferGzippedOutput() {
        return preferGzippedOutput;
    }

    /**
     * Sets a hint indicating that the campaign should be gzipped, if possible.
     * This allows the Save dialog to present the user with the correct file
     * type on subsequent saves.
     * @param preferGzip A value indicating whether or not the campaign
     *                   should be gzipped if possible.
     */
    public void setPreferGzippedOutput(boolean preferGzip) {
        preferGzippedOutput = preferGzip;
    }

    public Game getGame() {
        return game;
    }

    public Player getPlayer() {
        return player;
    }

    public void setId(UUID id) {
        this.id = id;
    }

    public UUID getId() {
        return id;
    }

    public String getName() {
        return name;
    }

    public void setName(String s) {
        this.name = s;
    }

    public String getEraName() {
        return Era.getEraNameFromYear(getGameYear());
    }

    public int getEra() {
        return Era.getEra(getGameYear());
    }

    public String getTitle() {
        return getName() + " (" + getFactionName() + ")" + " - "
                + getDateAsString() + " (" + getEraName() + ")";
    }

    @Deprecated
    public void setCalendar(GregorianCalendar c) {
        calendar = c;
        currentDateTime = new DateTime(c);
    }

    @Deprecated
    public GregorianCalendar getCalendar() {
        return calendar;
    }

    @Deprecated
    public DateFormat getDateFormatter() {
        return new SimpleDateFormat(dateFormat);
    }

    @Deprecated
    public DateFormat getShortDateFormatter() {
        return new SimpleDateFormat(shortDateFormat);
    }

    public RandomNameGenerator getRNG() {
        return rng;
    }

    public String getCurrentSystemName() {
        return location.getCurrentSystem().getPrintableName(getDateTime());
    }

    public PlanetarySystem getCurrentSystem() {
        return location.getCurrentSystem();
    }

    public Money getFunds() {
        return finances.getBalance();
    }

    public void setForces(Force f) {
        forces = f;
    }

    public Force getForces() {
        return forces;
    }

    public void importLance(Lance l) {
        lances.put(l.getForceId(), l);
    }

    public Hashtable<Integer, Lance> getLances() {
        return lances;
    }

    public ArrayList<Lance> getLanceList() {
        ArrayList<Lance> retVal = new ArrayList<>();
        for (Lance l : lances.values()) {
            if (forceIds.containsKey(l.getForceId())) {
                retVal.add(l);
            }
        }
        return retVal;
    }

    public void setShoppingList(ShoppingList sl) {
        shoppingList = sl;
    }

    public ShoppingList getShoppingList() {
        return shoppingList;
    }

    public void setPersonnelMarket(PersonnelMarket pm) {
        personnelMarket = pm;
    }

    public PersonnelMarket getPersonnelMarket() {
        return personnelMarket;
    }

    public void generateNewPersonnelMarket() {
        personnelMarket.generatePersonnelForDay(this);
    }

    public void setContractMarket(ContractMarket cm) {
        contractMarket = cm;
    }

    public ContractMarket getContractMarket() {
        return contractMarket;
    }

    public void generateNewContractMarket() {
        contractMarket.generateContractOffers(this);
    }

    public void setUnitMarket(UnitMarket um) {
        unitMarket = um;
    }

    public UnitMarket getUnitMarket() {
        return unitMarket;
    }

    public void generateNewUnitMarket() {
        unitMarket.generateUnitOffers(this);
    }

    public void setRetirementDefectionTracker(RetirementDefectionTracker rdt) {
        retirementDefectionTracker = rdt;
    }

    public RetirementDefectionTracker getRetirementDefectionTracker() {
        return retirementDefectionTracker;
    }

    public void setFatigueLevel(int fl) {
        fatigueLevel = fl;
    }

    public int getFatigueLevel() {
        return fatigueLevel;
    }

    /**
     * Initializes the unit generator based on the method chosen in campaignOptions.
     * Called when the unit generator is first used or when the method has been
     * changed in campaignOptions.
     */
    public void initUnitGenerator() {
        if (unitGenerator != null && unitGenerator instanceof RATManager) {
            MekHQ.unregisterHandler(unitGenerator);
        }
        if (campaignOptions.useStaticRATs()) {
            RATManager rm = new RATManager();
            while (!RandomUnitGenerator.getInstance().isInitialized()) {
                try {
                    Thread.sleep(50);
                } catch (InterruptedException e) {
                    MekHQ.getLogger().error(getClass(), "initUnitGenerator", e);
                }
            }
            rm.setSelectedRATs(campaignOptions.getRATs());
            rm.setIgnoreRatEra(campaignOptions.canIgnoreRatEra());
            unitGenerator = rm;
        } else {
            unitGenerator = new RATGeneratorConnector(getGameYear());
        }
    }

    /**
     * @return - the class responsible for generating random units
     */
    public IUnitGenerator getUnitGenerator() {
        if (unitGenerator == null) {
            initUnitGenerator();
        }
        return unitGenerator;
    }

    public void setAtBEventProcessor(AtBEventProcessor processor) {
        atbEventProcessor = processor;
    }

    public void setAtBConfig(AtBConfiguration config) {
        atbConfig = config;
    }

    public AtBConfiguration getAtBConfig() {
        if (atbConfig == null) {
            atbConfig = AtBConfiguration.loadFromXml();
        }
        return atbConfig;
    }

    /**
     * Sets the date a ship search was started, or null if no search is in progress.
     */
    public void setShipSearchStart(@Nullable Calendar c) {
        shipSearchStart = c;
    }

    /**
     *
     * @return The date a ship search was started, or null if none is in progress.
     */
    public Calendar getShipSearchStart() {
        return shipSearchStart;
    }

    /**
     * Sets the lookup name of the available ship, or null if none were found.
     */
    public void setShipSearchResult(@Nullable String result) {
        shipSearchResult = result;
    }

    /**
     *
     * @return The lookup name of the available ship, or null if none is available
     */
    public String getShipSearchResult() {
        return shipSearchResult;
    }

    /**
     *
     * @return The date the ship is no longer available, if there is one.
     */
    public Calendar getShipSearchExpiration() {
        return shipSearchExpiration;
    }

    public void setShipSearchExpiration(Calendar c) {
        shipSearchExpiration = c;
    }

    /**
     * Sets the unit type to search for.
     */
    public void setShipSearchType(int unitType) {
        shipSearchType = unitType;
    }

    public void startShipSearch(int unitType) {
        shipSearchStart = (Calendar) calendar.clone();
        setShipSearchType(unitType);
    }

    public void endShipSearch() {
        shipSearchStart = null;
    }

    private void processShipSearch() {
        if (shipSearchStart == null) {
            return;
        }
        StringBuilder report = new StringBuilder();
        if (getFinances().debit(getAtBConfig().shipSearchCostPerWeek(), Transaction.C_UNIT, "Ship search", getDate())) {
            report.append(getAtBConfig().shipSearchCostPerWeek().toAmountAndSymbolString())
                    .append(" deducted for ship search.");
        } else {
            addReport("<font color=\"red\">Insufficient funds for ship search.</font>");
            shipSearchStart = null;
            return;
        }
        long numDays = TimeUnit.MILLISECONDS.toDays(calendar.getTimeInMillis() - shipSearchStart.getTimeInMillis());
        if (numDays > 21) {
            int roll = Compute.d6(2);
            TargetRoll target = getAtBConfig().shipSearchTargetRoll(shipSearchType, this);
            shipSearchStart = null;
            report.append("<br/>Ship search target: ").append(target.getValueAsString()).append(" roll: ")
                    .append(roll);
            // TODO: mos zero should make ship available on retainer
            if (roll >= target.getValue()) {
                report.append("<br/>Search successful. ");
                MechSummary ms = unitGenerator.generate(factionCode, shipSearchType, -1,
                        getGameYear(), getUnitRatingMod());
                if (ms == null) {
                    ms = getAtBConfig().findShip(shipSearchType);
                }
                if (ms != null) {
                    DateFormat df = getShortDateFormatter();
                    shipSearchResult = ms.getName();
                    shipSearchExpiration = (Calendar) getCalendar().clone();
                    shipSearchExpiration.add(Calendar.DAY_OF_MONTH, 31);
                    report.append(shipSearchResult).append(" is available for purchase for ")
                            .append(Money.of(ms.getCost()).toAmountAndSymbolString())
                            .append(" until ")
                            .append(df.format(shipSearchExpiration.getTime()));
                } else {
                    report.append(" <font color=\"red\">Could not determine ship type.</font>");
                }
            } else {
                report.append("<br/>Ship search unsuccessful.");
            }
        }
        addReport(report.toString());
    }

    public void purchaseShipSearchResult() {
        final String METHOD_NAME = "purchaseShipSearchResult()"; //$NON-NLS-1$
        MechSummary ms = MechSummaryCache.getInstance().getMech(shipSearchResult);
        if (ms == null) {
            MekHQ.getLogger().log(getClass(), METHOD_NAME, LogLevel.ERROR,
                    "Cannot find entry for " + shipSearchResult); //$NON-NLS-1$
            return;
        }

        Money cost = Money.of(ms.getCost());

        if (getFunds().isLessThan(cost)) {
            addReport("<font color='red'><b> You cannot afford this unit. Transaction cancelled</b>.</font>");
            return;
        }

        MechFileParser mechFileParser = null;
        try {
            mechFileParser = new MechFileParser(ms.getSourceFile(),
                    ms.getEntryName());
        } catch (Exception ex) {
            MekHQ.getLogger().log(getClass(), METHOD_NAME, LogLevel.ERROR,
                    "Unable to load unit: " + ms.getEntryName()); //$NON-NLS-1$
            MekHQ.getLogger().error(getClass(), METHOD_NAME, ex);
            return;
        }
        Entity en = mechFileParser.getEntity();

        int transitDays = getCampaignOptions().getInstantUnitMarketDelivery() ? 0
                : calculatePartTransitTime(Compute.d6(2) - 2);

        getFinances().debit(cost, Transaction.C_UNIT, "Purchased " + en.getShortName(), getCalendar().getTime());
        addUnit(en, true, transitDays);
        if (!getCampaignOptions().getInstantUnitMarketDelivery()) {
            addReport("<font color='green'>Unit will be delivered in " + transitDays + " days.</font>");
        }
        shipSearchResult = null;
        shipSearchExpiration = null;
    }

    /**
     * Process retirements for retired personnel, if any.
     * @param totalPayout The total retirement payout.
     * @param unitAssignments List of unit assignments.
     * @return False if there were payments AND they were unable to be processed, true otherwise.
     */
    public boolean applyRetirement(Money totalPayout, HashMap<UUID, UUID> unitAssignments) {
        if ((totalPayout.isPositive()) ||
            (null != getRetirementDefectionTracker().getRetirees())) {
            if (getFinances().debit(totalPayout, Transaction.C_SALARY, "Final Payout", getDate())) {
                for (UUID pid : getRetirementDefectionTracker().getRetirees()) {
                    if (getPerson(pid).isActive()) {
                        changeStatus(getPerson(pid), PersonnelStatus.RETIRED);
                        addReport(getPerson(pid).getFullName() + " has retired.");
                    }
                    if (Person.T_NONE != getRetirementDefectionTracker().getPayout(pid).getRecruitType()) {
                        getPersonnelMarket().addPerson(
                                newPerson(getRetirementDefectionTracker().getPayout(pid).getRecruitType()));
                    }
                    if (getRetirementDefectionTracker().getPayout(pid).hasHeir()) {
                        Person p = newPerson(getPerson(pid).getPrimaryRole());
                        p.setOriginalUnitWeight(getPerson(pid).getOriginalUnitWeight());
                        p.setOriginalUnitTech(getPerson(pid).getOriginalUnitTech());
                        p.setOriginalUnitId(getPerson(pid).getOriginalUnitId());
                        if (unitAssignments.containsKey(pid)) {
                            getPersonnelMarket().addPerson(p, getUnit(unitAssignments.get(pid)).getEntity());
                        } else {
                            getPersonnelMarket().addPerson(p);
                        }
                    }
                    if (getCampaignOptions().canAtBAddDependents()) {
                        int dependents = getRetirementDefectionTracker().getPayout(pid).getDependents();
                        while (dependents > 0) {
                            Person person = newDependent(Person.T_ASTECH, false);
                            if (recruitPerson(person)) {
                                dependents--;
                            } else {
                                dependents = 0;
                            }
                        }
                    }
                    if (unitAssignments.containsKey(pid)) {
                        removeUnit(unitAssignments.get(pid));
                    }
                }
                getRetirementDefectionTracker().resolveAllContracts();
                return true;
            } else {
                addReport("<font color='red'>You cannot afford to make the final payments.</font>");
                return false;
            }
        }

        return true;
    }

    public News getNews() {
        return news;
    }

    /**
     * Add force to an existing superforce. This method will also assign the force an id and place it in the forceId hash
     *
     * @param force      - the Force to add
     * @param superForce - the superforce to add the new force to
     */
    public void addForce(Force force, Force superForce) {
        int id = lastForceId + 1;
        force.setId(id);
        superForce.addSubForce(force, true);
        force.setScenarioId(superForce.getScenarioId());
        forceIds.put(id, force);
        lastForceId = id;

        if (campaignOptions.getUseAtB() && force.getUnits().size() > 0) {
            if (null == lances.get(id)) {
                lances.put(id, new Lance(force.getId(), this));
            }
        }
    }

    public void moveForce(Force force, Force superForce) {
        Force parentForce = force.getParentForce();
        if (null != parentForce) {
            parentForce.removeSubForce(force.getId());
        }
        superForce.addSubForce(force, true);
        force.setScenarioId(superForce.getScenarioId());
        for (Object o : force.getAllChildren(this)) {
            if (o instanceof Unit) {
                ((Unit) o).setScenarioId(superForce.getScenarioId());
            } else if (o instanceof Force) {
                ((Force) o).setScenarioId(superForce.getScenarioId());
            }
        }
    }

    /**
     * This is used by the XML loader. The id should already be set for this force so dont increment
     *
     * @param force
     */
    public void importForce(Force force) {
        lastForceId = Math.max(lastForceId, force.getId());
        forceIds.put(force.getId(), force);
    }

    /**
     * This is used by the XML loader. The id should already be set for this scenario so dont increment
     *
     * @param scenario
     */
    public void importScenario(Scenario scenario) {
        lastScenarioId = Math.max(lastScenarioId, scenario.getId());
        scenarios.put(scenario.getId(), scenario);
    }

    /**
     * Add unit to an existing force. This method will also assign that force's id to the unit.
     *
     * @param u
     * @param id
     */
    public void addUnitToForce(Unit u, int id) {
        Force prevForce = forceIds.get(u.getForceId());
        if (null != prevForce) {
            prevForce.removeUnit(u.getId());
            MekHQ.triggerEvent(new OrganizationChangedEvent(prevForce, u));
            if (null != prevForce.getTechID()) {
                u.removeTech();
            }
        }
        Force force = forceIds.get(id);
        if (null != force) {
            u.setForceId(id);
            force.addUnit(u.getId());
            u.setScenarioId(force.getScenarioId());
            MekHQ.triggerEvent(new OrganizationChangedEvent(force, u));
            if (null != force.getTechID()) {
                Person forceTech = getPerson(force.getTechID());
                if (forceTech.canTech(u.getEntity())) {
                    if (null != u.getTech()) {
                        u.removeTech();
                    }

                    u.setTech(forceTech);
                } else {
                    String cantTech = forceTech.getFullName() + " cannot maintain " + u.getName() + "\n"
                            + "You will need to assign a tech manually.";
                    JOptionPane.showMessageDialog(null, cantTech, "Warning", JOptionPane.WARNING_MESSAGE);
                }
            }
        }

        if (campaignOptions.getUseAtB()) {
            if (null != prevForce && prevForce.getUnits().size() == 0) {
                lances.remove(prevForce.getId());
            }
            if (null == lances.get(id) && null != force) {
                lances.put(id, new Lance(force.getId(), this));
            }
        }
    }

    /** Adds force and all its subforces to the AtB lance table
     */

    private void addAllLances(Force force) {
        if (force.getUnits().size() > 0) {
            lances.put(force.getId(), new Lance(force.getId(), this));
        }
        for (Force f : force.getSubForces()) {
            addAllLances(f);
        }
    }

    /**
     * Add a mission to the campaign
     *
     * @param m The mission to be added
     */
    public int addMission(Mission m) {
        int id = lastMissionId + 1;
        m.setId(id);
        missions.put(id, m);
        lastMissionId = id;
        MekHQ.triggerEvent(new MissionNewEvent(m));
        return id;
    }

    /**
     * Imports a {@link Mission} into a campaign.
     * @param m Mission to import into the campaign.
     */
    public void importMission(Mission m) {
        // add scenarios to the scenarioId hash
        for (Scenario s : m.getScenarios()) {
            importScenario(s);
        }

        addMissionWithoutId(m);
    }

    private void addMissionWithoutId(Mission m) {
        lastMissionId = Math.max(lastMissionId, m.getId());
        missions.put(m.getId(), m);
        MekHQ.triggerEvent(new MissionNewEvent(m));
    }

    /**
     * @return an <code>Collection</code> of missions in the campaign
     */
    public Collection<Mission> getMissions() {
        return missions.values();
    }

    /**
     * @return missions ArrayList sorted with complete missions at the bottom
     */
    public ArrayList<Mission> getSortedMissions() {
        ArrayList<Mission> msns = new ArrayList<>(missions.values());
        msns.sort((m1, m2) -> Boolean.compare(m2.isActive(), m1.isActive()));

        return msns;
    }

    /**
     * @param id the <code>int</code> id of the team
     * @return a <code>SupportTeam</code> object
     */
    public Mission getMission(int id) {
        return missions.get(id);
    }

    /**
     * Add scenario to an existing mission. This method will also assign the scenario an id, provided
     * that it is a new scenario. It then adds the scenario to the scenarioId hash.
     *
     * Scenarios with previously set ids can be sent to this mission, allowing one to remove
     * and then re-add scenarios if needed. This functionality is used in the
     * <code>AtBScenarioFactory</code> class in method <code>createScenariosForNewWeek</code> to
     * ensure that scenarios are generated properly.
     *
     * @param s - the Scenario to add
     * @param m - the mission to add the new scenario to
     */
    public void addScenario(Scenario s, Mission m) {
        int id;
        if (s.getId() == Scenario.S_DEFAULT_ID) {
            id = ++lastScenarioId;
            s.setId(id);
        } else {
            // Scenario has already been assigned an Id, so just use its assigned value
            id = s.getId();
        }
        m.addScenario(s);
        scenarios.put(id, s);
        MekHQ.triggerEvent(new ScenarioNewEvent(s));
    }

    public Scenario getScenario(int id) {
        return scenarios.get(id);
    }

    public void setLocation(CurrentLocation l) {
        location = l;
    }

    /**
     * Moves immediately to a {@link PlanetarySystem}.
     * @param s The {@link PlanetarySystem} the campaign
     *          has been moved to.
     */
    public void moveToPlanetarySystem(PlanetarySystem s) {
        setLocation(new CurrentLocation(s, 0.0));
        MekHQ.triggerEvent(new LocationChangedEvent(getLocation(), false));
    }

    public CurrentLocation getLocation() {
        return location;
    }

    /**
     * Imports a {@link Unit} into a campaign.
     *
     * @param u A {@link Unit} to import into the campaign.
     */
    public void importUnit(Unit u) {
        addUnit(u);
    }

    private void addUnit(Unit u) {
        MekHQ.getLogger().log(getClass(), "addUnit()", LogLevel.INFO, //$NON-NLS-1$
                "Adding unit: (" + u.getId() + "):" + u); //$NON-NLS-1$
        units.put(u.getId(), u);
        checkDuplicateNamesDuringAdd(u.getEntity());

        //If this is a ship, add it to the list of potential transports
        //Jumpships and space stations are intentionally ignored at present, because this functionality is being
        //used to auto-load ground units into bays, and doing this for large craft that can't transit is pointless.
        if (u.getEntity() != null && (u.getEntity() instanceof Dropship || u.getEntity() instanceof Warship)) {
            addTransportShip(u.getId());
        }

        // Assign an entity ID to our new unit
        if (Entity.NONE == u.getEntity().getId()) {
            u.getEntity().setId(game.getNextEntityId());
        }
        game.addEntity(u.getEntity().getId(), u.getEntity());
    }

    /**
     * Adds an entry to the list of transit-capable transport ships. We'll use this
     * to look for empty bays that ground units can be assigned to
     * @param id - The unique ID of the ship we want to add to this Set
     */
    public void addTransportShip(UUID id) {
        MekHQ.getLogger().log(getClass(), "addTransportShip()", LogLevel.INFO, //$NON-NLS-1$
                "Adding Dropship/Warship: " + id); //$NON-NLS-1$
        transportShips.add(id);
    }

    /**
     * Deletes an entry from the list of transit-capable transport ships. This gets updated when
     * the ship is removed from the campaign for one reason or another
     * @param id - The unique ID of the ship we want to remove from this Set
     */
    public void removeTransportShip(UUID id) {
        MekHQ.getLogger().log(getClass(), "removeTransportShip()", LogLevel.INFO, //$NON-NLS-1$
                "Removing Dropship/Warship: " + id); //$NON-NLS-1$
        transportShips.remove(id);
    }

    /**
     * This is for adding a TestUnit that was previously created and had parts added to
     * it. We need to do the normal stuff, but we also need to take the existing parts and
     * add them to the campaign.
     * @param tu
     */
    public void addTestUnit(TestUnit tu) {
        // we really just want the entity and the parts so lets just wrap that around a
        // new
        // unit.
        Unit unit = new Unit(tu.getEntity(), this);

        // we decided we like the test unit so much we are going to keep it
        unit.getEntity().setOwner(player);
        unit.getEntity().setGame(game);

        UUID id = UUID.randomUUID();

        unit.getEntity().setExternalIdAsString(id.toString());
        unit.setId(id);
        units.put(id, unit);

        // now lets grab the parts from the test unit and set them up with this unit
        for(Part p : tu.getParts()) {
            unit.addPart(p);
            addPart(p, 0);
        }

        unit.resetPilotAndEntity();

        if (!unit.isRepairable()) {
            unit.setSalvage(true);
        }

        // Assign an entity ID to our new unit
        if (Entity.NONE == unit.getEntity().getId()) {
            unit.getEntity().setId(game.getNextEntityId());
        }
        game.addEntity(unit.getEntity().getId(), unit.getEntity());

        checkDuplicateNamesDuringAdd(unit.getEntity());
        addReport(unit.getHyperlinkedName() + " has been added to the unit roster.");

    }

    /**
     * Add a unit to the campaign. This is only for new units
     *
     * @param en An <code>Entity</code> object that the new unit will be wrapped around
     */
    public Unit addUnit(Entity en, boolean allowNewPilots, int days) {
        // reset the game object
        en.setOwner(player);
        en.setGame(game);

        UUID id = UUID.randomUUID();
        en.setExternalIdAsString(id.toString());
        Unit unit = new Unit(en, this);
        unit.setId(id);
        units.put(id, unit);
        unit.initializeBaySpace();
        removeUnitFromForce(unit); // Added to avoid the 'default force bug'
        // when calculating cargo

        //If this is a ship, add it to the list of potential transports
        //Jumpships and space stations are intentionally ignored at present, because this functionality is being
        //used to auto-load ground units into bays, and doing this for large craft that can't transit is pointless.
        if (unit.getEntity() != null && (unit.getEntity() instanceof Dropship || unit.getEntity() instanceof Warship)) {
            addTransportShip(id);
        }

        unit.initializeParts(true);
        unit.runDiagnostic(false);
        if (!unit.isRepairable()) {
            unit.setSalvage(true);
        }
        unit.setDaysToArrival(days);

        if (allowNewPilots) {
            Map<CrewType, Collection<Person>> newCrew = Utilities.genRandomCrewWithCombinedSkill(this, unit, getFactionCode());
            newCrew.forEach((type, personnel) -> personnel.forEach(p -> type.addMethod.accept(unit, p)));
        }
        unit.resetPilotAndEntity();

        // Assign an entity ID to our new unit
        if (Entity.NONE == en.getId()) {
            en.setId(game.getNextEntityId());
        }
        game.addEntity(en.getId(), en);

        checkDuplicateNamesDuringAdd(en);
        addReport(unit.getHyperlinkedName() + " has been added to the unit roster.");
        MekHQ.triggerEvent(new UnitNewEvent(unit));

        return unit;
    }

    public Collection<Unit> getUnits() {
        return units.values();
    }

    public List<Unit> getUnits(boolean weightSorted) {
        return getUnits(false, weightSorted, false);
    }

    /**
     * This returns a list of the current units, sorted alphabetically and potentially by other methods
     * @param weightSorted      True if the unit list is sorted by weight descending, otherwise false
     * @param weightClassSorted True if the unit list is sorted by weight class in format heaviest to lightest, otherwise false
     * @param unitTypeSorted    True if the unit list is sorted by the unit type
     * @return a copy of the units in the campaign with the applicable sort format
     */
    public List<Unit> getUnits(boolean weightClassSorted, boolean weightSorted,
                               boolean unitTypeSorted) {
        List<Unit> units = getCopyOfUnits();

        // Natural order sorting the units alphabetically is the default for getSortedUnits
        units.sort(Comparator.comparing(Unit::getName, new NaturalOrderComparator()));

        if (weightClassSorted || weightSorted || unitTypeSorted) {
            // We need to determine these by both the weight sorted and weight class sorted values,
            // as to properly sort by weight class and weight we should do both at the same time
            if (weightSorted && weightClassSorted) {
                units.sort((lhs, rhs) -> {
                    int weightClass1 = lhs.getEntity().getWeightClass();
                    int weightClass2 = rhs.getEntity().getWeightClass();
                    if (weightClass1 == weightClass2) {
                        return Double.compare(rhs.getEntity().getWeight(), lhs.getEntity().getWeight());
                    } else {
                        return weightClass2 - weightClass1;
                    }
                });
            } else if (weightClassSorted) {
                units.sort(Comparator.comparingInt(o -> o.getEntity().getWeightClass()));
            } else if (weightSorted) {
                // Sorted in descending order of weights
                units.sort(Comparator.comparingDouble(o -> o.getEntity().getWeight()));
            }

            if (unitTypeSorted) {
                units.sort(Comparator.comparingInt(e -> e.getEntity().getUnitType()));
            }
        }
        return units;
    }

    // Since getUnits doesn't return a defensive copy and I don't know what I might break if I made it do so...
    public ArrayList<Unit> getCopyOfUnits() {
        return new ArrayList<>(units.values());
    }

    public ArrayList<Entity> getEntities() {
        ArrayList<Entity> entities = new ArrayList<>();
        for (Unit unit : getUnits()) {
            entities.add(unit.getEntity());
        }
        return entities;
    }

    public Unit getUnit(UUID id) {
        if (null == id) {
            return null;
        }
        return units.get(id);
    }

    //region Personnel
    //region Person Creation
    /**
     * Creates a new {@link Person}, who is a dependent, of a given primary role.
     * @param type The primary role of the {@link Person}, e.g. {@link Person#T_MECHWARRIOR}.
     * @return A new {@link Person} of the given primary role, who is a dependent.
     */
    public Person newDependent(int type, boolean baby) {
        Person person;

        if (!baby && campaignOptions.getRandomizeDependentOrigin()) {
            person = newPerson(type);
        } else {
            person = newPerson(type, Person.T_NONE, new DefaultFactionSelector(),
                    new DefaultPlanetSelector(), Crew.G_RANDOMIZE);
        }

        person.setDependent(true);
        return person;
    }

    /**
     * Generate a new pilotPerson of the given type using whatever randomization options have been given in the
     * CampaignOptions
     *
     * @param type The primary role
     * @return A new {@link Person}.
     */
    public Person newPerson(int type) {
        return newPerson(type, Person.T_NONE);
    }

    /**
     * Generate a new pilotPerson of the given type using whatever randomization options have been given in the
     * CampaignOptions
     *
     * @param type The primary role
     * @param secondary A secondary role; used for LAM pilots to generate MW + Aero pilot
     * @return A new {@link Person}.
     */
    public Person newPerson(int type, int secondary) {
        return newPerson(type, secondary, getFactionSelector(), getPlanetSelector(), Crew.G_RANDOMIZE);
    }

    /**
     * Generate a new pilotPerson of the given type using whatever randomization options have been given in the
     * CampaignOptions
     *
     * @param type The primary role
     * @param secondary A secondary role; used for LAM pilots to generate MW + Aero pilot
     * @param factionCode The code for the faction this person is to be generated from
     * @param gender The gender of the person to be generated, or a randomize it value
     * @return A new {@link Person}.
     */
    public Person newPerson(int type, int secondary, String factionCode, int gender) {
        return newPerson(type, secondary, new DefaultFactionSelector(factionCode), getPlanetSelector(), gender);
    }

    /**
     * Generate a new pilotPerson of the given type using whatever randomization options have been given in the
     * CampaignOptions
     *
     * @param type The primary role
     * @param secondary A secondary role; used for LAM pilots to generate MW + Aero pilot
     * @param factionSelector The faction selector to use for the person.
     * @param planetSelector The planet selector for the person.
     * @param gender The gender of the person to be generated, or a randomize it value
     * @return A new {@link Person}.
     */
    public Person newPerson(int type, int secondary, AbstractFactionSelector factionSelector,
                            AbstractPlanetSelector planetSelector, int gender) {
        AbstractPersonnelGenerator personnelGenerator = getPersonnelGenerator(factionSelector, planetSelector);
        return newPerson(type, secondary, personnelGenerator, gender);
    }

    /**
     * Generate a new {@link Person} of the given type, using the supplied {@link AbstractPersonnelGenerator}
     * @param type The primary role of the {@link Person}.
     * @param secondary The secondary role, or {@link Person#T_NONE}, of the {@link Person}.
     * @param personnelGenerator The {@link AbstractPersonnelGenerator} to use when creating the {@link Person}.
     * @param gender The gender of the person to be generated, or a randomize it value
     * @return A new {@link Person} configured using {@code personnelGenerator}.
     */
    public Person newPerson(int type, int secondary, AbstractPersonnelGenerator personnelGenerator, int gender) {
        if (type == Person.T_LAM_PILOT) {
            type = Person.T_MECHWARRIOR;
            secondary = Person.T_AERO_PILOT;
        }

        Person person = personnelGenerator.generate(this, type, secondary, gender);

        // Assign a random portrait after we generate a new person
        if (getCampaignOptions().usePortraitForType(type)) {
            assignRandomPortraitFor(person);
        }

        return person;
    }
    //endregion Person Creation

    //region Personnel Recruitment
    /**
     *
     * @param p         the person being added
     * @return          true if the person is hired successfully, otherwise false
     */
    public boolean recruitPerson(Person p) {
        return recruitPerson(p, false, false, false, true);
    }

    /**
     *
     * @param p         the person being added
     * @param gmAdd     false means that they need to pay to hire this person, provided that
     *                  the campaign option to pay for new hires is set, while
     *                  true means they are added without paying
     * @return          true if the person is hired successfully, otherwise false
     */
    public boolean recruitPerson(Person p, boolean gmAdd) {
        return recruitPerson(p, false,  false, gmAdd, true);
    }

    /**
     *
     * @param p         the person being added
     * @param prisoner  if the person is a prisoner or not. True means they are a prisoner
     * @param dependent if the person is a dependent or not. True means they are a dependent
     * @param gmAdd     false means that they need to pay to hire this person, true means it is added without paying
     * @param log       whether or not to write to logs
     * @return          true if the person is hired successfully, otherwise false
     */
    public boolean recruitPerson(Person p, boolean prisoner, boolean dependent, boolean gmAdd, boolean log) {
        if (p == null) {
            return false;
        }
        // Only pay if option set, they weren't GM added, and they aren't a dependent, prisoner or bondsman
        if (getCampaignOptions().payForRecruitment() && !dependent && !gmAdd && !prisoner) {
            if (!getFinances().debit(p.getSalary().multipliedBy(2), Transaction.C_SALARY,
                    "recruitment of " + p.getFullName(), getCalendar().getTime())) {
                addReport("<font color='red'><b>Insufficient funds to recruit "
                        + p.getFullName() + "</b></font>");
                return false;
            }
        }

        UUID id = (p.getId() == null) ? UUID.randomUUID() : p.getId();
        p.setId(id);
        personnel.put(id, p);

        boolean bondsman = campaignOptions.getDefaultPrisonerStatus() == CampaignOptions.BONDSMAN_RANK;
        String add = prisoner ? (bondsman ? " as a bondsman" : " as a prisoner") : "";
        if (log) {
            addReport(String.format("%s has been added to the personnel roster%s.", p.getHyperlinkedName(), add));
        }
        if (p.getPrimaryRole() == Person.T_ASTECH) {
            astechPoolMinutes += 480;
            astechPoolOvertime += 240;
        }
        if (p.getSecondaryRole() == Person.T_ASTECH) {
            astechPoolMinutes += 240;
            astechPoolOvertime += 120;
        }
        String rankEntry = LogEntryController.generateRankEntryString(p);

        if (prisoner) {
            if (getCampaignOptions().getDefaultPrisonerStatus() == CampaignOptions.BONDSMAN_RANK) {
                p.setBondsman();
                if (log) {
                    ServiceLogger.madeBondsman(p, getDate(), getName(), rankEntry);
                }
            } else {
                p.setPrisoner();
                if (log) {
                    ServiceLogger.madePrisoner(p, getDate(), getName(), rankEntry);
                }
            }
        } else {
            p.setFreeMan();
            if (log) {
                ServiceLogger.joined(p, getDate(), getName(), rankEntry);
            }
        }

        // Add their recruitment date if using track time in service
        if (!prisoner && !dependent) {
            if (getCampaignOptions().getUseTimeInService()) {
                p.setRecruitment(getLocalDate());
            }
            if (getCampaignOptions().getUseTimeInRank()) {
                p.setLastRankChangeDate(getLocalDate());
            }
        }

        MekHQ.triggerEvent(new PersonNewEvent(p));
        return true;
    }
    //endregion Personnel Recruitment

    //region Bloodnames
    /**
     * If the person does not already have a bloodname, assigns a chance of having one based on
     * skill and rank. If the roll indicates there should be a bloodname, one is assigned as
     * appropriate to the person's phenotype and the player's faction.
     *
     * @param person       The Bloodname candidate
     * @param type         The phenotype index
     */
    public void checkBloodnameAdd(Person person, int type) {
        checkBloodnameAdd(person, type, false, this.factionCode);
    }

    /**
     * If the person does not already have a bloodname, assigns a chance of having one based on
     * skill and rank. If the roll indicates there should be a bloodname, one is assigned as
     * appropriate to Clan and phenotype.
     *
     * @param person       The Bloodname candidate
     * @param type         The phenotype index
     * @param factionCode  The shortName of the faction the person belongs to. Note that there
     *                     is a chance of having a Bloodname that is unique to a different Clan
     *                     as this person could have been captured.
     */
    public void checkBloodnameAdd(Person person, int type, String factionCode) {
        checkBloodnameAdd(person, type, false, factionCode);
    }

    /**
     * If the person does not already have a bloodname, assigns a chance of having one based on
     * skill and rank. If the roll indicates there should be a bloodname, one is assigned as
     * appropriate to the person's phenotype and the player's faction.
     *
     * @param person       The Bloodname candidate
     * @param type         The phenotype index
     * @param ignoreDice   If true, skips the random roll and assigns a Bloodname automatically
     */
    public void checkBloodnameAdd(Person person, int type, boolean ignoreDice) {
        checkBloodnameAdd(person, type, ignoreDice, this.factionCode);
    }

    /**
     * If the person does not already have a bloodname, assigns a chance of having one based on
     * skill and rank. If the roll indicates there should be a bloodname, one is assigned as
     * appropriate to Clan and phenotype.
     *
     * @param person       The Bloodname candidate
     * @param type         The phenotype index
     * @param ignoreDice   If true, skips the random roll and assigns a Bloodname automatically
     * @param factionCode  The shortName of the faction the person belongs to. Note that there
     *                     is a chance of having a Bloodname that is unique to a different Clan
     *                     as this person could have been captured.
     */
    public void checkBloodnameAdd(Person person, int type, boolean ignoreDice, String factionCode) {
        // Person already has a bloodname?
        if (person.getBloodname().length() > 0) {
            int result = JOptionPane.showConfirmDialog(null,
                    person.getFullName() + " already has the bloodname " + person.getBloodname()
                            + "\nDo you wish to remove that bloodname and generate a new one?",
                    "Already Has Bloodname", JOptionPane.YES_NO_OPTION, JOptionPane.QUESTION_MESSAGE);
            if (result == JOptionPane.NO_OPTION) {
                return;
            }
        }

        // Go ahead and generate a new bloodname
        if (person.isClanner() && person.getPhenotype() != Person.PHENOTYPE_NONE) {
            int bloodnameTarget = 6;
            switch (person.getPhenotype()) {
                case Person.PHENOTYPE_MW:
                    bloodnameTarget += person.hasSkill(SkillType.S_GUN_MECH)
                            ? person.getSkill(SkillType.S_GUN_MECH).getFinalSkillValue()
                            : TargetRoll.AUTOMATIC_FAIL;
                    bloodnameTarget += person.hasSkill(SkillType.S_PILOT_MECH)
                            ? person.getSkill(SkillType.S_PILOT_MECH).getFinalSkillValue()
                            : TargetRoll.AUTOMATIC_FAIL;
                    break;
                case Person.PHENOTYPE_AERO:
                    if (type == Person.T_PROTO_PILOT) {
                        bloodnameTarget += 2 * (person.hasSkill(SkillType.S_GUN_PROTO)
                                ? person.getSkill(SkillType.S_GUN_PROTO).getFinalSkillValue()
                                : TargetRoll.AUTOMATIC_FAIL);

                    } else {
                        bloodnameTarget += person.hasSkill(SkillType.S_GUN_AERO)
                                ? person.getSkill(SkillType.S_GUN_AERO).getFinalSkillValue()
                                : TargetRoll.AUTOMATIC_FAIL;
                        bloodnameTarget += person.hasSkill(SkillType.S_PILOT_AERO)
                                ? person.getSkill(SkillType.S_PILOT_AERO).getFinalSkillValue()
                                : TargetRoll.AUTOMATIC_FAIL;
                    }
                    break;
                case Person.PHENOTYPE_BA:
                    bloodnameTarget += person.hasSkill(SkillType.S_GUN_BA)
                            ? person.getSkill(SkillType.S_GUN_BA).getFinalSkillValue()
                            : TargetRoll.AUTOMATIC_FAIL;
                    bloodnameTarget += person.hasSkill(SkillType.S_ANTI_MECH)
                            ? person.getSkill(SkillType.S_ANTI_MECH).getFinalSkillValue()
                            : TargetRoll.AUTOMATIC_FAIL;
                    break;
                case Person.PHENOTYPE_VEE:
                    bloodnameTarget += person.hasSkill(SkillType.S_GUN_VEE)
                            ? person.getSkill(SkillType.S_GUN_VEE).getFinalSkillValue()
                            : TargetRoll.AUTOMATIC_FAIL;
                    if (type == Person.T_VTOL_PILOT) {
                        bloodnameTarget += person.hasSkill(SkillType.S_PILOT_VTOL)
                                ? person.getSkill(SkillType.S_PILOT_VTOL).getFinalSkillValue()
                                : TargetRoll.AUTOMATIC_FAIL;
                    } else if (type == Person.T_NVEE_DRIVER) {
                        bloodnameTarget += person.hasSkill(SkillType.S_PILOT_NVEE)
                                ? person.getSkill(SkillType.S_PILOT_NVEE).getFinalSkillValue()
                                : TargetRoll.AUTOMATIC_FAIL;
                    } else {
                        bloodnameTarget += person.hasSkill(SkillType.S_PILOT_GVEE)
                                ? person.getSkill(SkillType.S_PILOT_GVEE).getFinalSkillValue()
                                : TargetRoll.AUTOMATIC_FAIL;
                    }
                    break;
            }
            // Higher rated units are more likely to have Bloodnamed
            if (campaignOptions.useDragoonRating()) {
                IUnitRating rating = getUnitRating();
                bloodnameTarget += IUnitRating.DRAGOON_C - (campaignOptions.getUnitRatingMethod().equals(
                        mekhq.campaign.rating.UnitRatingMethod.FLD_MAN_MERCS_REV) ? rating.getUnitRatingAsInteger()
                        : rating.getModifier());
            }
            // Reavings diminish the number of available Bloodrights in later eras
            int year = getGameYear();
            if (year <= 2950)
                bloodnameTarget--;
            if (year > 3055)
                bloodnameTarget++;
            if (year > 3065)
                bloodnameTarget++;
            if (year > 3080)
                bloodnameTarget++;
            // Officers have better chance; no penalty for non-officer
            bloodnameTarget += Math.min(0, ranks.getOfficerCut() - person.getRankNumeric());

            if (Compute.d6(2) >= bloodnameTarget || ignoreDice) {
                /*
                 * The Bloodname generator has slight differences in categories that do not map
                 * easily onto Person constants
                 */
                int phenotype = Bloodname.P_GENERAL;
                switch (type) {
                    case Person.T_MECHWARRIOR:
                        phenotype = Bloodname.P_MECHWARRIOR;
                        break;
                    case Person.T_BA:
                        phenotype = Bloodname.P_ELEMENTAL;
                        break;
                    case Person.T_AERO_PILOT:
                    case Person.T_CONV_PILOT:
                        phenotype = Bloodname.P_AEROSPACE;
                        break;
                    case Person.T_SPACE_CREW:
                    case Person.T_NAVIGATOR:
                    case Person.T_SPACE_GUNNER:
                    case Person.T_SPACE_PILOT:
                        phenotype = Bloodname.P_NAVAL;
                        break;
                    case Person.T_PROTO_PILOT:
                        phenotype = Bloodname.P_PROTOMECH;
                        break;
                }
                Bloodname bloodname = Bloodname.randomBloodname(factionCode, phenotype, getGameYear());
                if (null != bloodname) {
                    person.setBloodname(bloodname.getName());
                }
            }
        }
        MekHQ.triggerEvent(new PersonChangedEvent(person));
    }
    //endregion Bloodnames

    //region Other Personnel Methods
    /**
     * Imports a {@link Person} into a campaign.
     * @param p A {@link Person} to import into the campaign.
     */
    public void importPerson(Person p) {
        personnel.put(p.getId(), p);
        MekHQ.triggerEvent(new PersonNewEvent(p));
    }

    public Person getPerson(UUID id) {
        if (id == null) {
            return null;
        }
        return personnel.get(id);
    }

    public Collection<Person> getPersonnel() {
        return personnel.values();
    }

    /**
     * Provides a filtered list of personnel including only active Persons.
     * @return List<Person>
     */
    public List<Person> getActivePersonnel() {
        List<Person> activePersonnel = new ArrayList<>();
        for (Person p : getPersonnel()) {
            if (p.isActive()) {
                activePersonnel.add(p);
            }
        }
        return activePersonnel;
    }
    //endregion Other Personnel Methods

    //region Personnel Selectors and Generators
    /**
     * Gets the {@link AbstractFactionSelector} to use with this campaign.
     * @return An {@link AbstractFactionSelector} to use when selecting a {@link Faction}.
     */
    public AbstractFactionSelector getFactionSelector() {
        if (getCampaignOptions().randomizeOrigin()) {
            RangedFactionSelector selector = new RangedFactionSelector(getCampaignOptions().getOriginSearchRadius());
            selector.setDistanceScale(getCampaignOptions().getOriginDistanceScale());
            return selector;
        } else {
            return new DefaultFactionSelector();
        }
    }

    /**
     * Gets the {@link AbstractPlanetSelector} to use with this campaign.
     * @return An {@link AbstractPlanetSelector} to use when selecting a {@link Planet}.
     */
    public AbstractPlanetSelector getPlanetSelector() {
        if (getCampaignOptions().randomizeOrigin()) {
            RangedPlanetSelector selector =
                    new RangedPlanetSelector(getCampaignOptions().getOriginSearchRadius(),
                            getCampaignOptions().isOriginExtraRandom());
            selector.setDistanceScale(getCampaignOptions().getOriginDistanceScale());
            return selector;
        } else {
            return new DefaultPlanetSelector();
        }
    }

    /**
     * Gets the {@link AbstractPersonnelGenerator} to use with this campaign.
     * @param factionSelector The {@link AbstractFactionSelector} to use when choosing a {@link Faction}.
     * @param planetSelector The {@link AbstractPlanetSelector} to use when choosing a {@link Planet}.
     * @return An {@link AbstractPersonnelGenerator} to use when creating new personnel.
     */
    public AbstractPersonnelGenerator getPersonnelGenerator(AbstractFactionSelector factionSelector, AbstractPlanetSelector planetSelector) {
        DefaultPersonnelGenerator generator = new DefaultPersonnelGenerator(factionSelector, planetSelector);
        generator.setNameGenerator(rng);
        generator.setSkillPreferences(getRandomSkillPreferences());
        return generator;
    }
    //endregion Personnel Selectors and Generators
    //endregion Personnel

    @Deprecated
    public Date getDate() {
        return calendar.getTime();
    }

    @Deprecated
    public DateTime getDateTime() {
        return currentDateTime;
    }

    /**
     * For now, this is just going to parse through the current date time
     */
    public LocalDate getLocalDate() {
        return LocalDate.of(currentDateTime.getYear(), currentDateTime.getMonthOfYear(), currentDateTime.getDayOfMonth());
    }

    public List<Person> getPatients() {
        List<Person> patients = new ArrayList<>();
        for (Person p : getPersonnel()) {
            if (p.needsFixing()
                    || (getCampaignOptions().useAdvancedMedical() && p.hasInjuries(true) && p.isActive())) {
                patients.add(p);
            }
        }
        return patients;
    }

    public ArrayList<Unit> getServiceableUnits() {
        ArrayList<Unit> service = new ArrayList<>();
        for (Unit u : getUnits()) {
            if (!u.isAvailable()) {
                continue;
            }
            if (u.isServiceable()) {
                service.add(u);
            }
        }
        return service;
    }

    public void addPart(Part p, int transitDays) {
        if (null != p.getUnit() && p.getUnit() instanceof TestUnit) {
            // if this is a test unit, then we won't add the part, so there
            return;
        }
        p.setDaysToArrival(transitDays);
        p.setBrandNew(false);
        //need to add ID here in case post-processing part stuff needs it
        //we will set the id back one if we don't end up adding this part
        int id = lastPartId + 1;
        p.setId(id);
        //be careful in using this next line
        p.postProcessCampaignAddition();
        // don't add missing parts if they don't have units or units with not id
        if (p instanceof MissingPart
                && (null == p.getUnit() || null == p.getUnitId())) {
            p.setId(-1);
            return;
        }
        if (null == p.getUnit()) {
            Part spare = checkForExistingSparePart(p);
            if (null != spare) {
                if (p instanceof Armor) {
                    if (spare instanceof Armor) {
                        ((Armor) spare).setAmount(((Armor) spare).getAmount()
                                + ((Armor) p).getAmount());
                        MekHQ.triggerEvent(new PartChangedEvent(spare));
                        p.setId(-1);
                        return;
                    }
                } else if (p instanceof AmmoStorage) {
                    if (spare instanceof AmmoStorage) {
                        ((AmmoStorage) spare).changeShots(((AmmoStorage) p)
                                .getShots());
                        MekHQ.triggerEvent(new PartChangedEvent(spare));
                        p.setId(-1);
                        return;
                    }
                } else {
                    spare.incrementQuantity();
                    MekHQ.triggerEvent(new PartChangedEvent(spare));
                    p.setId(-1);
                    return;
                }
            }
        }
        parts.put(id, p);
        lastPartId = id;
        MekHQ.triggerEvent(new PartNewEvent(p));
    }

    /**
     * This is similar to addPart, but we just check to see if this part can be added to an existing part, without actually
     * adding it to the campaign (because its already there). Should be called up when a part goes from 1 daysToArrival to
     * zero.
     *
     * @param p
     */
    public void arrivePart(Part p) {
        if (null != p.getUnit()) {
            return;
        }
        p.setDaysToArrival(0);
        addReport(p.getArrivalReport());
        int quantity = p.getQuantity();
        Part spare = checkForExistingSparePart(p);
        if (null != spare) {
            if (p instanceof Armor) {
                if (spare instanceof Armor) {
                    while (quantity > 0) {
                        ((Armor) spare).setAmount(((Armor) spare).getAmount()
                                + ((Armor) p).getAmount());
                        quantity--;
                    }
                    removePart(p);
                }
            } else if (p instanceof AmmoStorage) {
                if (spare instanceof AmmoStorage) {
                    while (quantity > 0) {
                        ((AmmoStorage) spare).changeShots(((AmmoStorage) p)
                                .getShots());
                        quantity--;
                    }
                    removePart(p);
                }
            } else {
                while (quantity > 0) {
                    spare.incrementQuantity();
                    quantity--;
                }
                removePart(p);
            }
            MekHQ.triggerEvent(new PartArrivedEvent(spare));
        } else {
            MekHQ.triggerEvent(new PartArrivedEvent(p));
        }
    }

    /**
     * Imports a {@link Part} into the campaign.
     *
     * @param p The {@link Part} to import into the campaign.
     */
    public void importPart(Part p) {
        p.setCampaign(this);
        addPartWithoutId(p);
    }

    public void addPartWithoutId(Part p) {
        if (p instanceof MissingPart && null == p.getUnitId()) {
            // we shouldn't have spare missing parts. I think their existence is
            // a relic.
            return;
        }

        // Update the lastPartId we've seen to avoid overwriting a part,
        // which may occur if a replacement ID is assigned
        lastPartId = Math.max(lastPartId, p.getId());

        // go ahead and check for existing parts because some version weren't
        // properly collecting parts
        Part mergedWith = null;
        if (!(p instanceof MissingPart) && null == p.getUnitId()) {
            Part spare = checkForExistingSparePart(p);
            if (null != spare) {
                if (p instanceof Armor) {
                    if (spare instanceof Armor) {
                        ((Armor) spare).setAmount(((Armor) spare).getAmount()
                                + ((Armor) p).getAmount());
                        mergedWith = spare;
                    }
                } else if (p instanceof AmmoStorage) {
                    if (spare instanceof AmmoStorage) {
                        ((AmmoStorage) spare).changeShots(((AmmoStorage) p)
                                .getShots());
                        mergedWith = spare;
                    }
                } else {
                    spare.incrementQuantity();
                    mergedWith = spare;
                }
            }
        }

        // If we weren't merged we are being added
        if (null == mergedWith) {
            parts.put(p.getId(), p);
            MekHQ.triggerEvent(new PartNewEvent(p));
        } else {
            // Go through each unit and its refits to see if the new armor ID should be updated
            // CAW: I believe all other parts on a refit have a unit assigned to them.
            for (Unit u : getUnits()) {
                Refit r = u.getRefit();
                // If there is a refit and this part matches the new armor, update the ID
                if (null != r) {
                    if (mergedWith instanceof Armor
                        && r.getNewArmorSuppliesId() == p.getId()) {
                        MekHQ.getLogger().info(Campaign.class, "addPartWithoutId",
                            String.format("%s (%d) was merged with %s (%d) used in a refit for %s", p.getName(),
                                p.getId(), mergedWith.getName(), mergedWith.getId(), u.getName()));
                        Armor mergedArmor = (Armor)mergedWith;
                        r.setNewArmorSupplies(mergedArmor);
                    } else {
                        List<Integer> ids = r.getOldUnitPartIds();
                        for (int ii = 0; ii < ids.size(); ++ii) {
                            int oid = ids.get(ii);
                            if (p.getId() == oid) {
                                MekHQ.getLogger().info(Campaign.class, "addPartWithoutId",
                                String.format("%s (%d) was merged with %s (%d) used in the old unit in a refit for %s", p.getName(),
                                    p.getId(), mergedWith.getName(), mergedWith.getId(), u.getName()));
                                ids.set(ii, mergedWith.getId());
                            }
                        }
                        ids = r.getNewUnitPartIds();
                        for (int ii = 0; ii < ids.size(); ++ii) {
                            int nid = ids.get(ii);
                            if (p.getId() == nid) {
                                MekHQ.getLogger().info(Campaign.class, "addPartWithoutId",
                                String.format("%s (%d) was merged with %s (%d) used in the new unit in a refit for %s", p.getName(),
                                    p.getId(), mergedWith.getName(), mergedWith.getId(), u.getName()));
                                ids.set(ii, mergedWith.getId());
                            }
                        }
                    }
                }
            }
            MekHQ.triggerEvent(new PartRemovedEvent(p));
        }
    }

    /**
     * @return an <code>ArrayList</code> of SupportTeams in the campaign
     */
    public Collection<Part> getParts() {
        return parts.values();
    }

    private int getQuantity(Part p) {
        if(p instanceof Armor) {
            return ((Armor) p).getAmount();
        }
        if(p instanceof AmmoStorage) {
            return ((AmmoStorage) p).getShots();
        }
        return ((p.getUnit() != null) || (p.getUnitId() != null)) ? 1 : p.getQuantity();
    }

    private PartInUse getPartInUse(Part p) {
        // SI isn't a proper "part"
        if (p instanceof StructuralIntegrity) {
            return null;
        }
        // Makes no sense buying those separately from the chasis
        if((p instanceof EquipmentPart)
                && ((EquipmentPart) p).getType() != null
                && (((EquipmentPart) p).getType().hasFlag(MiscType.F_CHASSIS_MODIFICATION)))
        {
            return null;
        }
        // Replace a "missing" part with a corresponding "new" one.
        if(p instanceof MissingPart) {
            p = ((MissingPart) p).getNewPart();
        }
        PartInUse result = new PartInUse(p);
        return (null != result.getPartToBuy()) ? result : null;
    }

    private void updatePartInUseData(PartInUse piu, Part p) {
        if ((p.getUnit() != null) || (p.getUnitId() != null) || (p instanceof MissingPart)) {
            piu.setUseCount(piu.getUseCount() + getQuantity(p));
        } else {
            if(p.isPresent()) {
                piu.setStoreCount(piu.getStoreCount() + getQuantity(p));
            } else {
                piu.setTransferCount(piu.getTransferCount() + getQuantity(p));
            }
        }
    }

    /** Update the piu with the current campaign data */
    public void updatePartInUse(PartInUse piu) {
        piu.setUseCount(0);
        piu.setStoreCount(0);
        piu.setTransferCount(0);
        piu.setPlannedCount(0);
        for(Part p : getParts()) {
            PartInUse newPiu = getPartInUse(p);
            if(piu.equals(newPiu)) {
                updatePartInUseData(piu, p);
            }
        }
        for(IAcquisitionWork maybePart : shoppingList.getPartList()) {
            PartInUse newPiu = getPartInUse((Part) maybePart);
            if(piu.equals(newPiu)) {
                piu.setPlannedCount(piu.getPlannedCount()
                        + getQuantity((maybePart instanceof MissingPart) ? ((MissingPart) maybePart).getNewPart()
                                : (Part) maybePart) * maybePart.getQuantity());
            }
        }
    }

    public Set<PartInUse> getPartsInUse() {
        // java.util.Set doesn't supply a get(Object) method, so we have to use a java.util.Map
        Map<PartInUse, PartInUse> inUse = new HashMap<>();
        for(Part p : getParts()) {
            PartInUse piu = getPartInUse(p);
            if(null == piu) {
                continue;
            }
            if( inUse.containsKey(piu) ) {
                piu = inUse.get(piu);
            } else {
                inUse.put(piu, piu);
            }
            updatePartInUseData(piu, p);
        }
        for(IAcquisitionWork maybePart : shoppingList.getPartList()) {
            if(!(maybePart instanceof Part)) {
                continue;
            }
            PartInUse piu = getPartInUse((Part) maybePart);
            if(null == piu) {
                continue;
            }
            if( inUse.containsKey(piu) ) {
                piu = inUse.get(piu);
            } else {
                inUse.put(piu, piu);
            }
            piu.setPlannedCount(piu.getPlannedCount()
                    + getQuantity((maybePart instanceof MissingPart) ? ((MissingPart) maybePart).getNewPart()
                            : (Part) maybePart) * maybePart.getQuantity());

        }
        return inUse.keySet();
    }

    public Part getPart(int id) {
        return parts.get(id);
    }

    public Force getForce(int id) {
        return forceIds.get(id);
    }

    public List<String> getCurrentReport() {
        return currentReport;
    }

    public void setCurrentReportHTML(String html) {
        currentReportHTML = html;
    }

    public String getCurrentReportHTML() {
        return currentReportHTML;
    }

    public void setNewReports(List<String> reports) {
        newReports = reports;
    }

    public List<String> fetchAndClearNewReports() {
        List<String> oldReports = newReports;
        setNewReports(new ArrayList<>());
        return oldReports;
    }

    /**
     * Finds the active person in a particular role with the highest level in a
     * given, with an optional secondary skill to break ties.
     *
     * @param role
     *            One of the Person.T_* constants
     * @param primary
     *            The skill to use for comparison.
     * @param secondary
     *            If not null and there is more than one person tied for the most
     *            the highest, preference will be given to the one with a higher
     *            level in the secondary skill.
     * @return The admin in the designated role with the most experience.
     */
    public Person findBestInRole(int role, String primary, String secondary) {
        int highest = 0;
        Person retVal = null;
        for (Person p : getPersonnel()) {
            if (p.isActive() && (p.getPrimaryRole() == role || p.getSecondaryRole() == role)
                    && p.getSkill(primary) != null) {
                if (p.getSkill(primary).getLevel() > highest) {
                    retVal = p;
                    highest = p.getSkill(primary).getLevel();
                } else if (secondary != null && p.getSkill(primary).getLevel() == highest &&
                /*
                 * If the skill level of the current person is the same as the previous highest,
                 * select the current instead under the following conditions:
                 */
                        (retVal == null || // None has been selected yet (current has level 0)
                                retVal.getSkill(secondary) == null || // Previous selection does not have secondary
                                                                      // skill
                                (p.getSkill(secondary) != null // Current has secondary skill and it is higher than the
                                                               // previous.
                                        && p.getSkill(secondary).getLevel() > retVal.getSkill(secondary).getLevel()))) {
                    retVal = p;
                }
            }
        }
        return retVal;
    }

    public Person findBestInRole(int role, String skill) {
        return findBestInRole(role, skill, null);
    }

    /**
     * @return The list of all active {@link Person}s who qualify as technicians ({@link Person#isTech()}));
     */
    public List<Person> getTechs() {
        return getTechs(false, null, true, false);
    }

    public List<Person> getTechs(boolean noZeroMinute) {
        return getTechs(noZeroMinute, null, true, false);
    }

    /**
     * Returns a list of active technicians.
     *
     * @param noZeroMinute
     *            If TRUE, then techs with no time remaining will be excluded from
     *            the list.
     * @param firstTechId
     *            The ID of the tech that should appear first in the list (assuming
     *            active and satisfies the noZeroMinute argument)
     * @param sorted
     *            If TRUE, then return the list sorted from worst to best
     * @param eliteFirst
     *            If TRUE and sorted also TRUE, then return the list sorted from
     *            best to worst
     * @return The list of active {@link Person}s who qualify as technicians
     *         ({@link Person#isTech()}).
     */
    public List<Person> getTechs(boolean noZeroMinute, UUID firstTechId, boolean sorted, boolean eliteFirst) {
        List<Person> techs = new ArrayList<>();

        // Get the first tech.
        Person firstTech = getPerson(firstTechId);
        if ((firstTech != null) && firstTech.isTech() && firstTech.isActive()
                && (!noZeroMinute || firstTech.getMinutesLeft() > 0)) {
            techs.add(firstTech);
        }

        for (Person p : getPersonnel()) {
            if (p.isTech() && p.isActive() && (!p.equals(firstTech)) && (!noZeroMinute || (p.getMinutesLeft() > 0))) {
                techs.add(p);
            }
        }
        // also need to loop through and collect engineers on self-crewed vessels
        for (Unit u : getUnits()) {
            if (u.isSelfCrewed() && !(u.getEntity() instanceof Infantry) && (null != u.getEngineer())) {
                techs.add(u.getEngineer());
            }
        }

        // Return the tech collection sorted worst to best
        // Reverse the sort if we've been asked for best to worst
        if (sorted) {
            // First order by the amount of time the person has remaining, based on the sorting order
            // comparison changes because locations that use elite first will want the person with
            // the most remaining time at the top of the list while locations that don't will want it
            // at the bottom of the list
            if (eliteFirst) {
                // We want the highest amount of remaining time at the top of the list, as that
                // makes it easy to compare between the two
                techs.sort(Comparator.comparingInt(Person::getMinutesLeft));
            } else {
                // Otherwise, we want the highest amount of time being at the bottom of the list
                techs.sort(Comparator.comparingInt(Person::getMinutesLeft).reversed());
            }
            // Then sort by the skill level, which puts Elite personnel first or last dependant on
            // the eliteFirst value
            techs.sort((person1, person2) -> {
                // default to 0, which means they're equal
                int retVal = 0;

                // Set up booleans to know if the tech is secondary only
                // this is to get the skill from getExperienceLevel(boolean) properly
                boolean p1Secondary = !person1.isTechPrimary() && person1.isTechSecondary();
                boolean p2Secondary = !person2.isTechPrimary() && person2.isTechSecondary();

                if (person1.getExperienceLevel(p1Secondary) > person2.getExperienceLevel(p2Secondary)) {
                    // Person 1 is better than Person 2.
                    retVal = 1;
                } else if (person1.getExperienceLevel(p1Secondary) < person2.getExperienceLevel(p2Secondary)) {
                    // Person 2 is better than Person 1
                    retVal = -1;
                }

                // Return, swapping the value if we're looking to have Elites ordered first
                return eliteFirst ? -retVal : retVal;
            });
        }

        return techs;
    }

    /**
     * Gets a list of all techs of a specific role type
     * @param roleType The filter role type
     * @return Collection of all techs that match the given tech role
     */
    public List<Person> getTechsByRole(int roleType) {
        List<Person> techs = getTechs(false, null, false, false);
        List<Person> retval = new ArrayList<>();

        for(Person tech : techs) {
            if((tech.getPrimaryRole() == roleType) ||
               (tech.getSecondaryRole() == roleType)) {
                retval.add(tech);
            }
        }

        return retval;
    }

    public List<Person> getAdmins() {
        List<Person> admins = new ArrayList<>();
        for (Person p : getPersonnel()) {
            if (p.isAdmin() && p.isActive()) {
                admins.add(p);
            }
        }
        return admins;
    }

    public boolean isWorkingOnRefit(Person p) {
        for (Map.Entry<UUID, Unit> mu : units.entrySet()) {
            Unit u = mu.getValue();
            if (u.isRefitting()) {
                if (null != u.getRefit().getTeamId()
                        && u.getRefit().getTeamId().equals(p.getId())) {
                    return true;
                }
            }
        }
        return false;
    }

    public ArrayList<Person> getDoctors() {
        ArrayList<Person> docs = new ArrayList<>();
        for (Person p : getPersonnel()) {
            if (p.isDoctor() && p.isActive()) {
                docs.add(p);
            }
        }
        return docs;
    }

    public int getPatientsFor(Person doctor) {
        int patients = 0;
        for (Person person : getPersonnel()) {
            if (null != person.getDoctorId()
                    && person.getDoctorId().equals(doctor.getId())
                    && person.isActive()) {
                patients++;
            }
        }
        return patients;
    }

    /**
     * return an html report on this unit. This will go in MekInfo
     *
     */
    /*
     * public String getUnitDesc(UUID unitId) { Unit unit = getUnit(unitId); String
     * toReturn = "<html><font size='2'"; if (unit.isDeployed()) { toReturn +=
     * " color='white'"; } toReturn += ">"; toReturn += unit.getDescHTML(); int
     * totalMin = 0; int total = 0; // int cost = unit.getRepairCost();
     *
     * if (total > 0) { toReturn += "Total tasks: " + total + " (" + totalMin +
     * " minutes)<br/>"; } /* if (cost > 0) { NumberFormat numberFormat =
     * DecimalFormat.getIntegerInstance(); String text = numberFormat.format(cost) +
     * " " + (cost != 0 ? "CBills" : "CBill"); toReturn += "Repair cost : " + text +
     * "<br/>"; }
     */
    /*
     * toReturn += "</font>"; toReturn += "</html>"; return toReturn; }
     */


    public String healPerson(Person medWork, Person doctor) {
        if (getCampaignOptions().useAdvancedMedical()) {
            return "";
        }
        String report = "";
        report += doctor.getHyperlinkedFullTitle() + " attempts to heal "
                + medWork.getFullName();
        TargetRoll target = getTargetFor(medWork, doctor);
        int roll = Compute.d6(2);
        report = report + ",  needs " + target.getValueAsString()
                + " and rolls " + roll + ":";
        int xpGained = 0;
        //If we get a natural 2 that isn't an automatic success, reroll if Edge is available and in use.
        if (getCampaignOptions().useSupportEdge()
                && (doctor.getOptions().booleanOption(PersonnelOptions.EDGE_MEDICAL))) {
            if (roll == 2  && doctor.getCurrentEdge() > 0 && target.getValue() != TargetRoll.AUTOMATIC_SUCCESS) {
                doctor.setCurrentEdge(doctor.getCurrentEdge() - 1);
                roll = Compute.d6(2);
                report += medWork.fail() + "\n" + doctor.getHyperlinkedFullTitle() + " uses Edge to reroll:"
                        + " rolls " + roll + ":";
            }
        }
        if (roll >= target.getValue()) {
            report = report + medWork.succeed();
            Unit u = getUnit(medWork.getUnitId());
            if (null != u) {
                u.resetPilotAndEntity();
            }
            if (roll == 12 && target.getValue() != TargetRoll.AUTOMATIC_SUCCESS) {
                xpGained += getCampaignOptions().getSuccessXP();
            }
            if (target.getValue() != TargetRoll.AUTOMATIC_SUCCESS) {
                doctor.setNTasks(doctor.getNTasks() + 1);
            }
            if (doctor.getNTasks() >= getCampaignOptions().getNTasksXP()) {
                xpGained += getCampaignOptions().getTaskXP();
                doctor.setNTasks(0);
            }
        } else {
            report = report + medWork.fail();
            if (roll == 2 && target.getValue() != TargetRoll.AUTOMATIC_FAIL) {
                xpGained += getCampaignOptions().getMistakeXP();
            }
        }
        if (xpGained > 0) {
            doctor.setXp(doctor.getXp() + xpGained);
            report += " (" + xpGained + "XP gained) ";
        }
        medWork.setDaysToWaitForHealing(getCampaignOptions()
                .getHealingWaitingPeriod());
        return report;
    }

    public TargetRoll getTargetFor(Person medWork, Person doctor) {
        Skill skill = doctor.getSkill(SkillType.S_DOCTOR);
        if (null == skill) {
            return new TargetRoll(TargetRoll.IMPOSSIBLE, doctor.getFullName()
                    + " isn't a doctor, he just plays one on TV.");
        }
        if (medWork.getDoctorId() != null
                && !medWork.getDoctorId().equals(doctor.getId())) {
            return new TargetRoll(TargetRoll.IMPOSSIBLE,
                    medWork.getFullName() + " is already being tended by another doctor");
        }
        if (!medWork.needsFixing()
                && !(getCampaignOptions().useAdvancedMedical() && medWork.needsAMFixing())) {
            return new TargetRoll(TargetRoll.IMPOSSIBLE,
                    medWork.getFullName() + " does not require healing.");
        }
        if (getPatientsFor(doctor) > 25) {
            return new TargetRoll(TargetRoll.IMPOSSIBLE, doctor.getFullName()
                    + " already has 25 patients.");
        }
        TargetRoll target = new TargetRoll(skill.getFinalSkillValue(),
                SkillType.getExperienceLevelName(skill.getExperienceLevel()));
        if (target.getValue() == TargetRoll.IMPOSSIBLE) {
            return target;
        }
        // understaffed mods
        int helpMod = getShorthandedMod(getMedicsPerDoctor(), true);
        if (helpMod > 0) {
            target.addModifier(helpMod, "shorthanded");
        }
        target.append(medWork.getHealingMods());
        return target;
    }

    public Person getLogisticsPerson() {
        int bestSkill = -1;
        int maxAcquisitions = getCampaignOptions().getMaxAcquisitions();
        Person admin = null;
        String skill = getCampaignOptions().getAcquisitionSkill();
        if (skill.equals(CampaignOptions.S_AUTO)) {
            return admin;
        } else if (skill.equals(CampaignOptions.S_TECH)) {
            for (Person p : getPersonnel()) {
                if (getCampaignOptions().isAcquisitionSupportStaffOnly() && !p.hasSupportRole(false)) {
                    continue;
                }
                if (maxAcquisitions > 0 && p.getAcquisitions() >= maxAcquisitions) {
                    continue;
                }
                if (p.isActive() && null != p.getBestTechSkill()
                        && p.getBestTechSkill().getLevel() > bestSkill) {
                    admin = p;
                    bestSkill = p.getBestTechSkill().getLevel();
                }
            }
        } else {
            for (Person p : getPersonnel()) {
                if (getCampaignOptions().isAcquisitionSupportStaffOnly() && !p.hasSupportRole(false)) {
                    continue;
                }
                if (maxAcquisitions > 0 && p.getAcquisitions() >= maxAcquisitions) {
                    continue;
                }
                if (p.isActive() && p.hasSkill(skill)
                        && p.getSkill(skill).getLevel() > bestSkill) {
                    admin = p;
                    bestSkill = p.getSkill(skill).getLevel();
                }
            }
        }
        return admin;
    }

    /**
     * Gets a list of applicable logistics personnel, or an empty list
     * if acquisitions automatically succeed.
     * @return A {@see List} of personnel who can perform logistical actions.
     */
    public List<Person> getLogisticsPersonnel() {
        String skill = getCampaignOptions().getAcquisitionSkill();
        if (skill.equals(CampaignOptions.S_AUTO)) {
            return Collections.emptyList();
        } else {
            List<Person> logisticsPersonnel = new ArrayList<>();
            int maxAcquisitions = getCampaignOptions().getMaxAcquisitions();
            for (Person p : getPersonnel()) {
                if (!p.isActive()) {
                    continue;
                }
                if (getCampaignOptions().isAcquisitionSupportStaffOnly() && !p.hasSupportRole(false)) {
                    continue;
                }
                if (maxAcquisitions > 0 && p.getAcquisitions() >= maxAcquisitions) {
                    continue;
                }
                if (skill.equals(CampaignOptions.S_TECH)) {
                    if (null != p.getBestTechSkill()) {
                        logisticsPersonnel.add(p);
                    }
                } else if (p.hasSkill(skill)) {
                    logisticsPersonnel.add(p);
                }
            }

            // Sort by their skill level, descending.
            logisticsPersonnel.sort((a, b) -> {
                if (skill.equals(CampaignOptions.S_TECH)) {
                    return Integer.compare(b.getBestTechSkill().getLevel(), a.getBestTechSkill().getLevel());
                } else {
                    return Integer.compare(b.getSkill(skill).getLevel(), a.getSkill(skill).getLevel());
                }
            });

            return logisticsPersonnel;
        }
    }

    /***
     * This is the main function for getting stuff (parts, units, etc.) All non-GM
     * acquisition should go through this function to ensure the campaign rules for
     * acquisition are followed.
     *
     * @param sList - A <code>ShoppingList</code> object including items that need
     *              to be purchased
     * @return A <code>ShoppingList</code> object that includes all items that were
     *         not successfully acquired
     */
    public ShoppingList goShopping(ShoppingList sList) {
        // loop through shopping items and decrement days to wait
        for (IAcquisitionWork shoppingItem : sList.getAllShoppingItems()) {
            shoppingItem.decrementDaysToWait();
        }

        if (getCampaignOptions().getAcquisitionSkill().equals(CampaignOptions.S_AUTO)) {
            return goShoppingAutomatically(sList);
        } else if (!getCampaignOptions().usesPlanetaryAcquisition()) {
            return goShoppingStandard(sList);
        } else {
            return goShoppingByPlanet(sList);
        }
    }

    /**
     * Shops for items on the {@link ShoppingList}, where each acquisition
     * automatically succeeds.
     *
     * @param sList The shopping list to use when shopping.
     * @return The new shopping list containing the items that were not
     *         acquired.
     */
    private ShoppingList goShoppingAutomatically(ShoppingList sList) {
        List<IAcquisitionWork> currentList = new ArrayList<>(sList.getAllShoppingItems());

        List<IAcquisitionWork> remainingItems = new ArrayList<>(currentList.size());
        for (IAcquisitionWork shoppingItem : currentList) {
            if (shoppingItem.getDaysToWait() <= 0) {
                while (shoppingItem.getQuantity() > 0) {
                    if (!acquireEquipment(shoppingItem, null)) {
                        shoppingItem.resetDaysToWait();
                        break;
                    }
                }
            }
            if (shoppingItem.getQuantity() > 0 || shoppingItem.getDaysToWait() > 0) {
                remainingItems.add(shoppingItem);
            }
        }

        return new ShoppingList(remainingItems);
    }

    /**
     * Shops for items on the {@link ShoppingList}, where each acquisition
     * is performed by available logistics personnel.
     *
     * @param sList The shopping list to use when shopping.
     * @return The new shopping list containing the items that were not
     *         acquired.
     */
    private ShoppingList goShoppingStandard(ShoppingList sList) {
        List<Person> logisticsPersonnel = getLogisticsPersonnel();
        if (logisticsPersonnel.isEmpty()) {
            addReport("Your force has no one capable of acquiring equipment.");
            return sList;
        }

        List<IAcquisitionWork> currentList = new ArrayList<>(sList.getAllShoppingItems());
        for (Person person : logisticsPersonnel) {
            if (currentList.isEmpty()) {
                // Nothing left to shop for!
                break;
            }

            List<IAcquisitionWork> remainingItems = new ArrayList<>(currentList.size());
            for (IAcquisitionWork shoppingItem : currentList) {
                if (shoppingItem.getDaysToWait() <= 0) {
                    while (canAcquireParts(person) && shoppingItem.getQuantity() > 0) {
                        if (!acquireEquipment(shoppingItem, person)) {
                            shoppingItem.resetDaysToWait();
                            break;
                        }
                    }
                }
                if (shoppingItem.getQuantity() > 0 || shoppingItem.getDaysToWait() > 0) {
                    remainingItems.add(shoppingItem);
                }
            }

            currentList = remainingItems;
        }

        return new ShoppingList(currentList);
    }

    /**
     * Shops for items on the {@link ShoppingList}, where each acquisition
     * is attempted on nearby planets by available logistics personnel.
     *
     * @param sList The shopping list to use when shopping.
     * @return The new shopping list containing the items that were not
     *         acquired.
     */
    private ShoppingList goShoppingByPlanet(ShoppingList sList) {
        List<Person> logisticsPersonnel = getLogisticsPersonnel();
        if (logisticsPersonnel.isEmpty()) {
            addReport("Your force has no one capable of acquiring equipment.");
            return sList;
        }

        // we are shopping by planets, so more involved
        List<IAcquisitionWork> currentList = sList.getAllShoppingItems();
        DateTime currentDate = Utilities.getDateTimeDay(getCalendar());

        // a list of items than can be taken out of the search and put back on the
        // shopping list
        List<IAcquisitionWork> shelvedItems = new ArrayList<>();

        //find planets within a certain radius - the function will weed out dead planets
        List<PlanetarySystem> systems = Systems.getInstance().getShoppingSystems(getCurrentSystem(),
                getCampaignOptions().getMaxJumpsPlanetaryAcquisition(),
                currentDate);

        for (Person person : logisticsPersonnel) {
            if (currentList.isEmpty()) {
                // Nothing left to shop for!
                break;
            }

            String personTitle = person.getHyperlinkedFullTitle() + " ";

            for (PlanetarySystem system: systems) {
                List<IAcquisitionWork> remainingItems = new ArrayList<>();

                //loop through shopping list. If its time to check, then check as appropriate. Items not
                //found get added to the remaining item list. Rotate through personnel
                boolean done = false;
                for (IAcquisitionWork shoppingItem : currentList) {
                    if (!canAcquireParts(person)) {
                        remainingItems.add(shoppingItem);
                        done = true;
                        continue;
                    }

                    if (shoppingItem.getDaysToWait() <= 0) {
                        if (findContactForAcquisition(shoppingItem, person, system)) {
                            int transitTime = calculatePartTransitTime(system);
                            int totalQuantity = 0;
                            while (shoppingItem.getQuantity() > 0
                                    && canAcquireParts(person)
                                    && acquireEquipment(shoppingItem, person, system, transitTime)) {
                                totalQuantity++;
                            }
                            if (totalQuantity > 0) {
                                addReport(personTitle + "<font color='green'><b> found "
                                        + shoppingItem.getQuantityName(totalQuantity)
                                        + " on "
                                        + system.getPrintableName(currentDate)
                                        + ". Delivery in " + transitTime + " days.</b></font>");
                            }
                        }
                    }
                    // if we didn't find everything on this planet, then add to the remaining list
                    if (shoppingItem.getQuantity() > 0 || shoppingItem.getDaysToWait() > 0) {
                        // if we can't afford it, then don't keep searching for it on other planets
                        if (!canPayFor(shoppingItem)) {
                            if (!getCampaignOptions().usePlanetAcquisitionVerboseReporting()) {
                                addReport("<font color='red'><b>You cannot afford to purchase another "
                                        + shoppingItem.getAcquisitionName() + "</b></font>");
                            }
                            shelvedItems.add(shoppingItem);
                        } else {
                            remainingItems.add(shoppingItem);
                        }
                    }
                }

                // we are done with this planet. replace our current list with the remaining items
                currentList = remainingItems;

                if (done) {
                    break;
                }
            }
        }

        // add shelved items back to the currentlist
        currentList.addAll(shelvedItems);

        // loop through and reset waiting time on all items on the remaining shopping
        // list if they have no waiting time left
        for (IAcquisitionWork shoppingItem : currentList) {
            if (shoppingItem.getDaysToWait() <= 0) {
                shoppingItem.resetDaysToWait();
            }
        }

        return new ShoppingList(currentList);
    }

    /**
     * Gets a value indicating if {@code person} can acquire parts.
     * @param person The {@link Person} to check if they have remaining
     *               time to perform acquisitions.
     * @return True if {@code person} could acquire another part, otherwise false.
     */
    public boolean canAcquireParts(@Nullable Person person) {
        if (person == null) {
            // CAW: in this case we're using automatic success
            //      and the logistics person will be null.
            return true;
        }
        int maxAcquisitions = getCampaignOptions().getMaxAcquisitions();
        return maxAcquisitions <= 0
            || person.getAcquisitions() < maxAcquisitions;
    }

    /***
     * Checks whether the campaign can pay for a given <code>IAcquisitionWork</code> item. This will check
     * both whether the campaign is required to pay for a given type of acquisition by the options and
     * if so whether it has enough money to afford it.
     * @param acquisition - An <code>IAcquisitionWork<code> object
     * @return true if the campaign can pay for the acquisition; false if it cannot.
     */
    public boolean canPayFor(IAcquisitionWork acquisition) {
        //SHOULD we check to see if this acquisition needs to be paid for
        if( (acquisition instanceof UnitOrder && getCampaignOptions().payForUnits())
                ||(acquisition instanceof Part && getCampaignOptions().payForParts()) ) {
            //CAN the acquisition actually be paid for
            return getFunds().isGreaterOrEqualThan(acquisition.getBuyCost());
        }
        return true;
    }

    /**
     * Make an acquisition roll for a given planet to see if you can identify a contact. Used for planetary based acquisition.
     * @param acquisition - The <code> IAcquisitionWork</code> being acquired.
     * @param person - The <code>Person</code> object attempting to do the acquiring.  may be null if no one on the force has the skill or the user is using automatic acquisition.
     * @param system - The <code>PlanetarySystem</code> object where the acquisition is being attempted. This may be null if the user is not using planetary acquisition.
     * @return true if your target roll succeeded.
     */
    public boolean findContactForAcquisition(IAcquisitionWork acquisition, Person person, PlanetarySystem system) {
        if (person.getAcquisitions() >= getCampaignOptions().getMaxAcquisitions()) {
            return false;
        }
        DateTime currentDate = Utilities.getDateTimeDay(getCalendar());
        TargetRoll target = getTargetForAcquisition(acquisition, person, false);
        target = system.getPrimaryPlanet().getAcquisitionMods(target, getDate(), getCampaignOptions(), getFaction(),
                acquisition.getTechBase() == Part.T_CLAN);

        if (target.getValue() == TargetRoll.IMPOSSIBLE) {
            if(getCampaignOptions().usePlanetAcquisitionVerboseReporting()) {
                addReport("<font color='red'><b>Can't search for " + acquisition.getAcquisitionName() + " on " + system.getPrintableName(currentDate) + " because:</b></font> " + target.getDesc());
            }
            return false;
        }
        if(Compute.d6(2) < target.getValue()) {
            //no contacts on this planet, move along
            if(getCampaignOptions().usePlanetAcquisitionVerboseReporting()) {
                addReport("<font color='red'><b>No contacts available for " + acquisition.getAcquisitionName() + " on " + system.getPrintableName(currentDate) + "</b></font>");
            }
            return false;
        } else {
            if(getCampaignOptions().usePlanetAcquisitionVerboseReporting()) {
                addReport("<font color='green'>Possible contact for " + acquisition.getAcquisitionName() + " on " + system.getPrintableName(currentDate) + "</font>");
            }
            return true;
        }
    }

    /***
     * Attempt to acquire a given <code>IAcquisitionWork</code> object.
     * This is the default method used by for non-planetary based acquisition.
     * @param acquisition  - The <code> IAcquisitionWork</code> being acquired.
     * @param person - The <code>Person</code> object attempting to do the acquiring.  may be null if no one on the force has the skill or the user is using automatic acquisition.
     * @return a boolean indicating whether the attempt to acquire equipment was successful.
     */
    public boolean acquireEquipment(IAcquisitionWork acquisition, Person person) {
        return acquireEquipment(acquisition, person, null, -1);
    }

    /***
     * Attempt to acquire a given <code>IAcquisitionWork</code> object.
     * @param acquisition - The <code> IAcquisitionWork</code> being acquired.
     * @param person - The <code>Person</code> object attempting to do the acquiring.  may be null if no one on the force has the skill or the user is using automatic acquisition.
     * @param system - The <code>PlanetarySystem</code> object where the acquisition is being attempted. This may be null if the user is not using planetary acquisition.
     * @param transitDays - The number of days that the part should take to be delivered. If this value is entered as -1, then this method will determine transit time based on the users campaign options.
     * @return a boolean indicating whether the attempt to acquire equipment was successful.
     */
    private boolean acquireEquipment(IAcquisitionWork acquisition, Person person, PlanetarySystem system, int transitDays) {
        boolean found = false;
        String report = "";

        if (null != person) {
            report += person.getHyperlinkedFullTitle() + " ";
        }

        TargetRoll target = getTargetForAcquisition(acquisition, person, false);

        //check on funds
        if(!canPayFor(acquisition)) {
            target.addModifier(TargetRoll.IMPOSSIBLE, "Cannot afford this purchase");
        }

        if(null != system) {
            target = system.getPrimaryPlanet().getAcquisitionMods(target, getDate(), getCampaignOptions(), getFaction(),
                    acquisition.getTechBase() == Part.T_CLAN);
        }

        report += "attempts to find " + acquisition.getAcquisitionName();

        //if impossible then return
        if (target.getValue() == TargetRoll.IMPOSSIBLE) {
            report += ":<font color='red'><b> " + target.getDesc() + "</b></font>";
            if(!getCampaignOptions().usesPlanetaryAcquisition() || getCampaignOptions().usePlanetAcquisitionVerboseReporting()) {
                addReport(report);
            }
            return false;
        }


        int roll = Compute.d6(2);
        report += "  needs " + target.getValueAsString();
        report += " and rolls " + roll + ":";
        //Edge reroll, if applicable
        if (roll < target.getValue()
                && getCampaignOptions().useSupportEdge()
                && null != person
                && person.getOptions().booleanOption(PersonnelOptions.EDGE_ADMIN_ACQUIRE_FAIL)
                && person.getCurrentEdge() > 0) {
            person.setCurrentEdge(person.getCurrentEdge() - 1);
            roll = Compute.d6(2);
            report += " <b>failed!</b> but uses Edge to reroll...getting a " + roll + ": ";
        }
        int mos = roll - target.getValue();
        if (target.getValue() == TargetRoll.AUTOMATIC_SUCCESS) {
            mos = roll - 2;
        }
        int xpGained = 0;
        if (roll >= target.getValue()) {
            if(transitDays < 0) {
                transitDays = calculatePartTransitTime(mos);
            }
            report = report + acquisition.find(transitDays);
            found = true;
            if (person != null) {
                if (roll == 12
                        && target.getValue() != TargetRoll.AUTOMATIC_SUCCESS) {
                    xpGained += getCampaignOptions().getSuccessXP();
                }
                if (target.getValue() != TargetRoll.AUTOMATIC_SUCCESS) {
                    person.setNTasks(person.getNTasks() + 1);
                }
                if (person.getNTasks() >= getCampaignOptions().getNTasksXP()) {
                    xpGained += getCampaignOptions().getTaskXP();
                    person.setNTasks(0);
                }
            }
        } else {
            report = report + acquisition.failToFind();
            if (person != null && roll == 2
                    && target.getValue() != TargetRoll.AUTOMATIC_FAIL) {
                xpGained += getCampaignOptions().getMistakeXP();
            }
        }

        if (null != person) {
            // The person should have their acquisitions incremented
            person.incrementAcquisition();

            if (xpGained > 0) {
                person.setXp(person.getXp() + xpGained);
                report += " (" + xpGained + "XP gained) ";
            }
        }

        if (found) {
            acquisition.decrementQuantity();
            MekHQ.triggerEvent(new AcquisitionEvent(acquisition));
        }
        if(!getCampaignOptions().usesPlanetaryAcquisition() || getCampaignOptions().usePlanetAcquisitionVerboseReporting()) {
            addReport(report);
        }
        return found;
    }

    /**
     * Performs work to either mothball or activate a unit.
     * @param u The unit to either work towards mothballing or activation.
     */
    public void workOnMothballingOrActivation(Unit u) {
        if (u.isMothballed()) {
            activate(u);
        } else {
            mothball(u);
        }
    }

    /**
     * Performs work to mothball a unit.
     * @param u The unit on which to perform mothball work.
     */
    public void mothball(Unit u) {
        if (u.isMothballed()) {
            MekHQ.getLogger().warning(Campaign.class, "mothball(Unit)", "Unit is already mothballed, cannot mothball.");
            return;
        }

        Person tech = u.getTech();
        if (null == tech) {
            //uh-oh
            addReport("No tech assigned to the mothballing of " + u.getHyperlinkedName());
            return;
        }

        //don't allow overtime minutes for mothballing because its cheating
        //since you don't roll
        int minutes = Math.min(tech.getMinutesLeft(), u.getMothballTime());

        //check astech time
        if (!u.isSelfCrewed() && astechPoolMinutes < minutes * 6) {
            //uh-oh
            addReport("Not enough astechs to work on mothballing of " + u.getHyperlinkedName());
            return;
        }

        u.setMothballTime(u.getMothballTime() - minutes);

        String report = tech.getHyperlinkedFullTitle() + " spent " + minutes + " minutes mothballing " + u.getHyperlinkedName();
        if (!u.isMothballing()) {
            completeMothball(u);
            report += ". Mothballing complete.";
        } else {
            report += ". " + u.getMothballTime() + " minutes remaining.";
        }

        tech.setMinutesLeft(tech.getMinutesLeft() - minutes);

        if (!u.isSelfCrewed()) {
            astechPoolMinutes -= 6 * minutes;
        }

        addReport(report);
    }

    /**
     * Completes the mothballing of a unit.
     * @param u The unit which should now be mothballed.
     */
    public void completeMothball(Unit u) {
        u.setMothballTime(0);
        u.setMothballed(true);
    }

    /**
     * Performs work to activate a unit.
     * @param u The unit on which to perform activation work.
     */
    public void activate(Unit u) {
        if (!u.isMothballed()) {
            MekHQ.getLogger().warning(Campaign.class, "activate(Unit)", "Unit is already activated, cannot activate.");
            return;
        }

        Person tech = u.getTech();
        if (null == tech) {
            //uh-oh
            addReport("No tech assigned to the activation of " + u.getHyperlinkedName());
            return;
        }

        //don't allow overtime minutes for activation because its cheating
        //since you don't roll
        int minutes = Math.min(tech.getMinutesLeft(), u.getMothballTime());

        //check astech time
        if (!u.isSelfCrewed() && astechPoolMinutes < minutes * 6) {
            //uh-oh
            addReport("Not enough astechs to work on activation of " + u.getHyperlinkedName());
            return;
        }

        u.setMothballTime(u.getMothballTime() - minutes);

        String report = tech.getHyperlinkedFullTitle() + " spent " + minutes + " minutes activating " + u.getHyperlinkedName();
        if (!u.isMothballing()) {
            completeActivation(u);
            report += ". Activation complete.";
        } else {
            report += ". " + u.getMothballTime() + " minutes remaining.";
        }

        tech.setMinutesLeft(tech.getMinutesLeft() - minutes);
        if (!u.isSelfCrewed()) {
            astechPoolMinutes -= 6 * minutes;
        }

        addReport(report);
    }

    /**
     * Completes the activation of a unit.
     * @param u The unit which should now be activated.
     */
    public void completeActivation(Unit u) {
        u.setMothballTime(0);
        u.setMothballed(false);
    }

    public void refit(Refit r) {
        Person tech = r.getUnit().getEngineer() == null?
                getPerson(r.getTeamId()) : r.getUnit().getEngineer();
        if (null == tech) {
            addReport("No tech is assigned to refit " + r.getOriginalEntity().getShortName() + ". Refit cancelled.");
            r.cancel();
            return;
                }
        TargetRoll target = getTargetFor(r, tech);
        // check that all parts have arrived
        if (!r.acquireParts()) {
            return;
                }
        String report = tech.getHyperlinkedFullTitle() + " works on " + r.getPartName();
        int minutes = r.getTimeLeft();
        // FIXME: Overtime?
        if (minutes > tech.getMinutesLeft()) {
            r.addTimeSpent(tech.getMinutesLeft());
            tech.setMinutesLeft(0);
            report = report + ", " + r.getTimeLeft() + " minutes left.";
        } else {
            tech.setMinutesLeft(tech.getMinutesLeft() - minutes);
            r.addTimeSpent(minutes);
            if (r.hasFailedCheck()) {
                report = report + ", " + r.succeed();
            } else {
                int roll;
                String wrongType = "";
                if (tech.isRightTechTypeFor(r)) {
                    roll = Compute.d6(2);
                } else {
                    roll = Utilities.roll3d6();
                    wrongType = " <b>Warning: wrong tech type for this refit.</b>";
                }
                report = report + ",  needs " + target.getValueAsString() + " and rolls " + roll + ": ";
                if (roll < target.getValue() && getCampaignOptions().useSupportEdge()
                        && tech.getOptions().booleanOption(PersonnelOptions.EDGE_REPAIR_FAILED_REFIT)
                        && tech.getCurrentEdge() > 0) {
                    tech.setCurrentEdge(tech.getCurrentEdge() - 1);
                    if (tech.isRightTechTypeFor(r)) {
                        roll = Compute.d6(2);
                    } else {
                        roll = Utilities.roll3d6();
                    }
                    // This is needed to update the edge values of individual crewmen
                    if (tech.isEngineer()) {
                        tech.setEdgeUsed(tech.getEdgeUsed() - 1);
                    }
                    report += " <b>failed!</b> but uses Edge to reroll...getting a " + roll + ": ";
                }
                if (roll >= target.getValue()) {
                    report += r.succeed();
                } else {
                    report += r.fail(SkillType.EXP_GREEN);
                    // try to refit again in case the tech has any time left
                    if (!r.isBeingRefurbished()) {
                        refit(r);
                    }
                }
                report += wrongType;
            }
        }
        MekHQ.triggerEvent(new PartWorkEvent(tech, r));
        addReport(report);
    }

    public Part fixWarehousePart(Part part, Person tech) {
        // get a new cloned part to work with and decrement original
        Part repairable = part.clone();
        part.decrementQuantity();
        fixPart(repairable, tech);
        if (!(repairable instanceof OmniPod)) {
            addPart(repairable, 0);
        }

        return repairable;
    }

    public void fixPart(IPartWork partWork, Person tech) {
        TargetRoll target = getTargetFor(partWork, tech);
        String report = "";
        String action = " fix ";

        // TODO: this should really be a method on the part
        if (partWork instanceof AmmoBin) {
            action = " reload ";
        }
        if (partWork.isSalvaging()) {
            action = " salvage ";
        }
        if (partWork instanceof MissingPart) {
            action = " replace ";
        }
        if (partWork instanceof MekLocation) {
            if (((MekLocation) partWork).isBlownOff()) {
                action = " re-attach ";
            } else if (((MekLocation) partWork).isBreached()) {
                action = " seal ";
            }
        }
        if ((partWork instanceof Armor) && !partWork.isSalvaging()) {
            if (!((Armor) partWork).isInSupply()) {
                report += "<b>Not enough armor remaining.  Task suspended.</b>";
                addReport(report);
                return;
            }
        }
        if ((partWork instanceof ProtomekArmor) && !partWork.isSalvaging()) {
            if (!((ProtomekArmor) partWork).isInSupply()) {
                report += "<b>Not enough Protomech armor remaining.  Task suspended.</b>";
                addReport(report);
                return;
            }
        }
        if ((partWork instanceof BaArmor) && !partWork.isSalvaging()) {
            if (!((BaArmor) partWork).isInSupply()) {
                report += "<b>Not enough BA armor remaining.  Task suspended.</b>";
                addReport(report);
                return;
            }
        }
        if (partWork instanceof SpacecraftCoolingSystem) {
            //Change the string since we're not working on the part itself
            report += tech.getHyperlinkedFullTitle() + " attempts to" + action
                    + "a heat sink";
        } else {
            report += tech.getHyperlinkedFullTitle() + " attempts to" + action
                    + partWork.getPartName();
        }
        if (null != partWork.getUnit()) {
            report += " on " + partWork.getUnit().getName();
        }

        int minutes = partWork.getTimeLeft();
        int minutesUsed = minutes;
        boolean usedOvertime = false;
        if (minutes > tech.getMinutesLeft()) {
            minutes -= tech.getMinutesLeft();
            // check for overtime first
            if (isOvertimeAllowed() && minutes <= tech.getOvertimeLeft()) {
                // we are working overtime
                usedOvertime = true;
                tech.setMinutesLeft(0);
                tech.setOvertimeLeft(tech.getOvertimeLeft() - minutes);
            } else {
                // we need to finish the task tomorrow
                minutesUsed = tech.getMinutesLeft();
                int overtimeUsed = 0;
                if (isOvertimeAllowed()) {
                    // Can't use more overtime than there are minutes remaining on the part
                    overtimeUsed = Math.min(minutes, tech.getOvertimeLeft());
                    minutesUsed += overtimeUsed;
                    partWork.setWorkedOvertime(true);
                    usedOvertime = true;
                }
                partWork.addTimeSpent(minutesUsed);
                tech.setMinutesLeft(0);
                tech.setOvertimeLeft(tech.getOvertimeLeft() - overtimeUsed);
                int helpMod = getShorthandedMod(
                        getAvailableAstechs(minutesUsed, usedOvertime), false);
                if (null != partWork.getUnit()
                        && (partWork.getUnit().getEntity() instanceof Dropship
                                || partWork.getUnit().getEntity() instanceof Jumpship)) {
                    helpMod = 0;
                }
                if (partWork.getShorthandedMod() < helpMod) {
                    partWork.setShorthandedMod(helpMod);
                }
                partWork.setTeamId(tech.getId());
                partWork.reservePart();
                report += " - <b>Not enough time, the remainder of the task";
                if (null != partWork.getUnit()) {
                    report += " on " + partWork.getUnit().getName();
                }
                if (minutesUsed > 0) {
                    report += " will be finished tomorrow.</b>";
                } else {
                    report += " cannot be finished because there was no time left after maintenance tasks.</b>";
                    partWork.resetTimeSpent();
                    partWork.resetOvertime();
                    partWork.setTeamId(null);
                    partWork.cancelReservation();
                }
                MekHQ.triggerEvent(new PartWorkEvent(tech, partWork));
                addReport(report);
                return;
            }
        } else {
            tech.setMinutesLeft(tech.getMinutesLeft() - minutes);
        }
        int astechMinutesUsed = minutesUsed
                * getAvailableAstechs(minutesUsed, usedOvertime);
        if (astechPoolMinutes < astechMinutesUsed) {
            astechMinutesUsed -= astechPoolMinutes;
            astechPoolMinutes = 0;
            astechPoolOvertime -= astechMinutesUsed;
        } else {
            astechPoolMinutes -= astechMinutesUsed;
        }
        // check for the type
        int roll;
        String wrongType = "";
        if (tech.isRightTechTypeFor(partWork)) {
            roll = Compute.d6(2);
        } else {
            roll = Utilities.roll3d6();
            wrongType = " <b>Warning: wrong tech type for this repair.</b>";
        }
        report = report + ",  needs " + target.getValueAsString()
                + " and rolls " + roll + ":";
        int xpGained = 0;
        //if we fail and would break a part, here's a chance to use Edge for a reroll...
        if (getCampaignOptions().useSupportEdge()
                && tech.getOptions().booleanOption(PersonnelOptions.EDGE_REPAIR_BREAK_PART)
                && tech.getCurrentEdge() > 0
                && target.getValue() != TargetRoll.AUTOMATIC_SUCCESS) {
            if ((getCampaignOptions().isDestroyByMargin()
                    && getCampaignOptions().getDestroyMargin() <= (target.getValue() - roll))
                    || (!getCampaignOptions().isDestroyByMargin() && (tech.getExperienceLevel(false) == SkillType.EXP_ELITE //if an elite, primary tech and destroy by margin is NOT on
                                    || tech.getPrimaryRole() == Person.T_SPACE_CREW)) // For vessel crews
                            && roll < target.getValue()) {
                tech.setCurrentEdge(tech.getCurrentEdge() - 1);
                if (tech.isRightTechTypeFor(partWork)) {
                    roll = Compute.d6(2);
                } else {
                    roll = Utilities.roll3d6();
                }
                //This is needed to update the edge values of individual crewmen
                if (tech.isEngineer()) {
                    tech.setEdgeUsed(tech.getEdgeUsed() + 1);
                }
                report += " <b>failed!</b> and would destroy the part, but uses Edge to reroll...getting a " + roll + ":";
            }
        }
        if (roll >= target.getValue()) {
            report = report + partWork.succeed();
            if (getCampaignOptions().payForRepairs()
                    && action.equals(" fix ")
                    && !(partWork instanceof Armor)) {
                Money cost = ((Part) partWork).getStickerPrice().multipliedBy(0.2);
                report += "<br>Repairs cost " +
                        cost.toAmountAndSymbolString() +
                        " worth of parts.";
                finances.debit(cost, Transaction.C_REPAIRS, "Repair of " + partWork.getPartName(), calendar.getTime());
            }
            if (roll == 12 && target.getValue() != TargetRoll.AUTOMATIC_SUCCESS) {
                xpGained += getCampaignOptions().getSuccessXP();
            }
            if (target.getValue() != TargetRoll.AUTOMATIC_SUCCESS) {
                tech.setNTasks(tech.getNTasks() + 1);
            }
            if (tech.getNTasks() >= getCampaignOptions().getNTasksXP()) {
                xpGained += getCampaignOptions().getTaskXP();
                tech.setNTasks(0);
            }
        } else {
            int modePenalty = partWork.getMode().expReduction;
            int effectiveSkillLvl = tech.getSkillForWorkingOn(partWork)
                    .getExperienceLevel() - modePenalty;
            if (getCampaignOptions().isDestroyByMargin()) {
                if (getCampaignOptions().getDestroyMargin() > (target.getValue() - roll)) {
                    // not destroyed - set the effective level as low as
                    // possible
                    effectiveSkillLvl = SkillType.EXP_ULTRA_GREEN;
                } else {
                    // destroyed - set the effective level to elite
                    effectiveSkillLvl = SkillType.EXP_ELITE;
                }
            }
            report = report + partWork.fail(effectiveSkillLvl);

            if (roll == 2 && target.getValue() != TargetRoll.AUTOMATIC_FAIL) {
                xpGained += getCampaignOptions().getMistakeXP();
            }
        }
        if (xpGained > 0) {
            tech.setXp(tech.getXp() + xpGained);
            report += " (" + xpGained + "XP gained) ";
            if (tech.isEngineer()) {
                tech.setEngineerXp(xpGained);
            }
        }
        report += wrongType;
        partWork.resetTimeSpent();
        partWork.resetOvertime();
        partWork.setTeamId(null);
        partWork.cancelReservation();
        MekHQ.triggerEvent(new PartWorkEvent(tech, partWork));
        addReport(report);
    }

    /**
     * Parses news file and loads news items for the current year.
     */
    public void reloadNews() {
        news.loadNewsFor(getGameYear(), id.getLeastSignificantBits());
    }

    /**
     * Checks for a news item for the current date. If found, adds it to the daily report.
     */
    public void readNews() {
        //read the news
        DateTime now = getDateTime();
        for(NewsItem article : news.fetchNewsFor(now)) {
            addReport(article.getHeadlineForReport());
        }
        for(NewsItem article : Systems.getInstance().getPlanetaryNews(now)) {
            addReport(article.getHeadlineForReport());
        }
    }

    public int getDeploymentDeficit(AtBContract contract) {
        if (!contract.isActive()) {
            // Inactive contracts have no deficits.
            return 0;
        } else if (contract.getStartDate().compareTo(getDate()) >= 0) {
            // Do not check for deficits if the contract has not started or
            // it is the first day of the contract, as players won't have
            // had time to assign forces to the contract yet
            return 0;
        }

        int total = -contract.getRequiredLances();
        int role = -Math.max(1, contract.getRequiredLances() / 2);

        for (Lance l : lances.values()) {
            if (l.getMissionId() == contract.getId() && l.getRole() != Lance.ROLE_UNASSIGNED) {
                total++;
                if (l.getRole() == contract.getRequiredLanceType()) {
                    role++;
                }
            }
        }

        if (total >= 0 && role >= 0) {
            return 0;
        }
        return Math.abs(Math.min(total, role));
    }

    private void processNewDayATBScenarios() {
        for (Mission m : getMissions()) {
            if (!m.isActive() || !(m instanceof AtBContract) || getDate().before(((Contract) m).getStartDate())) {
                continue;
            }
            /*
             * Situations like a delayed start or running out of funds during transit can
             * delay arrival until after the contract start. In that case, shift the
             * starting and ending dates before making any battle rolls. We check that the
             * unit is actually on route to the planet in case the user is using a custom
             * system for transport or splitting the unit, etc.
             */
            if (!getLocation().isOnPlanet() &&
                    getLocation().getJumpPath().getLastSystem().getId().equals(m.getSystemId())) {
                /*
                 * transitTime is measured in days; round up to the next whole day, then convert
                 * to milliseconds
                 */
                GregorianCalendar cal = (GregorianCalendar) calendar.clone();
                cal.add(Calendar.DATE, (int) Math.ceil(getLocation().getTransitTime()));
                ((AtBContract) m).getStartDate().setTime(cal.getTimeInMillis());
                cal.add(Calendar.MONTH, ((AtBContract) m).getLength());
                ((AtBContract) m).getEndingDate().setTime(cal.getTimeInMillis());
                addReport(
                        "The start and end dates of " + m.getName() + " have been shifted to reflect the current ETA.");
                continue;
            }
            if (getLocalDate().getDayOfWeek() == DayOfWeek.MONDAY) {
                int deficit = getDeploymentDeficit((AtBContract) m);
                if (deficit > 0) {
                    ((AtBContract) m).addPlayerMinorBreaches(deficit);
                    addReport("Failure to meet " + m.getName() + " requirements resulted in " + deficit
                            + ((deficit == 1) ? " minor contract breach" : " minor contract breaches"));
                }
            }

            for (Scenario s : m.getScenarios()) {
                if (!s.isCurrent() || !(s instanceof AtBScenario)) {
                    continue;
                }
                if (s.getDate() != null &&
                        s.getDate().before(calendar.getTime())) {
                    s.setStatus(Scenario.S_DEFEAT);
                    s.clearAllForcesAndPersonnel(this);
                    ((AtBContract) m).addPlayerMinorBreach();
                    addReport("Failure to deploy for " + s.getName()
                            + " resulted in defeat and a minor contract breach.");
                    s.generateStub(this);
                }
            }
        }

        if (getLocalDate().getDayOfWeek() == DayOfWeek.MONDAY) {
            AtBScenarioFactory.createScenariosForNewWeek(this);
        }

        for (Mission m : getMissions()) {
            if (m.isActive() && m instanceof AtBContract && !((AtBContract) m).getStartDate().after(getDate())) {
                ((AtBContract) m).checkEvents(this);
            }
            /*
             * If there is a standard battle set for today, deploy the lance.
             */
            for (Scenario s : m.getScenarios()) {
                if (s.getDate() != null && s.getDate().equals(calendar.getTime())) {
                    int forceId = ((AtBScenario) s).getLanceForceId();
                    if (null != lances.get(forceId) && !forceIds.get(forceId).isDeployed()) {

                        // If any unit in the force is under repair, don't deploy the force
                        // Merely removing the unit from deployment would break with user expectation
                        boolean forceUnderRepair = false;
                        for (UUID uid : forceIds.get(forceId).getAllUnits()) {
                            Unit u = getUnit(uid);
                            if (null != u && u.isUnderRepair()) {
                                forceUnderRepair = true;
                                break;
                            }
                        }

                        if (!forceUnderRepair) {
                            forceIds.get(forceId).setScenarioId(s.getId());
                            s.addForces(forceId);
                            for (UUID uid : forceIds.get(forceId).getAllUnits()) {
                                Unit u = getUnit(uid);
                                if (null != u) {
                                    u.setScenarioId(s.getId());
                                }
                            }
                            MekHQ.triggerEvent(new DeploymentChangedEvent(forceIds.get(forceId), s));
                        }
                    }
                }
            }
        }
    }

    private void processNewDayATBFatigue() {
        boolean inContract = false;
        for (Mission m : getMissions()) {
            if (!m.isActive() || !(m instanceof AtBContract) || getDate().before(((Contract) m).getStartDate())) {
                continue;
            }
            switch (((AtBContract) m).getMissionType()) {
                case AtBContract.MT_GARRISONDUTY:
                case AtBContract.MT_SECURITYDUTY:
                case AtBContract.MT_CADREDUTY:
                    fatigueLevel -= 1;
                    break;
                case AtBContract.MT_RIOTDUTY:
                case AtBContract.MT_GUERRILLAWARFARE:
                case AtBContract.MT_PIRATEHUNTING:
                    fatigueLevel += 1;
                    break;
                case AtBContract.MT_RELIEFDUTY:
                case AtBContract.MT_PLANETARYASSAULT:
                    fatigueLevel += 2;
                    break;
                case AtBContract.MT_DIVERSIONARYRAID:
                case AtBContract.MT_EXTRACTIONRAID:
                case AtBContract.MT_RECONRAID:
                case AtBContract.MT_OBJECTIVERAID:
                    fatigueLevel += 3;
                    break;
            }
            inContract = true;
        }
        if (!inContract && location.isOnPlanet()) {
            fatigueLevel -= 2;
        }
        fatigueLevel = Math.max(fatigueLevel, 0);
    }

    private void processNewDayATB() {
        contractMarket.generateContractOffers(this);
        unitMarket.generateUnitOffers(this);

        if (shipSearchExpiration != null && !shipSearchExpiration.after(calendar)) {
            shipSearchExpiration = null;
            if (shipSearchResult != null) {
                addReport("Opportunity for purchase of " + shipSearchResult + " has expired.");
                shipSearchResult = null;
            }
        }

        if (getLocalDate().getDayOfWeek() == DayOfWeek.MONDAY) {
            processShipSearch();
        }

        // Add or remove dependents - only if one of the two options makes this possible is enabled
        if ((getLocalDate().getDayOfYear() == 1)
                && (!getCampaignOptions().getDependentsNeverLeave() || getCampaignOptions().canAtBAddDependents())) {
            int numPersonnel = 0;
            List<Person> dependents = new ArrayList<>();
            for (Person p : getPersonnel()) {
                if (p.isActive()) {
                    numPersonnel++;
                    if (p.isDependent()) {
                        dependents.add(p);
                    }
                }
            }
            int roll = Compute.d6(2) + getUnitRatingMod() - 2;
            if (roll < 2) {
                roll = 2;
            } else if (roll > 12) {
                roll = 12;
            }
            int change = numPersonnel * (roll - 5) / 100;
            if (change < 0) {
                if (!getCampaignOptions().getDependentsNeverLeave()) {
                    while ((change < 0) && (dependents.size() > 0)) {
                        removePerson(Utilities.getRandomItem(dependents).getId());
                        change++;
                    }
                }
            } else {
                if (getCampaignOptions().canAtBAddDependents()) {
                    for (int i = 0; i < change; i++) {
                        Person p = newDependent(Person.T_ASTECH, false);
                        recruitPerson(p, false, true, false, true);
                    }
                }
            }
        }

        if (getLocalDate().getDayOfMonth() == 1) {
            /*
             * First of the month; roll morale, track unit fatigue.
             */

            IUnitRating rating = getUnitRating();
            rating.reInitialize();

            for (Mission m : getMissions()) {
                if (m.isActive() && m instanceof AtBContract && !((AtBContract) m).getStartDate().after(getDate())) {
                    ((AtBContract) m).checkMorale(calendar, getUnitRatingMod());
                    addReport("Enemy morale is now " + ((AtBContract) m).getMoraleLevelName() + " on contract "
                            + m.getName());
                }
            }

            // Account for fatigue
            if (getCampaignOptions().getTrackUnitFatigue()) {
                processNewDayATBFatigue();
            }
        }

        processNewDayATBScenarios();
    }

    public void processNewDayPersonnel() {
<<<<<<< HEAD
        // TODO : Windchild this is going to break as soon as I add the first baby
        for (Person p : getPersonnel()) {
            if (!p.isActive()) {
                continue;
            }

=======
        // This MUST use getActivePersonnel as we only want to process active personnel, and
        // furthermore this allows us to add and remove personnel without issue
        for (Person p : getActivePersonnel()) {
>>>>>>> 19cf2471
            // Random Death

            // Random Marriages
            if (getCampaignOptions().useRandomMarriages()) {
                p.randomMarriage();
            }

<<<<<<< HEAD
            // Procreation
            if (p.isFemale()) {
                if (p.isPregnant()) {
                    if (getCampaignOptions().useUnofficialProcreation()) {
                        if (getLocalDate().compareTo((p.getDueDate())) == 0) {
                            p.birth(this);
                        }
                    } else {
                        p.removePregnancy();
                    }
                } else if (getCampaignOptions().useUnofficialProcreation()) {
                    p.procreate(this);
                }
            }

=======
>>>>>>> 19cf2471
            p.resetMinutesLeft();
            // Reset acquisitions made to 0
            p.setAcquisition(0);
            if (p.needsFixing() && !getCampaignOptions().useAdvancedMedical()) {
                p.decrementDaysToWaitForHealing();
                Person doctor = getPerson(p.getDoctorId());
                if ((doctor != null) && doctor.isDoctor()) {
                    if (p.getDaysToWaitForHealing() <= 0) {
                        addReport(healPerson(p, doctor));
                    }
                } else if (p.checkNaturalHealing(15)) {
                    addReport(p.getHyperlinkedFullTitle() + " heals naturally!");
                    Unit u = getUnit(p.getUnitId());
                    if (u != null) {
                        u.resetPilotAndEntity();
                    }
                }
            }
            // TODO Advanced Medical needs to go away from here later on
            if (getCampaignOptions().useAdvancedMedical()) {
                InjuryUtil.resolveDailyHealing(this, p);
                Unit u = getUnit(p.getUnitId());
                if (u != null) {
                    u.resetPilotAndEntity();
                }
            }

            // TODO : Reset this based on hasSupportRole(false) instead of checking for each type
            // TODO : p.isEngineer will need to stay, however
            // Reset edge points to the purchased value each week. This should only
            // apply for support personnel - combat troops reset with each new mm game
            if ((p.isAdmin() || p.isDoctor() || p.isEngineer() || p.isTech())
                    && (getLocalDate().getDayOfWeek() == DayOfWeek.MONDAY)) {
                p.resetCurrentEdge();
            }

            if ((getCampaignOptions().getIdleXP() > 0) && (calendar.get(Calendar.DAY_OF_MONTH) == 1)
                    && p.isActive() && !p.isPrisoner()) { // Prisoners can't gain XP, while Bondsmen can gain xp
                p.setIdleMonths(p.getIdleMonths() + 1);
                if (p.getIdleMonths() >= getCampaignOptions().getMonthsIdleXP()) {
                    if (Compute.d6(2) >= getCampaignOptions().getTargetIdleXP()) {
                        p.setXp(p.getXp() + getCampaignOptions().getIdleXP());
                        addReport(p.getHyperlinkedFullTitle() + " has gained "
                                + getCampaignOptions().getIdleXP() + " XP");
                    }
                    p.setIdleMonths(0);
                }
            }
<<<<<<< HEAD
=======

            // Procreation
            if (p.isFemale()) {
                if (p.isPregnant()) {
                    if (getCampaignOptions().useUnofficialProcreation()) {
                        if (getLocalDate().compareTo((p.getDueDate())) == 0) {
                            p.birth(this);
                        }
                    } else {
                        p.removePregnancy();
                    }
                } else if (getCampaignOptions().useUnofficialProcreation()) {
                    p.procreate();
                }
            }
>>>>>>> 19cf2471
        }
    }

    public void processNewDayUnits() {
        // need to loop through units twice, the first time to do all maintenance and
        // the second
        // time to do whatever else. Otherwise, maintenance minutes might get sucked up
        // by other
        // stuff. This is also a good place to ensure that a unit's engineer gets reset
        // and updated.
        for (Unit u : getUnits()) {
            u.resetEngineer();
            if (null != u.getEngineer()) {
                u.getEngineer().resetMinutesLeft();
            }

            // do maintenance checks
            doMaintenance(u);
        }

        // need to check for assigned tasks in two steps to avoid
        // concurrent mod problems
        ArrayList<Integer> assignedPartIds = new ArrayList<>();
        ArrayList<Integer> arrivedPartIds = new ArrayList<>();
        for (Part part : getParts()) {
            if (part instanceof Refit) {
                continue;
            }
            if (part.getTeamId() != null) {
                assignedPartIds.add(part.getId());
            }
            if (part.checkArrival()) {
                arrivedPartIds.add(part.getId());
            }
        }

        // arrive parts before attempting refit or parts will not get reserved that day
        for (int pid : arrivedPartIds) {
            Part part = getPart(pid);
            if (null != part) {
                arrivePart(part);
            }
        }

        // finish up any overnight assigned tasks
        for (int pid : assignedPartIds) {
            Part part = getPart(pid);
            if (null != part) {
                Person tech;
                if (part.getUnit() != null && part.getUnit().getEngineer() != null) {
                    tech = part.getUnit().getEngineer();
                } else {
                    tech = getPerson(part.getTeamId());
                }
                if (null != tech) {
                    if (null != tech.getSkillForWorkingOn(part)) {
                        fixPart(part, tech);
                    } else {
                        addReport(String.format(
                                "%s looks at %s, recalls his total lack of skill for working with such technology, then slowly puts the tools down before anybody gets hurt.",
                                tech.getHyperlinkedFullTitle(), part.getName()));
                        part.setTeamId(null);
                    }
                } else {
                    JOptionPane.showMessageDialog(null,
                            "Could not find tech for part: " + part.getName() + " on unit: "
                                    + part.getUnit().getHyperlinkedName(),
                            "Invalid Auto-continue", JOptionPane.ERROR_MESSAGE);
                }
                // check to see if this part can now be combined with other
                // spare parts
                if (part.isSpare()) {
                    Part spare = checkForExistingSparePart(part);
                    if (null != spare) {
                        spare.incrementQuantity();
                        removePart(part);
                    }
                }
            }
        }

        // ok now we can check for other stuff we might need to do to units
        List<UUID> unitsToRemove = new ArrayList<>();
        for (Unit u : getUnits()) {
            if (u.isRefitting()) {
                refit(u.getRefit());
            }
            if (u.isMothballing()) {
                workOnMothballingOrActivation(u);
            }
            if (!u.isPresent()) {
                u.checkArrival();
            }
            if (!u.isRepairable() && !u.hasSalvageableParts()) {
                unitsToRemove.add(u.getId());
            }
        }
        // Remove any unrepairable, unsalvageable units
        unitsToRemove.forEach(this::removeUnit);
    }

    /** @return <code>true</code> if the new day arrived */
    public boolean newDay() {
        if (MekHQ.triggerEvent(new DayEndingEvent(this))) {
            return false;
        }

        // Autosave based on the previous day's information
        this.autosaveService.requestDayAdvanceAutosave(this);

        // Advance the day by one - TODO : Swap me to LocalDate tracking instead
        calendar.add(Calendar.DAY_OF_MONTH, 1);
        currentDateTime = new DateTime(calendar);

        // Determine if we have an active contract or not, as this can get used elsewhere before
        // we actually hit the AtB new day (e.g. personnel market)
        if (getCampaignOptions().getUseAtB()) {
            setHasActiveContract();
        }

        // Clear Reports
        getCurrentReport().clear();
        setCurrentReportHTML("");
        newReports.clear();
        beginReport("<b>" + getDateAsString() + "</b>");

        // New Year Changes
        if (getLocalDate().getDayOfYear() == 1) {
            // News is reloaded
            reloadNews();

            // Change Year Game Option
            getGameOptions().getOption("year").setValue(getGameYear());
        }

        readNews();

        getLocation().newDay(this);

        // Manage the personnel market
        getPersonnelMarket().generatePersonnelForDay(this);

        // Process New Day for AtB
        if (getCampaignOptions().getUseAtB()) {
            processNewDayATB();
        }

        processNewDayPersonnel();

        resetAstechMinutes();

        processNewDayUnits();

        setShoppingList(goShopping(getShoppingList()));

        // check for anything in finances
        getFinances().newDay(this);

        MekHQ.triggerEvent(new NewDayEvent(this));
        return true;
    }

    /**
     * @return a list of all currently active contracts
     */
    public List<Contract> getActiveContracts() {
        List<Contract> active = new ArrayList<>();
        for (Mission mission : getMissions()) {
            if (!(mission instanceof Contract)) {
                continue;
            }
            Contract contract = (Contract) mission;
            if (contract.isActive()
                    && !getCalendar().getTime().after(contract.getEndingDate())
                    && !getCalendar().getTime().before(contract.getStartDate())) {
                active.add(contract);
            }
        }
        return active;
    }

    /**
     * @return whether or not the current campaign has an active contract for the current date
     */
    public boolean hasActiveContract() {
        return hasActiveContract;
    }

    /**
     * This is used to check if the current campaign has one or more active contacts, and sets the
     * value of hasActiveContract based on that check. This value should not be set elsewhere
     */
    public void setHasActiveContract() {
        hasActiveContract = false;
        for (Mission mission : getMissions()) {
            if (!(mission instanceof Contract)) {
                continue;
            }
            Contract contract = (Contract) mission;

            if (contract.isActive()
                    && !getCalendar().getTime().after(contract.getEndingDate())
                    && !getCalendar().getTime().before(contract.getStartDate())) {
                hasActiveContract = true;
                break;
            }
        }
    }

    public Person getFlaggedCommander() {
        for (Person p : getPersonnel()) {
            if (p.isCommander()) {
                return p;
            }
        }
        return null;
    }

    public Money getPayRoll() {
        return getPayRoll(false);
    }

    public Money getPayRoll(boolean noInfantry) {
        if (getCampaignOptions().payForSalaries()) {
            return getTheoreticalPayroll(noInfantry);
        } else {
            return Money.zero();
        }
    }

    private Money getTheoreticalPayroll(boolean noInfantry) {
        Money salaries = Money.zero();
        for (Person p : getActivePersonnel()) {
            // Optionized infantry (Unofficial)
            if (!(noInfantry && (p.getPrimaryRole() == Person.T_INFANTRY))) {
                salaries = salaries.plus(p.getSalary());
            }
        }
        // add in astechs from the astech pool
        // we will assume Mech Tech * able-bodied * enlisted (changed from vee mechanic)
        // 800 * 0.5 * 0.6 = 240
        salaries = salaries.plus(240.0 * astechPool);
        salaries = salaries.plus(320.0 * medicPool);
        return salaries;
    }

    public Money getMaintenanceCosts() {
        Money costs = Money.zero();
        if(campaignOptions.payForMaintain()) {
            for (Map.Entry<UUID, Unit> mu : units.entrySet()) {
                Unit u = mu.getValue();
                if (u.requiresMaintenance() && null != u.getTech()) {
                    costs = costs.plus(u.getMaintenanceCost());
                }
            }
        }
        return costs;
    }

    public Money getWeeklyMaintenanceCosts() {
        Money costs = Money.zero();
        for (Map.Entry<UUID, Unit> u : units.entrySet()) {
            costs = costs.plus(u.getValue().getWeeklyMaintenanceCost());
        }
        return costs;
    }

    public Money getOverheadExpenses() {
        if (getCampaignOptions().payForOverhead()) {
            return getTheoreticalPayroll(false).multipliedBy(0.05);
        } else {
            return Money.zero();
        }
    }

    public void removeUnit(UUID id) {
        Unit unit = getUnit(id);

        // remove all parts for this unit as well
        for (Part p : unit.getParts()) {
            removePart(p);
        }

        // remove any personnel from this unit
        for (Person p : unit.getCrew()) {
            unit.remove(p, true);
        }

        Person tech = unit.getTech();
        if (null != tech) {
            unit.remove(tech, true);
        }

        // remove unit from any forces
        removeUnitFromForce(unit);

        //If this is a ship, remove it from the list of potential transports
        removeTransportShip(id);

        // finally remove the unit
        units.remove(unit.getId());
        checkDuplicateNamesDuringDelete(unit.getEntity());
        addReport(unit.getName() + " has been removed from the unit roster.");
        MekHQ.triggerEvent(new UnitRemovedEvent(unit));
    }

    public void removePerson(UUID id) {
        removePerson(id, true);
    }

    public void removePerson(UUID id, boolean log) {
        Person person = getPerson(id);

        if (person == null) {
            return;
        }

        Unit u = getUnit(person.getUnitId());
        if (null != u) {
            u.remove(person, true);
        }
        removeAllPatientsFor(person);
        removeAllTechJobsFor(person);
        removeKillsFor(person.getId());
        getRetirementDefectionTracker().removePerson(person);

        if (log) {
            addReport(person.getFullTitle()
                    + " has been removed from the personnel roster.");
        }

        personnel.remove(id);
        if (person.getPrimaryRole() == Person.T_ASTECH) {
            astechPoolMinutes = Math.max(0, astechPoolMinutes - 480);
            astechPoolOvertime = Math.max(0, astechPoolOvertime - 240);
        }
        if (person.getSecondaryRole() == Person.T_ASTECH) {
            astechPoolMinutes = Math.max(0, astechPoolMinutes - 240);
            astechPoolOvertime = Math.max(0, astechPoolOvertime - 120);
        }
        MekHQ.triggerEvent(new PersonRemovedEvent(person));
    }

    public void awardTrainingXP(Lance l) {
        awardTrainingXPByMaximumRole(l);
    }

    /**
     * Awards XP to the lance based on the maximum experience level of its
     * commanding officer and the minimum experience level of the unit's
     * members.
     * @param l The {@link Lance} to calculate XP to award for training.
     */
    private void awardTrainingXPByMaximumRole(Lance l) {
        for (UUID trainerId : forceIds.get(l.getForceId()).getAllUnits()) {
            Unit trainerUnit = getUnit(trainerId);

            // not sure how this occurs, but it probably shouldn't halt processing of a new day.
            if(trainerUnit == null) {
                continue;
            }

            Person commander = getUnit(trainerId).getCommander();
            // AtB 2.31: Training lance – needs a officer with Veteran skill levels
            //           and adds 1xp point to every Green skilled unit.
            if (commander != null && commander.getRank().isOfficer()) {
                // Take the maximum of the commander's Primary and Secondary Role
                // experience to calculate their experience level...
                int commanderExperience = Math.max(commander.getExperienceLevel(false),
                        commander.getExperienceLevel(true));
                if (commanderExperience > SkillType.EXP_REGULAR) {
                    // ...and if the commander is better than a veteran, find all of
                    // the personnel under their command...
                    for (UUID traineeId : forceIds.get(l.getForceId()).getAllUnits()) {
                        Unit traineeUnit = getUnit(traineeId);

                        if(traineeUnit == null) {
                            continue;
                        }

                        for (Person p : traineeUnit.getCrew()) {
                            if (p.equals(commander)) {
                                continue;
                            }
                            // ...and if their weakest role is Green or Ultra-Green
                            int experienceLevel = Math.min(p.getExperienceLevel(false),
                                    p.getSecondaryRole() != Person.T_NONE
                                            ? p.getExperienceLevel(true)
                                            : SkillType.EXP_ELITE);
                            if (experienceLevel >= 0 && experienceLevel < SkillType.EXP_REGULAR) {
                                // ...add one XP.
                                p.setXp(p.getXp() + 1);
                                addReport(p.getHyperlinkedName() + " has gained 1 XP from training.");
                            }
                        }
                    }
                    break;
                }
            }
        }
    }

    public void removeAllPatientsFor(Person doctor) {
        for (Person p : getPersonnel()) {
            if (null != p.getDoctorId()
                    && p.getDoctorId().equals(doctor.getId())) {
                p.setDoctorId(null, getCampaignOptions()
                        .getNaturalHealingWaitingPeriod());
            }
        }
    }

    public void removeAllTechJobsFor(Person tech) {
        if (tech == null || tech.getId() == null) {
            return;
        }
        for (Map.Entry<UUID, Unit> mu : units.entrySet()) {
            Unit u = mu.getValue();
            if (tech.getId().equals(u.getTechId())) {
                u.removeTech();
            }
            if (u.getRefit() != null && tech.getId().equals(u.getRefit().getTeamId())) {
                u.getRefit().setTeamId(null);
            }
        }
        for (Part p : getParts()) {
            if (tech.getId().equals(p.getTeamId())) {
                p.setTeamId(null);
            }
        }
        for (Force f : forceIds.values()) {
            if (tech.getId().equals(f.getTechID())) {
                f.setTechID(null);
            }
        }
    }

    public void removeScenario(int id) {
        Scenario scenario = getScenario(id);
        scenario.clearAllForcesAndPersonnel(this);
        Mission mission = getMission(scenario.getMissionId());
        if (null != mission) {
            mission.removeScenario(scenario.getId());
        }
        scenarios.remove(id);
        MekHQ.triggerEvent(new ScenarioChangedEvent(scenario));
    }

    public void removeMission(int id) {
        Mission mission = getMission(id);

        // Loop through scenarios here! We need to remove them as well.
        if (null != mission) {
            for (Scenario scenario : mission.getScenarios()) {
                scenario.clearAllForcesAndPersonnel(this);
                scenarios.remove(scenario.getId());
            }
            mission.clearScenarios();
        }

        missions.remove(id);
    }

    public void removePart(Part part) {
        if (null != part.getUnit() && part.getUnit() instanceof TestUnit) {
            // if this is a test unit, then we won't remove the part because its not there
            return;
        }
        parts.remove(part.getId());
        //remove child parts as well
        for(int childId : part.getChildPartIds()) {
            Part childPart = getPart(childId);
            if (null != childPart) {
                removePart(childPart);
            }
        }
        MekHQ.triggerEvent(new PartRemovedEvent(part));
    }

    public void removeKill(Kill k) {
        if(kills.containsKey(k.getPilotId())) {
            kills.get(k.getPilotId()).remove(k);
        }
    }

    public void removeKillsFor(UUID personID) {
        kills.remove(personID);
    }

    public void removeForce(Force force) {
        int fid = force.getId();
        forceIds.remove(fid);
        // clear forceIds of all personnel with this force
        for (UUID uid : force.getUnits()) {
            Unit u = getUnit(uid);
            if (null == u) {
                continue;
            }
            if (u.getForceId() == fid) {
                u.setForceId(-1);
                if (force.isDeployed()) {
                    u.setScenarioId(-1);
                }
            }
        }
        MekHQ.triggerEvent(new OrganizationChangedEvent(force));
        // also remove this force's id from any scenarios
        if (force.isDeployed()) {
            Scenario s = getScenario(force.getScenarioId());
            s.removeForce(fid);
        }

        if (campaignOptions.getUseAtB()) {
            lances.remove(fid);
        }

        if (null != force.getParentForce()) {
            force.getParentForce().removeSubForce(fid);
        }
        ArrayList<Force> subs = new ArrayList<>(force.getSubForces());
        for (Force sub : subs) {
            removeForce(sub);
            MekHQ.triggerEvent(new OrganizationChangedEvent(sub));
        }
    }

    public void removeUnitFromForce(Unit u) {
        Force force = getForce(u.getForceId());
        if (null != force) {
            force.removeUnit(u.getId());
            u.setForceId(Force.FORCE_NONE);
            u.setScenarioId(-1);
            if (u.getEntity().hasNavalC3()
                    && u.getEntity().calculateFreeC3Nodes() < 5) {
                Vector<Unit> removedUnits = new Vector<>();
                removedUnits.add(u);
                removeUnitsFromNetwork(removedUnits);
                u.getEntity().setC3MasterIsUUIDAsString(null);
                u.getEntity().setC3Master(null, true);
                refreshNetworks();
            } else if (u.getEntity().hasC3i()
                    && u.getEntity().calculateFreeC3Nodes() < 5) {
                Vector<Unit> removedUnits = new Vector<>();
                removedUnits.add(u);
                removeUnitsFromNetwork(removedUnits);
                u.getEntity().setC3MasterIsUUIDAsString(null);
                u.getEntity().setC3Master(null, true);
                refreshNetworks();
            }
            if (u.getEntity().hasC3M()) {
                removeUnitsFromC3Master(u);
                u.getEntity().setC3MasterIsUUIDAsString(null);
                u.getEntity().setC3Master(null, true);
            }


            if (campaignOptions.getUseAtB() && force.getUnits().size() == 0) {
                lances.remove(force.getId());
            }
        }
    }

    public Force getForceFor(Unit u) {
        return getForce(u.getForceId());
    }

    public Force getForceFor(Person p) {
        Unit u = getUnit(p.getUnitId());
        if (null == u) {
            return null;
        } else {
            return getForceFor(u);
        }
    }

    public String getDateAsString() {
        return getDateFormatter().format(calendar.getTime());
    }

    public String getShortDateAsString() {
        return getShortDateFormatter().format(calendar.getTime());
    }

    public void restore() {
        // if we fail to restore equipment parts then remove them
        // and possibly re-initialize and diagnose unit
        ArrayList<Part> partsToRemove = new ArrayList<>();
        ArrayList<UUID> unitsToCheck = new ArrayList<>();

        for (Part part : getParts()) {
            if (part instanceof EquipmentPart) {
                ((EquipmentPart) part).restore();
                if(null == ((EquipmentPart) part).getType()) {
                    partsToRemove.add(part);
                }
            }
            if (part instanceof MissingEquipmentPart) {
                ((MissingEquipmentPart) part).restore();
                if(null == ((MissingEquipmentPart) part).getType()) {
                    partsToRemove.add(part);
                }
            }
        }

        for(Part remove : partsToRemove) {
            if (null != remove.getUnitId() && !unitsToCheck.contains(remove.getUnitId())) {
                unitsToCheck.add(remove.getUnitId());
            }
            removePart(remove);
        }

        for (Unit unit : getUnits()) {
            if (null != unit.getEntity()) {
                unit.getEntity().setOwner(player);
                unit.getEntity().setGame(game);
                unit.getEntity().restore();

                // Aerospace parts have changed after 0.45.4. Reinitialize parts for Small Craft and up
                if (unit.getEntity().hasETypeFlag(Entity.ETYPE_JUMPSHIP)
                        || unit.getEntity().hasETypeFlag(Entity.ETYPE_SMALL_CRAFT)) {
                    unitsToCheck.add(unit.getId());
                }
            }

            unit.resetEngineer();
        }

        for(UUID uid : unitsToCheck) {
            Unit u = getUnit(uid);
            if (null != u) {
                u.initializeParts(true);
                u.runDiagnostic(false);
            }
        }

        shoppingList.restore();

        if (getCampaignOptions().getUseAtB()) {
            RandomFactionGenerator.getInstance().startup(this);

            int loops = 0;
            while (!RandomUnitGenerator.getInstance().isInitialized()) {
                try {
                    Thread.sleep(50);
                    if (++loops > 20) {
                        // Wait for up to a second
                        break;
                    }
                } catch (InterruptedException ignore) {
                }
            }
        }
    }

    /**
     * Cleans incongruent data present in the campaign
     */
    public void cleanUp() {
        // Cleans non-existing spouses
        for (Person p : personnel.values()) {
            if (p.getGenealogy().hasSpouse()) {
                if (!personnel.containsKey(p.getGenealogy().getSpouseId())) {
                    p.getGenealogy().setSpouse(null);
                    if (!getCampaignOptions().getKeepMarriedNameUponSpouseDeath()
                            && (p.getMaidenName() != null)) {
                        p.setSurname(p.getMaidenName());
                    }
                    p.setMaidenName(null);
                }
            }
        }

        // clean up non-existent unit references in force unit lists
        for (Force force : forceIds.values()) {
            List<UUID> orphanForceUnitIDs = new ArrayList<>();

            for (UUID unitID : force.getUnits()) {
                if (getUnit(unitID) == null) {
                    orphanForceUnitIDs.add(unitID);
                }
            }

            for (UUID unitID : orphanForceUnitIDs) {
                force.removeUnit(unitID);
            }
        }

        // clean up units that are assigned to non-existing scenarios
        for (Unit unit : this.getUnits()) {
            if (this.getScenario(unit.getScenarioId()) == null) {
                unit.setScenarioId(Scenario.S_DEFAULT_ID);
            }
        }
    }

    public boolean isOvertimeAllowed() {
        return overtime;
    }

    public void setOvertime(boolean b) {
        this.overtime = b;
        MekHQ.triggerEvent(new OvertimeModeEvent(b));
    }

    public boolean isGM() {
        return gmMode;
    }

    public void setGMMode(boolean b) {
        this.gmMode = b;
        MekHQ.triggerEvent(new GMModeEvent(b));
    }

    public Faction getFaction() {
        return Faction.getFaction(factionCode);
    }

    public String getFactionName() {
        return getFaction().getFullName(getGameYear());
    }

    public void setFactionCode(String i) {
        this.factionCode = i;
        updateTechFactionCode();
    }

    public String getFactionCode() {
        return factionCode;
    }

    public String getRetainerEmployerCode() {
        return retainerEmployerCode;
    }

    public void setRetainerEmployerCode(String code) {
        retainerEmployerCode = code;
    }

    private void addInMemoryLogHistory(LogEntry le) {
        if (inMemoryLogHistory.size() != 0) {
            long diff = le.getDate().getTime() - inMemoryLogHistory.get(0).getDate().getTime();
            while ((diff / (1000 * 60 * 60 * 24)) > HistoricalDailyReportDialog.MAX_DAYS_HISTORY) {
                //we've hit the max size for the in-memory based on the UI display limit
                //prune the oldest entry
                inMemoryLogHistory.remove(0);
                diff = le.getDate().getTime() - inMemoryLogHistory.get(0).getDate().getTime();
            }
        }
        inMemoryLogHistory.add(le);
    }

    /**
     * Starts a new day for the daily log
     * @param r - the report String
     */
    public void beginReport(String r) {
        if (this.getCampaignOptions().historicalDailyLog()) {
            //add the new items to our in-memory cache
            addInMemoryLogHistory(new HistoricalLogEntry(getDate(), ""));
        }
        addReportInternal(r);
    }

    /**
     * Adds a report to the daily log
     * @param r - the report String
     */
    public void addReport(String r) {
        if (this.getCampaignOptions().historicalDailyLog()) {
            addInMemoryLogHistory(new HistoricalLogEntry(getDate(), r));
        }
        addReportInternal(r);
    }

    private void addReportInternal(String r) {
        currentReport.add(r);
        if( currentReportHTML.length() > 0 ) {
            currentReportHTML = currentReportHTML + REPORT_LINEBREAK + r;
            newReports.add(REPORT_LINEBREAK);
        } else {
            currentReportHTML = r;
        }
        newReports.add(r);
        MekHQ.triggerEvent(new ReportEvent(this, r));
    }

    public void addReports(ArrayList<String> reports) {
        for (String r : reports) {
            addReport(r);
        }
    }

    public void setCamoCategory(String name) {
        camoCategory = name;
    }

    public String getCamoCategory() {
        return camoCategory;
    }

    public void setCamoFileName(String name) {
        camoFileName = name;
    }

    public String getCamoFileName() {
        return camoFileName;
    }

    public int getColorIndex() {
        return colorIndex;
    }

    public void setColorIndex(int index) {
        colorIndex = index;
    }

    public ArrayList<Part> getSpareParts() {
        ArrayList<Part> spares = new ArrayList<>();
        for (Part part : getParts()) {
            if (part.isSpare()) {
                spares.add(part);
            }
        }
        return spares;
    }

    /**
     * Finds the first spare part matching a predicate.
     *
     * @param predicate The predicate to use when searching
     *                  for a suitable spare part.
     * @return A matching spare {@link Part} or {@code null}
     *         if no suitable match was found.
     */
    @Nullable
    public Part findSparePart(Predicate<Part> predicate) {
        for (Part part : parts.values()) {
            if (part.isSpare() && predicate.test(part)) {
                return part;
            }
        }
        return null;
    }

    /**
     * Streams the spare parts in the campaign.
     * @return A stream of spare parts in the campaign.
     */
    public Stream<Part> streamSpareParts() {
        return parts.values().stream().filter(Part::isSpare);
    }

    public void addFunds(Money quantity) {
        addFunds(quantity, "Rich Uncle", Transaction.C_MISC);
    }

    public void addFunds(Money quantity, String description, int category) {
        if (description == null || description.isEmpty()) {
            description = "Rich Uncle";
        }
        if (category == -1) {
            category = Transaction.C_MISC;
        }
        finances.credit(quantity, category, description, calendar.getTime());
        String quantityString = quantity.toAmountAndSymbolString();
        addReport("Funds added : " + quantityString + " (" + description + ")");
    }

    public boolean hasEnoughFunds(Money cost) {
        return getFunds().isGreaterOrEqualThan(cost);
    }

    public boolean buyUnit(Entity en, int days) {
        Money cost = new Unit(en, this).getBuyCost();
        if (campaignOptions.payForUnits()) {
            if (finances.debit(cost, Transaction.C_UNIT,
                    "Purchased " + en.getShortName(), calendar.getTime())) {
                addUnit(en, false, days);
                return true;
            } else {
                return false;
            }
        } else {
            addUnit(en, false, days);
            return true;
        }
    }

    public void sellUnit(UUID id) {
        Unit unit = getUnit(id);
        Money sellValue = unit.getSellValue();
        finances.credit(sellValue, Transaction.C_UNIT_SALE,
                "Sale of " + unit.getName(), calendar.getTime());
        removeUnit(id);
        MekHQ.triggerEvent(new UnitRemovedEvent(unit));
    }

    public void sellPart(Part part, int quantity) {
        if (part instanceof AmmoStorage) {
            sellAmmo((AmmoStorage) part, quantity);
            return;
        }
        if (part instanceof Armor) {
            sellArmor((Armor) part, quantity);
            return;
        }
        Money cost = part.getActualValue().multipliedBy(quantity);
        String plural = "";
        if (quantity > 1) {
            plural = "s";
        }
        finances.credit(cost, Transaction.C_EQUIP_SALE, "Sale of " + quantity
                + " " + part.getName() + plural, calendar.getTime());
        while (quantity > 0 && part.getQuantity() > 0) {
            part.decrementQuantity();
            quantity--;
        }
        MekHQ.triggerEvent(new PartRemovedEvent(part));
    }

    public void sellAmmo(AmmoStorage ammo, int shots) {
        shots = Math.min(shots, ammo.getShots());
        boolean sellingAllAmmo = shots == ammo.getShots();

        Money cost = Money.zero();
        if (ammo.getShots() > 0) {
            cost = ammo.getActualValue().multipliedBy(shots).dividedBy(ammo.getShots());
        }

        finances.credit(cost, Transaction.C_EQUIP_SALE, "Sale of " + shots
                + " " + ammo.getName(), calendar.getTime());
        if (sellingAllAmmo) {
            ammo.decrementQuantity();
        } else {
            ammo.changeShots(-1 * shots);
        }
        MekHQ.triggerEvent(new PartRemovedEvent(ammo));
    }

    public void sellArmor(Armor armor, int points) {
        points = Math.min(points, armor.getAmount());
        boolean sellingAllArmor = points == armor.getAmount();
        double proportion = ((double) points / armor.getAmount());
        if (sellingAllArmor) {
            // to avoid rounding error
            proportion = 1.0;
        }
        Money cost = armor.getActualValue().multipliedBy(proportion);
        finances.credit(cost, Transaction.C_EQUIP_SALE, "Sale of " + points
                + " " + armor.getName(), calendar.getTime());
        if (sellingAllArmor) {
            armor.decrementQuantity();
        } else {
            armor.changeAmountAvailable(-1 * points);
        }
        MekHQ.triggerEvent(new PartRemovedEvent(armor));
    }

    public void depodPart(Part part, int quantity) {
        Part unpodded = part.clone();
        unpodded.setOmniPodded(false);
        OmniPod pod = new OmniPod(unpodded, this);
        while (quantity > 0 && part.getQuantity() > 0) {
            addPart(unpodded.clone(), 0);
            addPart(pod.clone(), 0);
            part.decrementQuantity();
            quantity--;
        }
        MekHQ.triggerEvent(new PartRemovedEvent(part));
        MekHQ.triggerEvent(new PartRemovedEvent(pod));
        MekHQ.triggerEvent(new PartRemovedEvent(unpodded));
    }

    public boolean buyRefurbishment(Part part) {
        if (getCampaignOptions().payForParts()) {
            return finances.debit(part.getStickerPrice(), Transaction.C_EQUIP, "Purchase of " + part.getName(), calendar.getTime());
        } else {
            return true;
        }
    }

    public boolean buyPart(Part part, int transitDays) {
        return buyPart(part, 1, transitDays);
    }

    public boolean buyPart(Part part, double multiplier, int transitDays) {
        if (getCampaignOptions().payForParts()) {
            if (finances.debit(part.getStickerPrice().multipliedBy(multiplier),
                    Transaction.C_EQUIP, "Purchase of " + part.getName(), calendar.getTime())) {
                if (part instanceof Refit) {
                    ((Refit) part).addRefitKitParts(transitDays);
                } else {
                    addPart(part, transitDays);
                }
                MekHQ.triggerEvent(new PartNewEvent(part));
                return true;
            } else {
                return false;
            }
        } else {
            if (part instanceof Refit) {
                ((Refit) part).addRefitKitParts(transitDays);
            } else {
                addPart(part, transitDays);
            }
            MekHQ.triggerEvent(new PartNewEvent(part));
            return true;
        }
    }

    public static Entity getBrandNewUndamagedEntity(String entityShortName) {
        MechSummary mechSummary = MechSummaryCache.getInstance().getMech(entityShortName);
        if (mechSummary == null) {
            return null;
        }

        MechFileParser mechFileParser = null;
        try {
            mechFileParser = new MechFileParser(mechSummary.getSourceFile());
        } catch (EntityLoadingException ex) {
            MekHQ.getLogger().error(Campaign.class, "getBrandNewUndamagedEntity(String)", ex);
        }
        if (mechFileParser == null) {
            return null;
        }

        return mechFileParser.getEntity();
    }

    public CampaignOptions getCampaignOptions() {
        return campaignOptions;
    }

    public void setCampaignOptions(CampaignOptions options) {
        campaignOptions = options;
    }

    public void writeToXml(PrintWriter pw1) {
        // File header
        pw1.println("<?xml version=\"1.0\" encoding=\"UTF-8\"?>");

        ResourceBundle resourceMap = ResourceBundle.getBundle("mekhq.resources.MekHQ");
        // Start the XML root.
        pw1.println("<campaign version=\""
                + resourceMap.getString("Application.version") + "\">");

        // Basic Campaign Info
        pw1.println("\t<info>");

        MekHqXmlUtil.writeSimpleXmlTag(pw1, 2, "id", id.toString());
        MekHqXmlUtil.writeSimpleXmlTag(pw1, 2, "name", name);
        MekHqXmlUtil.writeSimpleXmlTag(pw1, 2, "faction", factionCode);
        if (retainerEmployerCode != null) {
            MekHqXmlUtil.writeSimpleXmlTag(pw1, 2, "retainerEmployerCode", retainerEmployerCode);
        }

        // Ranks
        ranks.writeToXml(pw1, 3);

        MekHqXmlUtil.writeSimpleXmlTag(pw1, 2, "nameGen",
                rng.getChosenFaction());
        MekHqXmlUtil.writeSimpleXmlTag(pw1, 2, "percentFemale",
                rng.getPercentFemale());
        MekHqXmlUtil.writeSimpleXmlTag(pw1, 2, "overtime", overtime);
        MekHqXmlUtil.writeSimpleXmlTag(pw1, 2, "gmMode", gmMode);
        MekHqXmlUtil.writeSimpleXmlTag(pw1, 2, "showOverview", app.getCampaigngui()
                .hasTab(GuiTabType.OVERVIEW));
        MekHqXmlUtil.writeSimpleXmlTag(pw1, 2, "astechPool", astechPool);
        MekHqXmlUtil.writeSimpleXmlTag(pw1, 2, "astechPoolMinutes",
                astechPoolMinutes);
        MekHqXmlUtil.writeSimpleXmlTag(pw1, 2, "astechPoolOvertime",
                astechPoolOvertime);
        MekHqXmlUtil.writeSimpleXmlTag(pw1, 2, "medicPool", medicPool);
        MekHqXmlUtil.writeSimpleXmlTag(pw1, 2, "camoCategory", camoCategory);
        MekHqXmlUtil.writeSimpleXmlTag(pw1, 2, "camoFileName", camoFileName);
        MekHqXmlUtil.writeSimpleXmlTag(pw1, 2, "colorIndex", colorIndex);
        MekHqXmlUtil.writeSimpleXmlTag(pw1, 2, "lastPartId", lastPartId);
        MekHqXmlUtil.writeSimpleXmlTag(pw1, 2, "lastForceId", lastForceId);
        MekHqXmlUtil.writeSimpleXmlTag(pw1, 2, "lastMissionId", lastMissionId);
        MekHqXmlUtil.writeSimpleXmlTag(pw1, 2, "lastScenarioId", lastScenarioId);
        DateFormat df = new SimpleDateFormat("yyyy-MM-dd hh:mm:ss");
        MekHqXmlUtil.writeSimpleXmlTag(pw1, 2, "calendar",
                df.format(calendar.getTime()));
        MekHqXmlUtil.writeSimpleXmlTag(pw1, 2, "fatigueLevel", fatigueLevel);
        {
            pw1.println("\t\t<nameGen>");
            pw1.print("\t\t\t<faction>");
            pw1.print(MekHqXmlUtil.escape(rng.getChosenFaction()));
            pw1.println("</faction>");
            pw1.print("\t\t\t<percentFemale>");
            pw1.print(rng.getPercentFemale());
            pw1.println("</percentFemale>");
            pw1.println("\t\t</nameGen>");
        }
        {
            pw1.println("\t\t<currentReport>");

            for (String s : currentReport) {
                pw1.print("\t\t\t<reportLine><![CDATA[");
                pw1.print(s);
                pw1.println("]]></reportLine>");
            }

            pw1.println("\t\t</currentReport>");
        }

        pw1.println("\t</info>");

        // Campaign Options
        // private CampaignOptions campaignOptions = new CampaignOptions();
        if (getCampaignOptions() != null) {
            getCampaignOptions().writeToXml(pw1, 1);
        }

        // Lists of objects:
        writeMapToXml(pw1, 1, "units", units); // Units
        writeMapToXml(pw1, 1, "personnel", personnel); // Personnel
        writeMapToXml(pw1, 1, "missions", missions); // Missions
        // the forces structure is hierarchical, but that should be handled
        // internally
        // from with writeToXML function for Force
        pw1.println("\t<forces>");
        forces.writeToXml(pw1, 2);
        pw1.println("\t</forces>");
        finances.writeToXml(pw1, 1);
        location.writeToXml(pw1, 1);
        shoppingList.writeToXml(pw1, 1);
        pw1.println("\t<kills>");
        for (List<Kill> kills : kills.values()) {
            for(Kill k : kills) {
                k.writeToXml(pw1, 2);
            }
        }
        pw1.println("\t</kills>");
        pw1.println("\t<skillTypes>");
        for (String name : SkillType.skillList) {
            SkillType type = SkillType.getType(name);
            if (null != type) {
                type.writeToXml(pw1, 2);
            }
        }
        pw1.println("\t</skillTypes>");
        pw1.println("\t<specialAbilities>");
        for(String key : SpecialAbility.getAllSpecialAbilities().keySet()) {
            SpecialAbility.getAbility(key).writeToXml(pw1, 2);
        }
        pw1.println("\t</specialAbilities>");
        rskillPrefs.writeToXml(pw1, 1);
        // parts is the biggest so it goes last
        writeMapToXml(pw1, 1, "parts", parts); // Parts

        writeGameOptions(pw1);

        // Personnel Market
        personnelMarket.writeToXml(pw1, 1);

        // Against the Bot
        if (getCampaignOptions().getUseAtB()) {
            DateFormat sdf = getShortDateFormatter();
            contractMarket.writeToXml(pw1, 1);
            unitMarket.writeToXml(pw1, 1);
            MekHqXmlUtil.writeSimpleXmlTag(pw1, 2, "colorIndex", colorIndex);
            if (lances.size() > 0)   {
                pw1.println("\t<lances>");
                for (Lance l : lances.values()) {
                    if (forceIds.containsKey(l.getForceId())) {
                        l.writeToXml(pw1, 2);
                    }
                }
                pw1.println("\t</lances>");
            }
            retirementDefectionTracker.writeToXml(pw1, 1);
            if (shipSearchStart != null) {
                MekHqXmlUtil.writeSimpleXmlTag(pw1, 2, "shipSearchStart",
                        sdf.format(shipSearchStart.getTime()));
            }
            MekHqXmlUtil.writeSimpleXmlTag(pw1, 2, "shipSearchType", shipSearchType);
            MekHqXmlUtil.writeSimpleXmlTag(pw1, 2, "shipSearchResult", shipSearchResult);
            if (shipSearchExpiration != null) {
                MekHqXmlUtil.writeSimpleXmlTag(pw1, 2, "shipSearchExpiration",
                        sdf.format(shipSearchExpiration.getTime()));
            }
        }

        // Customised planetary events
        pw1.println("\t<customPlanetaryEvents>");
        for(PlanetarySystem psystem : Systems.getInstance().getSystems().values()) {
            //first check for system-wide events
            List<PlanetarySystem.PlanetarySystemEvent> customSysEvents = new ArrayList<>();
            for(PlanetarySystem.PlanetarySystemEvent event : psystem.getEvents()) {
                if(event.custom) {
                    customSysEvents.add(event);
                }
            }
            boolean startedSystem = false;
            if(!customSysEvents.isEmpty()) {
                pw1.println("\t\t<system><id>" + psystem.getId() + "</id>");
                for(PlanetarySystem.PlanetarySystemEvent event : customSysEvents) {
                    Systems.getInstance().writePlanetarySystemEvent(pw1, event);
                    pw1.println();
                }
                startedSystem = true;
            }
            //now check for planetary events
            for (Planet p : psystem.getPlanets()) {
                List<Planet.PlanetaryEvent> customEvents = p.getCustomEvents();
                if (!customEvents.isEmpty()) {
                    if (!startedSystem) {
                        //only write this if we haven't already started the system
                        pw1.println("\t\t<system><id>" + psystem.getId() + "</id>");
                    }
                    pw1.println("\t\t\t<planet><sysPos>" + p.getSystemPosition() + "</sysPos>");
                    for (Planet.PlanetaryEvent event : customEvents) {
                        Systems.getInstance().writePlanetaryEvent(pw1, event);
                        pw1.println();
                    }
                    pw1.println("\t\t\t</planet>");
                    startedSystem = true;
                }
            }
            if (startedSystem) {
                //close the system
                pw1.println("\t\t</system>");
            }
        }
        pw1.println("\t</customPlanetaryEvents>");

        writeCustoms(pw1);
        // Okay, we're done.
        // Close everything out and be done with it.
        pw1.println("</campaign>");
    }

    public void writeGameOptions(PrintWriter pw1) {
        pw1.println("\t<gameOptions>");
        for (IBasicOption option : getGameOptionsVector()) {
            pw1.println("\t\t<gameoption>"); //$NON-NLS-1$
            MekHqXmlUtil.writeSimpleXmlTag(pw1, 3, "name", option.getName());
            MekHqXmlUtil.writeSimpleXmlTag(pw1, 3, "value", option.getValue()
                    .toString());
            pw1.println("\t\t</gameoption>"); //$NON-NLS-1$
        }
        pw1.println("\t</gameOptions>");
    }

    /**
     * A helper function to encapsulate writing the array/hash pairs out to XML. Each of the types requires a different XML
     * structure, but is in an identical holding structure. Thus, genericized function and interface to cleanly wrap it up.
     * God, I love 3rd-generation programming languages.
     *
     * @param <arrType> The object type in the list. Must implement MekHqXmlSerializable.
     * @param pw1       The PrintWriter to output XML to.
     * @param indent    The indentation level to use for writing XML (purely for neatness).
     * @param tag       The name of the tag to use to encapsulate it.
     * @param array     The list of objects to write out.
     * @param hashtab   The lookup hashtable for the associated array.
     */
    private <arrType> void writeArrayAndHashToXml(PrintWriter pw1, int indent,
            String tag, ArrayList<arrType> array, Hashtable<Integer, arrType> hashtab) {
        // Hooray for implicitly-type-detected genericized functions!
        // However, I still ended up making an interface to handle this.
        // That way, I can cast it and call "writeToXml" to make it cleaner.
        pw1.println(MekHqXmlUtil.indentStr(indent) + "<" + tag + ">");

        // Enumeration<Integer> = hashtab.keys
        for (Integer x : hashtab.keySet()) {
            ((MekHqXmlSerializable) (hashtab.get(x))).writeToXml(pw1,
                    indent + 1);
        }

        pw1.println(MekHqXmlUtil.indentStr(indent) + "</" + tag + ">");
    }

    /**
     * A helper function to encapsulate writing the array/hash pairs out to XML. Each of the types requires a different XML
     * structure, but is in an identical holding structure. Thus, genericized function and interface to cleanly wrap it up.
     * God, I love 3rd-generation programming languages.
     *
     * @param <arrType> The object type in the list. Must implement MekHqXmlSerializable.
     * @param pw1       The PrintWriter to output XML to.
     * @param indent    The indentation level to use for writing XML (purely for neatness).
     * @param tag       The name of the tag to use to encapsulate it.
     * @param array     The list of objects to write out.
     * @param hashtab   The lookup hashtable for the associated array.
     */
    private <arrType> void writeArrayAndHashToXmlforUUID(PrintWriter pw1,
            int indent, String tag, ArrayList<arrType> array, Hashtable<UUID, arrType> hashtab) {
        // Hooray for implicitly-type-detected genericized functions!
        // However, I still ended up making an interface to handle this.
        // That way, I can cast it and call "writeToXml" to make it cleaner.
        pw1.println(MekHqXmlUtil.indentStr(indent) + "<" + tag + ">");

        // Enumeration<Integer> = hashtab.keys
        for (UUID x : hashtab.keySet()) {
            ((MekHqXmlSerializable) (hashtab.get(x))).writeToXml(pw1,
                    indent + 1);
        }

        pw1.println(MekHqXmlUtil.indentStr(indent) + "</" + tag + ">");
    }

    /**
     * A helper function to encapsulate writing the map entries out to XML.
     *
     * @param <keyType> The key type of the map.
     * @param <valueType> The object type of the map. Must implement MekHqXmlSerializable.
     * @param pw1       The PrintWriter to output XML to.
     * @param indent    The indentation level to use for writing XML (purely for neatness).
     * @param tag       The name of the tag to use to encapsulate it.
     * @param map       The map of objects to write out.
     */
    private <keyType, valueType extends MekHqXmlSerializable> void writeMapToXml(PrintWriter pw1,
            int indent, String tag, Map<keyType, valueType> map) {
        pw1.println(MekHqXmlUtil.indentStr(indent) + "<" + tag + ">");

        for (Map.Entry<keyType, valueType> x : map.entrySet()) {
            x.getValue().writeToXml(pw1, indent + 1);
        }

        pw1.println(MekHqXmlUtil.indentStr(indent) + "</" + tag + ">");
    }

    private void writeCustoms(PrintWriter pw1) {
        for (String name : customs) {
            MechSummary ms = MechSummaryCache.getInstance().getMech(name);
            if (ms == null) {
                continue;
            }

            MechFileParser mechFileParser = null;
            try {
                mechFileParser = new MechFileParser(ms.getSourceFile());
            } catch (EntityLoadingException ex) {
                MekHQ.getLogger().error(Campaign.class, "writeCustoms(PrintWriter)", ex);
            }
            if (mechFileParser == null) {
                continue;
            }
            Entity en = mechFileParser.getEntity();
            pw1.println("\t<custom>");
            pw1.println("\t\t<name>" + name + "</name>");
            if (en instanceof Mech) {
                pw1.print("\t\t<mtf><![CDATA[");
                pw1.print(((Mech) en).getMtf());
                pw1.println("]]></mtf>");
            } else {
                pw1.print("\t\t<blk><![CDATA[");

                BuildingBlock blk = BLKFile.getBlock(en);
                for (String s : blk.getAllDataAsString()) {
                    if (s.isEmpty()) {
                        continue;
                    }
                    pw1.println(s);
                }
                pw1.println("]]></blk>");
            }
            pw1.println("\t</custom>");
        }
    }

    public ArrayList<PlanetarySystem> getSystems() {
        ArrayList<PlanetarySystem> systems = new ArrayList<>();
        for (String key : Systems.getInstance().getSystems().keySet()) {
            systems.add(Systems.getInstance().getSystems().get(key));
        }
        return systems;
    }

    public PlanetarySystem getSystemById(String id) {
        return Systems.getInstance().getSystemById(id);
    }

    public Vector<String> getSystemNames() {
        Vector<String> systemNames = new Vector<>();
        for (PlanetarySystem key : Systems.getInstance().getSystems().values()) {
            systemNames.add(key.getPrintableName(getDateTime()));
        }
        return systemNames;
    }

    public PlanetarySystem getSystemByName(String name) {
        return Systems.getInstance().getSystemByName(name, getDateTime());
    }

    public void setRanks(Ranks r) {
        ranks = r;
    }

    public Ranks getRanks() {
        return ranks;
    }

    public void setRankSystem(int system) {
        getRanks().setRankSystem(system);
    }

    public List<String> getAllRankNamesFor(int p) {
        List<String> retVal = new ArrayList<>();
        for(Rank rank : getRanks().getAllRanks()) {
            // Grab rank from correct profession as needed
            while (rank.getName(p).startsWith("--") && p != Ranks.RPROF_MW) {
                if (rank.getName(p).equals("--")) {
                    p = getRanks().getAlternateProfession(p);
                } else if (rank.getName(p).startsWith("--")) {
                    p = getRanks().getAlternateProfession(rank.getName(p));
                }
            }
            if (rank.getName(p).equals("-")) {
                continue;
            }

            retVal.add(rank.getName(p));
        }
        return retVal;
    }

    public ArrayList<Force> getAllForces() {
        return new ArrayList<>(forceIds.values());
    }

    public void setFinances(Finances f) {
        finances = f;
    }

    public Finances getFinances() {
        return finances;
    }

    public ArrayList<IPartWork> getPartsNeedingServiceFor(UUID uid) {
        return getPartsNeedingServiceFor(uid, false);
    }

    public ArrayList<IPartWork> getPartsNeedingServiceFor(UUID uid, boolean onlyNotBeingWorkedOn) {
        if (null == uid) {
            return new ArrayList<>();
        }
        Unit u = getUnit(uid);
        if (u != null) {
            if (u.isSalvage() || !u.isRepairable()) {
                return u.getSalvageableParts(onlyNotBeingWorkedOn);
            } else {
                return u.getPartsNeedingFixing(onlyNotBeingWorkedOn);
            }
        }
        return new ArrayList<>();
    }

    public ArrayList<IAcquisitionWork> getAcquisitionsForUnit(UUID uid) {
        if (null == uid) {
            return new ArrayList<>();
        }
        Unit u = getUnit(uid);
        if (u != null) {
            return u.getPartsNeeded();
        }
        return new ArrayList<>();
    }

    /**
     * Use an A* algorithm to find the best path between two planets For right now, we are just going to minimize the number
     * of jumps but we could extend this to take advantage of recharge information or other variables as well Based on
     * http://www.policyalmanac.org/games/aStarTutorial.htm
     *
     * @param start
     * @param end
     * @return
     */
    public JumpPath calculateJumpPath(PlanetarySystem start, PlanetarySystem end) {
        if (null == start) {
            return null;
        }
        if ((null == end) || start.getId().equals(end.getId())) {
            JumpPath jpath = new JumpPath();
            jpath.addSystem(start);
            return jpath;
        }

        String startKey = start.getId();
        String endKey = end.getId();

        final DateTime now = getDateTime();
        String current = startKey;
        Set<String> closed = new HashSet<>();
        Set<String> open = new HashSet<>();
        boolean found = false;
        int jumps = 0;

        // we are going to through and set up some hashes that will make our
        // work easier
        // hash of parent key
        Map<String, String> parent = new HashMap<>();
        // hash of H for each planet which will not change
        Map<String, Double> scoreH = new HashMap<>();
        // hash of G for each planet which might change
        Map<String, Double> scoreG = new HashMap<>();

        for (String key : Systems.getInstance().getSystems().keySet()) {
            scoreH.put(
                    key,
                    end.getDistanceTo(Systems.getInstance().getSystems()
                            .get(key)));
        }
        scoreG.put(current, 0.0);
        closed.add(current);

        while (!found && jumps < 10000) {
            jumps++;
            double currentG = scoreG.get(current) + Systems.getInstance().getSystemById(current).getRechargeTime(now);

            final String localCurrent = current;
            Systems.getInstance().visitNearbySystems(Systems.getInstance().getSystemById(current), 30, p -> {
                if (closed.contains(p.getId())) {
                    return;
                } else if (open.contains(p.getId())) {
                    // is the current G better than the existing G
                    if (currentG < scoreG.get(p.getId())) {
                        // then change G and parent
                        scoreG.put(p.getId(), currentG);
                        parent.put(p.getId(), localCurrent);
                    }
                } else {
                    // put the current G for this one in memory
                    scoreG.put(p.getId(), currentG);
                    // put the parent in memory
                    parent.put(p.getId(), localCurrent);
                    open.add(p.getId());
                }
            });

            String bestMatch = null;
            double bestF = Double.POSITIVE_INFINITY;
            for (String possible : open) {
                // calculate F
                double currentF = scoreG.get(possible) + scoreH.get(possible);
                if (currentF < bestF) {
                    bestMatch = possible;
                    bestF = currentF;
                }
            }

            current = bestMatch;
            if(null == current) {
                // We're done - probably failed to find anything
                break;
            }

            closed.add(current);
            open.remove(current);
            if (current.equals(endKey)) {
                found = true;
            }
        }

        // now we just need to back up from the last current by parents until we
        // hit null
        List<PlanetarySystem> path = new ArrayList<>();
        String nextKey = current;
        while (null != nextKey) {
            path.add(Systems.getInstance().getSystemById(nextKey));
            // MekHQApp.logMessage(nextKey);
            nextKey = parent.get(nextKey);
        }

        // now reverse the direction
        JumpPath finalPath = new JumpPath();
        for (int i = (path.size() - 1); i >= 0; i--) {
            finalPath.addSystem(path.get(i));
        }

        return finalPath;
    }

    public List<PlanetarySystem> getAllReachableSystemsFrom(PlanetarySystem system) {
        return Systems.getInstance().getNearbySystems(system, 30);
    }

    /**
     * This method calculates the cost per jump for interstellar travel. It operates by fitting the part
     * of the force not transported in owned DropShips into a number of prototypical DropShips of a few
     * standard configurations, then adding the JumpShip charges on top. It remains fairly hacky, but
     * improves slightly on the prior implementation as far as following the rulebooks goes.
     *
     * It can be used to calculate total travel costs in the style of FM:Mercs (excludeOwnTransports
     * and campaignOpsCosts set to false), to calculate leased/rented travel costs only in the style
     * of FM:Mercs (excludeOwnTransports true, campaignOpsCosts false), or to calculate travel costs
     * for CampaignOps-style costs (excludeOwnTransports true, campaignOpsCosts true).
     *
     *  @param excludeOwnTransports If true, do not display maintenance costs in the calculated travel cost.
     * @param campaignOpsCosts If true, use the Campaign Ops method for calculating travel cost. (DropShip monthly fees
     *                         of 0.5% of purchase cost, 100,000 C-bills per collar.)
     */
    @SuppressWarnings("unused") // FIXME: Waiting for Dylan to finish re-writing
    public Money calculateCostPerJump(boolean excludeOwnTransports, boolean campaignOpsCosts) {
        Money collarCost = Money.of(campaignOpsCosts ? 100000 : 50000);

        // first we need to get the total number of units by type
        int nMech = getNumberOfUnitsByType(Entity.ETYPE_MECH);
        int nLVee = getNumberOfUnitsByType(Entity.ETYPE_TANK, false, true);
        int nHVee = getNumberOfUnitsByType(Entity.ETYPE_TANK);
        int nAero = getNumberOfUnitsByType(Entity.ETYPE_AERO);
        int nSC = getNumberOfUnitsByType(Entity.ETYPE_SMALL_CRAFT);
        int nCF = getNumberOfUnitsByType(Entity.ETYPE_CONV_FIGHTER);
        int nBA = getNumberOfUnitsByType(Entity.ETYPE_BATTLEARMOR);
        int nMechInf = 0;
        int nMotorInf = 0;
        int nFootInf = 0;
        int nProto = getNumberOfUnitsByType(Entity.ETYPE_PROTOMECH);
        int nDropship = getNumberOfUnitsByType(Entity.ETYPE_DROPSHIP);
        int nCollars = getTotalDockingCollars();
        double nCargo = getTotalCargoCapacity(); // ignoring refrigerated/insulated/etc.

        // get cargo tonnage including parts in transit, then get mothballed unit
        // tonnage
        double carriedCargo = getCargoTonnage(true, false) + getCargoTonnage(false, true);

        // calculate the number of units left untransported
        int noMech = Math.max(nMech - getOccupiedBays(Entity.ETYPE_MECH), 0);
        int noDS = Math.max(nDropship - getOccupiedBays(Entity.ETYPE_DROPSHIP), 0);
        int noSC = Math.max(nSC - getOccupiedBays(Entity.ETYPE_SMALL_CRAFT), 0);
        int noCF = Math.max(nCF - getOccupiedBays(Entity.ETYPE_CONV_FIGHTER), 0);
        int noASF = Math.max(nAero - getOccupiedBays(Entity.ETYPE_AERO), 0);
        int nolv = Math.max(nLVee - getOccupiedBays(Entity.ETYPE_TANK, true), 0);
        int nohv = Math.max(nHVee - getOccupiedBays(Entity.ETYPE_TANK), 0);
        int noinf = Math.max(getNumberOfUnitsByType(Entity.ETYPE_INFANTRY) - getOccupiedBays(Entity.ETYPE_INFANTRY), 0);
        int noBA = Math.max(nBA - getOccupiedBays(Entity.ETYPE_BATTLEARMOR), 0);
        int noProto = Math.max(nProto - getOccupiedBays(Entity.ETYPE_PROTOMECH), 0);
        int freehv = Math.max(getTotalHeavyVehicleBays() - getOccupiedBays(Entity.ETYPE_TANK), 0);
        int freeinf = Math.max(getTotalInfantryBays() - getOccupiedBays(Entity.ETYPE_INFANTRY), 0);
        int freeba = Math.max(getTotalBattleArmorBays() - getOccupiedBays(Entity.ETYPE_BATTLEARMOR), 0);
        int freeSC = Math.max(getTotalSmallCraftBays() - getOccupiedBays(Entity.ETYPE_SMALL_CRAFT), 0);
        int noCargo = (int) Math.ceil(Math.max(carriedCargo - nCargo, 0));

        int newNoASF = Math.max(noASF - freeSC, 0);
        int placedASF = Math.max(noASF - newNoASF, 0);
        freeSC -= placedASF;

        int newNolv = Math.max(nolv - freehv, 0);
        int placedlv = Math.max(nolv - newNolv, 0);
        freehv -= placedlv;
        int noVehicles = (nohv + newNolv);

        Money dropshipCost;
        // The cost-figuring process: using prototypical dropships, figure out how
        // many collars are required. Charge for the prototypical dropships and
        // the docking collar, based on the rules selected. Allow prototypical
        // dropships to be leased in 1/2 increments; designs of roughly 1/2
        // size exist for all of the prototypical variants chosen.

        // DropShip costs are for the duration of the trip for FM:Mercs rules,
        // and per month for Campaign Ops. The prior implementation here assumed
        // the FM:Mercs costs were per jump, which seems reasonable. To avoid having
        // to add a bunch of code to remember the total length of the current
        // jump path, CamOps costs are normalized to per-jump, using 175 hours charge
        // time as a baseline.

        // Roughly an Overlord
        int largeDropshipMechCapacity = 36;
        int largeMechDropshipASFCapacity = 6;
        int largeMechDropshipCargoCapacity = 120;
        Money largeMechDropshipCost = Money.of(campaignOpsCosts ? (1750000.0 / 4.2) : 400000);

        // Roughly a Union
        int averageDropshipMechCapacity = 12;
        int mechDropshipASFCapacity = 2;
        int mechDropshipCargoCapacity = 75;
        Money mechDropshipCost = Money.of(campaignOpsCosts ? (1450000.0 / 4.2) : 150000);

        // Roughly a Leopard CV
        int averageDropshipASFCapacity = 6;
        int asfDropshipCargoCapacity = 90;
        Money asfDropshipCost = Money.of(campaignOpsCosts ? (900000.0 / 4.2) : 80000);

        // Roughly a Triumph
        int largeDropshipVehicleCapacity = 50;
        int largeVehicleDropshipCargoCapacity = 750;
        Money largeVehicleDropshipCost = Money.of(campaignOpsCosts ? (1750000.0 / 4.2) : 430000);

        // Roughly a Gazelle
        int averageDropshipVehicleCapacity = 15;
        int vehicleDropshipCargoCapacity = 65;
        Money vehicleDropshipCost = Money.of(campaignOpsCosts ? (900000.0 / 4.2): 40000);

        // Roughly a Mule
        int largeDropshipCargoCapacity = 8000;
        Money largeCargoDropshipCost = Money.of(campaignOpsCosts ? (750000.0 / 4.2) : 800000);

        // Roughly a Buccaneer
        int averageDropshipCargoCapacity = 2300;
        Money cargoDropshipCost = Money.of(campaignOpsCosts ? (550000.0 / 4.2) : 250000);

        int mechCollars = 0;
        double leasedLargeMechDropships = 0;
        double leasedAverageMechDropships = 0;

        int asfCollars = 0;
        double leasedAverageASFDropships = 0;

        int vehicleCollars = 0;
        double leasedLargeVehicleDropships = 0;
        double leasedAverageVehicleDropships = 0;

        int cargoCollars = 0;
        double leasedLargeCargoDropships = 0;
        double leasedAverageCargoDropships = 0;

        int leasedASFCapacity = 0;
        int leasedCargoCapacity = 0;

        // For each type we're concerned with, calculate the number of dropships needed
        // to transport the force. Smaller dropships are represented by half-dropships.

        // If we're transporting more than a company, Overlord analogues are more efficient.
        if (noMech > 12) {
            leasedLargeMechDropships = noMech / (double) largeDropshipMechCapacity;
            noMech -= leasedLargeMechDropships * largeDropshipMechCapacity;
            mechCollars += (int) Math.ceil(leasedLargeMechDropships);

            // If there's more than a company left over, lease another Overlord. Otherwise
            // fall through and get a Union.
            if (noMech > 12) {
                leasedLargeMechDropships += 1;
                noMech -= largeDropshipMechCapacity;
                mechCollars += 1;
            }

            leasedASFCapacity += (int) Math.floor(leasedLargeMechDropships * largeMechDropshipASFCapacity);
            leasedCargoCapacity += (int) Math.floor(largeMechDropshipCargoCapacity);
        }

        // Unions
        if (noMech > 0) {
            leasedAverageMechDropships = noMech / (double) averageDropshipMechCapacity;
            noMech -= leasedAverageMechDropships * averageDropshipMechCapacity;
            mechCollars += (int) Math.ceil(leasedAverageMechDropships);

            // If we can fit in a smaller DropShip, lease one of those instead.
            if ((noMech > 0) && (noMech < (averageDropshipMechCapacity / 2))) {
                leasedAverageMechDropships += 0.5;
                mechCollars += 1;
            } else if (noMech > 0) {
                leasedAverageMechDropships += 1;
                mechCollars += 1;
            }

            // Our Union-ish DropShip can carry some ASFs and cargo.
            leasedASFCapacity += (int) Math.floor(leasedAverageMechDropships * mechDropshipASFCapacity);
            leasedCargoCapacity += (int) Math.floor(leasedAverageMechDropships * mechDropshipCargoCapacity);
        }

        // Leopard CVs
        if (noASF > leasedASFCapacity) {
            noASF -= leasedASFCapacity;

            if (noASF > 0) {
                leasedAverageASFDropships = noASF / (double) averageDropshipASFCapacity;
                noASF -= leasedAverageASFDropships * averageDropshipASFCapacity;
                asfCollars += (int) Math.ceil(leasedAverageASFDropships);

                if ((noASF > 0) && (noASF < (averageDropshipASFCapacity / 2))) {
                    leasedAverageASFDropships += 0.5;
                    asfCollars += 1;
                } else if (noASF > 0) {
                    leasedAverageASFDropships += 1;
                    asfCollars += 1;
                }
            }

            // Our Leopard-ish DropShip can carry some cargo.
            leasedCargoCapacity += (int) Math.floor(asfDropshipCargoCapacity * leasedAverageASFDropships);
        }

        // Triumphs
        if (noVehicles > averageDropshipVehicleCapacity) {
            leasedLargeVehicleDropships = noVehicles / (double) largeDropshipVehicleCapacity;
            noVehicles -= leasedLargeVehicleDropships * largeDropshipVehicleCapacity;
            vehicleCollars += (int) Math.ceil(leasedLargeVehicleDropships);

            if (noVehicles > averageDropshipVehicleCapacity) {
                leasedLargeVehicleDropships += 1;
                noVehicles -= largeDropshipVehicleCapacity;
                vehicleCollars += 1;
            }

            leasedCargoCapacity += (int) Math.floor(leasedLargeVehicleDropships * largeVehicleDropshipCargoCapacity);
        }

        // Gazelles
        if (noVehicles > 0) {
            leasedAverageVehicleDropships = (nohv + newNolv) / (double) averageDropshipVehicleCapacity;
            noVehicles = (int) ((nohv + newNolv) - leasedAverageVehicleDropships * averageDropshipVehicleCapacity);
            vehicleCollars += (int) Math.ceil(leasedAverageVehicleDropships);

            // Gazelles are pretty minimal, so no half-measures.
            if (noVehicles > 0) {
                leasedAverageVehicleDropships += 1;
                noVehicles -= averageDropshipVehicleCapacity;
                vehicleCollars += 1;
            }

            // Our Gazelle-ish DropShip can carry some cargo.
            leasedCargoCapacity += (int) Math.floor(vehicleDropshipCargoCapacity * leasedAverageVehicleDropships);
        }

        // Do we have any leftover cargo?
        noCargo -= leasedCargoCapacity;

        // Mules
        if (noCargo > averageDropshipCargoCapacity) {
            leasedLargeCargoDropships = noCargo / (double) largeDropshipCargoCapacity;
            noCargo -= leasedLargeCargoDropships * largeDropshipCargoCapacity;
            cargoCollars += (int) Math.ceil(leasedLargeCargoDropships);

            if (noCargo > averageDropshipCargoCapacity) {
                leasedLargeCargoDropships += 1;
                noCargo -= largeDropshipCargoCapacity;
                cargoCollars += 1;
            }
        }

        // Buccaneers
        if (noCargo > 0) {
            leasedAverageCargoDropships = noCargo / (double) averageDropshipCargoCapacity;
            cargoCollars += (int) Math.ceil(leasedAverageCargoDropships);
            noCargo -= leasedAverageCargoDropships * averageDropshipCargoCapacity;

            if (noCargo > 0 && noCargo < (averageDropshipCargoCapacity / 2)) {
                leasedAverageCargoDropships += 0.5;
                cargoCollars += 1;
            } else if (noCargo > 0) {
                leasedAverageCargoDropships += 1;
                cargoCollars += 1;
            }
        }

        dropshipCost = mechDropshipCost.multipliedBy(leasedAverageMechDropships);
        dropshipCost = dropshipCost.plus(largeMechDropshipCost.multipliedBy(leasedLargeMechDropships ));

        dropshipCost = dropshipCost.plus(asfDropshipCost.multipliedBy(leasedAverageASFDropships));

        dropshipCost = dropshipCost.plus(vehicleDropshipCost.multipliedBy(leasedAverageVehicleDropships));
        dropshipCost = dropshipCost.plus(largeVehicleDropshipCost.multipliedBy(leasedLargeVehicleDropships));

        dropshipCost = dropshipCost.plus(cargoDropshipCost.multipliedBy(leasedAverageCargoDropships));
        dropshipCost = dropshipCost.plus(largeCargoDropshipCost.multipliedBy(leasedLargeCargoDropships));

        // Smaller/half-DropShips are cheaper to rent, but still take one collar each
        int collarsNeeded = mechCollars + asfCollars + vehicleCollars + cargoCollars;

        // add owned DropShips
        collarsNeeded += nDropship;

        // now factor in owned JumpShips
        collarsNeeded = Math.max(0, collarsNeeded - nCollars);

        Money totalCost = dropshipCost.plus(collarCost.multipliedBy(collarsNeeded));

        // FM:Mercs reimburses for owned transport (CamOps handles it in peacetime costs)
        if (!excludeOwnTransports) {
            Money ownDropshipCost = Money.zero();
            Money ownJumpshipCost = Money.zero();
            for (Unit u : getUnits()) {
                if (!u.isMothballed()) {
                    Entity e = u.getEntity();
                    if ((e.getEntityType() & Entity.ETYPE_DROPSHIP) != 0) {
                        ownDropshipCost = ownDropshipCost.plus(mechDropshipCost.multipliedBy(u.getMechCapacity()).dividedBy(averageDropshipMechCapacity));
                        ownDropshipCost = ownDropshipCost.plus(asfDropshipCost.multipliedBy(u.getASFCapacity()).dividedBy(averageDropshipASFCapacity));
                        ownDropshipCost = ownDropshipCost.plus(vehicleDropshipCost.multipliedBy(u.getHeavyVehicleCapacity() + u.getLightVehicleCapacity()).dividedBy(averageDropshipVehicleCapacity));
                        ownDropshipCost = ownDropshipCost.plus(cargoDropshipCost.multipliedBy(u.getCargoCapacity()).dividedBy(averageDropshipCargoCapacity));
                    } else if ((e.getEntityType() & Entity.ETYPE_JUMPSHIP) != 0) {
                        ownJumpshipCost = ownDropshipCost.plus(collarCost.multipliedBy(e.getDockingCollars().size()));
                    }
                }
            }

            totalCost = totalCost.plus(ownDropshipCost).plus(ownJumpshipCost);
        }

        return totalCost;
    }

    public void personUpdated(Person p) {
        Unit u = getUnit(p.getUnitId());
        if (null != u) {
            u.resetPilotAndEntity();
        }
        MekHQ.triggerEvent(new PersonChangedEvent(p));
    }

    public TargetRoll getTargetFor(IPartWork partWork, Person tech) {
        Skill skill = tech.getSkillForWorkingOn(partWork);
        int modePenalty = partWork.getMode().expReduction;
        if (null != partWork.getUnit() && !partWork.getUnit().isAvailable(partWork instanceof Refit)) {
            return new TargetRoll(TargetRoll.IMPOSSIBLE,
                    "This unit is not currently available!");
        }
        if (partWork.getTeamId() != null
                && !partWork.getTeamId().equals(tech.getId())) {
            return new TargetRoll(TargetRoll.IMPOSSIBLE,
                    "Already being worked on by another team");
        }
        if (null == skill) {
            return new TargetRoll(TargetRoll.IMPOSSIBLE,
                    "Assigned tech does not have the right skills");
        }
        if (!getCampaignOptions().isDestroyByMargin()
                && partWork.getSkillMin() > (skill.getExperienceLevel() - modePenalty)) {
            return new TargetRoll(TargetRoll.IMPOSSIBLE,
                    "Task is beyond this tech's skill level");
        }
        if (partWork.getSkillMin() > SkillType.EXP_ELITE) {
            return new TargetRoll(TargetRoll.IMPOSSIBLE, "Task is impossible.");
        }
        if (!partWork.needsFixing() && !partWork.isSalvaging()) {
            return new TargetRoll(TargetRoll.IMPOSSIBLE, "Task is not needed.");
        }
        if (partWork instanceof MissingPart
                && null == ((MissingPart) partWork).findReplacement(false)) {
            return new TargetRoll(TargetRoll.IMPOSSIBLE, "Part not available.");
        }
        if (!(partWork instanceof Refit) && tech.getMinutesLeft() <= 0
                && (!isOvertimeAllowed() || tech.getOvertimeLeft() <= 0)) {
            return new TargetRoll(TargetRoll.IMPOSSIBLE, "No time left.");
        }
        String notFixable = partWork.checkFixable();
        if (null != notFixable) {
            return new TargetRoll(TargetRoll.IMPOSSIBLE, notFixable);
        }
        // if this is an infantry refit, then automatic success
        if (partWork instanceof Refit && null != partWork.getUnit()
                && partWork.getUnit().getEntity() instanceof Infantry
                && !(partWork.getUnit().getEntity() instanceof BattleArmor)) {
            return new TargetRoll(TargetRoll.AUTOMATIC_SUCCESS,
                    "infantry refit");
        }

        //if we are using the MoF rule, then we will ignore mode penalty here
        //and instead assign it as a straight penalty
        if (getCampaignOptions().isDestroyByMargin()) {
            modePenalty = 0;
        }

        // this is ugly, if the mode penalty drops you to green, you drop two
        // levels instead of two
        int value = skill.getFinalSkillValue() + modePenalty;
        if (modePenalty > 0
                && SkillType.EXP_GREEN == (skill.getExperienceLevel() - modePenalty)) {
            value++;
        }
        TargetRoll target = new TargetRoll(value,
                SkillType.getExperienceLevelName(skill.getExperienceLevel() - modePenalty));
        if (target.getValue() == TargetRoll.IMPOSSIBLE) {
            return target;
        }

        target.append(partWork.getAllMods(tech));

        if (getCampaignOptions().useEraMods()) {
            target.addModifier(getFaction().getEraMod(getGameYear()), "era");
        }

        boolean isOvertime = false;
        if (isOvertimeAllowed()
                && (tech.isTaskOvertime(partWork) || partWork.hasWorkedOvertime())) {
            target.addModifier(3, "overtime");
            isOvertime = true;
        }

        int minutes = Math.min(partWork.getTimeLeft(), tech.getMinutesLeft());
        if (isOvertimeAllowed()) {
            minutes = Math.min(minutes, tech.getMinutesLeft() + tech.getOvertimeLeft());
        }
        int helpMod;
        if (null != partWork.getUnit() && partWork.getUnit().isSelfCrewed()) {
            int hits;
            if (null != partWork.getUnit().getEntity().getCrew()) {
                hits = partWork.getUnit().getEntity().getCrew().getHits();
            } else {
                hits = 6;
            }
            helpMod = getShorthandedModForCrews(hits);
        } else {
            int helpers = getAvailableAstechs(minutes, isOvertime);
            helpMod = getShorthandedMod(helpers, false);
            // we may have just gone overtime with our helpers
            if (!isOvertime && astechPoolMinutes < (minutes * helpers)) {
                target.addModifier(3, "overtime astechs");
            }
        }
        if (partWork.getShorthandedMod() > helpMod) {
            helpMod = partWork.getShorthandedMod();
        }
        if (helpMod > 0) {
            target.addModifier(helpMod, "shorthanded");
        }
        return target;
    }

    public TargetRoll getTargetForMaintenance(IPartWork partWork, Person tech) {
        int value = 10;
        String skillLevel = "Unmaintained";
        if (null != tech) {
            Skill skill = tech.getSkillForWorkingOn(partWork);
            if (null != skill) {
                value = skill.getFinalSkillValue();
                skillLevel = SkillType.getExperienceLevelName(skill
                        .getExperienceLevel());
            }
        }

        TargetRoll target = new TargetRoll(value, skillLevel);
        if (target.getValue() == TargetRoll.IMPOSSIBLE) {
            return target;
        }

        target.append(partWork.getAllModsForMaintenance());

        if (getCampaignOptions().useEraMods()) {
            target.addModifier(getFaction().getEraMod(getGameYear()), "era");
        }

        if (null != partWork.getUnit() && null != tech) {
            // we have no official rules for what happens when a tech is only
            // assigned
            // for part of the maintenance cycle, so we will create our own
            // penalties
            if (partWork.getUnit().getMaintainedPct() < .5) {
                target.addModifier(2, "partial maintenance");
            } else if (partWork.getUnit().getMaintainedPct() < 1) {
                target.addModifier(1, "partial maintenance");
            }

            // the astech issue is crazy, because you can actually be better off
            // not maintaining
            // than going it short-handed, but that is just the way it is.
            // Still, there is also some fuzziness about what happens if you are
            // short astechs
            // for part of the cycle. We will keep keep track of the total
            // "astech days" used over
            // the cycle and take the average per day rounding down as our team
            // size
            int helpMod = 0;
            if (null != partWork.getUnit() && partWork.getUnit().isSelfCrewed()) {
                int hits = 0;
                if (null != partWork.getUnit().getEntity().getCrew()) {
                    hits = partWork.getUnit().getEntity().getCrew().getHits();
                } else {
                    hits = 6;
                }
                helpMod = getShorthandedModForCrews(hits);
            } else {
                int helpers = partWork.getUnit().getAstechsMaintained();
                helpMod = getShorthandedMod(helpers, false);
            }
            if (helpMod > 0) {
                target.addModifier(helpMod, "shorthanded");
            }
        }

        return target;
    }

    public TargetRoll getTargetForAcquisition(IAcquisitionWork acquisition,
            Person person) {
        return getTargetForAcquisition(acquisition, person, true);
    }

    public TargetRoll getTargetForAcquisition(IAcquisitionWork acquisition,
            Person person, boolean checkDaysToWait) {
        if (getCampaignOptions().getAcquisitionSkill().equals(
                CampaignOptions.S_AUTO)) {
            return new TargetRoll(TargetRoll.AUTOMATIC_SUCCESS,
                    "Automatic Success");
        }
        if (null == person) {
            return new TargetRoll(TargetRoll.IMPOSSIBLE,
                    "No one on your force is capable of acquiring parts");
        }
        Skill skill = person.getSkillForWorkingOn(
                getCampaignOptions().getAcquisitionSkill());
        if (null != getShoppingList().getShoppingItem(
                acquisition.getNewEquipment())
                && checkDaysToWait) {
            return new TargetRoll(
                    TargetRoll.AUTOMATIC_FAIL,
                    "You must wait until the new cycle to check for this part. Further attempts will be added to the shopping list.");
        }
        if (acquisition.getTechBase() == Part.T_CLAN
                && !getCampaignOptions().allowClanPurchases()) {
            return new TargetRoll(TargetRoll.IMPOSSIBLE,
                    "You cannot acquire clan parts");
        }
        if (acquisition.getTechBase() == Part.T_IS
                && !getCampaignOptions().allowISPurchases()) {
            return new TargetRoll(TargetRoll.IMPOSSIBLE,
                    "You cannot acquire inner sphere parts");
        }
        if (getCampaignOptions().getTechLevel() < Utilities
                .getSimpleTechLevel(acquisition.getTechLevel())) {
            return new TargetRoll(TargetRoll.IMPOSSIBLE,
                    "You cannot acquire parts of this tech level");
        }
        if(getCampaignOptions().limitByYear()
                && !acquisition.isIntroducedBy(getGameYear(), useClanTechBase(), getTechFaction())) {
            return new TargetRoll(TargetRoll.IMPOSSIBLE,
                    "It has not been invented yet!");
        }
        if(getCampaignOptions().disallowExtinctStuff() &&
                (acquisition.isExtinctIn(getGameYear(), useClanTechBase(), getTechFaction())
                        || acquisition.getAvailability() == EquipmentType.RATING_X)) {
            return new TargetRoll(TargetRoll.IMPOSSIBLE,
                    "It is extinct!");
        }
        if (getCampaignOptions().getUseAtB() &&
                getCampaignOptions().getRestrictPartsByMission() && acquisition instanceof Part) {
            int partAvailability = ((Part) acquisition).getAvailability();
            EquipmentType et = null;
            if (acquisition instanceof EquipmentPart) {
                et = ((EquipmentPart) acquisition).getType();
            } else if (acquisition instanceof MissingEquipmentPart) {
                et = ((MissingEquipmentPart) acquisition).getType();
            }

            /*
             * Even if we can acquire Clan parts, they have a minimum availability of F for
             * non-Clan units
             */
            if (acquisition.getTechBase() == Part.T_CLAN && !getFaction().isClan()) {
                partAvailability = Math.max(partAvailability, EquipmentType.RATING_F);
            } else if (et != null) {
                /*
                 * AtB rules do not simply affect difficulty of obtaining parts, but whether
                 * they can be obtained at all. Changing the system to use availability codes
                 * can have a serious effect on game play, so we apply a few tweaks to keep some
                 * of the more basic items from becoming completely unobtainable, while applying
                 * a minimum for non-flamer energy weapons, which was the reason this rule was
                 * included in AtB to begin with.
                 */
                if (et instanceof megamek.common.weapons.lasers.EnergyWeapon
                        && !(et instanceof megamek.common.weapons.flamers.FlamerWeapon)
                        && partAvailability < EquipmentType.RATING_C) {
                    partAvailability = EquipmentType.RATING_C;
                }
                if (et instanceof megamek.common.weapons.autocannons.ACWeapon) {
                    partAvailability -= 2;
                }
                if (et instanceof megamek.common.weapons.gaussrifles.GaussWeapon
                        || et instanceof megamek.common.weapons.flamers.FlamerWeapon) {
                    partAvailability--;
                }
                if (et instanceof megamek.common.AmmoType) {
                    switch (((megamek.common.AmmoType) et).getAmmoType()) {
                        case megamek.common.AmmoType.T_AC:
                            partAvailability -= 2;
                            break;
                        case megamek.common.AmmoType.T_GAUSS:
                            partAvailability -= 1;
                    }
                    if (((megamek.common.AmmoType) et).getMunitionType() == megamek.common.AmmoType.M_STANDARD) {
                        partAvailability--;
                    }
                }

            }

            if (((getGameYear() < 2950) || (getGameYear() > 3040))
                    && (acquisition instanceof Armor || acquisition instanceof MissingMekActuator
                            || acquisition instanceof mekhq.campaign.parts.MissingMekCockpit
                            || acquisition instanceof mekhq.campaign.parts.MissingMekLifeSupport
                            || acquisition instanceof mekhq.campaign.parts.MissingMekLocation
                            || acquisition instanceof mekhq.campaign.parts.MissingMekSensor)) {
                partAvailability--;
            }

            if (partAvailability > findAtBPartsAvailabilityLevel(acquisition)) {
                return new TargetRoll(TargetRoll.IMPOSSIBLE,
                        "This part is not currently available to your unit.");
            }
        }
        TargetRoll target = new TargetRoll(skill.getFinalSkillValue(),
                SkillType.getExperienceLevelName(skill.getExperienceLevel()));// person.getTarget(Modes.MODE_NORMAL);
        target.append(acquisition.getAllAcquisitionMods());
        return target;
    }

    public AtBContract getAttachedAtBContract(Unit unit) {
        if (null != unit && null != lances.get(unit.getForceId())) {
            return lances.get(unit.getForceId()).getContract(this);
        }
        return null;
    }

    /**
     * AtB: count all available bonus parts
     * @return the total <code>int</code> number of bonus parts for all active contracts
     */
    public int totalBonusParts() {
        int retVal = 0;
        for (Mission m : getMissions()) {
            if (m.isActive() && m instanceof AtBContract) {
                retVal += ((AtBContract) m).getNumBonusParts();
            }
        }
        return retVal;
    }

    private int findAtBPartsAvailabilityLevel(IAcquisitionWork acquisition) {
        AtBContract contract = getAttachedAtBContract(acquisition.getUnit());
        /*
         * If the unit is not assigned to a contract, use the least restrictive active
         * contract
         */
        for (Mission m : getMissions()) {
            if (m.isActive() && m instanceof AtBContract) {
                if (null == contract
                        || ((AtBContract) m).getPartsAvailabilityLevel() > contract.getPartsAvailabilityLevel()) {
                    contract = (AtBContract) m;
                }
            }
        }
        if (null != contract) {
            return contract.getPartsAvailabilityLevel();
        }
        /* If contract is still null, the unit is not in a contract. */
        Person adminLog = findBestInRole(Person.T_ADMIN_LOG, SkillType.S_ADMIN);
        int adminLogExp = (adminLog == null) ? SkillType.EXP_ULTRA_GREEN
                : adminLog.getSkill(SkillType.S_ADMIN).getExperienceLevel();
        return getUnitRatingMod() + adminLogExp - SkillType.EXP_REGULAR;
    }

    public void resetAstechMinutes() {
        astechPoolMinutes = 480 * getNumberPrimaryAstechs() + 240
                * getNumberSecondaryAstechs();
        astechPoolOvertime = 240 * getNumberPrimaryAstechs() + 120
                * getNumberSecondaryAstechs();
    }

    public void setAstechPoolMinutes(int minutes) {
        astechPoolMinutes = minutes;
    }

    public int getAstechPoolMinutes() {
        return astechPoolMinutes;
    }

    public void setAstechPoolOvertime(int overtime) {
        astechPoolOvertime = overtime;
    }

    public int getAstechPoolOvertime() {
        return astechPoolOvertime;
    }

    public int getPossibleAstechPoolMinutes() {
        return 480 * getNumberPrimaryAstechs() + 240 * getNumberSecondaryAstechs();
    }

    public int getPossibleAstechPoolOvertime() {
        return 240 * getNumberPrimaryAstechs() + 120 * getNumberSecondaryAstechs();
    }

    public void setAstechPool(int size) {
        astechPool = size;
    }

    public int getAstechPool() {
        return astechPool;
    }

    public void setMedicPool(int size) {
        medicPool = size;
    }

    public int getMedicPool() {
        return medicPool;
    }

    public void increaseAstechPool(int i) {
        astechPool += i;
        astechPoolMinutes += (480 * i);
        astechPoolOvertime += (240 * i);
        MekHQ.triggerEvent(new AstechPoolChangedEvent(this, i));
    }

    public void decreaseAstechPool(int i) {
        astechPool = Math.max(0, astechPool - i);
        // always assume that we fire the ones who have not yet worked
        astechPoolMinutes = Math.max(0, astechPoolMinutes - 480 * i);
        astechPoolOvertime = Math.max(0, astechPoolOvertime - 240 * i);
        MekHQ.triggerEvent(new AstechPoolChangedEvent(this, -i));
    }

    public int getNumberAstechs() {
        return getNumberPrimaryAstechs() + getNumberSecondaryAstechs();
    }

    public int getNumberPrimaryAstechs() {
        int astechs = getAstechPool();
        for (Person p : getPersonnel()) {
            if ((p.getPrimaryRole() == Person.T_ASTECH) && p.isActive()
                    && !p.isDeployed()) {
                astechs++;
            }
        }
        return astechs;
    }

    public int getNumberSecondaryAstechs() {
        int astechs = 0;
        for (Person p : getPersonnel()) {
            if ((p.getSecondaryRole() == Person.T_ASTECH) && p.isActive()
                    && !p.isDeployed()) {
                astechs++;
            }
        }
        return astechs;
    }

    public int getAvailableAstechs(int minutes, boolean alreadyOvertime) {
        int availableHelp = (int) Math.floor(((double) astechPoolMinutes)
                / minutes);
        if (isOvertimeAllowed() && availableHelp < 6) {
            // if we are less than fully staffed, then determine whether
            // we should dip into overtime or just continue as short-staffed
            int shortMod = getShorthandedMod(availableHelp, false);
            int remainingMinutes = astechPoolMinutes - availableHelp * minutes;
            int extraHelp = (remainingMinutes + astechPoolOvertime) / minutes;
            int helpNeeded = 6 - availableHelp;
            if (alreadyOvertime && shortMod > 0) {
                // then add whatever we can
                availableHelp += extraHelp;
            } else if (shortMod > 3) {
                // only dip in if we can bring ourselves up to full
                if (extraHelp >= helpNeeded) {
                    availableHelp = 6;
                }
            }
        }
        if (availableHelp > 6) {
            availableHelp = 6;
        }
        return Math.min(availableHelp, getNumberAstechs());
    }

    public int getShorthandedMod(int availableHelp, boolean medicalStaff) {
        if (medicalStaff) {
            availableHelp += 2;
        }
        int helpMod = 0;
        if (availableHelp == 0) {
            helpMod = 4;
        } else if (availableHelp == 1) {
            helpMod = 3;
        } else if (availableHelp < 4) {
            helpMod = 2;
        } else if (availableHelp < 6) {
            helpMod = 1;
        }
        return helpMod;
    }

    public int getShorthandedModForCrews(int hits) {
        int helpMod = 0;
        if (hits >= 5) {
            helpMod = 4;
        } else if (hits == 4) {
            helpMod = 3;
        } else if (hits == 3) {
            helpMod = 2;
        } else if (hits > 0) {
            helpMod = 1;
        }
        return helpMod;
    }

    public int getMedicsPerDoctor() {
        int ndocs = getDoctors().size();
        int nmedics = getNumberMedics();
        if (ndocs == 0) {
            return 0;
        }
        // TODO: figure out what to do with fractions
        return Math.min(nmedics / ndocs, 4);
    }

    /**
     * @return the number of medics in the campaign including any in the temporary medic pool
     */
    public int getNumberMedics() {
        int medics = getMedicPool(); // this uses a getter for unit testing
        for (Person p : getPersonnel()) {
            if (p.isMedic() && p.isActive() && !p.isDeployed()) {
                medics++;
            }
        }
        return medics;
    }

    public void increaseMedicPool(int i) {
        medicPool += i;
        MekHQ.triggerEvent(new MedicPoolChangedEvent(this, i));
    }

    public void decreaseMedicPool(int i) {
        medicPool = Math.max(0, medicPool - i);
        MekHQ.triggerEvent(new MedicPoolChangedEvent(this, -i));
    }

    public void changePrisonerStatus(Person p, int status) {
        switch (status) {
            case Person.PRISONER_NOT:
                p.setFreeMan();
                if (p.getRankNumeric() < 0) {
                    changeRank(p, 0, false);
                }
                ServiceLogger.freed(p, getDate());
                if (getCampaignOptions().getUseTimeInService()) {
                    p.setRecruitment(getLocalDate());
                }
                break;
            case Person.PRISONER_YES:
                if (p.getRankNumeric() != Ranks.RANK_PRISONER) {
                    changeRank(p, Ranks.RANK_PRISONER, true); // They don't get to have a rank. Their
                    // rank is Prisoner or Bondsman.
                }
                p.setPrisoner();
                ServiceLogger.madePrisoner(p, getDate());
                p.setRecruitment(null); //more efficient to just set it to null instead of checking if the setting is enabled
                break;
            case Person.PRISONER_BONDSMAN:
                if (p.getRankNumeric() != Ranks.RANK_BONDSMAN) {
                    changeRank(p, Ranks.RANK_BONDSMAN, true); // They don't get to have a rank. Their
                    // rank is Prisoner or Bondsman.
                }
                p.setBondsman();
                ServiceLogger.madeBondsman(p, getDate());
                p.setRecruitment(null); //more efficient to just set it to null instead of checking if the setting is enabled
                break;
            default:
                break;
        }
        if (p.isBondsman() || p.isPrisoner()) {
            Unit u = getUnit(p.getUnitId());
            if (u != null) {
                u.remove(p, true);
            }
        }
        MekHQ.triggerEvent(new PersonChangedEvent(p));
    }

    public void changeStatus(Person person, PersonnelStatus status) {
        Unit u = getUnit(person.getUnitId());
        if (status == PersonnelStatus.KIA) {
            ServiceLogger.kia(person, getDate());
            // set the date of death
            person.setDateOfDeath(getLocalDate());
            // Don't forget to tell the spouse
            if (person.getGenealogy().hasSpouse()) {
                person.divorce(getCampaignOptions().getKeepMarriedNameUponSpouseDeath()
                        ? Person.OPT_KEEP_SURNAME : Person.OPT_SPOUSE_CHANGE_SURNAME);
            }
        } else if (person.getStatus() == PersonnelStatus.KIA) {
            // remove date of death for resurrection
            person.setDateOfDeath(null);
        }
        if (status == PersonnelStatus.MIA) {
            ServiceLogger.mia(person, getDate());
        }
        if (status == PersonnelStatus.RETIRED) {
            ServiceLogger.retired(person, getDate());
        }
        if ((status == PersonnelStatus.ACTIVE) && (person.getStatus() == PersonnelStatus.MIA)) {
            ServiceLogger.recoveredMia(person, getDate());
        }
        person.setStatus(status);
        if (status != PersonnelStatus.ACTIVE) {
            person.setDoctorId(null, getCampaignOptions().getNaturalHealingWaitingPeriod());
            // If we're assigned to a unit, remove us from it
            if (null != u) {
                u.remove(person, true);
            }
            // If we're assigned as a tech for any unit, remove us from it/them
            if (!person.getTechUnitIDs().isEmpty()) {
                List<UUID> techIds = person.getTechUnitIDs();
                for (UUID tUUID : techIds) {
                    Unit t = getUnit(tUUID);
                    t.remove(person, true);
                }
            }
            // If we're assigned to any repairs or refits, remove that assignment
            for (Part part : getParts()) {
                if (person.getId().equals(part.getTeamId())) {
                    part.cancelAssignment();
                }
            }
        }
        MekHQ.triggerEvent(new PersonChangedEvent(person));
    }

    public void changeRank(Person person, int rank, boolean report) {
        changeRank(person, rank, 0, report);
    }

    public void changeRank(Person person, int rank, int rankLevel, boolean report) {
        int oldRank = person.getRankNumeric();
        int oldRankLevel = person.getRankLevel();
        person.setRankNumeric(rank);
        person.setRankLevel(rankLevel);

        if (getCampaignOptions().getUseTimeInRank()) {
            if (person.isFree() && !person.isDependent()) {
                person.setLastRankChangeDate(getLocalDate());
            } else {
                person.setLastRankChangeDate(null);
            }
        }

        personUpdated(person);
        MekHQ.triggerEvent(new PersonChangedEvent(person));
        if (report) {
            if (rank > oldRank || ((rank == oldRank) && (rankLevel > oldRankLevel))) {
                ServiceLogger.promotedTo(person, getDate());
            } else if ((rank < oldRank) || (rankLevel < oldRankLevel)) {
                ServiceLogger.demotedTo(person, getDate());
            }
        }
    }

    public GameOptions getGameOptions() {
        return gameOptions;
    }

    public Vector<IBasicOption> getGameOptionsVector() {
        Vector<IBasicOption> options = new Vector<>();
        for (Enumeration<IOptionGroup> i = gameOptions.getGroups(); i.hasMoreElements(); ) {
            IOptionGroup group = i.nextElement();
            for (Enumeration<IOption> j = group.getOptions(); j.hasMoreElements(); ) {
                IOption option = j.nextElement();
                options.add(option);
            }
        }
        return options;
    }

    public void setGameOptions(GameOptions gameOptions) {
        this.gameOptions = gameOptions;
    }

    public void setGameOptions(Vector<IBasicOption> options) {
        for (IBasicOption option : options) {
            gameOptions.getOption(option.getName()).setValue(option.getValue());
        }
    }

    /**
     * Imports a {@link Kill} into a campaign.
     * @param k A {@link Kill} to import into the campaign.
     */
    public void importKill(Kill k) {
        if(!kills.containsKey(k.getPilotId())) {
            kills.put(k.getPilotId(), new ArrayList<>());
        }

        kills.get(k.getPilotId()).add(k);
    }

    public void addKill(Kill k) {
        importKill(k);

        if (getCampaignOptions().getKillsForXP() > 0
                && getCampaignOptions().getKillXPAward() > 0) {
            if ((getKillsFor(k.getPilotId()).size() % getCampaignOptions()
                    .getKillsForXP()) == 0) {
                Person p = getPerson(k.getPilotId());
                if (null != p) {
                    p.setXp(p.getXp() + getCampaignOptions().getKillXPAward());
                    MekHQ.triggerEvent(new PersonChangedEvent(p));
                }
            }
        }
    }

    public List<Kill> getKills() {
        List<Kill> flattenedKills = new ArrayList<>();
        for(List<Kill> personKills : kills.values()) {
            flattenedKills.addAll(personKills);
        }

        return Collections.unmodifiableList(flattenedKills);
    }

    public List<Kill> getKillsFor(UUID pid) {
        List<Kill> personalKills = kills.get(pid);

        if(personalKills == null) {
            return Collections.emptyList();
        }

        personalKills.sort(Comparator.comparing(Kill::getDate));
        return personalKills;
    }

    public PartsStore getPartsStore() {
        return partsStore;
    }

    public void addCustom(String name) {
        customs.add(name);
    }

    public boolean isCustom(Unit u) {
        return customs.contains(u.getEntity().getChassis() + " "
                + u.getEntity().getModel());
    }

    /**
     * borrowed from megamek.client
     */
    private void checkDuplicateNamesDuringAdd(Entity entity) {
        if (duplicateNameHash.get(entity.getShortName()) == null) {
            duplicateNameHash.put(entity.getShortName(), 1);
        } else {
            int count = duplicateNameHash.get(entity.getShortName());
            count++;
            duplicateNameHash.put(entity.getShortName(), count);
            entity.duplicateMarker = count;
            entity.generateShortName();
            entity.generateDisplayName();
        }
    }

    /**
     * If we remove a unit, we may need to update the duplicate identifier. TODO: This function is super slow :(
     *
     * @param entity This is the entity whose name is checked for any duplicates
     */
    private void checkDuplicateNamesDuringDelete(Entity entity) {
        Integer o = duplicateNameHash.get(entity.getShortNameRaw());
        if (o != null) {
            int count = o;
            if (count > 1) {
                for (Unit u : getUnits()) {
                    Entity e = u.getEntity();
                    if (e.getShortNameRaw().equals(entity.getShortNameRaw()) && (e.duplicateMarker > entity.duplicateMarker)) {
                        e.duplicateMarker--;
                        e.generateShortName();
                        e.generateDisplayName();
                    }
                }
                duplicateNameHash.put(entity.getShortNameRaw(), count - 1);
            } else {
                duplicateNameHash.remove(entity.getShortNameRaw());
            }
        }
    }

    /**
     * Hires a full complement of personnel for a given unit.
     * @param uid The unique identifier of the unit.
     */
    public void hirePersonnelFor(UUID uid) {
        hirePersonnelFor(uid, false);
    }

    /**
     * Hires or adds a full complement of personnel for a given unit.
     * @param uid The unique identifier of the unit.
     * @param isGM A value indicating whether or not this action is undertaken
     *             by a GM and should bypass any costs associated.
     */
    public void hirePersonnelFor(UUID uid, boolean isGM) {
        Unit unit = getUnit(uid);
        if (null == unit) {
            return;
        }

        while (unit.canTakeMoreDrivers()) {
            Person p = null;
            if (unit.getEntity() instanceof LandAirMech) {
                p = newPerson(Person.T_MECHWARRIOR, Person.T_AERO_PILOT);
            } else if (unit.getEntity() instanceof Mech) {
                p = newPerson(Person.T_MECHWARRIOR);
            } else if (unit.getEntity() instanceof SmallCraft
                    || unit.getEntity() instanceof Jumpship) {
                p = newPerson(Person.T_SPACE_PILOT);
            } else if (unit.getEntity() instanceof ConvFighter) {
                p = newPerson(Person.T_CONV_PILOT);
            } else if (unit.getEntity() instanceof Aero) {
                p = newPerson(Person.T_AERO_PILOT);
            } else if (unit.getEntity() instanceof Tank) {
                switch (unit.getEntity().getMovementMode()) {
                    case VTOL:
                        p = newPerson(Person.T_VTOL_PILOT);
                        break;
                    case NAVAL:
                    case HYDROFOIL:
                    case SUBMARINE:
                        p = newPerson(Person.T_NVEE_DRIVER);
                        break;
                    default:
                        p = newPerson(Person.T_GVEE_DRIVER);
                }
            } else if (unit.getEntity() instanceof Protomech) {
                p = newPerson(Person.T_PROTO_PILOT);
            } else if (unit.getEntity() instanceof BattleArmor) {
                p = newPerson(Person.T_BA);
            } else if (unit.getEntity() instanceof Infantry) {
                p = newPerson(Person.T_INFANTRY);
            }
            if (null == p) {
                break;
            }

            if (!recruitPerson(p, isGM)) {
                return;
            }

            if (unit.usesSoloPilot() || unit.usesSoldiers()) {
                unit.addPilotOrSoldier(p);
            } else {
                unit.addDriver(p);
            }
        }

        while (unit.canTakeMoreGunners()) {
            Person p = null;
            if (unit.getEntity() instanceof Tank) {
                p = newPerson(Person.T_VEE_GUNNER);
            } else if (unit.getEntity() instanceof SmallCraft
                    || unit.getEntity() instanceof Jumpship) {
                p = newPerson(Person.T_SPACE_GUNNER);
            } else if (unit.getEntity() instanceof Mech) {
                p = newPerson(Person.T_MECHWARRIOR);
            }
            if (!recruitPerson(p, isGM)) {
                return;
            }
            unit.addGunner(p);
        }
        while (unit.canTakeMoreVesselCrew()) {
            Person p = newPerson(unit.getEntity().isSupportVehicle() ? Person.T_VEHICLE_CREW : Person.T_SPACE_CREW);
            if (!recruitPerson(p, isGM)) {
                return;
            }
            unit.addVesselCrew(p);
        }
        if (unit.canTakeNavigator()) {
            Person p = newPerson(Person.T_NAVIGATOR);
            if (!recruitPerson(p, isGM)) {
                return;
            }
            unit.setNavigator(p);
        }
        if (unit.canTakeTechOfficer()) {
            Person p = null;
            //For vehicle command console we will default to gunner
            if (unit.getEntity() instanceof Tank) {
                p = newPerson(Person.T_VEE_GUNNER);
            } else {
                p = newPerson(Person.T_MECHWARRIOR);
            }
            if (!recruitPerson(p, isGM)) {
                return;
            }
            unit.setTechOfficer(p);
        }
        unit.resetPilotAndEntity();
        unit.runDiagnostic(false);
    }

    public String getUnitRatingText() {
        return getUnitRating().getUnitRating();
    }

    /**
     * Against the Bot Calculates and returns dragoon rating if that is the chosen
     * method; for IOps method, returns unit reputation / 10. If the player chooses
     * not to use unit rating at all, use a default value of C. Note that the AtB
     * system is designed for use with FMMerc dragoon rating, and use of the IOps
     * Beta system may have unsatisfactory results, but we follow the options set by
     * the user here.
     */
    public int getUnitRatingMod() {
        if (!getCampaignOptions().useDragoonRating()) {
            return IUnitRating.DRAGOON_C;
        }
        IUnitRating rating = getUnitRating();
        return getCampaignOptions().getUnitRatingMethod()
                .equals(mekhq.campaign.rating.UnitRatingMethod.FLD_MAN_MERCS_REV) ? rating.getUnitRatingAsInteger()
                        : rating.getModifier();
    }

    public RandomSkillPreferences getRandomSkillPreferences() {
        return rskillPrefs;
    }

    public void setRandomSkillPreferences(RandomSkillPreferences prefs) {
        rskillPrefs = prefs;
    }

    public void setStartingSystem() {
        Map<String, PlanetarySystem> systemList = Systems.getInstance().getSystems();
        PlanetarySystem startingSystem = systemList.get(getFaction().getStartingPlanet(getGameYear()));

        if (startingSystem == null) {
            startingSystem = systemList.get(JOptionPane.showInputDialog(
                    "This faction does not have a starting planet for this era. Please choose a planet."));
            while (startingSystem == null) {
                startingSystem = systemList.get(JOptionPane
                        .showInputDialog("This planet you entered does not exist. Please choose a valid planet."));
            }
        }
        location = new CurrentLocation(startingSystem, 0);
    }

    public void addLogEntry(Person p, LogEntry entry) {
        p.addLogEntry(entry);
    }

    private ArrayList<String> getPossibleRandomPortraits (DirectoryItems portraits, ArrayList<String> existingPortraits, String subDir ) {
        ArrayList<String> possiblePortraits = new ArrayList<>();
        Iterator<String> categories = portraits.getCategoryNames();
        while (categories.hasNext()) {
            String category = categories.next();
            if (category.endsWith(subDir)) {
                Iterator<String> names = portraits.getItemNames(category);
                while (names.hasNext()) {
                    String name = names.next();
                    String location = category + ":" + name;
                    if (existingPortraits.contains(location)) {
                        continue;
                    }
                    possiblePortraits.add(location);
                }
            }
        }
        return possiblePortraits;
    }

    public void assignRandomPortraitFor(Person p) {
        // first create a list of existing portrait strings, so we can check for
        // duplicates
        ArrayList<String> existingPortraits = new ArrayList<>();
        for (Person existingPerson : this.getPersonnel()) {
            existingPortraits.add(existingPerson.getPortraitCategory() + ":"
                    + existingPerson.getPortraitFileName());
        }
        // TODO: it would be nice to pull the portraits directory from MekHQ
        // TODO: itself
        DirectoryItems portraits;
        try {
            portraits = new DirectoryItems(
                    new File("data/images/portraits"), "", //$NON-NLS-1$ //$NON-NLS-2$
                    PortraitFileFactory.getInstance());
        } catch (Exception e) {
            MekHQ.getLogger().error(getClass(), "assignRandomPortraitFor", e);
            return;
        }
        ArrayList<String> possiblePortraits;

        // Will search for portraits in the /gender/primaryrole folder first,
        // and if none are found then /gender/rolegroup, then /gender/combat or
        // /gender/support, then in /gender.
        String searchCat_Gender = "";
        if (p.getGender() == Crew.G_FEMALE) {
            searchCat_Gender += "Female/";
        } else {
            searchCat_Gender += "Male/";
        }
        String searchCat_Role = Person.getRoleDesc(p.getPrimaryRole(), false) + "/";
        String searchCat_RoleGroup = "";
        String searchCat_CombatSupport = "";
        if (p.getPrimaryRole() == Person.T_ADMIN_COM
                || p.getPrimaryRole() == Person.T_ADMIN_HR
                || p.getPrimaryRole() == Person.T_ADMIN_LOG
                || p.getPrimaryRole() == Person.T_ADMIN_TRA) {
            searchCat_RoleGroup = "Admin/";
        }
        if (p.getPrimaryRole() == Person.T_MECHANIC
                || p.getPrimaryRole() == Person.T_AERO_TECH
                || p.getPrimaryRole() == Person.T_MECH_TECH
                || p.getPrimaryRole() == Person.T_BA_TECH) {
            searchCat_RoleGroup = "Tech/";
        }
        if (p.getPrimaryRole() == Person.T_MEDIC
                || p.getPrimaryRole() == Person.T_DOCTOR) {
            searchCat_RoleGroup = "Medical/";
        }
        if (p.getPrimaryRole() == Person.T_SPACE_CREW
                || p.getPrimaryRole() == Person.T_SPACE_GUNNER
                || p.getPrimaryRole() == Person.T_SPACE_PILOT
                || p.getPrimaryRole() == Person.T_NAVIGATOR) {
            searchCat_RoleGroup = "Vessel Crew/";
        }

        if (p.hasPrimarySupportRole(true)) {
            searchCat_CombatSupport = "Support/";
        } else {
            searchCat_CombatSupport = "Combat/";
        }

        possiblePortraits = getPossibleRandomPortraits(portraits, existingPortraits, searchCat_Gender + searchCat_Role);

        if (possiblePortraits.isEmpty() && !searchCat_RoleGroup.isEmpty()) {
            possiblePortraits = getPossibleRandomPortraits(portraits, existingPortraits, searchCat_Gender + searchCat_RoleGroup);
        }
        if (possiblePortraits.isEmpty()) {
            possiblePortraits = getPossibleRandomPortraits(portraits, existingPortraits, searchCat_Gender + searchCat_CombatSupport);
        }
        if (possiblePortraits.isEmpty()) {
            possiblePortraits = getPossibleRandomPortraits(portraits, existingPortraits, searchCat_Gender);
        }
        if (!possiblePortraits.isEmpty()) {
            String chosenPortrait = possiblePortraits.get(Compute.randomInt(possiblePortraits.size()));
            String[] temp = chosenPortrait.split(":");
            if (temp.length != 2) {
                return;
            }
            p.setPortraitCategory(temp[0]);
            p.setPortraitFileName(temp[1]);
        }
    }

    /**
     * Assigns a random origin to a {@link Person}.
     * @param p The {@link Person} who should receive a randomized origin.
     */
    public void assignRandomOriginFor(Person p) {
        AbstractFactionSelector factionSelector = getFactionSelector();
        AbstractPlanetSelector planetSelector = getPlanetSelector();

        Faction faction = factionSelector.selectFaction(this);
        Planet planet = planetSelector.selectPlanet(this, faction);

        p.setOriginFaction(faction);
        p.setOriginPlanet(planet);
    }

    public void clearGameData(Entity entity) {
        for (Mounted m : entity.getEquipment()) {
            m.setUsedThisRound(false);
            m.resetJam();
        }
        entity.setDeployed(false);
        entity.setElevation(0);
        entity.setPassedThrough(new Vector<>());
        entity.resetFiringArcs();
        entity.resetBays();
        entity.setEvading(false);
        entity.setFacing(0);
        entity.setPosition(null);
        entity.setProne(false);
        entity.setHullDown(false);
        entity.heat = 0;
        entity.heatBuildup = 0;
        entity.setTransportId(Entity.NONE);
        entity.resetTransporter();
        entity.setDeployRound(0);
        entity.setSwarmAttackerId(Entity.NONE);
        entity.setSwarmTargetId(Entity.NONE);
        entity.setUnloaded(false);
        entity.setDone(false);
        entity.setLastTarget(Entity.NONE);
        entity.setNeverDeployed(true);
        entity.setStuck(false);
        entity.resetCoolantFailureAmount();
        entity.setConversionMode(0);
        entity.setDoomed(false);

        if (!entity.getSensors().isEmpty()) {
            entity.setNextSensor(entity.getSensors().firstElement());
        }

        if (entity instanceof IBomber) {
            IBomber bomber = (IBomber) entity;
            List<Mounted> mountedBombs = bomber.getBombs();
            if (mountedBombs.size() > 0) {
                //This should return an int[] filled with 0's
                int[] bombChoices = bomber.getBombChoices();
                for (Mounted m : mountedBombs) {
                    if (!(m.getType() instanceof BombType)) {
                        continue;
                    }
                    if(m.getBaseShotsLeft() == 1) {
                        bombChoices[BombType.getBombTypeFromInternalName(m.getType().getInternalName())] += 1;
                    }
                }
                bomber.setBombChoices(bombChoices);
                bomber.clearBombs();
            }
        }

        if (entity instanceof Mech) {
            Mech m = (Mech) entity;
            m.setCoolingFlawActive(false);
        } else if (entity instanceof Aero) {
            Aero a = (Aero) entity;

            if(a.isSpheroid()) {
                entity.setMovementMode(EntityMovementMode.SPHEROID);
            } else {
                entity.setMovementMode(EntityMovementMode.AERODYNE);
            }
            a.setAltitude(5);
            a.setCurrentVelocity(0);
            a.setNextVelocity(0);
        } else if(entity instanceof Tank) {
            Tank t = (Tank) entity;
            t.unjamTurret(t.getLocTurret());
            t.unjamTurret(t.getLocTurret2());
            t.resetJammedWeapons();
        }
        entity.getSecondaryPositions().clear();
        // TODO: still a lot of stuff to do here, but oh well
        entity.setOwner(player);
        entity.setGame(game);
    }

    public Part checkForExistingSparePart(Part part) {
        for (Part spare : parts.values()) {
            if (!spare.isSpare() || spare.getId() == part.getId()) {
                continue;
            }
            if (part.isSamePartTypeAndStatus(spare)) {
                return spare;
            }
        }
        return null;
    }

    public void refreshNetworks() {
        for (Unit unit : getUnits()) {
            // we are going to rebuild the c3, nc3 and c3i networks based on
            // the c3UUIDs
            // TODO: can we do this more efficiently?
            // this code is cribbed from megamek.server#receiveEntityAdd
            Entity entity = unit.getEntity();
            if (null != entity && (entity.hasC3() || entity.hasC3i() || entity.hasNavalC3())) {
                boolean C3iSet = false;
                boolean NC3Set = false;

                for (Entity e : game.getEntitiesVector()) {
                    // C3 Checks
                    if (entity.hasC3()) {
                        if ((entity.getC3MasterIsUUIDAsString() != null)
                                && entity.getC3MasterIsUUIDAsString().equals(e.getC3UUIDAsString())) {
                            entity.setC3Master(e, false);
                            break;
                        }
                    }
                    //Naval C3 checks
                    if (entity.hasNavalC3() && !NC3Set) {
                        entity.setC3NetIdSelf();
                        int pos = 0;
                        //Well, they're the same value of 6...
                        while (pos < Entity.MAX_C3i_NODES) {
                            // We've found a network, join it.
                            if ((entity.getNC3NextUUIDAsString(pos) != null)
                                    && (e.getC3UUIDAsString() != null)
                                    && entity.getNC3NextUUIDAsString(pos).equals(e.getC3UUIDAsString())) {
                                entity.setC3NetId(e);
                                NC3Set = true;
                                break;
                            }

                            pos++;
                        }
                    }
                    // C3i Checks
                    if (entity.hasC3i() && !C3iSet) {
                        entity.setC3NetIdSelf();
                        int pos = 0;
                        while (pos < Entity.MAX_C3i_NODES) {
                            // We've found a network, join it.
                            if ((entity.getC3iNextUUIDAsString(pos) != null)
                                    && (e.getC3UUIDAsString() != null)
                                    && entity.getC3iNextUUIDAsString(pos).equals(e.getC3UUIDAsString())) {
                                entity.setC3NetId(e);
                                C3iSet = true;
                                break;
                            }

                            pos++;
                        }
                    }
                }
            }
        }
    }

    public void disbandNetworkOf(Unit u) {
        // collect all of the other units on this network to rebuild the uuids
        Vector<Unit> networkedUnits = new Vector<>();
        for (Unit unit : getUnits()) {
            if (null != unit.getEntity().getC3NetId()
                    && unit.getEntity().getC3NetId().equals(u.getEntity().getC3NetId())) {
                networkedUnits.add(unit);
            }
        }
        for (int pos = 0; pos < Entity.MAX_C3i_NODES; pos++) {
            for (Unit nUnit : networkedUnits) {
                if (nUnit.getEntity().hasNavalC3()) {
                    nUnit.getEntity().setNC3NextUUIDAsString(pos, null);
                } else {
                    nUnit.getEntity().setC3iNextUUIDAsString(pos, null);
                }
            }
        }
        refreshNetworks();
        MekHQ.triggerEvent(new NetworkChangedEvent(networkedUnits));
    }

    public void removeUnitsFromNetwork(Vector<Unit> removedUnits) {
        // collect all of the other units on this network to rebuild the uuids
        Vector<String> uuids = new Vector<>();
        Vector<Unit> networkedUnits = new Vector<>();
        String network = removedUnits.get(0).getEntity().getC3NetId();
        for (Unit unit : getUnits()) {
            if (removedUnits.contains(unit)) {
                continue;
            }
            if (null != unit.getEntity().getC3NetId()
                    && unit.getEntity().getC3NetId().equals(network)) {
                networkedUnits.add(unit);
                uuids.add(unit.getEntity().getC3UUIDAsString());
            }
        }
        for (int pos = 0; pos < Entity.MAX_C3i_NODES; pos++) {
            for (Unit u : removedUnits) {
                if (u.getEntity().hasNavalC3()) {
                    u.getEntity().setNC3NextUUIDAsString(pos, null);
                } else {
                    u.getEntity().setC3iNextUUIDAsString(pos, null);
                }
            }
            for (Unit nUnit : networkedUnits) {
                if (pos < uuids.size()) {
                    if (nUnit.getEntity().hasNavalC3()) {
                        nUnit.getEntity().setNC3NextUUIDAsString(pos,
                                uuids.get(pos));
                    } else {
                        nUnit.getEntity().setC3iNextUUIDAsString(pos,
                                uuids.get(pos));
                    }
                } else {
                    if (nUnit.getEntity().hasNavalC3()) {
                        nUnit.getEntity().setNC3NextUUIDAsString(pos, null);
                    } else {
                        nUnit.getEntity().setC3iNextUUIDAsString(pos, null);
                    }
                }
            }
        }
        refreshNetworks();
    }

    public void addUnitsToNetwork(Vector<Unit> addedUnits, String netid) {
        // collect all of the other units on this network to rebuild the uuids
        Vector<String> uuids = new Vector<>();
        Vector<Unit> networkedUnits = new Vector<>();
        for (Unit u : addedUnits) {
            uuids.add(u.getEntity().getC3UUIDAsString());
            networkedUnits.add(u);
        }
        for (Unit unit : getUnits()) {
            if (addedUnits.contains(unit)) {
                continue;
            }
            if (null != unit.getEntity().getC3NetId()
                    && unit.getEntity().getC3NetId().equals(netid)) {
                networkedUnits.add(unit);
                uuids.add(unit.getEntity().getC3UUIDAsString());
            }
        }
        for (int pos = 0; pos < Entity.MAX_C3i_NODES; pos++) {
            for (Unit nUnit : networkedUnits) {
                if (pos < uuids.size()) {
                    if (nUnit.getEntity().hasNavalC3()) {
                        nUnit.getEntity().setNC3NextUUIDAsString(pos,
                                uuids.get(pos));
                    } else {
                        nUnit.getEntity().setC3iNextUUIDAsString(pos,
                                uuids.get(pos));
                    }
                } else {
                    if (nUnit.getEntity().hasNavalC3()) {
                        nUnit.getEntity().setNC3NextUUIDAsString(pos, null);
                    } else {
                        nUnit.getEntity().setC3iNextUUIDAsString(pos, null);
                    }
                }
            }
        }
        refreshNetworks();
        MekHQ.triggerEvent(new NetworkChangedEvent(addedUnits));
    }

    public Vector<String[]> getAvailableC3iNetworks() {
        Vector<String[]> networks = new Vector<>();
        Vector<String> networkNames = new Vector<>();

        for(Unit u : getUnits()) {

            if (u.getForceId() < 0) {
                // only units currently in the TO&E
                continue;
            }
            Entity en = u.getEntity();
            if (null == en) {
                continue;
            }
            if (en.hasC3i() && en.calculateFreeC3Nodes() < 5
                    && en.calculateFreeC3Nodes() > 0) {
                String[] network = new String[2];
                network[0] = en.getC3NetId();
                network[1] = "" + en.calculateFreeC3Nodes();
                if (!networkNames.contains(network[0])) {
                    networks.add(network);
                    networkNames.add(network[0]);
                }
            }
        }
        return networks;
    }

    /**
     * Method that returns a Vector of the unique name Strings of all Naval C3 networks that have at least 1 free node
     * Adapted from getAvailableC3iNetworks() as the two technologies have very similar workings
     * @return
     */
    public Vector<String[]> getAvailableNC3Networks() {
        Vector<String[]> networks = new Vector<>();
        Vector<String> networkNames = new Vector<>();

        for(Unit u : getUnits()) {

            if (u.getForceId() < 0) {
                // only units currently in the TO&E
                continue;
            }
            Entity en = u.getEntity();
            if (null == en) {
                continue;
            }
            if (en.hasNavalC3() && en.calculateFreeC3Nodes() < 5
                    && en.calculateFreeC3Nodes() > 0) {
                String[] network = new String[2];
                network[0] = en.getC3NetId();
                network[1] = "" + en.calculateFreeC3Nodes();
                if (!networkNames.contains(network[0])) {
                    networks.add(network);
                    networkNames.add(network[0]);
                }
            }
        }
        return networks;
    }

    public Vector<String[]> getAvailableC3MastersForSlaves() {
        Vector<String[]> networks = new Vector<>();
        Vector<String> networkNames = new Vector<>();

        for(Unit u : getUnits()) {

            if (u.getForceId() < 0) {
                // only units currently in the TO&E
                continue;
            }
            Entity en = u.getEntity();
            if (null == en) {
                continue;
            }
            // count of free c3 nodes for single company-level masters
            // will not be right so skip
            if (en.hasC3M() && !en.hasC3MM() && en.C3MasterIs(en)) {
                continue;
            }
            if (en.calculateFreeC3Nodes() > 0) {
                String[] network = new String[3];
                network[0] = en.getC3UUIDAsString();
                network[1] = "" + en.calculateFreeC3Nodes();
                network[2] = "" + en.getShortName();
                if (!networkNames.contains(network[0])) {
                    networks.add(network);
                    networkNames.add(network[0]);
                }
            }
        }

        return networks;
    }

    public Vector<String[]> getAvailableC3MastersForMasters() {
        Vector<String[]> networks = new Vector<>();
        Vector<String> networkNames = new Vector<>();

        for(Unit u : getUnits()) {

            if (u.getForceId() < 0) {
                // only units currently in the TO&E
                continue;
            }
            Entity en = u.getEntity();
            if (null == en) {
                continue;
            }
            if (en.calculateFreeC3MNodes() > 0) {
                String[] network = new String[3];
                network[0] = en.getC3UUIDAsString();
                network[1] = "" + en.calculateFreeC3MNodes();
                network[2] = "" + en.getShortName();
                if (!networkNames.contains(network[0])) {
                    networks.add(network);
                    networkNames.add(network[0]);
                }
            }
        }

        return networks;
    }

    public void removeUnitsFromC3Master(Unit master) {
        List<Unit> removed = new ArrayList<>();
        for (Unit unit : getUnits()) {
            if (null != unit.getEntity().getC3MasterIsUUIDAsString()
                    && unit.getEntity().getC3MasterIsUUIDAsString().equals(master.getEntity().getC3UUIDAsString())) {
                unit.getEntity().setC3MasterIsUUIDAsString(null);
                unit.getEntity().setC3Master(null, true);
                removed.add(unit);
            }
        }
        refreshNetworks();
        MekHQ.triggerEvent(new NetworkChangedEvent(removed));
    }

    /**
     * This function reloads the game entities into the game at the end of scenario resolution, so that entities are
     * properly updated and destroyed ones removed
     */
    public void reloadGameEntities() {
        game.reset();
        for (Map.Entry<UUID, Unit> u : units.entrySet()) {
            Entity en = u.getValue().getEntity();
            if (null != en) {
                game.addEntity(en.getId(), en);
            }
        }
    }

    public void completeMission(int id, int status) {
        Mission mission = getMission(id);
        if (null == mission) {
            return;
        }
        mission.setStatus(status);
        if (mission instanceof Contract) {
            Contract contract = (Contract) mission;
            // check for money in escrow
            // According to FMM(r) pg 179, both failure and breach lead to no
            // further payment even though this seems stupid
            if (contract.getStatus() == Mission.S_SUCCESS
                    && contract.getMonthsLeft(getDate()) > 0) {
                Money remainingMoney = contract.getMonthlyPayOut()
                        .multipliedBy(contract.getMonthsLeft(getDate()));
                finances.credit(remainingMoney, Transaction.C_CONTRACT,
                        "Remaining payment for " + contract.getName(), calendar.getTime());
                addReport("Your account has been credited for "
                        + remainingMoney.toAmountAndSymbolString()
                        + " for the remaining payout from contract "
                        + contract.getName());
            }

            // This relies on the mission being a Contract, and AtB to be on
            if (getCampaignOptions().getUseAtB()) {
                setHasActiveContract();
            }
        }
    }

    /***
     * Calculate transit time for supplies based on what planet they are shipping from. To prevent extra
     * computation. This method does not calculate an exact jump path but rather determines the number of jumps
     * crudely by dividing distance in light years by 30 and then rounding up. Total part time is determined by
     * several by adding the following:
     * - (number of jumps - 1)*7 days with a minimum value of zero.
     * - transit times from current planet and planet of supply origins in cases where the supply planet is not the same as current planet.
     * - a random 1d6 days for each jump plus 1d6 to simulate all of the other logistics of delivery.
     * @param system - A <code>PlanetarySystem</code> object where the supplies are shipping from
     * @return the number of days that supplies will take to arrive.
     */
    public int calculatePartTransitTime(PlanetarySystem system) {
        //calculate number of jumps by light year distance as the crow flies divided by 30
        //the basic formula assumes 7 days per jump + system transit time on each side + random days equal
        //to (1+number of jumps)d6
        double distance = system.getDistanceTo(getCurrentSystem());
        //calculate number of jumps by dividing by 30
        int jumps = (int)Math.ceil(distance/30.0);
        //you need a recharge except for the first jump
        int recharges = Math.max(jumps - 1, 0);
        //if you are delivering from the same planet then no transit times
        int currentTransitTime = (distance>0) ? (int)Math.ceil(getCurrentSystem().getTimeToJumpPoint(1.0)) : 0;
        int originTransitTime = (distance>0) ? (int)Math.ceil(system.getTimeToJumpPoint(1.0)) : 0;
        int amazonFreeShipping = Compute.d6(1+jumps);
        return recharges*7+currentTransitTime+originTransitTime+amazonFreeShipping;
    }

    /***
     * Calculate transit times based on the margin of success from an acquisition roll. The values here are
     * all based on what the user entered for the campaign options.
     * @param mos - an integer of the margin of success of an acquisition roll
     * @return the number of days that supplies will take to arrive.
     */
    public int calculatePartTransitTime(int mos) {

        int nDice = getCampaignOptions().getNDiceTransitTime();
        int time = getCampaignOptions().getConstantTransitTime();
        if (nDice > 0) {
            time += Compute.d6(nDice);
        }
        // now step forward through the calendar
        GregorianCalendar arrivalDate = (GregorianCalendar) calendar.clone();
        switch (getCampaignOptions().getUnitTransitTime()) {
            case CampaignOptions.TRANSIT_UNIT_MONTH:
                arrivalDate.add(Calendar.MONTH, time);
                break;
            case CampaignOptions.TRANSIT_UNIT_WEEK:
                arrivalDate.add(Calendar.WEEK_OF_YEAR, time);
                break;
            case CampaignOptions.TRANSIT_UNIT_DAY:
            default:
                arrivalDate.add(Calendar.DAY_OF_MONTH, time);
        }

        // now adjust for MoS and minimums
        int mosBonus = getCampaignOptions().getAcquireMosBonus() * mos;
        switch (getCampaignOptions().getAcquireMosUnit()) {
            case CampaignOptions.TRANSIT_UNIT_MONTH:
                arrivalDate.add(Calendar.MONTH, -1 * mosBonus);
                break;
            case CampaignOptions.TRANSIT_UNIT_WEEK:
                arrivalDate.add(Calendar.WEEK_OF_YEAR, -1 * mosBonus);
                break;
            case CampaignOptions.TRANSIT_UNIT_DAY:
            default:
                arrivalDate.add(Calendar.DAY_OF_MONTH, -1 * mosBonus);
        }
        // now establish minimum date and if this is before
        GregorianCalendar minimumDate = (GregorianCalendar) calendar.clone();
        switch (getCampaignOptions().getAcquireMinimumTimeUnit()) {
            case CampaignOptions.TRANSIT_UNIT_MONTH:
                minimumDate.add(Calendar.MONTH, getCampaignOptions()
                        .getAcquireMinimumTime());
                break;
            case CampaignOptions.TRANSIT_UNIT_WEEK:
                minimumDate.add(Calendar.WEEK_OF_YEAR, getCampaignOptions()
                        .getAcquireMinimumTime());
                break;
            case CampaignOptions.TRANSIT_UNIT_DAY:
            default:
                minimumDate.add(Calendar.DAY_OF_MONTH, getCampaignOptions()
                        .getAcquireMinimumTime());
        }

        if (arrivalDate.before(minimumDate)) {
            return Utilities.getDaysBetween(calendar.getTime(),
                    minimumDate.getTime());
        } else {
            return Utilities.getDaysBetween(calendar.getTime(),
                    arrivalDate.getTime());
        }

    }

    /**
     * This returns a PartInventory object detailing the current count
     * for a part on hand, in transit, and ordered.
     *
     * @param part A part to lookup its current inventory.
     * @return A PartInventory object detailing the current counts of
     * the part on hand, in transit, and ordered.
     * @see mekhq.campaign.parts.PartInventory
     */
    public PartInventory getPartInventory(Part part) {
        PartInventory inventory = new PartInventory();

        int nSupply = 0;
        int nTransit = 0;
        for (Part p : getParts()) {
            if (!p.isSpare()) {
                continue;
            }
            if (part.isSamePartType(p)) {
                if (p.isPresent()) {
                    if (p instanceof Armor) { // ProtomekArmor and BaArmor are derived from Armor
                        nSupply += ((Armor) p).getAmount();
                    } else if (p instanceof AmmoStorage) {
                        nSupply += ((AmmoStorage) p).getShots();
                    } else {
                        nSupply += p.getQuantity();
                    }
                } else {
                    if (p instanceof Armor) { // ProtomekArmor and BaArmor are derived from Armor
                        nTransit += ((Armor) p).getAmount();
                    } else if (p instanceof AmmoStorage) {
                        nTransit += ((AmmoStorage) p).getShots();
                    } else {
                        nTransit += p.getQuantity();
                    }
                }
            }
        }

        inventory.setSupply(nSupply);
        inventory.setTransit(nTransit);

        int nOrdered = 0;
        IAcquisitionWork onOrder = getShoppingList().getShoppingItem(part);
        if (null != onOrder) {
            if (onOrder instanceof Armor) { // ProtoMech Armor and BaArmor are derived from Armor
                nOrdered += ((Armor) onOrder).getAmount();
            } else if (onOrder instanceof AmmoStorage) {
                nOrdered += ((AmmoStorage) onOrder).getShots();
            } else {
                nOrdered += onOrder.getQuantity();
            }
        }

        inventory.setOrdered(nOrdered);

        String countModifier = "";
        if (part instanceof Armor) { // ProtoMech Armor and BaArmor are derived from Armor
            countModifier = "points";
        }
        if (part instanceof AmmoStorage) {
            countModifier = "shots";
        }

        inventory.setCountModifier(countModifier);
        return inventory;
    }

    public Money getTotalEquipmentValue() {
        return Money.zero()
                .plus(getUnits().stream().map(Unit::getSellValue).collect(Collectors.toList()))
                .plus(streamSpareParts().map(Part::getActualValue).collect(Collectors.toList()));
    }

    /**
     * Calculate the total value of units in the TO&E. This serves as the basis for contract payments in the StellarOps
     * Beta.
     *
     * @return
     */
    public Money getForceValue() {
        return getForceValue(false);
    }

    /**
     * Calculate the total value of units in the TO&E. This serves as the basis for contract payments in the StellarOps
     * Beta.
     *
     * @return
     */
    public Money getForceValue(boolean noInfantry) {
        Money value = Money.zero();
        for (UUID uuid : forces.getAllUnits()) {
            Unit u = getUnit(uuid);
            if (null == u) {
                continue;
            }
            if (noInfantry && ((u.getEntity().getEntityType() & Entity.ETYPE_INFANTRY) == Entity.ETYPE_INFANTRY)
                    && !((u.getEntity().getEntityType() & Entity.ETYPE_BATTLEARMOR) == Entity.ETYPE_BATTLEARMOR)) {
                continue;
            }
            if (u.getEntity().hasETypeFlag(Entity.ETYPE_DROPSHIP)) {
                if (getCampaignOptions().getDropshipContractPercent() == 0) {
                    continue;
                }
                value = value.plus(getEquipmentContractValue(u, getCampaignOptions().useEquipmentContractSaleValue()));
            } else if (u.getEntity().hasETypeFlag(Entity.ETYPE_WARSHIP)) {
                if (getCampaignOptions().getWarshipContractPercent() == 0) {
                    continue;
                }
                value = value.plus(getEquipmentContractValue(u, getCampaignOptions().useEquipmentContractSaleValue()));
            } else if (u.getEntity().hasETypeFlag(Entity.ETYPE_JUMPSHIP) || u.getEntity().hasETypeFlag(Entity.ETYPE_SPACE_STATION)) {
                if (getCampaignOptions().getJumpshipContractPercent() == 0) {
                    continue;
                }
                value = value.plus(getEquipmentContractValue(u, getCampaignOptions().useEquipmentContractSaleValue()));
            } else {
                value = value.plus(getEquipmentContractValue(u, getCampaignOptions().useEquipmentContractSaleValue()));
            }
        }
        return value;
    }

    public Money getEquipmentContractValue(Unit u, boolean useSaleValue) {
        Money value;
        Money percentValue;

        if (useSaleValue) {
            value = u.getSellValue();
        } else {
            value = u.getBuyCost();
        }

        if (u.getEntity().hasETypeFlag(Entity.ETYPE_DROPSHIP)) {
            percentValue = value.multipliedBy(getCampaignOptions().getDropshipContractPercent()).dividedBy(100);
        } else if (u.getEntity().hasETypeFlag(Entity.ETYPE_WARSHIP)) {
            percentValue = value.multipliedBy(getCampaignOptions().getWarshipContractPercent()).dividedBy(100);
        } else if (u.getEntity().hasETypeFlag(Entity.ETYPE_JUMPSHIP) || u.getEntity().hasETypeFlag(Entity.ETYPE_SPACE_STATION)) {
            percentValue = value.multipliedBy(getCampaignOptions().getJumpshipContractPercent()).dividedBy(100);
        } else {
            percentValue = value.multipliedBy(getCampaignOptions().getEquipmentContractPercent()).dividedBy(100);
        }

        return percentValue;
    }

    public Money getContractBase() {
        if (getCampaignOptions().usePeacetimeCost()) {
            return getPeacetimeCost()
                    .multipliedBy(0.75)
                    .plus(getForceValue(getCampaignOptions().useInfantryDontCount()));
        } else if (getCampaignOptions().useEquipmentContractBase()) {
            return getForceValue(getCampaignOptions().useInfantryDontCount());
        } else {
            return getTheoreticalPayroll(getCampaignOptions().useInfantryDontCount());
        }
    }

    public void addLoan(Loan loan) {
        addReport("You have taken out loan " + loan.getDescription()
                + ". Your account has been credited "
                + loan.getPrincipal().toAmountAndSymbolString()
                + " for the principal amount.");
        finances.addLoan(loan);
        MekHQ.triggerEvent(new LoanNewEvent(loan));
        finances.credit(loan.getPrincipal(), Transaction.C_LOAN_PRINCIPAL,
                "loan principal for " + loan.getDescription(), calendar.getTime());
    }

    public void payOffLoan(Loan loan) {
        if (finances.debit(loan.getRemainingValue(),
                Transaction.C_LOAN_PAYMENT, "loan payoff for " + loan.getDescription(), calendar.getTime())) {
            addReport("You have paid off the remaining loan balance of "
                    + loan.getRemainingValue().toAmountAndSymbolString()
                    + "on " + loan.getDescription());
            finances.removeLoan(loan);
            MekHQ.triggerEvent(new LoanPaidEvent(loan));
        } else {
            addReport("<font color='red'>You do not have enough funds to pay off "
                    + loan.getDescription() + "</font>");
        }

    }

    public FinancialReport getFinancialReport() {
        return FinancialReport.calculate(this);
    }

    public String getFormattedFinancialReport() {
        StringBuilder sb = new StringBuilder();

        FinancialReport r = getFinancialReport();

        Money liabilities = r.getTotalLiabilities();
        Money assets = r.getTotalAssets();
        Money netWorth = r.getNetWorth();

        int longest = Math.max(
                liabilities.toAmountAndSymbolString().length(),
                assets.toAmountAndSymbolString().length());
        longest = Math.max(
                netWorth.toAmountAndSymbolString().length(),
                longest);
        String formatted = "%1$" + longest + "s";
        sb.append("Net Worth................ ")
                .append(String.format(formatted, netWorth.toAmountAndSymbolString())).append("\n\n");
        sb.append("    Assets............... ")
                .append(String.format(formatted, assets.toAmountAndSymbolString())).append("\n");
        sb.append("       Cash.............. ")
                .append(String.format(formatted, r.getCash().toAmountAndSymbolString())).append("\n");
        if (r.getMechValue().isPositive()) {
            sb.append("       Mechs............. ")
                    .append(String.format(formatted, r.getMechValue().toAmountAndSymbolString())).append("\n");
        }
        if (r.getVeeValue().isPositive()) {
            sb.append("       Vehicles.......... ")
                    .append(String.format(formatted, r.getVeeValue().toAmountAndSymbolString())).append("\n");
        }
        if (r.getBattleArmorValue().isPositive()) {
            sb.append("       BattleArmor....... ")
                    .append(String.format(formatted, r.getBattleArmorValue().toAmountAndSymbolString())).append("\n");
        }
        if (r.getInfantryValue().isPositive()) {
            sb.append("       Infantry.......... ")
                    .append(String.format(formatted, r.getInfantryValue().toAmountAndSymbolString())).append("\n");
        }
        if (r.getProtomechValue().isPositive()) {
            sb.append("       Protomechs........ ")
                    .append(String.format(formatted, r.getProtomechValue().toAmountAndSymbolString())).append("\n");
        }
        if (r.getSmallCraftValue().isPositive()) {
            sb.append("       Small Craft....... ")
                    .append(String.format(formatted, r.getSmallCraftValue().toAmountAndSymbolString())).append("\n");
        }
        if (r.getLargeCraftValue().isPositive()) {
            sb.append("       Large Craft....... ")
                    .append(String.format(formatted, r.getLargeCraftValue().toAmountAndSymbolString())).append("\n");
        }
        sb.append("       Spare Parts....... ")
                .append(String.format(formatted, r.getSparePartsValue().toAmountAndSymbolString())).append("\n");

        if (getFinances().getAllAssets().size() > 0) {
            for (Asset asset : getFinances().getAllAssets()) {
                String assetName = asset.getName();
                if (assetName.length() > 18) {
                    assetName = assetName.substring(0, 17);
                } else {
                    int numPeriods = 18 - assetName.length();
                    for (int i = 0; i < numPeriods; i++) {
                        assetName += ".";
                    }
                }
                assetName += " ";
                sb.append("       ").append(assetName)
                        .append(String.format(formatted, asset.getValue().toAmountAndSymbolString()))
                        .append("\n");
            }
        }
        sb.append("\n");
        sb.append("    Liabilities.......... ")
                .append(String.format(formatted, liabilities.toAmountAndSymbolString())).append("\n");
        sb.append("       Loans............. ")
                .append(String.format(formatted, r.getLoans().toAmountAndSymbolString())).append("\n\n\n");

        sb.append("Monthly Profit........... ")
                .append(String.format(formatted, r.getMonthlyIncome().minus(r.getMonthlyExpenses()).toAmountAndSymbolString()))
                .append("\n\n");
        sb.append("Monthly Income........... ")
                .append(String.format(formatted, r.getMonthlyIncome().toAmountAndSymbolString())).append("\n");
        sb.append("    Contract Payments.... ")
                .append(String.format(formatted, r.getContracts().toAmountAndSymbolString())).append("\n\n");
        sb.append("Monthly Expenses......... ")
                .append(String.format(formatted, r.getMonthlyExpenses().toAmountAndSymbolString())).append("\n");
        sb.append("    Salaries............. ")
                .append(String.format(formatted, r.getSalaries().toAmountAndSymbolString())).append("\n");
        sb.append("    Maintenance.......... ")
                .append(String.format(formatted, r.getMaintenance().toAmountAndSymbolString())).append("\n");
        sb.append("    Overhead............. ")
                .append(String.format(formatted, r.getOverheadCosts().toAmountAndSymbolString())).append("\n");
        if (campaignOptions.usePeacetimeCost()) {
            sb.append("    Spare Parts.......... ")
                    .append(String.format(formatted, r.getMonthlySparePartCosts().toAmountAndSymbolString())).append("\n");
            sb.append("    Training Munitions... ")
                    .append(String.format(formatted, r.getMonthlyAmmoCosts().toAmountAndSymbolString())).append("\n");
            sb.append("    Fuel................. ")
                    .append(String.format(formatted, r.getMonthlyFuelCosts().toAmountAndSymbolString())).append("\n");
        }

        return sb.toString();
    }

    public void setHealingTimeOptions(int newHeal, int newNaturalHeal) {
        // we need to check the current values and then if necessary change the
        // times for all
        // personnel, giving them credit for their current waiting time
        int currentHeal = getCampaignOptions().getHealingWaitingPeriod();
        int currentNaturalHeal = getCampaignOptions()
                .getNaturalHealingWaitingPeriod();

        getCampaignOptions().setHealingWaitingPeriod(newHeal);
        getCampaignOptions().setNaturalHealingWaitingPeriod(newNaturalHeal);

        int healDiff = newHeal - currentHeal;
        int naturalDiff = newNaturalHeal - currentNaturalHeal;

        if (healDiff != 0 || naturalDiff != 0) {
            for (Person p : getPersonnel()) {
                if (p.getDoctorId() != null) {
                    p.setDaysToWaitForHealing(Math.max(
                            p.getDaysToWaitForHealing() + healDiff, 1));
                } else {
                    p.setDaysToWaitForHealing(Math.max(
                            p.getDaysToWaitForHealing() + naturalDiff, 1));
                }
            }
        }
    }
    /**
     * Returns our list of potential transport ships
     * @return
     */
    public Set<UUID> getTransportShips() {
        return transportShips;
    }

    public int getTotalMechBays() {
        double bays = 0;
        for (Unit u : getUnits()) {
            bays += u.getMechCapacity();
        }
        return (int)Math.round(bays);
    }

    public int getTotalASFBays() {
        double bays = 0;
        for (Unit u : getUnits()) {
            bays += u.getASFCapacity();
        }
        return (int)Math.round(bays);
    }

    public int getTotalSmallCraftBays() {
        double bays = 0;
        for (Unit u : getUnits()) {
            bays += u.getSmallCraftCapacity();
        }
        return (int)Math.round(bays);
    }

    public int getTotalBattleArmorBays() {
        double bays = 0;
        for (Unit u : getUnits()) {
            bays += u.getBattleArmorCapacity();
        }
        return (int)Math.round(bays);
    }

    public int getTotalInfantryBays() {
        double bays = 0;
        for (Unit u : getUnits()) {
            bays += u.getInfantryCapacity();
        }
        return (int)Math.round(bays);
    }

    public int getTotalHeavyVehicleBays() {
        double bays = 0;
        for (Unit u : getUnits()) {
            bays += u.getHeavyVehicleCapacity();
        }
        return (int)Math.round(bays);
    }

    public int getTotalLightVehicleBays() {
        double bays = 0;
        for (Unit u : getUnits()) {
            bays += u.getLightVehicleCapacity();
        }
        return (int)Math.round(bays);
    }

    public int getTotalProtomechBays() {
        double bays = 0;
        for (Unit u : getUnits()) {
            bays += u.getProtomechCapacity();
        }
        return (int)Math.round(bays);
    }

    public int getTotalDockingCollars() {
        double collars = 0;
        for (Unit u : getUnits()) {
            if (u.getEntity() instanceof Jumpship) {
                collars += u.getDocks();
            }
        }
        return (int)Math.round(collars);
    }

    public double getTotalInsulatedCargoCapacity() {
        double capacity = 0;
        for (Unit u : getUnits()) {
            capacity += u.getInsulatedCargoCapacity();
        }
        return capacity;
    }

    public double getTotalRefrigeratedCargoCapacity() {
        double capacity = 0;
        for (Unit u : getUnits()) {
            capacity += u.getRefrigeratedCargoCapacity();
        }
        return capacity;
    }

    public double getTotalLivestockCargoCapacity() {
        double capacity = 0;
        for (Unit u : getUnits()) {
            capacity += u.getLivestockCargoCapacity();
        }
        return capacity;
    }

    public double getTotalLiquidCargoCapacity() {
        double capacity = 0;
        for (Unit u : getUnits()) {
            capacity += u.getLiquidCargoCapacity();
        }
        return capacity;
    }

    public double getTotalCargoCapacity() {
        double capacity = 0;
        for (Unit u : getUnits()) {
            capacity += u.getCargoCapacity();
        }
        return capacity;
    }

    // Liquid not included
    public double getTotalCombinedCargoCapacity() {
        return getTotalCargoCapacity() + getTotalLivestockCargoCapacity()
                + getTotalInsulatedCargoCapacity() + getTotalRefrigeratedCargoCapacity();
    }

    public int getNumberOfUnitsByType(long type) {
        return getNumberOfUnitsByType(type, false, false);
    }

    public int getNumberOfUnitsByType(long type, boolean inTransit) {
        return getNumberOfUnitsByType(type, inTransit, false);
    }

    public int getNumberOfUnitsByType(long type, boolean inTransit, boolean lv) {
        int num = 0;
        for (Unit unit : getUnits()) {
            if (!inTransit && !unit.isPresent()) {
                continue;
            }
            if (unit.isMothballed()) {
                if (type == Unit.ETYPE_MOTHBALLED) {
                    num++;
                }
                continue;
            }
            Entity en = unit.getEntity();
            if (en instanceof GunEmplacement || en instanceof FighterSquadron || en instanceof Jumpship) {
                continue;
            }
            if (type == Entity.ETYPE_MECH && en instanceof Mech) {
                num++;
                continue;
            }
            if (type == Entity.ETYPE_DROPSHIP && en instanceof Dropship) {
                num++;
                continue;
            }
            if (type == Entity.ETYPE_SMALL_CRAFT && en instanceof SmallCraft
                    && !(en instanceof Dropship)) {
                num++;
                continue;
            }
            if (type == Entity.ETYPE_CONV_FIGHTER && en instanceof ConvFighter) {
                num++;
                continue;
            }
            if (type == Entity.ETYPE_AERO && en instanceof Aero
                    && !(en instanceof SmallCraft || en instanceof ConvFighter)) {
                num++;
                continue;
            }
            if (type == Entity.ETYPE_INFANTRY && en instanceof Infantry && !(en instanceof BattleArmor)) {
                num++;
                continue;
            }
            if (type == Entity.ETYPE_BATTLEARMOR && en instanceof BattleArmor) {
                num++;
                continue;
            }
            if (type == Entity.ETYPE_TANK && en instanceof Tank) {
                if ((en.getWeight() <= 50 && lv) || (en.getWeight() > 50 && !lv)) {
                    num++;
                }
                continue;
            }
            if (type == Entity.ETYPE_PROTOMECH && en instanceof Protomech) {
                num++;
            }
        }

        return num;
    }

    public double getCargoTonnage(boolean inTransit) {
        return getCargoTonnage(inTransit, false);
    }

    @SuppressWarnings("unused") // FIXME: This whole method needs re-worked once Dropship Assignments are in
    public double getCargoTonnage(final boolean inTransit, final boolean mothballed) {
        double cargoTonnage = 0;
        double mothballedTonnage = 0;
        int mechs = getNumberOfUnitsByType(Entity.ETYPE_MECH);
        int ds = getNumberOfUnitsByType(Entity.ETYPE_DROPSHIP);
        int sc = getNumberOfUnitsByType(Entity.ETYPE_SMALL_CRAFT);
        int cf = getNumberOfUnitsByType(Entity.ETYPE_CONV_FIGHTER);
        int asf = getNumberOfUnitsByType(Entity.ETYPE_AERO);
        int inf = getNumberOfUnitsByType(Entity.ETYPE_INFANTRY);
        int ba = getNumberOfUnitsByType(Entity.ETYPE_BATTLEARMOR);
        int lv = getNumberOfUnitsByType(Entity.ETYPE_TANK, true);
        int hv = getNumberOfUnitsByType(Entity.ETYPE_TANK, false);
        int protos = getNumberOfUnitsByType(Entity.ETYPE_PROTOMECH);

        cargoTonnage += streamSpareParts().filter(p -> inTransit || p.isPresent())
                            .mapToDouble(p -> p.getQuantity() * p.getTonnage())
                            .sum();

        // place units in bays
        // FIXME: This has been temporarily disabled. It really needs DropShip assignments done to fix it correctly.
        // Remaining units go into cargo
        for (Unit unit : getUnits()) {
            if (!inTransit && !unit.isPresent()) {
                continue;
            }
            Entity en = unit.getEntity();
            if (unit.isMothballed()) {
                mothballedTonnage += en.getWeight();
                continue;
            }
            if (en instanceof GunEmplacement || en instanceof FighterSquadron || en instanceof Jumpship) {
                continue;
            }
            // cargoTonnage += en.getWeight();
        }
        if (mothballed) {
            return mothballedTonnage;
        }
        return cargoTonnage;
    }

    public String getCargoDetails() {
        StringBuffer sb = new StringBuffer("Cargo\n\n");
        double ccc = this.getTotalCombinedCargoCapacity();
        double gcc = this.getTotalCargoCapacity();
        double icc = this.getTotalInsulatedCargoCapacity();
        double lcc = this.getTotalLiquidCargoCapacity();
        double scc = this.getTotalLivestockCargoCapacity();
        double rcc = this.getTotalRefrigeratedCargoCapacity();
        double tonnage = this.getCargoTonnage(false);
        double mothballedTonnage = this.getCargoTonnage(false, true);
        double mothballedUnits = Math.max(getNumberOfUnitsByType(Unit.ETYPE_MOTHBALLED), 0);
        double combined = (tonnage + mothballedTonnage);
        double transported = Math.min(combined, ccc);
        double overage = combined - transported;

        sb.append(String.format("%-35s      %6.3f\n", "Total Capacity:", ccc));
        sb.append(String.format("%-35s      %6.3f\n", "General Capacity:", gcc));
        sb.append(String.format("%-35s      %6.3f\n", "Insulated Capacity:", icc));
        sb.append(String.format("%-35s      %6.3f\n", "Liquid Capacity:", lcc));
        sb.append(String.format("%-35s      %6.3f\n", "Livestock Capacity:", scc));
        sb.append(String.format("%-35s      %6.3f\n", "Refrigerated Capacity:", rcc));
        sb.append(String.format("%-35s      %6.3f\n", "Cargo Transported:", tonnage));
        sb.append(String.format("%-35s      %4s (%1.0f)\n", "Mothballed Units as Cargo (Tons):", mothballedUnits, mothballedTonnage));
        sb.append(String.format("%-35s      %6.3f/%1.3f\n", "Transported/Capacity:", transported, ccc));
        sb.append(String.format("%-35s      %6.3f\n", "Overage Not Transported:", overage));

        return new String(sb);
    }

    public int getOccupiedBays(long type) {
        return getOccupiedBays(type, false);
    }

    public int getOccupiedBays(long type, boolean lv) {
        int num = 0;
        for (Unit unit : getUnits()) {
            if (unit.isMothballed()) {
                continue;
            }
            Entity en = unit.getEntity();
            if (en instanceof GunEmplacement || en instanceof Jumpship) {
                continue;
            }
            if (type == Entity.ETYPE_MECH && en instanceof Mech) {
                num++;
                continue;
            }
            if (type == Entity.ETYPE_DROPSHIP && en instanceof Dropship) {
                num++;
                continue;
            }
            if (type == Entity.ETYPE_SMALL_CRAFT && en instanceof SmallCraft && !(en instanceof Dropship)) {
                num++;
                continue;
            }
            if (type == Entity.ETYPE_CONV_FIGHTER && en instanceof ConvFighter) {
                num++;
                continue;
            }
            if (type == Entity.ETYPE_AERO && en instanceof Aero
                    && !(en instanceof SmallCraft || en instanceof ConvFighter)) {
                num++;
                continue;
            }
            if (type == Entity.ETYPE_INFANTRY && en instanceof Infantry && !(en instanceof BattleArmor)) {
                num++;
                continue;
            }
            if (type == Entity.ETYPE_BATTLEARMOR && en instanceof BattleArmor) {
                num++;
                continue;
            }
            if (type == Entity.ETYPE_TANK && en instanceof Tank) {
                if ((en.getWeight() <= 50 && lv) || (en.getWeight() > 50 && !lv)) {
                    num++;
                }
                continue;
            }
            if (type == Entity.ETYPE_PROTOMECH && en instanceof Protomech) {
                num++;
            }
        }

        if (type == Entity.ETYPE_MECH) {
            return Math.min(getTotalMechBays(), num);
        }

        if (type == Entity.ETYPE_AERO) {
            return Math.min(getTotalASFBays(), num);
        }

        if (type == Entity.ETYPE_INFANTRY) {
            return Math.min(getTotalInfantryBays(), num);
        }

        if (type == Entity.ETYPE_BATTLEARMOR) {
            return Math.min(getTotalBattleArmorBays(), num);
        }

        if (type == Entity.ETYPE_TANK) {
            if (lv) {
                return Math.min(getTotalLightVehicleBays(), num);
            }
            return Math.min(getTotalHeavyVehicleBays(), num);
        }

        if (type == Entity.ETYPE_SMALL_CRAFT) {
            return Math.min(getTotalSmallCraftBays(), num);
        }

        if (type == Entity.ETYPE_PROTOMECH) {
            return Math.min(getTotalProtomechBays(), num);
        }

        if (type == Entity.ETYPE_DROPSHIP) {
            return Math.min(getTotalDockingCollars(), num);
        }

        return -1; // default, this is an error condition
    }

    public String getTransportDetails() {
        int noMech = Math.max(getNumberOfUnitsByType(Entity.ETYPE_MECH) - getOccupiedBays(Entity.ETYPE_MECH), 0);
        int noDS = Math.max(getNumberOfUnitsByType(Entity.ETYPE_DROPSHIP) - getOccupiedBays(Entity.ETYPE_DROPSHIP), 0);
        int noSC = Math.max(getNumberOfUnitsByType(Entity.ETYPE_SMALL_CRAFT) - getOccupiedBays(Entity.ETYPE_SMALL_CRAFT), 0);
        @SuppressWarnings("unused") // FIXME: What type of bays do ConvFighters use?
        int noCF = Math
                .max(getNumberOfUnitsByType(Entity.ETYPE_CONV_FIGHTER) - getOccupiedBays(Entity.ETYPE_CONV_FIGHTER), 0);
        int noASF = Math.max(getNumberOfUnitsByType(Entity.ETYPE_AERO) - getOccupiedBays(Entity.ETYPE_AERO), 0);
        int nolv = Math.max(getNumberOfUnitsByType(Entity.ETYPE_TANK, false, true) - getOccupiedBays(Entity.ETYPE_TANK, true), 0);
        int nohv = Math.max(getNumberOfUnitsByType(Entity.ETYPE_TANK) - getOccupiedBays(Entity.ETYPE_TANK), 0);
        int noinf = Math.max(getNumberOfUnitsByType(Entity.ETYPE_INFANTRY) - getOccupiedBays(Entity.ETYPE_INFANTRY), 0);
        int noBA = Math.max(getNumberOfUnitsByType(Entity.ETYPE_BATTLEARMOR) - getOccupiedBays(Entity.ETYPE_BATTLEARMOR), 0);
        @SuppressWarnings("unused") // FIXME: This should be used somewhere...
        int noProto = Math.max(getNumberOfUnitsByType(Entity.ETYPE_PROTOMECH) - getOccupiedBays(Entity.ETYPE_PROTOMECH),
                0);
        int freehv = Math.max(getTotalHeavyVehicleBays() - getOccupiedBays(Entity.ETYPE_TANK), 0);
        int freeinf = Math.max(getTotalInfantryBays() - getOccupiedBays(Entity.ETYPE_INFANTRY), 0);
        int freeba = Math.max(getTotalBattleArmorBays() - getOccupiedBays(Entity.ETYPE_BATTLEARMOR), 0);
        int freeSC = Math.max(getTotalSmallCraftBays() - getOccupiedBays(Entity.ETYPE_SMALL_CRAFT), 0);
        int mothballedAsCargo = Math.max(getNumberOfUnitsByType(Unit.ETYPE_MOTHBALLED), 0);

        String asfAppend = "";
        int newNoASF = Math.max(noASF - freeSC, 0);
        int placedASF = Math.max(noASF - newNoASF, 0);
        if (noASF > 0 && freeSC > 0) {
            asfAppend = " [" + placedASF + " ASF will be placed in Small Craft bays]";
            freeSC -= placedASF;
        }

        String lvAppend = "";
        int newNolv = Math.max(nolv - freehv, 0);
        int placedlv = Math.max(nolv - newNolv, 0);
        if (nolv > 0 && freehv > 0) {
            lvAppend = " [" + placedlv + " Light Vehicles will be placed in Heavy Vehicle bays]";
            freehv -= placedlv;
        }

        if (noBA > 0 && freeinf > 0) {

        }

        if (noinf > 0 && freeba > 0) {

        }

        StringBuffer sb = new StringBuffer("Transports\n\n");

        // Lets do Mechs first.
        sb.append(String.format("%-35s      %4d (%4d)      %-35s     %4d\n", "Mech Bays (Occupied):",
                getTotalMechBays(), getOccupiedBays(Entity.ETYPE_MECH), "Mechs Not Transported:", noMech));

        // Lets do ASF next.
        sb.append(String.format("%-35s      %4d (%4d)      %-35s     %4d%s\n", "ASF Bays (Occupied):",
                getTotalASFBays(), getOccupiedBays(Entity.ETYPE_AERO), "ASF Not Transported:", noASF, asfAppend));

        // Lets do Light Vehicles next.
        sb.append(String.format("%-35s      %4d (%4d)      %-35s     %4d%s\n", "Light Vehicle Bays (Occupied):",
                getTotalLightVehicleBays(), getOccupiedBays(Entity.ETYPE_TANK, true), "Light Vehicles Not Transported:",
                nolv, lvAppend));

        // Lets do Heavy Vehicles next.
        sb.append(String.format("%-35s      %4d (%4d)      %-35s     %4d\n", "Heavy Vehicle Bays (Occupied):",
                getTotalHeavyVehicleBays(), getOccupiedBays(Entity.ETYPE_TANK), "Heavy Vehicles Not Transported:",
                nohv));

        if (noASF > 0 && freeSC > 0) {
            // Lets do ASF in Free Small Craft Bays next.
            sb.append(String.format("%-35s   %4d (%4d)      %-35s     %4d\n", "   Light Vehicles in Heavy Vehicle Bays (Occupied):",
                    getTotalHeavyVehicleBays(), getOccupiedBays(Entity.ETYPE_TANK) + placedlv,
                    "Light Vehicles Not Transported:", newNolv));
        }

        if (nolv > 0 && freehv > 0) {

        }

        // Lets do Infantry next.
        sb.append(String.format("%-35s      %4d (%4d)      %-35s     %4d\n", "Infantry Bays (Occupied):",
                getTotalInfantryBays(), getOccupiedBays(Entity.ETYPE_INFANTRY), "Infantry Not Transported:", noinf));

        if (noBA > 0 && freeinf > 0) {

        }

        // Lets do Battle Armor next.
        sb.append(String.format("%-35s      %4d (%4d)      %-35s     %4d\n", "Battle Armor Bays (Occupied):",
                getTotalBattleArmorBays(), getOccupiedBays(Entity.ETYPE_BATTLEARMOR), "Battle Armor Not Transported:",
                noBA));

        if (noinf > 0 && freeba > 0) {

        }

        // Lets do Small Craft next.
        sb.append(String.format("%-35s      %4d (%4d)      %-35s     %4d\n", "Small Craft Bays (Occupied):",
                getTotalSmallCraftBays(), getOccupiedBays(Entity.ETYPE_SMALL_CRAFT), "Small Craft Not Transported:",
                noSC));

        if (noASF > 0 && freeSC > 0) {
            // Lets do ASF in Free Small Craft Bays next.
            sb.append(String.format("%-35s   %4d (%4d)      %-35s     %4d\n", "   ASF in Small Craft Bays (Occupied):",
                    getTotalSmallCraftBays(), getOccupiedBays(Entity.ETYPE_SMALL_CRAFT) + placedASF,
                    "ASF Not Transported:", newNoASF));
        }

        // Lets do Protomechs next.
        sb.append(String.format("%-35s      %4d (%4d)      %-35s     %4d\n", "Protomech Bays (Occupied):",
                getTotalProtomechBays(), getOccupiedBays(Entity.ETYPE_PROTOMECH), "Protomechs Not Transported:", noSC));

        sb.append("\n\n");

        sb.append(String.format("%-35s      %4d (%4d)      %-35s     %4d\n", "Docking Collars (Occupied):",
                getTotalDockingCollars(), getOccupiedBays(Entity.ETYPE_DROPSHIP), "Dropships Not Transported:", noDS));

        sb.append("\n\n");

        sb.append(String.format("%-35s      %4d\n", "Mothballed Units (see Cargo report)", mothballedAsCargo));

        return new String(sb);
    }

    public String getCombatPersonnelDetails() {
        int[] countPersonByType = new int[Person.T_NUM];
        int countTotal = 0;
        int countInjured = 0;
        int countMIA = 0;
        int countKIA = 0;
        int countRetired = 0;
        Money salary = Money.zero();

        for (Person p : getPersonnel()) {
            // Add them to the total count
            if (p.hasPrimaryCombatRole() && p.isFree() && p.isActive()) {
                countPersonByType[p.getPrimaryRole()]++;
                countTotal++;
                if (getCampaignOptions().useAdvancedMedical() && p.getInjuries().size() > 0) {
                    countInjured++;
                } else if (p.getHits() > 0) {
                    countInjured++;
                }
                salary = salary.plus(p.getSalary());
            } else if (p.hasPrimaryCombatRole() && (p.getStatus() == PersonnelStatus.RETIRED)) {
                countRetired++;
            } else if (p.hasPrimaryCombatRole() && (p.getStatus() == PersonnelStatus.MIA)) {
                countMIA++;
            } else if (p.hasPrimaryCombatRole() && (p.getStatus() == PersonnelStatus.KIA)) {
                countKIA++;
            }
        }

        StringBuffer sb = new StringBuffer("Combat Personnel\n\n");

        String buffer = String.format("%-30s        %4s\n", "Total Combat Personnel",
                countTotal);
        sb.append(buffer);

        for (int i = 0; i < Person.T_NUM; i++) {
            if (Person.isCombatRole(i)) {
                buffer = String.format("    %-30s    %4s\n", Person.getRoleDesc(i, getFaction().isClan()),
                        countPersonByType[i]);
                sb.append(buffer);
            }
        }

        buffer = String.format("%-30s        %4s\n",
                "Injured Combat Personnel", countInjured);
        sb.append("\n").append(buffer);
        buffer = String.format("%-30s        %4s\n", "MIA Combat Personnel",
                countMIA);
        sb.append(buffer);
        buffer = String.format("%-30s        %4s\n", "KIA Combat Personnel",
                countKIA);
        sb.append(buffer);
        buffer = String.format("%-30s        %4s\n",
                "Retired Combat Personnel", countRetired);
        sb.append(buffer);

        sb.append("\nMonthly Salary For Combat Personnel: ").append(salary.toAmountAndSymbolString());

        return new String(sb);
    }

    public String getSupportPersonnelDetails() {
        int[] countPersonByType = new int[Person.T_NUM];
        int countTotal = 0;
        int countInjured = 0;
        int countMIA = 0;
        int countKIA = 0;
        int countRetired = 0;
        Money salary = Money.zero();
        int prisoners = 0;
        int bondsmen = 0;

        for (Person p : getPersonnel()) {
            // Add them to the total count
            if (p.hasPrimarySupportRole(false) && p.isFree() && p.isActive()) {
                countPersonByType[p.getPrimaryRole()]++;
                countTotal++;
                if (p.getInjuries().size() > 0 || p.getHits() > 0) {
                    countInjured++;
                }
                salary = salary.plus(p.getSalary());
            } else if (p.isPrisoner() && p.isActive()) {
                prisoners++;
                if (p.getInjuries().size() > 0 || p.getHits() > 0) {
                    countInjured++;
                }
            } else if (p.isBondsman() && p.isActive()) {
                bondsmen++;
                if (p.getInjuries().size() > 0 || p.getHits() > 0) {
                    countInjured++;
                }
            } else if (p.hasPrimarySupportRole(false) && (p.getStatus() == PersonnelStatus.RETIRED)) {
                countRetired++;
            } else if (p.hasPrimarySupportRole(false) && (p.getStatus() == PersonnelStatus.MIA)) {
                countMIA++;
            } else if (p.hasPrimarySupportRole(false) && (p.getStatus() == PersonnelStatus.KIA)) {
                countKIA++;
            }
        }

        StringBuffer sb = new StringBuffer("Support Personnel\n\n");

        String buffer = String.format("%-30s        %4s\n", "Total Support Personnel",
                countTotal);
        sb.append(buffer);

        for (int i = 0; i < Person.T_NUM; i++) {
            if (Person.isSupportRole(i)) {
                buffer = String.format("    %-30s    %4s\n", Person.getRoleDesc(i, getFaction().isClan()),
                        countPersonByType[i]);
                sb.append(buffer);
            }
        }

        buffer = String.format("%-30s        %4s\n",
                "Injured Support Personnel", countInjured);
        sb.append("\n").append(buffer);
        buffer = String.format("%-30s        %4s\n", "MIA Support Personnel",
                countMIA);
        sb.append(buffer);
        buffer = String.format("%-30s        %4s\n", "KIA Support Personnel",
                countKIA);
        sb.append(buffer);
        buffer = String.format("%-30s        %4s\n",
                "Retired Support Personnel", countRetired);
        sb.append(buffer);

        sb.append("\nMonthly Salary For Support Personnel: ").append(salary.toAmountAndSymbolString());

        sb.append(String.format("\nYou have " + prisoners + " prisoner%s",
                prisoners == 1 ? "" : "s"));
        sb.append(String.format("\nYou have " + bondsmen + " %s",
                bondsmen == 1 ? "bondsman" : "bondsmen"));

        return new String(sb);
    }

    public void doMaintenance(Unit u) {
        if (!u.requiresMaintenance() || !campaignOptions.checkMaintenance()) {
            return;
        }
        // lets start by checking times
        Person tech = u.getTech();
        int minutesUsed = u.getMaintenanceTime();
        int astechsUsed = getAvailableAstechs(minutesUsed, false);
        boolean maintained = ((tech != null) && (tech.getMinutesLeft() >= minutesUsed)
                && !tech.isMothballing());
        boolean paidMaintenance = true;
        if (maintained) {
            // use the time
            tech.setMinutesLeft(tech.getMinutesLeft() - minutesUsed);
            astechPoolMinutes -= astechsUsed * minutesUsed;
        }
        u.incrementDaysSinceMaintenance(maintained, astechsUsed);

        int ruggedMultiplier = 1;
        if (u.getEntity().hasQuirk(OptionsConstants.QUIRK_POS_RUGGED_1)) {
            ruggedMultiplier = 2;
        }

        if (u.getEntity().hasQuirk(OptionsConstants.QUIRK_POS_RUGGED_2)) {
            ruggedMultiplier = 3;
        }

        if (u.getDaysSinceMaintenance() >= (getCampaignOptions().getMaintenanceCycleDays() * ruggedMultiplier)) {
            // maybe use the money
            if (campaignOptions.payForMaintain()) {
                if (!(finances.debit(u.getMaintenanceCost(), Transaction.C_MAINTAIN, "Maintenance for "
                                + u.getName(), calendar.getTime()))) {
                    addReport("<font color='red'><b>You cannot afford to pay maintenance costs for "
                            + u.getHyperlinkedName() + "!</b></font>");
                    paidMaintenance = false;
                }
            }
            // it is time for a maintenance check
            int qualityOrig = u.getQuality();
            String techName = "Nobody";
            String techNameLinked = techName;
            if (null != tech) {
                techName = tech.getFullTitle();
                techNameLinked = tech.getHyperlinkedFullTitle();
            }
            // don't do actual damage until we clear the for loop to avoid
            // concurrent mod problems
            // put it into a hash - 4 points of damage will mean destruction
            HashMap<Integer, Integer> partsToDamage = new HashMap<>();
            StringBuilder maintenanceReport = new StringBuilder("<emph>" + techName + " performing maintenance</emph><br><br>");
            for (Part p : u.getParts()) {
                String partReport = "<b>" + p.getName() + "</b> (Quality " + p.getQualityName() + ")";
                if (!p.needsMaintenance()) {
                    continue;
                }
                int oldQuality = p.getQuality();
                TargetRoll target = getTargetForMaintenance(p, tech);
                if (!paidMaintenance) {
                    // TODO : Make this modifier user inputtable
                    target.addModifier(1, "did not pay for maintenance");
                }

                partReport += ", TN " + target.getValue() + "[" + target.getDesc() + "]";
                int roll = Compute.d6(2);
                int margin = roll - target.getValue();
                partReport += " rolled a " + roll + ", margin of " + margin;

                switch (p.getQuality()) {
                    case Part.QUALITY_A: {
                        if (margin >= 4) {
                            p.improveQuality();
                        }
                        if (!campaignOptions.useUnofficialMaintenance()) {
                            if (margin < -6) {
                                partsToDamage.put(p.getId(), 4);
                            } else if (margin < -4) {
                                partsToDamage.put(p.getId(), 3);
                            } else if (margin == -4) {
                                partsToDamage.put(p.getId(), 2);
                            } else if (margin < -1) {
                                partsToDamage.put(p.getId(), 1);
                            }
                        } else if (margin < -6) {
                            partsToDamage.put(p.getId(), 1);
                        }
                        break;
                    }
                    case Part.QUALITY_B: {
                        if (margin >= 4) {
                            p.improveQuality();
                        } else if (margin < -5) {
                            p.decreaseQuality();
                        }
                        if (!campaignOptions.useUnofficialMaintenance()) {
                            if (margin < -6) {
                                partsToDamage.put(p.getId(), 2);
                            } else if (margin < -2) {
                                partsToDamage.put(p.getId(), 1);
                            }
                        }
                        break;
                    }
                    case Part.QUALITY_C: {
                        if (margin < -4) {
                            p.decreaseQuality();
                        } else if (margin >= 5) {
                            p.improveQuality();
                        }
                        if (!campaignOptions.useUnofficialMaintenance()) {
                            if (margin < -6) {
                                partsToDamage.put(p.getId(), 2);
                            } else if (margin < -3) {
                                partsToDamage.put(p.getId(), 1);
                            }
                        }
                        break;
                    }
                    case Part.QUALITY_D: {
                        if (margin < -3) {
                            p.decreaseQuality();
                            if ((margin < -4) && !campaignOptions.useUnofficialMaintenance()) {
                                partsToDamage.put(p.getId(), 1);
                            }
                        } else if (margin >= 5) {
                            p.improveQuality();
                        }
                        break;
                    }
                    case Part.QUALITY_E:
                        if (margin < -2) {
                            p.decreaseQuality();
                            if ((margin < -5) && !campaignOptions.useUnofficialMaintenance()) {
                                partsToDamage.put(p.getId(), 1);
                            }
                        } else if (margin >= 6) {
                            p.improveQuality();
                        }
                        break;
                    case Part.QUALITY_F:
                    default:
                        if (margin < -2) {
                            p.decreaseQuality();
                            if (margin < -6 && !campaignOptions.useUnofficialMaintenance()) {
                                partsToDamage.put(p.getId(), 1);
                            }
                        }
                        // TODO: award XP point if margin >= 6 (make this optional)
                        //if (margin >= 6) {
                        //
                        //}
                        break;
                }
                if (p.getQuality() > oldQuality) {
                    partReport += ": <font color='green'>new quality is " + p.getQualityName() + "</font>";
                } else if (p.getQuality() < oldQuality) {
                    partReport += ": <font color='red'>new quality is " + p.getQualityName() + "</font>";
                } else {
                    partReport += ": quality remains " + p.getQualityName();
                }
                if (null != partsToDamage.get(p.getId())) {
                    if (partsToDamage.get(p.getId()) > 3) {
                        partReport += ", <font color='red'><b>part destroyed</b></font>";
                    } else {
                        partReport += ", <font color='red'><b>part damaged</b></font>";
                    }
                }
                maintenanceReport.append(partReport).append("<br>");
            }
            int nDamage = 0;
            int nDestroy = 0;
            for (int key : partsToDamage.keySet()) {
                Part p = getPart(key);
                if (null != p) {
                    int damage = partsToDamage.get(key);
                    if (damage > 3) {
                        nDestroy++;
                        p.remove(false);
                    } else {
                        p.doMaintenanceDamage(damage);
                        nDamage++;
                    }
                }
            }

            u.setLastMaintenanceReport(maintenanceReport.toString());

            if (getCampaignOptions().logMaintenance()) {
                MekHQ.getLogger().info(getClass(), "doMaintenance", maintenanceReport.toString());
            }

            int quality = u.getQuality();
            String qualityString;
            boolean reverse = getCampaignOptions().reverseQualityNames();
            if (quality > qualityOrig) {
                qualityString = "<font color='green'>Overall quality improves from "
                        + Part.getQualityName(qualityOrig, reverse) + " to " + Part.getQualityName(quality, reverse)
                        + "</font>";
            } else if (quality < qualityOrig) {
                qualityString = "<font color='red'>Overall quality declines from "
                        + Part.getQualityName(qualityOrig, reverse) + " to " + Part.getQualityName(quality, reverse)
                        + "</font>";
            } else {
                qualityString = "Overall quality remains " + Part.getQualityName(quality, reverse);
            }
            String damageString = "";
            if (nDamage > 0) {
                damageString += nDamage + " parts were damaged. ";
            }
            if (nDestroy > 0) {
                damageString += nDestroy + " parts were destroyed.";
            }
            if (!damageString.isEmpty()) {
                damageString = "<b><font color='red'>" + damageString + "</b></font> [<a href='REPAIR|" + u.getId()
                        + "'>Repair bay</a>]";
            }
            String paidString = "";
            if (!paidMaintenance) {
                paidString = "<font color='red'>Could not afford maintenance costs, so check is at a penalty.</font>";
            }
            addReport(techNameLinked + " performs maintenance on " + u.getHyperlinkedName() + ". " + paidString
                    + qualityString + ". " + damageString + " [<a href='MAINTENANCE|" + u.getId()
                    + "'>Get details</a>]");

            u.resetDaysSinceMaintenance();
        }
    }

    public void initTimeInService() {
        for (Person p : getPersonnel()) {
            Date join = null;
            for (LogEntry e : p.getPersonnelLog()) {
                if (join == null) {
                    // If by some nightmare there is no Joined date just use the first entry.
                    join = e.getDate();
                }
                if (e.getDesc().startsWith("Joined ") || e.getDesc().startsWith("Freed ")) {
                    join = e.getDate();
                    break;
                }
            }
            if (!p.isDependent() && p.isFree()) {
                LocalDate date;
                // For that one in a billion chance the log is empty. Clone today's date and subtract a year
                if (join == null) {
                    date = getLocalDate().minus(1, ChronoUnit.YEARS);
                } else {
                    date = join.toInstant().atZone(ZoneId.systemDefault()).toLocalDate();
                }
                p.setRecruitment(date);
            }
        }
    }

    public void initTimeInRank() {
        for (Person p : getPersonnel()) {
            Date join = null;
            for (LogEntry e : p.getPersonnelLog()) {
                if (join == null) {
                    // If by some nightmare there is no date from the below, just use the first entry.
                    join = e.getDate();
                }
                if (e.getDesc().startsWith("Joined ") || e.getDesc().startsWith("Freed ")
                        || e.getDesc().startsWith("Promoted ") || e.getDesc().startsWith("Demoted ")) {
                    join = e.getDate();
                }
            }
            if (!p.isDependent() && p.isFree()) {
                LocalDate date;
                // For that one in a billion chance the log is empty. Clone today's date and subtract a year
                if (join == null) {
                    date = getLocalDate().minus(1, ChronoUnit.YEARS);
                } else {
                    date = join.toInstant().atZone(ZoneId.systemDefault()).toLocalDate();
                }
                p.setLastRankChangeDate(date);
            }
        }
    }

    public void initAtB(boolean newCampaign) {
        getRetirementDefectionTracker().setLastRetirementRoll(getCalendar());

        if (!newCampaign) {
            /*
            * Switch all contracts to AtBContract's
            */
            for (Map.Entry<Integer, Mission> me : missions.entrySet()) {
                Mission m = me.getValue();
                if (m instanceof Contract && !(m instanceof AtBContract)) {
                    me.setValue(new AtBContract((Contract)m, this));
                }
            }

            /*
            * Go through all the personnel records and assume the earliest date is the date
            * the unit was founded.
            */
            Date founding = null;
            for (Person p : getPersonnel()) {
                for (LogEntry e : p.getPersonnelLog()) {
                    if (null == founding || e.getDate().before(founding)) {
                        founding = e.getDate();
                    }
                }
            }
            /*
            * Go through the personnel records again and assume that any person who joined
            * the unit on the founding date is one of the founding members. Also assume
            * that MWs assigned to a non-Assault 'Mech on the date they joined came with
            * that 'Mech (which is a less certain assumption)
            */
            for (Person p : getPersonnel()) {
                Date join = null;
                for (LogEntry e : p.getPersonnelLog()) {
                    if (e.getDesc().startsWith("Joined ")) {
                        join = e.getDate();
                        break;
                    }
                }
                if (null != join && join.equals(founding)) {
                    p.setFounder(true);
                }
                if (p.getPrimaryRole() == Person.T_MECHWARRIOR
                        || (p.getPrimaryRole() == Person.T_AERO_PILOT && getCampaignOptions().getAeroRecruitsHaveUnits())
                        || p.getPrimaryRole() == Person.T_PROTO_PILOT) {
                    for (LogEntry e : p.getPersonnelLog()) {
                        if (e.getDate().equals(join) && e.getDesc().startsWith("Assigned to ")) {
                            String mech = e.getDesc().substring(12);
                            MechSummary ms = MechSummaryCache.getInstance().getMech(mech);
                            if (null != ms && (p.isFounder()
                                    || ms.getWeightClass() < megamek.common.EntityWeightClass.WEIGHT_ASSAULT)) {
                                p.setOriginalUnitWeight(ms.getWeightClass());
                                if (ms.isClan()) {
                                    p.setOriginalUnitTech(Person.TECH_CLAN);
                                } else if (ms.getYear() > 3050) {
                                    // TODO : Fix this so we aren't using a hack that just assumes IS2
                                    p.setOriginalUnitTech(Person.TECH_IS2);
                                }
                                if (null != p.getUnitId() && null != units.get(p.getUnitId())
                                        && ms.getName().equals(units.get(p.getUnitId()).getEntity().getShortNameRaw())) {
                                    p.setOriginalUnitId(p.getUnitId());
                                }
                            }
                        }
                    }
                }
            }

            addAllLances(this.forces);

            // Determine whether or not there is an active contract
            setHasActiveContract();
        }

        setAtBConfig(AtBConfiguration.loadFromXml());
        RandomFactionGenerator.getInstance().startup(this);
        getContractMarket().generateContractOffers(this, newCampaign);
        getUnitMarket().generateUnitOffers(this);
        setAtBEventProcessor(new AtBEventProcessor(this));
    }

    /**
     * Stop processing AtB events and release memory.
     */
    public void shutdownAtB() {
        RandomFactionGenerator.getInstance().dispose();
        RandomUnitGenerator.getInstance().dispose();
        atbEventProcessor.shutdown();
    }

    public boolean checkOverDueLoans() {
        Money overdueAmount = getFinances().checkOverdueLoanPayments(this);
        if (overdueAmount.isPositive()) {
            JOptionPane.showMessageDialog(
                    null,
                    "You have overdue loan payments totaling "
                            + overdueAmount.toAmountAndSymbolString()
                            + "\nYou must deal with these payments before advancing the day.\nHere are some options:\n  - Sell off equipment to generate funds.\n  - Pay off the collateral on the loan.\n  - Default on the loan.\n  - Just cheat and remove the loan via GM mode.",
                            "Overdue Loan Payments",
                            JOptionPane.WARNING_MESSAGE);
            return true;
        }
        return false;
    }

    public boolean checkRetirementDefections() {
        if (getRetirementDefectionTracker().getRetirees().size() > 0) {
            Object[] options = { "Show Payout Dialog", "Cancel" };
            return JOptionPane.YES_OPTION == JOptionPane
                    .showOptionDialog(
                            null,
                            "You have personnel who have left the unit or been killed in action but have not received their final payout.\nYou must deal with these payments before advancing the day.\nHere are some options:\n  - Sell off equipment to generate funds.\n  - Pay one or more personnel in equipment.\n  - Just cheat and use GM mode to edit the settlement.",
                            "Unresolved Final Payments",
                            JOptionPane.OK_CANCEL_OPTION,
                            JOptionPane.WARNING_MESSAGE, null, options,
                            options[0]);
        }
        return false;
    }

    public boolean checkYearlyRetirements() {
        if (getCampaignOptions().getUseAtB()
                && Utilities.getDaysBetween(getRetirementDefectionTracker()
                        .getLastRetirementRoll().getTime(), getDate()) == 365) {
            Object[] options = { "Show Retirement Dialog", "Not Now" };
            return JOptionPane.YES_OPTION == JOptionPane
                    .showOptionDialog(
                            null,
                            "It has been a year since the last retirement/defection roll, and it is time to do another.",
                            "Retirement/Defection roll required",
                            JOptionPane.OK_CANCEL_OPTION,
                            JOptionPane.WARNING_MESSAGE, null, options,
                            options[0]);
        }
        return false;
    }

    /**
     * Sets the type of rating method used.
     */
    public void setUnitRating(IUnitRating rating) {
        unitRating = rating;
    }

    /**
     * Returns the type of rating method as selected in the Campaign Options dialog.
     * Lazy-loaded for performance. Default is CampaignOpsReputation
     */
    public IUnitRating getUnitRating() {
        // if we switched unit rating methods,
        if (unitRating != null && (unitRating.getUnitRatingMethod() != getCampaignOptions().getUnitRatingMethod())) {
            unitRating = null;
        }

        if (unitRating == null) {
            UnitRatingMethod method = getCampaignOptions().getUnitRatingMethod();

            if (UnitRatingMethod.FLD_MAN_MERCS_REV.equals(method)) {
                unitRating = new FieldManualMercRevDragoonsRating(this);
            } else {
                unitRating = new CampaignOpsReputation(this);
            }
        }

        return unitRating;
    }

    /**
     * Gets peacetime costs including salaries.
     * @return The peacetime costs of the campaign including salaries.
     */
    public Money getPeacetimeCost() {
        return getPeacetimeCost(true);
    }

    /**
     * Gets peacetime costs, optionally including salaries.
     *
     * This can be used to ensure salaries are not double counted.
     *
     * @param includeSalaries A value indicating whether or not salaries
     *                        should be included in peacetime cost calculations.
     * @return The peacetime costs of the campaign, optionally including salaries.
     */
    public Money getPeacetimeCost(boolean includeSalaries) {
        Money peaceTimeCosts = Money.zero()
                                .plus(getMonthlySpareParts())
                                .plus(getMonthlyFuel())
                                .plus(getMonthlyAmmo());
        if (includeSalaries) {
            peaceTimeCosts = peaceTimeCosts.plus(getPayRoll(getCampaignOptions().useInfantryDontCount()));
        }

        return peaceTimeCosts;
    }

    public Money getMonthlySpareParts() {
        Money partsCost = Money.zero();

        for (Unit u : getUnits()) {
            if (u.isMothballed()) {
                continue;
            }
            partsCost = partsCost.plus(u.getSparePartsCost());
        }
        return partsCost;
    }

    public Money getMonthlyFuel() {
        Money fuelCost = Money.zero();

        for (Unit u : getUnits()) {
            if (u.isMothballed()) {
                continue;
            }
            fuelCost = fuelCost.plus(u.getFuelCost());
        }
        return fuelCost;
    }

    public Money getMonthlyAmmo() {
        Money ammoCost = Money.zero();

        for (Unit u : getUnits()) {
            if (u.isMothballed()) {
                continue;
            }
            ammoCost = ammoCost.plus(u.getAmmoCost());
        }
        return ammoCost;
    }

    @Override
    public int getTechIntroYear() {
        if (campaignOptions.limitByYear()) {
            return getGameYear();
        } else {
            return Integer.MAX_VALUE;
        }
    }

    @Override
    public int getGameYear() {
        return currentDateTime.getYear();
    }

    @Override
    public int getTechFaction() {
        return techFactionCode;
    }

    public void updateTechFactionCode() {
        if (campaignOptions.useFactionIntroDate()) {
            for (int i = 0; i < ITechnology.MM_FACTION_CODES.length; i++) {
                if (ITechnology.MM_FACTION_CODES[i].equals(factionCode)) {
                    techFactionCode = i;
                    UnitTechProgression.loadFaction(techFactionCode);
                    return;
                }
            }
            // If the tech progression data does not include the current faction,
            // use a generic.
            if (getFaction().isClan()) {
                techFactionCode = ITechnology.F_CLAN;
            } else if (getFaction().isPeriphery()) {
                techFactionCode = ITechnology.F_PER;
            } else {
                techFactionCode = ITechnology.F_IS;
            }
        } else {
            techFactionCode = ITechnology.F_NONE;
        }
        // Unit tech level will be calculated if the code has changed.
        UnitTechProgression.loadFaction(techFactionCode);
    }

    @Override
    public boolean useClanTechBase() {
        return getFaction().isClan();
    }

    @Override
    public boolean useMixedTech() {
        if (useClanTechBase()) {
            return campaignOptions.allowISPurchases();
        } else {
            return campaignOptions.allowClanPurchases();
        }
    }

    @Override
    public SimpleTechLevel getTechLevel() {
        for (SimpleTechLevel lvl : SimpleTechLevel.values()) {
            if (campaignOptions.getTechLevel() == lvl.ordinal()) {
                return lvl;
            }
        }
        return SimpleTechLevel.UNOFFICIAL;
    }

    @Override
    public boolean unofficialNoYear() {
        return false;
    }

    @Override
    public boolean useVariableTechLevel() {
        return campaignOptions.useVariableTechLevel();
    }

    @Override
    public boolean showExtinct() {
        return !campaignOptions.disallowExtinctStuff();
    }
}<|MERGE_RESOLUTION|>--- conflicted
+++ resolved
@@ -3505,18 +3505,9 @@
     }
 
     public void processNewDayPersonnel() {
-<<<<<<< HEAD
-        // TODO : Windchild this is going to break as soon as I add the first baby
-        for (Person p : getPersonnel()) {
-            if (!p.isActive()) {
-                continue;
-            }
-
-=======
         // This MUST use getActivePersonnel as we only want to process active personnel, and
         // furthermore this allows us to add and remove personnel without issue
         for (Person p : getActivePersonnel()) {
->>>>>>> 19cf2471
             // Random Death
 
             // Random Marriages
@@ -3524,24 +3515,6 @@
                 p.randomMarriage();
             }
 
-<<<<<<< HEAD
-            // Procreation
-            if (p.isFemale()) {
-                if (p.isPregnant()) {
-                    if (getCampaignOptions().useUnofficialProcreation()) {
-                        if (getLocalDate().compareTo((p.getDueDate())) == 0) {
-                            p.birth(this);
-                        }
-                    } else {
-                        p.removePregnancy();
-                    }
-                } else if (getCampaignOptions().useUnofficialProcreation()) {
-                    p.procreate(this);
-                }
-            }
-
-=======
->>>>>>> 19cf2471
             p.resetMinutesLeft();
             // Reset acquisitions made to 0
             p.setAcquisition(0);
@@ -3590,8 +3563,6 @@
                     p.setIdleMonths(0);
                 }
             }
-<<<<<<< HEAD
-=======
 
             // Procreation
             if (p.isFemale()) {
@@ -3604,10 +3575,9 @@
                         p.removePregnancy();
                     }
                 } else if (getCampaignOptions().useUnofficialProcreation()) {
-                    p.procreate();
-                }
-            }
->>>>>>> 19cf2471
+                    p.procreate(this);
+                }
+            }
         }
     }
 
