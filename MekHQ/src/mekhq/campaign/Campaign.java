--- conflicted
+++ resolved
@@ -491,42 +491,25 @@
         // returning the hashtable. In theory, this shouldn't be necessary, however, having this
         // sanitizing step should remove the need for isEligible() checks whenever we fetch the
         // hashtable.
-<<<<<<< HEAD
         for (Force force : getAllForces()) {
             int forceId = force.getId();
-            if (strategicFormations.containsKey(forceId)) {
-                StrategicFormation combatTeam = strategicFormations.get(forceId);
+            if (combatTeams.containsKey(forceId)) {
+                CombatTeam combatTeam = strategicFormations.get(forceId);
 
                 if (combatTeam.isEligible(this)) {
                     continue;
                 }
             } else {
-                StrategicFormation combatTeam = new StrategicFormation(forceId, this);
+                CombatTeam combatTeam = new CombatTeam(forceId, this);
 
                 if (combatTeam.isEligible(this)) {
-                    strategicFormations.put(forceId, combatTeam);
+                    combatTeams.put(forceId, combatTeam);
                     continue;
-=======
-        List<Integer> formationsToSanitize = new ArrayList<>();
-        for (CombatTeam combatTeam : combatTeams.values()) {
-            if (!combatTeam.isEligible(this)) {
-                formationsToSanitize.add(combatTeam.getForceId());
-                try {
-                    Force force = getForce(combatTeam.getForceId());
-                    force.setCombatTeamStatus(false);
-                } catch (Exception ex) {
-                    // We're not too worried if we can't find the associated Force,
-                    // as this just means it has been deleted at some point and not removed correctly.
->>>>>>> fece2eaa
-                }
-            }
-
-<<<<<<< HEAD
-            strategicFormations.remove(forceId);
-=======
+                }
+            }
+
         for (int id : formationsToSanitize) {
-            combatTeams.remove(id);
->>>>>>> fece2eaa
+            combatTeams.remove(forceId);
         }
 
         return combatTeams;
@@ -3737,10 +3720,10 @@
         int role = -Math.max(1, contract.getRequiredLances() / 2);
 
         final AtBLanceRole requiredLanceRole = contract.getContractType().getRequiredLanceRole();
-        for (CombatTeam l : combatTeams.values()) {
-            if (!l.getRole().isUnassigned() && (l.getMissionId() == contract.getId())) {
+        for (CombatTeam combatTeam : combatTeams.values()) {
+            if (!combatTeam.getRole().isUnassigned() && (combatTeam.getMissionId() == contract.getId())) {
                 total++;
-                if (l.getRole() == requiredLanceRole) {
+                if (combatTeam.getRole() == requiredLanceRole) {
                     role++;
                 }
             }
@@ -5006,8 +4989,8 @@
      *
      * @param l The {@link CombatTeam} to calculate XP to award for training.
      */
-    private void awardTrainingXP(final CombatTeam l) {
-        for (UUID trainerId : forceIds.get(l.getForceId()).getAllUnits(true)) {
+    private void awardTrainingXP(final CombatTeam combatTeam) {
+        for (UUID trainerId : forceIds.get(combatTeam.getForceId()).getAllUnits(true)) {
             Unit trainerUnit = getHangar().getUnit(trainerId);
 
             // not sure how this occurs, but it probably shouldn't halt processing of a new
@@ -5755,9 +5738,9 @@
 
             if (!combatTeams.isEmpty()) {
                 MHQXMLUtility.writeSimpleXMLOpenTag(pw, indent++, "combatTeams");
-                for (CombatTeam l : combatTeams.values()) {
-                    if (forceIds.containsKey(l.getForceId())) {
-                        l.writeToXML(pw, indent);
+                for (CombatTeam combatTeam : combatTeams.values()) {
+                    if (forceIds.containsKey(combatTeam.getForceId())) {
+                        combatTeam.writeToXML(pw, indent);
                     }
                 }
                 MHQXMLUtility.writeSimpleXMLCloseTag(pw, --indent, "combatTeams");
