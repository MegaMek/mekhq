--- conflicted
+++ resolved
@@ -322,19 +322,12 @@
     private boolean topUpWeekly;
     private PartQuality ignoreSparesUnderQuality;
 
-<<<<<<< HEAD
     // Random Events
     // We deliberately don't write this data to the save file as we want it rebuilt every time the
     // campaign loads. This ensures updates can be applied and there is no risk of bugs being
     // permanently locked into the campaign file.
-    RandomEventLibraries randomEventLibraries = new RandomEventLibraries();
-=======
-    // Libraries
-    // We deliberately don't write this data to the save file as we want it rebuilt every time the
-    // campaign loads. This ensures updates can be applied and there is no risk of bugs being
-    // permanently locked into the campaign file.
     Map<String, GlossaryEntry> glossaryLibrary;
->>>>>>> 8bbf8c42
+    RandomEventLibraries randomEventLibraries;
 
     /**
      * Represents the different types of administrative specializations.
@@ -425,12 +418,18 @@
         ignoreSparesUnderQuality = QUALITY_A;
 
         // Library initialization
+        // These try-catches ensures that if we fail to parse the library, for whatever reason,
+        // the campaign will still successfully initialize.
         try {
             glossaryLibrary = new GlossaryLibrary().getGlossaryEntries();
         } catch (Exception e) {
-            // This ensures that if we fail to parse the glossary, for whatever reason,
-            // the campaign will still successfully initialize.
             glossaryLibrary = new HashMap<>();
+        }
+
+        try {
+            randomEventLibraries = new RandomEventLibraries();
+        } catch (Exception e) {
+            randomEventLibraries = new HashMap<>();
         }
 
     }
@@ -6046,7 +6045,6 @@
         this.automatedMothballUnits = automatedMothballUnits;
     }
 
-<<<<<<< HEAD
     public int getTemporaryPrisonerCapacity() {
         return temporaryPrisonerCapacity;
     }
@@ -6057,7 +6055,8 @@
 
     public RandomEventLibraries getRandomEventLibraries() {
         return randomEventLibraries;
-=======
+    }
+
     /**
      * Retrieves a glossary entry based on the provided key.
      *
@@ -6067,7 +6066,6 @@
      */
     public @Nullable GlossaryEntry getGlossaryEntry(String key) {
         return glossaryLibrary.get(key);
->>>>>>> 8bbf8c42
     }
 
     public void writeToXML(final PrintWriter pw) {
