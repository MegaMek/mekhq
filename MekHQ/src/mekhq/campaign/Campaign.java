/*
 * Campaign.java
 *
 * Copyright (c) 2009 Jay Lawson <jaylawson39 at yahoo.com>. All rights reserved.
 *
 * This file is part of MekHQ.
 *
 * MekHQ is free software: you can redistribute it and/or modify
 * it under the terms of the GNU General Public License as published by
 * the Free Software Foundation, either version 3 of the License, or
 * (at your option) any later version.
 *
 * MekHQ is distributed in the hope that it will be useful,
 * but WITHOUT ANY WARRANTY; without even the implied warranty of
 * MERCHANTABILITY or FITNESS FOR A PARTICULAR PURPOSE. See the
 * GNU General Public License for more details.
 *
 * You should have received a copy of the GNU General Public License
 * along with MekHQ. If not, see <http://www.gnu.org/licenses/>.
 */
package mekhq.campaign;

import java.io.PrintWriter;
import java.io.Serializable;
import java.text.MessageFormat;
import java.time.DayOfWeek;
import java.time.LocalDate;
import java.time.temporal.ChronoUnit;
import java.util.*;
import java.util.stream.Collectors;

import javax.swing.JOptionPane;

import megamek.client.ui.swing.util.PlayerColour;
import megamek.common.icons.AbstractIcon;
import megamek.common.icons.Camouflage;
import megamek.common.icons.Portrait;
import megamek.common.util.EncodeControl;
import megamek.utils.MegaMekXmlUtil;
import mekhq.*;
import mekhq.campaign.againstTheBot.AtBConfiguration;
import mekhq.campaign.finances.enums.TransactionType;
import mekhq.campaign.mission.enums.AtBLanceRole;
import mekhq.campaign.event.MissionRemovedEvent;
import mekhq.campaign.event.ScenarioRemovedEvent;
import mekhq.campaign.finances.*;
import mekhq.campaign.log.*;
import mekhq.campaign.market.unitMarket.AbstractUnitMarket;
import mekhq.campaign.market.unitMarket.EmptyUnitMarket;
import mekhq.campaign.mission.enums.MissionStatus;
import mekhq.campaign.mission.enums.ScenarioStatus;
import mekhq.campaign.personnel.*;
import mekhq.campaign.personnel.enums.PersonnelRole;
import mekhq.campaign.personnel.enums.PersonnelStatus;
import mekhq.campaign.personnel.enums.Phenotype;
import mekhq.campaign.personnel.enums.PrisonerStatus;
import mekhq.campaign.personnel.generator.AbstractPersonnelGenerator;
import mekhq.campaign.personnel.generator.DefaultPersonnelGenerator;
import mekhq.campaign.personnel.generator.RandomPortraitGenerator;
import mekhq.campaign.personnel.ranks.RankSystem;
import mekhq.campaign.personnel.ranks.RankValidator;
import mekhq.campaign.personnel.ranks.Ranks;
import mekhq.campaign.universe.eras.Eras;
import mekhq.gui.sorter.PersonTitleSorter;
import mekhq.service.AutosaveService;
import mekhq.service.IAutosaveService;

import megamek.common.*;
import megamek.common.enums.Gender;
import megamek.client.generator.RandomNameGenerator;
import megamek.client.generator.RandomUnitGenerator;
import megamek.client.generator.RandomGenderGenerator;
import megamek.common.annotations.Nullable;
import megamek.common.loaders.BLKFile;
import megamek.common.loaders.EntityLoadingException;
import megamek.common.options.GameOptions;
import megamek.common.options.IBasicOption;
import megamek.common.options.IOption;
import megamek.common.options.IOptionGroup;
import megamek.common.options.OptionsConstants;
import megamek.common.util.BuildingBlock;
import mekhq.campaign.event.AcquisitionEvent;
import mekhq.campaign.event.AstechPoolChangedEvent;
import mekhq.campaign.event.DayEndingEvent;
import mekhq.campaign.event.DeploymentChangedEvent;
import mekhq.campaign.event.GMModeEvent;
import mekhq.campaign.event.LoanNewEvent;
import mekhq.campaign.event.LoanPaidEvent;
import mekhq.campaign.event.LocationChangedEvent;
import mekhq.campaign.event.MedicPoolChangedEvent;
import mekhq.campaign.event.MissionNewEvent;
import mekhq.campaign.event.NetworkChangedEvent;
import mekhq.campaign.event.NewDayEvent;
import mekhq.campaign.event.OrganizationChangedEvent;
import mekhq.campaign.event.OvertimeModeEvent;
import mekhq.campaign.event.PartChangedEvent;
import mekhq.campaign.event.PartWorkEvent;
import mekhq.campaign.event.PersonChangedEvent;
import mekhq.campaign.event.PersonNewEvent;
import mekhq.campaign.event.PersonRemovedEvent;
import mekhq.campaign.event.ReportEvent;
import mekhq.campaign.event.ScenarioNewEvent;
import mekhq.campaign.event.UnitNewEvent;
import mekhq.campaign.event.UnitRemovedEvent;
import mekhq.campaign.force.Force;
import mekhq.campaign.force.Lance;
import mekhq.campaign.market.ContractMarket;
import mekhq.campaign.market.PartsStore;
import mekhq.campaign.market.PersonnelMarket;
import mekhq.campaign.market.ShoppingList;
import mekhq.campaign.mission.AtBContract;
import mekhq.campaign.mission.AtBDynamicScenario;
import mekhq.campaign.mission.AtBScenario;
import mekhq.campaign.mission.Contract;
import mekhq.campaign.mission.Mission;
import mekhq.campaign.mission.Scenario;
import mekhq.campaign.mission.atb.AtBScenarioFactory;
import mekhq.campaign.mod.am.InjuryUtil;
import mekhq.campaign.parts.AmmoStorage;
import mekhq.campaign.parts.Armor;
import mekhq.campaign.parts.BaArmor;
import mekhq.campaign.parts.MekLocation;
import mekhq.campaign.parts.MissingMekActuator;
import mekhq.campaign.parts.MissingPart;
import mekhq.campaign.parts.OmniPod;
import mekhq.campaign.parts.Part;
import mekhq.campaign.parts.PartInUse;
import mekhq.campaign.parts.PartInventory;
import mekhq.campaign.parts.ProtomekArmor;
import mekhq.campaign.parts.Refit;
import mekhq.campaign.parts.SpacecraftCoolingSystem;
import mekhq.campaign.parts.StructuralIntegrity;
import mekhq.campaign.parts.equipment.AmmoBin;
import mekhq.campaign.parts.equipment.EquipmentPart;
import mekhq.campaign.parts.equipment.MissingEquipmentPart;
import mekhq.campaign.rating.CampaignOpsReputation;
import mekhq.campaign.rating.FieldManualMercRevDragoonsRating;
import mekhq.campaign.rating.IUnitRating;
import mekhq.campaign.rating.UnitRatingMethod;
import mekhq.campaign.stratcon.StratconContractInitializer;
import mekhq.campaign.stratcon.StratconRulesManager;
import mekhq.campaign.stratcon.StratconTrackState;
import mekhq.campaign.unit.CargoStatistics;
import mekhq.campaign.unit.CrewType;
import mekhq.campaign.unit.HangarStatistics;
import mekhq.campaign.unit.TestUnit;
import mekhq.campaign.unit.Unit;
import mekhq.campaign.unit.UnitOrder;
import mekhq.campaign.unit.UnitTechProgression;
import mekhq.campaign.universe.AbstractFactionSelector;
import mekhq.campaign.universe.AbstractPlanetSelector;
import mekhq.campaign.universe.DefaultFactionSelector;
import mekhq.campaign.universe.DefaultPlanetSelector;
import mekhq.campaign.universe.eras.Era;
import mekhq.campaign.universe.Faction;
import mekhq.campaign.universe.Factions;
import mekhq.campaign.universe.IUnitGenerator;
import mekhq.campaign.universe.News;
import mekhq.campaign.universe.NewsItem;
import mekhq.campaign.universe.Planet;
import mekhq.campaign.universe.PlanetarySystem;
import mekhq.campaign.universe.RATGeneratorConnector;
import mekhq.campaign.universe.RATManager;
import mekhq.campaign.universe.RandomFactionGenerator;
import mekhq.campaign.universe.RangedFactionSelector;
import mekhq.campaign.universe.RangedPlanetSelector;
import mekhq.campaign.universe.Systems;
import mekhq.campaign.work.IAcquisitionWork;
import mekhq.campaign.work.IPartWork;
import mekhq.module.atb.AtBEventProcessor;
import mekhq.service.MassRepairService;

/**
 * The main campaign class, keeps track of teams and units
 * @author Taharqa
 */
public class Campaign implements Serializable, ITechManager {
    public static final String REPORT_LINEBREAK = "<br/><br/>";

    private static final long serialVersionUID = -6312434701389973056L;

    private UUID id;

    // we have three things to track: (1) teams, (2) units, (3) repair tasks
    // we will use the same basic system (borrowed from MegaMek) for tracking
    // all three
    // OK now we have more, parts, personnel, forces, missions, and scenarios.
    // and more still - we're tracking DropShips and WarShips in a separate set so that we can assign units to transports
    private Hangar units = new Hangar();
    private Set<Unit> transportShips = new HashSet<>();
    private Map<UUID, Person> personnel = new LinkedHashMap<>();
    private Warehouse parts = new Warehouse();
    private TreeMap<Integer, Force> forceIds = new TreeMap<>();
    private TreeMap<Integer, Mission> missions = new TreeMap<>();
    private TreeMap<Integer, Scenario> scenarios = new TreeMap<>();
    private Map<UUID, List<Kill>> kills = new HashMap<>();

    private final UnitNameTracker unitNameTracker = new UnitNameTracker();

    private int astechPool;
    private int astechPoolMinutes;
    private int astechPoolOvertime;
    private int medicPool;

    private int lastForceId;
    private int lastMissionId;
    private int lastScenarioId;

    // I need to put a basic game object in campaign so that I can
    // assign it to the entities, otherwise some entity methods may get NPE
    // if they try to call up game options
    private Game game;
    private Player player;

    private GameOptions gameOptions;

    private String name;
    private LocalDate currentDay;

    // hierarchically structured Force object to define TO&E
    private Force forces;
    private Hashtable<Integer, Lance> lances; //AtB

    private String factionCode;
    private int techFactionCode;
    private String retainerEmployerCode; //AtB
    private RankSystem rankSystem;

    private ArrayList<String> currentReport;
    private transient String currentReportHTML;
    private transient List<String> newReports;

    //this is updated and used per gaming session, it is enabled/disabled via the Campaign options
    //we're re-using the LogEntry class that is used to store Personnel entries
    public LinkedList<LogEntry> inMemoryLogHistory = new LinkedList<>();

    private boolean overtime;
    private boolean gmMode;
    private transient boolean overviewLoadingValue = true;

    private Camouflage camouflage = new Camouflage(Camouflage.COLOUR_CAMOUFLAGE, PlayerColour.BLUE.name());
    private PlayerColour colour = PlayerColour.BLUE;

    //unit icon
    private String iconCategory = AbstractIcon.ROOT_CATEGORY;
    private String iconFileName = AbstractIcon.DEFAULT_ICON_FILENAME;

    private Finances finances;

    private CurrentLocation location;

    private News news;

    private PartsStore partsStore;

    private List<String> customs;

    private CampaignOptions campaignOptions;
    private RandomSkillPreferences rskillPrefs = new RandomSkillPreferences();
    private MekHQ app;

    private ShoppingList shoppingList;

    private PersonnelMarket personnelMarket;
    private ContractMarket contractMarket; //AtB
    private AbstractUnitMarket unitMarket;
    private RetirementDefectionTracker retirementDefectionTracker; // AtB
    private int fatigueLevel; //AtB
    private AtBConfiguration atbConfig; //AtB
    private AtBEventProcessor atbEventProcessor; //AtB
    private LocalDate shipSearchStart; //AtB
    private int shipSearchType;
    private String shipSearchResult; //AtB
    private LocalDate shipSearchExpiration; //AtB
    private IUnitGenerator unitGenerator;
    private IUnitRating unitRating;
    private CampaignSummary campaignSummary;
    private final Quartermaster quartermaster;

    private final ResourceBundle resources = ResourceBundle.getBundle("mekhq.resources.Campaign", new EncodeControl());

    /** This is used to determine if the player has an active AtB Contract, and is recalculated on load */
    private transient boolean hasActiveContract;

    private final IAutosaveService autosaveService;

    public Campaign() {
        id = UUID.randomUUID();
        game = new Game();
        player = new Player(0, "self");
        game.addPlayer(0, player);
        currentDay = LocalDate.ofYearDay(3067, 1);
        CurrencyManager.getInstance().setCampaign(this);
        location = new CurrentLocation(Systems.getInstance().getSystems().get("Outreach"), 0);
        campaignOptions = new CampaignOptions();
        currentReport = new ArrayList<>();
        currentReportHTML = "";
        newReports = new ArrayList<>();
        name = "My Campaign";
        overtime = false;
        gmMode = false;
        factionCode = "MERC";
        techFactionCode = ITechnology.F_MERC;
        retainerEmployerCode = null;
        setRankSystemDirect(Ranks.getRankSystemFromCode(Ranks.DEFAULT_SYSTEM_CODE));
        forces = new Force(name);
        forceIds.put(0, forces);
        lances = new Hashtable<>();
        finances = new Finances();
        SkillType.initializeTypes();
        SpecialAbility.initializeSPA();
        astechPool = 0;
        medicPool = 0;
        resetAstechMinutes();
        partsStore = new PartsStore(this);
        gameOptions = new GameOptions();
        gameOptions.initialize();
        gameOptions.getOption(OptionsConstants.ALLOWED_YEAR).setValue(getGameYear());
        game.setOptions(gameOptions);
        customs = new ArrayList<>();
        shoppingList = new ShoppingList();
        news = new News(getGameYear(), id.getLeastSignificantBits());
        setPersonnelMarket(new PersonnelMarket());
        setContractMarket(new ContractMarket());
        setUnitMarket(new EmptyUnitMarket());
        retirementDefectionTracker = new RetirementDefectionTracker();
        fatigueLevel = 0;
        atbConfig = null;
        autosaveService = new AutosaveService();
        hasActiveContract = false;
        campaignSummary = new CampaignSummary(this);
        quartermaster = new Quartermaster(this);
    }

    /**
     * @return the app
     */
    public MekHQ getApp() {
        return app;
    }

    /**
     * @param app the app to set
     */
    public void setApp(MekHQ app) {
        this.app = app;
    }

    /**
     * @return the overviewLoadingValue
     */
    public boolean isOverviewLoadingValue() {
        return overviewLoadingValue;
    }

    /**
     * @param overviewLoadingValue the overviewLoadingValue to set
     */
    public void setOverviewLoadingValue(boolean overviewLoadingValue) {
        this.overviewLoadingValue = overviewLoadingValue;
    }

    public Game getGame() {
        return game;
    }

    public Player getPlayer() {
        return player;
    }

    public void setId(UUID id) {
        this.id = id;
    }

    public UUID getId() {
        return id;
    }

    public String getName() {
        return name;
    }

    public void setName(String s) {
        this.name = s;
    }

    public Era getEra() {
        return Eras.getInstance().getEra(getLocalDate());
    }

    public String getTitle() {
        return getName() + " (" + getFactionName() + ")" + " - "
                + MekHQ.getMekHQOptions().getLongDisplayFormattedDate(getLocalDate())
                + " (" + getEra() + ")";
    }

    public LocalDate getLocalDate() {
        return currentDay;
    }

    public void setLocalDate(LocalDate currentDay) {
        this.currentDay = currentDay;
    }

    public PlanetarySystem getCurrentSystem() {
        return location.getCurrentSystem();
    }

    public Money getFunds() {
        return finances.getBalance();
    }

    public void setForces(Force f) {
        forces = f;
    }

    public Force getForces() {
        return forces;
    }

    public List<Force> getAllForces() {
        return new ArrayList<>(forceIds.values());
    }

    public void importLance(Lance l) {
        lances.put(l.getForceId(), l);
    }

    public Hashtable<Integer, Lance> getLances() {
        return lances;
    }

    public ArrayList<Lance> getLanceList() {
        ArrayList<Lance> retVal = new ArrayList<>();
        for (Lance l : lances.values()) {
            if (forceIds.containsKey(l.getForceId())) {
                retVal.add(l);
            }
        }
        return retVal;
    }

    public void setShoppingList(ShoppingList sl) {
        shoppingList = sl;
    }

    public ShoppingList getShoppingList() {
        return shoppingList;
    }

    //region Markets
    public PersonnelMarket getPersonnelMarket() {
        return personnelMarket;
    }

    public void setPersonnelMarket(final PersonnelMarket personnelMarket) {
        this.personnelMarket = personnelMarket;
    }

    // TODO : AbstractContractMarket : Swap to AbstractContractMarket
    public ContractMarket getContractMarket() {
        return contractMarket;
    }

    // TODO : AbstractContractMarket : Swap to AbstractContractMarket
    public void setContractMarket(final ContractMarket contractMarket) {
        this.contractMarket = contractMarket;
    }

    public AbstractUnitMarket getUnitMarket() {
        return unitMarket;
    }

    public void setUnitMarket(final AbstractUnitMarket unitMarket) {
        this.unitMarket = unitMarket;
    }
    //endregion Markets

    public void setRetirementDefectionTracker(RetirementDefectionTracker rdt) {
        retirementDefectionTracker = rdt;
    }

    public RetirementDefectionTracker getRetirementDefectionTracker() {
        return retirementDefectionTracker;
    }

    public void setFatigueLevel(int fl) {
        fatigueLevel = fl;
    }

    public int getFatigueLevel() {
        return fatigueLevel;
    }

    /**
     * Initializes the unit generator based on the method chosen in campaignOptions.
     * Called when the unit generator is first used or when the method has been
     * changed in campaignOptions.
     */
    public void initUnitGenerator() {
        if (unitGenerator != null && unitGenerator instanceof RATManager) {
            MekHQ.unregisterHandler(unitGenerator);
        }
        if (campaignOptions.useStaticRATs()) {
            RATManager rm = new RATManager();
            while (!RandomUnitGenerator.getInstance().isInitialized()) {
                try {
                    Thread.sleep(50);
                } catch (InterruptedException e) {
                    MekHQ.getLogger().error(e);
                }
            }
            rm.setSelectedRATs(campaignOptions.getRATs());
            rm.setIgnoreRatEra(campaignOptions.canIgnoreRatEra());
            unitGenerator = rm;
        } else {
            unitGenerator = new RATGeneratorConnector(getGameYear());
        }
    }

    /**
     * @return - the class responsible for generating random units
     */
    public IUnitGenerator getUnitGenerator() {
        if (unitGenerator == null) {
            initUnitGenerator();
        }
        return unitGenerator;
    }

    public void setAtBEventProcessor(AtBEventProcessor processor) {
        atbEventProcessor = processor;
    }

    public void setAtBConfig(AtBConfiguration config) {
        atbConfig = config;
    }

    public AtBConfiguration getAtBConfig() {
        if (atbConfig == null) {
            atbConfig = AtBConfiguration.loadFromXml();
        }
        return atbConfig;
    }

    //region Ship Search
    /**
     * Sets the date a ship search was started, or null if no search is in progress.
     */
    public void setShipSearchStart(@Nullable LocalDate shipSearchStart) {
        this.shipSearchStart = shipSearchStart;
    }

    /**
     * @return The date a ship search was started, or null if none is in progress.
     */
    public LocalDate getShipSearchStart() {
        return shipSearchStart;
    }

    /**
     * Sets the lookup name of the available ship, or null if none were found.
     */
    public void setShipSearchResult(@Nullable String result) {
        shipSearchResult = result;
    }

    /**
     * @return The lookup name of the available ship, or null if none is available
     */
    public String getShipSearchResult() {
        return shipSearchResult;
    }

    /**
     * @return The date the ship is no longer available, if there is one.
     */
    public LocalDate getShipSearchExpiration() {
        return shipSearchExpiration;
    }

    public void setShipSearchExpiration(LocalDate shipSearchExpiration) {
        this.shipSearchExpiration = shipSearchExpiration;
    }

    /**
     * Sets the unit type to search for.
     */
    public void setShipSearchType(int unitType) {
        shipSearchType = unitType;
    }

    public void startShipSearch(int unitType) {
        setShipSearchStart(getLocalDate());
        setShipSearchType(unitType);
    }

    private void processShipSearch() {
        if (getShipSearchStart() == null) {
            return;
        }
        StringBuilder report = new StringBuilder();
        if (getFinances().debit(TransactionType.UNIT_PURCHASE, getLocalDate(),
                getAtBConfig().shipSearchCostPerWeek(), "Ship Search")) {
            report.append(getAtBConfig().shipSearchCostPerWeek().toAmountAndSymbolString())
                    .append(" deducted for ship search.");
        } else {
            addReport("<font color=\"red\">Insufficient funds for ship search.</font>");
            setShipSearchStart(null);
            return;
        }
        long numDays = ChronoUnit.DAYS.between(getShipSearchStart(), getLocalDate());
        if (numDays > 21) {
            int roll = Compute.d6(2);
            TargetRoll target = getAtBConfig().shipSearchTargetRoll(shipSearchType, this);
            setShipSearchStart(null);
            report.append("<br/>Ship search target: ").append(target.getValueAsString()).append(" roll: ")
                    .append(roll);
            // TODO: mos zero should make ship available on retainer
            if (roll >= target.getValue()) {
                report.append("<br/>Search successful. ");
                MechSummary ms = unitGenerator.generate(getFactionCode(), shipSearchType, -1,
                        getGameYear(), getUnitRatingMod());
                if (ms == null) {
                    ms = getAtBConfig().findShip(shipSearchType);
                }
                if (ms != null) {
                    setShipSearchResult(ms.getName());
                    setShipSearchExpiration(getLocalDate().plusDays(31));
                    report.append(getShipSearchResult()).append(" is available for purchase for ")
                            .append(Money.of(ms.getCost()).toAmountAndSymbolString())
                            .append(" until ")
                            .append(MekHQ.getMekHQOptions().getDisplayFormattedDate(getShipSearchExpiration()));
                } else {
                    report.append(" <font color=\"red\">Could not determine ship type.</font>");
                }
            } else {
                report.append("<br/>Ship search unsuccessful.");
            }
        }
        addReport(report.toString());
    }

    public void purchaseShipSearchResult() {
        MechSummary ms = MechSummaryCache.getInstance().getMech(getShipSearchResult());
        if (ms == null) {
            MekHQ.getLogger().error("Cannot find entry for " + getShipSearchResult());
            return;
        }

        Money cost = Money.of(ms.getCost());

        if (getFunds().isLessThan(cost)) {
            addReport("<font color='red'><b> You cannot afford this unit. Transaction cancelled</b>.</font>");
            return;
        }

        MechFileParser mechFileParser;
        try {
            mechFileParser = new MechFileParser(ms.getSourceFile(), ms.getEntryName());
        } catch (Exception ex) {
            MekHQ.getLogger().error("Unable to load unit: " + ms.getEntryName(), ex);
            return;
        }
        Entity en = mechFileParser.getEntity();

        int transitDays = getCampaignOptions().getInstantUnitMarketDelivery() ? 0
                : calculatePartTransitTime(Compute.d6(2) - 2);

        getFinances().debit(TransactionType.UNIT_PURCHASE, getLocalDate(), cost, "Purchased " + en.getShortName());
        addNewUnit(en, true, transitDays);
        if (!getCampaignOptions().getInstantUnitMarketDelivery()) {
            addReport("<font color='green'>Unit will be delivered in " + transitDays + " days.</font>");
        }
        setShipSearchResult(null);
        setShipSearchExpiration(null);
    }
    //endregion Ship Search

    /**
     * Process retirements for retired personnel, if any.
     * @param totalPayout The total retirement payout.
     * @param unitAssignments List of unit assignments.
     * @return False if there were payments AND they were unable to be processed, true otherwise.
     */
    public boolean applyRetirement(Money totalPayout, HashMap<UUID, UUID> unitAssignments) {
        if ((totalPayout.isPositive()) || (null != getRetirementDefectionTracker().getRetirees())) {
            if (getFinances().debit(TransactionType.RETIREMENT, getLocalDate(), totalPayout, "Final Payout")) {
                for (UUID pid : getRetirementDefectionTracker().getRetirees()) {
                    if (getPerson(pid).getStatus().isActive()) {
                        getPerson(pid).changeStatus(this, PersonnelStatus.RETIRED);
                        addReport(getPerson(pid).getFullName() + " has retired.");
                    }
                    if (!getRetirementDefectionTracker().getPayout(pid).getRecruitRole().isNone()) {
                        getPersonnelMarket().addPerson(newPerson(getRetirementDefectionTracker().getPayout(pid).getRecruitRole()));
                    }
                    if (getRetirementDefectionTracker().getPayout(pid).hasHeir()) {
                        Person p = newPerson(getPerson(pid).getPrimaryRole());
                        p.setOriginalUnitWeight(getPerson(pid).getOriginalUnitWeight());
                        p.setOriginalUnitTech(getPerson(pid).getOriginalUnitTech());
                        p.setOriginalUnitId(getPerson(pid).getOriginalUnitId());
                        if (unitAssignments.containsKey(pid)) {
                            getPersonnelMarket().addPerson(p, getHangar().getUnit(unitAssignments.get(pid)).getEntity());
                        } else {
                            getPersonnelMarket().addPerson(p);
                        }
                    }
                    if (getCampaignOptions().canAtBAddDependents()) {
                        int dependents = getRetirementDefectionTracker().getPayout(pid).getDependents();
                        while (dependents > 0) {
                            Person person = newDependent(false);
                            if (recruitPerson(person)) {
                                dependents--;
                            } else {
                                dependents = 0;
                            }
                        }
                    }
                    if (unitAssignments.containsKey(pid)) {
                        removeUnit(unitAssignments.get(pid));
                    }
                }
                getRetirementDefectionTracker().resolveAllContracts();
                return true;
            } else {
                addReport("<font color='red'>You cannot afford to make the final payments.</font>");
                return false;
            }
        }

        return true;
    }

    public CampaignSummary getCampaignSummary() {
        return campaignSummary;
    }

    public News getNews() {
        return news;
    }

    /**
     * Add force to an existing superforce. This method will also assign the force an id and place it in the forceId hash
     *
     * @param force      - the Force to add
     * @param superForce - the superforce to add the new force to
     */
    public void addForce(Force force, Force superForce) {
        int id = lastForceId + 1;
        force.setId(id);
        superForce.addSubForce(force, true);
        force.setScenarioId(superForce.getScenarioId());
        forceIds.put(id, force);
        lastForceId = id;

        if (campaignOptions.getUseAtB() && force.getUnits().size() > 0) {
            if (null == lances.get(id)) {
                lances.put(id, new Lance(force.getId(), this));
            }
        }
    }

    public void moveForce(Force force, Force superForce) {
        Force parentForce = force.getParentForce();
        if (null != parentForce) {
            parentForce.removeSubForce(force.getId());
        }
        superForce.addSubForce(force, true);
        force.setScenarioId(superForce.getScenarioId());
        for (Object o : force.getAllChildren(this)) {
            if (o instanceof Unit) {
                ((Unit) o).setScenarioId(superForce.getScenarioId());
            } else if (o instanceof Force) {
                ((Force) o).setScenarioId(superForce.getScenarioId());
            }
        }
    }

    /**
     * This is used by the XML loader. The id should already be set for this force so dont increment
     *
     * @param force
     */
    public void importForce(Force force) {
        lastForceId = Math.max(lastForceId, force.getId());
        forceIds.put(force.getId(), force);
    }

    /**
     * This is used by the XML loader. The id should already be set for this scenario so dont increment
     *
     * @param scenario
     */
    public void importScenario(Scenario scenario) {
        lastScenarioId = Math.max(lastScenarioId, scenario.getId());
        scenarios.put(scenario.getId(), scenario);
    }

    /**
     * Add unit to an existing force. This method will also assign that force's id to the unit.
     *
     * @param u
     * @param id
     */
    public void addUnitToForce(Unit u, int id) {
        Force prevForce = forceIds.get(u.getForceId());
        if (null != prevForce) {
            prevForce.removeUnit(u.getId());
            MekHQ.triggerEvent(new OrganizationChangedEvent(prevForce, u));
            if (null != prevForce.getTechID()) {
                u.removeTech();
            }
        }
        Force force = forceIds.get(id);
        if (null != force) {
            u.setForceId(id);
            force.addUnit(u.getId());
            u.setScenarioId(force.getScenarioId());
            MekHQ.triggerEvent(new OrganizationChangedEvent(force, u));
            if (null != force.getTechID()) {
                Person forceTech = getPerson(force.getTechID());
                if (forceTech.canTech(u.getEntity())) {
                    if (null != u.getTech()) {
                        u.removeTech();
                    }

                    u.setTech(forceTech);
                } else {
                    String cantTech = forceTech.getFullName() + " cannot maintain " + u.getName() + "\n"
                            + "You will need to assign a tech manually.";
                    JOptionPane.showMessageDialog(null, cantTech, "Warning", JOptionPane.WARNING_MESSAGE);
                }
            }
        }

        if (campaignOptions.getUseAtB()) {
            if (null != prevForce && prevForce.getUnits().size() == 0) {
                lances.remove(prevForce.getId());
            }
            if (null == lances.get(id) && null != force) {
                lances.put(id, new Lance(force.getId(), this));
            }
        }
    }

    /** Adds force and all its subforces to the AtB lance table
     */

    private void addAllLances(Force force) {
        if (force.getUnits().size() > 0) {
            lances.put(force.getId(), new Lance(force.getId(), this));
        }
        for (Force f : force.getSubForces()) {
            addAllLances(f);
        }
    }

    //region Missions/Contracts
    /**
     * Add a mission to the campaign
     *
     * @param m The mission to be added
     */
    public void addMission(Mission m) {
        int id = lastMissionId + 1;
        m.setId(id);
        missions.put(id, m);
        lastMissionId = id;
        MekHQ.triggerEvent(new MissionNewEvent(m));
    }

    /**
     * Imports a {@link Mission} into a campaign.
     * @param mission Mission to import into the campaign.
     */
    public void importMission(final Mission mission) {
        // add scenarios to the scenarioId hash
        mission.getScenarios().forEach(this::importScenario);
        addMissionWithoutId(mission);
        StratconContractInitializer.restoreTransientStratconInformation(mission, this);
    }

    private void addMissionWithoutId(Mission m) {
        lastMissionId = Math.max(lastMissionId, m.getId());
        missions.put(m.getId(), m);
        MekHQ.triggerEvent(new MissionNewEvent(m));
    }

    /**
     * @param id the mission's id
     * @return the mission in question
     */
    public @Nullable Mission getMission(int id) {
        return missions.get(id);
    }

    /**
     * @return an <code>Collection</code> of missions in the campaign
     */
    public Collection<Mission> getMissions() {
        return missions.values();
    }

    /**
     * @return missions List sorted with complete missions at the bottom
     */
    public List<Mission> getSortedMissions() {
        return getMissions().stream()
                .sorted(Comparator.comparing(Mission::getStatus).thenComparing(m ->
                        (m instanceof Contract) ? ((Contract) m).getStartDate() : LocalDate.now()))
                .collect(Collectors.toList());
    }

    public List<Mission> getActiveMissions() {
        return getMissions().stream()
                .filter(m -> m.isActiveOn(getLocalDate()))
                .collect(Collectors.toList());
    }

    public List<Mission> getCompletedMissions() {
        return getMissions().stream()
                .filter(m -> m.getStatus().isCompleted())
                .collect(Collectors.toList());
    }

    /**
     * @return a list of all currently active contracts
     */
    public List<Contract> getActiveContracts() {
        return getMissions().stream()
                .filter(c -> (c instanceof Contract) && c.isActiveOn(getLocalDate()))
                .map(c -> (Contract) c)
                .collect(Collectors.toList());
    }

    public List<AtBContract> getAtBContracts() {
        return getMissions().stream()
                .filter(c -> c instanceof AtBContract)
                .map(c -> (AtBContract) c)
                .collect(Collectors.toList());
    }

    public List<AtBContract> getActiveAtBContracts() {
        return getActiveAtBContracts(false);
    }

    public List<AtBContract> getActiveAtBContracts(boolean excludeEndDateCheck) {
        return getMissions().stream()
                .filter(c -> (c instanceof AtBContract) && c.isActiveOn(getLocalDate(), excludeEndDateCheck))
                .map(c -> (AtBContract) c)
                .collect(Collectors.toList());
    }

    public List<AtBContract> getCompletedAtBContracts() {
        return getMissions().stream()
                .filter(c -> (c instanceof AtBContract) && c.getStatus().isCompleted())
                .map(c -> (AtBContract) c)
                .collect(Collectors.toList());
    }

    /**
     * @return whether or not the current campaign has an active contract for the current date
     */
    public boolean hasActiveContract() {
        return hasActiveContract;
    }

    /**
     * This is used to check if the current campaign has one or more active contacts, and sets the
     * value of hasActiveContract based on that check. This value should not be set elsewhere
     */
    public void setHasActiveContract() {
        hasActiveContract = getMissions().stream()
                .anyMatch(c -> (c instanceof Contract) && c.isActiveOn(getLocalDate()));
    }
    //endregion Missions/Contracts

    /**
     * Adds scenario to existing mission, generating a report.
     */
    public void addScenario(Scenario s, Mission m) {
        addScenario(s, m, false);
    }

    /**
     * Add scenario to an existing mission. This method will also assign the scenario an id, provided
     * that it is a new scenario. It then adds the scenario to the scenarioId hash.
     *
     * Scenarios with previously set ids can be sent to this mission, allowing one to remove
     * and then re-add scenarios if needed. This functionality is used in the
     * <code>AtBScenarioFactory</code> class in method <code>createScenariosForNewWeek</code> to
     * ensure that scenarios are generated properly.
     *
     * @param s - the Scenario to add
     * @param m - the mission to add the new scenario to
     * @param suppressReport - whether or not to suppress the campaign report
     */
    public void addScenario(Scenario s, Mission m, boolean suppressReport) {
        final boolean newScenario = s.getId() == Scenario.S_DEFAULT_ID;
        final int id = newScenario ? ++lastScenarioId : s.getId();
        s.setId(id);
        m.addScenario(s);
        scenarios.put(id, s);

        if (newScenario && !suppressReport) {
            addReport(MessageFormat.format(
                    resources.getString("newAtBMission.format"),
                    s.getName(), MekHQ.getMekHQOptions().getDisplayFormattedDate(s.getDate())));
        }

        MekHQ.triggerEvent(new ScenarioNewEvent(s));
    }

    public Scenario getScenario(int id) {
        return scenarios.get(id);
    }

    public void setLocation(CurrentLocation l) {
        location = l;
    }

    /**
     * Moves immediately to a {@link PlanetarySystem}.
     * @param s The {@link PlanetarySystem} the campaign
     *          has been moved to.
     */
    public void moveToPlanetarySystem(PlanetarySystem s) {
        setLocation(new CurrentLocation(s, 0.0));
        MekHQ.triggerEvent(new LocationChangedEvent(getLocation(), false));
    }

    public CurrentLocation getLocation() {
        return location;
    }

    /**
     * Imports a {@link Unit} into a campaign.
     *
     * @param u A {@link Unit} to import into the campaign.
     */
    public void importUnit(Unit u) {
        Objects.requireNonNull(u);

        MekHQ.getLogger().debug("Importing unit: (" + u.getId() + "): " + u.getName());

        getHangar().addUnit(u);

        checkDuplicateNamesDuringAdd(u.getEntity());

        //If this is a ship, add it to the list of potential transports
        //Jumpships and space stations are intentionally ignored at present, because this functionality is being
        //used to auto-load ground units into bays, and doing this for large craft that can't transit is pointless.
        if ((u.getEntity() instanceof Dropship) || (u.getEntity() instanceof Warship)) {
            addTransportShip(u);
        }

        // Assign an entity ID to our new unit
        if (Entity.NONE == u.getEntity().getId()) {
            u.getEntity().setId(game.getNextEntityId());
        }

        game.addEntity(u.getEntity().getId(), u.getEntity());
    }

    /**
     * Adds an entry to the list of transit-capable transport ships. We'll use this
     * to look for empty bays that ground units can be assigned to
     * @param unit - The ship we want to add to this Set
     */
    public void addTransportShip(Unit unit) {
        MekHQ.getLogger().debug("Adding DropShip/WarShip: " + unit.getId());

        transportShips.add(Objects.requireNonNull(unit));
    }

    /**
     * Deletes an entry from the list of transit-capable transport ships. This gets updated when
     * the ship is removed from the campaign for one reason or another
     * @param unit - The ship we want to remove from this Set
     */
    public void removeTransportShip(Unit unit) {
        // If we remove a transport ship from the campaign,
        // we need to remove any transported units from it
        if (transportShips.remove(unit)
                && unit.hasTransportedUnits()) {
            List<Unit> transportedUnits = new ArrayList<>(unit.getTransportedUnits());
            for (Unit transportedUnit : transportedUnits) {
                unit.removeTransportedUnit(transportedUnit);
            }
        }
    }

    /**
     * This is for adding a TestUnit that was previously created and had parts added to
     * it. We need to do the normal stuff, but we also need to take the existing parts and
     * add them to the campaign.
     * @param tu
     */
    public void addTestUnit(TestUnit tu) {
        // we really just want the entity and the parts so lets just wrap that around a
        // new
        // unit.
        Unit unit = new Unit(tu.getEntity(), this);
        getHangar().addUnit(unit);

        // we decided we like the test unit so much we are going to keep it
        unit.getEntity().setOwner(player);
        unit.getEntity().setGame(game);
        unit.getEntity().setExternalIdAsString(unit.getId().toString());

        // now lets grab the parts from the test unit and set them up with this unit
        for (Part p : tu.getParts()) {
            unit.addPart(p);
            getQuartermaster().addPart(p, 0);
        }

        unit.resetPilotAndEntity();

        if (!unit.isRepairable()) {
            unit.setSalvage(true);
        }

        // Assign an entity ID to our new unit
        if (Entity.NONE == unit.getEntity().getId()) {
            unit.getEntity().setId(game.getNextEntityId());
        }
        game.addEntity(unit.getEntity().getId(), unit.getEntity());

        checkDuplicateNamesDuringAdd(unit.getEntity());
        addReport(unit.getHyperlinkedName() + " has been added to the unit roster.");
    }

    /**
     * Add a new unit to the campaign.
     *
     * @param en An <code>Entity</code> object that the new unit will be wrapped around
     */
    public Unit addNewUnit(Entity en, boolean allowNewPilots, int days) {
        Unit unit = new Unit(en, this);
        getHangar().addUnit(unit);

        // reset the game object
        en.setOwner(player);
        en.setGame(game);
        en.setExternalIdAsString(unit.getId().toString());

        unit.initializeBaySpace();
        removeUnitFromForce(unit); // Added to avoid the 'default force bug'
        // when calculating cargo

        //If this is a ship, add it to the list of potential transports
        //Jumpships and space stations are intentionally ignored at present, because this functionality is being
        //used to auto-load ground units into bays, and doing this for large craft that can't transit is pointless.
        if ((unit.getEntity() instanceof Dropship) || (unit.getEntity() instanceof Warship)) {
            addTransportShip(unit);
        }

        unit.initializeParts(true);
        unit.runDiagnostic(false);
        if (!unit.isRepairable()) {
            unit.setSalvage(true);
        }
        unit.setDaysToArrival(days);

        if (allowNewPilots) {
            Map<CrewType, Collection<Person>> newCrew = Utilities.genRandomCrewWithCombinedSkill(this, unit, getFactionCode());
            newCrew.forEach((type, personnel) -> personnel.forEach(p -> type.addMethod.accept(unit, p)));
        }
        unit.resetPilotAndEntity();

        // Assign an entity ID to our new unit
        if (Entity.NONE == en.getId()) {
            en.setId(game.getNextEntityId());
        }
        game.addEntity(en.getId(), en);

        checkDuplicateNamesDuringAdd(en);
        addReport(unit.getHyperlinkedName() + " has been added to the unit roster.");
        MekHQ.triggerEvent(new UnitNewEvent(unit));

        return unit;
    }

    /**
     * Gets the current hangar containing the player's units.
     */
    public Hangar getHangar() {
        return units;
    }

    /**
     * Gets statistics related to units in the hangar.
     */
    public HangarStatistics getHangarStatistics() {
        return new HangarStatistics(getHangar());
    }

    /**
     * Gets statistics related to cargo in the hangar.
     */
    public CargoStatistics getCargoStatistics() {
        return new CargoStatistics(this);
    }

    public Collection<Unit> getUnits() {
        return getHangar().getUnits();
    }

    public ArrayList<Entity> getEntities() {
        ArrayList<Entity> entities = new ArrayList<>();
        for (Unit unit : getUnits()) {
            entities.add(unit.getEntity());
        }
        return entities;
    }

    public Unit getUnit(UUID id) {
        return getHangar().getUnit(id);
    }

    //region Personnel
    //region Person Creation
    /**
     * @return A new {@link Person}, who is a dependent.
     */
    public Person newDependent(boolean baby) {
        Person person;

        if (!baby && campaignOptions.getRandomizeDependentOrigin()) {
            person = newPerson(PersonnelRole.DEPENDENT);
        } else {
            person = newPerson(PersonnelRole.DEPENDENT, PersonnelRole.NONE, new DefaultFactionSelector(),
                    new DefaultPlanetSelector(), Gender.RANDOMIZE);
        }

        return person;
    }

    /**
     * Generate a new Person of the given role using whatever randomization options have been given
     * in the CampaignOptions
     *
     * @param role The primary role
     * @return A new {@link Person}.
     */
    public Person newPerson(PersonnelRole role) {
        return newPerson(role, PersonnelRole.NONE);
    }

    /**
     * Generate a new Person of the given role using whatever randomization options have been given
     * in the CampaignOptions
     *
     * @param primaryRole The primary role
     * @param secondaryRole A secondary role
     * @return A new {@link Person}.
     */
    public Person newPerson(PersonnelRole primaryRole, PersonnelRole secondaryRole) {
        return newPerson(primaryRole, secondaryRole, getFactionSelector(), getPlanetSelector(), Gender.RANDOMIZE);
    }

    /**
     * Generate a new Person of the given role using whatever randomization options have been given
     * in the CampaignOptions
     *
     * @param primaryRole The primary role
     * @param factionCode The code for the faction this person is to be generated from
     * @param gender The gender of the person to be generated, or a randomize it value
     * @return A new {@link Person}.
     */
    public Person newPerson(final PersonnelRole primaryRole, final String factionCode, final Gender gender) {
        return newPerson(primaryRole, PersonnelRole.NONE, new DefaultFactionSelector(factionCode), getPlanetSelector(), gender);
    }

    /**
     * Generate a new Person of the given role using whatever randomization options have been given
     * in the CampaignOptions
     *
     * @param primaryRole The primary role
     * @param secondaryRole A secondary role
     * @param factionSelector The faction selector to use for the person.
     * @param planetSelector The planet selector for the person.
     * @param gender The gender of the person to be generated, or a randomize it value
     * @return A new {@link Person}.
     */
    public Person newPerson(final PersonnelRole primaryRole, final PersonnelRole secondaryRole,
                            final AbstractFactionSelector factionSelector,
                            final AbstractPlanetSelector planetSelector, Gender gender) {
        AbstractPersonnelGenerator personnelGenerator = getPersonnelGenerator(factionSelector, planetSelector);
        return newPerson(primaryRole, secondaryRole, personnelGenerator, gender);
    }

    /**
     * Generate a new {@link Person} of the given role, using the supplied {@link AbstractPersonnelGenerator}
     * @param primaryRole The primary role of the {@link Person}.
     * @param secondaryRole The secondary role of the {@link Person}.
     * @param personnelGenerator The {@link AbstractPersonnelGenerator} to use when creating the {@link Person}.
     * @param gender The gender of the person to be generated, or a randomize it value
     * @return A new {@link Person} configured using {@code personnelGenerator}.
     */
    public Person newPerson(final PersonnelRole primaryRole, final PersonnelRole secondaryRole,
                            final AbstractPersonnelGenerator personnelGenerator, final Gender gender) {
        Person person = personnelGenerator.generate(this, primaryRole, secondaryRole, gender);

        // Assign a random portrait after we generate a new person
        if (getCampaignOptions().usePortraitForRole(primaryRole)) {
            assignRandomPortraitFor(person);
        }

        return person;
    }
    //endregion Person Creation

    //region Personnel Recruitment
    /**
     * @param p         the person being added
     * @return          true if the person is hired successfully, otherwise false
     */
    public boolean recruitPerson(Person p) {
        return recruitPerson(p, p.getPrisonerStatus(), false, true);
    }

    /**
     * @param p         the person being added
     * @param gmAdd     false means that they need to pay to hire this person, provided that
     *                  the campaign option to pay for new hires is set, while
     *                  true means they are added without paying
     * @return          true if the person is hired successfully, otherwise false
     */
    public boolean recruitPerson(Person p, boolean gmAdd) {
        return recruitPerson(p, p.getPrisonerStatus(), gmAdd, true);
    }

    /**
     *
     * @param p              the person being added
     * @param prisonerStatus the person's prisoner status upon recruitment
     * @return               true if the person is hired successfully, otherwise false
     */
    public boolean recruitPerson(Person p, PrisonerStatus prisonerStatus) {
        return recruitPerson(p, prisonerStatus, false, true);
    }

    /**
     * @param p              the person being added
     * @param prisonerStatus the person's prisoner status upon recruitment
     * @param gmAdd          false means that they need to pay to hire this person, true means it is added without paying
     * @param log            whether or not to write to logs
     * @return               true if the person is hired successfully, otherwise false
     */
    public boolean recruitPerson(Person p, PrisonerStatus prisonerStatus, boolean gmAdd, boolean log) {
        if (p == null) {
            return false;
        }
        // Only pay if option set, they weren't GM added, and they aren't a dependent, prisoner or bondsman
        if (getCampaignOptions().payForRecruitment() && !p.getPrimaryRole().isDependent()
                && !gmAdd && prisonerStatus.isFree()) {
            if (!getFinances().debit(TransactionType.RECRUITMENT, getLocalDate(),
                    p.getSalary(this).multipliedBy(2), "Recruitment of " + p.getFullName())) {
                addReport("<font color='red'><b>Insufficient funds to recruit "
                        + p.getFullName() + "</b></font>");
                return false;
            }
        }

        personnel.put(p.getId(), p);

        if (log) {
            String add = !prisonerStatus.isFree() ? (prisonerStatus.isBondsman() ? " as a bondsman" : " as a prisoner") : "";
            addReport(String.format("%s has been added to the personnel roster%s.", p.getHyperlinkedName(), add));
        }

        if (p.getPrimaryRole().isAstech()) {
            astechPoolMinutes += Person.PRIMARY_ROLE_SUPPORT_TIME;
            astechPoolOvertime += Person.PRIMARY_ROLE_OVERTIME_SUPPORT_TIME;
        } else if (p.getSecondaryRole().isAstech()) {
            astechPoolMinutes += Person.SECONDARY_ROLE_SUPPORT_TIME;
            astechPoolOvertime += Person.SECONDARY_ROLE_OVERTIME_SUPPORT_TIME;
        }

        p.setPrisonerStatus(this, prisonerStatus, log);

        MekHQ.triggerEvent(new PersonNewEvent(p));
        return true;
    }
    //endregion Personnel Recruitment

    //region Bloodnames
    /**
     * If the person does not already have a bloodname, assigns a chance of having one based on
     * skill and rank. If the roll indicates there should be a bloodname, one is assigned as
     * appropriate to the person's phenotype and the player's faction.
     *
     * @param person     The Bloodname candidate
     * @param ignoreDice If true, skips the random roll and assigns a Bloodname automatically
     */
    public void checkBloodnameAdd(Person person, boolean ignoreDice) {
        // if a non-clanner or a clanner without a phenotype is here, we can just return
        if (!person.isClanner() || (person.getPhenotype() == Phenotype.NONE)) {
            return;
        }

        // Person already has a bloodname, we open up the dialog to ask if they want to keep the
        // current bloodname or assign a new one
        if (person.getBloodname().length() > 0) {
            int result = JOptionPane.showConfirmDialog(null,
                    person.getFullTitle() + " already has the bloodname " + person.getBloodname()
                            + "\nDo you wish to remove that bloodname and generate a new one?",
                    "Already Has Bloodname", JOptionPane.YES_NO_OPTION, JOptionPane.QUESTION_MESSAGE);
            if (result == JOptionPane.NO_OPTION) {
                return;
            } else {
                ignoreDice = true;
            }
        }

        // Go ahead and generate a new bloodname
        int bloodnameTarget = 6;
        if (!ignoreDice) {
            switch (person.getPhenotype()) {
                case MECHWARRIOR: {
                    bloodnameTarget += person.hasSkill(SkillType.S_GUN_MECH)
                            ? person.getSkill(SkillType.S_GUN_MECH).getFinalSkillValue()
                            : TargetRoll.AUTOMATIC_FAIL;
                    bloodnameTarget += person.hasSkill(SkillType.S_PILOT_MECH)
                            ? person.getSkill(SkillType.S_PILOT_MECH).getFinalSkillValue()
                            : TargetRoll.AUTOMATIC_FAIL;
                    break;
                }
                case AEROSPACE: {
                    bloodnameTarget += person.hasSkill(SkillType.S_GUN_AERO)
                            ? person.getSkill(SkillType.S_GUN_AERO).getFinalSkillValue()
                            : TargetRoll.AUTOMATIC_FAIL;
                    bloodnameTarget += person.hasSkill(SkillType.S_PILOT_AERO)
                            ? person.getSkill(SkillType.S_PILOT_AERO).getFinalSkillValue()
                            : TargetRoll.AUTOMATIC_FAIL;
                    break;
                }
                case ELEMENTAL: {
                    bloodnameTarget += person.hasSkill(SkillType.S_GUN_BA)
                            ? person.getSkill(SkillType.S_GUN_BA).getFinalSkillValue()
                            : TargetRoll.AUTOMATIC_FAIL;
                    bloodnameTarget += person.hasSkill(SkillType.S_ANTI_MECH)
                            ? person.getSkill(SkillType.S_ANTI_MECH).getFinalSkillValue()
                            : TargetRoll.AUTOMATIC_FAIL;
                    break;
                }
                case VEHICLE: {
                    bloodnameTarget += person.hasSkill(SkillType.S_GUN_VEE)
                            ? person.getSkill(SkillType.S_GUN_VEE).getFinalSkillValue()
                            : TargetRoll.AUTOMATIC_FAIL;
                    switch (person.getPrimaryRole()) {
                        case GROUND_VEHICLE_DRIVER:
                            bloodnameTarget += person.hasSkill(SkillType.S_PILOT_GVEE)
                                    ? person.getSkill(SkillType.S_PILOT_GVEE).getFinalSkillValue()
                                    : TargetRoll.AUTOMATIC_FAIL;
                            break;
                        case NAVAL_VEHICLE_DRIVER:
                            bloodnameTarget += person.hasSkill(SkillType.S_PILOT_NVEE)
                                    ? person.getSkill(SkillType.S_PILOT_NVEE).getFinalSkillValue()
                                    : TargetRoll.AUTOMATIC_FAIL;
                            break;
                        case VTOL_PILOT:
                            bloodnameTarget += person.hasSkill(SkillType.S_PILOT_VTOL)
                                    ? person.getSkill(SkillType.S_PILOT_VTOL).getFinalSkillValue()
                                    : TargetRoll.AUTOMATIC_FAIL;
                            break;
                        default:
                            break;
                    }
                    break;
                }
                case PROTOMECH: {
                    bloodnameTarget += 2 * (person.hasSkill(SkillType.S_GUN_PROTO)
                            ? person.getSkill(SkillType.S_GUN_PROTO).getFinalSkillValue()
                            : TargetRoll.AUTOMATIC_FAIL);
                    break;
                }
                case NAVAL: {
                    switch (person.getPrimaryRole()) {
                        case VESSEL_PILOT:
                            bloodnameTarget += 2 * (person.hasSkill(SkillType.S_PILOT_SPACE)
                                    ? person.getSkill(SkillType.S_PILOT_SPACE).getFinalSkillValue()
                                    : TargetRoll.AUTOMATIC_FAIL);
                            break;
                        case VESSEL_GUNNER:
                            bloodnameTarget += 2 * (person.hasSkill(SkillType.S_GUN_SPACE)
                                    ? person.getSkill(SkillType.S_GUN_SPACE).getFinalSkillValue()
                                    : TargetRoll.AUTOMATIC_FAIL);
                            break;
                        case VESSEL_CREW:
                            bloodnameTarget += 2 * (person.hasSkill(SkillType.S_TECH_VESSEL)
                                    ? person.getSkill(SkillType.S_TECH_VESSEL).getFinalSkillValue()
                                    : TargetRoll.AUTOMATIC_FAIL);
                            break;
                        case VESSEL_NAVIGATOR:
                            bloodnameTarget += 2 * (person.hasSkill(SkillType.S_NAV)
                                    ? person.getSkill(SkillType.S_NAV).getFinalSkillValue()
                                    : TargetRoll.AUTOMATIC_FAIL);
                            break;
                        default:
                            break;
                    }
                    break;
                }
                default: {
                    break;
                }
            }
            // Higher rated units are more likely to have Bloodnamed
            if (getCampaignOptions().getUnitRatingMethod().isEnabled()) {
                IUnitRating rating = getUnitRating();
                bloodnameTarget += IUnitRating.DRAGOON_C - (getCampaignOptions().getUnitRatingMethod().equals(
                        mekhq.campaign.rating.UnitRatingMethod.FLD_MAN_MERCS_REV)
                        ? rating.getUnitRatingAsInteger() : rating.getModifier());
            }

            // Reavings diminish the number of available Bloodrights in later eras
            int year = getGameYear();
            if (year <= 2950) {
                bloodnameTarget--;
            }

            if (year > 3055) {
                bloodnameTarget++;
            }

            if (year > 3065) {
                bloodnameTarget++;
            }

            if (year > 3080) {
                bloodnameTarget++;
            }

            // Officers have better chance; no penalty for non-officer
            bloodnameTarget += Math.min(0, getRankSystem().getOfficerCut() - person.getRankNumeric());
        }

        if (ignoreDice || (Compute.d6(2) >= bloodnameTarget)) {
            Phenotype phenotype = person.getPhenotype();
            if (phenotype == Phenotype.NONE) {
                phenotype = Phenotype.GENERAL;
            }

            Bloodname bloodname = Bloodname.randomBloodname(
                    (getFaction().isClan() ? getFaction() : person.getOriginFaction()).getShortName(),
                    phenotype, getGameYear());
            if (bloodname != null) {
                person.setBloodname(bloodname.getName());
                personUpdated(person);
            }
        }
    }
    //endregion Bloodnames

    //region Other Personnel Methods
    /**
     * Imports a {@link Person} into a campaign.
     * @param p A {@link Person} to import into the campaign.
     */
    public void importPerson(Person p) {
        personnel.put(p.getId(), p);
        MekHQ.triggerEvent(new PersonNewEvent(p));
    }

    public Person getPerson(UUID id) {
        return personnel.get(id);
    }

    public Collection<Person> getPersonnel() {
        return personnel.values();
    }

    /**
     * Provides a filtered list of personnel including only active Persons.
     * @return List<Person>
     */
    public List<Person> getActivePersonnel() {
        List<Person> activePersonnel = new ArrayList<>();
        for (Person p : getPersonnel()) {
            if (p.getStatus().isActive()) {
                activePersonnel.add(p);
            }
        }
        return activePersonnel;
    }
    //endregion Other Personnel Methods

    //region Personnel Selectors and Generators
    /**
     * Gets the {@link AbstractFactionSelector} to use with this campaign.
     * @return An {@link AbstractFactionSelector} to use when selecting a {@link Faction}.
     */
    public AbstractFactionSelector getFactionSelector() {
        if (getCampaignOptions().randomizeOrigin()) {
            RangedFactionSelector selector = new RangedFactionSelector(getCampaignOptions().getOriginSearchRadius());
            selector.setDistanceScale(getCampaignOptions().getOriginDistanceScale());
            return selector;
        } else {
            return new DefaultFactionSelector();
        }
    }

    /**
     * Gets the {@link AbstractPlanetSelector} to use with this campaign.
     * @return An {@link AbstractPlanetSelector} to use when selecting a {@link Planet}.
     */
    public AbstractPlanetSelector getPlanetSelector() {
        if (getCampaignOptions().randomizeOrigin()) {
            RangedPlanetSelector selector =
                    new RangedPlanetSelector(getCampaignOptions().getOriginSearchRadius(),
                            getCampaignOptions().extraRandomOrigin());
            selector.setDistanceScale(getCampaignOptions().getOriginDistanceScale());
            return selector;
        } else {
            return new DefaultPlanetSelector();
        }
    }

    /**
     * Gets the {@link AbstractPersonnelGenerator} to use with this campaign.
     * @param factionSelector The {@link AbstractFactionSelector} to use when choosing a {@link Faction}.
     * @param planetSelector The {@link AbstractPlanetSelector} to use when choosing a {@link Planet}.
     * @return An {@link AbstractPersonnelGenerator} to use when creating new personnel.
     */
    public AbstractPersonnelGenerator getPersonnelGenerator(AbstractFactionSelector factionSelector, AbstractPlanetSelector planetSelector) {
        DefaultPersonnelGenerator generator = new DefaultPersonnelGenerator(factionSelector, planetSelector);
        generator.setNameGenerator(RandomNameGenerator.getInstance());
        generator.setSkillPreferences(getRandomSkillPreferences());
        return generator;
    }
    //endregion Personnel Selectors and Generators
    //endregion Personnel

    public List<Person> getPatients() {
        List<Person> patients = new ArrayList<>();
        for (Person p : getPersonnel()) {
            if (p.needsFixing()
                    || (getCampaignOptions().useAdvancedMedical() && p.hasInjuries(true) && p.getStatus().isActive())) {
                patients.add(p);
            }
        }
        return patients;
    }

    /**
     * List of all units that can show up in the repair bay.
     */
    public List<Unit> getServiceableUnits() {
        List<Unit> service = new ArrayList<>();
        for (Unit u : getUnits()) {
            if (u.isAvailable() && u.isServiceable() && !StratconRulesManager.isUnitDeployedToStratCon(u)) {
                service.add(u);
            }
        }
        return service;
    }

    /**
     * Imports a collection of parts into the campaign.
     *
     * @param newParts The collection of {@link Part} instances
     *                 to import into the campaign.
     */
    public void importParts(Collection<Part> newParts) {
        Objects.requireNonNull(newParts);

        for (Part p : newParts) {
            if ((p instanceof MissingPart) && (null == p.getUnit())) {
                // Let's not import missing parts without a valid unit.
                continue;
            }

            // Track this part as part of our Campaign
            p.setCampaign(this);

            // Add the part to the campaign, but do not
            // merge it with any existing parts
            parts.addPart(p, false);
        }
    }

    /**
     * Gets the Warehouse which stores parts.
     */
    public Warehouse getWarehouse() {
        return parts;
    }

    /**
     * Sets the Warehouse which stores parts for the campaign.
     * @param warehouse The warehouse in which to store parts.
     */
    public void setWarehouse(Warehouse warehouse) {
        parts = Objects.requireNonNull(warehouse);
    }

    public Quartermaster getQuartermaster() {
        return quartermaster;
    }

    /**
     * @return A collection of parts in the Warehouse.
     */
    @Deprecated
    public Collection<Part> getParts() {
        return parts.getParts();
    }

    private int getQuantity(Part p) {
        if (p instanceof Armor) {
            return ((Armor) p).getAmount();
        }
        if (p instanceof AmmoStorage) {
            return ((AmmoStorage) p).getShots();
        }
        return (p.getUnit() != null) ? 1 : p.getQuantity();
    }

    private PartInUse getPartInUse(Part p) {
        // SI isn't a proper "part"
        if (p instanceof StructuralIntegrity) {
            return null;
        }
        // Skip out on "not armor" (as in 0 point armer on men or field guns)
        if ((p instanceof Armor) && ((Armor) p).getType() == EquipmentType.T_ARMOR_UNKNOWN) {
            return null;
        }
        // Makes no sense buying those separately from the chasis
        if((p instanceof EquipmentPart)
                && ((EquipmentPart) p).getType() != null
                && (((EquipmentPart) p).getType().hasFlag(MiscType.F_CHASSIS_MODIFICATION))) {
            return null;
        }
        // Replace a "missing" part with a corresponding "new" one.
        if (p instanceof MissingPart) {
            p = ((MissingPart) p).getNewPart();
        }
        PartInUse result = new PartInUse(p);
        return (null != result.getPartToBuy()) ? result : null;
    }

    private void updatePartInUseData(PartInUse piu, Part p) {
        if ((p.getUnit() != null) || (p instanceof MissingPart)) {
            piu.setUseCount(piu.getUseCount() + getQuantity(p));
        } else {
            if (p.isPresent()) {
                piu.setStoreCount(piu.getStoreCount() + getQuantity(p));
            } else {
                piu.setTransferCount(piu.getTransferCount() + getQuantity(p));
            }
        }
    }

    /** Update the piu with the current campaign data */
    public void updatePartInUse(PartInUse piu) {
        piu.setUseCount(0);
        piu.setStoreCount(0);
        piu.setTransferCount(0);
        piu.setPlannedCount(0);
        getWarehouse().forEachPart(p -> {
            PartInUse newPiu = getPartInUse(p);
            if (piu.equals(newPiu)) {
                updatePartInUseData(piu, p);
            }
        });
        for (IAcquisitionWork maybePart : shoppingList.getPartList()) {
            PartInUse newPiu = getPartInUse((Part) maybePart);
            if (piu.equals(newPiu)) {
                piu.setPlannedCount(piu.getPlannedCount()
                        + getQuantity((maybePart instanceof MissingPart) ? ((MissingPart) maybePart).getNewPart()
                                : (Part) maybePart) * maybePart.getQuantity());
            }
        }
    }

    public Set<PartInUse> getPartsInUse() {
        // java.util.Set doesn't supply a get(Object) method, so we have to use a java.util.Map
        Map<PartInUse, PartInUse> inUse = new HashMap<>();
        getWarehouse().forEachPart(p -> {
            PartInUse piu = getPartInUse(p);
            if (null == piu) {
                return;
            }
            if (inUse.containsKey(piu)) {
                piu = inUse.get(piu);
            } else {
                inUse.put(piu, piu);
            }
            updatePartInUseData(piu, p);
        });
        for (IAcquisitionWork maybePart : shoppingList.getPartList()) {
            if (!(maybePart instanceof Part)) {
                continue;
            }
            PartInUse piu = getPartInUse((Part) maybePart);
            if (null == piu) {
                continue;
            }
            if ( inUse.containsKey(piu) ) {
                piu = inUse.get(piu);
            } else {
                inUse.put(piu, piu);
            }
            piu.setPlannedCount(piu.getPlannedCount()
                    + getQuantity((maybePart instanceof MissingPart) ? ((MissingPart) maybePart).getNewPart()
                            : (Part) maybePart) * maybePart.getQuantity());

        }
        return inUse.keySet();
    }

    @Deprecated
    public Part getPart(int id) {
        return parts.getPart(id);
    }

    @Nullable
    public Force getForce(int id) {
        return forceIds.get(id);
    }

    public List<String> getCurrentReport() {
        return currentReport;
    }

    public void setCurrentReportHTML(String html) {
        currentReportHTML = html;
    }

    public String getCurrentReportHTML() {
        return currentReportHTML;
    }

    public void setNewReports(List<String> reports) {
        newReports = reports;
    }

    public List<String> fetchAndClearNewReports() {
        List<String> oldReports = newReports;
        setNewReports(new ArrayList<>());
        return oldReports;
    }

    /**
     * Finds the active person in a particular role with the highest level in a
     * given, with an optional secondary skill to break ties.
     *
     * @param role One of the PersonnelRole enum values
     * @param primary The skill to use for comparison.
     * @param secondary
     *            If not null and there is more than one person tied for the most
     *            the highest, preference will be given to the one with a higher
     *            level in the secondary skill.
     * @return The person in the designated role with the most experience.
     */
    public Person findBestInRole(PersonnelRole role, String primary, String secondary) {
        int highest = 0;
        Person retVal = null;
        for (Person p : getActivePersonnel()) {
            if (((p.getPrimaryRole() == role) || (p.getSecondaryRole() == role)) && (p.getSkill(primary) != null)) {
                if (p.getSkill(primary).getLevel() > highest) {
                    retVal = p;
                    highest = p.getSkill(primary).getLevel();
                } else if (secondary != null && p.getSkill(primary).getLevel() == highest &&
                /*
                 * If the skill level of the current person is the same as the previous highest,
                 * select the current instead under the following conditions:
                 */
                        (retVal == null || // None has been selected yet (current has level 0)
                                retVal.getSkill(secondary) == null || // Previous selection does not have secondary
                                                                      // skill
                                (p.getSkill(secondary) != null // Current has secondary skill and it is higher than the
                                                               // previous.
                                        && p.getSkill(secondary).getLevel() > retVal.getSkill(secondary).getLevel()))) {
                    retVal = p;
                }
            }
        }
        return retVal;
    }

    public Person findBestInRole(PersonnelRole role, String skill) {
        return findBestInRole(role, skill, null);
    }

    /**
     * @return The list of all active {@link Person}s who qualify as technicians ({@link Person#isTech()}));
     */
    public List<Person> getTechs() {
        return getTechs(false);
    }

    public List<Person> getTechs(boolean noZeroMinute) {
        return getTechs(noZeroMinute, null, false);
    }

    /**
     * Returns a list of active technicians.
     *
     * @param noZeroMinute If TRUE, then techs with no time remaining will be excluded from the list.
     * @param firstTechId The ID of the tech that should appear first in the list (assuming
     *                    active and satisfies the noZeroMinute argument)
     * @param eliteFirst If TRUE and sorted also TRUE, then return the list sorted from best to worst
     * @return The list of active {@link Person}s who qualify as technicians ({@link Person#isTech()}).
     */
    public List<Person> getTechs(final boolean noZeroMinute, final @Nullable UUID firstTechId,
                                 final boolean eliteFirst) {
        List<Person> techs = new ArrayList<>();

        // Get the first tech.
        Person firstTech = getPerson(firstTechId);
        if ((firstTech != null) && firstTech.isTech() && firstTech.getStatus().isActive()
                && (!noZeroMinute || (firstTech.getMinutesLeft() > 0))) {
            techs.add(firstTech);
        }

        for (final Person person : getActivePersonnel()) {
            if (person.isTech() && !person.equals(firstTech)
                    && (!noZeroMinute || (person.getMinutesLeft() > 0))) {
                techs.add(person);
            }
        }
        // also need to loop through and collect engineers on self-crewed vessels
        for (final Unit unit : getUnits()) {
            if (unit.isSelfCrewed() && !(unit.getEntity() instanceof Infantry) && (unit.getEngineer() != null)) {
                techs.add(unit.getEngineer());
            }
        }

        // Return the tech collection sorted worst to best Skill Level, or reversed if we want
        // elites first
<<<<<<< HEAD
        if (sorted) {
            Comparator<Person> techSorter = Comparator.comparingInt(person ->
                    person.getExperienceLevel(this, !person.getPrimaryRole().isTech()
                            && person.getSecondaryRole().isTechSecondary()));

            if (eliteFirst) {
                techSorter = techSorter.reversed().thenComparing(Comparator
                        .comparingInt(Person::getDailyAvailableTechTime).reversed());
            } else {
                techSorter = techSorter.thenComparing(Comparator.comparingInt(Person::getMinutesLeft).reversed());
            }
=======
        Comparator<Person> techSorter = Comparator.comparingInt(person ->
                person.getExperienceLevel(!person.getPrimaryRole().isTech()
                        && person.getSecondaryRole().isTechSecondary()));
>>>>>>> d2fa9f57

        if (eliteFirst) {
            techSorter = techSorter.reversed().thenComparing(Comparator
                    .comparingInt(Person::getDailyAvailableTechTime).reversed());
        } else {
            techSorter = techSorter.thenComparing(Comparator.comparingInt(Person::getMinutesLeft).reversed());
        }

        techSorter = techSorter.thenComparing(new PersonTitleSorter());

        if (firstTechId == null) {
            techs.sort(techSorter);
        } else if (techs.size() > 1) {
            techs.subList(1, techs.size()).sort(techSorter);
        }
        return techs;
    }

    public List<Person> getAdmins() {
        List<Person> admins = new ArrayList<>();
        for (Person p : getActivePersonnel()) {
            if (p.isAdministrator()) {
                admins.add(p);
            }
        }
        return admins;
    }

    public boolean isWorkingOnRefit(Person p) {
        Objects.requireNonNull(p);

        Unit unit = getHangar().findUnit(u ->
            u.isRefitting() && p.equals(u.getRefit().getTech()));
        return unit != null;
    }

    public List<Person> getDoctors() {
        List<Person> docs = new ArrayList<>();
        for (Person p : getActivePersonnel()) {
            if (p.isDoctor()) {
                docs.add(p);
            }
        }
        return docs;
    }

    public int getPatientsFor(Person doctor) {
        int patients = 0;
        for (Person person : getActivePersonnel()) {
            if ((null != person.getDoctorId()) && person.getDoctorId().equals(doctor.getId())) {
                patients++;
            }
        }
        return patients;
    }

    public String healPerson(Person medWork, Person doctor) {
        if (getCampaignOptions().useAdvancedMedical()) {
            return "";
        }
        String report = "";
        report += doctor.getHyperlinkedFullTitle() + " attempts to heal "
                + medWork.getFullName();
        TargetRoll target = getTargetFor(medWork, doctor);
        int roll = Compute.d6(2);
        report = report + ",  needs " + target.getValueAsString()
                + " and rolls " + roll + ":";
        int xpGained = 0;
        //If we get a natural 2 that isn't an automatic success, reroll if Edge is available and in use.
        if (getCampaignOptions().useSupportEdge()
                && doctor.getOptions().booleanOption(PersonnelOptions.EDGE_MEDICAL)) {
            if ((roll == 2) && (doctor.getCurrentEdge() > 0) && (target.getValue() != TargetRoll.AUTOMATIC_SUCCESS)) {
                doctor.changeCurrentEdge(-1);
                roll = Compute.d6(2);
                report += medWork.fail() + "\n" + doctor.getHyperlinkedFullTitle() + " uses Edge to reroll:"
                        + " rolls " + roll + ":";
            }
        }
        if (roll >= target.getValue()) {
            report = report + medWork.succeed();
            Unit u = medWork.getUnit();
            if (null != u) {
                u.resetPilotAndEntity();
            }
            if (roll == 12 && target.getValue() != TargetRoll.AUTOMATIC_SUCCESS) {
                xpGained += getCampaignOptions().getSuccessXP();
            }
            if (target.getValue() != TargetRoll.AUTOMATIC_SUCCESS) {
                doctor.setNTasks(doctor.getNTasks() + 1);
            }
            if (doctor.getNTasks() >= getCampaignOptions().getNTasksXP()) {
                xpGained += getCampaignOptions().getTaskXP();
                doctor.setNTasks(0);
            }
        } else {
            report = report + medWork.fail();
            if (roll == 2 && target.getValue() != TargetRoll.AUTOMATIC_FAIL) {
                xpGained += getCampaignOptions().getMistakeXP();
            }
        }
        if (xpGained > 0) {
            doctor.awardXP(this, xpGained);
            report += " (" + xpGained + "XP gained) ";
        }
        medWork.setDaysToWaitForHealing(getCampaignOptions()
                .getHealingWaitingPeriod());
        return report;
    }

    public TargetRoll getTargetFor(Person medWork, Person doctor) {
        Skill skill = doctor.getSkill(SkillType.S_DOCTOR);
        if (null == skill) {
            return new TargetRoll(TargetRoll.IMPOSSIBLE, doctor.getFullName()
                    + " isn't a doctor, he just plays one on TV.");
        }
        if (medWork.getDoctorId() != null
                && !medWork.getDoctorId().equals(doctor.getId())) {
            return new TargetRoll(TargetRoll.IMPOSSIBLE,
                    medWork.getFullName() + " is already being tended by another doctor");
        }
        if (!medWork.needsFixing()
                && !(getCampaignOptions().useAdvancedMedical() && medWork.needsAMFixing())) {
            return new TargetRoll(TargetRoll.IMPOSSIBLE,
                    medWork.getFullName() + " does not require healing.");
        }
        if (getPatientsFor(doctor) > 25) {
            return new TargetRoll(TargetRoll.IMPOSSIBLE, doctor.getFullName()
                    + " already has 25 patients.");
        }
        TargetRoll target = new TargetRoll(skill.getFinalSkillValue(),
                SkillType.getExperienceLevelName(skill.getExperienceLevel()));
        if (target.getValue() == TargetRoll.IMPOSSIBLE) {
            return target;
        }
        // understaffed mods
        int helpMod = getShorthandedMod(getMedicsPerDoctor(), true);
        if (helpMod > 0) {
            target.addModifier(helpMod, "shorthanded");
        }
        target.append(medWork.getHealingMods(this));
        return target;
    }

    public Person getLogisticsPerson() {
        int bestSkill = -1;
        int maxAcquisitions = getCampaignOptions().getMaxAcquisitions();
        Person admin = null;
        String skill = getCampaignOptions().getAcquisitionSkill();
        if (skill.equals(CampaignOptions.S_AUTO)) {
            return null;
        } else if (skill.equals(CampaignOptions.S_TECH)) {
            for (Person p : getActivePersonnel()) {
                if (getCampaignOptions().isAcquisitionSupportStaffOnly() && !p.hasSupportRole(true)) {
                    continue;
                }
                if (maxAcquisitions > 0 && (p.getAcquisitions() >= maxAcquisitions)) {
                    continue;
                }
                if ((p.getBestTechSkill() != null) && p.getBestTechSkill().getLevel() > bestSkill) {
                    admin = p;
                    bestSkill = p.getBestTechSkill().getLevel();
                }
            }
        } else {
            for (Person p : getActivePersonnel()) {
                if (getCampaignOptions().isAcquisitionSupportStaffOnly() && !p.hasSupportRole(true)) {
                    continue;
                }
                if (maxAcquisitions > 0 && (p.getAcquisitions() >= maxAcquisitions)) {
                    continue;
                }
                if (p.hasSkill(skill) && (p.getSkill(skill).getLevel() > bestSkill)) {
                    admin = p;
                    bestSkill = p.getSkill(skill).getLevel();
                }
            }
        }
        return admin;
    }

    /**
     * Gets a list of applicable logistics personnel, or an empty list
     * if acquisitions automatically succeed.
     * @return A {@see List} of personnel who can perform logistical actions.
     */
    public List<Person> getLogisticsPersonnel() {
        String skill = getCampaignOptions().getAcquisitionSkill();
        if (skill.equals(CampaignOptions.S_AUTO)) {
            return Collections.emptyList();
        } else {
            List<Person> logisticsPersonnel = new ArrayList<>();
            int maxAcquisitions = getCampaignOptions().getMaxAcquisitions();
            for (Person p : getActivePersonnel()) {
                if (getCampaignOptions().isAcquisitionSupportStaffOnly() && !p.hasSupportRole(true)) {
                    continue;
                }
                if ((maxAcquisitions > 0) && (p.getAcquisitions() >= maxAcquisitions)) {
                    continue;
                }
                if (skill.equals(CampaignOptions.S_TECH)) {
                    if (null != p.getBestTechSkill()) {
                        logisticsPersonnel.add(p);
                    }
                } else if (p.hasSkill(skill)) {
                    logisticsPersonnel.add(p);
                }
            }

            // Sort by their skill level, descending.
            logisticsPersonnel.sort((a, b) -> {
                if (skill.equals(CampaignOptions.S_TECH)) {
                    return Integer.compare(b.getBestTechSkill().getLevel(), a.getBestTechSkill().getLevel());
                } else {
                    return Integer.compare(b.getSkill(skill).getLevel(), a.getSkill(skill).getLevel());
                }
            });

            return logisticsPersonnel;
        }
    }

    /***
     * This is the main function for getting stuff (parts, units, etc.) All non-GM
     * acquisition should go through this function to ensure the campaign rules for
     * acquisition are followed.
     *
     * @param sList - A <code>ShoppingList</code> object including items that need
     *              to be purchased
     * @return A <code>ShoppingList</code> object that includes all items that were
     *         not successfully acquired
     */
    public ShoppingList goShopping(ShoppingList sList) {
        // loop through shopping items and decrement days to wait
        for (IAcquisitionWork shoppingItem : sList.getShoppingList()) {
            shoppingItem.decrementDaysToWait();
        }

        if (getCampaignOptions().getAcquisitionSkill().equals(CampaignOptions.S_AUTO)) {
            return goShoppingAutomatically(sList);
        } else if (!getCampaignOptions().usesPlanetaryAcquisition()) {
            return goShoppingStandard(sList);
        } else {
            return goShoppingByPlanet(sList);
        }
    }

    /**
     * Shops for items on the {@link ShoppingList}, where each acquisition
     * automatically succeeds.
     *
     * @param sList The shopping list to use when shopping.
     * @return The new shopping list containing the items that were not
     *         acquired.
     */
    private ShoppingList goShoppingAutomatically(ShoppingList sList) {
        List<IAcquisitionWork> currentList = new ArrayList<>(sList.getShoppingList());

        List<IAcquisitionWork> remainingItems = new ArrayList<>(currentList.size());
        for (IAcquisitionWork shoppingItem : currentList) {
            if (shoppingItem.getDaysToWait() <= 0) {
                while (shoppingItem.getQuantity() > 0) {
                    if (!acquireEquipment(shoppingItem, null)) {
                        shoppingItem.resetDaysToWait();
                        break;
                    }
                }
            }
            if (shoppingItem.getQuantity() > 0 || shoppingItem.getDaysToWait() > 0) {
                remainingItems.add(shoppingItem);
            }
        }

        return new ShoppingList(remainingItems);
    }

    /**
     * Shops for items on the {@link ShoppingList}, where each acquisition
     * is performed by available logistics personnel.
     *
     * @param sList The shopping list to use when shopping.
     * @return The new shopping list containing the items that were not
     *         acquired.
     */
    private ShoppingList goShoppingStandard(ShoppingList sList) {
        List<Person> logisticsPersonnel = getLogisticsPersonnel();
        if (logisticsPersonnel.isEmpty()) {
            addReport("Your force has no one capable of acquiring equipment.");
            return sList;
        }

        List<IAcquisitionWork> currentList = new ArrayList<>(sList.getShoppingList());
        for (Person person : logisticsPersonnel) {
            if (currentList.isEmpty()) {
                // Nothing left to shop for!
                break;
            }

            List<IAcquisitionWork> remainingItems = new ArrayList<>(currentList.size());
            for (IAcquisitionWork shoppingItem : currentList) {
                if (shoppingItem.getDaysToWait() <= 0) {
                    while (canAcquireParts(person) && shoppingItem.getQuantity() > 0) {
                        if (!acquireEquipment(shoppingItem, person)) {
                            shoppingItem.resetDaysToWait();
                            break;
                        }
                    }
                }
                if (shoppingItem.getQuantity() > 0 || shoppingItem.getDaysToWait() > 0) {
                    remainingItems.add(shoppingItem);
                }
            }

            currentList = remainingItems;
        }

        return new ShoppingList(currentList);
    }

    /**
     * Shops for items on the {@link ShoppingList}, where each acquisition
     * is attempted on nearby planets by available logistics personnel.
     *
     * @param sList The shopping list to use when shopping.
     * @return The new shopping list containing the items that were not
     *         acquired.
     */
    private ShoppingList goShoppingByPlanet(ShoppingList sList) {
        List<Person> logisticsPersonnel = getLogisticsPersonnel();
        if (logisticsPersonnel.isEmpty()) {
            addReport("Your force has no one capable of acquiring equipment.");
            return sList;
        }

        // we are shopping by planets, so more involved
        List<IAcquisitionWork> currentList = sList.getShoppingList();
        LocalDate currentDate = getLocalDate();

        // a list of items than can be taken out of the search and put back on the
        // shopping list
        List<IAcquisitionWork> shelvedItems = new ArrayList<>();

        //find planets within a certain radius - the function will weed out dead planets
        List<PlanetarySystem> systems = Systems.getInstance().getShoppingSystems(getCurrentSystem(),
                getCampaignOptions().getMaxJumpsPlanetaryAcquisition(), currentDate);

        for (Person person : logisticsPersonnel) {
            if (currentList.isEmpty()) {
                // Nothing left to shop for!
                break;
            }

            String personTitle = person.getHyperlinkedFullTitle() + " ";

            for (PlanetarySystem system: systems) {
                if (currentList.isEmpty()) {
                    // Nothing left to shop for!
                    break;
                }

                List<IAcquisitionWork> remainingItems = new ArrayList<>();

                //loop through shopping list. If its time to check, then check as appropriate. Items not
                //found get added to the remaining item list. Rotate through personnel
                boolean done = false;
                for (IAcquisitionWork shoppingItem : currentList) {
                    if (!canAcquireParts(person)) {
                        remainingItems.add(shoppingItem);
                        done = true;
                        continue;
                    }

                    if (shoppingItem.getDaysToWait() <= 0) {
                        if (findContactForAcquisition(shoppingItem, person, system)) {
                            int transitTime = calculatePartTransitTime(system);
                            int totalQuantity = 0;
                            while (shoppingItem.getQuantity() > 0
                                    && canAcquireParts(person)
                                    && acquireEquipment(shoppingItem, person, system, transitTime)) {
                                totalQuantity++;
                            }
                            if (totalQuantity > 0) {
                                addReport(personTitle + "<font color='green'><b> found "
                                        + shoppingItem.getQuantityName(totalQuantity)
                                        + " on "
                                        + system.getPrintableName(currentDate)
                                        + ". Delivery in " + transitTime + " days.</b></font>");
                            }
                        }
                    }
                    // if we didn't find everything on this planet, then add to the remaining list
                    if (shoppingItem.getQuantity() > 0 || shoppingItem.getDaysToWait() > 0) {
                        // if we can't afford it, then don't keep searching for it on other planets
                        if (!canPayFor(shoppingItem)) {
                            if (!getCampaignOptions().usePlanetAcquisitionVerboseReporting()) {
                                addReport("<font color='red'><b>You cannot afford to purchase another "
                                        + shoppingItem.getAcquisitionName() + "</b></font>");
                            }
                            shelvedItems.add(shoppingItem);
                        } else {
                            remainingItems.add(shoppingItem);
                        }
                    }
                }

                // we are done with this planet. replace our current list with the remaining items
                currentList = remainingItems;

                if (done) {
                    break;
                }
            }
        }

        // add shelved items back to the currentlist
        currentList.addAll(shelvedItems);

        // loop through and reset waiting time on all items on the remaining shopping
        // list if they have no waiting time left
        for (IAcquisitionWork shoppingItem : currentList) {
            if (shoppingItem.getDaysToWait() <= 0) {
                shoppingItem.resetDaysToWait();
            }
        }

        return new ShoppingList(currentList);
    }

    /**
     * Gets a value indicating if {@code person} can acquire parts.
     * @param person The {@link Person} to check if they have remaining
     *               time to perform acquisitions.
     * @return True if {@code person} could acquire another part, otherwise false.
     */
    public boolean canAcquireParts(@Nullable Person person) {
        if (person == null) {
            // CAW: in this case we're using automatic success
            //      and the logistics person will be null.
            return true;
        }
        int maxAcquisitions = getCampaignOptions().getMaxAcquisitions();
        return maxAcquisitions <= 0
            || person.getAcquisitions() < maxAcquisitions;
    }

    /***
     * Checks whether the campaign can pay for a given <code>IAcquisitionWork</code> item. This will check
     * both whether the campaign is required to pay for a given type of acquisition by the options and
     * if so whether it has enough money to afford it.
     * @param acquisition - An <code>IAcquisitionWork<code> object
     * @return true if the campaign can pay for the acquisition; false if it cannot.
     */
    public boolean canPayFor(IAcquisitionWork acquisition) {
        //SHOULD we check to see if this acquisition needs to be paid for
        if ( (acquisition instanceof UnitOrder && getCampaignOptions().payForUnits())
                ||(acquisition instanceof Part && getCampaignOptions().payForParts()) ) {
            //CAN the acquisition actually be paid for
            return getFunds().isGreaterOrEqualThan(acquisition.getBuyCost());
        }
        return true;
    }

    /**
     * Make an acquisition roll for a given planet to see if you can identify a contact. Used for planetary based acquisition.
     * @param acquisition - The <code> IAcquisitionWork</code> being acquired.
     * @param person - The <code>Person</code> object attempting to do the acquiring.  may be null if no one on the force has the skill or the user is using automatic acquisition.
     * @param system - The <code>PlanetarySystem</code> object where the acquisition is being attempted. This may be null if the user is not using planetary acquisition.
     * @return true if your target roll succeeded.
     */
    public boolean findContactForAcquisition(IAcquisitionWork acquisition, Person person, PlanetarySystem system) {
        TargetRoll target = getTargetForAcquisition(acquisition, person);
        target = system.getPrimaryPlanet().getAcquisitionMods(target, getLocalDate(), getCampaignOptions(), getFaction(),
                acquisition.getTechBase() == Part.T_CLAN);

        if (target.getValue() == TargetRoll.IMPOSSIBLE) {
            if (getCampaignOptions().usePlanetAcquisitionVerboseReporting()) {
                addReport("<font color='red'><b>Can't search for " + acquisition.getAcquisitionName()
                        + " on " + system.getPrintableName(getLocalDate()) + " because:</b></font> " + target.getDesc());
            }
            return false;
        }
        if (Compute.d6(2) < target.getValue()) {
            //no contacts on this planet, move along
            if (getCampaignOptions().usePlanetAcquisitionVerboseReporting()) {
                addReport("<font color='red'><b>No contacts available for " + acquisition.getAcquisitionName()
                        + " on " + system.getPrintableName(getLocalDate()) + "</b></font>");
            }
            return false;
        } else {
            if (getCampaignOptions().usePlanetAcquisitionVerboseReporting()) {
                addReport("<font color='green'>Possible contact for " + acquisition.getAcquisitionName()
                        + " on " + system.getPrintableName(getLocalDate()) + "</font>");
            }
            return true;
        }
    }

    /***
     * Attempt to acquire a given <code>IAcquisitionWork</code> object.
     * This is the default method used by for non-planetary based acquisition.
     * @param acquisition  - The <code> IAcquisitionWork</code> being acquired.
     * @param person - The <code>Person</code> object attempting to do the acquiring.  may be null if no one on the force has the skill or the user is using automatic acquisition.
     * @return a boolean indicating whether the attempt to acquire equipment was successful.
     */
    public boolean acquireEquipment(IAcquisitionWork acquisition, Person person) {
        return acquireEquipment(acquisition, person, null, -1);
    }

    /***
     * Attempt to acquire a given <code>IAcquisitionWork</code> object.
     * @param acquisition - The <code> IAcquisitionWork</code> being acquired.
     * @param person - The <code>Person</code> object attempting to do the acquiring.  may be null if no one on the force has the skill or the user is using automatic acquisition.
     * @param system - The <code>PlanetarySystem</code> object where the acquisition is being attempted. This may be null if the user is not using planetary acquisition.
     * @param transitDays - The number of days that the part should take to be delivered. If this value is entered as -1, then this method will determine transit time based on the users campaign options.
     * @return a boolean indicating whether the attempt to acquire equipment was successful.
     */
    private boolean acquireEquipment(IAcquisitionWork acquisition, Person person, PlanetarySystem system, int transitDays) {
        boolean found = false;
        String report = "";

        if (null != person) {
            report += person.getHyperlinkedFullTitle() + " ";
        }

        TargetRoll target = getTargetForAcquisition(acquisition, person);

        //check on funds
        if (!canPayFor(acquisition)) {
            target.addModifier(TargetRoll.IMPOSSIBLE, "Cannot afford this purchase");
        }

        if (null != system) {
            target = system.getPrimaryPlanet().getAcquisitionMods(target, getLocalDate(),
                    getCampaignOptions(), getFaction(), acquisition.getTechBase() == Part.T_CLAN);
        }
        report += "attempts to find " + acquisition.getAcquisitionName();

        //if impossible then return
        if (target.getValue() == TargetRoll.IMPOSSIBLE) {
            report += ":<font color='red'><b> " + target.getDesc() + "</b></font>";
            if (!getCampaignOptions().usesPlanetaryAcquisition() || getCampaignOptions().usePlanetAcquisitionVerboseReporting()) {
                addReport(report);
            }
            return false;
        }


        int roll = Compute.d6(2);
        report += "  needs " + target.getValueAsString();
        report += " and rolls " + roll + ":";
        //Edge reroll, if applicable
        if (getCampaignOptions().useSupportEdge() && (roll < target.getValue()) && (person != null)
                && person.getOptions().booleanOption(PersonnelOptions.EDGE_ADMIN_ACQUIRE_FAIL)
                && (person.getCurrentEdge() > 0)) {
            person.changeCurrentEdge(-1);
            roll = Compute.d6(2);
            report += " <b>failed!</b> but uses Edge to reroll...getting a " + roll + ": ";
        }
        int mos = roll - target.getValue();
        if (target.getValue() == TargetRoll.AUTOMATIC_SUCCESS) {
            mos = roll - 2;
        }
        int xpGained = 0;
        if (roll >= target.getValue()) {
            if (transitDays < 0) {
                transitDays = calculatePartTransitTime(mos);
            }
            report = report + acquisition.find(transitDays);
            found = true;
            if (person != null) {
                if (roll == 12
                        && target.getValue() != TargetRoll.AUTOMATIC_SUCCESS) {
                    xpGained += getCampaignOptions().getSuccessXP();
                }
                if (target.getValue() != TargetRoll.AUTOMATIC_SUCCESS) {
                    person.setNTasks(person.getNTasks() + 1);
                }
                if (person.getNTasks() >= getCampaignOptions().getNTasksXP()) {
                    xpGained += getCampaignOptions().getTaskXP();
                    person.setNTasks(0);
                }
            }
        } else {
            report = report + acquisition.failToFind();
            if (person != null && roll == 2
                    && target.getValue() != TargetRoll.AUTOMATIC_FAIL) {
                xpGained += getCampaignOptions().getMistakeXP();
            }
        }

        if (null != person) {
            // The person should have their acquisitions incremented
            person.incrementAcquisition();

            if (xpGained > 0) {
                person.awardXP(this, xpGained);
                report += " (" + xpGained + "XP gained) ";
            }
        }

        if (found) {
            acquisition.decrementQuantity();
            MekHQ.triggerEvent(new AcquisitionEvent(acquisition));
        }
        if (!getCampaignOptions().usesPlanetaryAcquisition() || getCampaignOptions().usePlanetAcquisitionVerboseReporting()) {
            addReport(report);
        }
        return found;
    }

    /**
     * Performs work to either mothball or activate a unit.
     * @param u The unit to either work towards mothballing or activation.
     */
    public void workOnMothballingOrActivation(Unit u) {
        if (u.isMothballed()) {
            activate(u);
        } else {
            mothball(u);
        }
    }

    /**
     * Performs work to mothball a unit.
     * @param u The unit on which to perform mothball work.
     */
    public void mothball(Unit u) {
        if (u.isMothballed()) {
            MekHQ.getLogger().warning("Unit is already mothballed, cannot mothball.");
            return;
        }

        Person tech = u.getTech();
        if (null == tech) {
            //uh-oh
            addReport("No tech assigned to the mothballing of " + u.getHyperlinkedName());
            return;
        }

        //don't allow overtime minutes for mothballing because its cheating
        //since you don't roll
        int minutes = Math.min(tech.getMinutesLeft(), u.getMothballTime());

        //check astech time
        if (!u.isSelfCrewed() && astechPoolMinutes < minutes * 6) {
            //uh-oh
            addReport("Not enough astechs to work on mothballing of " + u.getHyperlinkedName());
            return;
        }

        u.setMothballTime(u.getMothballTime() - minutes);

        String report = tech.getHyperlinkedFullTitle() + " spent " + minutes + " minutes mothballing " + u.getHyperlinkedName();
        if (!u.isMothballing()) {
            u.completeMothball();
            report += ". Mothballing complete.";
        } else {
            report += ". " + u.getMothballTime() + " minutes remaining.";
        }

        tech.setMinutesLeft(tech.getMinutesLeft() - minutes);

        if (!u.isSelfCrewed()) {
            astechPoolMinutes -= 6 * minutes;
        }

        addReport(report);
    }

    /**
     * Performs work to activate a unit.
     * @param u The unit on which to perform activation work.
     */
    public void activate(Unit u) {
        if (!u.isMothballed()) {
            MekHQ.getLogger().warning("Unit is already activated, cannot activate.");
            return;
        }

        Person tech = u.getTech();
        if (null == tech) {
            //uh-oh
            addReport("No tech assigned to the activation of " + u.getHyperlinkedName());
            return;
        }

        //don't allow overtime minutes for activation because its cheating
        //since you don't roll
        int minutes = Math.min(tech.getMinutesLeft(), u.getMothballTime());

        //check astech time
        if (!u.isSelfCrewed() && astechPoolMinutes < minutes * 6) {
            //uh-oh
            addReport("Not enough astechs to work on activation of " + u.getHyperlinkedName());
            return;
        }

        u.setMothballTime(u.getMothballTime() - minutes);

        String report = tech.getHyperlinkedFullTitle() + " spent " + minutes + " minutes activating " + u.getHyperlinkedName();

        tech.setMinutesLeft(tech.getMinutesLeft() - minutes);
        if (!u.isSelfCrewed()) {
            astechPoolMinutes -= 6 * minutes;
        }

        if (!u.isMothballing()) {
            u.completeActivation();
            report += ". Activation complete.";
        } else {
            report += ". " + u.getMothballTime() + " minutes remaining.";
        }

        addReport(report);
    }

    public void refit(Refit r) {
        Person tech = (r.getUnit().getEngineer() == null) ? r.getTech() : r.getUnit().getEngineer();
        if (tech == null) {
            addReport("No tech is assigned to refit " + r.getOriginalEntity().getShortName() + ". Refit cancelled.");
            r.cancel();
            return;
        }
        TargetRoll target = getTargetFor(r, tech);
        // check that all parts have arrived
        if (!r.acquireParts()) {
            return;
        }
        String report = tech.getHyperlinkedFullTitle() + " works on " + r.getPartName();
        int minutes = r.getTimeLeft();
        // FIXME: Overtime?
        if (minutes > tech.getMinutesLeft()) {
            r.addTimeSpent(tech.getMinutesLeft());
            tech.setMinutesLeft(0);
            report = report + ", " + r.getTimeLeft() + " minutes left.";
        } else {
            tech.setMinutesLeft(tech.getMinutesLeft() - minutes);
            r.addTimeSpent(minutes);
            if (r.hasFailedCheck()) {
                report = report + ", " + r.succeed();
            } else {
                int roll;
                String wrongType = "";
                if (tech.isRightTechTypeFor(r)) {
                    roll = Compute.d6(2);
                } else {
                    roll = Utilities.roll3d6();
                    wrongType = " <b>Warning: wrong tech type for this refit.</b>";
                }
                report = report + ",  needs " + target.getValueAsString() + " and rolls " + roll + ": ";
                if (getCampaignOptions().useSupportEdge() && (roll < target.getValue())
                        && tech.getOptions().booleanOption(PersonnelOptions.EDGE_REPAIR_FAILED_REFIT)
                        && (tech.getCurrentEdge() > 0)) {
                    tech.changeCurrentEdge(-1);
                    roll = tech.isRightTechTypeFor(r) ? Compute.d6(2) : Utilities.roll3d6();
                    // This is needed to update the edge values of individual crewmen
                    if (tech.isEngineer()) {
                        tech.setEdgeUsed(tech.getEdgeUsed() - 1);
                    }
                    report += " <b>failed!</b> but uses Edge to reroll...getting a " + roll + ": ";
                }

                if (roll >= target.getValue()) {
                    report += r.succeed();
                } else {
                    report += r.fail(SkillType.EXP_GREEN);
                    // try to refit again in case the tech has any time left
                    if (!r.isBeingRefurbished()) {
                        refit(r);
                    }
                }
                report += wrongType;
            }
        }
        MekHQ.triggerEvent(new PartWorkEvent(tech, r));
        addReport(report);
    }

    public Part fixWarehousePart(Part part, Person tech) {
        // get a new cloned part to work with and decrement original
        Part repairable = part.clone();
        part.decrementQuantity();

        fixPart(repairable, tech);
        if (!(repairable instanceof OmniPod)) {
            getQuartermaster().addPart(repairable, 0);
        }

        // If there is at least one remaining unit of the part
        // then we need to notify interested parties that we have
        // changed the quantity of the spare part.
        if (part.getQuantity() > 0) {
            MekHQ.triggerEvent(new PartChangedEvent(part));
        }

        return repairable;
    }

    /**
     * Attempt to fix a part, which may have all kinds of effect depending on part type.
     * @param partWork - the {@link IPartWork} to be fixed
     * @param tech - the {@link Person} who will attempt to fix the part
     * @return a <code>String</code> of the report that summarizes the outcome of the attempt to fix the part
     */
    public String fixPart(IPartWork partWork, Person tech) {
        TargetRoll target = getTargetFor(partWork, tech);
        String report = "";
        String action = " fix ";

        // TODO: this should really be a method on its own class
        if (partWork instanceof AmmoBin) {
            action = " reload ";
        }
        if (partWork.isSalvaging()) {
            action = " salvage ";
        }
        if (partWork instanceof MissingPart) {
            action = " replace ";
        }
        if (partWork instanceof MekLocation) {
            if (((MekLocation) partWork).isBlownOff()) {
                action = " re-attach ";
            } else if (((MekLocation) partWork).isBreached()) {
                action = " seal ";
            }
        }
        if ((partWork instanceof Armor) && !partWork.isSalvaging()) {
            if (!((Armor) partWork).isInSupply()) {
                report += "<b>Not enough armor remaining.  Task suspended.</b>";
                addReport(report);
                return report;
            }
        }
        if ((partWork instanceof ProtomekArmor) && !partWork.isSalvaging()) {
            if (!((ProtomekArmor) partWork).isInSupply()) {
                report += "<b>Not enough Protomech armor remaining.  Task suspended.</b>";
                addReport(report);
                return report;
            }
        }
        if ((partWork instanceof BaArmor) && !partWork.isSalvaging()) {
            if (!((BaArmor) partWork).isInSupply()) {
                report += "<b>Not enough BA armor remaining.  Task suspended.</b>";
                addReport(report);
                return report;
            }
        }
        if (partWork instanceof SpacecraftCoolingSystem) {
            //Change the string since we're not working on the part itself
            report += tech.getHyperlinkedFullTitle() + " attempts to" + action
                    + "a heat sink";
        } else {
            report += tech.getHyperlinkedFullTitle() + " attempts to" + action
                    + partWork.getPartName();
        }
        if (null != partWork.getUnit()) {
            report += " on " + partWork.getUnit().getName();
        }

        int minutes = partWork.getTimeLeft();
        int minutesUsed = minutes;
        boolean usedOvertime = false;
        if (minutes > tech.getMinutesLeft()) {
            minutes -= tech.getMinutesLeft();
            // check for overtime first
            if (isOvertimeAllowed() && minutes <= tech.getOvertimeLeft()) {
                // we are working overtime
                usedOvertime = true;
                partWork.setWorkedOvertime(true);
                tech.setMinutesLeft(0);
                tech.setOvertimeLeft(tech.getOvertimeLeft() - minutes);
            } else {
                // we need to finish the task tomorrow
                minutesUsed = tech.getMinutesLeft();
                int overtimeUsed = 0;
                if (isOvertimeAllowed()) {
                    // Can't use more overtime than there are minutes remaining on the part
                    overtimeUsed = Math.min(minutes, tech.getOvertimeLeft());
                    minutesUsed += overtimeUsed;
                    partWork.setWorkedOvertime(true);
                    usedOvertime = true;
                }
                partWork.addTimeSpent(minutesUsed);
                tech.setMinutesLeft(0);
                tech.setOvertimeLeft(tech.getOvertimeLeft() - overtimeUsed);
                int helpMod = getShorthandedMod(
                        getAvailableAstechs(minutesUsed, usedOvertime), false);
                if ((null != partWork.getUnit())
                        && ((partWork.getUnit().getEntity() instanceof Dropship)
                                || (partWork.getUnit().getEntity() instanceof Jumpship))) {
                    helpMod = 0;
                }
                if (partWork.getShorthandedMod() < helpMod) {
                    partWork.setShorthandedMod(helpMod);
                }
                partWork.setTech(tech);
                partWork.reservePart();
                report += " - <b>Not enough time, the remainder of the task";
                if (null != partWork.getUnit()) {
                    report += " on " + partWork.getUnit().getName();
                }
                if (minutesUsed > 0) {
                    report += " will be finished tomorrow.</b>";
                } else {
                    report += " cannot be finished because there was no time left after maintenance tasks.</b>";
                    partWork.resetTimeSpent();
                    partWork.resetOvertime();
                    partWork.setTech(null);
                    partWork.cancelReservation();
                }
                MekHQ.triggerEvent(new PartWorkEvent(tech, partWork));
                addReport(report);
                return report;
            }
        } else {
            tech.setMinutesLeft(tech.getMinutesLeft() - minutes);
        }
        int astechMinutesUsed = minutesUsed
                * getAvailableAstechs(minutesUsed, usedOvertime);
        if (astechPoolMinutes < astechMinutesUsed) {
            astechMinutesUsed -= astechPoolMinutes;
            astechPoolMinutes = 0;
            astechPoolOvertime -= astechMinutesUsed;
        } else {
            astechPoolMinutes -= astechMinutesUsed;
        }
        // check for the type
        int roll;
        String wrongType = "";
        if (tech.isRightTechTypeFor(partWork)) {
            roll = Compute.d6(2);
        } else {
            roll = Utilities.roll3d6();
            wrongType = " <b>Warning: wrong tech type for this repair.</b>";
        }
        report = report + ",  needs " + target.getValueAsString()
                + " and rolls " + roll + ":";
        int xpGained = 0;
        //if we fail and would break a part, here's a chance to use Edge for a reroll...
        if (getCampaignOptions().useSupportEdge()
                && tech.getOptions().booleanOption(PersonnelOptions.EDGE_REPAIR_BREAK_PART)
                && (tech.getCurrentEdge() > 0)
                && (target.getValue() != TargetRoll.AUTOMATIC_SUCCESS)) {
            if ((getCampaignOptions().isDestroyByMargin()
                    && (getCampaignOptions().getDestroyMargin() <= (target.getValue() - roll)))
                    || (!getCampaignOptions().isDestroyByMargin()
                            //if an elite, primary tech and destroy by margin is NOT on
                            && ((tech.getExperienceLevel(this, false) == SkillType.EXP_ELITE)
                                    || tech.getPrimaryRole().isVehicleCrew())) // For vessel crews
                    && (roll < target.getValue())) {
                tech.changeCurrentEdge(-1);
                roll = tech.isRightTechTypeFor(partWork) ? Compute.d6(2) : Utilities.roll3d6();
                //This is needed to update the edge values of individual crewmen
                if (tech.isEngineer()) {
                    tech.setEdgeUsed(tech.getEdgeUsed() + 1);
                }
                report += " <b>failed!</b> and would destroy the part, but uses Edge to reroll...getting a " + roll + ":";
            }
        }

        if (roll >= target.getValue()) {
            report = report + partWork.succeed();
            if (getCampaignOptions().payForRepairs()
                    && action.equals(" fix ")
                    && !(partWork instanceof Armor)) {
                Money cost = ((Part) partWork).getStickerPrice().multipliedBy(0.2);
                report += "<br>Repairs cost " +
                        cost.toAmountAndSymbolString() +
                        " worth of parts.";
                finances.debit(TransactionType.REPAIRS, getLocalDate(), cost,
                        "Repair of " + partWork.getPartName());
            }
            if ((roll == 12) && (target.getValue() != TargetRoll.AUTOMATIC_SUCCESS)) {
                xpGained += getCampaignOptions().getSuccessXP();
            }
            if (target.getValue() != TargetRoll.AUTOMATIC_SUCCESS) {
                tech.setNTasks(tech.getNTasks() + 1);
            }
            if (tech.getNTasks() >= getCampaignOptions().getNTasksXP()) {
                xpGained += getCampaignOptions().getTaskXP();
                tech.setNTasks(0);
            }
        } else {
            int modePenalty = partWork.getMode().expReduction;
            int effectiveSkillLvl = tech.getSkillForWorkingOn(partWork).getExperienceLevel() - modePenalty;
            if (getCampaignOptions().isDestroyByMargin()) {
                if (getCampaignOptions().getDestroyMargin() > (target.getValue() - roll)) {
                    // not destroyed - set the effective level as low as
                    // possible
                    effectiveSkillLvl = SkillType.EXP_ULTRA_GREEN;
                } else {
                    // destroyed - set the effective level to elite
                    effectiveSkillLvl = SkillType.EXP_ELITE;
                }
            }
            report = report + partWork.fail(effectiveSkillLvl);

            if ((roll == 2) && (target.getValue() != TargetRoll.AUTOMATIC_FAIL)) {
                xpGained += getCampaignOptions().getMistakeXP();
            }
        }

        if (xpGained > 0) {
            tech.awardXP(this, xpGained);
            report += " (" + xpGained + "XP gained) ";
        }
        report += wrongType;
        partWork.resetTimeSpent();
        partWork.resetOvertime();
        partWork.setTech(null);
        partWork.cancelReservation();
        MekHQ.triggerEvent(new PartWorkEvent(tech, partWork));
        addReport(report);
        return report;
    }

    /**
     * Parses news file and loads news items for the current year.
     */
    public void reloadNews() {
        news.loadNewsFor(getGameYear(), id.getLeastSignificantBits());
    }

    /**
     * Checks for a news item for the current date. If found, adds it to the daily report.
     */
    public void readNews() {
        //read the news
        for (NewsItem article : news.fetchNewsFor(getLocalDate())) {
            addReport(article.getHeadlineForReport());
        }
        for (NewsItem article : Systems.getInstance().getPlanetaryNews(getLocalDate())) {
            addReport(article.getHeadlineForReport());
        }
    }

    /**
     * TODO : I should be part of AtBContract, not Campaign
     * @param contract an active AtBContract
     * @return the current deployment deficit for the contract
     */
    public int getDeploymentDeficit(AtBContract contract) {
        if (!contract.isActiveOn(getLocalDate()) || contract.getStartDate().isEqual(getLocalDate())) {
            // Do not check for deficits if the contract has not started or
            // it is the first day of the contract, as players won't have
            // had time to assign forces to the contract yet
            return 0;
        }

        int total = -contract.getRequiredLances();
        int role = -Math.max(1, contract.getRequiredLances() / 2);

        final AtBLanceRole requiredLanceRole = contract.getContractType().getRequiredLanceRole();
        for (Lance l : lances.values()) {
            if (!l.getRole().isUnassigned() && (l.getMissionId() == contract.getId())) {
                total++;
                if (l.getRole() == requiredLanceRole) {
                    role++;
                }
            }
        }

        if (total >= 0 && role >= 0) {
            return 0;
        }
        return Math.abs(Math.min(total, role));
    }

    private void processNewDayATBScenarios() {
        // First, we get the list of all active AtBContracts
        List<AtBContract> contracts = getActiveAtBContracts(true);

        // Second, we process them and any already generated scenarios
        for (AtBContract contract : contracts) {
            /*
             * Situations like a delayed start or running out of funds during transit can
             * delay arrival until after the contract start. In that case, shift the
             * starting and ending dates before making any battle rolls. We check that the
             * unit is actually on route to the planet in case the user is using a custom
             * system for transport or splitting the unit, etc.
             */
            if (!getLocation().isOnPlanet() && !getLocation().getJumpPath().isEmpty()
                    && getLocation().getJumpPath().getLastSystem().getId().equals(contract.getSystemId())) {
                // transitTime is measured in days; so we round up to the next whole day
                contract.setStartAndEndDate(getLocalDate().plusDays((int) Math.ceil(getLocation().getTransitTime())));
                addReport("The start and end dates of " + contract.getName() + " have been shifted to reflect the current ETA.");
                continue;
            }

            if (getLocalDate().getDayOfWeek() == DayOfWeek.MONDAY) {
                int deficit = getDeploymentDeficit(contract);
                if (deficit > 0) {
                    contract.addPlayerMinorBreaches(deficit);
                    addReport("Failure to meet " + contract.getName() + " requirements resulted in " + deficit
                            + ((deficit == 1) ? " minor contract breach" : " minor contract breaches"));
                }
            }

            for (final Scenario scenario : contract.getCurrentAtBScenarios()) {
                if ((scenario.getDate() != null) && scenario.getDate().isBefore(getLocalDate())) {
                    if (getCampaignOptions().getUseStratCon() && (scenario instanceof AtBDynamicScenario)) {
                        final boolean stub = StratconRulesManager.processIgnoredScenario(
                                (AtBDynamicScenario) scenario, contract.getStratconCampaignState());

                        if (stub) {
                            scenario.convertToStub(this, ScenarioStatus.DEFEAT);
                            addReport("Failure to deploy for " + scenario.getName() + " resulted in defeat.");
                        } else {
                            scenario.clearAllForcesAndPersonnel(this);
                        }
                    } else {
                        scenario.convertToStub(this, ScenarioStatus.DEFEAT);
                        contract.addPlayerMinorBreach();

                        addReport("Failure to deploy for " + scenario.getName()
                            + " resulted in defeat and a minor contract breach.");
                    }
                }
            }
        }

        // Third, on Mondays we generate new scenarios for the week
        if (getLocalDate().getDayOfWeek() == DayOfWeek.MONDAY) {
            AtBScenarioFactory.createScenariosForNewWeek(this);
        }

        // Fourth, we look at deployments for pre-existing and new scenarios
        for (AtBContract contract : contracts) {
            contract.checkEvents(this);

            // If there is a standard battle set for today, deploy the lance.
            for (final AtBScenario s : contract.getCurrentAtBScenarios()) {
                if ((s.getDate() != null) && s.getDate().equals(getLocalDate())) {
                    int forceId = s.getLanceForceId();
                    if ((lances.get(forceId) != null) && !forceIds.get(forceId).isDeployed()) {
                        // If any unit in the force is under repair, don't deploy the force
                        // Merely removing the unit from deployment would break with user expectation
                        boolean forceUnderRepair = false;
                        for (UUID uid : forceIds.get(forceId).getAllUnits(true)) {
                            Unit u = getHangar().getUnit(uid);
                            if ((u != null) && u.isUnderRepair()) {
                                forceUnderRepair = true;
                                break;
                            }
                        }

                        if (!forceUnderRepair) {
                            forceIds.get(forceId).setScenarioId(s.getId());
                            s.addForces(forceId);
                            for (UUID uid : forceIds.get(forceId).getAllUnits(true)) {
                                Unit u = getHangar().getUnit(uid);
                                if (u != null) {
                                    u.setScenarioId(s.getId());
                                }
                            }

                            addReport(MessageFormat.format(
                                    resources.getString("atbMissionTodayWithForce.format"),
                                    s.getName(), forceIds.get(forceId).getName()));
                            MekHQ.triggerEvent(new DeploymentChangedEvent(forceIds.get(forceId), s));
                        } else {
                            addReport(MessageFormat.format(
                                    resources.getString("atbMissionToday.format"), s.getName()));
                        }
                    } else {
                        addReport(MessageFormat.format(
                                resources.getString("atbMissionToday.format"), s.getName()));
                    }
                }
            }
        }
    }

    private void processNewDayATBFatigue() {
        boolean inContract = false;
        for (final AtBContract contract : getActiveAtBContracts()) {
            fatigueLevel += contract.getContractType().getFatigue();
            inContract = true;
        }

        if (!inContract && location.isOnPlanet()) {
            fatigueLevel -= 2;
        }
        fatigueLevel = Math.max(fatigueLevel, 0);
    }

    private void processNewDayATB() {
        contractMarket.generateContractOffers(this); // TODO : AbstractContractMarket : Remove

        if ((getShipSearchExpiration() != null) && !getShipSearchExpiration().isAfter(getLocalDate())) {
            setShipSearchExpiration(null);
            if (getShipSearchResult() != null) {
                addReport("Opportunity for purchase of " + getShipSearchResult() + " has expired.");
                setShipSearchResult(null);
            }
        }

        if (getLocalDate().getDayOfWeek() == DayOfWeek.MONDAY) {
            processShipSearch();

            // Training Experience - Award to eligible training lances on active contracts
            getLances().values().stream()
                    .filter(lance -> lance.getRole().isTraining()
                            && (lance.getContract(this) != null) && lance.isEligible(this)
                            && lance.getContract(this).isActiveOn(getLocalDate(), true))
                    .forEach(this::awardTrainingXP);
        }

        // Add or remove dependents - only if one of the two options makes this possible is enabled
        if ((getLocalDate().getDayOfYear() == 1)
                && (!getCampaignOptions().getDependentsNeverLeave() || getCampaignOptions().canAtBAddDependents())) {
            int numPersonnel = 0;
            List<Person> dependents = new ArrayList<>();
            for (Person p : getActivePersonnel()) {
                numPersonnel++;
                if (p.getPrimaryRole().isDependent() && p.getGenealogy().isEmpty()) {
                    dependents.add(p);
                }
            }
            int roll = Compute.d6(2) + getUnitRatingMod() - 2;
            if (roll < 2) {
                roll = 2;
            } else if (roll > 12) {
                roll = 12;
            }
            int change = numPersonnel * (roll - 5) / 100;
            if (change < 0) {
                if (!getCampaignOptions().getDependentsNeverLeave()) {
                    while ((change < 0) && !dependents.isEmpty()) {
                        final Person person = Utilities.getRandomItem(dependents);
                        addReport(String.format(resources.getString("dependentLeavesForce.text"),
                                person.getFullTitle()));
                        removePerson(person, false);
                        dependents.remove(person);
                        change++;
                    }
                }
            } else {
                if (getCampaignOptions().canAtBAddDependents()) {
                    for (int i = 0; i < change; i++) {
                        final Person person = newDependent(false);
                        recruitPerson(person, PrisonerStatus.FREE, true, false);
                        addReport(String.format(resources.getString("dependentJoinsForce.text"),
                                person.getFullTitle()));
                    }
                }
            }
        }

        if (getLocalDate().getDayOfMonth() == 1) {
            /*
             * First of the month; roll morale, track unit fatigue.
             */
            IUnitRating rating = getUnitRating();
            rating.reInitialize();

            for (AtBContract contract : getActiveAtBContracts()) {
                contract.checkMorale(getLocalDate(), getUnitRatingMod());
                addReport("Enemy morale is now " + contract.getMoraleLevel()
                        + " on contract " + contract.getName());
            }

            // Account for fatigue
            if (getCampaignOptions().getTrackUnitFatigue()) {
                processNewDayATBFatigue();
            }
        }

        processNewDayATBScenarios();
    }

    public void processNewDayPersonnel() {
        // This MUST use getActivePersonnel as we only want to process active personnel, and
        // furthermore this allows us to add and remove personnel without issue
        for (Person p : getActivePersonnel()) {
            // Random Death

            // Random Marriages
            if (getCampaignOptions().useRandomMarriages()) {
                p.randomMarriage(this);
            }

            p.resetMinutesLeft();
            // Reset acquisitions made to 0
            p.setAcquisition(0);
            if (p.needsFixing() && !getCampaignOptions().useAdvancedMedical()) {
                p.decrementDaysToWaitForHealing();
                Person doctor = getPerson(p.getDoctorId());
                if ((doctor != null) && doctor.isDoctor()) {
                    if (p.getDaysToWaitForHealing() <= 0) {
                        addReport(healPerson(p, doctor));
                    }
                } else if (p.checkNaturalHealing(15)) {
                    addReport(p.getHyperlinkedFullTitle() + " heals naturally!");
                    Unit u = p.getUnit();
                    if (u != null) {
                        u.resetPilotAndEntity();
                    }
                }
            }
            // TODO Advanced Medical needs to go away from here later on
            if (getCampaignOptions().useAdvancedMedical()) {
                InjuryUtil.resolveDailyHealing(this, p);
                Unit u = p.getUnit();
                if (u != null) {
                    u.resetPilotAndEntity();
                }
            }

            // TODO : Reset this based on hasSupportRole(false) instead of checking for each type
            // TODO : p.isEngineer will need to stay, however
            // Reset edge points to the purchased value each week. This should only
            // apply for support personnel - combat troops reset with each new mm game
            if ((p.isAdministrator() || p.isDoctor() || p.isEngineer() || p.isTech())
                    && (getLocalDate().getDayOfWeek() == DayOfWeek.MONDAY)) {
                p.resetCurrentEdge();
            }

            if ((getCampaignOptions().getIdleXP() > 0) && (getLocalDate().getDayOfMonth() == 1)
                    && !p.getPrisonerStatus().isPrisoner()) { // Prisoners can't gain XP, while Bondsmen can gain xp
                p.setIdleMonths(p.getIdleMonths() + 1);
                if (p.getIdleMonths() >= getCampaignOptions().getMonthsIdleXP()) {
                    if (Compute.d6(2) >= getCampaignOptions().getTargetIdleXP()) {
                        p.awardXP(this, getCampaignOptions().getIdleXP());
                        addReport(p.getHyperlinkedFullTitle() + " has gained "
                                + getCampaignOptions().getIdleXP() + " XP");
                    }
                    p.setIdleMonths(0);
                }
            }

            // Procreation
            if (p.getGender().isFemale()) {
                if (p.isPregnant()) {
                    if (getCampaignOptions().useProcreation()) {
                        if (getLocalDate().compareTo((p.getDueDate())) == 0) {
                            p.birth(this);
                        }
                    } else {
                        p.removePregnancy();
                    }
                } else if (getCampaignOptions().useProcreation()) {
                    p.procreate(this);
                }
            }
        }
    }

    public void processNewDayUnits() {
        // need to loop through units twice, the first time to do all maintenance and
        // the second time to do whatever else. Otherwise, maintenance minutes might
        // get sucked up by other stuff. This is also a good place to ensure that a
        // unit's engineer gets reset and updated.
        for (Unit u : getUnits()) {
            // do maintenance checks
            try {
                u.resetEngineer();
                if (null != u.getEngineer()) {
                    u.getEngineer().resetMinutesLeft();
                }

                doMaintenance(u);
            } catch (Exception e) {
                MekHQ.getLogger().error(String.format(
                        "Unable to perform maintenance on %s (%s) due to an error",
                        u.getName(), u.getId().toString()), e);
                addReport(String.format("ERROR: An error occurred performing maintenance on %s, check the log",
                        u.getName()));
            }
        }

        // need to check for assigned tasks in two steps to avoid
        // concurrent modification problems
        List<Part> assignedParts = new ArrayList<>();
        List<Part> arrivedParts = new ArrayList<>();
        getWarehouse().forEachPart(part -> {
            if (part instanceof Refit) {
                return;
            }

            if (part.getTech() != null) {
                assignedParts.add(part);
            }

            // If the part is currently in-transit...
            if (!part.isPresent()) {
                // ... decrement the number of days until it arrives...
                part.setDaysToArrival(part.getDaysToArrival() - 1);

                if (part.isPresent()) {
                    // ... and mark the part as arrived if it is now here.
                    arrivedParts.add(part);
                }
            }
        });

        // arrive parts before attempting refit or parts will not get reserved that day
        for (Part part : arrivedParts) {
            getQuartermaster().arrivePart(part);
        }

        // finish up any overnight assigned tasks
        for (Part part : assignedParts) {
            Person tech;
            if ((part.getUnit() != null) && (part.getUnit().getEngineer() != null)) {
                tech = part.getUnit().getEngineer();
            } else {
                tech = part.getTech();
            }

            if (null != tech) {
                if (null != tech.getSkillForWorkingOn(part)) {
                    try {
                        fixPart(part, tech);
                    } catch (Exception e) {
                        MekHQ.getLogger().error(String.format(
                                "Could not perform overnight maintenance on %s (%d) due to an error",
                                part.getName(), part.getId()), e);
                        addReport(String.format("ERROR: an error occurred performing overnight maintenance on %s, check the log",
                                part.getName()));
                    }
                } else {
                    addReport(String.format(
                            "%s looks at %s, recalls his total lack of skill for working with such technology, then slowly puts the tools down before anybody gets hurt.",
                            tech.getHyperlinkedFullTitle(), part.getName()));
                    part.setTech(null);
                }
            } else {
                JOptionPane.showMessageDialog(null,
                        "Could not find tech for part: " + part.getName() + " on unit: "
                                + part.getUnit().getHyperlinkedName(),
                        "Invalid Auto-continue", JOptionPane.ERROR_MESSAGE);
            }

            // check to see if this part can now be combined with other spare parts
            if (part.isSpare() && (part.getQuantity() > 0)) {
                getQuartermaster().addPart(part, 0);
            }
        }

        // ok now we can check for other stuff we might need to do to units
        List<UUID> unitsToRemove = new ArrayList<>();
        for (Unit u : getUnits()) {
            if (u.isRefitting()) {
                refit(u.getRefit());
            }
            if (u.isMothballing()) {
                workOnMothballingOrActivation(u);
            }
            if (!u.isPresent()) {
                u.checkArrival();
            }
            if (!u.isRepairable() && !u.hasSalvageableParts()) {
                unitsToRemove.add(u.getId());
            }
        }
        // Remove any unrepairable, unsalvageable units
        unitsToRemove.forEach(this::removeUnit);

        // Finally, run Mass Repair Mass Salvage if desired
        if (MekHQ.getMekHQOptions().getNewDayMRMS()) {
            try {
                MassRepairService.massRepairSalvageAllUnits(this);
            } catch (Exception e) {
                MekHQ.getLogger().error("Could not perform mass repair/salvage on units due to an error", e);
                addReport("ERROR: an error occurred performing mass repair/salvage on units, check the log");
            }
        }
    }

    /**
     * @return <code>true</code> if the new day arrived
     */
    public boolean newDay() {
        // Refill Automated Pools, if the options are selected
        if (MekHQ.getMekHQOptions().getNewDayAstechPoolFill() && requiresAdditionalAstechs()) {
            fillAstechPool();
        }

        if (MekHQ.getMekHQOptions().getNewDayMedicPoolFill() && requiresAdditionalMedics()) {
            fillMedicPool();
        }

        // Ensure we don't have anything that would prevent the new day
        if (MekHQ.triggerEvent(new DayEndingEvent(this))) {
            return false;
        }

        // Autosave based on the previous day's information
        autosaveService.requestDayAdvanceAutosave(this);

        // Advance the day by one
        currentDay = currentDay.plus(1, ChronoUnit.DAYS);

        // Determine if we have an active contract or not, as this can get used elsewhere before
        // we actually hit the AtB new day (e.g. personnel market)
        if (getCampaignOptions().getUseAtB()) {
            setHasActiveContract();
        }

        // Clear Reports
        getCurrentReport().clear();
        setCurrentReportHTML("");
        newReports.clear();
        beginReport("<b>" + MekHQ.getMekHQOptions().getLongDisplayFormattedDate(getLocalDate()) + "</b>");

        // New Year Changes
        if (getLocalDate().getDayOfYear() == 1) {
            // News is reloaded
            reloadNews();

            // Change Year Game Option
            getGameOptions().getOption(OptionsConstants.ALLOWED_YEAR).setValue(getGameYear());
        }

        readNews();

        getLocation().newDay(this);

        // Manage the Markets
        getPersonnelMarket().generatePersonnelForDay(this);

        // TODO : AbstractContractMarket : Uncomment
        //getContractMarket().processNewDay(this);
        getUnitMarket().processNewDay(this);

        // Process New Day for AtB
        if (getCampaignOptions().getUseAtB()) {
            processNewDayATB();
        }

        processNewDayPersonnel();

        resetAstechMinutes();

        processNewDayUnits();

        setShoppingList(goShopping(getShoppingList()));

        // check for anything in finances
        getFinances().newDay(this);

        MekHQ.triggerEvent(new NewDayEvent(this));
        return true;
    }

    public Person getFlaggedCommander() {
        for (Person p : getPersonnel()) {
            if (p.isCommander()) {
                return p;
            }
        }
        return null;
    }

    public void removeUnit(UUID id) {
        Unit unit = getHangar().getUnit(id);

        // remove all parts for this unit as well
        for (Part p : unit.getParts()) {
            getWarehouse().removePart(p);
        }

        // remove any personnel from this unit
        for (Person p : unit.getCrew()) {
            unit.remove(p, true);
        }

        Person tech = unit.getTech();
        if (null != tech) {
            unit.remove(tech, true);
        }

        // remove unit from any forces
        removeUnitFromForce(unit);

        // If this is a ship, remove it from the list of potential transports
        removeTransportShip(unit);

        // If this unit was assigned to a transport ship, remove it from the transport
        if (unit.hasTransportShipAssignment()) {
            unit.getTransportShipAssignment()
                    .getTransportShip()
                    .unloadFromTransportShip(unit);
        }

        // finally remove the unit
        getHangar().removeUnit(unit.getId());

        checkDuplicateNamesDuringDelete(unit.getEntity());
        addReport(unit.getName() + " has been removed from the unit roster.");
        MekHQ.triggerEvent(new UnitRemovedEvent(unit));
    }

    public void removePerson(final @Nullable Person person) {
        removePerson(person, true);
    }

    public void removePerson(final @Nullable Person person, final boolean log) {
        if (person == null) {
            return;
        }

        person.getGenealogy().clearGenealogy();

        final Unit unit = person.getUnit();
        if (unit != null) {
            unit.remove(person, true);
        }
        removeAllPatientsFor(person);
        person.removeAllTechJobs(this);
        removeKillsFor(person.getId());
        getRetirementDefectionTracker().removePerson(person);

        if (log) {
            addReport(person.getFullTitle() + " has been removed from the personnel roster.");
        }

        personnel.remove(person.getId());

        // Deal with Astech Pool Minutes
        if (person.getPrimaryRole().isAstech()) {
            astechPoolMinutes = Math.max(0, astechPoolMinutes - Person.PRIMARY_ROLE_SUPPORT_TIME);
            astechPoolOvertime = Math.max(0, astechPoolOvertime - Person.PRIMARY_ROLE_OVERTIME_SUPPORT_TIME);
        } else if (person.getSecondaryRole().isAstech()) {
            astechPoolMinutes = Math.max(0, astechPoolMinutes - Person.SECONDARY_ROLE_SUPPORT_TIME);
            astechPoolOvertime = Math.max(0, astechPoolOvertime - Person.SECONDARY_ROLE_OVERTIME_SUPPORT_TIME);
        }
        MekHQ.triggerEvent(new PersonRemovedEvent(person));
    }

    /**
     * Awards XP to the lance based on the maximum experience level of its commanding officer and
     * the minimum experience level of the unit's members.
     * @param l The {@link Lance} to calculate XP to award for training.
     */
    private void awardTrainingXP(final Lance l) {
        for (UUID trainerId : forceIds.get(l.getForceId()).getAllUnits(true)) {
            Unit trainerUnit = getHangar().getUnit(trainerId);

            // not sure how this occurs, but it probably shouldn't halt processing of a new day.
            if (trainerUnit == null) {
                continue;
            }

            Person commander = trainerUnit.getCommander();
            // AtB 2.31: Training lance – needs a officer with Veteran skill levels
            //           and adds 1xp point to every Green skilled unit.
            if (commander != null && commander.getRank().isOfficer()) {
                // Take the maximum of the commander's Primary and Secondary Role
                // experience to calculate their experience level...
                int commanderExperience = Math.max(commander.getExperienceLevel(this, false),
                        commander.getExperienceLevel(this, true));
                if (commanderExperience > SkillType.EXP_REGULAR) {
                    // ...and if the commander is better than a veteran, find all of
                    // the personnel under their command...
                    for (UUID traineeId : forceIds.get(l.getForceId()).getAllUnits(true)) {
                        Unit traineeUnit = getHangar().getUnit(traineeId);

                        if (traineeUnit == null) {
                            continue;
                        }

                        for (Person p : traineeUnit.getCrew()) {
                            if (p.equals(commander)) {
                                continue;
                            }
                            // ...and if their weakest role is Green or Ultra-Green
                            int experienceLevel = Math.min(p.getExperienceLevel(this, false),
                                    !p.getSecondaryRole().isNone()
                                            ? p.getExperienceLevel(this, true)
                                            : SkillType.EXP_ELITE);
                            if (experienceLevel >= 0 && experienceLevel < SkillType.EXP_REGULAR) {
                                // ...add one XP.
                                p.awardXP(this, 1);
                                addReport(p.getHyperlinkedName() + " has gained 1 XP from training.");
                            }
                        }
                    }
                    break;
                }
            }
        }
    }

    public void removeAllPatientsFor(Person doctor) {
        for (Person p : getPersonnel()) {
            if (null != p.getDoctorId()
                    && p.getDoctorId().equals(doctor.getId())) {
                p.setDoctorId(null, getCampaignOptions()
                        .getNaturalHealingWaitingPeriod());
            }
        }
    }

    public void removeScenario(final Scenario scenario) {
        scenario.clearAllForcesAndPersonnel(this);
        final Mission mission = getMission(scenario.getMissionId());
        if (mission != null) {
            mission.getScenarios().remove(scenario);

            // if we GM-remove the scenario and it's attached to a StratCon scenario
            // then pretend like we let the StratCon scenario expire
            if ((mission instanceof AtBContract) &&
                    (((AtBContract) mission).getStratconCampaignState() != null) &&
                    (scenario instanceof AtBDynamicScenario)) {
                StratconRulesManager.processIgnoredScenario(
                        (AtBDynamicScenario) scenario, ((AtBContract) mission).getStratconCampaignState());
            }
        }
        scenarios.remove(scenario.getId());
        MekHQ.triggerEvent(new ScenarioRemovedEvent(scenario));
    }

    public void removeMission(final Mission mission) {
        // Loop through scenarios here! We need to remove them as well.
        for (Scenario scenario : mission.getScenarios()) {
            scenario.clearAllForcesAndPersonnel(this);
            scenarios.remove(scenario.getId());
        }
        mission.clearScenarios();

        missions.remove(mission.getId());
        MekHQ.triggerEvent(new MissionRemovedEvent(mission));
    }

    public void removeKill(Kill k) {
        if (kills.containsKey(k.getPilotId())) {
            kills.get(k.getPilotId()).remove(k);
        }
    }

    public void removeKillsFor(UUID personID) {
        kills.remove(personID);
    }

    public void removeForce(Force force) {
        int fid = force.getId();
        forceIds.remove(fid);
        // clear forceIds of all personnel with this force
        for (UUID uid : force.getUnits()) {
            Unit u = getHangar().getUnit(uid);
            if (null == u) {
                continue;
            }
            if (u.getForceId() == fid) {
                u.setForceId(-1);
                if (force.isDeployed()) {
                    u.setScenarioId(-1);
                }
            }
        }
        MekHQ.triggerEvent(new OrganizationChangedEvent(force));
        // also remove this force's id from any scenarios
        if (force.isDeployed()) {
            Scenario s = getScenario(force.getScenarioId());
            s.removeForce(fid);
        }

        if (campaignOptions.getUseAtB()) {
            lances.remove(fid);
        }

        if (null != force.getParentForce()) {
            force.getParentForce().removeSubForce(fid);
        }

        // clear out StratCon force assignments
        for (AtBContract contract : getActiveAtBContracts()) {
            if (contract.getStratconCampaignState() != null) {
                for (StratconTrackState track : contract.getStratconCampaignState().getTracks()) {
                    track.unassignForce(fid);
                }
            }
        }

        ArrayList<Force> subs = new ArrayList<>(force.getSubForces());
        for (Force sub : subs) {
            removeForce(sub);
            MekHQ.triggerEvent(new OrganizationChangedEvent(sub));
        }
    }

    public void removeUnitFromForce(Unit u) {
        Force force = getForce(u.getForceId());
        if (null != force) {
            force.removeUnit(u.getId());
            u.setForceId(Force.FORCE_NONE);
            u.setScenarioId(-1);
            if (u.getEntity().hasNavalC3()
                    && u.getEntity().calculateFreeC3Nodes() < 5) {
                Vector<Unit> removedUnits = new Vector<>();
                removedUnits.add(u);
                removeUnitsFromNetwork(removedUnits);
                u.getEntity().setC3MasterIsUUIDAsString(null);
                u.getEntity().setC3Master(null, true);
                refreshNetworks();
            } else if (u.getEntity().hasC3i()
                    && u.getEntity().calculateFreeC3Nodes() < 5) {
                Vector<Unit> removedUnits = new Vector<>();
                removedUnits.add(u);
                removeUnitsFromNetwork(removedUnits);
                u.getEntity().setC3MasterIsUUIDAsString(null);
                u.getEntity().setC3Master(null, true);
                refreshNetworks();
            }
            if (u.getEntity().hasC3M()) {
                removeUnitsFromC3Master(u);
                u.getEntity().setC3MasterIsUUIDAsString(null);
                u.getEntity().setC3Master(null, true);
            }


            if (campaignOptions.getUseAtB() && force.getUnits().size() == 0) {
                lances.remove(force.getId());
            }
        }
    }

    public Force getForceFor(Unit u) {
        return getForce(u.getForceId());
    }

    public Force getForceFor(Person p) {
        Unit u = p.getUnit();
        if (u != null) {
            return getForceFor(u);
        } else if (p.isTech()) {
            for (Force force : forceIds.values()) {
                if (p.getId().equals(force.getTechID())) {
                    return force;
                }
            }
        }

        return null;
    }

    public void restore() {
        // if we fail to restore equipment parts then remove them
        // and possibly re-initialize and diagnose unit
        List<Part> partsToRemove = new ArrayList<>();
        Set<Unit> unitsToCheck = new HashSet<>();

        for (Part part : getParts()) {
            if (part instanceof EquipmentPart) {
                ((EquipmentPart) part).restore();
                if (null == ((EquipmentPart) part).getType()) {
                    partsToRemove.add(part);
                }
            }
            if (part instanceof MissingEquipmentPart) {
                ((MissingEquipmentPart) part).restore();
                if (null == ((MissingEquipmentPart) part).getType()) {
                    partsToRemove.add(part);
                }
            }
        }

        for (Part remove : partsToRemove) {
            if (remove.getUnit() != null) {
                unitsToCheck.add(remove.getUnit());
            }
            getWarehouse().removePart(remove);
        }

        for (Unit unit : getUnits()) {
            if (null != unit.getEntity()) {
                unit.getEntity().setOwner(player);
                unit.getEntity().setGame(game);
                unit.getEntity().restore();

                // Aerospace parts have changed after 0.45.4. Reinitialize parts for Small Craft and up
                if (unit.getEntity().hasETypeFlag(Entity.ETYPE_JUMPSHIP)
                        || unit.getEntity().hasETypeFlag(Entity.ETYPE_SMALL_CRAFT)) {
                    unitsToCheck.add(unit);
                }
            }

            unit.resetEngineer();
        }

        for (Unit u : unitsToCheck) {
            u.initializeParts(true);
            u.runDiagnostic(false);
        }

        shoppingList.restore();

        if (getCampaignOptions().getUseAtB()) {
            RandomFactionGenerator.getInstance().startup(this);

            int loops = 0;
            while (!RandomUnitGenerator.getInstance().isInitialized()) {
                try {
                    Thread.sleep(50);
                    if (++loops > 20) {
                        // Wait for up to a second
                        break;
                    }
                } catch (InterruptedException ignore) {
                }
            }
        }
    }

    /**
     * Cleans incongruent data present in the campaign
     */
    public void cleanUp() {
        // Cleans non-existing spouses
        for (Person p : personnel.values()) {
            if (p.getGenealogy().hasSpouse()) {
                if (!personnel.containsKey(p.getGenealogy().getSpouse().getId())) {
                    p.getGenealogy().setSpouse(null);
                    if (!getCampaignOptions().getKeepMarriedNameUponSpouseDeath()
                            && (p.getMaidenName() != null)) {
                        p.setSurname(p.getMaidenName());
                    }
                    p.setMaidenName(null);
                }
            }
        }

        // clean up non-existent unit references in force unit lists
        for (Force force : forceIds.values()) {
            List<UUID> orphanForceUnitIDs = new ArrayList<>();

            for (UUID unitID : force.getUnits()) {
                if (getHangar().getUnit(unitID) == null) {
                    orphanForceUnitIDs.add(unitID);
                }
            }

            for (UUID unitID : orphanForceUnitIDs) {
                force.removeUnit(unitID);
            }
        }

        // clean up units that are assigned to non-existing scenarios
        for (Unit unit : this.getUnits()) {
            if (this.getScenario(unit.getScenarioId()) == null) {
                unit.setScenarioId(Scenario.S_DEFAULT_ID);
            }
        }
    }

    public boolean isOvertimeAllowed() {
        return overtime;
    }

    public void setOvertime(boolean b) {
        this.overtime = b;
        MekHQ.triggerEvent(new OvertimeModeEvent(b));
    }

    public boolean isGM() {
        return gmMode;
    }

    public void setGMMode(boolean b) {
        this.gmMode = b;
        MekHQ.triggerEvent(new GMModeEvent(b));
    }

    public Faction getFaction() {
        return Factions.getInstance().getFaction(getFactionCode());
    }

    public String getFactionName() {
        return getFaction().getFullName(getGameYear());
    }

    public void setFactionCode(String i) {
        this.factionCode = i;
        updateTechFactionCode();
    }

    public String getFactionCode() {
        return factionCode;
    }

    public Faction getRetainerEmployer() {
        return Factions.getInstance().getFaction(getRetainerEmployerCode());
    }

    public String getRetainerEmployerCode() {
        return retainerEmployerCode;
    }

    public void setRetainerEmployerCode(String code) {
        retainerEmployerCode = code;
    }

    private void addInMemoryLogHistory(LogEntry le) {
        if (inMemoryLogHistory.size() != 0) {
            while (ChronoUnit.DAYS.between(inMemoryLogHistory.get(0).getDate(), le.getDate()) > MekHqConstants.MAX_HISTORICAL_LOG_DAYS) {
                //we've hit the max size for the in-memory based on the UI display limit prune the oldest entry
                inMemoryLogHistory.remove(0);
            }
        }
        inMemoryLogHistory.add(le);
    }

    /**
     * Starts a new day for the daily log
     * @param r - the report String
     */
    public void beginReport(String r) {
        if (MekHQ.getMekHQOptions().getHistoricalDailyLog()) {
            //add the new items to our in-memory cache
            addInMemoryLogHistory(new HistoricalLogEntry(getLocalDate(), ""));
        }
        addReportInternal(r);
    }

    /**
     * Adds a report to the daily log
     * @param r - the report String
     */
    public void addReport(String r) {
        if (MekHQ.getMekHQOptions().getHistoricalDailyLog()) {
            addInMemoryLogHistory(new HistoricalLogEntry(getLocalDate(), r));
        }
        addReportInternal(r);
    }

    private void addReportInternal(String r) {
        currentReport.add(r);
        if ( currentReportHTML.length() > 0 ) {
            currentReportHTML = currentReportHTML + REPORT_LINEBREAK + r;
            newReports.add(REPORT_LINEBREAK);
        } else {
            currentReportHTML = r;
        }
        newReports.add(r);
        MekHQ.triggerEvent(new ReportEvent(this, r));
    }

    public void addReports(ArrayList<String> reports) {
        for (String r : reports) {
            addReport(r);
        }
    }

    public Camouflage getCamouflage() {
        return camouflage;
    }

    public void setCamouflage(Camouflage camouflage) {
        this.camouflage = camouflage;
    }

    public PlayerColour getColour() {
        return colour;
    }

    public void setColour(PlayerColour colour) {
        this.colour = Objects.requireNonNull(colour, "Colour cannot be set to null");
    }

    public String getIconCategory() {
        return iconCategory;
    }

    public void setIconCategory(String s) {
        this.iconCategory = s;
    }

    public String getIconFileName() {
        return iconFileName;
    }

    public void setIconFileName(String s) {
        this.iconFileName = s;
    }

    public void addFunds(final Money quantity) {
        addFunds(TransactionType.MISCELLANEOUS, quantity, null);
    }

    public void addFunds(final TransactionType type, final Money quantity,
                         @Nullable String description) {
        if ((description == null) || description.isEmpty()) {
            description = "Rich Uncle";
        }

        finances.credit(type, getLocalDate(), quantity, description);
        String quantityString = quantity.toAmountAndSymbolString();
        addReport("Funds added : " + quantityString + " (" + description + ")");
    }

    public CampaignOptions getCampaignOptions() {
        return campaignOptions;
    }

    public void setCampaignOptions(CampaignOptions options) {
        campaignOptions = options;
    }

    public void writeToXml(PrintWriter pw1) {
        int indent = 1;

        // File header
        pw1.println("<?xml version=\"1.0\" encoding=\"UTF-8\"?>");

        // Start the XML root.
        pw1.println("<campaign version=\"" + MekHqConstants.VERSION + "\">");

        //region Basic Campaign Info
        MekHqXmlUtil.writeSimpleXMLOpenIndentedLine(pw1, indent, "info");

        MekHqXmlUtil.writeSimpleXmlTag(pw1, indent + 1, "id", id.toString());
        MekHqXmlUtil.writeSimpleXmlTag(pw1, indent + 1, "name", name);
        MekHqXmlUtil.writeSimpleXmlTag(pw1, indent + 1, "faction", factionCode);
        if (retainerEmployerCode != null) {
            MekHqXmlUtil.writeSimpleXmlTag(pw1, indent + 1, "retainerEmployerCode", retainerEmployerCode);
        }

        getRankSystem().writeToXML(pw1, indent + 1, false);

        MekHqXmlUtil.writeSimpleXmlTag(pw1, indent + 1, "nameGen",
                RandomNameGenerator.getInstance().getChosenFaction());
        MekHqXmlUtil.writeSimpleXmlTag(pw1, indent + 1, "percentFemale",
                RandomGenderGenerator.getPercentFemale());
        MekHqXmlUtil.writeSimpleXmlTag(pw1, indent + 1, "overtime", overtime);
        MekHqXmlUtil.writeSimpleXmlTag(pw1, indent + 1, "gmMode", gmMode);
        MekHqXmlUtil.writeSimpleXmlTag(pw1, indent + 1, "astechPool", astechPool);
        MekHqXmlUtil.writeSimpleXmlTag(pw1, indent + 1, "astechPoolMinutes",
                astechPoolMinutes);
        MekHqXmlUtil.writeSimpleXmlTag(pw1, indent + 1, "astechPoolOvertime",
                astechPoolOvertime);
        MekHqXmlUtil.writeSimpleXmlTag(pw1, indent + 1, "medicPool", medicPool);
        getCamouflage().writeToXML(pw1, indent + 1);
        MekHqXmlUtil.writeSimpleXmlTag(pw1, indent + 1, "iconCategory", iconCategory);
        MekHqXmlUtil.writeSimpleXmlTag(pw1, indent + 1, "iconFileName", iconFileName);
        MekHqXmlUtil.writeSimpleXmlTag(pw1, indent + 1, "colour", getColour().name());
        MekHqXmlUtil.writeSimpleXmlTag(pw1, indent + 1, "lastForceId", lastForceId);
        MekHqXmlUtil.writeSimpleXmlTag(pw1, indent + 1, "lastMissionId", lastMissionId);
        MekHqXmlUtil.writeSimpleXmlTag(pw1, indent + 1, "lastScenarioId", lastScenarioId);
        MekHqXmlUtil.writeSimpleXmlTag(pw1, indent + 1, "calendar",
                MegaMekXmlUtil.saveFormattedDate(getLocalDate()));
        MekHqXmlUtil.writeSimpleXmlTag(pw1, indent + 1, "fatigueLevel", fatigueLevel);

        MekHqXmlUtil.writeSimpleXMLOpenIndentedLine(pw1, indent + 1, "nameGen");
        MekHqXmlUtil.writeSimpleXmlTag(pw1, indent + 2, "faction", RandomNameGenerator.getInstance().getChosenFaction());
        MekHqXmlUtil.writeSimpleXmlTag(pw1, indent + 2, "percentFemale", RandomGenderGenerator.getPercentFemale());
        MekHqXmlUtil.writeSimpleXMLCloseIndentedLine(pw1, indent + 1, "nameGen");

        MekHqXmlUtil.writeSimpleXMLOpenIndentedLine(pw1, indent + 1, "currentReport");
        for (String s : currentReport) {
            // This cannot use the MekHQXMLUtil as it cannot be escaped
            pw1.println(MekHqXmlUtil.indentStr(indent + 2) + "<reportLine><![CDATA[" + s + "]]></reportLine>");
        }
        MekHqXmlUtil.writeSimpleXMLCloseIndentedLine(pw1, indent + 1, "currentReport");

        MekHqXmlUtil.writeSimpleXMLCloseIndentedLine(pw1, indent, "info");
        //endregion Basic Campaign Info

        //region Campaign Options
        if (getCampaignOptions() != null) {
            getCampaignOptions().writeToXml(pw1, indent);
        }
        //endregion Campaign Options

        // Lists of objects:
        units.writeToXml(pw1, indent, "units"); // Units

        MekHqXmlUtil.writeSimpleXMLOpenIndentedLine(pw1, indent++, "personnel");
        for (final Person person : getPersonnel()) {
            person.writeToXML(this, pw1, indent);
        }
        MekHqXmlUtil.writeSimpleXMLCloseIndentedLine(pw1, --indent, "personnel");

        writeMapToXml(pw1, indent, "missions", missions); // Missions
        // the forces structure is hierarchical, but that should be handled
        // internally from with writeToXML function for Force
        MekHqXmlUtil.writeSimpleXMLOpenIndentedLine(pw1, indent, "forces");
        forces.writeToXml(pw1, indent + 1);
        MekHqXmlUtil.writeSimpleXMLCloseIndentedLine(pw1, indent, "forces");
        finances.writeToXml(pw1, indent);
        location.writeToXml(pw1, indent);
        shoppingList.writeToXml(pw1, indent);

        MekHqXmlUtil.writeSimpleXMLOpenIndentedLine(pw1, indent, "kills");
        for (List<Kill> kills : kills.values()) {
            for (Kill k : kills) {
                k.writeToXml(pw1, indent + 1);
            }
        }
        MekHqXmlUtil.writeSimpleXMLCloseIndentedLine(pw1, indent, "kills");
        MekHqXmlUtil.writeSimpleXMLOpenIndentedLine(pw1, indent, "skillTypes");
        for (final String skillName : SkillType.skillList) {
            final SkillType type = SkillType.getType(skillName);
            if (type != null) {
                type.writeToXml(pw1, indent + 1);
            }
        }
        MekHqXmlUtil.writeSimpleXMLCloseIndentedLine(pw1, indent, "skillTypes");
        MekHqXmlUtil.writeSimpleXMLOpenIndentedLine(pw1, indent, "specialAbilities");
        for (String key : SpecialAbility.getAllSpecialAbilities().keySet()) {
            SpecialAbility.getAbility(key).writeToXml(pw1, indent + 1);
        }
        MekHqXmlUtil.writeSimpleXMLCloseIndentedLine(pw1, indent, "specialAbilities");
        rskillPrefs.writeToXml(pw1, indent);
        // parts is the biggest so it goes last
        parts.writeToXml(pw1, indent, "parts"); // Parts

        writeGameOptions(pw1);

        // Markets
        getPersonnelMarket().writeToXML(this, pw1, indent);

        // TODO : AbstractContractMarket : Uncomment
        // CAW: implicit DEPENDS-ON to the <missions> and <campaignOptions> node, do not move this above it
        //getContractMarket().writeToXML(pw1, indent);

        // Windchild: implicit DEPENDS-ON to the <campaignOptions> node, do not move this above it
        getUnitMarket().writeToXML(pw1, indent);

        // Against the Bot
        if (getCampaignOptions().getUseAtB()) {
            // TODO : AbstractContractMarket : Remove next two lines
            // CAW: implicit DEPENDS-ON to the <missions> node, do not move this above it
            contractMarket.writeToXml(pw1, indent);

            if (lances.size() > 0)   {
                MekHqXmlUtil.writeSimpleXMLOpenIndentedLine(pw1, indent, "lances");
                for (Lance l : lances.values()) {
                    if (forceIds.containsKey(l.getForceId())) {
                        l.writeToXml(pw1, indent + 1);
                    }
                }
                MekHqXmlUtil.writeSimpleXMLCloseIndentedLine(pw1, indent, "lances");
            }
            retirementDefectionTracker.writeToXml(pw1, indent);
            if (shipSearchStart != null) {
                MekHqXmlUtil.writeSimpleXmlTag(pw1, indent, "shipSearchStart",
                        MekHqXmlUtil.saveFormattedDate(getShipSearchStart()));
            }
            MekHqXmlUtil.writeSimpleXmlTag(pw1, indent, "shipSearchType", shipSearchType);
            MekHqXmlUtil.writeSimpleXmlTag(pw1, indent, "shipSearchResult", shipSearchResult);
            if (shipSearchExpiration != null) {
                MekHqXmlUtil.writeSimpleXmlTag(pw1, indent, "shipSearchExpiration",
                        MekHqXmlUtil.saveFormattedDate(getShipSearchExpiration()));
            }
        }

        // Customised planetary events
        MekHqXmlUtil.writeSimpleXMLOpenIndentedLine(pw1, indent, "customPlanetaryEvents");
        for (PlanetarySystem psystem : Systems.getInstance().getSystems().values()) {
            //first check for system-wide events
            List<PlanetarySystem.PlanetarySystemEvent> customSysEvents = new ArrayList<>();
            for (PlanetarySystem.PlanetarySystemEvent event : psystem.getEvents()) {
                if (event.custom) {
                    customSysEvents.add(event);
                }
            }
            boolean startedSystem = false;
            if (!customSysEvents.isEmpty()) {
                MekHqXmlUtil.writeSimpleXMLOpenIndentedLine(pw1, indent + 1, "system");
                MekHqXmlUtil.writeSimpleXmlTag(pw1, indent + 2, "id", psystem.getId());
                for (PlanetarySystem.PlanetarySystemEvent event : customSysEvents) {
                    Systems.getInstance().writePlanetarySystemEvent(pw1, event);
                    pw1.println();
                }
                startedSystem = true;
            }
            //now check for planetary events
            for (Planet p : psystem.getPlanets()) {
                List<Planet.PlanetaryEvent> customEvents = p.getCustomEvents();
                if (!customEvents.isEmpty()) {
                    if (!startedSystem) {
                        //only write this if we haven't already started the system
                        MekHqXmlUtil.writeSimpleXMLOpenIndentedLine(pw1, indent + 1, "system");
                        MekHqXmlUtil.writeSimpleXmlTag(pw1, indent + 2, "id", psystem.getId());
                    }
                    MekHqXmlUtil.writeSimpleXMLOpenIndentedLine(pw1, indent + 2, "planet");
                    MekHqXmlUtil.writeSimpleXmlTag(pw1, indent + 3, "sysPos", p.getSystemPosition());
                    for (Planet.PlanetaryEvent event : customEvents) {
                        Systems.getInstance().writePlanetaryEvent(pw1, event);
                        pw1.println();
                    }
                    MekHqXmlUtil.writeSimpleXMLCloseIndentedLine(pw1, indent + 2, "planet");
                    startedSystem = true;
                }
            }
            if (startedSystem) {
                //close the system
                MekHqXmlUtil.writeSimpleXMLCloseIndentedLine(pw1, indent + 1, "system");
            }
        }
        MekHqXmlUtil.writeSimpleXMLCloseIndentedLine(pw1, indent, "customPlanetaryEvents");

        if (MekHQ.getMekHQOptions().getWriteCustomsToXML()) {
            writeCustoms(pw1);
        }

        // Okay, we're done.
        // Close everything out and be done with it.
        MekHqXmlUtil.writeSimpleXMLCloseIndentedLine(pw1, indent - 1, "campaign");
    }

    public void writeGameOptions(PrintWriter pw1) {
        pw1.println("\t<gameOptions>");
        for (IBasicOption option : getGameOptionsVector()) {
            pw1.println("\t\t<gameoption>"); //$NON-NLS-1$
            MekHqXmlUtil.writeSimpleXmlTag(pw1, 3, "name", option.getName());
            MekHqXmlUtil.writeSimpleXmlTag(pw1, 3, "value", option.getValue()
                    .toString());
            pw1.println("\t\t</gameoption>"); //$NON-NLS-1$
        }
        pw1.println("\t</gameOptions>");
    }

    /**
     * A helper function to encapsulate writing the map entries out to XML.
     *
     * @param <keyType> The key type of the map.
     * @param <valueType> The object type of the map. Must implement MekHqXmlSerializable.
     * @param pw1       The PrintWriter to output XML to.
     * @param indent    The indentation level to use for writing XML (purely for neatness).
     * @param tag       The name of the tag to use to encapsulate it.
     * @param map       The map of objects to write out.
     */
    private <keyType, valueType extends MekHqXmlSerializable> void writeMapToXml(PrintWriter pw1,
            int indent, String tag, Map<keyType, valueType> map) {
        pw1.println(MekHqXmlUtil.indentStr(indent) + "<" + tag + ">");

        for (Map.Entry<keyType, valueType> x : map.entrySet()) {
            x.getValue().writeToXml(pw1, indent + 1);
        }

        pw1.println(MekHqXmlUtil.indentStr(indent) + "</" + tag + ">");
    }

    private void writeCustoms(PrintWriter pw1) {
        for (String name : customs) {
            MechSummary ms = MechSummaryCache.getInstance().getMech(name);
            if (ms == null) {
                continue;
            }

            MechFileParser mechFileParser = null;
            try {
                mechFileParser = new MechFileParser(ms.getSourceFile());
            } catch (EntityLoadingException ex) {
                MekHQ.getLogger().error(ex);
            }
            if (mechFileParser == null) {
                continue;
            }
            Entity en = mechFileParser.getEntity();
            pw1.println("\t<custom>");
            pw1.println("\t\t<name>" + name + "</name>");
            if (en instanceof Mech) {
                pw1.print("\t\t<mtf><![CDATA[");
                pw1.print(((Mech) en).getMtf());
                pw1.println("]]></mtf>");
            } else {
                pw1.print("\t\t<blk><![CDATA[");

                BuildingBlock blk = BLKFile.getBlock(en);
                for (String s : blk.getAllDataAsString()) {
                    if (s.isEmpty()) {
                        continue;
                    }
                    pw1.println(s);
                }
                pw1.println("]]></blk>");
            }
            pw1.println("\t</custom>");
        }
    }

    public ArrayList<PlanetarySystem> getSystems() {
        ArrayList<PlanetarySystem> systems = new ArrayList<>();
        for (String key : Systems.getInstance().getSystems().keySet()) {
            systems.add(Systems.getInstance().getSystems().get(key));
        }
        return systems;
    }

    public PlanetarySystem getSystemById(String id) {
        return Systems.getInstance().getSystemById(id);
    }

    public Vector<String> getSystemNames() {
        Vector<String> systemNames = new Vector<>();
        for (PlanetarySystem key : Systems.getInstance().getSystems().values()) {
            systemNames.add(key.getPrintableName(getLocalDate()));
        }
        return systemNames;
    }

    public PlanetarySystem getSystemByName(String name) {
        return Systems.getInstance().getSystemByName(name, getLocalDate());
    }

    //region Ranks
    public RankSystem getRankSystem() {
        return rankSystem;
    }

    public void setRankSystem(final @Nullable RankSystem rankSystem) {
        // If they are the same object, there hasn't been a change and thus don't need to process further
        if (getRankSystem() == rankSystem) {
            return;
        }

        // Then, we need to validate the rank system. Null isn't valid to be set but may be the
        // result of a cancelled load. However, validation will prevent that
        final RankValidator rankValidator = new RankValidator();
        if (!rankValidator.validate(rankSystem, false)) {
            return;
        }

        // We need to know the old campaign rank system for personnel processing
        final RankSystem oldRankSystem = getRankSystem();

        // And with that, we can set the rank system
        setRankSystemDirect(rankSystem);

        // Finally, we fix all personnel ranks and ensure they are properly set
        getPersonnel().stream().filter(person -> person.getRankSystem().equals(oldRankSystem))
                .forEach(person -> person.setRankSystem(rankValidator, rankSystem));
    }

    public void setRankSystemDirect(final RankSystem rankSystem) {
        this.rankSystem = rankSystem;
    }
    //endregion Ranks

    public void setFinances(Finances f) {
        finances = f;
    }

    public Finances getFinances() {
        return finances;
    }

    public Accountant getAccountant() {
        return new Accountant(this);
    }

    /**
     * Use an A* algorithm to find the best path between two planets For right now, we are just going to minimize the number
     * of jumps but we could extend this to take advantage of recharge information or other variables as well Based on
     * http://www.policyalmanac.org/games/aStarTutorial.htm
     *
     * @param start
     * @param end
     * @return
     */
    public JumpPath calculateJumpPath(PlanetarySystem start, PlanetarySystem end) {
        if (null == start) {
            return null;
        }
        if ((null == end) || start.getId().equals(end.getId())) {
            JumpPath jpath = new JumpPath();
            jpath.addSystem(start);
            return jpath;
        }

        String startKey = start.getId();
        String endKey = end.getId();

        String current = startKey;
        Set<String> closed = new HashSet<>();
        Set<String> open = new HashSet<>();
        boolean found = false;
        int jumps = 0;

        // we are going to through and set up some hashes that will make our
        // work easier
        // hash of parent key
        Map<String, String> parent = new HashMap<>();
        // hash of H for each planet which will not change
        Map<String, Double> scoreH = new HashMap<>();
        // hash of G for each planet which might change
        Map<String, Double> scoreG = new HashMap<>();

        for (String key : Systems.getInstance().getSystems().keySet()) {
            scoreH.put(key, end.getDistanceTo(Systems.getInstance().getSystems().get(key)));
        }
        scoreG.put(current, 0.0);
        closed.add(current);

        while (!found && jumps < 10000) {
            jumps++;
            double currentG = scoreG.get(current) + Systems.getInstance().getSystemById(current).getRechargeTime(getLocalDate());

            final String localCurrent = current;
            Systems.getInstance().visitNearbySystems(Systems.getInstance().getSystemById(current), 30, p -> {
                if (closed.contains(p.getId())) {
                    return;
                } else if (open.contains(p.getId())) {
                    // is the current G better than the existing G
                    if (currentG < scoreG.get(p.getId())) {
                        // then change G and parent
                        scoreG.put(p.getId(), currentG);
                        parent.put(p.getId(), localCurrent);
                    }
                } else {
                    // put the current G for this one in memory
                    scoreG.put(p.getId(), currentG);
                    // put the parent in memory
                    parent.put(p.getId(), localCurrent);
                    open.add(p.getId());
                }
            });

            String bestMatch = null;
            double bestF = Double.POSITIVE_INFINITY;
            for (String possible : open) {
                // calculate F
                double currentF = scoreG.get(possible) + scoreH.get(possible);
                if (currentF < bestF) {
                    bestMatch = possible;
                    bestF = currentF;
                }
            }

            current = bestMatch;
            if (null == current) {
                // We're done - probably failed to find anything
                break;
            }

            closed.add(current);
            open.remove(current);
            if (current.equals(endKey)) {
                found = true;
            }
        }

        // now we just need to back up from the last current by parents until we
        // hit null
        List<PlanetarySystem> path = new ArrayList<>();
        String nextKey = current;
        while (null != nextKey) {
            path.add(Systems.getInstance().getSystemById(nextKey));
            // MekHQApp.logMessage(nextKey);
            nextKey = parent.get(nextKey);
        }

        // now reverse the direction
        JumpPath finalPath = new JumpPath();
        for (int i = (path.size() - 1); i >= 0; i--) {
            finalPath.addSystem(path.get(i));
        }

        return finalPath;
    }

    public List<PlanetarySystem> getAllReachableSystemsFrom(PlanetarySystem system) {
        return Systems.getInstance().getNearbySystems(system, 30);
    }

    /**
     * This method calculates the cost per jump for interstellar travel. It operates by fitting the part
     * of the force not transported in owned DropShips into a number of prototypical DropShips of a few
     * standard configurations, then adding the JumpShip charges on top. It remains fairly hacky, but
     * improves slightly on the prior implementation as far as following the rulebooks goes.
     *
     * It can be used to calculate total travel costs in the style of FM:Mercs (excludeOwnTransports
     * and campaignOpsCosts set to false), to calculate leased/rented travel costs only in the style
     * of FM:Mercs (excludeOwnTransports true, campaignOpsCosts false), or to calculate travel costs
     * for CampaignOps-style costs (excludeOwnTransports true, campaignOpsCosts true).
     *
     *  @param excludeOwnTransports If true, do not display maintenance costs in the calculated travel cost.
     * @param campaignOpsCosts If true, use the Campaign Ops method for calculating travel cost. (DropShip monthly fees
     *                         of 0.5% of purchase cost, 100,000 C-bills per collar.)
     */
    @SuppressWarnings("unused") // FIXME: Waiting for Dylan to finish re-writing
    public Money calculateCostPerJump(boolean excludeOwnTransports, boolean campaignOpsCosts) {
        HangarStatistics stats = getHangarStatistics();
        CargoStatistics cargoStats = getCargoStatistics();

        Money collarCost = Money.of(campaignOpsCosts ? 100000 : 50000);

        // first we need to get the total number of units by type
        int nMech = stats.getNumberOfUnitsByType(Entity.ETYPE_MECH);
        int nLVee = stats.getNumberOfUnitsByType(Entity.ETYPE_TANK, false, true);
        int nHVee = stats.getNumberOfUnitsByType(Entity.ETYPE_TANK);
        int nAero = stats.getNumberOfUnitsByType(Entity.ETYPE_AERO);
        int nSC = stats.getNumberOfUnitsByType(Entity.ETYPE_SMALL_CRAFT);
        int nCF = stats.getNumberOfUnitsByType(Entity.ETYPE_CONV_FIGHTER);
        int nBA = stats.getNumberOfUnitsByType(Entity.ETYPE_BATTLEARMOR);
        int nMechInf = 0;
        int nMotorInf = 0;
        int nFootInf = 0;
        int nProto = stats.getNumberOfUnitsByType(Entity.ETYPE_PROTOMECH);
        int nDropship = stats.getNumberOfUnitsByType(Entity.ETYPE_DROPSHIP);
        int nCollars = stats.getTotalDockingCollars();
        double nCargo = cargoStats.getTotalCargoCapacity(); // ignoring refrigerated/insulated/etc.

        // get cargo tonnage including parts in transit, then get mothballed unit
        // tonnage
        double carriedCargo = cargoStats.getCargoTonnage(true, false) + cargoStats.getCargoTonnage(false, true);

        // calculate the number of units left untransported
        int noMech = Math.max(nMech - stats.getOccupiedBays(Entity.ETYPE_MECH), 0);
        int noDS = Math.max(nDropship - stats.getOccupiedBays(Entity.ETYPE_DROPSHIP), 0);
        int noSC = Math.max(nSC - stats.getOccupiedBays(Entity.ETYPE_SMALL_CRAFT), 0);
        int noCF = Math.max(nCF - stats.getOccupiedBays(Entity.ETYPE_CONV_FIGHTER), 0);
        int noASF = Math.max(nAero - stats.getOccupiedBays(Entity.ETYPE_AERO), 0);
        int nolv = Math.max(nLVee - stats.getOccupiedBays(Entity.ETYPE_TANK, true), 0);
        int nohv = Math.max(nHVee - stats.getOccupiedBays(Entity.ETYPE_TANK), 0);
        int noinf = Math.max(stats.getNumberOfUnitsByType(Entity.ETYPE_INFANTRY) - stats.getOccupiedBays(Entity.ETYPE_INFANTRY), 0);
        int noBA = Math.max(nBA - stats.getOccupiedBays(Entity.ETYPE_BATTLEARMOR), 0);
        int noProto = Math.max(nProto - stats.getOccupiedBays(Entity.ETYPE_PROTOMECH), 0);
        int freehv = Math.max(stats.getTotalHeavyVehicleBays() - stats.getOccupiedBays(Entity.ETYPE_TANK), 0);
        int freeinf = Math.max(stats.getTotalInfantryBays() - stats.getOccupiedBays(Entity.ETYPE_INFANTRY), 0);
        int freeba = Math.max(stats.getTotalBattleArmorBays() - stats.getOccupiedBays(Entity.ETYPE_BATTLEARMOR), 0);
        int freeSC = Math.max(stats.getTotalSmallCraftBays() - stats.getOccupiedBays(Entity.ETYPE_SMALL_CRAFT), 0);
        int noCargo = (int) Math.ceil(Math.max(carriedCargo - nCargo, 0));

        int newNoASF = Math.max(noASF - freeSC, 0);
        int placedASF = Math.max(noASF - newNoASF, 0);
        freeSC -= placedASF;

        int newNolv = Math.max(nolv - freehv, 0);
        int placedlv = Math.max(nolv - newNolv, 0);
        freehv -= placedlv;
        int noVehicles = (nohv + newNolv);

        Money dropshipCost;
        // The cost-figuring process: using prototypical dropships, figure out how
        // many collars are required. Charge for the prototypical dropships and
        // the docking collar, based on the rules selected. Allow prototypical
        // dropships to be leased in 1/2 increments; designs of roughly 1/2
        // size exist for all of the prototypical variants chosen.

        // DropShip costs are for the duration of the trip for FM:Mercs rules,
        // and per month for Campaign Ops. The prior implementation here assumed
        // the FM:Mercs costs were per jump, which seems reasonable. To avoid having
        // to add a bunch of code to remember the total length of the current
        // jump path, CamOps costs are normalized to per-jump, using 175 hours charge
        // time as a baseline.

        // Roughly an Overlord
        int largeDropshipMechCapacity = 36;
        int largeMechDropshipASFCapacity = 6;
        int largeMechDropshipCargoCapacity = 120;
        Money largeMechDropshipCost = Money.of(campaignOpsCosts ? (1750000.0 / 4.2) : 400000);

        // Roughly a Union
        int averageDropshipMechCapacity = 12;
        int mechDropshipASFCapacity = 2;
        int mechDropshipCargoCapacity = 75;
        Money mechDropshipCost = Money.of(campaignOpsCosts ? (1450000.0 / 4.2) : 150000);

        // Roughly a Leopard CV
        int averageDropshipASFCapacity = 6;
        int asfDropshipCargoCapacity = 90;
        Money asfDropshipCost = Money.of(campaignOpsCosts ? (900000.0 / 4.2) : 80000);

        // Roughly a Triumph
        int largeDropshipVehicleCapacity = 50;
        int largeVehicleDropshipCargoCapacity = 750;
        Money largeVehicleDropshipCost = Money.of(campaignOpsCosts ? (1750000.0 / 4.2) : 430000);

        // Roughly a Gazelle
        int averageDropshipVehicleCapacity = 15;
        int vehicleDropshipCargoCapacity = 65;
        Money vehicleDropshipCost = Money.of(campaignOpsCosts ? (900000.0 / 4.2): 40000);

        // Roughly a Mule
        int largeDropshipCargoCapacity = 8000;
        Money largeCargoDropshipCost = Money.of(campaignOpsCosts ? (750000.0 / 4.2) : 800000);

        // Roughly a Buccaneer
        int averageDropshipCargoCapacity = 2300;
        Money cargoDropshipCost = Money.of(campaignOpsCosts ? (550000.0 / 4.2) : 250000);

        int mechCollars = 0;
        double leasedLargeMechDropships = 0;
        double leasedAverageMechDropships = 0;

        int asfCollars = 0;
        double leasedAverageASFDropships = 0;

        int vehicleCollars = 0;
        double leasedLargeVehicleDropships = 0;
        double leasedAverageVehicleDropships = 0;

        int cargoCollars = 0;
        double leasedLargeCargoDropships = 0;
        double leasedAverageCargoDropships = 0;

        int leasedASFCapacity = 0;
        int leasedCargoCapacity = 0;

        // For each type we're concerned with, calculate the number of dropships needed
        // to transport the force. Smaller dropships are represented by half-dropships.

        // If we're transporting more than a company, Overlord analogues are more efficient.
        if (noMech > 12) {
            leasedLargeMechDropships = noMech / (double) largeDropshipMechCapacity;
            noMech -= leasedLargeMechDropships * largeDropshipMechCapacity;
            mechCollars += (int) Math.ceil(leasedLargeMechDropships);

            // If there's more than a company left over, lease another Overlord. Otherwise
            // fall through and get a Union.
            if (noMech > 12) {
                leasedLargeMechDropships += 1;
                noMech -= largeDropshipMechCapacity;
                mechCollars += 1;
            }

            leasedASFCapacity += (int) Math.floor(leasedLargeMechDropships * largeMechDropshipASFCapacity);
            leasedCargoCapacity += (int) Math.floor(largeMechDropshipCargoCapacity);
        }

        // Unions
        if (noMech > 0) {
            leasedAverageMechDropships = noMech / (double) averageDropshipMechCapacity;
            noMech -= leasedAverageMechDropships * averageDropshipMechCapacity;
            mechCollars += (int) Math.ceil(leasedAverageMechDropships);

            // If we can fit in a smaller DropShip, lease one of those instead.
            if ((noMech > 0) && (noMech < (averageDropshipMechCapacity / 2))) {
                leasedAverageMechDropships += 0.5;
                mechCollars += 1;
            } else if (noMech > 0) {
                leasedAverageMechDropships += 1;
                mechCollars += 1;
            }

            // Our Union-ish DropShip can carry some ASFs and cargo.
            leasedASFCapacity += (int) Math.floor(leasedAverageMechDropships * mechDropshipASFCapacity);
            leasedCargoCapacity += (int) Math.floor(leasedAverageMechDropships * mechDropshipCargoCapacity);
        }

        // Leopard CVs
        if (noASF > leasedASFCapacity) {
            noASF -= leasedASFCapacity;

            if (noASF > 0) {
                leasedAverageASFDropships = noASF / (double) averageDropshipASFCapacity;
                noASF -= leasedAverageASFDropships * averageDropshipASFCapacity;
                asfCollars += (int) Math.ceil(leasedAverageASFDropships);

                if ((noASF > 0) && (noASF < (averageDropshipASFCapacity / 2))) {
                    leasedAverageASFDropships += 0.5;
                    asfCollars += 1;
                } else if (noASF > 0) {
                    leasedAverageASFDropships += 1;
                    asfCollars += 1;
                }
            }

            // Our Leopard-ish DropShip can carry some cargo.
            leasedCargoCapacity += (int) Math.floor(asfDropshipCargoCapacity * leasedAverageASFDropships);
        }

        // Triumphs
        if (noVehicles > averageDropshipVehicleCapacity) {
            leasedLargeVehicleDropships = noVehicles / (double) largeDropshipVehicleCapacity;
            noVehicles -= leasedLargeVehicleDropships * largeDropshipVehicleCapacity;
            vehicleCollars += (int) Math.ceil(leasedLargeVehicleDropships);

            if (noVehicles > averageDropshipVehicleCapacity) {
                leasedLargeVehicleDropships += 1;
                noVehicles -= largeDropshipVehicleCapacity;
                vehicleCollars += 1;
            }

            leasedCargoCapacity += (int) Math.floor(leasedLargeVehicleDropships * largeVehicleDropshipCargoCapacity);
        }

        // Gazelles
        if (noVehicles > 0) {
            leasedAverageVehicleDropships = (nohv + newNolv) / (double) averageDropshipVehicleCapacity;
            noVehicles = (int) ((nohv + newNolv) - leasedAverageVehicleDropships * averageDropshipVehicleCapacity);
            vehicleCollars += (int) Math.ceil(leasedAverageVehicleDropships);

            // Gazelles are pretty minimal, so no half-measures.
            if (noVehicles > 0) {
                leasedAverageVehicleDropships += 1;
                noVehicles -= averageDropshipVehicleCapacity;
                vehicleCollars += 1;
            }

            // Our Gazelle-ish DropShip can carry some cargo.
            leasedCargoCapacity += (int) Math.floor(vehicleDropshipCargoCapacity * leasedAverageVehicleDropships);
        }

        // Do we have any leftover cargo?
        noCargo -= leasedCargoCapacity;

        // Mules
        if (noCargo > averageDropshipCargoCapacity) {
            leasedLargeCargoDropships = noCargo / (double) largeDropshipCargoCapacity;
            noCargo -= leasedLargeCargoDropships * largeDropshipCargoCapacity;
            cargoCollars += (int) Math.ceil(leasedLargeCargoDropships);

            if (noCargo > averageDropshipCargoCapacity) {
                leasedLargeCargoDropships += 1;
                noCargo -= largeDropshipCargoCapacity;
                cargoCollars += 1;
            }
        }

        // Buccaneers
        if (noCargo > 0) {
            leasedAverageCargoDropships = noCargo / (double) averageDropshipCargoCapacity;
            cargoCollars += (int) Math.ceil(leasedAverageCargoDropships);
            noCargo -= leasedAverageCargoDropships * averageDropshipCargoCapacity;

            if (noCargo > 0 && noCargo < (averageDropshipCargoCapacity / 2)) {
                leasedAverageCargoDropships += 0.5;
                cargoCollars += 1;
            } else if (noCargo > 0) {
                leasedAverageCargoDropships += 1;
                cargoCollars += 1;
            }
        }

        dropshipCost = mechDropshipCost.multipliedBy(leasedAverageMechDropships);
        dropshipCost = dropshipCost.plus(largeMechDropshipCost.multipliedBy(leasedLargeMechDropships ));

        dropshipCost = dropshipCost.plus(asfDropshipCost.multipliedBy(leasedAverageASFDropships));

        dropshipCost = dropshipCost.plus(vehicleDropshipCost.multipliedBy(leasedAverageVehicleDropships));
        dropshipCost = dropshipCost.plus(largeVehicleDropshipCost.multipliedBy(leasedLargeVehicleDropships));

        dropshipCost = dropshipCost.plus(cargoDropshipCost.multipliedBy(leasedAverageCargoDropships));
        dropshipCost = dropshipCost.plus(largeCargoDropshipCost.multipliedBy(leasedLargeCargoDropships));

        // Smaller/half-DropShips are cheaper to rent, but still take one collar each
        int collarsNeeded = mechCollars + asfCollars + vehicleCollars + cargoCollars;

        // add owned DropShips
        collarsNeeded += nDropship;

        // now factor in owned JumpShips
        collarsNeeded = Math.max(0, collarsNeeded - nCollars);

        Money totalCost = dropshipCost.plus(collarCost.multipliedBy(collarsNeeded));

        // FM:Mercs reimburses for owned transport (CamOps handles it in peacetime costs)
        if (!excludeOwnTransports) {
            Money ownDropshipCost = Money.zero();
            Money ownJumpshipCost = Money.zero();
            for (Unit u : getUnits()) {
                if (!u.isMothballed()) {
                    Entity e = u.getEntity();
                    if ((e.getEntityType() & Entity.ETYPE_DROPSHIP) != 0) {
                        ownDropshipCost = ownDropshipCost.plus(mechDropshipCost.multipliedBy(u.getMechCapacity()).dividedBy(averageDropshipMechCapacity));
                        ownDropshipCost = ownDropshipCost.plus(asfDropshipCost.multipliedBy(u.getASFCapacity()).dividedBy(averageDropshipASFCapacity));
                        ownDropshipCost = ownDropshipCost.plus(vehicleDropshipCost.multipliedBy(u.getHeavyVehicleCapacity() + u.getLightVehicleCapacity()).dividedBy(averageDropshipVehicleCapacity));
                        ownDropshipCost = ownDropshipCost.plus(cargoDropshipCost.multipliedBy(u.getCargoCapacity()).dividedBy(averageDropshipCargoCapacity));
                    } else if ((e.getEntityType() & Entity.ETYPE_JUMPSHIP) != 0) {
                        ownJumpshipCost = ownDropshipCost.plus(collarCost.multipliedBy(e.getDockingCollars().size()));
                    }
                }
            }

            totalCost = totalCost.plus(ownDropshipCost).plus(ownJumpshipCost);
        }

        return totalCost;
    }

    public void personUpdated(Person p) {
        Unit u = p.getUnit();
        if (null != u) {
            u.resetPilotAndEntity();
        }
        MekHQ.triggerEvent(new PersonChangedEvent(p));
    }

    public TargetRoll getTargetFor(final IPartWork partWork, final Person tech) {
        final Skill skill = tech.getSkillForWorkingOn(partWork);
        int modePenalty = partWork.getMode().expReduction;

        if ((partWork.getUnit() != null) && !partWork.getUnit().isAvailable(partWork instanceof Refit)) {
            return new TargetRoll(TargetRoll.IMPOSSIBLE, "This unit is not currently available!");
        } else if ((partWork.getTech() != null) && !partWork.getTech().equals(tech)) {
            return new TargetRoll(TargetRoll.IMPOSSIBLE, "Already being worked on by another team");
        } else if (skill == null) {
            return new TargetRoll(TargetRoll.IMPOSSIBLE, "Assigned tech does not have the right skills");
        } else if (!getCampaignOptions().isDestroyByMargin()
                && (partWork.getSkillMin() > (skill.getExperienceLevel() - modePenalty))) {
            return new TargetRoll(TargetRoll.IMPOSSIBLE, "Task is beyond this tech's skill level");
        } else if (partWork.getSkillMin() > SkillType.EXP_ELITE) {
            return new TargetRoll(TargetRoll.IMPOSSIBLE, "Task is impossible.");
        } else if (!partWork.needsFixing() && !partWork.isSalvaging()) {
            return new TargetRoll(TargetRoll.IMPOSSIBLE, "Task is not needed.");
        } else if ((partWork instanceof MissingPart)
                && (((MissingPart) partWork).findReplacement(false) == null)) {
            return new TargetRoll(TargetRoll.IMPOSSIBLE, "Replacement part not available.");
        }

        final int techTime = isOvertimeAllowed() ? tech.getMinutesLeft() + tech.getOvertimeLeft()
                : tech.getMinutesLeft();
        if (!(partWork instanceof Refit) && (techTime <= 0)) {
            return new TargetRoll(TargetRoll.IMPOSSIBLE, "The tech has no time left.");
        }

        final String notFixable = partWork.checkFixable();
        if (notFixable != null) {
            return new TargetRoll(TargetRoll.IMPOSSIBLE, notFixable);
        }

        // if this is an infantry refit, then automatic success
        if ((partWork instanceof Refit) && (partWork.getUnit() != null)
                && partWork.getUnit().isConventionalInfantry()) {
            return new TargetRoll(TargetRoll.AUTOMATIC_SUCCESS, "infantry refit");
        }

        // If we are using the MoF rule, then we will ignore mode penalty here
        // and instead assign it as a straight penalty
        if (getCampaignOptions().isDestroyByMargin()) {
            modePenalty = 0;
        }

        // this is ugly, if the mode penalty drops you to green, you drop two
        // levels instead of two
        int value = skill.getFinalSkillValue() + modePenalty;
        if ((modePenalty > 0)
                && (SkillType.EXP_GREEN == (skill.getExperienceLevel() - modePenalty))) {
            value++;
        }
        final TargetRoll target = new TargetRoll(value,
                SkillType.getExperienceLevelName(skill.getExperienceLevel() - modePenalty));
        if (target.getValue() == TargetRoll.IMPOSSIBLE) {
            return target;
        }

        target.append(partWork.getAllMods(tech));

        if (getCampaignOptions().useEraMods()) {
            target.addModifier(getFaction().getEraMod(getGameYear()), "era");
        }

        final boolean isOvertime;
        if (isOvertimeAllowed()
                && (tech.isTaskOvertime(partWork) || partWork.hasWorkedOvertime())) {
            target.addModifier(3, "overtime");
            isOvertime = true;
        } else {
            isOvertime = false;
        }

        final int minutes = Math.min(partWork.getTimeLeft(), techTime);
        if (minutes <= 0) {
            MekHQ.getLogger().error("Attempting to get the target number for a part with zero time left.");
            return new TargetRoll(TargetRoll.AUTOMATIC_SUCCESS, "No part repair time remaining.");
        }

        int helpMod;
        if ((partWork.getUnit() != null) && partWork.getUnit().isSelfCrewed()) {
            helpMod = getShorthandedModForCrews(partWork.getUnit().getEntity().getCrew());
        } else {
            final int helpers = getAvailableAstechs(minutes, isOvertime);
            helpMod = getShorthandedMod(helpers, false);
            // we may have just gone overtime with our helpers
            if (!isOvertime && (astechPoolMinutes < (minutes * helpers))) {
                target.addModifier(3, "overtime astechs");
            }
        }

        if (partWork.getShorthandedMod() > helpMod) {
            helpMod = partWork.getShorthandedMod();
        }

        if (helpMod > 0) {
            target.addModifier(helpMod, "shorthanded");
        }
        return target;
    }

    public TargetRoll getTargetForMaintenance(IPartWork partWork, Person tech) {
        int value = 10;
        String skillLevel = "Unmaintained";
        if (null != tech) {
            Skill skill = tech.getSkillForWorkingOn(partWork);
            if (null != skill) {
                value = skill.getFinalSkillValue();
                skillLevel = SkillType.getExperienceLevelName(skill
                        .getExperienceLevel());
            }
        }

        TargetRoll target = new TargetRoll(value, skillLevel);
        if (target.getValue() == TargetRoll.IMPOSSIBLE) {
            return target;
        }

        target.append(partWork.getAllModsForMaintenance());

        if (getCampaignOptions().useEraMods()) {
            target.addModifier(getFaction().getEraMod(getGameYear()), "era");
        }

        if (null != partWork.getUnit() && null != tech) {
            // we have no official rules for what happens when a tech is only
            // assigned
            // for part of the maintenance cycle, so we will create our own
            // penalties
            if (partWork.getUnit().getMaintainedPct() < .5) {
                target.addModifier(2, "partial maintenance");
            } else if (partWork.getUnit().getMaintainedPct() < 1) {
                target.addModifier(1, "partial maintenance");
            }

            // the astech issue is crazy, because you can actually be better off
            // not maintaining
            // than going it short-handed, but that is just the way it is.
            // Still, there is also some fuzziness about what happens if you are
            // short astechs
            // for part of the cycle. We will keep keep track of the total
            // "astech days" used over
            // the cycle and take the average per day rounding down as our team
            // size
            final int helpMod;
            if (partWork.getUnit().isSelfCrewed()) {
                helpMod = getShorthandedModForCrews(partWork.getUnit().getEntity().getCrew());
            } else {
                helpMod = getShorthandedMod(partWork.getUnit().getAstechsMaintained(), false);
            }

            if (helpMod > 0) {
                target.addModifier(helpMod, "shorthanded");
            }

            // like repairs, per CamOps page 208 extra time gives a
            // reduction to the TN based on x2, x3, x4
            if (partWork.getUnit().getMaintenanceMultiplier() > 1) {
                target.addModifier(-(partWork.getUnit().getMaintenanceMultiplier() - 1), "extra time");
            }
        }

        return target;
    }

    public TargetRoll getTargetForAcquisition(final IAcquisitionWork acquisition) {
        return getTargetForAcquisition(acquisition, getLogisticsPerson());
    }

    public TargetRoll getTargetForAcquisition(final IAcquisitionWork acquisition,
                                              final @Nullable Person person) {
        return getTargetForAcquisition(acquisition, person, false);
    }

    public TargetRoll getTargetForAcquisition(final IAcquisitionWork acquisition,
                                              final @Nullable Person person,
                                              final boolean checkDaysToWait) {
        if (getCampaignOptions().getAcquisitionSkill().equals(CampaignOptions.S_AUTO)) {
            return new TargetRoll(TargetRoll.AUTOMATIC_SUCCESS, "Automatic Success");
        }

        if (null == person) {
            return new TargetRoll(TargetRoll.IMPOSSIBLE,
                    "No one on your force is capable of acquiring parts");
        }
        final Skill skill = person.getSkillForWorkingOn(getCampaignOptions().getAcquisitionSkill());
        if (null != getShoppingList().getShoppingItem(
                acquisition.getNewEquipment())
                && checkDaysToWait) {
            return new TargetRoll(
                    TargetRoll.AUTOMATIC_FAIL,
                    "You must wait until the new cycle to check for this part. Further attempts will be added to the shopping list.");
        }
        if (acquisition.getTechBase() == Part.T_CLAN
                && !getCampaignOptions().allowClanPurchases()) {
            return new TargetRoll(TargetRoll.IMPOSSIBLE,
                    "You cannot acquire clan parts");
        }
        if (acquisition.getTechBase() == Part.T_IS
                && !getCampaignOptions().allowISPurchases()) {
            return new TargetRoll(TargetRoll.IMPOSSIBLE,
                    "You cannot acquire inner sphere parts");
        }
        if (getCampaignOptions().getTechLevel() < Utilities
                .getSimpleTechLevel(acquisition.getTechLevel())) {
            return new TargetRoll(TargetRoll.IMPOSSIBLE,
                    "You cannot acquire parts of this tech level");
        }
        if (getCampaignOptions().limitByYear()
                && !acquisition.isIntroducedBy(getGameYear(), useClanTechBase(), getTechFaction())) {
            return new TargetRoll(TargetRoll.IMPOSSIBLE,
                    "It has not been invented yet!");
        }
        if (getCampaignOptions().disallowExtinctStuff() &&
                (acquisition.isExtinctIn(getGameYear(), useClanTechBase(), getTechFaction())
                        || acquisition.getAvailability() == EquipmentType.RATING_X)) {
            return new TargetRoll(TargetRoll.IMPOSSIBLE,
                    "It is extinct!");
        }
        if (getCampaignOptions().getUseAtB() &&
                getCampaignOptions().getRestrictPartsByMission() && acquisition instanceof Part) {
            int partAvailability = ((Part) acquisition).getAvailability();
            EquipmentType et = null;
            if (acquisition instanceof EquipmentPart) {
                et = ((EquipmentPart) acquisition).getType();
            } else if (acquisition instanceof MissingEquipmentPart) {
                et = ((MissingEquipmentPart) acquisition).getType();
            }

            StringBuilder partAvailabilityLog = new StringBuilder();
            partAvailabilityLog.append("Part Rating Level: " + partAvailability)
                                .append("(" + EquipmentType.ratingNames[partAvailability] + ")");

            /*
             * Even if we can acquire Clan parts, they have a minimum availability of F for
             * non-Clan units
             */
            if (acquisition.getTechBase() == Part.T_CLAN && !getFaction().isClan()) {
                partAvailability = Math.max(partAvailability, EquipmentType.RATING_F);
                partAvailabilityLog.append(";[clan part for non clan faction]");
            } else if (et != null) {
                /*
                 * AtB rules do not simply affect difficulty of obtaining parts, but whether
                 * they can be obtained at all. Changing the system to use availability codes
                 * can have a serious effect on game play, so we apply a few tweaks to keep some
                 * of the more basic items from becoming completely unobtainable, while applying
                 * a minimum for non-flamer energy weapons, which was the reason this rule was
                 * included in AtB to begin with.
                 */
                if (et instanceof megamek.common.weapons.lasers.EnergyWeapon
                        && !(et instanceof megamek.common.weapons.flamers.FlamerWeapon)
                        && partAvailability < EquipmentType.RATING_C) {
                    partAvailability = EquipmentType.RATING_C;
                    partAvailabilityLog.append(";(non-flamer lasers)");
                }
                if (et instanceof megamek.common.weapons.autocannons.ACWeapon) {
                    partAvailability -= 2;
                    partAvailabilityLog.append(";(autocannon): -2");
                }
                if (et instanceof megamek.common.weapons.gaussrifles.GaussWeapon
                        || et instanceof megamek.common.weapons.flamers.FlamerWeapon) {
                    partAvailability--;
                    partAvailabilityLog.append(";(gauss rifle or flamer): -1");
                }
                if (et instanceof megamek.common.AmmoType) {
                    switch (((megamek.common.AmmoType) et).getAmmoType()) {
                        case megamek.common.AmmoType.T_AC:
                            partAvailability -= 2;
                            partAvailabilityLog.append(";(autocannon ammo): -2");
                            break;
                        case megamek.common.AmmoType.T_GAUSS:
                            partAvailability -= 1;
                            partAvailabilityLog.append(";(gauss ammo): -1");
                            break;
                    }
                    if (((megamek.common.AmmoType) et).getMunitionType() == megamek.common.AmmoType.M_STANDARD) {
                        partAvailability--;
                        partAvailabilityLog.append(";(standard ammo): -1");
                    }
                }
            }

            if (((getGameYear() < 2950) || (getGameYear() > 3040))
                    && (acquisition instanceof Armor || acquisition instanceof MissingMekActuator
                            || acquisition instanceof mekhq.campaign.parts.MissingMekCockpit
                            || acquisition instanceof mekhq.campaign.parts.MissingMekLifeSupport
                            || acquisition instanceof mekhq.campaign.parts.MissingMekLocation
                            || acquisition instanceof mekhq.campaign.parts.MissingMekSensor)) {
                partAvailability--;
                partAvailabilityLog.append("(Mek part prior to 2950 or after 3040): - 1");
            }

            int AtBPartsAvailability = findAtBPartsAvailabilityLevel(acquisition, null);
            partAvailabilityLog.append("; Total part availability: " + partAvailability)
                            .append("; Current campaign availability: " + AtBPartsAvailability);
            if (partAvailability > AtBPartsAvailability) {
                return new TargetRoll(TargetRoll.IMPOSSIBLE, partAvailabilityLog.toString());
            }
        }
        TargetRoll target = new TargetRoll(skill.getFinalSkillValue(),
                SkillType.getExperienceLevelName(skill.getExperienceLevel()));// person.getTarget(Modes.MODE_NORMAL);
        target.append(acquisition.getAllAcquisitionMods());
        return target;
    }

    public AtBContract getAttachedAtBContract(Unit unit) {
        if (null != unit && null != lances.get(unit.getForceId())) {
            return lances.get(unit.getForceId()).getContract(this);
        }
        return null;
    }

    /**
     * AtB: count all available bonus parts
     * @return the total <code>int</code> number of bonus parts for all active contracts
     */
    public int totalBonusParts() {
        int retVal = 0;
        if (hasActiveContract()) {
            for (Contract c : getActiveContracts()) {
                if (c instanceof AtBContract) {
                    retVal += ((AtBContract) c).getNumBonusParts();
                }
            }
        }
        return retVal;
    }

    public void spendBonusPart(IAcquisitionWork targetWork) {
        // Can only spend from active contracts, so if there are none we can't spend a bonus part
        if (!hasActiveContract()) {
            return;
        }

        String report = targetWork.find(0);

        if (report.endsWith("0 days.")) {
            // First, try to spend from the contact the Acquisition's unit is attached to
            AtBContract contract = getAttachedAtBContract(targetWork.getUnit());

            if (contract == null) {
                // Then, just the first free one that is active
                for (Contract c : getActiveContracts()) {
                    if (((AtBContract) c).getNumBonusParts() > 0) {
                        contract = (AtBContract) c;
                        break;
                    }
                }
            }

            if (contract == null) {
                MekHQ.getLogger().error("AtB: used bonus part but no contract has bonus parts available.");
            } else {
                addReport(resources.getString("bonusPartLog.text") + " " + targetWork.getAcquisitionPart().getPartName());
                contract.useBonusPart();
            }
        }
    }

    public int findAtBPartsAvailabilityLevel(IAcquisitionWork acquisition, StringBuilder reportBuilder) {
        AtBContract contract = (acquisition != null) ? getAttachedAtBContract(acquisition.getUnit()) : null;

        /*
         * If the unit is not assigned to a contract, use the least restrictive active
         * contract. Don't restrict parts availability by contract if it has not started.
         */
        if (hasActiveContract()) {
            for (final AtBContract c : getActiveAtBContracts()) {
                if ((contract == null)
                        || (c.getPartsAvailabilityLevel() > contract.getPartsAvailabilityLevel())) {
                    contract = c;
                }
            }
        }

        // if we have a contract and it has started
        if ((null != contract) && contract.isActiveOn(getLocalDate(), true)) {
            if (reportBuilder != null) {
                reportBuilder.append(contract.getPartsAvailabilityLevel()).append(" (").append(contract.getType()).append(")");
            }
            return contract.getPartsAvailabilityLevel();
        }

        /* If contract is still null, the unit is not in a contract. */
        final Person person = getLogisticsPerson();
        int experienceLevel = (person == null) ? SkillType.EXP_ULTRA_GREEN
                : person.getSkill(getCampaignOptions().getAcquisitionSkill()).getExperienceLevel();
        int modifier = experienceLevel - SkillType.EXP_REGULAR;

        if (reportBuilder != null) {
            reportBuilder.append(getUnitRatingMod()).append("(unit rating)");
            if (person != null) {
                reportBuilder.append(modifier).append("(").append(person.getFullName()).append(", logistics admin)");
            } else {
                reportBuilder.append(modifier).append("(no logistics admin)");
            }
        }

        return getUnitRatingMod() + modifier;
    }

    public void resetAstechMinutes() {
        astechPoolMinutes = 480 * getNumberPrimaryAstechs() + 240
                * getNumberSecondaryAstechs();
        astechPoolOvertime = 240 * getNumberPrimaryAstechs() + 120
                * getNumberSecondaryAstechs();
    }

    public void setAstechPoolMinutes(int minutes) {
        astechPoolMinutes = minutes;
    }

    public int getAstechPoolMinutes() {
        return astechPoolMinutes;
    }

    public void setAstechPoolOvertime(int overtime) {
        astechPoolOvertime = overtime;
    }

    public int getAstechPoolOvertime() {
        return astechPoolOvertime;
    }

    public int getPossibleAstechPoolMinutes() {
        return 480 * getNumberPrimaryAstechs() + 240 * getNumberSecondaryAstechs();
    }

    public int getPossibleAstechPoolOvertime() {
        return 240 * getNumberPrimaryAstechs() + 120 * getNumberSecondaryAstechs();
    }

    public void setAstechPool(int size) {
        astechPool = size;
    }

    public int getAstechPool() {
        return astechPool;
    }

    public void setMedicPool(int size) {
        medicPool = size;
    }

    public int getMedicPool() {
        return medicPool;
    }

    public boolean requiresAdditionalAstechs() {
        return getAstechNeed() > 0;
    }

    public int getAstechNeed() {
        return (Math.toIntExact(getActivePersonnel().stream().filter(Person::isTech).count()) * 6)
                - getNumberAstechs();
    }

    public void increaseAstechPool(int i) {
        astechPool += i;
        astechPoolMinutes += (480 * i);
        astechPoolOvertime += (240 * i);
        MekHQ.triggerEvent(new AstechPoolChangedEvent(this, i));
    }

    public void fillAstechPool() {
        final int need = getAstechNeed();
        if (need > 0) {
            increaseAstechPool(need);
        }
    }

    public void decreaseAstechPool(int i) {
        astechPool = Math.max(0, astechPool - i);
        // always assume that we fire the ones who have not yet worked
        astechPoolMinutes = Math.max(0, astechPoolMinutes - 480 * i);
        astechPoolOvertime = Math.max(0, astechPoolOvertime - 240 * i);
        MekHQ.triggerEvent(new AstechPoolChangedEvent(this, -i));
    }

    public int getNumberAstechs() {
        return getNumberPrimaryAstechs() + getNumberSecondaryAstechs();
    }

    public int getNumberPrimaryAstechs() {
        int astechs = getAstechPool();
        for (Person p : getActivePersonnel()) {
            if (p.getPrimaryRole().isAstech() && !p.isDeployed()) {
                astechs++;
            }
        }
        return astechs;
    }

    public int getNumberSecondaryAstechs() {
        int astechs = 0;
        for (Person p : getActivePersonnel()) {
            if (p.getSecondaryRole().isAstech() && !p.isDeployed()) {
                astechs++;
            }
        }
        return astechs;
    }

    public int getAvailableAstechs(final int minutes, final boolean alreadyOvertime) {
        if (minutes == 0) {
            MekHQ.getLogger().error("Tried to getAvailableAstechs with 0 minutes. Returning 0 Astechs.");
            return 0;
        }

        int availableHelp = (int) Math.floor(((double) astechPoolMinutes) / minutes);
        if (isOvertimeAllowed() && (availableHelp < MekHqConstants.ASTECH_TEAM_SIZE)) {
            // if we are less than fully staffed, then determine whether
            // we should dip into overtime or just continue as short-staffed
            final int shortMod = getShorthandedMod(availableHelp, false);
            final int remainingMinutes = astechPoolMinutes - availableHelp * minutes;
            final int extraHelp = (remainingMinutes + astechPoolOvertime) / minutes;
            final int helpNeeded = MekHqConstants.ASTECH_TEAM_SIZE - availableHelp;
            if (alreadyOvertime && (shortMod > 0)) {
                // then add whatever we can
                availableHelp += extraHelp;
            } else if (shortMod > 3) {
                // only dip in if we can bring ourselves up to full
                if (extraHelp >= helpNeeded) {
                    availableHelp = MekHqConstants.ASTECH_TEAM_SIZE;
                }
            }
        }

        return Math.min(Math.min(availableHelp, MekHqConstants.ASTECH_TEAM_SIZE), getNumberAstechs());
    }

    public int getShorthandedMod(int availableHelp, boolean medicalStaff) {
        if (medicalStaff) {
            availableHelp += 2;
        }
        int helpMod = 0;
        if (availableHelp == 0) {
            helpMod = 4;
        } else if (availableHelp == 1) {
            helpMod = 3;
        } else if (availableHelp < 4) {
            helpMod = 2;
        } else if (availableHelp < 6) {
            helpMod = 1;
        }
        return helpMod;
    }

    public int getShorthandedModForCrews(final @Nullable Crew crew) {
        final int hits = (crew == null) ? 5 : crew.getHits();
        if (hits >= 5) {
            return 4;
        } else if (hits == 4) {
            return  3;
        } else if (hits == 3) {
            return 2;
        } else if (hits > 0) {
            return 1;
        } else {
            return 0;
        }
    }

    public int getMedicsPerDoctor() {
        int ndocs = getDoctors().size();
        int nmedics = getNumberMedics();
        if (ndocs == 0) {
            return 0;
        }
        // TODO: figure out what to do with fractions
        return Math.min(nmedics / ndocs, 4);
    }

    /**
     * @return the number of medics in the campaign including any in the temporary medic pool
     */
    public int getNumberMedics() {
        int medics = getMedicPool(); // this uses a getter for unit testing
        for (Person p : getActivePersonnel()) {
            if ((p.getPrimaryRole().isMedic() || p.getSecondaryRole().isMedic()) && !p.isDeployed()) {
                medics++;
            }
        }
        return medics;
    }

    public boolean requiresAdditionalMedics() {
        return getMedicsNeed() > 0;
    }

    public int getMedicsNeed() {
        return (getDoctors().size() * 4) - getNumberMedics();
    }

    public void increaseMedicPool(int i) {
        medicPool += i;
        MekHQ.triggerEvent(new MedicPoolChangedEvent(this, i));
    }

    public void fillMedicPool() {
        final int need = getMedicsNeed();
        if (need > 0) {
            increaseMedicPool(need);
        }
    }

    public void decreaseMedicPool(int i) {
        medicPool = Math.max(0, medicPool - i);
        MekHQ.triggerEvent(new MedicPoolChangedEvent(this, -i));
    }

    public GameOptions getGameOptions() {
        return gameOptions;
    }

    public Vector<IBasicOption> getGameOptionsVector() {
        Vector<IBasicOption> options = new Vector<>();
        for (Enumeration<IOptionGroup> i = gameOptions.getGroups(); i.hasMoreElements(); ) {
            IOptionGroup group = i.nextElement();
            for (Enumeration<IOption> j = group.getOptions(); j.hasMoreElements(); ) {
                IOption option = j.nextElement();
                options.add(option);
            }
        }
        return options;
    }

    public void setGameOptions(GameOptions gameOptions) {
        this.gameOptions = gameOptions;
    }

    public void setGameOptions(Vector<IBasicOption> options) {
        for (IBasicOption option : options) {
            gameOptions.getOption(option.getName()).setValue(option.getValue());
        }
    }

    /**
     * Imports a {@link Kill} into a campaign.
     * @param k A {@link Kill} to import into the campaign.
     */
    public void importKill(Kill k) {
        if (!kills.containsKey(k.getPilotId())) {
            kills.put(k.getPilotId(), new ArrayList<>());
        }

        kills.get(k.getPilotId()).add(k);
    }

    public void addKill(Kill k) {
        importKill(k);

        if ((getCampaignOptions().getKillsForXP() > 0) && (getCampaignOptions().getKillXPAward() > 0)) {
            if ((getKillsFor(k.getPilotId()).size() % getCampaignOptions().getKillsForXP()) == 0) {
                Person p = getPerson(k.getPilotId());
                if (null != p) {
                    p.awardXP(this, getCampaignOptions().getKillXPAward());
                    MekHQ.triggerEvent(new PersonChangedEvent(p));
                }
            }
        }
    }

    public List<Kill> getKills() {
        List<Kill> flattenedKills = new ArrayList<>();
        for (List<Kill> personKills : kills.values()) {
            flattenedKills.addAll(personKills);
        }

        return Collections.unmodifiableList(flattenedKills);
    }

    public List<Kill> getKillsFor(UUID pid) {
        List<Kill> personalKills = kills.get(pid);

        if (personalKills == null) {
            return Collections.emptyList();
        }

        personalKills.sort(Comparator.comparing(Kill::getDate));
        return personalKills;
    }

    public PartsStore getPartsStore() {
        return partsStore;
    }

    public void addCustom(String name) {
        customs.add(name);
    }

    public boolean isCustom(Unit u) {
        return customs.contains(u.getEntity().getChassis() + " "
                + u.getEntity().getModel());
    }

    /**
     * borrowed from megamek.client
     */
    private synchronized void checkDuplicateNamesDuringAdd(Entity entity) {
        unitNameTracker.add(entity);
    }

    /**
     * If we remove a unit, we may need to update the duplicate identifier.
     *
     * @param entity This is the entity whose name is checked for any duplicates
     */
    private synchronized void checkDuplicateNamesDuringDelete(Entity entity) {
        unitNameTracker.remove(entity, e -> {
            // Regenerate entity names after a deletion
            e.generateShortName();
            e.generateDisplayName();
        });
    }

    public String getUnitRatingText() {
        return getUnitRating().getUnitRating();
    }

    /**
     * Against the Bot Calculates and returns dragoon rating if that is the chosen
     * method; for IOps method, returns unit reputation / 10. If the player chooses
     * not to use unit rating at all, use a default value of C. Note that the AtB
     * system is designed for use with FMMerc dragoon rating, and use of the IOps
     * Beta system may have unsatisfactory results, but we follow the options set by
     * the user here.
     */
    public int getUnitRatingMod() {
        if (!getCampaignOptions().getUnitRatingMethod().isEnabled()) {
            return IUnitRating.DRAGOON_C;
        }
        IUnitRating rating = getUnitRating();
        return getCampaignOptions().getUnitRatingMethod().isFMMR() ? rating.getUnitRatingAsInteger()
                : rating.getModifier();
    }

    /**
     * This is a better method for pairing AtB with IOpts with regards to Prisoner Capture
     */
    public int getUnitRatingAsInteger() {
        return getCampaignOptions().getUnitRatingMethod().isEnabled()
                ? getUnitRating().getUnitRatingAsInteger() : IUnitRating.DRAGOON_C;
    }

    public RandomSkillPreferences getRandomSkillPreferences() {
        return rskillPrefs;
    }

    public void setRandomSkillPreferences(RandomSkillPreferences prefs) {
        rskillPrefs = prefs;
    }

    public void setStartingSystem() {
        Map<String, PlanetarySystem> systemList = Systems.getInstance().getSystems();
        PlanetarySystem startingSystem = systemList.get(getFaction().getStartingPlanet(getLocalDate()));

        if (startingSystem == null) {
            startingSystem = systemList.get(JOptionPane.showInputDialog(
                    "This faction does not have a starting planet for this era. Please choose a planet."));
            while (startingSystem == null) {
                startingSystem = systemList.get(JOptionPane
                        .showInputDialog("This planet you entered does not exist. Please choose a valid planet."));
            }
        }
        location = new CurrentLocation(startingSystem, 0);
    }

    public void addLogEntry(Person p, LogEntry entry) {
        p.addLogEntry(entry);
    }

    /**
     * Assigns a random portrait to a {@link Person}.
     * @param person The {@link Person} who should receive a randomized portrait.
     */
    public void assignRandomPortraitFor(final Person person) {
        final Portrait portrait = RandomPortraitGenerator.generate(getPersonnel(), person);
        if (!portrait.isDefault()) {
            person.setPortrait(portrait);
        }
    }

    /**
     * Assigns a random origin to a {@link Person}.
     * @param p The {@link Person} who should receive a randomized origin.
     */
    public void assignRandomOriginFor(Person p) {
        AbstractFactionSelector factionSelector = getFactionSelector();
        AbstractPlanetSelector planetSelector = getPlanetSelector();

        Faction faction = factionSelector.selectFaction(this);
        Planet planet = planetSelector.selectPlanet(this, faction);

        p.setOriginFaction(faction);
        p.setOriginPlanet(planet);
    }

    /**
     * Clears Transient Game Data for an Entity
     * @param entity the entity to clear the game data for
     */
    public void clearGameData(Entity entity) {
        for (Mounted m : entity.getEquipment()) {
            m.setUsedThisRound(false);
            m.resetJam();
        }
        entity.setDeployed(false);
        entity.setElevation(0);
        entity.setPassedThrough(new Vector<>());
        entity.resetFiringArcs();
        entity.resetBays();
        entity.setEvading(false);
        entity.setFacing(0);
        entity.setPosition(null);
        entity.setProne(false);
        entity.setHullDown(false);
        entity.heat = 0;
        entity.heatBuildup = 0;
        entity.setTransportId(Entity.NONE);
        entity.resetTransporter();
        entity.setDeployRound(0);
        entity.setSwarmAttackerId(Entity.NONE);
        entity.setSwarmTargetId(Entity.NONE);
        entity.setUnloaded(false);
        entity.setDone(false);
        entity.setLastTarget(Entity.NONE);
        entity.setNeverDeployed(true);
        entity.setStuck(false);
        entity.resetCoolantFailureAmount();
        entity.setConversionMode(0);
        entity.setDoomed(false);
        entity.setHidden(false);
        entity.clearNarcAndiNarcPods();

        if (!entity.getSensors().isEmpty()) {
            entity.setNextSensor(entity.getSensors().firstElement());
        }

        if (entity instanceof IBomber) {
            IBomber bomber = (IBomber) entity;
            List<Mounted> mountedBombs = bomber.getBombs();
            if (mountedBombs.size() > 0) {
                //This should return an int[] filled with 0's
                int[] bombChoices = bomber.getBombChoices();
                for (Mounted m : mountedBombs) {
                    if (!(m.getType() instanceof BombType)) {
                        continue;
                    }
                    if (m.getBaseShotsLeft() == 1) {
                        bombChoices[BombType.getBombTypeFromInternalName(m.getType().getInternalName())] += 1;
                    }
                }
                bomber.setBombChoices(bombChoices);
                bomber.clearBombs();
            }
        }

        if (entity instanceof Mech) {
            Mech m = (Mech) entity;
            m.setCoolingFlawActive(false);
        } else if (entity instanceof Aero) {
            Aero a = (Aero) entity;

            if (a.isSpheroid()) {
                entity.setMovementMode(EntityMovementMode.SPHEROID);
            } else {
                entity.setMovementMode(EntityMovementMode.AERODYNE);
            }
            a.setAltitude(5);
            a.setCurrentVelocity(0);
            a.setNextVelocity(0);
        } else if (entity instanceof Tank) {
            Tank t = (Tank) entity;
            t.unjamTurret(t.getLocTurret());
            t.unjamTurret(t.getLocTurret2());
            t.resetJammedWeapons();
        }
        entity.getSecondaryPositions().clear();
        // TODO: still a lot of stuff to do here, but oh well
        entity.setOwner(player);
        entity.setGame(game);
    }

    public void refreshNetworks() {
        for (Unit unit : getUnits()) {
            // we are going to rebuild the c3, nc3 and c3i networks based on
            // the c3UUIDs
            // TODO: can we do this more efficiently?
            // this code is cribbed from megamek.server#receiveEntityAdd
            Entity entity = unit.getEntity();
            if (null != entity && (entity.hasC3() || entity.hasC3i() || entity.hasNavalC3())) {
                boolean C3iSet = false;
                boolean NC3Set = false;

                for (Entity e : game.getEntitiesVector()) {
                    // C3 Checks
                    if (entity.hasC3()) {
                        if ((entity.getC3MasterIsUUIDAsString() != null)
                                && entity.getC3MasterIsUUIDAsString().equals(e.getC3UUIDAsString())) {
                            entity.setC3Master(e, false);
                            break;
                        }
                    }
                    //Naval C3 checks
                    if (entity.hasNavalC3() && !NC3Set) {
                        entity.setC3NetIdSelf();
                        int pos = 0;
                        //Well, they're the same value of 6...
                        while (pos < Entity.MAX_C3i_NODES) {
                            // We've found a network, join it.
                            if ((entity.getNC3NextUUIDAsString(pos) != null)
                                    && (e.getC3UUIDAsString() != null)
                                    && entity.getNC3NextUUIDAsString(pos).equals(e.getC3UUIDAsString())) {
                                entity.setC3NetId(e);
                                NC3Set = true;
                                break;
                            }

                            pos++;
                        }
                    }
                    // C3i Checks
                    if (entity.hasC3i() && !C3iSet) {
                        entity.setC3NetIdSelf();
                        int pos = 0;
                        while (pos < Entity.MAX_C3i_NODES) {
                            // We've found a network, join it.
                            if ((entity.getC3iNextUUIDAsString(pos) != null)
                                    && (e.getC3UUIDAsString() != null)
                                    && entity.getC3iNextUUIDAsString(pos).equals(e.getC3UUIDAsString())) {
                                entity.setC3NetId(e);
                                C3iSet = true;
                                break;
                            }

                            pos++;
                        }
                    }
                }
            }
        }
    }

    public void disbandNetworkOf(Unit u) {
        // collect all of the other units on this network to rebuild the uuids
        Vector<Unit> networkedUnits = new Vector<>();
        for (Unit unit : getUnits()) {
            if (null != unit.getEntity().getC3NetId()
                    && unit.getEntity().getC3NetId().equals(u.getEntity().getC3NetId())) {
                networkedUnits.add(unit);
            }
        }
        for (int pos = 0; pos < Entity.MAX_C3i_NODES; pos++) {
            for (Unit nUnit : networkedUnits) {
                if (nUnit.getEntity().hasNavalC3()) {
                    nUnit.getEntity().setNC3NextUUIDAsString(pos, null);
                } else {
                    nUnit.getEntity().setC3iNextUUIDAsString(pos, null);
                }
            }
        }
        refreshNetworks();
        MekHQ.triggerEvent(new NetworkChangedEvent(networkedUnits));
    }

    public void removeUnitsFromNetwork(Vector<Unit> removedUnits) {
        // collect all of the other units on this network to rebuild the uuids
        Vector<String> uuids = new Vector<>();
        Vector<Unit> networkedUnits = new Vector<>();
        String network = removedUnits.get(0).getEntity().getC3NetId();
        for (Unit unit : getUnits()) {
            if (removedUnits.contains(unit)) {
                continue;
            }
            if (null != unit.getEntity().getC3NetId()
                    && unit.getEntity().getC3NetId().equals(network)) {
                networkedUnits.add(unit);
                uuids.add(unit.getEntity().getC3UUIDAsString());
            }
        }
        for (int pos = 0; pos < Entity.MAX_C3i_NODES; pos++) {
            for (Unit u : removedUnits) {
                if (u.getEntity().hasNavalC3()) {
                    u.getEntity().setNC3NextUUIDAsString(pos, null);
                } else {
                    u.getEntity().setC3iNextUUIDAsString(pos, null);
                }
            }
            for (Unit nUnit : networkedUnits) {
                if (pos < uuids.size()) {
                    if (nUnit.getEntity().hasNavalC3()) {
                        nUnit.getEntity().setNC3NextUUIDAsString(pos,
                                uuids.get(pos));
                    } else {
                        nUnit.getEntity().setC3iNextUUIDAsString(pos,
                                uuids.get(pos));
                    }
                } else {
                    if (nUnit.getEntity().hasNavalC3()) {
                        nUnit.getEntity().setNC3NextUUIDAsString(pos, null);
                    } else {
                        nUnit.getEntity().setC3iNextUUIDAsString(pos, null);
                    }
                }
            }
        }
        refreshNetworks();
    }

    public void addUnitsToNetwork(Vector<Unit> addedUnits, String netid) {
        // collect all of the other units on this network to rebuild the uuids
        Vector<String> uuids = new Vector<>();
        Vector<Unit> networkedUnits = new Vector<>();
        for (Unit u : addedUnits) {
            uuids.add(u.getEntity().getC3UUIDAsString());
            networkedUnits.add(u);
        }
        for (Unit unit : getUnits()) {
            if (addedUnits.contains(unit)) {
                continue;
            }
            if (null != unit.getEntity().getC3NetId()
                    && unit.getEntity().getC3NetId().equals(netid)) {
                networkedUnits.add(unit);
                uuids.add(unit.getEntity().getC3UUIDAsString());
            }
        }
        for (int pos = 0; pos < Entity.MAX_C3i_NODES; pos++) {
            for (Unit nUnit : networkedUnits) {
                if (pos < uuids.size()) {
                    if (nUnit.getEntity().hasNavalC3()) {
                        nUnit.getEntity().setNC3NextUUIDAsString(pos,
                                uuids.get(pos));
                    } else {
                        nUnit.getEntity().setC3iNextUUIDAsString(pos,
                                uuids.get(pos));
                    }
                } else {
                    if (nUnit.getEntity().hasNavalC3()) {
                        nUnit.getEntity().setNC3NextUUIDAsString(pos, null);
                    } else {
                        nUnit.getEntity().setC3iNextUUIDAsString(pos, null);
                    }
                }
            }
        }
        refreshNetworks();
        MekHQ.triggerEvent(new NetworkChangedEvent(addedUnits));
    }

    public Vector<String[]> getAvailableC3iNetworks() {
        Vector<String[]> networks = new Vector<>();
        Vector<String> networkNames = new Vector<>();

        for (Unit u : getUnits()) {

            if (u.getForceId() < 0) {
                // only units currently in the TO&E
                continue;
            }
            Entity en = u.getEntity();
            if (null == en) {
                continue;
            }
            if (en.hasC3i() && en.calculateFreeC3Nodes() < 5
                    && en.calculateFreeC3Nodes() > 0) {
                String[] network = new String[2];
                network[0] = en.getC3NetId();
                network[1] = "" + en.calculateFreeC3Nodes();
                if (!networkNames.contains(network[0])) {
                    networks.add(network);
                    networkNames.add(network[0]);
                }
            }
        }
        return networks;
    }

    /**
     * Method that returns a Vector of the unique name Strings of all Naval C3 networks that have at least 1 free node
     * Adapted from getAvailableC3iNetworks() as the two technologies have very similar workings
     * @return
     */
    public Vector<String[]> getAvailableNC3Networks() {
        Vector<String[]> networks = new Vector<>();
        Vector<String> networkNames = new Vector<>();

        for (Unit u : getUnits()) {

            if (u.getForceId() < 0) {
                // only units currently in the TO&E
                continue;
            }
            Entity en = u.getEntity();
            if (null == en) {
                continue;
            }
            if (en.hasNavalC3() && en.calculateFreeC3Nodes() < 5
                    && en.calculateFreeC3Nodes() > 0) {
                String[] network = new String[2];
                network[0] = en.getC3NetId();
                network[1] = "" + en.calculateFreeC3Nodes();
                if (!networkNames.contains(network[0])) {
                    networks.add(network);
                    networkNames.add(network[0]);
                }
            }
        }
        return networks;
    }

    public Vector<String[]> getAvailableC3MastersForSlaves() {
        Vector<String[]> networks = new Vector<>();
        Vector<String> networkNames = new Vector<>();

        for (Unit u : getUnits()) {

            if (u.getForceId() < 0) {
                // only units currently in the TO&E
                continue;
            }
            Entity en = u.getEntity();
            if (null == en) {
                continue;
            }
            // count of free c3 nodes for single company-level masters
            // will not be right so skip
            if (en.hasC3M() && !en.hasC3MM() && en.C3MasterIs(en)) {
                continue;
            }
            if (en.calculateFreeC3Nodes() > 0) {
                String[] network = new String[3];
                network[0] = en.getC3UUIDAsString();
                network[1] = "" + en.calculateFreeC3Nodes();
                network[2] = "" + en.getShortName();
                if (!networkNames.contains(network[0])) {
                    networks.add(network);
                    networkNames.add(network[0]);
                }
            }
        }

        return networks;
    }

    public Vector<String[]> getAvailableC3MastersForMasters() {
        Vector<String[]> networks = new Vector<>();
        Vector<String> networkNames = new Vector<>();

        for (Unit u : getUnits()) {

            if (u.getForceId() < 0) {
                // only units currently in the TO&E
                continue;
            }
            Entity en = u.getEntity();
            if (null == en) {
                continue;
            }
            if (en.calculateFreeC3MNodes() > 0) {
                String[] network = new String[3];
                network[0] = en.getC3UUIDAsString();
                network[1] = "" + en.calculateFreeC3MNodes();
                network[2] = "" + en.getShortName();
                if (!networkNames.contains(network[0])) {
                    networks.add(network);
                    networkNames.add(network[0]);
                }
            }
        }

        return networks;
    }

    public void removeUnitsFromC3Master(Unit master) {
        List<Unit> removed = new ArrayList<>();
        for (Unit unit : getUnits()) {
            if (null != unit.getEntity().getC3MasterIsUUIDAsString()
                    && unit.getEntity().getC3MasterIsUUIDAsString().equals(master.getEntity().getC3UUIDAsString())) {
                unit.getEntity().setC3MasterIsUUIDAsString(null);
                unit.getEntity().setC3Master(null, true);
                removed.add(unit);
            }
        }
        refreshNetworks();
        MekHQ.triggerEvent(new NetworkChangedEvent(removed));
    }

    /**
     * This function reloads the game entities into the game at the end of scenario resolution, so that entities are
     * properly updated and destroyed ones removed
     */
    public void reloadGameEntities() {
        game.reset();
        getHangar().forEachUnit(u -> {
            Entity en = u.getEntity();
            if (null != en) {
                game.addEntity(en.getId(), en);
            }
        });
    }

    public void completeMission(@Nullable Mission mission, MissionStatus status) {
        if (mission == null) {
            return;
        }
        mission.setStatus(status);
        if (mission instanceof Contract) {
            Contract contract = (Contract) mission;
            Money remainingMoney = Money.zero();
            // check for money in escrow
            // According to FMM(r) pg 179, both failure and breach lead to no
            // further payment even though this seems stupid
            if ((contract.getStatus().isSuccess())
                    && (contract.getMonthsLeft(getLocalDate()) > 0)) {
                remainingMoney = contract.getMonthlyPayOut()
                        .multipliedBy(contract.getMonthsLeft(getLocalDate()));
            }

            // If overage repayment is enabled, we first need to check if the salvage percent is
            // under 100. 100 means you cannot have a overage.
            // Then, we check if the salvage percent is less than the percent salvaged by the
            // unit in question. If it is, then they owe the assigner some cash
            if (getCampaignOptions().getOverageRepaymentInFinalPayment()
                    && (contract.getSalvagePct() < 100.0)) {
                final double salvagePercent = contract.getSalvagePct() / 100.0;
                final Money maxSalvage = contract.getSalvagedByEmployer().multipliedBy(salvagePercent / (1 - salvagePercent));
                if (contract.getSalvagedByUnit().isGreaterThan(maxSalvage)) {
                    final Money amountToRepay = contract.getSalvagedByUnit().minus(maxSalvage);
                    remainingMoney = remainingMoney.minus(amountToRepay);
                    contract.subtractSalvageByUnit(amountToRepay);
                }
            }

            if (remainingMoney.isPositive()) {
                getFinances().credit(TransactionType.CONTRACT_PAYMENT, getLocalDate(), remainingMoney,
                        "Remaining payment for " + contract.getName());
                addReport("Your account has been credited for " + remainingMoney.toAmountAndSymbolString()
                        + " for the remaining payout from contract " + contract.getName());
            } else if (remainingMoney.isNegative()) {
                getFinances().credit(TransactionType.CONTRACT_PAYMENT, getLocalDate(), remainingMoney,
                        "Repaying payment overages for " + contract.getName());
                addReport("Your account has been debited for " + remainingMoney.absolute().toAmountAndSymbolString()
                        + " to replay payment overages occurred during the contract " + contract.getName());
            }

            // This relies on the mission being a Contract, and AtB to be on
            if (getCampaignOptions().getUseAtB()) {
                setHasActiveContract();
            }
        }
    }

    /***
     * Calculate transit time for supplies based on what planet they are shipping from. To prevent extra
     * computation. This method does not calculate an exact jump path but rather determines the number of jumps
     * crudely by dividing distance in light years by 30 and then rounding up. Total part time is determined by
     * several by adding the following:
     * - (number of jumps - 1) * 7 days with a minimum value of zero.
     * - transit times from current planet and planet of supply origins in cases where the supply planet is not the same as current planet.
     * - a random 1d6 days for each jump plus 1d6 to simulate all of the other logistics of delivery.
     * @param system - A <code>PlanetarySystem</code> object where the supplies are shipping from
     * @return the number of days that supplies will take to arrive.
     */
    public int calculatePartTransitTime(PlanetarySystem system) {
        //calculate number of jumps by light year distance as the crow flies divided by 30
        //the basic formula assumes 7 days per jump + system transit time on each side + random days equal
        //to (1 + number of jumps) d6
        double distance = system.getDistanceTo(getCurrentSystem());
        //calculate number of jumps by dividing by 30
        int jumps = (int) Math.ceil(distance / 30.0);
        //you need a recharge except for the first jump
        int recharges = Math.max(jumps - 1, 0);
        //if you are delivering from the same planet then no transit times
        int currentTransitTime = (distance > 0) ? (int) Math.ceil(getCurrentSystem().getTimeToJumpPoint(1.0)) : 0;
        int originTransitTime = (distance > 0) ? (int) Math.ceil(system.getTimeToJumpPoint(1.0)) : 0;
        int amazonFreeShipping = Compute.d6(1 + jumps);
        return (recharges * 7) + currentTransitTime+originTransitTime + amazonFreeShipping;
    }

    /***
     * Calculate transit times based on the margin of success from an acquisition roll. The values here
     * are all based on what the user entered for the campaign options.
     * @param mos - an integer of the margin of success of an acquisition roll
     * @return the number of days that supplies will take to arrive.
     */
    public int calculatePartTransitTime(int mos) {
        int nDice = getCampaignOptions().getNDiceTransitTime();
        int time = getCampaignOptions().getConstantTransitTime();
        if (nDice > 0) {
            time += Compute.d6(nDice);
        }
        // now step forward through the calendar
        LocalDate arrivalDate = getLocalDate();
        switch (getCampaignOptions().getUnitTransitTime()) {
            case CampaignOptions.TRANSIT_UNIT_MONTH:
                arrivalDate = arrivalDate.plusMonths(time);
                break;
            case CampaignOptions.TRANSIT_UNIT_WEEK:
                arrivalDate = arrivalDate.plusWeeks(time);
                break;
            case CampaignOptions.TRANSIT_UNIT_DAY:
            default:
                arrivalDate = arrivalDate.plusDays(time);
                break;
        }

        // now adjust for MoS and minimums
        int mosBonus = getCampaignOptions().getAcquireMosBonus() * mos;
        switch (getCampaignOptions().getAcquireMosUnit()) {
            case CampaignOptions.TRANSIT_UNIT_MONTH:
                arrivalDate = arrivalDate.minusMonths(mosBonus);
                break;
            case CampaignOptions.TRANSIT_UNIT_WEEK:
                arrivalDate = arrivalDate.minusWeeks(mosBonus);
                break;
            case CampaignOptions.TRANSIT_UNIT_DAY:
            default:
                arrivalDate = arrivalDate.minusDays(mosBonus);
                break;
        }

        // now establish minimum date and if this is before
        LocalDate minimumDate = getLocalDate();
        switch (getCampaignOptions().getAcquireMinimumTimeUnit()) {
            case CampaignOptions.TRANSIT_UNIT_MONTH:
                minimumDate = minimumDate.plusMonths(getCampaignOptions().getAcquireMinimumTime());
                break;
            case CampaignOptions.TRANSIT_UNIT_WEEK:
                minimumDate = minimumDate.plusWeeks(getCampaignOptions().getAcquireMinimumTime());
                break;
            case CampaignOptions.TRANSIT_UNIT_DAY:
            default:
                minimumDate = minimumDate.plusDays(getCampaignOptions().getAcquireMinimumTime());
                break;
        }

        if (arrivalDate.isBefore(minimumDate)) {
            return Math.toIntExact(ChronoUnit.DAYS.between(getLocalDate(), minimumDate));
        } else {
            return Math.toIntExact(ChronoUnit.DAYS.between(getLocalDate(), arrivalDate));
        }
    }

    /**
     * This returns a PartInventory object detailing the current count
     * for a part on hand, in transit, and ordered.
     *
     * @param part A part to lookup its current inventory.
     * @return A PartInventory object detailing the current counts of
     * the part on hand, in transit, and ordered.
     * @see mekhq.campaign.parts.PartInventory
     */
    public PartInventory getPartInventory(Part part) {
        PartInventory inventory = new PartInventory();

        int nSupply = 0;
        int nTransit = 0;
        for (Part p : getParts()) {
            if (!p.isSpare()) {
                continue;
            }
            if (part.isSamePartType(p)) {
                if (p.isPresent()) {
                    if (p instanceof Armor) { // ProtomekArmor and BaArmor are derived from Armor
                        nSupply += ((Armor) p).getAmount();
                    } else if (p instanceof AmmoStorage) {
                        nSupply += ((AmmoStorage) p).getShots();
                    } else {
                        nSupply += p.getQuantity();
                    }
                } else {
                    if (p instanceof Armor) { // ProtomekArmor and BaArmor are derived from Armor
                        nTransit += ((Armor) p).getAmount();
                    } else if (p instanceof AmmoStorage) {
                        nTransit += ((AmmoStorage) p).getShots();
                    } else {
                        nTransit += p.getQuantity();
                    }
                }
            }
        }

        inventory.setSupply(nSupply);
        inventory.setTransit(nTransit);

        int nOrdered = 0;
        IAcquisitionWork onOrder = getShoppingList().getShoppingItem(part);
        if (null != onOrder) {
            if (onOrder instanceof Armor) { // ProtoMech Armor and BaArmor are derived from Armor
                nOrdered += ((Armor) onOrder).getAmount();
            } else if (onOrder instanceof AmmoStorage) {
                nOrdered += ((AmmoStorage) onOrder).getShots();
            } else {
                nOrdered += onOrder.getQuantity();
            }
        }

        inventory.setOrdered(nOrdered);

        String countModifier = "";
        if (part instanceof Armor) { // ProtoMech Armor and BaArmor are derived from Armor
            countModifier = "points";
        }
        if (part instanceof AmmoStorage) {
            countModifier = "shots";
        }

        inventory.setCountModifier(countModifier);
        return inventory;
    }

    public void addLoan(Loan loan) {
        addReport("You have taken out loan " + loan
                + ". Your account has been credited "
                + loan.getPrincipal().toAmountAndSymbolString()
                + " for the principal amount.");
        finances.addLoan(loan);
        MekHQ.triggerEvent(new LoanNewEvent(loan));
        finances.credit(TransactionType.LOAN_PRINCIPAL, getLocalDate(), loan.getPrincipal(),
                "Loan principal for " + loan);
    }

    public void payOffLoan(Loan loan) {
        if (finances.debit(TransactionType.LOAN_PAYMENT, getLocalDate(), loan.determineRemainingValue(),
                "Loan payoff for " + loan)) {
            addReport("You have paid off the remaining loan balance of "
                    + loan.determineRemainingValue().toAmountAndSymbolString()
                    + "on " + loan);
            finances.removeLoan(loan);
            MekHQ.triggerEvent(new LoanPaidEvent(loan));
        } else {
            addReport("<font color='red'>You do not have enough funds to pay off "
                    + loan + "</font>");
        }

    }

    public void setHealingTimeOptions(int newHeal, int newNaturalHeal) {
        // we need to check the current values and then if necessary change the
        // times for all
        // personnel, giving them credit for their current waiting time
        int currentHeal = getCampaignOptions().getHealingWaitingPeriod();
        int currentNaturalHeal = getCampaignOptions()
                .getNaturalHealingWaitingPeriod();

        getCampaignOptions().setHealingWaitingPeriod(newHeal);
        getCampaignOptions().setNaturalHealingWaitingPeriod(newNaturalHeal);

        int healDiff = newHeal - currentHeal;
        int naturalDiff = newNaturalHeal - currentNaturalHeal;

        if (healDiff != 0 || naturalDiff != 0) {
            for (Person p : getPersonnel()) {
                if (p.getDoctorId() != null) {
                    p.setDaysToWaitForHealing(Math.max(
                            p.getDaysToWaitForHealing() + healDiff, 1));
                } else {
                    p.setDaysToWaitForHealing(Math.max(
                            p.getDaysToWaitForHealing() + naturalDiff, 1));
                }
            }
        }
    }

    /**
     * Returns our list of potential transport ships
     * @return
     */
    public Set<Unit> getTransportShips() {
        return Collections.unmodifiableSet(transportShips);
    }

    public void doMaintenance(Unit u) {
        if (!u.requiresMaintenance() || !campaignOptions.checkMaintenance()) {
            return;
        }
        // lets start by checking times
        Person tech = u.getTech();
        int minutesUsed = u.getMaintenanceTime();
        int astechsUsed = getAvailableAstechs(minutesUsed, false);
        boolean maintained = ((tech != null) && (tech.getMinutesLeft() >= minutesUsed)
                && !tech.isMothballing());
        boolean paidMaintenance = true;
        if (maintained) {
            // use the time
            tech.setMinutesLeft(tech.getMinutesLeft() - minutesUsed);
            astechPoolMinutes -= astechsUsed * minutesUsed;
        }
        u.incrementDaysSinceMaintenance(maintained, astechsUsed);

        int ruggedMultiplier = 1;
        if (u.getEntity().hasQuirk(OptionsConstants.QUIRK_POS_RUGGED_1)) {
            ruggedMultiplier = 2;
        }

        if (u.getEntity().hasQuirk(OptionsConstants.QUIRK_POS_RUGGED_2)) {
            ruggedMultiplier = 3;
        }

        if (u.getDaysSinceMaintenance() >= (getCampaignOptions().getMaintenanceCycleDays() * ruggedMultiplier)) {
            // maybe use the money
            if (campaignOptions.payForMaintain()) {
                if (!(finances.debit(TransactionType.MAINTENANCE, getLocalDate(), u.getMaintenanceCost(),
                        "Maintenance for " + u.getName()))) {
                    addReport("<font color='red'><b>You cannot afford to pay maintenance costs for "
                            + u.getHyperlinkedName() + "!</b></font>");
                    paidMaintenance = false;
                }
            }
            // it is time for a maintenance check
            int qualityOrig = u.getQuality();
            String techName = "Nobody";
            String techNameLinked = techName;
            if (null != tech) {
                techName = tech.getFullTitle();
                techNameLinked = tech.getHyperlinkedFullTitle();
            }
            // don't do actual damage until we clear the for loop to avoid
            // concurrent mod problems
            // put it into a hash - 4 points of damage will mean destruction
            Map<Part, Integer> partsToDamage = new HashMap<>();
            StringBuilder maintenanceReport = new StringBuilder("<emph>" + techName + " performing maintenance</emph><br><br>");
            for (Part p : u.getParts()) {
                try {
                    String partReport = doMaintenanceOnUnitPart(u, p, partsToDamage, paidMaintenance);
                    if (partReport != null) {
                        maintenanceReport.append(partReport).append("<br>");
                    }
                } catch (Exception e) {
                    MekHQ.getLogger().error(String.format(
                            "Could not perform maintenance on part %s (%d) for %s (%s) due to an error",
                            p.getName(), p.getId(), u.getName(), u.getId().toString()), e);
                    addReport(String.format("ERROR: An error occurred performing maintenance on %s for unit %s, check the log",
                            p.getName(), u.getName()));
                }
            }

            int nDamage = 0;
            int nDestroy = 0;
            for (Map.Entry<Part, Integer> p : partsToDamage.entrySet()) {
                int damage = p.getValue();
                if (damage > 3) {
                    nDestroy++;
                    p.getKey().remove(false);
                } else {
                    p.getKey().doMaintenanceDamage(damage);
                    nDamage++;
                }
            }

            u.setLastMaintenanceReport(maintenanceReport.toString());

            if (getCampaignOptions().logMaintenance()) {
                MekHQ.getLogger().info(maintenanceReport.toString());
            }

            int quality = u.getQuality();
            String qualityString;
            boolean reverse = getCampaignOptions().reverseQualityNames();
            if (quality > qualityOrig) {
                qualityString = "<font color='green'>Overall quality improves from "
                        + Part.getQualityName(qualityOrig, reverse) + " to " + Part.getQualityName(quality, reverse)
                        + "</font>";
            } else if (quality < qualityOrig) {
                qualityString = "<font color='red'>Overall quality declines from "
                        + Part.getQualityName(qualityOrig, reverse) + " to " + Part.getQualityName(quality, reverse)
                        + "</font>";
            } else {
                qualityString = "Overall quality remains " + Part.getQualityName(quality, reverse);
            }
            String damageString = "";
            if (nDamage > 0) {
                damageString += nDamage + " parts were damaged. ";
            }
            if (nDestroy > 0) {
                damageString += nDestroy + " parts were destroyed.";
            }
            if (!damageString.isEmpty()) {
                damageString = "<b><font color='red'>" + damageString + "</b></font> [<a href='REPAIR|" + u.getId()
                        + "'>Repair bay</a>]";
            }
            String paidString = "";
            if (!paidMaintenance) {
                paidString = "<font color='red'>Could not afford maintenance costs, so check is at a penalty.</font>";
            }
            addReport(techNameLinked + " performs maintenance on " + u.getHyperlinkedName() + ". " + paidString
                    + qualityString + ". " + damageString + " [<a href='MAINTENANCE|" + u.getId()
                    + "'>Get details</a>]");

            u.resetDaysSinceMaintenance();
        }
    }

    private String doMaintenanceOnUnitPart(Unit u, Part p, Map<Part, Integer> partsToDamage, boolean paidMaintenance) {
        String partReport = "<b>" + p.getName() + "</b> (Quality " + p.getQualityName() + ")";
        if (!p.needsMaintenance()) {
            return null;
        }
        int oldQuality = p.getQuality();
        TargetRoll target = getTargetForMaintenance(p, u.getTech());
        if (!paidMaintenance) {
            // TODO : Make this modifier user inputtable
            target.addModifier(1, "did not pay for maintenance");
        }

        partReport += ", TN " + target.getValue() + "[" + target.getDesc() + "]";
        int roll = Compute.d6(2);
        int margin = roll - target.getValue();
        partReport += " rolled a " + roll + ", margin of " + margin;

        switch (p.getQuality()) {
            case Part.QUALITY_A: {
                if (margin >= 4) {
                    p.improveQuality();
                }
                if (!campaignOptions.useUnofficialMaintenance()) {
                    if (margin < -6) {
                        partsToDamage.put(p, 4);
                    } else if (margin < -4) {
                        partsToDamage.put(p, 3);
                    } else if (margin == -4) {
                        partsToDamage.put(p, 2);
                    } else if (margin < -1) {
                        partsToDamage.put(p, 1);
                    }
                } else if (margin < -6) {
                    partsToDamage.put(p, 1);
                }
                break;
            }
            case Part.QUALITY_B: {
                if (margin >= 4) {
                    p.improveQuality();
                } else if (margin < -5) {
                    p.decreaseQuality();
                }
                if (!campaignOptions.useUnofficialMaintenance()) {
                    if (margin < -6) {
                        partsToDamage.put(p, 2);
                    } else if (margin < -2) {
                        partsToDamage.put(p, 1);
                    }
                }
                break;
            }
            case Part.QUALITY_C: {
                if (margin < -4) {
                    p.decreaseQuality();
                } else if (margin >= 5) {
                    p.improveQuality();
                }
                if (!campaignOptions.useUnofficialMaintenance()) {
                    if (margin < -6) {
                        partsToDamage.put(p, 2);
                    } else if (margin < -3) {
                        partsToDamage.put(p, 1);
                    }
                }
                break;
            }
            case Part.QUALITY_D: {
                if (margin < -3) {
                    p.decreaseQuality();
                    if ((margin < -4) && !campaignOptions.useUnofficialMaintenance()) {
                        partsToDamage.put(p, 1);
                    }
                } else if (margin >= 5) {
                    p.improveQuality();
                }
                break;
            }
            case Part.QUALITY_E:
                if (margin < -2) {
                    p.decreaseQuality();
                    if ((margin < -5) && !campaignOptions.useUnofficialMaintenance()) {
                        partsToDamage.put(p, 1);
                    }
                } else if (margin >= 6) {
                    p.improveQuality();
                }
                break;
            case Part.QUALITY_F:
            default:
                if (margin < -2) {
                    p.decreaseQuality();
                    if (margin < -6 && !campaignOptions.useUnofficialMaintenance()) {
                        partsToDamage.put(p, 1);
                    }
                }
                // TODO: award XP point if margin >= 6 (make this optional)
                //if (margin >= 6) {
                //
                //}
                break;
        }
        if (p.getQuality() > oldQuality) {
            partReport += ": <font color='green'>new quality is " + p.getQualityName() + "</font>";
        } else if (p.getQuality() < oldQuality) {
            partReport += ": <font color='red'>new quality is " + p.getQualityName() + "</font>";
        } else {
            partReport += ": quality remains " + p.getQualityName();
        }
        if (null != partsToDamage.get(p)) {
            if (partsToDamage.get(p) > 3) {
                partReport += ", <font color='red'><b>part destroyed</b></font>";
            } else {
                partReport += ", <font color='red'><b>part damaged</b></font>";
            }
        }

        return partReport;
    }

    public void initTimeInService() {
        for (Person p : getPersonnel()) {
            if (!p.getPrimaryRole().isDependent() && p.getPrisonerStatus().isFree()) {
                LocalDate join = null;
                for (LogEntry e : p.getPersonnelLog()) {
                    if (join == null) {
                        // If by some nightmare there is no Joined date just use the first entry.
                        join = e.getDate();
                    }
                    if (e.getDesc().startsWith("Joined ") || e.getDesc().startsWith("Freed ")) {
                        join = e.getDate();
                        break;
                    }
                }

                p.setRecruitment((join != null) ? join : getLocalDate().minusYears(1));
            }
        }
    }

    public void initTimeInRank() {
        for (Person p : getPersonnel()) {
            if (!p.getPrimaryRole().isDependent() && p.getPrisonerStatus().isFree()) {
                LocalDate join = null;
                for (LogEntry e : p.getPersonnelLog()) {
                    if (join == null) {
                        // If by some nightmare there is no date from the below, just use the first entry.
                        join = e.getDate();
                    }

                    if (e.getDesc().startsWith("Joined ") || e.getDesc().startsWith("Freed ")
                            || e.getDesc().startsWith("Promoted ") || e.getDesc().startsWith("Demoted ")) {
                        join = e.getDate();
                    }
                }

                // For that one in a billion chance the log is empty. Clone today's date and subtract a year
                p.setLastRankChangeDate((join != null) ? join : getLocalDate().minusYears(1));
            }
        }
    }

    public void initRetirementDateTracking() {
        for (Person person : getPersonnel()) {
            if (person.getStatus().isRetired()) {
                LocalDate retired = null;
                LocalDate lastLoggedDate = null;
                for (LogEntry entry : person.getPersonnelLog()) {
                    lastLoggedDate = entry.getDate();
                    if (entry.getDesc().startsWith("Retired")) {
                        retired = entry.getDate();
                    }
                }

                if (retired == null) {
                    retired = lastLoggedDate;
                }

                // For that one in a billion chance the log is empty. Clone today's date and subtract a year
                person.setRetirement((retired != null) ? retired : getLocalDate().minusYears(1));
            }
        }
    }

    public void initAtB(boolean newCampaign) {
        getRetirementDefectionTracker().setLastRetirementRoll(getLocalDate());

        if (!newCampaign) {
            /*
            * Switch all contracts to AtBContract's
            */
            for (Map.Entry<Integer, Mission> me : missions.entrySet()) {
                Mission m = me.getValue();
                if (m instanceof Contract && !(m instanceof AtBContract)) {
                    me.setValue(new AtBContract((Contract) m, this));
                }
            }

            /*
            * Go through all the personnel records and assume the earliest date is the date
            * the unit was founded.
            */
            LocalDate founding = null;
            for (Person p : getPersonnel()) {
                for (LogEntry e : p.getPersonnelLog()) {
                    if ((founding == null) || e.getDate().isBefore(founding)) {
                        founding = e.getDate();
                    }
                }
            }
            /*
            * Go through the personnel records again and assume that any person who joined
            * the unit on the founding date is one of the founding members. Also assume
            * that MWs assigned to a non-Assault 'Mech on the date they joined came with
            * that 'Mech (which is a less certain assumption)
            */
            for (Person p : getPersonnel()) {
                LocalDate join = null;
                for (LogEntry e : p.getPersonnelLog()) {
                    if (e.getDesc().startsWith("Joined ")) {
                        join = e.getDate();
                        break;
                    }
                }
                if ((join != null) && join.equals(founding)) {
                    p.setFounder(true);
                }
                if (p.getPrimaryRole().isMechWarrior()
                        || (p.getPrimaryRole().isAerospacePilot() && getCampaignOptions().getAeroRecruitsHaveUnits())
                        || p.getPrimaryRole().isProtoMechPilot()) {
                    for (LogEntry e : p.getPersonnelLog()) {
                        if (e.getDate().equals(join) && e.getDesc().startsWith("Assigned to ")) {
                            String mech = e.getDesc().substring(12);
                            MechSummary ms = MechSummaryCache.getInstance().getMech(mech);
                            if (null != ms && (p.isFounder()
                                    || ms.getWeightClass() < megamek.common.EntityWeightClass.WEIGHT_ASSAULT)) {
                                p.setOriginalUnitWeight(ms.getWeightClass());
                                if (ms.isClan()) {
                                    p.setOriginalUnitTech(Person.TECH_CLAN);
                                } else if (ms.getYear() > 3050) {
                                    // TODO : Fix this so we aren't using a hack that just assumes IS2
                                    p.setOriginalUnitTech(Person.TECH_IS2);
                                }
                                if ((null != p.getUnit())
                                        && ms.getName().equals(p.getUnit().getEntity().getShortNameRaw())) {
                                    p.setOriginalUnitId(p.getUnit().getId());
                                }
                            }
                        }
                    }
                }
            }

            addAllLances(this.forces);

            // Determine whether or not there is an active contract
            setHasActiveContract();
        }

        setAtBConfig(AtBConfiguration.loadFromXml());
        RandomFactionGenerator.getInstance().startup(this);
        getContractMarket().generateContractOffers(this, newCampaign); // TODO : AbstractContractMarket : Remove
        setAtBEventProcessor(new AtBEventProcessor(this));
    }

    /**
     * Stop processing AtB events and release memory.
     */
    public void shutdownAtB() {
        RandomFactionGenerator.getInstance().dispose();
        RandomUnitGenerator.getInstance().dispose();
        atbEventProcessor.shutdown();
    }

    public boolean checkOverDueLoans() {
        Money overdueAmount = getFinances().checkOverdueLoanPayments(this);
        if (overdueAmount.isPositive()) {
            JOptionPane.showMessageDialog(
                    null,
                    "You have overdue loan payments totaling "
                            + overdueAmount.toAmountAndSymbolString()
                            + "\nYou must deal with these payments before advancing the day.\nHere are some options:\n  - Sell off equipment to generate funds.\n  - Pay off the collateral on the loan.\n  - Default on the loan.\n  - Just cheat and remove the loan via GM mode.",
                            "Overdue Loan Payments",
                            JOptionPane.WARNING_MESSAGE);
            return true;
        }
        return false;
    }

    public boolean checkRetirementDefections() {
        if (getRetirementDefectionTracker().getRetirees().size() > 0) {
            Object[] options = { "Show Payout Dialog", "Cancel" };
            return JOptionPane.YES_OPTION == JOptionPane
                    .showOptionDialog(
                            null,
                            "You have personnel who have left the unit or been killed in action but have not received their final payout.\nYou must deal with these payments before advancing the day.\nHere are some options:\n  - Sell off equipment to generate funds.\n  - Pay one or more personnel in equipment.\n  - Just cheat and use GM mode to edit the settlement.",
                            "Unresolved Final Payments",
                            JOptionPane.OK_CANCEL_OPTION,
                            JOptionPane.WARNING_MESSAGE, null, options,
                            options[0]);
        }
        return false;
    }

    public boolean checkYearlyRetirements() {
        if (getCampaignOptions().getUseAtB()
                && (ChronoUnit.DAYS.between(getRetirementDefectionTracker().getLastRetirementRoll(),
                getLocalDate()) == getRetirementDefectionTracker().getLastRetirementRoll().lengthOfYear())) {
            Object[] options = { "Show Retirement Dialog", "Not Now" };
            return JOptionPane.YES_OPTION == JOptionPane
                    .showOptionDialog(
                            null,
                            "It has been a year since the last retirement/defection roll, and it is time to do another.",
                            "Retirement/Defection roll required",
                            JOptionPane.OK_CANCEL_OPTION,
                            JOptionPane.WARNING_MESSAGE, null, options,
                            options[0]);
        }
        return false;
    }

    /**
     * Sets the type of rating method used.
     */
    public void setUnitRating(IUnitRating rating) {
        unitRating = rating;
    }

    /**
     * Returns the type of rating method as selected in the Campaign Options dialog.
     * Lazy-loaded for performance. Default is CampaignOpsReputation
     */
    public IUnitRating getUnitRating() {
        // if we switched unit rating methods,
        if (unitRating != null && (unitRating.getUnitRatingMethod() != getCampaignOptions().getUnitRatingMethod())) {
            unitRating = null;
        }

        if (unitRating == null) {
            UnitRatingMethod method = getCampaignOptions().getUnitRatingMethod();

            if (UnitRatingMethod.FLD_MAN_MERCS_REV.equals(method)) {
                unitRating = new FieldManualMercRevDragoonsRating(this);
            } else {
                unitRating = new CampaignOpsReputation(this);
            }
        }

        return unitRating;
    }

    @Override
    public int getTechIntroYear() {
        if (getCampaignOptions().limitByYear()) {
            return getGameYear();
        } else {
            return Integer.MAX_VALUE;
        }
    }

    @Override
    public int getGameYear() {
        return getLocalDate().getYear();
    }

    @Override
    public int getTechFaction() {
        return techFactionCode;
    }

    public void updateTechFactionCode() {
        if (campaignOptions.useFactionIntroDate()) {
            for (int i = 0; i < ITechnology.MM_FACTION_CODES.length; i++) {
                if (ITechnology.MM_FACTION_CODES[i].equals(factionCode)) {
                    techFactionCode = i;
                    UnitTechProgression.loadFaction(techFactionCode);
                    return;
                }
            }
            // If the tech progression data does not include the current faction,
            // use a generic.
            if (getFaction().isClan()) {
                techFactionCode = ITechnology.F_CLAN;
            } else if (getFaction().isPeriphery()) {
                techFactionCode = ITechnology.F_PER;
            } else {
                techFactionCode = ITechnology.F_IS;
            }
        } else {
            techFactionCode = ITechnology.F_NONE;
        }
        // Unit tech level will be calculated if the code has changed.
        UnitTechProgression.loadFaction(techFactionCode);
    }

    @Override
    public boolean useClanTechBase() {
        return getFaction().isClan();
    }

    @Override
    public boolean useMixedTech() {
        if (useClanTechBase()) {
            return campaignOptions.allowISPurchases();
        } else {
            return campaignOptions.allowClanPurchases();
        }
    }

    @Override
    public SimpleTechLevel getTechLevel() {
        for (SimpleTechLevel lvl : SimpleTechLevel.values()) {
            if (campaignOptions.getTechLevel() == lvl.ordinal()) {
                return lvl;
            }
        }
        return SimpleTechLevel.UNOFFICIAL;
    }

    @Override
    public boolean unofficialNoYear() {
        return false;
    }

    @Override
    public boolean useVariableTechLevel() {
        return campaignOptions.useVariableTechLevel();
    }

    @Override
    public boolean showExtinct() {
        return !campaignOptions.disallowExtinctStuff();
    }
}<|MERGE_RESOLUTION|>--- conflicted
+++ resolved
@@ -1931,23 +1931,9 @@
 
         // Return the tech collection sorted worst to best Skill Level, or reversed if we want
         // elites first
-<<<<<<< HEAD
-        if (sorted) {
-            Comparator<Person> techSorter = Comparator.comparingInt(person ->
-                    person.getExperienceLevel(this, !person.getPrimaryRole().isTech()
-                            && person.getSecondaryRole().isTechSecondary()));
-
-            if (eliteFirst) {
-                techSorter = techSorter.reversed().thenComparing(Comparator
-                        .comparingInt(Person::getDailyAvailableTechTime).reversed());
-            } else {
-                techSorter = techSorter.thenComparing(Comparator.comparingInt(Person::getMinutesLeft).reversed());
-            }
-=======
         Comparator<Person> techSorter = Comparator.comparingInt(person ->
-                person.getExperienceLevel(!person.getPrimaryRole().isTech()
+                person.getExperienceLevel(this, !person.getPrimaryRole().isTech()
                         && person.getSecondaryRole().isTechSecondary()));
->>>>>>> d2fa9f57
 
         if (eliteFirst) {
             techSorter = techSorter.reversed().thenComparing(Comparator
