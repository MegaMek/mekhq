/*
 * Copyright (c) 2009 - Jay Lawson (jaylawson39 at yahoo.com). All Rights Reserved.
 * Copyright (C) 2022-2025 The MegaMek Team. All Rights Reserved.
 *
 * This file is part of MekHQ.
 *
 * MekHQ is free software: you can redistribute it and/or modify
 * it under the terms of the GNU General Public License (GPL),
 * version 3 or (at your option) any later version,
 * as published by the Free Software Foundation.
 *
 * MekHQ is distributed in the hope that it will be useful,
 * but WITHOUT ANY WARRANTY; without even the implied warranty
 * of MERCHANTABILITY or FITNESS FOR A PARTICULAR PURPOSE.
 * See the GNU General Public License for more details.
 *
 * A copy of the GPL should have been included with this project;
 * if not, see <https://www.gnu.org/licenses/>.
 *
 * NOTICE: The MegaMek organization is a non-profit group of volunteers
 * creating free software for the BattleTech community.
 *
 * MechWarrior, BattleMech, `Mech and AeroTech are registered trademarks
 * of The Topps Company, Inc. All Rights Reserved.
 *
 * Catalyst Game Labs and the Catalyst Game Labs logo are trademarks of
 * InMediaRes Productions, LLC.
 *
 * MechWarrior Copyright Microsoft Corporation. MekHQ was created under
 * Microsoft's "Game Content Usage Rules"
 * <https://www.xbox.com/en-US/developers/rules> and it is not endorsed by or
 * affiliated with Microsoft.
 */
package mekhq.campaign;

import static java.lang.Math.floor;
import static java.lang.Math.max;
import static megamek.common.Compute.d6;
import static megamek.common.Compute.randomInt;
import static mekhq.campaign.CampaignOptions.S_AUTO;
import static mekhq.campaign.CampaignOptions.S_TECH;
import static mekhq.campaign.CampaignOptions.TRANSIT_UNIT_MONTH;
import static mekhq.campaign.CampaignOptions.TRANSIT_UNIT_WEEK;
import static mekhq.campaign.force.CombatTeam.recalculateCombatTeams;
import static mekhq.campaign.force.Force.FORCE_NONE;
import static mekhq.campaign.force.Force.FORCE_ORIGIN;
import static mekhq.campaign.force.Force.NO_ASSIGNED_SCENARIO;
import static mekhq.campaign.market.contractMarket.ContractAutomation.performAutomatedActivation;
import static mekhq.campaign.market.personnelMarket.enums.PersonnelMarketStyle.MEKHQ;
import static mekhq.campaign.market.personnelMarket.enums.PersonnelMarketStyle.PERSONNEL_MARKET_DISABLED;
import static mekhq.campaign.mission.AtBContract.pickRandomCamouflage;
import static mekhq.campaign.mission.resupplyAndCaches.PerformResupply.performResupply;
import static mekhq.campaign.mission.resupplyAndCaches.Resupply.isProhibitedUnitType;
import static mekhq.campaign.mission.resupplyAndCaches.ResupplyUtilities.processAbandonedConvoy;
import static mekhq.campaign.parts.enums.PartQuality.QUALITY_A;
import static mekhq.campaign.personnel.DiscretionarySpending.performDiscretionarySpending;
import static mekhq.campaign.personnel.PersonnelOptions.ADMIN_INTERSTELLAR_NEGOTIATOR;
import static mekhq.campaign.personnel.PersonnelOptions.ADMIN_LOGISTICIAN;
import static mekhq.campaign.personnel.backgrounds.BackgroundsController.randomMercenaryCompanyNameGenerator;
import static mekhq.campaign.personnel.education.EducationController.getAcademy;
import static mekhq.campaign.personnel.education.TrainingCombatTeams.processTrainingCombatTeams;
import static mekhq.campaign.personnel.lifeEvents.CommandersDayAnnouncement.isCommandersDay;
import static mekhq.campaign.personnel.lifeEvents.FreedomDayAnnouncement.isFreedomDay;
import static mekhq.campaign.personnel.lifeEvents.NewYearsDayAnnouncement.isNewYear;
import static mekhq.campaign.personnel.lifeEvents.WinterHolidayAnnouncement.isWinterHolidayMajorDay;
import static mekhq.campaign.personnel.skills.Aging.applyAgingSPA;
import static mekhq.campaign.personnel.skills.Aging.updateAllSkillAgeModifiers;
import static mekhq.campaign.personnel.skills.SkillType.EXP_NONE;
import static mekhq.campaign.personnel.skills.SkillType.S_STRATEGY;
import static mekhq.campaign.personnel.skills.SkillType.getType;
import static mekhq.campaign.personnel.turnoverAndRetention.Fatigue.areFieldKitchensWithinCapacity;
import static mekhq.campaign.personnel.turnoverAndRetention.Fatigue.checkFieldKitchenCapacity;
import static mekhq.campaign.personnel.turnoverAndRetention.Fatigue.checkFieldKitchenUsage;
import static mekhq.campaign.personnel.turnoverAndRetention.Fatigue.processFatigueRecovery;
import static mekhq.campaign.personnel.turnoverAndRetention.RetirementDefectionTracker.Payout.isBreakingContract;
import static mekhq.campaign.randomEvents.GrayMonday.GRAY_MONDAY_EVENTS_BEGIN;
import static mekhq.campaign.randomEvents.GrayMonday.GRAY_MONDAY_EVENTS_END;
import static mekhq.campaign.randomEvents.GrayMonday.isGrayMonday;
import static mekhq.campaign.randomEvents.prisoners.PrisonerEventManager.DEFAULT_TEMPORARY_CAPACITY;
import static mekhq.campaign.randomEvents.prisoners.PrisonerEventManager.MINIMUM_TEMPORARY_CAPACITY;
import static mekhq.campaign.randomEvents.prisoners.enums.PrisonerStatus.BONDSMAN;
import static mekhq.campaign.stratcon.StratconRulesManager.processIgnoredDynamicScenario;
import static mekhq.campaign.stratcon.SupportPointNegotiation.negotiateAdditionalSupportPoints;
import static mekhq.campaign.unit.Unit.SITE_FACILITY_BASIC;
import static mekhq.campaign.unit.Unit.TECH_WORK_DAY;
import static mekhq.campaign.universe.Factions.getFactionLogo;
import static mekhq.gui.campaignOptions.enums.ProcurementPersonnelPick.isIneligibleToPerformProcurement;
import static mekhq.utilities.ReportingUtilities.CLOSING_SPAN_TAG;
import static mekhq.utilities.ReportingUtilities.spanOpeningWithCustomColor;

import java.io.PrintWriter;
import java.text.MessageFormat;
import java.time.DayOfWeek;
import java.time.LocalDate;
import java.time.Month;
import java.time.temporal.ChronoUnit;
import java.util.*;
import java.util.Map.Entry;
import java.util.stream.Collectors;
import javax.swing.ImageIcon;
import javax.swing.JOptionPane;

import megamek.Version;
import megamek.client.bot.princess.BehaviorSettings;
import megamek.client.bot.princess.BehaviorSettingsFactory;
import megamek.client.generator.RandomGenderGenerator;
import megamek.client.generator.RandomNameGenerator;
import megamek.client.generator.RandomUnitGenerator;
import megamek.client.ui.util.PlayerColour;
import megamek.codeUtilities.ObjectUtility;
import megamek.common.*;
import megamek.common.ITechnology.AvailabilityValue;
import megamek.common.annotations.Nullable;
import megamek.common.enums.Gender;
import megamek.common.equipment.BombMounted;
import megamek.common.icons.Camouflage;
import megamek.common.icons.Portrait;
import megamek.common.loaders.BLKFile;
import megamek.common.loaders.EntityLoadingException;
import megamek.common.loaders.EntitySavingException;
import megamek.common.options.GameOptions;
import megamek.common.options.IBasicOption;
import megamek.common.options.IOption;
import megamek.common.options.IOptionGroup;
import megamek.common.options.OptionsConstants;
import megamek.common.planetaryconditions.PlanetaryConditions;
import megamek.common.util.BuildingBlock;
import megamek.logging.MMLogger;
import mekhq.MHQConstants;
import mekhq.MekHQ;
import mekhq.Utilities;
import mekhq.campaign.Quartermaster.PartAcquisitionResult;
import mekhq.campaign.againstTheBot.AtBConfiguration;
import mekhq.campaign.enums.CampaignTransportType;
import mekhq.campaign.event.*;
import mekhq.campaign.finances.Accountant;
import mekhq.campaign.finances.CurrencyManager;
import mekhq.campaign.finances.Finances;
import mekhq.campaign.finances.Loan;
import mekhq.campaign.finances.Money;
import mekhq.campaign.finances.enums.TransactionType;
import mekhq.campaign.force.CombatTeam;
import mekhq.campaign.force.Force;
import mekhq.campaign.force.ForceType;
import mekhq.campaign.icons.StandardForceIcon;
import mekhq.campaign.icons.UnitIcon;
import mekhq.campaign.log.HistoricalLogEntry;
import mekhq.campaign.log.LogEntry;
import mekhq.campaign.log.ServiceLogger;
import mekhq.campaign.market.PartsStore;
import mekhq.campaign.market.PersonnelMarket;
import mekhq.campaign.market.ShoppingList;
import mekhq.campaign.market.contractMarket.AbstractContractMarket;
import mekhq.campaign.market.contractMarket.AtbMonthlyContractMarket;
import mekhq.campaign.market.personnelMarket.enums.PersonnelMarketStyle;
import mekhq.campaign.market.personnelMarket.markets.NewPersonnelMarket;
import mekhq.campaign.market.unitMarket.AbstractUnitMarket;
import mekhq.campaign.market.unitMarket.DisabledUnitMarket;
import mekhq.campaign.mission.AtBContract;
import mekhq.campaign.mission.AtBDynamicScenario;
import mekhq.campaign.mission.AtBScenario;
import mekhq.campaign.mission.Contract;
import mekhq.campaign.mission.Mission;
import mekhq.campaign.mission.Scenario;
import mekhq.campaign.mission.atb.AtBScenarioFactory;
import mekhq.campaign.mission.enums.AtBMoraleLevel;
import mekhq.campaign.mission.enums.CombatRole;
import mekhq.campaign.mission.enums.MissionStatus;
import mekhq.campaign.mission.enums.ScenarioStatus;
import mekhq.campaign.mission.enums.ScenarioType;
import mekhq.campaign.mission.resupplyAndCaches.Resupply;
import mekhq.campaign.mission.resupplyAndCaches.Resupply.ResupplyType;
import mekhq.campaign.parts.*;
import mekhq.campaign.parts.enums.PartQuality;
import mekhq.campaign.parts.equipment.AmmoBin;
import mekhq.campaign.parts.equipment.EquipmentPart;
import mekhq.campaign.parts.equipment.HeatSink;
import mekhq.campaign.parts.equipment.JumpJet;
import mekhq.campaign.parts.equipment.MissingEquipmentPart;
import mekhq.campaign.personnel.Bloodname;
import mekhq.campaign.personnel.Person;
import mekhq.campaign.personnel.PersonnelOptions;
import mekhq.campaign.personnel.RandomDependents;
import mekhq.campaign.personnel.SpecialAbility;
import mekhq.campaign.personnel.autoAwards.AutoAwardsController;
import mekhq.campaign.personnel.death.RandomDeath;
import mekhq.campaign.personnel.divorce.AbstractDivorce;
import mekhq.campaign.personnel.divorce.DisabledRandomDivorce;
import mekhq.campaign.personnel.education.Academy;
import mekhq.campaign.personnel.education.EducationController;
import mekhq.campaign.personnel.enums.PersonnelRole;
import mekhq.campaign.personnel.enums.PersonnelStatus;
import mekhq.campaign.personnel.enums.Phenotype;
import mekhq.campaign.personnel.enums.SplittingSurnameStyle;
import mekhq.campaign.personnel.generator.AbstractPersonnelGenerator;
import mekhq.campaign.personnel.generator.AbstractSkillGenerator;
import mekhq.campaign.personnel.generator.AbstractSpecialAbilityGenerator;
import mekhq.campaign.personnel.generator.DefaultPersonnelGenerator;
import mekhq.campaign.personnel.generator.DefaultSkillGenerator;
import mekhq.campaign.personnel.generator.DefaultSpecialAbilityGenerator;
import mekhq.campaign.personnel.generator.RandomPortraitGenerator;
import mekhq.campaign.personnel.generator.SingleSpecialAbilityGenerator;
import mekhq.campaign.personnel.lifeEvents.ComingOfAgeAnnouncement;
import mekhq.campaign.personnel.lifeEvents.CommandersDayAnnouncement;
import mekhq.campaign.personnel.lifeEvents.FreedomDayAnnouncement;
import mekhq.campaign.personnel.lifeEvents.NewYearsDayAnnouncement;
import mekhq.campaign.personnel.lifeEvents.WinterHolidayAnnouncement;
import mekhq.campaign.personnel.marriage.AbstractMarriage;
import mekhq.campaign.personnel.marriage.DisabledRandomMarriage;
import mekhq.campaign.personnel.medical.MedicalController;
import mekhq.campaign.personnel.procreation.AbstractProcreation;
import mekhq.campaign.personnel.procreation.DisabledRandomProcreation;
import mekhq.campaign.personnel.ranks.RankSystem;
import mekhq.campaign.personnel.ranks.RankValidator;
import mekhq.campaign.personnel.ranks.Ranks;
import mekhq.campaign.personnel.skills.Attributes;
import mekhq.campaign.personnel.skills.RandomSkillPreferences;
import mekhq.campaign.personnel.skills.Skill;
import mekhq.campaign.personnel.skills.SkillType;
import mekhq.campaign.personnel.turnoverAndRetention.RetirementDefectionTracker;
import mekhq.campaign.randomEvents.GrayMonday;
import mekhq.campaign.randomEvents.RandomEventLibraries;
import mekhq.campaign.randomEvents.prisoners.PrisonerEventManager;
import mekhq.campaign.randomEvents.prisoners.RecoverMIAPersonnel;
import mekhq.campaign.randomEvents.prisoners.enums.PrisonerStatus;
import mekhq.campaign.rating.CamOpsReputation.ReputationController;
import mekhq.campaign.rating.FieldManualMercRevDragoonsRating;
import mekhq.campaign.rating.IUnitRating;
import mekhq.campaign.rating.UnitRatingMethod;
import mekhq.campaign.storyarc.StoryArc;
import mekhq.campaign.stratcon.StratconCampaignState;
import mekhq.campaign.stratcon.StratconContractInitializer;
import mekhq.campaign.stratcon.StratconRulesManager;
import mekhq.campaign.stratcon.StratconTrackState;
import mekhq.campaign.unit.CargoStatistics;
import mekhq.campaign.unit.CrewType;
import mekhq.campaign.unit.HangarStatistics;
import mekhq.campaign.unit.TestUnit;
import mekhq.campaign.unit.Unit;
import mekhq.campaign.unit.UnitOrder;
import mekhq.campaign.unit.UnitTechProgression;
import mekhq.campaign.unit.enums.TransporterType;
import mekhq.campaign.universe.*;
import mekhq.campaign.universe.enums.HiringHallLevel;
import mekhq.campaign.universe.eras.Era;
import mekhq.campaign.universe.eras.Eras;
import mekhq.campaign.universe.factionStanding.FactionStandingUtilities;
import mekhq.campaign.universe.factionStanding.FactionStandings;
import mekhq.campaign.universe.factionStanding.PerformBatchall;
import mekhq.campaign.universe.fameAndInfamy.FameAndInfamyController;
import mekhq.campaign.universe.selectors.factionSelectors.AbstractFactionSelector;
import mekhq.campaign.universe.selectors.factionSelectors.DefaultFactionSelector;
import mekhq.campaign.universe.selectors.factionSelectors.RangedFactionSelector;
import mekhq.campaign.universe.selectors.planetSelectors.AbstractPlanetSelector;
import mekhq.campaign.universe.selectors.planetSelectors.DefaultPlanetSelector;
import mekhq.campaign.universe.selectors.planetSelectors.RangedPlanetSelector;
import mekhq.campaign.utilities.AutomatedPersonnelCleanUp;
import mekhq.campaign.work.IAcquisitionWork;
import mekhq.campaign.work.IPartWork;
import mekhq.gui.baseComponents.immersiveDialogs.ImmersiveDialogSimple;
import mekhq.gui.campaignOptions.enums.ProcurementPersonnelPick;
import mekhq.module.atb.AtBEventProcessor;
import mekhq.service.AutosaveService;
import mekhq.service.IAutosaveService;
import mekhq.service.mrms.MRMSService;
import mekhq.utilities.MHQXMLUtility;
import mekhq.utilities.ReportingUtilities;

/**
 * The main campaign class, keeps track of teams and units
 *
 * @author Taharqa
 */
public class Campaign implements ITechManager {
    private static final MMLogger logger = MMLogger.create(Campaign.class);

    public static final String REPORT_LINEBREAK = "<br/><br/>";

    private UUID id;
    private Version version; // this is dynamically populated on load and doesn't need to be saved

    // we have three things to track: (1) teams, (2) units, (3) repair tasks
    // we will use the same basic system (borrowed from MegaMek) for tracking
    // all three
    // OK now we have more, parts, personnel, forces, missions, and scenarios.
    // and more still - we're tracking DropShips and WarShips in a separate set so
    // that we can assign units to transports
    private final Hangar units = new Hangar();
    CampaignTransporterMap shipTransporters = new CampaignTransporterMap(this, CampaignTransportType.SHIP_TRANSPORT);
    CampaignTransporterMap tacticalTransporters = new CampaignTransporterMap(this,
          CampaignTransportType.TACTICAL_TRANSPORT);
    CampaignTransporterMap towTransporters = new CampaignTransporterMap(this, CampaignTransportType.TOW_TRANSPORT);
    private final Map<UUID, Person> personnel = new LinkedHashMap<>();
    private Warehouse parts = new Warehouse();
    private final TreeMap<Integer, Force> forceIds = new TreeMap<>();
    private final TreeMap<Integer, Mission> missions = new TreeMap<>();
    private final TreeMap<Integer, Scenario> scenarios = new TreeMap<>();
    private final Map<UUID, List<Kill>> kills = new HashMap<>();

    // This maps PartInUse ToString() results to doubles, representing a mapping
    // of parts in use to their requested stock percentages to make these values
    // persistent
    private Map<String, Double> partsInUseRequestedStockMap = new LinkedHashMap<>();

    private transient final UnitNameTracker unitNameTracker = new UnitNameTracker();

    private int astechPool;
    private int astechPoolMinutes;
    private int astechPoolOvertime;
    private int medicPool;

    private int lastForceId;
    private int lastMissionId;
    private int lastScenarioId;

    // I need to put a basic game object in campaign so that I can
    // assign it to the entities, otherwise some entity methods may get NPE
    // if they try to call up game options
    private final Game game;
    private final Player player;

    private GameOptions gameOptions;

    private String name;
    private LocalDate currentDay;
    private LocalDate campaignStartDate;

    // hierarchically structured Force object to define TO&E
    private Force forces;
    private Hashtable<Integer, CombatTeam> combatTeams; // AtB

    private Faction faction;
    private ITechnology.Faction techFaction;
    private String retainerEmployerCode; // AtB
    private LocalDate retainerStartDate; // AtB
    private RankSystem rankSystem;

    private final ArrayList<String> currentReport;
    private transient String currentReportHTML;
    private transient List<String> newReports;

    private Boolean fieldKitchenWithinCapacity;

    // this is updated and used per gaming session, it is enabled/disabled via the
    // Campaign options
    // we're re-using the LogEntry class that is used to store Personnel entries
    public LinkedList<LogEntry> inMemoryLogHistory = new LinkedList<>();

    private boolean overtime;
    private boolean gmMode;
    private transient boolean overviewLoadingValue = true;

    private Camouflage camouflage = pickRandomCamouflage(3025, "Root");
    private PlayerColour colour = PlayerColour.BLUE;
    private StandardForceIcon unitIcon = new UnitIcon(null, null);

    private Finances finances;

    private CurrentLocation location;
    private boolean isAvoidingEmptySystems;
    private boolean isOverridingCommandCircuitRequirements;

    private final News news;

    private final PartsStore partsStore;

    private final List<String> customs;

    private CampaignOptions campaignOptions;
    private RandomSkillPreferences rskillPrefs = new RandomSkillPreferences();
    private MekHQ app;

    private ShoppingList shoppingList;

    private NewPersonnelMarket newPersonnelMarket;

    @Deprecated(since = "0.50.06", forRemoval = false)
    private PersonnelMarket personnelMarket;

    private AbstractContractMarket contractMarket;
    private AbstractUnitMarket unitMarket;

    private RandomDeath randomDeath;
    private transient AbstractDivorce divorce;
    private transient AbstractMarriage marriage;
    private transient AbstractProcreation procreation;
    private List<Person> personnelWhoAdvancedInXP;

    private RetirementDefectionTracker retirementDefectionTracker;
    private List<String> turnoverRetirementInformation;

    private AtBConfiguration atbConfig; // AtB
    private AtBEventProcessor atbEventProcessor; // AtB
    private LocalDate shipSearchStart; // AtB
    private int shipSearchType;
    private String shipSearchResult; // AtB
    private LocalDate shipSearchExpiration; // AtB
    private IUnitGenerator unitGenerator; // deprecated
    private IUnitRating unitRating; // deprecated
    private ReputationController reputation;
    private int crimeRating;
    private int crimePirateModifier;
    private LocalDate dateOfLastCrime;
    private FactionStandings factionStandings;
    private int initiativeBonus;
    private int initiativeMaxBonus;
    private final CampaignSummary campaignSummary;
    private final Quartermaster quartermaster;
    private StoryArc storyArc;
    private BehaviorSettings autoResolveBehaviorSettings;
    private List<UUID> automatedMothballUnits;
    private int temporaryPrisonerCapacity;
    private boolean processProcurement;

    // options relating to parts in use and restock
    private boolean ignoreMothballed;
    private boolean topUpWeekly;
    private PartQuality ignoreSparesUnderQuality;

    // Libraries
    // We deliberately don't write this data to the save file as we want it rebuilt
    // every time the campaign loads. This ensures updates can be applied and there is no risk of
    // bugs being permanently locked into the campaign file.
    RandomEventLibraries randomEventLibraries;

    /**
     * Represents the different types of administrative specializations. Each specialization corresponds to a distinct
     * administrative role within the organization.
     *
     * <p>
     * These specializations are used to determine administrative roles and responsibilities, such as by identifying the
     * most senior administrator for a given role.
     * </p>
     */
    public enum AdministratorSpecialization {
        COMMAND, LOGISTICS, TRANSPORT, HR
    }

    private final transient ResourceBundle resources = ResourceBundle.getBundle("mekhq.resources.Campaign",
          MekHQ.getMHQOptions().getLocale());

    /**
     * This is used to determine if the player has an active AtB Contract, and is recalculated on load
     */
    private transient boolean hasActiveContract;

    private final IAutosaveService autosaveService;

    public Campaign() {
        id = UUID.randomUUID();
        game = new Game();
        player = new Player(0, "self");
        game.addPlayer(0, player);
        currentDay = LocalDate.ofYearDay(3067, 1);
        campaignStartDate = null;
        campaignOptions = new CampaignOptions();
        setFaction(Factions.getInstance().getDefaultFaction());
        techFaction = ITechnology.Faction.MERC;
        CurrencyManager.getInstance().setCampaign(this);
        location = new CurrentLocation(Systems.getInstance().getSystems().get("Galatea"), 0);
        isAvoidingEmptySystems = true;
        isOverridingCommandCircuitRequirements = false;
        currentReport = new ArrayList<>();
        currentReportHTML = "";
        newReports = new ArrayList<>();
        name = randomMercenaryCompanyNameGenerator(null);
        overtime = false;
        gmMode = false;
        retainerEmployerCode = null;
        retainerStartDate = null;
        reputation = null;
        factionStandings = new FactionStandings();
        crimeRating = 0;
        crimePirateModifier = 0;
        dateOfLastCrime = null;
        initiativeBonus = 0;
        initiativeMaxBonus = 1;
        setRankSystemDirect(Ranks.getRankSystemFromCode(Ranks.DEFAULT_SYSTEM_CODE));
        forces = new Force(name);
        forceIds.put(0, forces);
        combatTeams = new Hashtable<>();
        finances = new Finances();
        astechPool = 0;
        medicPool = 0;
        resetAstechMinutes();
        partsStore = new PartsStore(this);
        gameOptions = new GameOptions();
        gameOptions.getOption(OptionsConstants.ALLOWED_YEAR).setValue(getGameYear());
        game.setOptions(gameOptions);
        customs = new ArrayList<>();
        shoppingList = new ShoppingList();
        newPersonnelMarket = new NewPersonnelMarket(this);
        news = new News(getGameYear(), id.getLeastSignificantBits());
        setPersonnelMarket(new PersonnelMarket());
        setContractMarket(new AtbMonthlyContractMarket());
        setUnitMarket(new DisabledUnitMarket());
        randomDeath = new RandomDeath(this);
        setDivorce(new DisabledRandomDivorce(getCampaignOptions()));
        setMarriage(new DisabledRandomMarriage(getCampaignOptions()));
        setProcreation(new DisabledRandomProcreation(getCampaignOptions()));
        personnelWhoAdvancedInXP = new ArrayList<>();
        retirementDefectionTracker = new RetirementDefectionTracker();
        turnoverRetirementInformation = new ArrayList<>();
        atbConfig = null;
        autosaveService = new AutosaveService();
        hasActiveContract = false;
        campaignSummary = new CampaignSummary(this);
        quartermaster = new Quartermaster(this);
        fieldKitchenWithinCapacity = false;
        autoResolveBehaviorSettings = BehaviorSettingsFactory.getInstance().DEFAULT_BEHAVIOR;
        automatedMothballUnits = new ArrayList<>();
        temporaryPrisonerCapacity = DEFAULT_TEMPORARY_CAPACITY;
        processProcurement = true;
        topUpWeekly = false;
        ignoreMothballed = true;
        ignoreSparesUnderQuality = QUALITY_A;

        // Library initialization
        randomEventLibraries = new RandomEventLibraries();
    }

    /**
     * @return the app
     */
    public MekHQ getApp() {
        return app;
    }

    /**
     * @param app the app to set
     */
    public void setApp(MekHQ app) {
        this.app = app;
    }

    /**
     * @param overviewLoadingValue the overviewLoadingValue to set
     */
    public void setOverviewLoadingValue(boolean overviewLoadingValue) {
        this.overviewLoadingValue = overviewLoadingValue;
    }

    public Game getGame() {
        return game;
    }

    public Player getPlayer() {
        return player;
    }

    public void setId(UUID id) {
        this.id = id;
    }

    public UUID getId() {
        return id;
    }

    public void setVersion(Version version) {
        this.version = version;
    }

    public @Nullable Version getVersion() {
        return version;
    }

    public String getName() {
        return name;
    }

    public void setName(String s) {
        this.name = s;
    }

    public Era getEra() {
        return Eras.getInstance().getEra(getLocalDate());
    }

    public String getTitle() {
        return getName() +
                     " (" +
                     getFaction().getFullName(getGameYear()) +
                     ')' +
                     " - " +
                     MekHQ.getMHQOptions().getLongDisplayFormattedDate(getLocalDate()) +
                     " (" +
                     getEra() +
                     ')';
    }

    public LocalDate getLocalDate() {
        return currentDay;
    }

    public void setLocalDate(LocalDate currentDay) {
        this.currentDay = currentDay;
    }

    public LocalDate getCampaignStartDate() {
        return campaignStartDate;
    }

    public void setCampaignStartDate(LocalDate campaignStartDate) {
        this.campaignStartDate = campaignStartDate;
    }

    public PlanetarySystem getCurrentSystem() {
        return location.getCurrentSystem();
    }

    public boolean isAvoidingEmptySystems() {
        return isAvoidingEmptySystems;
    }

    public void setIsAvoidingEmptySystems(boolean isAvoidingEmptySystems) {
        this.isAvoidingEmptySystems = isAvoidingEmptySystems;
    }

    public boolean isOverridingCommandCircuitRequirements() {
        return isOverridingCommandCircuitRequirements;
    }

    public void setIsOverridingCommandCircuitRequirements(boolean isOverridingCommandCircuitRequirements) {
        this.isOverridingCommandCircuitRequirements = isOverridingCommandCircuitRequirements;
    }

    /**
     * Returns the Hiring Hall level from the force's current system on the current date. If there is no hiring hall
     * present, the level is HiringHallLevel.NONE.
     *
     * @return The Hiring Hall level of the current system at the present date.
     */
    public HiringHallLevel getSystemHiringHallLevel() {
        return getCurrentSystem().getHiringHallLevel(getLocalDate());
    }

    public Money getFunds() {
        return finances.getBalance();
    }

    public void setForces(Force f) {
        forces = f;
    }

    public Force getForces() {
        return forces;
    }

    public List<Force> getAllForces() {
        return new ArrayList<>(forceIds.values());
    }

    /**
     * Retrieves all units in the Table of Organization and Equipment (TOE).
     *
     * <p>This method provides a list of unique identifiers for all units currently included in the force's TOE
     * structure.</p>
     *
     * @param standardForcesOnly if {@code true}, returns only units in {@link ForceType#STANDARD} forces; if
     *                           {@code false}, returns all units.
     *
     * @return a List of UUID objects representing all units in the TOE according to the specified filter
     *
     * @author Illiani
     * @since 0.50.05
     */
    public List<UUID> getAllUnitsInTheTOE(boolean standardForcesOnly) {
        return forces.getAllUnits(standardForcesOnly);
    }

    /**
     * Adds a {@link CombatTeam} to the {@code combatTeams} {@link Hashtable} using {@code forceId} as the key.
     *
     * @param combatTeam the {@link CombatTeam} to be added to the {@link Hashtable}
     */
    public void addCombatTeam(CombatTeam combatTeam) {
        combatTeams.put(combatTeam.getForceId(), combatTeam);
    }

    /**
     * Removes a {@link CombatTeam} from the {@code combatTeams} {@link Hashtable} using {@code forceId} as the key.
     *
     * @param forceId the key of the {@link CombatTeam} to be removed from the {@link Hashtable}
     */
    public void removeCombatTeam(final int forceId) {
        this.combatTeams.remove(forceId);
    }

    /**
     * Returns the {@link Hashtable} using the combatTeam's {@code forceId} as the key and containing all the
     * {@link CombatTeam} objects after removing the ineligible ones. Although sanitization might not be necessary, it
     * ensures that there is no need for {@code isEligible()} checks when fetching the {@link Hashtable}.
     *
     * @return the sanitized {@link Hashtable} of {@link CombatTeam} objects stored in the current campaign.
     */
    public Hashtable<Integer, CombatTeam> getCombatTeamsTable() {
        // Here we sanitize the list, ensuring ineligible formations have been removed
        // before
        // returning the hashtable. In theory, this shouldn't be necessary, however,
        // having this
        // sanitizing step should remove the need for isEligible() checks whenever we
        // fetch the
        // hashtable.
        for (Force force : getAllForces()) {
            int forceId = force.getId();
            if (combatTeams.containsKey(forceId)) {
                CombatTeam combatTeam = combatTeams.get(forceId);

                if (combatTeam.isEligible(this)) {
                    continue;
                }
            } else {
                CombatTeam combatTeam = new CombatTeam(forceId, this);

                if (combatTeam.isEligible(this)) {
                    combatTeams.put(forceId, combatTeam);
                    continue;
                }
            }

            combatTeams.remove(forceId);
        }

        return combatTeams;
    }

    /**
     * Returns an {@link ArrayList} of all {@link CombatTeam} objects in the {@code combatTeams} {@link Hashtable}.
     * Calls the {@code getCombatTeamsTable()} method to sanitize the {@link Hashtable} before conversion to
     * {@link ArrayList}.
     *
     * @return an {@link ArrayList} of all the {@link CombatTeam} objects in the {@code combatTeams} {@link Hashtable}
     */
    public ArrayList<CombatTeam> getAllCombatTeams() {
        // This call allows us to utilize the self-sanitizing feature of
        // getCombatTeamsTable(),
        // without needing to directly include the code here, too.
        combatTeams = getCombatTeamsTable();

        return combatTeams.values()
                     .stream()
                     .filter(l -> forceIds.containsKey(l.getForceId()))
                     .collect(Collectors.toCollection(ArrayList::new));
    }

    public void setShoppingList(ShoppingList sl) {
        shoppingList = sl;
    }

    public ShoppingList getShoppingList() {
        return shoppingList;
    }

    // region Markets
    public PersonnelMarket getPersonnelMarket() {
        return personnelMarket;
    }

    public void setPersonnelMarket(final PersonnelMarket personnelMarket) {
        this.personnelMarket = personnelMarket;
    }

    public AbstractContractMarket getContractMarket() {
        return contractMarket;
    }

    public void setContractMarket(final AbstractContractMarket contractMarket) {
        this.contractMarket = contractMarket;
    }

    public AbstractUnitMarket getUnitMarket() {
        return unitMarket;
    }

    public void setUnitMarket(final AbstractUnitMarket unitMarket) {
        this.unitMarket = unitMarket;
    }

    public NewPersonnelMarket getNewPersonnelMarket() {
        return newPersonnelMarket;
    }

    public void setNewPersonnelMarket(final NewPersonnelMarket newPersonnelMarket) {
        this.newPersonnelMarket = newPersonnelMarket;
    }
    // endregion Markets

    // region Personnel Modules
    public void resetRandomDeath() {
        this.randomDeath = new RandomDeath(this);
    }

    public AbstractDivorce getDivorce() {
        return divorce;
    }

    public void setDivorce(final AbstractDivorce divorce) {
        this.divorce = divorce;
    }

    public AbstractMarriage getMarriage() {
        return marriage;
    }

    public void setMarriage(final AbstractMarriage marriage) {
        this.marriage = marriage;
    }

    public AbstractProcreation getProcreation() {
        return procreation;
    }

    public void setProcreation(final AbstractProcreation procreation) {
        this.procreation = procreation;
    }
    // endregion Personnel Modules

    public void setRetirementDefectionTracker(RetirementDefectionTracker rdt) {
        retirementDefectionTracker = rdt;
    }

    public RetirementDefectionTracker getRetirementDefectionTracker() {
        return retirementDefectionTracker;
    }

    /**
     * Sets the list of personnel who have advanced in experience points (XP) via vocational xp.
     *
     * @param personnelWhoAdvancedInXP a {@link List} of {@link Person} objects representing personnel who have gained
     *                                 XP.
     */
    public void setPersonnelWhoAdvancedInXP(List<Person> personnelWhoAdvancedInXP) {
        this.personnelWhoAdvancedInXP = personnelWhoAdvancedInXP;
    }

    /**
     * Retrieves the list of personnel who have advanced in experience points (XP) via vocational xp.
     *
     * @return a {@link List} of {@link Person} objects representing personnel who have gained XP.
     */
    public List<Person> getPersonnelWhoAdvancedInXP() {
        return personnelWhoAdvancedInXP;
    }

    /**
     * Initializes the unit generator based on the method chosen in campaignOptions. Called when the unit generator is
     * first used or when the method has been changed in campaignOptions.
     */
    public void initUnitGenerator() {
        if (unitGenerator != null && unitGenerator instanceof RATManager) {
            MekHQ.unregisterHandler(unitGenerator);
        }
        if (campaignOptions.isUseStaticRATs()) {
            RATManager rm = new RATManager();
            while (!RandomUnitGenerator.getInstance().isInitialized()) {
                try {
                    Thread.sleep(50);
                } catch (InterruptedException e) {
                    logger.error("", e);
                }
            }
            rm.setSelectedRATs(campaignOptions.getRATs());
            rm.setIgnoreRatEra(campaignOptions.isIgnoreRATEra());
            unitGenerator = rm;
        } else {
            unitGenerator = new RATGeneratorConnector(getGameYear());
        }
    }

    /**
     * @return - the class responsible for generating random units
     */
    public IUnitGenerator getUnitGenerator() {
        if (unitGenerator == null) {
            initUnitGenerator();
        }
        return unitGenerator;
    }

    public void setAtBEventProcessor(AtBEventProcessor processor) {
        atbEventProcessor = processor;
    }

    public void setAtBConfig(AtBConfiguration config) {
        atbConfig = config;
    }

    public AtBConfiguration getAtBConfig() {
        if (atbConfig == null) {
            atbConfig = AtBConfiguration.loadFromXml();
        }
        return atbConfig;
    }

    // region Ship Search

    /**
     * Sets the date a ship search was started, or null if no search is in progress.
     */
    public void setShipSearchStart(@Nullable LocalDate shipSearchStart) {
        this.shipSearchStart = shipSearchStart;
    }

    /**
     * @return The date a ship search was started, or null if none is in progress.
     */
    public LocalDate getShipSearchStart() {
        return shipSearchStart;
    }

    /**
     * Sets the lookup name of the available ship, or null if none were found.
     */
    public void setShipSearchResult(@Nullable String result) {
        shipSearchResult = result;
    }

    /**
     * @return The lookup name of the available ship, or null if none is available
     */
    public String getShipSearchResult() {
        return shipSearchResult;
    }

    /**
     * @return The date the ship is no longer available, if there is one.
     */
    public LocalDate getShipSearchExpiration() {
        return shipSearchExpiration;
    }

    public void setShipSearchExpiration(LocalDate shipSearchExpiration) {
        this.shipSearchExpiration = shipSearchExpiration;
    }

    /**
     * Sets the unit type to search for.
     */
    public void setShipSearchType(int unitType) {
        shipSearchType = unitType;
    }

    public void startShipSearch(int unitType) {
        setShipSearchStart(getLocalDate());
        setShipSearchType(unitType);
    }

    private void processShipSearch() {
        if (getShipSearchStart() == null) {
            return;
        }

        StringBuilder report = new StringBuilder();
        if (getFinances().debit(TransactionType.UNIT_PURCHASE,
              getLocalDate(),
              getAtBConfig().shipSearchCostPerWeek(),
              "Ship Search")) {
            report.append(getAtBConfig().shipSearchCostPerWeek().toAmountAndSymbolString())
                  .append(" deducted for ship search.");
        } else {
            addReport("<font color=" +
                            ReportingUtilities.getNegativeColor() +
                            ">Insufficient funds for ship search.</font>");
            setShipSearchStart(null);
            return;
        }

        long numDays = ChronoUnit.DAYS.between(getShipSearchStart(), getLocalDate());
        if (numDays > 21) {
            int roll = d6(2);
            TargetRoll target = getAtBConfig().shipSearchTargetRoll(shipSearchType, this);
            setShipSearchStart(null);
            report.append("<br/>Ship search target: ").append(target.getValueAsString()).append(" roll: ").append(roll);
            // TODO : mos zero should make ship available on retainer
            if (roll >= target.getValue()) {
                report.append("<br/>Search successful. ");

                MekSummary ms = getUnitGenerator().generate(getFaction().getShortName(),
                      shipSearchType,
                      -1,
                      getGameYear(),
                      getAtBUnitRatingMod());

                if (ms == null) {
                    ms = getAtBConfig().findShip(shipSearchType);
                }

                if (ms != null) {
                    setShipSearchResult(ms.getName());
                    setShipSearchExpiration(getLocalDate().plusDays(31));
                    report.append(getShipSearchResult())
                          .append(" is available for purchase for ")
                          .append(Money.of(ms.getCost()).toAmountAndSymbolString())
                          .append(" until ")
                          .append(MekHQ.getMHQOptions().getDisplayFormattedDate(getShipSearchExpiration()));
                } else {
                    report.append(" <font color=")
                          .append(ReportingUtilities.getNegativeColor())
                          .append(">Could not determine ship type.</font>");
                }
            } else {
                report.append("<br/>Ship search unsuccessful.");
            }
        }
        addReport(report.toString());
    }

    public void purchaseShipSearchResult() {
        MekSummary ms = MekSummaryCache.getInstance().getMek(getShipSearchResult());
        if (ms == null) {
            logger.error("Cannot find entry for {}", getShipSearchResult());
            return;
        }

        Money cost = Money.of(ms.getCost());

        if (getFunds().isLessThan(cost)) {
            addReport("<font color='" +
                            ReportingUtilities.getNegativeColor() +
                            "'><b> You cannot afford this unit. Transaction cancelled</b>.</font>");
            return;
        }

        MekFileParser mekFileParser;

        try {
            mekFileParser = new MekFileParser(ms.getSourceFile(), ms.getEntryName());
        } catch (Exception ex) {
            logger.error("Unable to load unit: {}", ms.getEntryName(), ex);
            return;
        }

        Entity en = mekFileParser.getEntity();

        int transitDays = getCampaignOptions().isInstantUnitMarketDelivery() ?
                                0 :
                                calculatePartTransitTime(en.calcYearAvailability(getGameYear(),
                                      useClanTechBase(),
                                      getTechFaction()));

        getFinances().debit(TransactionType.UNIT_PURCHASE, getLocalDate(), cost, "Purchased " + en.getShortName());
        PartQuality quality = PartQuality.QUALITY_D;

        if (campaignOptions.isUseRandomUnitQualities()) {
            quality = Unit.getRandomUnitQuality(0);
        }

        addNewUnit(en, true, transitDays, quality);

        if (!getCampaignOptions().isInstantUnitMarketDelivery()) {
            addReport("<font color='" +
                            ReportingUtilities.getPositiveColor() +
                            "'>Unit will be delivered in " +
                            transitDays +
                            " days.</font>");
        }
        setShipSearchResult(null);
        setShipSearchExpiration(null);
    }
    // endregion Ship Search

    /**
     * Process retirements for retired personnel, if any.
     *
     * @param totalPayout     The total retirement payout.
     * @param unitAssignments List of unit assignments.
     *
     * @return False if there were payments AND they were unable to be processed, true otherwise.
     */
    public boolean applyRetirement(Money totalPayout, Map<UUID, UUID> unitAssignments) {
        turnoverRetirementInformation.clear();

        if ((totalPayout.isPositive()) || (null != getRetirementDefectionTracker().getRetirees())) {
            if (getFinances().debit(TransactionType.PAYOUT, getLocalDate(), totalPayout, "Final Payout")) {
                for (UUID pid : getRetirementDefectionTracker().getRetirees()) {
                    Person person = getPerson(pid);
                    boolean wasKilled = getRetirementDefectionTracker().getPayout(pid).isWasKilled();
                    boolean wasSacked = getRetirementDefectionTracker().getPayout(pid).isWasSacked();

                    if ((!wasKilled) && (!wasSacked)) {
                        if (!person.getPermanentInjuries().isEmpty()) {
                            person.changeStatus(this, getLocalDate(), PersonnelStatus.RETIRED);
                        }
                        if (isBreakingContract(person,
                              getLocalDate(),
                              getCampaignOptions().getServiceContractDuration())) {
                            if (!getActiveContracts().isEmpty()) {
                                int roll = randomInt(20);

                                if (roll == 0) {
                                    person.changeStatus(this, getLocalDate(), PersonnelStatus.DEFECTED);
                                }
                            } else {
                                person.changeStatus(this, getLocalDate(), PersonnelStatus.RESIGNED);
                            }
                        } else if (person.getAge(getLocalDate()) >= 50) {
                            person.changeStatus(this, getLocalDate(), PersonnelStatus.RETIRED);
                        } else {
                            person.changeStatus(this, getLocalDate(), PersonnelStatus.RESIGNED);
                        }
                    }

                    if (!person.getStatus().isActive()) {
                        turnoverRetirementInformation.add(String.format(person.getStatus().getReportText(),
                              person.getHyperlinkedFullTitle()));
                    }

                    if (wasSacked) {
                        if (person.getPermanentInjuries().isEmpty()) {
                            person.changeStatus(this, getLocalDate(), PersonnelStatus.SACKED);
                        } else {
                            person.changeStatus(this, getLocalDate(), PersonnelStatus.RETIRED);
                        }
                    }

                    // civilian spouses follow their partner in departing
                    Person spouse = person.getGenealogy().getSpouse();

                    if ((spouse != null) && (spouse.getPrimaryRole().isCivilian())) {
                        addReport(spouse.getHyperlinkedFullTitle() +
                                        ' ' +
                                        resources.getString("turnoverJointDeparture.text"));
                        spouse.changeStatus(this, getLocalDate(), PersonnelStatus.LEFT);

                        turnoverRetirementInformation.add(spouse.getHyperlinkedFullTitle() +
                                                                ' ' +
                                                                resources.getString("turnoverJointDeparture.text"));
                    }

                    // non-civilian spouses may divorce the remaining partner
                    if ((person.getAge(getLocalDate()) >= 50) && (!campaignOptions.getRandomDivorceMethod().isNone())) {
                        if ((spouse != null) && (spouse.isDivorceable()) && (!spouse.getPrimaryRole().isCivilian())) {
                            if ((person.getStatus().isDefected()) || (randomInt(6) == 0)) {
                                getDivorce().divorce(this, getLocalDate(), person, SplittingSurnameStyle.WEIGHTED);

                                turnoverRetirementInformation.add(String.format(resources.getString("divorce.text"),
                                      person.getHyperlinkedFullTitle(),
                                      spouse.getHyperlinkedFullTitle()));
                            }
                        }
                    }

                    // This ensures children have a chance of following their parent into departure
                    // This needs to be after spouses, to ensure joint-departure spouses are
                    // factored in
                    for (Person child : person.getGenealogy().getChildren()) {
                        if ((child.isChild(getLocalDate())) && (!child.getStatus().isDepartedUnit())) {
                            boolean hasRemainingParent = child.getGenealogy()
                                                               .getParents()
                                                               .stream()
                                                               .anyMatch(parent -> (!parent.getStatus()
                                                                                           .isDepartedUnit()) &&
                                                                                         (!parent.getStatus()
                                                                                                 .isAbsent()));

                            // if there is a remaining parent, there is a 50/50 chance the child departs
                            if ((hasRemainingParent) && (randomInt(2) == 0)) {
                                addReport(child.getHyperlinkedFullTitle() +
                                                ' ' +
                                                resources.getString("turnoverJointDepartureChild.text"));
                                child.changeStatus(this, getLocalDate(), PersonnelStatus.LEFT);

                                turnoverRetirementInformation.add(child.getHyperlinkedFullTitle() +
                                                                        ' ' +
                                                                        resources.getString(
                                                                              "turnoverJointDepartureChild.text"));
                            }

                            // if there is no remaining parent, the child will always depart, unless the
                            // parents are dead
                            if ((!hasRemainingParent) && (child.getGenealogy().hasLivingParents())) {
                                addReport(child.getHyperlinkedFullTitle() +
                                                ' ' +
                                                resources.getString("turnoverJointDepartureChild.text"));
                                child.changeStatus(this, getLocalDate(), PersonnelStatus.LEFT);

                                turnoverRetirementInformation.add(child.getHyperlinkedFullTitle() +
                                                                        ' ' +
                                                                        resources.getString(
                                                                              "turnoverJointDepartureChild.text"));
                            } else if (!child.getGenealogy().hasLivingParents()) {
                                addReport(child.getHyperlinkedFullTitle() + ' ' + resources.getString("orphaned.text"));

                                turnoverRetirementInformation.add(child.getHyperlinkedFullTitle() +
                                                                        ' ' +
                                                                        resources.getString("orphaned.text"));
                                ServiceLogger.orphaned(person, getLocalDate());
                            }
                        }
                    }

                    if (unitAssignments.containsKey(pid)) {
                        removeUnit(unitAssignments.get(pid));
                    }
                }
                getRetirementDefectionTracker().resolveAllContracts();
                return true;
            }
        } else {
            addReport("<font color='" +
                            ReportingUtilities.getNegativeColor() +
                            "'>You cannot afford to make the final payments.</font>");
            return false;
        }

        return true;
    }

    public CampaignSummary getCampaignSummary() {
        return campaignSummary;
    }

    public News getNews() {
        return news;
    }

    /**
     * Add force to an existing superforce. This method will also assign the force an id and place it in the forceId
     * hash
     *
     * @param force      - the Force to add
     * @param superForce - the superforce to add the new force to
     */
    public void addForce(Force force, Force superForce) {
        int id = lastForceId + 1;
        force.setId(id);
        superForce.addSubForce(force, true);
        force.setScenarioId(superForce.getScenarioId(), this);
        forceIds.put(id, force);
        lastForceId = id;

        force.updateCommander(this);

        if (campaignOptions.isUseAtB()) {
            recalculateCombatTeams(this);
        }
    }

    public void moveForce(Force force, Force superForce) {
        Force parentForce = force.getParentForce();

        if (null != parentForce) {
            parentForce.removeSubForce(force.getId());
        }

        superForce.addSubForce(force, true);
        force.setScenarioId(superForce.getScenarioId(), this);

        // repopulate formation levels across the TO&E
        Force.populateFormationLevelsFromOrigin(this);
    }

    /**
     * This is used by the XML loader. The id should already be set for this force so don't increment
     *
     * @param force Force to add
     */
    public void importForce(Force force) {
        lastForceId = max(lastForceId, force.getId());
        forceIds.put(force.getId(), force);
    }

    /**
     * This is used by the XML loader. The id should already be set for this scenario so don't increment
     *
     * @param scenario Scenario to Add.
     */
    public void importScenario(Scenario scenario) {
        lastScenarioId = max(lastScenarioId, scenario.getId());
        scenarios.put(scenario.getId(), scenario);
    }

    public void addUnitToForce(final @Nullable Unit unit, final Force force) {
        addUnitToForce(unit, force.getId());
    }

    /**
     * Add unit to an existing force. This method will also assign that force's id to the unit.
     *
     * @param unit Unit to add to the existing force.
     * @param id   Force ID to add unit to
     */
    public void addUnitToForce(@Nullable Unit unit, int id) {
        if (unit == null) {
            return;
        }

        Force force = forceIds.get(id);
        Force prevForce = forceIds.get(unit.getForceId());
        boolean useTransfers = false;
        boolean transferLog = !getCampaignOptions().isUseTransfers();

        if (null != prevForce) {
            if (null != prevForce.getTechID()) {
                unit.removeTech();
            }
            // We log removal if we don't use transfers or if it can't be assigned to a new
            // force
            prevForce.removeUnit(this, unit.getId(), transferLog || (force == null));
            useTransfers = !transferLog;
            MekHQ.triggerEvent(new OrganizationChangedEvent(this, prevForce, unit));
        }

        if (null != force) {
            unit.setForceId(id);
            unit.setScenarioId(force.getScenarioId());
            if (null != force.getTechID()) {
                Person forceTech = getPerson(force.getTechID());
                if (forceTech.canTech(unit.getEntity())) {
                    if (null != unit.getTech()) {
                        unit.removeTech();
                    }

                    unit.setTech(forceTech);
                } else {
                    String cantTech = forceTech.getFullName() +
                                            " cannot maintain " +
                                            unit.getName() +
                                            '\n' +
                                            "You will need to assign a tech manually.";
                    JOptionPane.showMessageDialog(null, cantTech, "Warning", JOptionPane.WARNING_MESSAGE);
                }
            }
            force.addUnit(this, unit.getId(), useTransfers, prevForce);
            MekHQ.triggerEvent(new OrganizationChangedEvent(this, force, unit));
        }

        if (campaignOptions.isUseAtB()) {
            recalculateCombatTeams(this);
        }
    }

    /**
     * Adds force and all its sub-forces to the Combat Teams table
     */
    private void addAllCombatTeams(Force force) {
        recalculateCombatTeams(this);

        for (Force subForce : force.getSubForces()) {
            addAllCombatTeams(subForce);
        }
    }

    // region Missions/Contracts

    /**
     * Add a mission to the campaign
     *
     * @param mission The mission to be added
     */
    public void addMission(Mission mission) {
        int missionID = lastMissionId + 1;
        mission.setId(missionID);
        missions.put(missionID, mission);
        lastMissionId = missionID;
        MekHQ.triggerEvent(new MissionNewEvent(mission));
    }

    /**
     * Imports a {@link Mission} into a campaign.
     *
     * @param mission Mission to import into the campaign.
     */
    public void importMission(final Mission mission) {
        mission.getScenarios().forEach(this::importScenario);
        addMissionWithoutId(mission);
        StratconContractInitializer.restoreTransientStratconInformation(mission, this);
    }

    private void addMissionWithoutId(Mission m) {
        lastMissionId = max(lastMissionId, m.getId());
        missions.put(m.getId(), m);
        MekHQ.triggerEvent(new MissionNewEvent(m));
    }

    /**
     * @param id the mission's id
     *
     * @return the mission in question
     */
    public @Nullable Mission getMission(int id) {
        return missions.get(id);
    }

    /**
     * @return an <code>Collection</code> of missions in the campaign
     */
    public Collection<Mission> getMissions() {
        return missions.values();
    }

    /**
     * @return missions List sorted with complete missions at the bottom
     */
    public List<Mission> getSortedMissions() {
        return getMissions().stream()
                     .sorted(Comparator.comparing(Mission::getStatus)
                                   .thenComparing(m -> (m instanceof Contract) ?
                                                             ((Contract) m).getStartDate() :
                                                             LocalDate.now()))
                     .collect(Collectors.toList());
    }

    public List<Mission> getActiveMissions(final boolean excludeEndDateCheck) {
        return getMissions().stream()
                     .filter(m -> m.isActiveOn(getLocalDate(), excludeEndDateCheck))
                     .collect(Collectors.toList());
    }

    public List<Mission> getCompletedMissions() {
        return getMissions().stream().filter(m -> m.getStatus().isCompleted()).collect(Collectors.toList());
    }

    /**
     * Retrieves a list of currently active contracts.
     *
     * <p>This method is a shorthand for {@link #getActiveContracts(boolean)} with {@code includeFutureContracts}
     * set to {@code false}. It fetches all contracts from the list of missions and filters them for those that are
     * currently active on the current local date.</p>
     *
     * @return A list of {@link Contract} objects that are currently active.
     */
    public List<Contract> getActiveContracts() {
        return getActiveContracts(false);
    }

    /**
     * Retrieves a list of active contracts, with an option to include future contracts.
     *
     * <p>This method iterates through all missions and checks if they are instances of {@link Contract}.
     * If so, it filters them based on their active status, as determined by the
     * {@link Contract#isActiveOn(LocalDate, boolean)} method.</p>
     *
     * @param includeFutureContracts If {@code true}, contracts that are scheduled to start in the future will also be
     *                               included in the final result. If {@code false}, only contracts active on the
     *                               current local date are included.
     *
     * @return A list of {@link Contract} objects that match the active criteria.
     */
    public List<Contract> getActiveContracts(boolean includeFutureContracts) {
        List<Contract> activeContracts = new ArrayList<>();

        for (Mission mission : getMissions()) {
            // Skip if the mission is not a Contract
            if (!(mission instanceof Contract contract)) {
                continue;
            }

            if (contract.isActiveOn(getLocalDate(), includeFutureContracts)) {
                activeContracts.add(contract);
            }
        }

        return activeContracts;
    }

    /**
     * Retrieves a list of future contracts.
     *
     * <p>This method fetches all missions and checks if they are instances of {@link Contract}. It filters the
     * contracts where the start date is after the current day.</p>
     *
     * @return A list of {@link Contract} objects whose start dates are in the future.
     */
    public List<Contract> getFutureContracts() {
        List<Contract> activeContracts = new ArrayList<>();

        for (Mission mission : getMissions()) {
            // Skip if the mission is not a Contract
            if (!(mission instanceof Contract contract)) {
                continue;
            }

            if (contract.getStartDate().isAfter(currentDay)) {
                activeContracts.add(contract);
            }
        }

        return activeContracts;
    }

    public List<AtBContract> getAtBContracts() {
        return getMissions().stream()
                     .filter(c -> c instanceof AtBContract)
                     .map(c -> (AtBContract) c)
                     .collect(Collectors.toList());
    }

    /**
     * Determines whether there is an active AtB (Against the Bot) contract. This method checks if there are contracts
     * currently active. Optionally, it can also consider future contracts that have been accepted but have not yet
     * started.
     *
     * @param includeFutureContracts a boolean indicating whether contracts that have been accepted but have not yet
     *                               started should also be considered as active.
     *
     * @return {@code true} if there is any currently active AtB contract, or if {@code includeFutureContracts} is
     *       {@code true} and there are future contracts starting after the current date. Otherwise, {@code false}.
     *
     * @see #hasFutureAtBContract()
     */
    public boolean hasActiveAtBContract(boolean includeFutureContracts) {
        if (!getActiveAtBContracts().isEmpty()) {
            return true;
        }

        if (includeFutureContracts) {
            return hasFutureAtBContract();
        }

        return false;
    }

    /**
     * Checks if there is at least one active AtB (Against the Bot) contract, using the default search parameters.
     *
     * @return {@code true} if an active AtB contract exists; {@code false} otherwise
     *
     * @author Illiani
     * @since 0.50.06
     */
    public boolean hasActiveAtBContract() {
        return hasActiveAtBContract(false);
    }

    /**
     * Determines whether there are any future AtB (Against the Bot) contracts. A future contract is defined as a
     * contract that has been accepted but has a start date later than the current day.
     *
     * @return true if there is at least one future AtB contract (accepted but starting after the current date).
     *       Otherwise, false.
     */
    public boolean hasFutureAtBContract() {
        List<AtBContract> contracts = getAtBContracts();

        for (AtBContract contract : contracts) {
            // This catches any contracts that have been accepted, but haven't yet started
            if (contract.getStartDate().isAfter(currentDay)) {
                return true;
            }
        }

        return false;
    }

    public List<AtBContract> getActiveAtBContracts() {
        return getActiveAtBContracts(false);
    }

    public List<AtBContract> getActiveAtBContracts(boolean excludeEndDateCheck) {
        return getMissions().stream()
                     .filter(c -> (c instanceof AtBContract) && c.isActiveOn(getLocalDate(), excludeEndDateCheck))
                     .map(c -> (AtBContract) c)
                     .collect(Collectors.toList());
    }

    public List<AtBContract> getCompletedAtBContracts() {
        return getMissions().stream()
                     .filter(c -> (c instanceof AtBContract) && c.getStatus().isCompleted())
                     .map(c -> (AtBContract) c)
                     .collect(Collectors.toList());
    }

    /**
     * @return whether the current campaign has an active contract for the current date
     */
    public boolean hasActiveContract() {
        return hasActiveContract;
    }

    /**
     * This is used to check if the current campaign has one or more active contacts, and sets the value of
     * hasActiveContract based on that check. This value should not be set elsewhere
     */
    public void setHasActiveContract() {
        hasActiveContract = getMissions().stream()
                                  .anyMatch(c -> (c instanceof Contract) && c.isActiveOn(getLocalDate()));
    }
    // endregion Missions/Contracts

    /**
     * Adds scenario to existing mission, generating a report.
     */
    public void addScenario(Scenario s, Mission m) {
        addScenario(s, m, false);
    }

    /**
     * Add scenario to an existing mission. This method will also assign the scenario an id, provided that it is a new
     * scenario. It then adds the scenario to the scenarioId hash.
     * <p>
     * Scenarios with previously set ids can be sent to this mission, allowing one to remove and then re-add scenarios
     * if needed. This functionality is used in the
     * <code>AtBScenarioFactory</code> class in method
     * <code>createScenariosForNewWeek</code> to
     * ensure that scenarios are generated properly.
     *
     * @param s              - the Scenario to add
     * @param m              - the mission to add the new scenario to
     * @param suppressReport - whether to suppress the campaign report
     */
    public void addScenario(Scenario s, Mission m, boolean suppressReport) {
        final boolean newScenario = s.getId() == Scenario.S_DEFAULT_ID;
        final int id = newScenario ? ++lastScenarioId : s.getId();
        s.setId(id);
        m.addScenario(s);
        scenarios.put(id, s);

        if (newScenario && !suppressReport) {
            addReport(MessageFormat.format(resources.getString("newAtBScenario.format"),
                  s.getHyperlinkedName(),
                  MekHQ.getMHQOptions().getDisplayFormattedDate(s.getDate())));
        }

        MekHQ.triggerEvent(new ScenarioNewEvent(s));
    }

    public Scenario getScenario(int id) {
        return scenarios.get(id);
    }

    public Collection<Scenario> getScenarios() {
        return scenarios.values();
    }

    public void setLocation(CurrentLocation l) {
        location = l;
    }

    /**
     * Moves immediately to a {@link PlanetarySystem}.
     *
     * @param s The {@link PlanetarySystem} the campaign has been moved to.
     */
    public void moveToPlanetarySystem(PlanetarySystem s) {
        setLocation(new CurrentLocation(s, 0.0));
        MekHQ.triggerEvent(new LocationChangedEvent(getLocation(), false));
    }

    public CurrentLocation getLocation() {
        return location;
    }

    /**
     * Imports a {@link Unit} into a campaign.
     *
     * @param unit A {@link Unit} to import into the campaign.
     */
    public void importUnit(Unit unit) {
        Objects.requireNonNull(unit);

        logger.debug("Importing unit: ({}): {}", unit.getId(), unit.getName());

        getHangar().addUnit(unit);

        checkDuplicateNamesDuringAdd(unit.getEntity());

        // Assign an entity ID to our new unit
        if (Entity.NONE == unit.getEntity().getId()) {
            unit.getEntity().setId(game.getNextEntityId());
        }

        // Entity should exist before we initialize transport space
        game.addEntity(unit.getEntity());

        unit.initializeAllTransportSpace();

        if (!unit.isMothballed()) {
            for (CampaignTransportType campaignTransportType : CampaignTransportType.values()) {
                if (!unit.getTransportCapabilities(campaignTransportType).isEmpty()) {
                    addCampaignTransport(campaignTransportType, unit);
                }
            }
        }

    }

    /**
     * Adds a transport (Unit) to the list specified transporters map. This transporters map is used to store
     * transports, the kinds of transporters they have, and their remaining capacity. The transporters map is meant to
     * be utilized by the GUI.
     *
     * @param campaignTransportType Transport Type (enum) we're adding to
     * @param unit                  unit with transport capabilities
     *
     * @see CampaignTransporterMap
     */
    public void addCampaignTransport(CampaignTransportType campaignTransportType, Unit unit) {
        if (campaignTransportType.isShipTransport()) {
            shipTransporters.addTransporter(unit);
        } else if (campaignTransportType.isTacticalTransport()) {
            tacticalTransporters.addTransporter(unit);
        } else if (campaignTransportType.isTowTransport()) {
            towTransporters.addTransporter(unit);
        }
    }

    /**
     * This will update the transport in the transports list with current capacities. When a unit is added or removed
     * from a transport, that information needs updated in the campaign transport map. This method will update the map
     * for every {@code CampaignTransportType} for the given transport.
     *
     * @param transport Unit
     *
     * @see Campaign#updateTransportInTransports(CampaignTransportType, Unit)
     */
    public void updateTransportInTransports(Unit transport) {
        for (CampaignTransportType campaignTransportType : CampaignTransportType.values()) {
            updateTransportInTransports(campaignTransportType, transport);
        }
    }

    /**
     * This will update the transport in the transports list with current capacities. When a unit is added or removed
     * from a transport, that information needs updated in the campaign transport map. This method takes the
     * CampaignTransportType and transport as inputs and updates the map with the current capacities of the transport.
     *
     * @param campaignTransportType type (Enum) of TransportedUnitsSummary we're interested in
     * @param transport             Unit
     */
    public void updateTransportInTransports(CampaignTransportType campaignTransportType, Unit transport) {
        Objects.requireNonNull(getCampaignTransporterMap(campaignTransportType))
              .updateTransportInTransporterMap(transport);
    }

    /**
     * Deletes an entry from the list of specified list of transports. This gets updated when the transport should no
     * longer be in the CampaignTransporterMap, such as when Transport is mothballed or removed from the campaign.
     *
     * @param campaignTransportType Transport Type (enum) we're checking
     * @param unit                  - The ship we want to remove from this Set
     *
     * @see CampaignTransporterMap
     */
    public void removeCampaignTransporter(CampaignTransportType campaignTransportType, Unit unit) {
        if (campaignTransportType.isShipTransport()) {
            shipTransporters.removeTransport(unit);
        } else if (campaignTransportType.isTacticalTransport()) {
            tacticalTransporters.removeTransport(unit);
        } else if (campaignTransportType.isTowTransport()) {
            towTransporters.removeTransport(unit);
        }
    }

    /**
     * This is for adding a TestUnit that was previously created and had parts added to it. We need to do the normal
     * stuff, but we also need to take the existing parts and add them to the campaign.
     *
     * @param testUnit TestUnit to add.
     */
    public void addTestUnit(TestUnit testUnit) {
        // we really just want the entity and the parts so let's just wrap that around a new unit.
        Unit unit = new Unit(testUnit.getEntity(), this);
        getHangar().addUnit(unit);

        // we decided we like the test unit so much we are going to keep it
        unit.getEntity().setOwner(player);
        unit.getEntity().setGame(game);
        unit.getEntity().setExternalIdAsString(unit.getId().toString());
        unit.setMaintenanceMultiplier(getCampaignOptions().getDefaultMaintenanceTime());

        // now lets grab the parts from the test unit and set them up with this unit
        for (Part p : testUnit.getParts()) {
            unit.addPart(p);
            getQuartermaster().addPart(p, 0);
        }

        unit.resetPilotAndEntity();

        if (!unit.isRepairable()) {
            unit.setSalvage(true);
        }

        // Assign an entity ID to our new unit
        if (Entity.NONE == unit.getEntity().getId()) {
            unit.getEntity().setId(game.getNextEntityId());
        }
        game.addEntity(unit.getEntity());

        checkDuplicateNamesDuringAdd(unit.getEntity());
        addReport(unit.getHyperlinkedName() + " has been added to the unit roster.");
    }

    /**
     * Add a new unit to the campaign and set its quality to D.
     *
     * @param en             An <code>Entity</code> object that the new unit will be wrapped around
     * @param allowNewPilots A boolean indicating whether to add new pilots for the unit
     * @param days           The number of days for the new unit to arrive
     *
     * @return The newly added unit
     */
    public Unit addNewUnit(Entity en, boolean allowNewPilots, int days) {
        return addNewUnit(en, allowNewPilots, days, PartQuality.QUALITY_D);
    }

    /**
     * Add a new unit to the campaign and set its quality.
     *
     * @param en             An <code>Entity</code> object that the new unit will be wrapped around
     * @param allowNewPilots A boolean indicating whether to add new pilots for the unit
     * @param days           The number of days for the new unit to arrive
     * @param quality        The quality of the new unit (0-5)
     *
     * @return The newly added unit
     *
     * @throws IllegalArgumentException If the quality is not within the valid range (0-5)
     */
    public Unit addNewUnit(Entity en, boolean allowNewPilots, int days, PartQuality quality) {
        Unit unit = new Unit(en, this);
        unit.setMaintenanceMultiplier(getCampaignOptions().getDefaultMaintenanceTime());
        getHangar().addUnit(unit);

        // reset the game object
        en.setOwner(player);
        en.setGame(game);
        en.setExternalIdAsString(unit.getId().toString());

        // Added to avoid the 'default force bug' when calculating cargo
        removeUnitFromForce(unit);

        unit.initializeParts(true);
        unit.runDiagnostic(false);
        if (!unit.isRepairable()) {
            unit.setSalvage(true);
        }

        unit.setDaysToArrival(days);

        if (days > 0) {
            unit.setMothballed(campaignOptions.isMothballUnitMarketDeliveries());
        }

        if (allowNewPilots) {
            Map<CrewType, Collection<Person>> newCrew = Utilities.genRandomCrewWithCombinedSkill(this,
                  unit,
                  getFaction().getShortName());
            newCrew.forEach((type, personnel) -> personnel.forEach(p -> type.getAddMethod().accept(unit, p)));
        }

        unit.resetPilotAndEntity();

        unit.setQuality(quality);

        // Assign an entity ID to our new unit
        if (Entity.NONE == en.getId()) {
            en.setId(game.getNextEntityId());
        }
        game.addEntity(en);

        unit.initializeAllTransportSpace();

        if (!unit.isMothballed()) {
            for (CampaignTransportType campaignTransportType : CampaignTransportType.values()) {
                if (!unit.getTransportCapabilities(campaignTransportType).isEmpty()) {
                    addCampaignTransport(campaignTransportType, unit);
                }
            }
        }

        checkDuplicateNamesDuringAdd(en);
        addReport(unit.getHyperlinkedName() + " has been added to the unit roster.");
        MekHQ.triggerEvent(new UnitNewEvent(unit));

        return unit;
    }

    /**
     * @return the current hangar containing the player's units.
     */
    public Hangar getHangar() {
        return units;
    }

    /**
     * Gets statistics related to units in the hangar.
     */
    public HangarStatistics getHangarStatistics() {
        return new HangarStatistics(getHangar());
    }

    /**
     * Gets statistics related to cargo in the hangar.
     */
    public CargoStatistics getCargoStatistics() {
        return new CargoStatistics(this);
    }

    public Collection<Unit> getUnits() {
        return getHangar().getUnits();
    }

    /**
     * Retrieves a collection of units that are not mothballed or being salvaged.
     *
     * @return a collection of active units
     */
    public Collection<Unit> getActiveUnits() {
        return getHangar().getUnits().stream().filter(unit -> !unit.isMothballed() && !unit.isSalvage()).toList();
    }

    public List<Entity> getEntities() {
        return getUnits().stream().map(Unit::getEntity).collect(Collectors.toList());
    }

    public Unit getUnit(UUID id) {
        return getHangar().getUnit(id);
    }

    // region Personnel
    // region Person Creation

    /**
     * Creates a new dependent with given gender. The origin faction and planet are set to null.
     *
     * @param gender The {@link Gender} of the new dependent.
     *
     * @return Return a {@link Person} object representing the new dependent.
     */
    public Person newDependent(Gender gender) {
        return newDependent(gender, null, null);
    }

    /**
     * Creates a new dependent with the given gender, origin faction, and origin planet.
     *
     * @param gender        The {@link Gender} of the new dependent.
     * @param originFaction The {@link Faction} that represents the origin faction for the new dependent. This can be
     *                      null, suggesting the faction will be chosen based on campaign options.
     * @param originPlanet  The {@link Planet} that represents the origin planet for the new dependent. This can be
     *                      null, suggesting the planet will be chosen based on campaign options.
     *
     * @return Return a {@link Person} object representing the new dependent.
     */
    public Person newDependent(Gender gender, @Nullable Faction originFaction, @Nullable Planet originPlanet) {
        PersonnelRole civilianProfession = PersonnelRole.MISCELLANEOUS_JOB;

        int dependentProfessionDieSize = campaignOptions.getDependentProfessionDieSize();
        if (dependentProfessionDieSize == 0 || randomInt(dependentProfessionDieSize) == 0) {
            civilianProfession = PersonnelRole.DEPENDENT;
        }

        int civilianProfessionDieSize = campaignOptions.getCivilianProfessionDieSize();
        if (civilianProfessionDieSize > 0) { // A value of 0 denotes that this system has been disabled
            if (randomInt(civilianProfessionDieSize) == 0) {
                List<PersonnelRole> civilianRoles = PersonnelRole.getCivilianRolesExceptNone();
                civilianProfession = ObjectUtility.getRandomItem(civilianRoles);
            }
        }

        // When a character is generated we include age checks to ensure they're old enough for the profession
        // chosen, so we don't need to include age-checks here.

        return newPerson(civilianProfession,
              PersonnelRole.NONE,
              new DefaultFactionSelector(getCampaignOptions().getRandomOriginOptions(), originFaction),
              new DefaultPlanetSelector(getCampaignOptions().getRandomOriginOptions(), originPlanet),
              gender);
    }

    /**
     * Generate a new Person of the given role using whatever randomization options have been given in the
     * CampaignOptions
     *
     * @param role The primary role
     *
     * @return A new {@link Person}.
     */
    public Person newPerson(final PersonnelRole role) {
        return newPerson(role, PersonnelRole.NONE);
    }

    /**
     * Generate a new Person of the given role using whatever randomization options have been given in the
     * CampaignOptions
     *
     * @param primaryRole   The primary role
     * @param secondaryRole A secondary role
     *
     * @return A new {@link Person}.
     */
    public Person newPerson(final PersonnelRole primaryRole, final PersonnelRole secondaryRole) {
        return newPerson(primaryRole, secondaryRole, getFactionSelector(), getPlanetSelector(), Gender.RANDOMIZE);
    }

    /**
     * Generate a new Person of the given role using whatever randomization options have been given in the
     * CampaignOptions
     *
     * @param primaryRole The primary role
     * @param factionCode The code for the faction this person is to be generated from
     * @param gender      The gender of the person to be generated, or a randomize it value
     *
     * @return A new {@link Person}.
     */
    public Person newPerson(final PersonnelRole primaryRole, final String factionCode, final Gender gender) {
        return newPerson(primaryRole,
              PersonnelRole.NONE,
              new DefaultFactionSelector(getCampaignOptions().getRandomOriginOptions(),
                    (factionCode == null) ? null : Factions.getInstance().getFaction(factionCode)),
              getPlanetSelector(),
              gender);
    }

    /**
     * Generate a new Person of the given role using whatever randomization options have been given in the
     * CampaignOptions
     *
     * @param primaryRole     The primary role
     * @param secondaryRole   A secondary role
     * @param factionSelector The faction selector to use for the person.
     * @param planetSelector  The planet selector for the person.
     * @param gender          The gender of the person to be generated, or a randomize it value
     *
     * @return A new {@link Person}.
     */
    public Person newPerson(final PersonnelRole primaryRole, final PersonnelRole secondaryRole,
          final AbstractFactionSelector factionSelector, final AbstractPlanetSelector planetSelector,
          final Gender gender) {
        return newPerson(primaryRole, secondaryRole, getPersonnelGenerator(factionSelector, planetSelector), gender);
    }

    /**
     * Generate a new {@link Person} of the given role, using the supplied {@link AbstractPersonnelGenerator}
     *
     * @param primaryRole        The primary role of the {@link Person}.
     * @param personnelGenerator The {@link AbstractPersonnelGenerator} to use when creating the {@link Person}.
     *
     * @return A new {@link Person} configured using {@code personnelGenerator}.
     */
    public Person newPerson(final PersonnelRole primaryRole, final AbstractPersonnelGenerator personnelGenerator) {
        return newPerson(primaryRole, PersonnelRole.NONE, personnelGenerator, Gender.RANDOMIZE);
    }

    /**
     * Generate a new {@link Person} of the given role, using the supplied {@link AbstractPersonnelGenerator}
     *
     * @param primaryRole        The primary role of the {@link Person}.
     * @param secondaryRole      The secondary role of the {@link Person}.
     * @param personnelGenerator The {@link AbstractPersonnelGenerator} to use when creating the {@link Person}.
     * @param gender             The gender of the person to be generated, or a randomize it value
     *
     * @return A new {@link Person} configured using {@code personnelGenerator}.
     */
    public Person newPerson(final PersonnelRole primaryRole, final PersonnelRole secondaryRole,
          final AbstractPersonnelGenerator personnelGenerator, final Gender gender) {
        final Person person = personnelGenerator.generate(this, primaryRole, secondaryRole, gender);

        // Assign a random portrait after we generate a new person
        if (getCampaignOptions().isUsePortraitForRole(primaryRole)) {
            assignRandomPortraitFor(person);
        }

        return person;
    }

    public Boolean getFieldKitchenWithinCapacity() {
        return fieldKitchenWithinCapacity;
    }
    // endregion Person Creation

    // region Personnel Recruitment

    /**
     * Recruits a person into the campaign roster using their current prisoner status, assuming recruitment is not
     * performed by a game master that recruitment actions should be logged, and the character should be employed.
     *
     * @param person the person to recruit; must not be {@code null}
     *
     * @return {@code true} if recruitment was successful and the person was added or employed; {@code false} otherwise
     *
     * @see #recruitPerson(Person, PrisonerStatus, boolean, boolean, boolean)
     */
    public boolean recruitPerson(Person person) {
        return recruitPerson(person, person.getPrisonerStatus(), false, true, true);
    }

    /**
     * @deprecated use {@link #recruitPerson(Person, boolean, boolean)} instead
     */
    @Deprecated(since = "0.50.06", forRemoval = true)
    public boolean recruitPerson(Person person, boolean gmAdd) {
        return recruitPerson(person, person.getPrisonerStatus(), gmAdd, true);
    }

    /**
     * Recruits a person into the campaign roster using their current prisoner status, allowing specification of both
     * game master and employment flags.
     * <p>
     * This is a convenience overload that enables logging and allows caller to choose whether the person is employed
     * upon recruitment.
     * </p>
     *
     * @param person the person to recruit; must not be {@code null}
     * @param gmAdd  if {@code true}, recruitment is performed by a game master (bypassing funds check)
     * @param employ if {@code true}, the person is marked as employed in the campaign
     *
     * @return {@code true} if recruitment was successful and personnel was added or employed; {@code false} otherwise
     *
     * @see #recruitPerson(Person, PrisonerStatus, boolean, boolean, boolean)
     */
    public boolean recruitPerson(Person person, boolean gmAdd, boolean employ) {
        return recruitPerson(person, person.getPrisonerStatus(), gmAdd, true, employ);
    }

    /**
     * @deprecated use {@link #recruitPerson(Person, PrisonerStatus, boolean)} instead
     */
    @Deprecated(since = "0.50.06", forRemoval = true)
    public boolean recruitPerson(Person p, PrisonerStatus prisonerStatus) {
        return recruitPerson(p, prisonerStatus, false, true);
    }

    /**
     * Recruits a person into the campaign roster with default parameters for game master and logging options.
     * <p>
     * This is a convenience overload that assumes recruitment is not performed by a game master and that recruitment
     * actions should be logged. If successful, the person is marked as employed based on the given flag.
     * </p>
     *
     * @param person         the person to recruit; must not be {@code null}
     * @param prisonerStatus the prison status to assign to the person
     * @param employ         if {@code true}, the person is marked as employed in the campaign
     *
     * @return {@code true} if recruitment was successful and personnel was added or employed; {@code false} otherwise
     *
     * @see #recruitPerson(Person, PrisonerStatus, boolean, boolean, boolean)
     */
    public boolean recruitPerson(Person person, PrisonerStatus prisonerStatus, boolean employ) {
        return recruitPerson(person, prisonerStatus, false, true, employ);
    }

    /**
     * @deprecated use {@link #recruitPerson(Person, PrisonerStatus, boolean, boolean, boolean)} instead.
     */
    @Deprecated(since = "0.50.06", forRemoval = true)
    public boolean recruitPerson(Person person, PrisonerStatus prisonerStatus, boolean gmAdd, boolean log) {
        return recruitPerson(person, prisonerStatus, gmAdd, log, true);
    }

    /**
     * Recruits a person into the campaign roster, handling employment status, prisoner status, finances, logging, and
     * optional relationship simulation.
     *
     * <p>If the {@code employ} parameter is {@code true} and the person is not already employed, this method
     * optionally deducts recruitment costs from campaign finances (unless performed by a game master). The person's
     * status and campaign logs are updated accordingly.</p>
     *
     * <p>If the person is a new recruit, their joining date and personnel entry are initialized, and relationship
     * history may be simulated based on campaign options and role.</p>
     *
     * <p>The method also manages staff role-specific timing pools and can log recruitment events.</p>
     *
     * @param person         the person to recruit; must not be {@code null}
     * @param prisonerStatus the prison status to assign to the person
     * @param gmAdd          if {@code true}, indicates the recruitment is being performed by a game master (bypassing
     *                       funds check)
     * @param log            if {@code true}, a record of the recruitment will be added to campaign logs
     * @param employ         if {@code true}, the person is marked as employed in the campaign
     *
     * @return {@code true} if recruitment was successful and personnel was added or employed; {@code false} on failure
     *       or insufficient funds
     */
    public boolean recruitPerson(Person person, PrisonerStatus prisonerStatus, boolean gmAdd, boolean log,
          boolean employ) {
        if (person == null) {
            logger.warn("A null person was passed into recruitPerson.");
            return false;
        }

        if (employ && !person.isEmployed()) {
            if (getCampaignOptions().isPayForRecruitment() && !gmAdd) {
                if (!getFinances().debit(TransactionType.RECRUITMENT,
                      getLocalDate(),
                      person.getSalary(this).multipliedBy(2),
                      String.format(resources.getString("personnelRecruitmentFinancesReason.text"),
                            person.getFullName()))) {
                    addReport(String.format(resources.getString("personnelRecruitmentInsufficientFunds.text"),
                          ReportingUtilities.getNegativeColor(),
                          person.getFullName()));
                    return false;
                }
            }
        }

        String formerSurname = person.getSurname();

        if (!personnel.containsValue(person)) {
            person.setJoinedCampaign(currentDay);
            personnel.put(person.getId(), person);

            if (getCampaignOptions().isUseSimulatedRelationships()) {
                if ((prisonerStatus.isFree()) &&
                          (!person.getOriginFaction().isClan()) &&
                          // We don't simulate for civilians, otherwise MekHQ will try to simulate the entire
                          // relationship history of everyone the recruit has ever married or birthed. This will
                          // cause a StackOverflow. -- Illiani, May/21/2025
                          (!person.getPrimaryRole().isCivilian())) {
                    simulateRelationshipHistory(person);
                }
            }
        }

        if (employ) {
            person.setEmployed(true);
            if (person.getPrimaryRole().isAstech()) {
                astechPoolMinutes += Person.PRIMARY_ROLE_SUPPORT_TIME;
                astechPoolOvertime += Person.PRIMARY_ROLE_OVERTIME_SUPPORT_TIME;
            } else if (person.getSecondaryRole().isAstech()) {
                astechPoolMinutes += Person.SECONDARY_ROLE_SUPPORT_TIME;
                astechPoolOvertime += Person.SECONDARY_ROLE_OVERTIME_SUPPORT_TIME;
            }
        } else {
            person.setEmployed(false);
        }

        person.setPrisonerStatus(this, prisonerStatus, log);

        if (log) {
            formerSurname = person.getSurname().equals(formerSurname) ?
                                  "" :
                                  ' ' +
                                        String.format(resources.getString("personnelRecruitmentFormerSurname.text") +
                                                            ' ', formerSurname);
            String add = !prisonerStatus.isFree() ?
                               (' ' +
                                      resources.getString(prisonerStatus.isBondsman() ?
                                                                "personnelRecruitmentBondsman.text" :
                                                                "personnelRecruitmentPrisoner.text")) :
                               "";
            addReport(String.format(resources.getString("personnelRecruitmentAddedToRoster.text"),
                  person.getHyperlinkedFullTitle(),
                  formerSurname,
                  add));
        }

        MekHQ.triggerEvent(new PersonNewEvent(person));
        return true;
    }

    private void simulateRelationshipHistory(Person person) {
        // how many weeks should the simulation run?
        LocalDate localDate = getLocalDate();
        long weeksBetween = ChronoUnit.WEEKS.between(person.getDateOfBirth().plusYears(18), localDate);

        // this means there is nothing to simulate
        if (weeksBetween == 0) {
            return;
        }

        Person babysFather = null;
        Person spousesBabysFather = null;
        List<Person> currentChildren = new ArrayList<>(); // Children that join with the character
        List<Person> priorChildren = new ArrayList<>(); // Children that were lost during divorce

        Person currentSpouse = null; // The current spouse
        List<Person> allSpouses = new ArrayList<>(); // All spouses current or divorced


        // run the simulation
        for (long weeksRemaining = weeksBetween; weeksRemaining >= 0; weeksRemaining--) {
            LocalDate currentDate = getLocalDate().minusWeeks(weeksRemaining);

            // first, we check for old relationships ending and new relationships beginning
            if (currentSpouse != null) {
                getDivorce().processNewWeek(this, currentDate, person, true);

                if (!person.getGenealogy().hasSpouse()) {
                    List<Person> toRemove = new ArrayList<>();

                    // there is a chance a departing spouse might take some of their children with
                    // them
                    for (Person child : currentChildren) {
                        if (child.getGenealogy().getParents().contains(currentSpouse)) {
                            if (randomInt(2) == 0) {
                                toRemove.add(child);
                            }
                        }
                    }

                    currentChildren.removeAll(toRemove);

                    priorChildren.addAll(toRemove);

                    currentSpouse = null;
                }
            } else {
                getMarriage().processBackgroundMarriageRolls(this, currentDate, person);

                if (person.getGenealogy().hasSpouse()) {
                    currentSpouse = person.getGenealogy().getSpouse();
                    allSpouses.add(currentSpouse);
                }
            }

            // then we check for children
            if ((person.getGender().isFemale()) && (!person.isPregnant())) {
                getProcreation().processRandomProcreationCheck(this,
                      localDate.minusWeeks(weeksRemaining),
                      person,
                      true);

                if (person.isPregnant()) {

                    if ((currentSpouse != null) && (currentSpouse.getGender().isMale())) {
                        babysFather = currentSpouse;
                    }
                }
            }

            if ((currentSpouse != null) && (currentSpouse.getGender().isFemale()) && (!currentSpouse.isPregnant())) {
                getProcreation().processRandomProcreationCheck(this,
                      localDate.minusWeeks(weeksRemaining),
                      currentSpouse,
                      true);

                if (currentSpouse.isPregnant()) {
                    if (person.getGender().isMale()) {
                        spousesBabysFather = person;
                    }
                }
            }

            if ((person.isPregnant()) && (currentDate.isAfter(person.getDueDate()))) {
                currentChildren.addAll(getProcreation().birthHistoric(this, localDate, person, babysFather));
                babysFather = null;
            }

            if ((currentSpouse != null) &&
                      (currentSpouse.isPregnant()) &&
                      (currentDate.isAfter(currentSpouse.getDueDate()))) {
                currentChildren.addAll(getProcreation().birthHistoric(this,
                      localDate,
                      currentSpouse,
                      spousesBabysFather));
                spousesBabysFather = null;
            }
        }

        // with the simulation concluded, we add the current spouse (if any) and any
        // remaining children to the unit
        for (Person spouse : allSpouses) {
            recruitPerson(spouse, PrisonerStatus.FREE, true, false, false);

            if (currentSpouse == spouse) {
                addReport(String.format(resources.getString("relativeJoinsForce.text"),
                      spouse.getHyperlinkedFullTitle(),
                      person.getHyperlinkedFullTitle(),
                      resources.getString("relativeJoinsForceSpouse.text")));
            } else {
                spouse.setStatus(PersonnelStatus.BACKGROUND_CHARACTER);
            }

            MekHQ.triggerEvent(new PersonChangedEvent(spouse));
        }

        List<Person> allChildren = new ArrayList<>();
        allChildren.addAll(currentChildren);
        allChildren.addAll(priorChildren);

        for (Person child : allChildren) {
            child.setOriginFaction(person.getOriginFaction());
            child.setOriginPlanet(person.getOriginPlanet());

            int age = child.getAge(localDate);

            // Limit skills by age for children and adolescents
            if (age < 16) {
                child.removeAllSkills();
            } else if (age < 18) {
                child.limitSkills(0);
            }

            // re-roll SPAs to include in any age and skill adjustments
            Enumeration<IOption> options = new PersonnelOptions().getOptions(PersonnelOptions.LVL3_ADVANTAGES);

            for (IOption option : Collections.list(options)) {
                child.getOptions().getOption(option.getName()).clearValue();
            }

            int experienceLevel = child.getExperienceLevel(this, false);

            // set loyalty
            if (experienceLevel <= 0) {
                person.setLoyalty(d6(3) + 2);
            } else if (experienceLevel == 1) {
                person.setLoyalty(d6(3) + 1);
            } else {
                person.setLoyalty(d6(3));
            }

            if (experienceLevel >= 0) {
                AbstractSpecialAbilityGenerator specialAbilityGenerator = new DefaultSpecialAbilityGenerator();
                specialAbilityGenerator.setSkillPreferences(new RandomSkillPreferences());
                specialAbilityGenerator.generateSpecialAbilities(this, child, experienceLevel);
            }

            recruitPerson(child, PrisonerStatus.FREE, true, false, false);

            if (currentChildren.contains(child)) {
                addReport(String.format(resources.getString("relativeJoinsForce.text"),
                      child.getHyperlinkedFullTitle(),
                      person.getHyperlinkedFullTitle(),
                      resources.getString("relativeJoinsForceChild.text")));
            } else {
                child.setStatus(PersonnelStatus.BACKGROUND_CHARACTER);
            }

            MekHQ.triggerEvent(new PersonChangedEvent(child));
        }

        MekHQ.triggerEvent(new PersonChangedEvent(person));
    }
    // endregion Personnel Recruitment

    // region Bloodnames

    /**
     * If the person does not already have a bloodname, assigns a chance of having one based on skill and rank. If the
     * roll indicates there should be a bloodname, one is assigned as appropriate to the person's phenotype and the
     * player's faction.
     *
     * @param person     The Bloodname candidate
     * @param ignoreDice If true, skips the random roll and assigns a Bloodname automatically
     */
    public void checkBloodnameAdd(Person person, boolean ignoreDice) {
        // if person is non-clan or does not have a phenotype
        if (!person.isClanPersonnel() || person.getPhenotype().isNone()) {
            return;
        }

        // Person already has a bloodname, we open up the dialog to ask if they want to
        // keep the
        // current bloodname or assign a new one
        if (!person.getBloodname().isEmpty()) {
            int result = JOptionPane.showConfirmDialog(null,
                  person.getFullTitle() +
                        " already has the bloodname " +
                        person.getBloodname() +
                        "\nDo you wish to remove that bloodname and generate a new one?",
                  "Already Has Bloodname",
                  JOptionPane.YES_NO_OPTION,
                  JOptionPane.QUESTION_MESSAGE);
            if (result == JOptionPane.NO_OPTION) {
                return;
            } else {
                ignoreDice = true;
            }
        }

        // Go ahead and generate a new bloodname
        int bloodnameTarget = 6;
        PersonnelOptions options = person.getOptions();
        Attributes attributes = person.getATOWAttributes();
        if (!ignoreDice) {
            switch (person.getPhenotype()) {
                case MEKWARRIOR: {
                    bloodnameTarget += person.hasSkill(SkillType.S_GUN_MEK) ?
                                             person.getSkill(SkillType.S_GUN_MEK)
                                                   .getFinalSkillValue(options, attributes) :
                                             TargetRoll.AUTOMATIC_FAIL;
                    bloodnameTarget += person.hasSkill(SkillType.S_PILOT_MEK) ?
                                             person.getSkill(SkillType.S_PILOT_MEK)
                                                   .getFinalSkillValue(options, attributes) :
                                             TargetRoll.AUTOMATIC_FAIL;
                    break;
                }
                case AEROSPACE: {
                    bloodnameTarget += person.hasSkill(SkillType.S_GUN_AERO) ?
                                             person.getSkill(SkillType.S_GUN_AERO)
                                                   .getFinalSkillValue(options, attributes) :
                                             TargetRoll.AUTOMATIC_FAIL;
                    bloodnameTarget += person.hasSkill(SkillType.S_PILOT_AERO) ?
                                             person.getSkill(SkillType.S_PILOT_AERO)
                                                   .getFinalSkillValue(options, attributes) :
                                             TargetRoll.AUTOMATIC_FAIL;
                    break;
                }
                case ELEMENTAL: {
                    bloodnameTarget += person.hasSkill(SkillType.S_GUN_BA) ?
                                             person.getSkill(SkillType.S_GUN_BA)
                                                   .getFinalSkillValue(options, attributes) :
                                             TargetRoll.AUTOMATIC_FAIL;
                    bloodnameTarget += person.hasSkill(SkillType.S_ANTI_MEK) ?
                                             person.getSkill(SkillType.S_ANTI_MEK)
                                                   .getFinalSkillValue(options, attributes) :
                                             TargetRoll.AUTOMATIC_FAIL;
                    break;
                }
                case VEHICLE: {
                    bloodnameTarget += person.hasSkill(SkillType.S_GUN_VEE) ?
                                             person.getSkill(SkillType.S_GUN_VEE)
                                                   .getFinalSkillValue(options, attributes) :
                                             TargetRoll.AUTOMATIC_FAIL;
                    switch (person.getPrimaryRole()) {
                        case GROUND_VEHICLE_DRIVER:
                            bloodnameTarget += person.hasSkill(SkillType.S_PILOT_GVEE) ?
                                                     person.getSkill(SkillType.S_PILOT_GVEE)
                                                           .getFinalSkillValue(options, attributes) :
                                                     TargetRoll.AUTOMATIC_FAIL;
                            break;
                        case NAVAL_VEHICLE_DRIVER:
                            bloodnameTarget += person.hasSkill(SkillType.S_PILOT_NVEE) ?
                                                     person.getSkill(SkillType.S_PILOT_NVEE)
                                                           .getFinalSkillValue(options, attributes) :
                                                     TargetRoll.AUTOMATIC_FAIL;
                            break;
                        case VTOL_PILOT:
                            bloodnameTarget += person.hasSkill(SkillType.S_PILOT_VTOL) ?
                                                     person.getSkill(SkillType.S_PILOT_VTOL)
                                                           .getFinalSkillValue(options, attributes) :
                                                     TargetRoll.AUTOMATIC_FAIL;
                            break;
                        default:
                            break;
                    }
                    break;
                }
                case PROTOMEK: {
                    bloodnameTarget += 2 *
                                             (person.hasSkill(SkillType.S_GUN_PROTO) ?
                                                    person.getSkill(SkillType.S_GUN_PROTO)
                                                          .getFinalSkillValue(options, attributes) :
                                                    TargetRoll.AUTOMATIC_FAIL);
                    break;
                }
                case NAVAL: {
                    switch (person.getPrimaryRole()) {
                        case VESSEL_PILOT:
                            bloodnameTarget += 2 *
                                                     (person.hasSkill(SkillType.S_PILOT_SPACE) ?
                                                            person.getSkill(SkillType.S_PILOT_SPACE)
                                                                  .getFinalSkillValue(options, attributes) :
                                                            TargetRoll.AUTOMATIC_FAIL);
                            break;
                        case VESSEL_GUNNER:
                            bloodnameTarget += 2 *
                                                     (person.hasSkill(SkillType.S_GUN_SPACE) ?
                                                            person.getSkill(SkillType.S_GUN_SPACE)
                                                                  .getFinalSkillValue(options, attributes) :
                                                            TargetRoll.AUTOMATIC_FAIL);
                            break;
                        case VESSEL_CREW:
                            bloodnameTarget += 2 *
                                                     (person.hasSkill(SkillType.S_TECH_VESSEL) ?
                                                            person.getSkill(SkillType.S_TECH_VESSEL)
                                                                  .getFinalSkillValue(options, attributes) :
                                                            TargetRoll.AUTOMATIC_FAIL);
                            break;
                        case VESSEL_NAVIGATOR:
                            bloodnameTarget += 2 *
                                                     (person.hasSkill(SkillType.S_NAVIGATION) ?
                                                            person.getSkill(SkillType.S_NAVIGATION)
                                                                  .getFinalSkillValue(options, attributes) :
                                                            TargetRoll.AUTOMATIC_FAIL);
                            break;
                        default:
                            break;
                    }
                    break;
                }
                default: {
                    break;
                }
            }
            // Higher-rated units are more likely to have Bloodnamed
            if (getCampaignOptions().getUnitRatingMethod().isEnabled()) {
                bloodnameTarget += IUnitRating.DRAGOON_C - getAtBUnitRatingMod();
            }

            // Reavings diminish the number of available Bloodrights in later eras
            int year = getGameYear();
            if (year <= 2950) {
                bloodnameTarget--;
            }

            if (year > 3055) {
                bloodnameTarget++;
            }

            if (year > 3065) {
                bloodnameTarget++;
            }

            if (year > 3080) {
                bloodnameTarget++;
            }

            // Officers have better chance; no penalty for non-officer
            bloodnameTarget += Math.min(0, getRankSystem().getOfficerCut() - person.getRankNumeric());
        }

        if (ignoreDice || (d6(2) >= bloodnameTarget)) {
            final Phenotype phenotype = person.getPhenotype().isNone() ? Phenotype.GENERAL : person.getPhenotype();

            final Bloodname bloodname = Bloodname.randomBloodname((getFaction().isClan() ?
                                                                         getFaction() :
                                                                         person.getOriginFaction()).getShortName(),
                  phenotype,
                  getGameYear());
            if (bloodname != null) {
                person.setBloodname(bloodname.getName());
                personUpdated(person);
            }
        }
    }
    // endregion Bloodnames

    // region Other Personnel Methods

    /**
     * Imports a {@link Person} into a campaign.
     *
     * @param p A {@link Person} to import into the campaign.
     */
    public void importPerson(Person p) {
        personnel.put(p.getId(), p);
        MekHQ.triggerEvent(new PersonNewEvent(p));
    }

    public @Nullable Person getPerson(final UUID id) {
        return personnel.get(id);
    }

    public Collection<Person> getPersonnel() {
        return personnel.values();
    }

    /**
     * Retrieves a list of personnel, excluding those whose status indicates they have left the unit.
     * <p>
     * This method filters the personnel collection to only include individuals who are still part of the unit, as
     * determined by their status.
     * </p>
     *
     * @return a {@code List} of {@link Person} objects who have not left the unit
     */
    public List<Person> getPersonnelFilteringOutDeparted() {
        return getPersonnel().stream()
                     .filter(person -> !person.getStatus().isDepartedUnit())
                     .collect(Collectors.toList());
    }

    /**
     * Retrieves a list of active personnel in the campaign, optionally including prisoners.
     *
     * <p>
     * This method iterates through all personnel and filters out inactive members. It then further filters prisoners
     * based on the provided parameter:
     * </p>
     * <ul>
     * <li>If {@code includePrisoners} is {@code true}, all active personnel,
     * including prisoners,
     * are included in the result.</li>
     * <li>If {@code includePrisoners} is {@code false}, only active personnel who
     * are either
     * free or classified as bondsmen are included.</li>
     * </ul>
     *
     * @param includePrisoners {@code true} to include all active prisoners in the result, {@code false} to exclude them
     *                         unless they are free or bondsmen.
     *
     * @return A {@link List} of {@link Person} objects representing the filtered active personnel.
     */
    public List<Person> getActivePersonnel(boolean includePrisoners) {
        List<Person> activePersonnel = new ArrayList<>();

        for (Person person : getPersonnel()) {
            if (!person.getStatus().isActive()) {
                continue;
            }

            PrisonerStatus prisonerStatus = person.getPrisonerStatus();
            if (includePrisoners || prisonerStatus.isFreeOrBondsman()) {
                activePersonnel.add(person);
            }
        }

        return activePersonnel;
    }

    /**
     * @return a list of people who are currently eligible to receive a salary.
     *
     * @author Illiani
     * @since 0.50.06
     */
    public List<Person> getSalaryEligiblePersonnel() {
        return getActivePersonnel(false).stream()
                     .filter(person -> person.getStatus().isSalaryEligible())
                     .collect(Collectors.toList());
    }

    /**
     * Retrieves a filtered list of personnel who have at least one combat profession.
     * <p>
     * This method filters the list of all personnel to include only those whose primary or secondary role is designated
     * as a combat role.
     * </p>
     *
     * @return a {@link List} of {@link Person} objects representing combat-capable personnel
     */
    public List<Person> getActiveCombatPersonnel() {
        return getActivePersonnel(true).stream()
                     .filter(p -> p.getPrimaryRole().isCombat() || p.getSecondaryRole().isCombat())
                     .collect(Collectors.toList());
    }

    /**
     * Provides a filtered list of personnel including only active Dependents.
     *
     * @return a {@link Person} <code>List</code> containing all active personnel
     */
    public List<Person> getActiveDependents() {
        return getPersonnel().stream()
                     .filter(person -> person.getPrimaryRole().isDependent())
                     .filter(person -> person.getStatus().isActive())
                     .collect(Collectors.toList());
    }

    /**
     * Provides a filtered list of personnel including only active prisoners.
     *
     * @return a {@link Person} <code>List</code> containing all active personnel
     */
    public List<Person> getCurrentPrisoners() {
        return getActivePersonnel(true).stream()
                     .filter(person -> person.getPrisonerStatus().isCurrentPrisoner())
                     .collect(Collectors.toList());
    }

    /**
     * Provides a filtered list of personnel including only active prisoners who are willing to defect.
     *
     * @return a {@link Person} <code>List</code> containing all active personnel
     */
    public List<Person> getPrisonerDefectors() {
        return getActivePersonnel(false).stream()
                     .filter(person -> person.getPrisonerStatus().isPrisonerDefector())
                     .collect(Collectors.toList());
    }

    /**
     * Provides a filtered list of personnel including only friendly PoWs.
     *
     * @return a {@link Person} <code>List</code> containing all active personnel
     */
    public List<Person> getFriendlyPrisoners() {
        return getPersonnel().stream().filter(p -> p.getStatus().isPoW()).collect(Collectors.toList());
    }

    /**
     * Provides a filtered list of personnel including only Persons with the Student status.
     *
     * @return a {@link Person} <code>List</code> containing all active personnel
     */
    public List<Person> getStudents() {
        return getPersonnel().stream().filter(p -> p.getStatus().isStudent()).collect(Collectors.toList());
    }
    // endregion Other Personnel Methods

    // region Personnel Selectors and Generators

    /**
     * Gets the {@link AbstractFactionSelector} to use with this campaign.
     *
     * @return An {@link AbstractFactionSelector} to use when selecting a {@link Faction}.
     */
    public AbstractFactionSelector getFactionSelector() {
        return getFactionSelector(getCampaignOptions().getRandomOriginOptions());
    }

    /**
     * Gets the {@link AbstractFactionSelector} to use
     *
     * @param options the random origin options to use
     *
     * @return An {@link AbstractFactionSelector} to use when selecting a {@link Faction}.
     */
    public AbstractFactionSelector getFactionSelector(final RandomOriginOptions options) {
        return options.isRandomizeOrigin() ? new RangedFactionSelector(options) : new DefaultFactionSelector(options);
    }

    /**
     * Gets the {@link AbstractPlanetSelector} to use with this campaign.
     *
     * @return An {@link AbstractPlanetSelector} to use when selecting a {@link Planet}.
     */
    public AbstractPlanetSelector getPlanetSelector() {
        return getPlanetSelector(getCampaignOptions().getRandomOriginOptions());
    }

    /**
     * Gets the {@link AbstractPlanetSelector} to use
     *
     * @param options the random origin options to use
     *
     * @return An {@link AbstractPlanetSelector} to use when selecting a {@link Planet}.
     */
    public AbstractPlanetSelector getPlanetSelector(final RandomOriginOptions options) {
        return options.isRandomizeOrigin() ? new RangedPlanetSelector(options) : new DefaultPlanetSelector(options);
    }

    /**
     * Gets the {@link AbstractPersonnelGenerator} to use with this campaign.
     *
     * @param factionSelector The {@link AbstractFactionSelector} to use when choosing a {@link Faction}.
     * @param planetSelector  The {@link AbstractPlanetSelector} to use when choosing a {@link Planet}.
     *
     * @return An {@link AbstractPersonnelGenerator} to use when creating new personnel.
     */
    public AbstractPersonnelGenerator getPersonnelGenerator(final AbstractFactionSelector factionSelector,
          final AbstractPlanetSelector planetSelector) {
        final DefaultPersonnelGenerator generator = new DefaultPersonnelGenerator(factionSelector, planetSelector);
        generator.setNameGenerator(RandomNameGenerator.getInstance());
        generator.setSkillPreferences(getRandomSkillPreferences());
        return generator;
    }
    // endregion Personnel Selectors and Generators
    // endregion Personnel

    public List<Person> getPatients() {
        List<Person> patients = new ArrayList<>();
        for (Person p : getPersonnel()) {
            if (p.needsFixing() ||
                      (getCampaignOptions().isUseAdvancedMedical() &&
                             p.hasInjuries(true) &&
                             p.getStatus().isActive())) {
                patients.add(p);
            }
        }
        return patients;
    }

    /**
     * List of all units that can show up in the repair bay.
     */
    public List<Unit> getServiceableUnits() {
        List<Unit> service = new ArrayList<>();
        for (Unit u : getUnits()) {
            if (u.isAvailable() && u.isServiceable() && !StratconRulesManager.isUnitDeployedToStratCon(u)) {
                service.add(u);
            }
        }
        return service;
    }

    /**
     * Imports a collection of parts into the campaign.
     *
     * @param newParts The collection of {@link Part} instances to import into the campaign.
     */
    public void importParts(Collection<Part> newParts) {
        Objects.requireNonNull(newParts);

        for (Part p : newParts) {
            if ((p instanceof MissingPart) && (null == p.getUnit())) {
                // Let's not import missing parts without a valid unit.
                continue;
            }

            // Track this part as part of our Campaign
            p.setCampaign(this);

            // Add the part to the campaign, but do not
            // merge it with any existing parts
            parts.addPart(p, false);
        }
    }

    /**
     * Gets the Warehouse which stores parts.
     */
    public Warehouse getWarehouse() {
        return parts;
    }

    /**
     * Sets the Warehouse which stores parts for the campaign.
     *
     * @param warehouse The warehouse in which to store parts.
     */
    public void setWarehouse(Warehouse warehouse) {
        parts = Objects.requireNonNull(warehouse);
    }

    public Quartermaster getQuartermaster() {
        return quartermaster;
    }

    /**
     * @return A collection of parts in the Warehouse.
     */
    public Collection<Part> getParts() {
        return parts.getParts();
    }

    private int getQuantity(Part part) {
        return getWarehouse().getPartQuantity(part);
    }

    private PartInUse getPartInUse(Part part) {
        // SI isn't a proper "part"
        if (part instanceof StructuralIntegrity) {
            return null;
        }
        // Skip out on "not armor" (as in 0 point armer on men or field guns)
        if ((part instanceof Armor armor) && (armor.getType() == EquipmentType.T_ARMOR_UNKNOWN)) {
            return null;
        }
        // Makes no sense buying those separately from the chasis
        if ((part instanceof EquipmentPart equipmentPart) &&
                  (equipmentPart.getType() instanceof MiscType miscType) &&
                  (miscType.hasFlag(MiscType.F_CHASSIS_MODIFICATION))) {
            return null;
        }
        // Replace a "missing" part with a corresponding "new" one.
        if (part instanceof MissingPart missingPart) {
            part = missingPart.getNewPart();
        }
        PartInUse result = new PartInUse(part);
        result.setRequestedStock(getDefaultStockPercent(part));
        return (null != result.getPartToBuy()) ? result : null;
    }

    /**
     * Determines the default stock percentage for a given part type.
     *
     * <p>
     * This method uses the type of the provided {@link Part} to decide which default stock percentage to return. The
     * values for each part type are retrieved from the campaign options.
     * </p>
     *
     * @param part The {@link Part} for which the default stock percentage is to be determined. The part must not be
     *             {@code null}.
     *
     * @return An {@code int} representing the default stock percentage for the given part type, as defined in the
     *       campaign options.
     */
    private int getDefaultStockPercent(Part part) {
        if (part instanceof HeatSink) {
            return campaignOptions.getAutoLogisticsHeatSink();
        } else if (part instanceof MekLocation) {
            if (((MekLocation) part).getLoc() == Mek.LOC_HEAD) {
                return campaignOptions.getAutoLogisticsMekHead();
            }

            if (((MekLocation) part).getLoc() == Mek.LOC_CT) {
                return campaignOptions.getAutoLogisticsNonRepairableLocation();
            }

            return campaignOptions.getAutoLogisticsMekLocation();
        } else if (part instanceof TankLocation) {
            return campaignOptions.getAutoLogisticsNonRepairableLocation();
        } else if (part instanceof AmmoBin || part instanceof AmmoStorage) {
            return campaignOptions.getAutoLogisticsAmmunition();
        } else if (part instanceof Armor) {
            return campaignOptions.getAutoLogisticsArmor();
        } else if (part instanceof MekActuator) {
            return campaignOptions.getAutoLogisticsActuators();
        } else if (part instanceof JumpJet) {
            return campaignOptions.getAutoLogisticsJumpJets();
        } else if (part instanceof EnginePart) {
            return campaignOptions.getAutoLogisticsEngines();
        } else if (part instanceof EquipmentPart equipmentPart) {
            if (equipmentPart.getType() instanceof WeaponType) {
                return campaignOptions.getAutoLogisticsWeapons();
            }
        }

        return campaignOptions.getAutoLogisticsOther();
    }

    /**
     * Updates a {@link PartInUse} record with data from an incoming {@link Part}.
     *
     * <p>
     * This method processes the incoming part to update the usage, storage, or transfer count of the specified part in
     * use, based on the type, quality, and associated unit of the incoming part. Certain parts are ignored based on
     * their state or configuration, such as being part of conventional infantry, salvage, or mothballed units.
     * </p>
     *
     * @param partInUse                the {@link PartInUse} record to update.
     * @param incomingPart             the new {@link Part} that is being processed for this record.
     * @param ignoreMothballedUnits    if {@code true}, parts belonging to mothballed units are excluded.
     * @param ignoreSparesUnderQuality spares with a quality lower than this threshold are excluded from counting.
     */
    private void updatePartInUseData(PartInUse partInUse, Part incomingPart, boolean ignoreMothballedUnits,
          PartQuality ignoreSparesUnderQuality) {
        Unit unit = incomingPart.getUnit();
        if (unit != null) {
            // Ignore conventional infantry
            if (unit.isConventionalInfantry()) {
                return;
            }

            // Ignore parts if they are from mothballed units and the flag is set
            if (ignoreMothballedUnits && incomingPart.getUnit() != null && incomingPart.getUnit().isMothballed()) {
                return;
            }

            // Ignore units set to salvage
            if (unit.isSalvage()) {
                return;
            }
        }

        // Case 1: Part is associated with a unit or is a MissingPart
        if ((unit != null) || (incomingPart instanceof MissingPart)) {
            partInUse.setUseCount(partInUse.getUseCount() + getQuantity(incomingPart));
            return;
        }

        // Case 2: Part is present and meets quality requirements
        if (incomingPart.isPresent()) {
            if (incomingPart.getQuality().toNumeric() >= ignoreSparesUnderQuality.toNumeric()) {
                partInUse.setStoreCount(partInUse.getStoreCount() + getQuantity(incomingPart));
                partInUse.addSpare(incomingPart);
            }
            return;
        }

        // Case 3: Part is not present, update transfer count
        partInUse.setTransferCount(partInUse.getTransferCount() + getQuantity(incomingPart));
    }

    /**
     * Find all the parts that match this PartInUse and update their data
     *
     * @param partInUse                part in use record to update
     * @param ignoreMothballedUnits    don't count parts in mothballed units
     * @param ignoreSparesUnderQuality don't count spare parts lower than this quality
     */
    public void updatePartInUse(PartInUse partInUse, boolean ignoreMothballedUnits,
          PartQuality ignoreSparesUnderQuality) {
        partInUse.setUseCount(0);
        partInUse.setStoreCount(0);
        partInUse.setTransferCount(0);
        partInUse.setPlannedCount(0);
        getWarehouse().forEachPart(incomingPart -> {
            PartInUse newPartInUse = getPartInUse(incomingPart);
            if (partInUse.equals(newPartInUse)) {
                updatePartInUseData(partInUse, incomingPart, ignoreMothballedUnits, ignoreSparesUnderQuality);
            }
        });
        for (IAcquisitionWork maybePart : shoppingList.getPartList()) {
            PartInUse newPartInUse = getPartInUse((Part) maybePart);
            if (partInUse.equals(newPartInUse)) {
                partInUse.setPlannedCount(partInUse.getPlannedCount() +
                                                getQuantity((maybePart instanceof MissingPart) ?
                                                                  ((MissingPart) maybePart).getNewPart() :
                                                                  (Part) maybePart) * maybePart.getQuantity());
            }
        }
    }

    /**
     * Analyzes the warehouse inventory and returns a data set that summarizes the usage state of all parts, including
     * their use counts, store counts, and planned counts, while filtering based on specific conditions.
     *
     * <p>
     * This method aggregates all parts currently in use or available as spares, while taking into account constraints
     * like ignoring mothballed units or filtering spares below a specific quality. It uses a map structure to
     * efficiently track and update parts during processing.
     * </p>
     *
     * @param ignoreMothballedUnits    If {@code true}, parts from mothballed units will not be included in the
     *                                 results.
     * @param isResupply               If {@code true}, specific units (e.g., prohibited unit types) are skipped based
     *                                 on the current context as defined in {@code Resupply.isProhibitedUnitType()}.
     * @param ignoreSparesUnderQuality Spare parts of a lower quality than the specified value will be excluded from the
     *                                 results.
     *
     * @return A {@link Set} of {@link PartInUse} objects detailing the state of each relevant part, including:
     *       <ul>
     *       <li>Use count: How many of this part are currently in use.</li>
     *       <li>Store count: How many of this part are available as spares in the
     *       warehouse.</li>
     *       <li>Planned count: The quantity of this part included in acquisition
     *       orders or
     *       planned procurement.</li>
     *       <li>Requested stock: The target or default quantity to maintain, as
     *       derived from
     *       settings or requests.</li>
     *       </ul>
     *       Only parts with non-zero counts (use, store, or planned) will be
     *       included in the
     *       result.
     */

    public Set<PartInUse> getPartsInUse(boolean ignoreMothballedUnits, boolean isResupply,
          PartQuality ignoreSparesUnderQuality) {
        // java.util.Set doesn't supply a get(Object) method, so we have to use a
        // java.util.Map
        Map<PartInUse, PartInUse> inUse = new HashMap<>();
        getWarehouse().forEachPart(incomingPart -> {
            if (isResupply) {
                Unit unit = incomingPart.getUnit();

                Entity entity = null;
                if (unit != null) {
                    entity = unit.getEntity();
                }

                if (entity != null) {
                    if (isProhibitedUnitType(entity, false, false)) {
                        return;
                    }
                }
            }

            PartInUse partInUse = getPartInUse(incomingPart);
            if (null == partInUse) {
                return;
            }
            if (inUse.containsKey(partInUse)) {
                partInUse = inUse.get(partInUse);
            } else {
                if (partsInUseRequestedStockMap.containsKey(partInUse.getDescription())) {
                    partInUse.setRequestedStock(partsInUseRequestedStockMap.get(partInUse.getDescription()));
                } else {
                    partInUse.setRequestedStock(getDefaultStockPercent(incomingPart));
                }
                inUse.put(partInUse, partInUse);
            }
            updatePartInUseData(partInUse, incomingPart, ignoreMothballedUnits, ignoreSparesUnderQuality);
        });
        for (IAcquisitionWork maybePart : shoppingList.getPartList()) {
            if (!(maybePart instanceof Part)) {
                continue;
            }
            PartInUse partInUse = getPartInUse((Part) maybePart);
            if (null == partInUse) {
                continue;
            }
            if (inUse.containsKey(partInUse)) {
                partInUse = inUse.get(partInUse);
            } else {
                if (partsInUseRequestedStockMap.containsKey(partInUse.getDescription())) {
                    partInUse.setRequestedStock(partsInUseRequestedStockMap.get(partInUse.getDescription()));
                } else {
                    partInUse.setRequestedStock(getDefaultStockPercent((Part) maybePart));
                }
                inUse.put(partInUse, partInUse);
            }
            partInUse.setPlannedCount(partInUse.getPlannedCount() +
                                            getQuantity((maybePart instanceof MissingPart) ?
                                                              ((MissingPart) maybePart).getNewPart() :
                                                              (Part) maybePart) * maybePart.getQuantity());

        }
        return inUse.keySet()
                     .stream()
                     // Hacky but otherwise we end up with zero lines when filtering things out
                     .filter(p -> p.getUseCount() != 0 || p.getStoreCount() != 0 || p.getPlannedCount() != 0)
                     .collect(Collectors.toSet());
    }

    public Part getPart(int id) {
        return parts.getPart(id);
    }

    @Nullable
    public Force getForce(int id) {
        return forceIds.get(id);
    }

    public List<String> getCurrentReport() {
        return currentReport;
    }

    public void setCurrentReportHTML(String html) {
        currentReportHTML = html;
    }

    public String getCurrentReportHTML() {
        return currentReportHTML;
    }

    public void setNewReports(List<String> reports) {
        newReports = reports;
    }

    public List<String> fetchAndClearNewReports() {
        List<String> oldReports = newReports;
        setNewReports(new ArrayList<>());
        return oldReports;
    }

    /**
     * Finds the active person in a particular role with the highest level in a given, with an optional secondary skill
     * to break ties.
     *
     * @param role      One of the PersonnelRole enum values
     * @param primary   The skill to use for comparison.
     * @param secondary If not null and there is more than one person tied for the most the highest, preference will be
     *                  given to the one with a higher level in the secondary skill.
     *
     * @return The person in the designated role with the most experience.
     */
    public Person findBestInRole(PersonnelRole role, String primary, @Nullable String secondary) {
        int highest = 0;
        Person bestInRole = null;

        boolean isUseAgingEffects = campaignOptions.isUseAgeEffects();
        boolean isClanCampaign = isClanCampaign();

        for (Person person : getActivePersonnel(false)) {
            int adjustedReputation = person.getAdjustedReputation(isUseAgingEffects,
                  isClanCampaign,
                  currentDay,
                  person.getRankLevel());

            if (((person.getPrimaryRole() == role) || (person.getSecondaryRole() == role)) &&
                      (person.getSkill(primary) != null)) {
                Skill primarySkill = person.getSkill(primary);
                int currentSkillLevel = Integer.MIN_VALUE;

                if (primarySkill != null) {
                    currentSkillLevel = primarySkill.getTotalSkillLevel(person.getOptions(),
                          person.getATOWAttributes(),
                          adjustedReputation);
                }

                if (bestInRole == null || currentSkillLevel > highest) {
                    bestInRole = person;
                    highest = currentSkillLevel;
                } else if (secondary != null && currentSkillLevel == highest) {
                    Skill secondarySkill = person.getSkill(secondary);

                    if (secondarySkill == null) {
                        continue;
                    }

                    currentSkillLevel = secondarySkill.getTotalSkillLevel(person.getOptions(),
                          person.getATOWAttributes(),
                          adjustedReputation);

                    int bestInRoleSecondarySkill = Integer.MIN_VALUE;
                    if (bestInRole.hasSkill(secondary)) {
                        int bestInRoleAdjustedReputation = bestInRole.getAdjustedReputation(isUseAgingEffects,
                              isClanCampaign,
                              currentDay,
                              bestInRole.getRankLevel());
                        bestInRoleSecondarySkill = secondarySkill.getTotalSkillLevel(bestInRole.getOptions(),
                              bestInRole.getATOWAttributes(),
                              bestInRoleAdjustedReputation);
                    }

                    if (currentSkillLevel > bestInRoleSecondarySkill) {
                        bestInRole = person;
                    }
                }
            }
        }
        return bestInRole;
    }

    public Person findBestInRole(PersonnelRole role, String skill) {
        return findBestInRole(role, skill, null);
    }

    /**
     * Finds and returns the {@link Person} with the highest total skill level for a specified skill.
     *
     * <p>This method iterates over all active personnel, calculates each individual's total skill level
     * for the given skill (taking into account campaign options, reputation modifiers, and attributes), and determines
     * who possesses the highest skill value. If none are found, {@code null} is returned.</p>
     *
     * @param skillName the name of the skill to evaluate among all active personnel
     *
     * @return the {@link Person} with the highest calculated total skill level in the specified skill, or {@code null}
     *       if no qualifying person is found
     */
    public @Nullable Person findBestAtSkill(String skillName) {
        Person bestAtSkill = null;
        int highest = 0;
        for (Person person : getActivePersonnel(false)) {
            int adjustedReputation = person.getAdjustedReputation(campaignOptions.isUseAgeEffects(),
                  isClanCampaign(),
                  currentDay,
                  person.getRankLevel());
            Skill skill = person.getSkill(skillName);

            int totalSkillLevel = Integer.MIN_VALUE;
            if (skill != null) {
                totalSkillLevel = skill.getTotalSkillLevel(person.getOptions(),
                      person.getATOWAttributes(),
                      adjustedReputation);
            }

            if (totalSkillLevel > highest) {
                highest = totalSkillLevel;
                bestAtSkill = person;
            }
        }
        return bestAtSkill;
    }

    /**
     * @return The list of all active {@link Person}s who qualify as technicians ({@link Person#isTech()});
     */
    public List<Person> getTechs() {
        return getTechs(false);
    }

    public List<Person> getTechs(final boolean noZeroMinute) {
        return getTechs(noZeroMinute, false);
    }

    public List<Person> getTechsExpanded() {
        return getTechsExpanded(false, false, true);
    }

    public List<Person> getTechs(final boolean noZeroMinute, final boolean eliteFirst) {
        return getTechsExpanded(noZeroMinute, eliteFirst, false);
    }

    /**
     * Retrieves a list of active technicians, with options to include only those with time remaining, prioritize elite
     * technicians, and expand the search to include technicians with additional roles.
     *
     * <p>The resulting list includes {@link Person} objects who qualify as technicians ({@link Person#isTech()})
     * or, if specified, as expanded technicians ({@link Person#isTechExpanded()}). If the person is part of a
     * self-crewed unit (e.g., an engineer on a self-crewed vessel), they are also included in the list.</p>
     *
     * <p>The returned list can be customized and sorted based on a variety of criteria:</p>
     * <ul>
     *   <li>Technicians with no remaining available time can be excluded if {@code noZeroMinute} is set to {@code true}.</li>
     *   <li>The list can be sorted from elite (best) to least skilled if {@code eliteFirst} is set to {@code true}.</li>
     *   <li>When {@code expanded} is set to {@code true}, technicians with expanded roles (e.g., dual skill sets) are included
     *       in addition to regular technicians.</li>
     *   <li>The list is further sorted in the following order:
     *     <ol>
     *       <li>By skill level (default: lowest to highest, or highest to lowest if elite-first enabled).</li>
     *       <li>By available daily tech time (highest to lowest).</li>
     *       <li>By rank (lowest to highest).</li>
     *     </ol>
     *   </li>
     * </ul>
     *
     * @param noZeroMinute If {@code true}, excludes technicians with no remaining available minutes.
     * @param eliteFirst   If {@code true}, sorts the list to place the most skilled technicians at the top.
     * @param expanded     If {@code true}, includes technicians with expanded roles (e.g., those qualifying under
     *                     {@link Person#isTechExpanded()}).
     *
     * @return A list of active {@link Person} objects who qualify as technicians or expanded technicians, sorted by
     *       skill, available time, and rank as specified by the input parameters.
     */
    public List<Person> getTechsExpanded(final boolean noZeroMinute, final boolean eliteFirst, final boolean expanded) {
        final List<Person> techs = getActivePersonnel(true).stream()
                                         .filter(person -> (expanded ? person.isTechExpanded() : person.isTech()) &&
                                                                 (!noZeroMinute || (person.getMinutesLeft() > 0)))
                                         .collect(Collectors.toList());

        // also need to loop through and collect engineers on self-crewed vessels
        for (final Unit unit : getUnits()) {
            if (unit.isSelfCrewed() && !(unit.getEntity() instanceof Infantry) && (unit.getEngineer() != null)) {
                techs.add(unit.getEngineer());
            }
        }

        // Return the tech collection sorted worst to best Skill Level, or reversed if we want elites first
        techs.sort(Comparator.comparingInt(person -> person.getSkillLevel(this,
              !person.getPrimaryRole().isTech() && person.getSecondaryRole().isTechSecondary()).ordinal()));

        if (eliteFirst) {
            Collections.reverse(techs);
        }

        // sort based on available minutes (highest -> lowest)
        techs.sort(Comparator.comparingInt(person -> -person.getDailyAvailableTechTime(false)));

        // finally, sort based on rank (lowest -> highest)
        techs.sort((person1, person2) -> {
            if (person1.outRanks(person2)) {
                return 1; // person1 outranks person2 -> person2 should come first
            } else if (person2.outRanks(person1)) {
                return -1; // person2 outranks person1 -> person1 should come first
            } else {
                return 0; // They are considered equal
            }
        });

        return techs;
    }

    public List<Person> getAdmins() {
        List<Person> admins = new ArrayList<>();
        for (Person p : getActivePersonnel(true)) {
            if (p.isAdministrator()) {
                admins.add(p);
            }
        }
        return admins;
    }

    public boolean isWorkingOnRefit(Person p) {
        Objects.requireNonNull(p);

        Unit unit = getHangar().findUnit(u -> u.isRefitting() && p.equals(u.getRefit().getTech()));
        return unit != null;
    }

    public List<Person> getDoctors() {
        List<Person> docs = new ArrayList<>();
        for (Person p : getActivePersonnel(true)) {
            if (p.isDoctor()) {
                docs.add(p);
            }
        }
        return docs;
    }

    public int getPatientsFor(Person doctor) {
        int patients = 0;
        for (Person person : getActivePersonnel(true)) {
            if ((null != person.getDoctorId()) && person.getDoctorId().equals(doctor.getId())) {
                patients++;
            }
        }
        return patients;
    }

    /**
     * Retrieves the best logistics person based on the acquisition skill, personnel category, and maximum acquisitions
     * allowed for the campaign.
     *
     * <p>This method evaluates all active personnel to determine the most suitable candidate
     * for logistics tasks, depending on the specified acquisition skill and rules. The determination is made according
     * to the following logic:</p>
     * <ul>
     *   <li>If the skill is {@code S_AUTO}, the method immediately returns {@code null}.</li>
     *   <li>If the skill is {@code S_TECH}, the method evaluates personnel based on their technical
     *       skill level, ignoring those who are ineligible for procurement or who exceed
     *       the maximum acquisition limit.</li>
     *   <li>For all other skills, the method evaluates personnel who possess the specified skill,
     *       ensuring their eligibility for procurement and checking that they have not exceeded
     *       the maximum acquisition limit.</li>
     * </ul>
     *
     * <p>The "best" logistics person is selected as the one with the highest skill level (based on the skill being
     * evaluated). If no suitable candidate is found, the method returns {@code null}.
     *
     * @return The {@link Person} representing the best logistics character, or {@code null} if no suitable person is
     *       found.
     */
    public @Nullable Person getLogisticsPerson() {
        final String skillName = campaignOptions.getAcquisitionSkill();
        final ProcurementPersonnelPick acquisitionCategory = campaignOptions.getAcquisitionPersonnelCategory();
        final int defaultMaxAcquisitions = campaignOptions.getMaxAcquisitions();

        int bestSkill = -1;
        Person procurementCharacter = null;
        if (skillName.equals(S_AUTO)) {
            return null;
        } else if (skillName.equals(S_TECH)) {
            for (Person person : getActivePersonnel(false)) {
                int effectiveMaxAcquisitions = defaultMaxAcquisitions;

                PersonnelOptions options = person.getOptions();
                if (isIneligibleToPerformProcurement(person, acquisitionCategory)) {
                    continue;
                }

                if (defaultMaxAcquisitions > 0 && (person.getAcquisitions() >= effectiveMaxAcquisitions)) {
                    continue;
                }

                int adjustedReputation = person.getAdjustedReputation(campaignOptions.isUseAgeEffects(),
                      isClanCampaign(),
                      currentDay,
                      person.getRankLevel());
                Skill skill = person.getSkill(skillName);

                int totalSkillLevel = Integer.MIN_VALUE;
                if (skill != null) {
                    totalSkillLevel = skill.getTotalSkillLevel(person.getOptions(),
                          person.getATOWAttributes(),
                          adjustedReputation);
                }

                if (totalSkillLevel > bestSkill) {
                    procurementCharacter = person;
                    bestSkill = totalSkillLevel;
                }
            }
        } else {
            for (Person person : getActivePersonnel(false)) {
                int effectiveMaxAcquisitions = defaultMaxAcquisitions;

                PersonnelOptions options = person.getOptions();

                if (isIneligibleToPerformProcurement(person, acquisitionCategory)) {
                    continue;
                }

                if (defaultMaxAcquisitions > 0 && (person.getAcquisitions() >= effectiveMaxAcquisitions)) {
                    continue;
                }

                int adjustedReputation = person.getAdjustedReputation(campaignOptions.isUseAgeEffects(),
                      isClanCampaign(),
                      currentDay,
                      person.getRankLevel());
                Skill skill = person.getSkill(skillName);

                int totalSkillLevel = Integer.MIN_VALUE;
                if (skill != null) {
                    totalSkillLevel = skill.getTotalSkillLevel(person.getOptions(),
                          person.getATOWAttributes(),
                          adjustedReputation);
                }

                if (totalSkillLevel > bestSkill) {
                    procurementCharacter = person;
                    bestSkill = totalSkillLevel;
                }
            }
        }

        return procurementCharacter;
    }

    /**
     * Finds and returns the most senior administrator for a specific type of administrative role. Seniority is
     * determined using the {@link Person#outRanksUsingSkillTiebreaker} method when there are multiple eligible
     * administrators for the specified role.
     *
     * <p>
     * The method evaluates both the primary and secondary roles of each administrator against the provided
     * {@link AdministratorSpecialization} type.
     * </p>
     *
     * <p>
     * The valid types of administrative roles are represented by the {@link AdministratorSpecialization} enum:
     * </p>
     * <ul>
     * <li>{@link AdministratorSpecialization#COMMAND} - Command Administrator</li>
     * <li>{@link AdministratorSpecialization#LOGISTICS} - Logistics
     * Administrator</li>
     * <li>{@link AdministratorSpecialization#TRANSPORT} - Transport
     * Administrator</li>
     * <li>{@link AdministratorSpecialization#HR} - HR Administrator</li>
     * </ul>
     *
     * @param type the {@link AdministratorSpecialization} representing the administrative role to check for. Passing a
     *             {@code null} type will result in an {@link IllegalStateException}.
     *
     * @return the most senior {@link Person} with the specified administrative role, or {@code null} if no eligible
     *       administrator is found.
     *
     *       <p>
     *       <b>Behavior:</b>
     *       </p>
     *       <ul>
     *       <li>The method iterates through all administrators retrieved by
     *       {@link #getAdmins()}.</li>
     *       <li>For each {@link Person}, it checks if their primary or secondary
     *       role matches the specified type
     *       via utility methods like
     *       {@code AdministratorRole#isAdministratorCommand}.</li>
     *       <li>If no eligible administrators exist, the method returns
     *       {@code null}.</li>
     *       <li>If multiple administrators are eligible, the one with the highest
     *       seniority is returned.</li>
     *       <li>Seniority is determined by the
     *       {@link Person#outRanksUsingSkillTiebreaker} method,
     *       which uses a skill-based tiebreaker when necessary.</li>
     *       </ul>
     *
     * @throws IllegalStateException if {@code type} is null or an unsupported value.
     */
    public @Nullable Person getSeniorAdminPerson(AdministratorSpecialization type) {
        Person seniorAdmin = null;

        for (Person person : getAdmins()) {
            boolean isEligible = switch (type) {
                case COMMAND -> person.getPrimaryRole().isAdministratorCommand() ||
                                      person.getSecondaryRole().isAdministratorCommand();
                case LOGISTICS -> person.getPrimaryRole().isAdministratorLogistics() ||
                                        person.getSecondaryRole().isAdministratorLogistics();
                case TRANSPORT -> person.getPrimaryRole().isAdministratorTransport() ||
                                        person.getSecondaryRole().isAdministratorTransport();
                case HR -> person.getPrimaryRole().isAdministratorHR() || person.getSecondaryRole().isAdministratorHR();
            };

            if (isEligible) {
                if (seniorAdmin == null) {
                    seniorAdmin = person;
                    continue;
                }

                if (person.outRanksUsingSkillTiebreaker(this, seniorAdmin)) {
                    seniorAdmin = person;
                }
            }
        }
        return seniorAdmin;
    }

    /**
     * Retrieves the current campaign commander.
     *
     * <p>If a commander is specifically flagged, that person will be returned. Otherwise, the highest-ranking member
     * among the unit's active personnel is selected.</p>
     *
     * @return the {@link Person} who is the commander, or {@code null} if there are no suitable candidates.
     *
     * @author Illiani
     * @since 0.50.07
     */
    public @Nullable Person getCommander() {
        return findTopCommanders()[0];
    }

    /**
     * Retrieves the second-in-command among the unit's active personnel.
     *
     * <p>The second-in-command is determined as the highest-ranking active personnel member who is not the flagged
     * commander (if one exists). If multiple candidates have the same rank, a skill-based tiebreaker is used.</p>
     *
     * @return the {@link Person} who is considered the second-in-command, or {@code null} if there are no suitable
     * candidates.
     *
     * @author Illiani
     * @since 0.50.07
     */
    public @Nullable Person getSecondInCommand() {
        return findTopCommanders()[1];
    }

    /**
     * Finds the current top two candidates for command among active personnel.
     *
     * <p>In a single pass, this method determines the commander and the second-in-command using a flagged commander
     * if one is specified, otherwise relying on rank and skill tiebreakers.</p>
     *
     * @return an array where index 0 is the commander (may be the flagged commander), and index 1 is the
     *       second-in-command; either or both may be {@code null} if no suitable personnel are available.
     *
     * @author Illiani
     * @since 0.50.07
     */
    private Person[] findTopCommanders() {
        Person flaggedCommander = getFlaggedCommander();
        Person commander = flaggedCommander;
        Person secondInCommand = null;

        for (Person person : getActivePersonnel(false)) {
            // If we have a flagged commander, skip them
            if (flaggedCommander != null) {
                if (person.equals(flaggedCommander)) {
                    continue;
                }
                // Second in command is best among non-flagged
                if (secondInCommand == null || person.outRanksUsingSkillTiebreaker(this, secondInCommand)) {
                    secondInCommand = person;
                }
            } else {
                if (commander == null) {
                    commander = person;
                } else if (person.outRanksUsingSkillTiebreaker(this, commander)) {
                    secondInCommand = commander;
                    commander = person;
                } else if (secondInCommand == null || person.outRanksUsingSkillTiebreaker(this, secondInCommand)) {
                    if (!person.equals(commander)) {
                        secondInCommand = person;
                    }
                }
            }
        }

        return new Person[] { commander, secondInCommand};
    }

    /**
     * Retrieves a list of eligible logistics personnel who can perform procurement actions based on the current
     * campaign options. If acquisitions are set to automatically succeed, an empty list is returned.
     *
     * <p>This method evaluates active personnel to determine who is eligible for procurement
     * actions under the current campaign configuration. Personnel are filtered and sorted based on specific
     * criteria:</p>
     * <ul>
     *   <li><strong>Automatic Success:</strong> If the acquisition skill equals {@code S_AUTO},
     *       an empty list is immediately returned.</li>
     *   <li><strong>Eligibility Filtering:</strong> The following checks are applied to filter personnel:
     *       <ul>
     *          <li>Personnel must not be ineligible based on the {@link ProcurementPersonnelPick} category.</li>
     *          <li>Personnel must not have exceeded the maximum acquisition limit, if specified.</li>
     *          <li>If the skill is {@code S_TECH}, the person must have a valid technical skill.</li>
     *          <li>For other skills, the person must have the specified skill.</li>
     *       </ul>
     *    </li>
     *   <li><b>Sorting:</b> The resulting list is sorted in descending order by skill level:
     *       <ul>
     *          <li>When the skill is {@code S_TECH}, sorting is based on the person's best technical skill level.</li>
     *          <li>For other skills, sorting is based on the level of the specified skill.</li>
     *       </ul>
     *   </li>
     * </ul>
     *
     * @return A {@link List} of {@link Person} objects who are eligible and sorted to perform logistical actions, or an
     *       empty list if acquisitions automatically succeed.
     */
    public List<Person> getLogisticsPersonnel() {
        final String skillName = getCampaignOptions().getAcquisitionSkill();

        if (skillName.equals(S_AUTO)) {
            return Collections.emptyList();
        } else {
            final int maxAcquisitions = campaignOptions.getMaxAcquisitions();
            final ProcurementPersonnelPick acquisitionCategory = campaignOptions.getAcquisitionPersonnelCategory();
            List<Person> logisticsPersonnel = new ArrayList<>();

            for (Person person : getActivePersonnel(true)) {
                if (isIneligibleToPerformProcurement(person, acquisitionCategory)) {
                    continue;
                }

                if ((maxAcquisitions > 0) && (person.getAcquisitions() >= maxAcquisitions)) {
                    continue;
                }
                if (skillName.equals(S_TECH)) {
                    if (null != person.getBestTechSkill()) {
                        logisticsPersonnel.add(person);
                    }
                } else if (person.hasSkill(skillName)) {
                    logisticsPersonnel.add(person);
                }
            }

            // Sort by their skill level, descending.
            logisticsPersonnel.sort((person1, person2) -> {
                if (skillName.equals(S_TECH)) {
                    // Person 1
                    int adjustedReputation = person1.getAdjustedReputation(campaignOptions.isUseAgeEffects(),
                          isClanCampaign(),
                          currentDay,
                          person1.getRankLevel());
                    Skill skill = person1.getBestTechSkill();

                    int person1SkillLevel = Integer.MIN_VALUE;
                    if (skill != null) {
                        person1SkillLevel = skill.getTotalSkillLevel(person1.getOptions(),
                              person1.getATOWAttributes(),
                              adjustedReputation);
                    }

                    // Person 2
                    adjustedReputation = person2.getAdjustedReputation(campaignOptions.isUseAgeEffects(),
                          isClanCampaign(),
                          currentDay,
                          person2.getRankLevel());
                    skill = person2.getBestTechSkill();

                    int person2SkillLevel = Integer.MIN_VALUE;
                    if (skill != null) {
                        person2SkillLevel = skill.getTotalSkillLevel(person2.getOptions(),
                              person2.getATOWAttributes(),
                              adjustedReputation);
                    }

                    return Integer.compare(person1SkillLevel, person2SkillLevel);
                } else {
                    // Person 1
                    int adjustedReputation = person1.getAdjustedReputation(campaignOptions.isUseAgeEffects(),
                          isClanCampaign(),
                          currentDay,
                          person1.getRankLevel());
                    Skill skill = person1.getSkill(S_TECH);

                    int person1SkillLevel = Integer.MIN_VALUE;
                    if (skill != null) {
                        person1SkillLevel = skill.getTotalSkillLevel(person1.getOptions(),
                              person1.getATOWAttributes(),
                              adjustedReputation);
                    }

                    // Person 2
                    adjustedReputation = person2.getAdjustedReputation(campaignOptions.isUseAgeEffects(),
                          isClanCampaign(),
                          currentDay,
                          person2.getRankLevel());
                    skill = person2.getSkill(S_TECH);

                    int person2SkillLevel = Integer.MIN_VALUE;
                    if (skill != null) {
                        person2SkillLevel = skill.getTotalSkillLevel(person2.getOptions(),
                              person2.getATOWAttributes(),
                              adjustedReputation);
                    }

                    return Integer.compare(person1SkillLevel, person2SkillLevel);
                }
            });

            return logisticsPersonnel;
        }
    }

    /***
     * This is the main function for getting stuff (parts, units, etc.) All non-GM
     * acquisition should go through this function to ensure the campaign rules for
     * acquisition are followed.
     *
     * @param sList - A <code>ShoppingList</code> object including items that need
     *              to be purchased
     * @return A <code>ShoppingList</code> object that includes all items that were
     *         not successfully acquired
     */
    public ShoppingList goShopping(ShoppingList sList) {
        // loop through shopping items and decrement days to wait
        for (IAcquisitionWork shoppingItem : sList.getShoppingList()) {
            shoppingItem.decrementDaysToWait();
        }

        if (getCampaignOptions().getAcquisitionSkill().equals(S_AUTO)) {
            return goShoppingAutomatically(sList);
        } else if (!getCampaignOptions().isUsePlanetaryAcquisition()) {
            return goShoppingStandard(sList);
        } else {
            return goShoppingByPlanet(sList);
        }
    }

    /**
     * Shops for items on the {@link ShoppingList}, where each acquisition automatically succeeds.
     *
     * @param sList The shopping list to use when shopping.
     *
     * @return The new shopping list containing the items that were not acquired.
     */
    private ShoppingList goShoppingAutomatically(ShoppingList sList) {
        List<IAcquisitionWork> currentList = new ArrayList<>(sList.getShoppingList());

        List<IAcquisitionWork> remainingItems = new ArrayList<>(currentList.size());
        for (IAcquisitionWork shoppingItem : currentList) {
            if (shoppingItem.getDaysToWait() <= 0) {
                while (shoppingItem.getQuantity() > 0) {
                    if (!acquireEquipment(shoppingItem, null)) {
                        shoppingItem.resetDaysToWait();
                        break;
                    }
                }
            }
            if (shoppingItem.getQuantity() > 0 || shoppingItem.getDaysToWait() > 0) {
                remainingItems.add(shoppingItem);
            }
        }

        return new ShoppingList(remainingItems);
    }

    /**
     * Shops for items on the {@link ShoppingList}, where each acquisition is performed by available logistics
     * personnel.
     *
     * @param sList The shopping list to use when shopping.
     *
     * @return The new shopping list containing the items that were not acquired.
     */
    private ShoppingList goShoppingStandard(ShoppingList sList) {
        List<Person> logisticsPersonnel = getLogisticsPersonnel();
        if (logisticsPersonnel.isEmpty()) {
            addReport("Your force has no one capable of acquiring equipment.");
            return sList;
        }

        List<IAcquisitionWork> currentList = new ArrayList<>(sList.getShoppingList());
        for (Person person : logisticsPersonnel) {
            if (currentList.isEmpty()) {
                // Nothing left to shop for!
                break;
            }

            List<IAcquisitionWork> remainingItems = new ArrayList<>(currentList.size());
            for (IAcquisitionWork shoppingItem : currentList) {
                if (shoppingItem.getDaysToWait() <= 0) {
                    while (canAcquireParts(person) && shoppingItem.getQuantity() > 0) {
                        if (!acquireEquipment(shoppingItem, person)) {
                            shoppingItem.resetDaysToWait();
                            break;
                        }
                    }
                }
                if (shoppingItem.getQuantity() > 0 || shoppingItem.getDaysToWait() > 0) {
                    remainingItems.add(shoppingItem);
                }
            }

            currentList = remainingItems;
        }

        return new ShoppingList(currentList);
    }

    /**
     * Shops for items on the {@link ShoppingList}, where each acquisition is attempted on nearby planets by available
     * logistics personnel.
     *
     * @param sList The shopping list to use when shopping.
     *
     * @return The new shopping list containing the items that were not acquired.
     */
    private ShoppingList goShoppingByPlanet(ShoppingList sList) {
        List<Person> logisticsPersonnel = getLogisticsPersonnel();
        if (logisticsPersonnel.isEmpty()) {
            addReport("Your force has no one capable of acquiring equipment.");
            return sList;
        }

        // we are shopping by planets, so more involved
        List<IAcquisitionWork> currentList = sList.getShoppingList();
        LocalDate currentDate = getLocalDate();

        // a list of items than can be taken out of the search and put back on the
        // shopping list
        List<IAcquisitionWork> shelvedItems = new ArrayList<>();

        // find planets within a certain radius - the function will weed out dead
        // planets
        List<PlanetarySystem> systems = Systems.getInstance()
                                              .getShoppingSystems(getCurrentSystem(),
                                                    getCampaignOptions().getMaxJumpsPlanetaryAcquisition(),
                                                    currentDate);

        for (Person person : logisticsPersonnel) {
            if (currentList.isEmpty()) {
                // Nothing left to shop for!
                break;
            }

            String personTitle = person.getHyperlinkedFullTitle() + ' ';

            for (PlanetarySystem system : systems) {
                if (currentList.isEmpty()) {
                    // Nothing left to shop for!
                    break;
                }

                List<IAcquisitionWork> remainingItems = new ArrayList<>();

                // loop through shopping list. If it's time to check, then check as appropriate.
                // Items not
                // found get added to the remaining item list. Rotate through personnel
                boolean done = false;
                for (IAcquisitionWork shoppingItem : currentList) {
                    if (!canAcquireParts(person)) {
                        remainingItems.add(shoppingItem);
                        done = true;
                        continue;
                    }

                    if (shoppingItem.getDaysToWait() <= 0) {
                        PartAcquisitionResult result = findContactForAcquisition(shoppingItem, person, system);
                        if (result == PartAcquisitionResult.Success) {
                            int transitTime = calculatePartTransitTime(system);

                            PersonnelOptions options = person.getOptions();
                            double logisticianModifier = options.booleanOption(ADMIN_LOGISTICIAN) ? 0.9 : 1.0;
                            transitTime = (int) Math.round(transitTime * logisticianModifier);

                            int totalQuantity = 0;
                            while (shoppingItem.getQuantity() > 0 &&
                                         canAcquireParts(person) &&
                                         acquireEquipment(shoppingItem, person, system, transitTime)) {
                                totalQuantity++;
                            }
                            if (totalQuantity > 0) {
                                addReport(personTitle +
                                                "<font color='" +
                                                ReportingUtilities.getPositiveColor() +
                                                "'><b> found " +
                                                shoppingItem.getQuantityName(totalQuantity) +
                                                " on " +
                                                system.getPrintableName(currentDate) +
                                                ". Delivery in " +
                                                transitTime +
                                                " days.</b></font>");
                            }
                        } else if (result == PartAcquisitionResult.PartInherentFailure) {
                            shelvedItems.add(shoppingItem);
                            continue;
                        }
                    }

                    // if we didn't find everything on this planet, then add to the remaining list
                    if (shoppingItem.getQuantity() > 0 || shoppingItem.getDaysToWait() > 0) {
                        // if we can't afford it, then don't keep searching for it on other planets
                        if (!canPayFor(shoppingItem)) {
                            if (!getCampaignOptions().isPlanetAcquisitionVerbose()) {
                                addReport("<font color='" +
                                                ReportingUtilities.getNegativeColor() +
                                                "'><b>You cannot afford to purchase another " +
                                                shoppingItem.getAcquisitionName() +
                                                "</b></font>");
                            }
                            shelvedItems.add(shoppingItem);
                        } else {
                            remainingItems.add(shoppingItem);
                        }
                    }
                }

                // we are done with this planet. replace our current list with the remaining
                // items
                currentList = remainingItems;

                if (done) {
                    break;
                }
            }
        }

        // add shelved items back to the currentlist
        currentList.addAll(shelvedItems);

        // loop through and reset waiting time on all items on the remaining shopping
        // list if they have no waiting time left
        for (IAcquisitionWork shoppingItem : currentList) {
            if (shoppingItem.getDaysToWait() <= 0) {
                shoppingItem.resetDaysToWait();
            }
        }

        return new ShoppingList(currentList);
    }

    /**
     * Gets a value indicating if {@code person} can acquire parts.
     *
     * @param person The {@link Person} to check if they have remaining time to perform acquisitions.
     *
     * @return True if {@code person} could acquire another part, otherwise false.
     */
    public boolean canAcquireParts(@Nullable Person person) {
        if (person == null) {
            // CAW: in this case we're using automatic success
            // and the logistics person will be null.
            return true;
        }
        int maxAcquisitions = getCampaignOptions().getMaxAcquisitions();
        return maxAcquisitions <= 0 || person.getAcquisitions() < maxAcquisitions;
    }

    /***
     * Checks whether the campaign can pay for a given <code>IAcquisitionWork</code>
     * item. This will check
     * both whether the campaign is required to pay for a given type of acquisition
     * by the options and
     * if so whether it has enough money to afford it.
     *
     * @param acquisition - An <code>IAcquisitionWork</code> object
     * @return true if the campaign can pay for the acquisition; false if it cannot.
     */
    public boolean canPayFor(IAcquisitionWork acquisition) {
        // SHOULD we check to see if this acquisition needs to be paid for
        if ((acquisition instanceof UnitOrder && getCampaignOptions().isPayForUnits()) ||
                  (acquisition instanceof Part && getCampaignOptions().isPayForParts())) {
            // CAN the acquisition actually be paid for
            return getFunds().isGreaterOrEqualThan(acquisition.getBuyCost());
        }
        return true;
    }

    /**
     * Make an acquisition roll for a given planet to see if you can identify a contact. Used for planetary based
     * acquisition.
     *
     * @param acquisition - The <code> IAcquisitionWork</code> being acquired.
     * @param person      - The <code>Person</code> object attempting to do the acquiring. may be null if no one on the
     *                    force has the skill or the user is using automatic acquisition.
     * @param system      - The <code>PlanetarySystem</code> object where the acquisition is being attempted. This may
     *                    be null if the user is not using planetary acquisition.
     *
     * @return The result of the rolls.
     */
    public PartAcquisitionResult findContactForAcquisition(IAcquisitionWork acquisition, Person person,
          PlanetarySystem system) {
        TargetRoll target = getTargetForAcquisition(acquisition, person);

        String impossibleSentencePrefix = person == null ?
                                                "Can't search for " :
                                                person.getFullName() + " can't search for ";
        String failedSentencePrefix = person == null ?
                                            "No contacts available for " :
                                            person.getFullName() + " is unable to find contacts for ";
        String succeededSentencePrefix = person == null ?
                                               "Possible contact for " :
                                               person.getFullName() + " has found a contact for ";

        // if it's already impossible, don't bother with the rest
        if (target.getValue() == TargetRoll.IMPOSSIBLE) {
            if (getCampaignOptions().isPlanetAcquisitionVerbose()) {
                addReport("<font color='" +
                                ReportingUtilities.getNegativeColor() +
                                "'><b>" +
                                impossibleSentencePrefix +
                                acquisition.getAcquisitionName() +
                                " on " +
                                system.getPrintableName(getLocalDate()) +
                                " because:</b></font> " +
                                target.getDesc());
            }
            return PartAcquisitionResult.PartInherentFailure;
        }

        target = system.getPrimaryPlanet()
                       .getAcquisitionMods(target,
                             getLocalDate(),
                             getCampaignOptions(),
                             getFaction(),
                             acquisition.getTechBase() == Part.TechBase.CLAN);

        if (target.getValue() == TargetRoll.IMPOSSIBLE) {
            if (getCampaignOptions().isPlanetAcquisitionVerbose()) {
                addReport("<font color='" +
                                ReportingUtilities.getNegativeColor() +
                                "'><b>" +
                                impossibleSentencePrefix +
                                acquisition.getAcquisitionName() +
                                " on " +
                                system.getPrintableName(getLocalDate()) +
                                " because:</b></font> " +
                                target.getDesc());
            }
            return PartAcquisitionResult.PlanetSpecificFailure;
        }
        SocioIndustrialData socioIndustrial = system.getPrimaryPlanet().getSocioIndustrial(getLocalDate());
        CampaignOptions options = getCampaignOptions();
        int techBonus = options.getPlanetTechAcquisitionBonus(socioIndustrial.tech);
        int industryBonus = options.getPlanetIndustryAcquisitionBonus(socioIndustrial.industry);
        int outputsBonus = options.getPlanetOutputAcquisitionBonus(socioIndustrial.output);
        if (d6(2) < target.getValue()) {
            // no contacts on this planet, move along
            if (getCampaignOptions().isPlanetAcquisitionVerbose()) {
                addReport("<font color='" +
                                ReportingUtilities.getNegativeColor() +
                                "'><b>" +
                                failedSentencePrefix +
                                acquisition.getAcquisitionName() +
                                " on " +
                                system.getPrintableName(getLocalDate()) +
                                " at TN: " +
                                target.getValue() +
                                " - Modifiers (Tech: " +
                                (techBonus > 0 ? "+" : "") +
                                techBonus +
                                ", Industry: " +
                                (industryBonus > 0 ? "+" : "") +
                                industryBonus +
                                ", Outputs: " +
                                (outputsBonus > 0 ? "+" : "") +
                                outputsBonus +
                                ") </font>");
            }
            return PartAcquisitionResult.PlanetSpecificFailure;
        } else {
            if (getCampaignOptions().isPlanetAcquisitionVerbose()) {
                addReport("<font color='" +
                                ReportingUtilities.getPositiveColor() +
                                "'>" +
                                succeededSentencePrefix +
                                acquisition.getAcquisitionName() +
                                " on " +
                                system.getPrintableName(getLocalDate()) +
                                " at TN: " +
                                target.getValue() +
                                " - Modifiers (Tech: " +
                                (techBonus > 0 ? "+" : "") +
                                techBonus +
                                ", Industry: " +
                                (industryBonus > 0 ? "+" : "") +
                                industryBonus +
                                ", Outputs: " +
                                (outputsBonus > 0 ? "+" : "") +
                                outputsBonus +
                                ") </font>");
            }
            return PartAcquisitionResult.Success;
        }
    }

    /***
     * Attempt to acquire a given <code>IAcquisitionWork</code> object.
     * This is the default method used by for non-planetary based acquisition.
     *
     * @param acquisition - The <code> IAcquisitionWork</code> being acquired.
     * @param person      - The <code>Person</code> object attempting to do the
     *                    acquiring. may be null if no one on the force has the
     *                    skill or the user is using automatic acquisition.
     * @return a boolean indicating whether the attempt to acquire equipment was
     *         successful.
     */
    public boolean acquireEquipment(IAcquisitionWork acquisition, Person person) {
        return acquireEquipment(acquisition, person, null, -1);
    }

    /***
     * Attempt to acquire a given <code>IAcquisitionWork</code> object.
     *
     * @param acquisition - The <code> IAcquisitionWork</code> being acquired.
     * @param person      - The <code>Person</code> object attempting to do the
     *                    acquiring. may be null if no one on the force has the
     *                    skill or the user is using automatic acquisition.
     * @param system      - The <code>PlanetarySystem</code> object where the
     *                    acquisition is being attempted. This may be null if the
     *                    user is not using planetary acquisition.
     * @param transitDays - The number of days that the part should take to be
     *                    delivered. If this value is entered as -1, then this
     *                    method will determine transit time based on the users
     *                    campaign options.
     * @return a boolean indicating whether the attempt to acquire equipment was
     *         successful.
     */
    private boolean acquireEquipment(IAcquisitionWork acquisition, Person person, PlanetarySystem system,
          int transitDays) {
        boolean found = false;
        String report = "";

        if (null != person) {
            report += person.getHyperlinkedFullTitle() + ' ';
        }

        TargetRoll target = getTargetForAcquisition(acquisition, person);

        // check on funds
        if (!canPayFor(acquisition)) {
            target.addModifier(TargetRoll.IMPOSSIBLE, "Cannot afford this purchase");
        }

        if (null != system) {
            target = system.getPrimaryPlanet()
                           .getAcquisitionMods(target,
                                 getLocalDate(),
                                 getCampaignOptions(),
                                 getFaction(),
                                 acquisition.getTechBase() == Part.TechBase.CLAN);
        }
        report += "attempts to find " + acquisition.getAcquisitionName();

        // if impossible, then return
        if (target.getValue() == TargetRoll.IMPOSSIBLE) {
            report += ":<font color='" +
                            ReportingUtilities.getNegativeColor() +
                            "'><b> " +
                            target.getDesc() +
                            "</b></font>";
            if (!getCampaignOptions().isUsePlanetaryAcquisition() ||
                      getCampaignOptions().isPlanetAcquisitionVerbose()) {
                addReport(report);
            }
            return false;
        }

        int roll = d6(2);
        report += "  needs " + target.getValueAsString();
        report += " and rolls " + roll + ':';
        // Edge reroll, if applicable
        if (getCampaignOptions().isUseSupportEdge() &&
                  (roll < target.getValue()) &&
                  (person != null) &&
                  person.getOptions().booleanOption(PersonnelOptions.EDGE_ADMIN_ACQUIRE_FAIL) &&
                  (person.getCurrentEdge() > 0)) {
            person.changeCurrentEdge(-1);
            roll = d6(2);
            report += " <b>failed!</b> but uses Edge to reroll...getting a " + roll + ": ";
        }
        int xpGained = 0;
        if (roll >= target.getValue()) {
            if (transitDays < 0) {
                transitDays = calculatePartTransitTime(acquisition.getAvailability());
            }
            report = report + acquisition.find(transitDays);
            found = true;
            if (person != null) {
                if (roll == 12 && target.getValue() != TargetRoll.AUTOMATIC_SUCCESS) {
                    xpGained += getCampaignOptions().getSuccessXP();
                }
                if (target.getValue() != TargetRoll.AUTOMATIC_SUCCESS) {
                    person.setNTasks(person.getNTasks() + 1);
                }
                if (person.getNTasks() >= getCampaignOptions().getNTasksXP()) {
                    xpGained += getCampaignOptions().getTaskXP();
                    person.setNTasks(0);
                }
            }
        } else {
            report = report + acquisition.failToFind();
            if (person != null && roll == 2 && target.getValue() != TargetRoll.AUTOMATIC_FAIL) {
                xpGained += getCampaignOptions().getMistakeXP();
            }
        }

        if (null != person) {
            // The person should have their acquisitions incremented
            person.incrementAcquisition();

            if (xpGained > 0) {
                person.awardXP(this, xpGained);
                report += " (" + xpGained + "XP gained) ";
            }
        }

        if (found) {
            acquisition.decrementQuantity();
            MekHQ.triggerEvent(new AcquisitionEvent(acquisition));
        }
        if (!getCampaignOptions().isUsePlanetaryAcquisition() || getCampaignOptions().isPlanetAcquisitionVerbose()) {
            addReport(report);
        }
        return found;
    }

    /**
     * Performs work to either mothball or activate a unit.
     *
     * @param unit The unit to either work towards mothballing or activation.
     */
    public void workOnMothballingOrActivation(Unit unit) {
        if (unit.isMothballed()) {
            activate(unit);
        } else {
            mothball(unit);
        }
    }

    /**
     * Performs work to mothball a unit, preparing it for long-term storage.
     *
     * <p>Mothballing process varies based on unit type:</p>
     * <ul>
     *   <li>Non-Infantry Units:
     *     <ul>
     *       <li>Requires an assigned tech</li>
     *       <li>Consumes tech work minutes</li>
     *       <li>Requires astech support time (6 minutes per tech minute)</li>
     *     </ul>
     *   </li>
     *   <li>Infantry Units:
     *     <ul>
     *       <li>Uses standard work day time</li>
     *       <li>No tech required</li>
     *     </ul>
     *   </li>
     * </ul>
     * <p>
     * The process tracks progress and can span multiple work periods until complete.
     *
     * @param unit The unit to mothball. Must be active (not already mothballed)
     */
    public void mothball(Unit unit) {
        if (unit.isMothballed()) {
            logger.warn("Unit is already mothballed, cannot mothball.");
            return;
        }

        String report;
        if (!unit.isConventionalInfantry()) {
            Person tech = unit.getTech();
            if (null == tech) {
                // uh-oh
                addReport(String.format(resources.getString("noTech.mothballing"), unit.getHyperlinkedName()));
                unit.cancelMothballOrActivation();
                return;
            }

            // don't allow overtime minutes for mothballing because it's cheating since you don't roll
            int minutes = Math.min(tech.getMinutesLeft(), unit.getMothballTime());

            // check astech time
            if (!unit.isSelfCrewed() && astechPoolMinutes < minutes * 6) {
                // uh-oh
                addReport(String.format(resources.getString("notEnoughAstechTime.mothballing"),
                      unit.getHyperlinkedName()));
                return;
            }

            unit.setMothballTime(unit.getMothballTime() - minutes);

            tech.setMinutesLeft(tech.getMinutesLeft() - minutes);
            if (!unit.isSelfCrewed()) {
                astechPoolMinutes -= 6 * minutes;
            }

            report = String.format(resources.getString("timeSpent.mothballing.tech"),
                  tech.getHyperlinkedFullTitle(),
                  minutes,
                  unit.getHyperlinkedName());
        } else {
            unit.setMothballTime(unit.getMothballTime() - TECH_WORK_DAY);

            report = String.format(resources.getString("timeSpent.mothballing.noTech"),
                  TECH_WORK_DAY,
                  unit.getHyperlinkedName());
        }

        if (!unit.isMothballing()) {
            unit.completeMothball();
            report += String.format(resources.getString("complete.mothballing"));
        } else {
            report += String.format(resources.getString("remaining.text"), unit.getMothballTime());
        }

        addReport(report);
    }

    /**
     * Performs work to activate a unit from its mothballed state. This process requires either:
     *
     * <ul>
     *   <li>A tech and sufficient astech support time for non-self-crewed units</li>
     *   <li>Only time for self-crewed units</li>
     * </ul>
     *
     * <p>The activation process:</p>
     * <ol>
     *   <li>Verifies the unit is mothballed</li>
     *   <li>For non-self-crewed units:
     *     <ul>
     *       <li>Checks for assigned tech</li>
     *       <li>Verifies sufficient tech and astech time</li>
     *       <li>Consumes tech and astech time</li>
     *     </ul>
     *   </li>
     *   <li>For self-crewed units:
     *     <ul>
     *       <li>Uses standard work day time</li>
     *     </ul>
     *   </li>
     *   <li>Updates mothball status</li>
     *   <li>Reports progress or completion</li>
     * </ol>
     *
     * @param unit The unit to activate. Must be mothballed for activation to proceed.
     */
    public void activate(Unit unit) {
        if (!unit.isMothballed()) {
            logger.warn("Unit is already activated, cannot activate.");
            return;
        }

        String report;
        if (!unit.isConventionalInfantry()) {
            Person tech = unit.getTech();
            if (null == tech) {
                // uh-oh
                addReport(String.format(resources.getString("noTech.activation"), unit.getHyperlinkedName()));
                unit.cancelMothballOrActivation();
                return;
            }

            // don't allow overtime minutes for activation because it's cheating since you don't roll
            int minutes = Math.min(tech.getMinutesLeft(), unit.getMothballTime());

            // check astech time
            if (!unit.isSelfCrewed() && astechPoolMinutes < minutes * 6) {
                // uh-oh
                addReport(String.format(resources.getString("notEnoughAstechTime.activation"),
                      unit.getHyperlinkedName()));
                return;
            }

            unit.setMothballTime(unit.getMothballTime() - minutes);

            tech.setMinutesLeft(tech.getMinutesLeft() - minutes);
            if (!unit.isSelfCrewed()) {
                astechPoolMinutes -= 6 * minutes;
            }

            report = String.format(resources.getString("timeSpent.activation.tech"),
                  tech.getHyperlinkedFullTitle(),
                  minutes,
                  unit.getHyperlinkedName());
        } else {
            unit.setMothballTime(unit.getMothballTime() - TECH_WORK_DAY);

            report = String.format(resources.getString("timeSpent.activation.noTech"),
                  TECH_WORK_DAY,
                  unit.getHyperlinkedName());
        }

        if (!unit.isMothballing()) {
            unit.completeActivation();
            report += String.format(resources.getString("complete.activation"));
        } else {
            report += String.format(resources.getString("remaining.text"), unit.getMothballTime());
        }

        addReport(report);
    }

    public void refit(Refit theRefit) {
        Person tech = (theRefit.getUnit().getEngineer() == null) ?
                            theRefit.getTech() :
                            theRefit.getUnit().getEngineer();
        if (tech == null) {
            addReport("No tech is assigned to refit " +
                            theRefit.getOriginalEntity().getShortName() +
                            ". Refit cancelled.");
            theRefit.cancel();
            return;
        }
        TargetRoll target = getTargetFor(theRefit, tech);
        // check that all parts have arrived
        if (!theRefit.acquireParts()) {
            return;
        }
        String report = tech.getHyperlinkedFullTitle() + " works on " + theRefit.getPartName();
        int minutes = theRefit.getTimeLeft();
        // FIXME: Overtime?
        if (minutes > tech.getMinutesLeft()) {
            theRefit.addTimeSpent(tech.getMinutesLeft());
            tech.setMinutesLeft(0);
            report = report + ", " + theRefit.getTimeLeft() + " minutes left. Completion ";
            int daysLeft = (int) Math.ceil((double) theRefit.getTimeLeft() /
                                                 (double) tech.getDailyAvailableTechTime(campaignOptions.isTechsUseAdministration()));
            if (daysLeft == 1) {
                report += " tomorrow.</b>";
            } else {
                report += " in " + daysLeft + " days.</b>";
            }
        } else {
            tech.setMinutesLeft(tech.getMinutesLeft() - minutes);
            theRefit.addTimeSpent(minutes);
            if (theRefit.hasFailedCheck()) {
                report = report + ", " + theRefit.succeed();
            } else {
                int roll;
                String wrongType = "";
                if (tech.isRightTechTypeFor(theRefit)) {
                    roll = d6(2);
                } else {
                    roll = Utilities.roll3d6();
                    wrongType = " <b>Warning: wrong tech type for this refit.</b>";
                }
                report = report + ",  needs " + target.getValueAsString() + " and rolls " + roll + ": ";
                if (getCampaignOptions().isUseSupportEdge() &&
                          (roll < target.getValue()) &&
                          tech.getOptions().booleanOption(PersonnelOptions.EDGE_REPAIR_FAILED_REFIT) &&
                          (tech.getCurrentEdge() > 0)) {
                    tech.changeCurrentEdge(-1);
                    roll = tech.isRightTechTypeFor(theRefit) ? d6(2) : Utilities.roll3d6();
                    // This is needed to update the edge values of individual crewmen
                    if (tech.isEngineer()) {
                        tech.setEdgeUsed(tech.getEdgeUsed() - 1);
                    }
                    report += " <b>failed!</b> but uses Edge to reroll...getting a " + roll + ": ";
                }

                if (roll >= target.getValue()) {
                    report += theRefit.succeed();
                } else {
                    report += theRefit.fail(SkillType.EXP_GREEN);
                    // try to refit again in case the tech has any time left
                    if (!theRefit.isBeingRefurbished()) {
                        refit(theRefit);
                        report += " Completion ";
                        int daysLeft = (int) Math.ceil((double) theRefit.getTimeLeft() /
                                                             (double) tech.getDailyAvailableTechTime(campaignOptions.isTechsUseAdministration()));
                        if (daysLeft == 1) {
                            report += " tomorrow.</b>";
                        } else {
                            report += " in " + daysLeft + " days.</b>";
                        }
                    }
                }
                report += wrongType;
            }
        }
        MekHQ.triggerEvent(new PartWorkEvent(tech, theRefit));
        addReport(report);
    }

    /**
     * Repairs a specified part from the warehouse by creating a clone of it, decrementing the quantity in stock,
     * repairing the cloned part, and optionally adding the repaired part back to the warehouse inventory.
     *
     * <p>If the original part's quantity drops to zero or below, no event notification is triggered.
     * Otherwise, an event is triggered to update the system about changes in the spare part's stock.</p>
     *
     * @param part The {@link Part} object to be repaired. Its quantity is decremented by one during this operation.
     * @param tech The {@link Person} who is performing the repair.
     *
     * @return A new repaired {@link Part} cloned from the original.
     */
    public Part fixWarehousePart(Part part, Person tech) {
        // get a new cloned part to work with and decrement original
        Part repairable = part.clone();
        part.changeQuantity(-1);

        fixPart(repairable, tech);
        if (!(repairable instanceof OmniPod)) {
            getQuartermaster().addPart(repairable, 0, false);
        }

        // If there is at least one remaining unit of the part
        // then we need to notify interested parties that we have
        // changed the quantity of the spare part.
        if (part.getQuantity() > 0) {
            MekHQ.triggerEvent(new PartChangedEvent(part));
        }

        return repairable;
    }

    /**
     * Attempt to fix a part, which may have all kinds of effect depending on part type.
     *
     * @param partWork - the {@link IPartWork} to be fixed
     * @param tech     - the {@link Person} who will attempt to fix the part
     *
     * @return a <code>String</code> of the report that summarizes the outcome of the attempt to fix the part
     */
    public String fixPart(IPartWork partWork, Person tech) {
        TargetRoll target = getTargetFor(partWork, tech);
        String report = "";
        String action = " fix ";

        // TODO: this should really be a method on its own class
        if (partWork instanceof AmmoBin) {
            action = " reload ";
        }
        if (partWork.isSalvaging()) {
            action = " salvage ";
        }
        if (partWork instanceof MissingPart) {
            action = " replace ";
        }
        if (partWork instanceof MekLocation) {
            if (((MekLocation) partWork).isBlownOff()) {
                action = " re-attach ";
            } else if (((MekLocation) partWork).isBreached()) {
                action = " seal ";
            }
        }
        if ((partWork instanceof Armor) && !partWork.isSalvaging()) {
            if (!((Armor) partWork).isInSupply()) {
                report += "<b>Not enough armor remaining.  Task suspended.</b>";
                addReport(report);
                return report;
            }
        }
        if ((partWork instanceof ProtoMekArmor) && !partWork.isSalvaging()) {
            if (!((ProtoMekArmor) partWork).isInSupply()) {
                report += "<b>Not enough Protomek armor remaining.  Task suspended.</b>";
                addReport(report);
                return report;
            }
        }
        if ((partWork instanceof BaArmor) && !partWork.isSalvaging()) {
            if (!((BaArmor) partWork).isInSupply()) {
                report += "<b>Not enough BA armor remaining.  Task suspended.</b>";
                addReport(report);
                return report;
            }
        }
        if (partWork instanceof SpacecraftCoolingSystem) {
            // Change the string since we're not working on the part itself
            report += tech.getHyperlinkedFullTitle() + " attempts to" + action + "a heat sink";
        } else {
            report += tech.getHyperlinkedFullTitle() + " attempts to" + action + partWork.getPartName();
        }
        if (null != partWork.getUnit()) {
            report += " on " + partWork.getUnit().getName();
        }

        int minutes = partWork.getTimeLeft();
        int minutesUsed = minutes;
        boolean usedOvertime = false;
        if (minutes > tech.getMinutesLeft()) {
            minutes -= tech.getMinutesLeft();
            // check for overtime first
            if (isOvertimeAllowed() && minutes <= tech.getOvertimeLeft()) {
                // we are working overtime
                usedOvertime = true;
                partWork.setWorkedOvertime(true);
                tech.setMinutesLeft(0);
                tech.setOvertimeLeft(tech.getOvertimeLeft() - minutes);
            } else {
                // we need to finish the task tomorrow
                minutesUsed = tech.getMinutesLeft();
                int overtimeUsed = 0;
                if (isOvertimeAllowed()) {
                    // Can't use more overtime than there are minutes remaining on the part
                    overtimeUsed = Math.min(minutes, tech.getOvertimeLeft());
                    minutesUsed += overtimeUsed;
                    partWork.setWorkedOvertime(true);
                    usedOvertime = true;
                }
                partWork.addTimeSpent(minutesUsed);
                tech.setMinutesLeft(0);
                tech.setOvertimeLeft(tech.getOvertimeLeft() - overtimeUsed);
                int helpMod = getShorthandedMod(getAvailableAstechs(minutesUsed, usedOvertime), false);
                if ((null != partWork.getUnit()) &&
                          ((partWork.getUnit().getEntity() instanceof Dropship) ||
                                 (partWork.getUnit().getEntity() instanceof Jumpship))) {
                    helpMod = 0;
                }

                if (partWork.getShorthandedMod() < helpMod) {
                    partWork.setShorthandedMod(helpMod);
                }
                partWork.setTech(tech);
                partWork.reservePart();
                report += " - <b>";
                report += partWork.getTimeLeft();
                report += " minutes left. Work";
                if ((minutesUsed > 0) &&
                          (tech.getDailyAvailableTechTime(campaignOptions.isTechsUseAdministration()) > 0)) {
                    report += " will be finished ";
                    int daysLeft = (int) Math.ceil((double) partWork.getTimeLeft() /
                                                         (double) tech.getDailyAvailableTechTime(campaignOptions.isTechsUseAdministration()));
                    if (daysLeft == 1) {
                        report += " tomorrow.</b>";
                    } else {
                        report += " in " + daysLeft + " days.</b>";
                    }
                } else {
                    report += " cannot be finished because there was no time left after maintenance tasks.</b>";
                    partWork.cancelAssignment(true);
                }
                MekHQ.triggerEvent(new PartWorkEvent(tech, partWork));
                addReport(report);
                return report;
            }
        } else {
            tech.setMinutesLeft(tech.getMinutesLeft() - minutes);
        }
        int astechMinutesUsed = minutesUsed * getAvailableAstechs(minutesUsed, usedOvertime);
        if (astechPoolMinutes < astechMinutesUsed) {
            astechMinutesUsed -= astechPoolMinutes;
            astechPoolMinutes = 0;
            astechPoolOvertime -= astechMinutesUsed;
        } else {
            astechPoolMinutes -= astechMinutesUsed;
        }
        // check for the type
        int roll;
        String wrongType = "";
        if (tech.isRightTechTypeFor(partWork)) {
            roll = d6(2);
        } else {
            roll = Utilities.roll3d6();
            wrongType = " <b>Warning: wrong tech type for this repair.</b>";
        }
        report = report + ",  needs " + target.getValueAsString() + " and rolls " + roll + ':';
        int xpGained = 0;
        // if we fail and would break apart, here's a chance to use Edge for a
        // re-roll...
        if (getCampaignOptions().isUseSupportEdge() &&
                  tech.getOptions().booleanOption(PersonnelOptions.EDGE_REPAIR_BREAK_PART) &&
                  (tech.getCurrentEdge() > 0) &&
                  (target.getValue() != TargetRoll.AUTOMATIC_SUCCESS)) {
            if ((getCampaignOptions().isDestroyByMargin() &&
                       (getCampaignOptions().getDestroyMargin() <= (target.getValue() - roll))) ||
                      (!getCampaignOptions().isDestroyByMargin()
                             // if a legendary, primary tech and destroy by margin is NOT on
                             &&
                             ((tech.getExperienceLevel(this, false) == SkillType.EXP_LEGENDARY) ||
                                    tech.getPrimaryRole().isVehicleCrew())) // For vessel crews
                            && (roll < target.getValue())) {
                tech.changeCurrentEdge(-1);
                roll = tech.isRightTechTypeFor(partWork) ? d6(2) : Utilities.roll3d6();
                // This is needed to update the edge values of individual crewmen
                if (tech.isEngineer()) {
                    tech.setEdgeUsed(tech.getEdgeUsed() + 1);
                }
                report += " <b>failed!</b> and would destroy the part, but uses Edge to reroll...getting a " +
                                roll +
                                ':';
            }
        }

        if (roll >= target.getValue()) {
            report = report + partWork.succeed();
            if (getCampaignOptions().isPayForRepairs() && action.equals(" fix ") && !(partWork instanceof Armor)) {
                Money cost = partWork.getUndamagedValue().multipliedBy(0.2);
                report += "<br>Repairs cost " + cost.toAmountAndSymbolString() + " worth of parts.";
                finances.debit(TransactionType.REPAIRS, getLocalDate(), cost, "Repair of " + partWork.getPartName());
            }
            if ((roll == 12) && (target.getValue() != TargetRoll.AUTOMATIC_SUCCESS)) {
                xpGained += getCampaignOptions().getSuccessXP();
            }
            if (target.getValue() != TargetRoll.AUTOMATIC_SUCCESS) {
                tech.setNTasks(tech.getNTasks() + 1);
            }
            if (tech.getNTasks() >= getCampaignOptions().getNTasksXP()) {
                xpGained += getCampaignOptions().getTaskXP();
                tech.setNTasks(0);
            }
        } else {
            int modePenalty = partWork.getMode().expReduction;
            Skill relevantSkill = tech.getSkillForWorkingOn(partWork);
            int actualSkillLevel = EXP_NONE;

            if (relevantSkill != null) {
                actualSkillLevel = relevantSkill.getExperienceLevel(tech.getOptions(), tech.getATOWAttributes());
            }
            int effectiveSkillLevel = actualSkillLevel - modePenalty;
            if (getCampaignOptions().isDestroyByMargin()) {
                if (getCampaignOptions().getDestroyMargin() > (target.getValue() - roll)) {
                    // not destroyed - set the effective level as low as
                    // possible
                    effectiveSkillLevel = SkillType.EXP_ULTRA_GREEN;
                } else {
                    // destroyed - set the effective level to legendary
                    effectiveSkillLevel = SkillType.EXP_LEGENDARY;
                }
            }
            report = report + partWork.fail(effectiveSkillLevel);

            if ((roll == 2) && (target.getValue() != TargetRoll.AUTOMATIC_FAIL)) {
                xpGained += getCampaignOptions().getMistakeXP();
            }
        }

        if (xpGained > 0) {
            tech.awardXP(this, xpGained);
            report += " (" + xpGained + "XP gained) ";
        }
        report += wrongType;
        partWork.cancelAssignment(true);
        MekHQ.triggerEvent(new PartWorkEvent(tech, partWork));
        addReport(report);
        return report;
    }

    /**
     * Parses news file and loads news items for the current year.
     */
    public void reloadNews() {
        news.loadNewsFor(getGameYear(), id.getLeastSignificantBits());
    }

    /**
     * Checks for a news item for the current date. If found, adds it to the daily report.
     */
    public void readNews() {
        // read the news
        for (NewsItem article : news.fetchNewsFor(getLocalDate())) {
            addReport(article.getHeadlineForReport());
        }

        for (NewsItem article : Systems.getInstance().getPlanetaryNews(getLocalDate())) {
            addReport(article.getHeadlineForReport());
        }
    }

    /**
     * TODO : I should be part of AtBContract, not Campaign
     *
     * @param contract an active AtBContract
     *
     * @return the current deployment deficit for the contract
     */
    public int getDeploymentDeficit(AtBContract contract) {
        if (!contract.isActiveOn(getLocalDate()) || contract.getStartDate().isEqual(getLocalDate())) {
            // Do not check for deficits if the contract has not started, or
            // it is the first day of the contract, as players won't have
            // had time to assign forces to the contract yet
            return 0;
        }

        int total = -contract.getRequiredCombatElements();
        int role = -max(1, contract.getRequiredCombatElements() / 2);

        final CombatRole requiredLanceRole = contract.getContractType().getRequiredCombatRole();
        for (CombatTeam combatTeam : combatTeams.values()) {
            CombatRole combatRole = combatTeam.getRole();

            if (!combatRole.isReserve() && !combatRole.isAuxiliary()) {
                if ((combatTeam.getMissionId() == contract.getId())) {
                    if (!combatRole.isTraining() || contract.getContractType().isCadreDuty()) {
                        total += combatTeam.getSize(this);
                    }
                }

                if (combatRole == requiredLanceRole) {
                    role += combatTeam.getSize(this);
                }
            }
        }

        if (total >= 0 && role >= 0) {
            return 0;
        }
        return Math.abs(Math.min(total, role));
    }

    private void processNewDayATBScenarios() {
        // First, we get the list of all active AtBContracts
        List<AtBContract> contracts = getActiveAtBContracts(true);

        // Second, we process them and any already generated scenarios
        for (AtBContract contract : contracts) {
            /*
             * Situations like a delayed start or running out of funds during transit can
             * delay arrival until after the contract start. In that case, shift the
             * starting and ending dates before making any battle rolls. We check that the
             * unit is actually on route to the planet in case the user is using a custom
             * system for transport or splitting the unit, etc.
             */
            if (!getLocation().isOnPlanet() &&
                      !getLocation().getJumpPath().isEmpty() &&
                      getLocation().getJumpPath().getLastSystem().getId().equals(contract.getSystemId())) {
                // transitTime is measured in days; so we round up to the next whole day
                contract.setStartAndEndDate(getLocalDate().plusDays((int) Math.ceil(getLocation().getTransitTime())));
                addReport("The start and end dates of " +
                                contract.getHyperlinkedName() +
                                " have been shifted to reflect the current ETA.");

                if (campaignOptions.isUseStratCon() && contract.getMoraleLevel().isRouted()) {
                    LocalDate newRoutEndDate = contract.getStartDate().plusMonths(max(1, d6() - 3)).minusDays(1);
                    contract.setRoutEndDate(newRoutEndDate);
                }

                continue;
            }

            if (getLocalDate().equals(contract.getStartDate())) {
                getUnits().forEach(unit -> unit.setSite(contract.getRepairLocation(getAtBUnitRatingMod())));
            }

            if (getLocalDate().getDayOfWeek() == DayOfWeek.MONDAY) {
                int deficit = getDeploymentDeficit(contract);
                StratconCampaignState campaignState = contract.getStratconCampaignState();

                if (campaignState != null && deficit > 0) {
                    addReport(String.format(resources.getString("contractBreach.text"),
                          contract.getHyperlinkedName(),
                          spanOpeningWithCustomColor(ReportingUtilities.getNegativeColor()),
                          CLOSING_SPAN_TAG));

                    campaignState.updateVictoryPoints(-1);
                } else if (deficit > 0) {
                    contract.addPlayerMinorBreaches(deficit);
                    addReport("Failure to meet " +
                                    contract.getHyperlinkedName() +
                                    " requirements resulted in " +
                                    deficit +
                                    ((deficit == 1) ? " minor contract breach" : " minor contract breaches"));
                }
            }

            if (Objects.equals(location.getCurrentSystem(), contract.getSystem())) {
                if (!automatedMothballUnits.isEmpty()) {
                    performAutomatedActivation(this);
                }
            }

            for (final Scenario scenario : contract.getCurrentAtBScenarios()) {
                if ((scenario.getDate() != null) && scenario.getDate().isBefore(getLocalDate())) {
                    if (getCampaignOptions().isUseStratCon() && (scenario instanceof AtBDynamicScenario)) {
                        StratconCampaignState campaignState = contract.getStratconCampaignState();

                        if (campaignState == null) {
                            return;
                        }

                        processIgnoredDynamicScenario(scenario.getId(), campaignState);

                        ScenarioType scenarioType = scenario.getStratConScenarioType();
                        if (scenarioType.isResupply()) {
                            processAbandonedConvoy(this, contract, (AtBDynamicScenario) scenario);
                        }

                        scenario.convertToStub(this, ScenarioStatus.REFUSED_ENGAGEMENT);
                        scenario.clearAllForcesAndPersonnel(this);
                    } else {
                        scenario.convertToStub(this, ScenarioStatus.REFUSED_ENGAGEMENT);
                        contract.addPlayerMinorBreach();

                        addReport("Failure to deploy for " +
                                        scenario.getHyperlinkedName() +
                                        " resulted in a minor contract breach.");
                    }
                }
            }
        }

        // Third, on Mondays we generate new scenarios for the week
        if (getLocalDate().getDayOfWeek() == DayOfWeek.MONDAY) {
            AtBScenarioFactory.createScenariosForNewWeek(this);
        }

        // Fourth, we look at deployments for pre-existing and new scenarios
        for (AtBContract contract : contracts) {
            contract.checkEvents(this);

            // If there is a standard battle set for today, deploy the lance.
            for (final AtBScenario atBScenario : contract.getCurrentAtBScenarios()) {
                if ((atBScenario.getDate() != null) && atBScenario.getDate().equals(getLocalDate())) {
                    int forceId = atBScenario.getCombatTeamId();
                    if ((combatTeams.get(forceId) != null) && !forceIds.get(forceId).isDeployed()) {
                        // If any unit in the force is under repair, don't deploy the force
                        // Merely removing the unit from deployment would break with user expectation
                        boolean forceUnderRepair = false;
                        for (UUID uid : forceIds.get(forceId).getAllUnits(true)) {
                            Unit u = getHangar().getUnit(uid);
                            if ((u != null) && u.isUnderRepair()) {
                                forceUnderRepair = true;
                                break;
                            }
                        }

                        if (!forceUnderRepair) {
                            forceIds.get(forceId).setScenarioId(atBScenario.getId(), this);
                            atBScenario.addForces(forceId);

                            addReport(MessageFormat.format(resources.getString("atbScenarioTodayWithForce.format"),
                                  atBScenario.getHyperlinkedName(),
                                  forceIds.get(forceId).getName()));
                            MekHQ.triggerEvent(new DeploymentChangedEvent(forceIds.get(forceId), atBScenario));
                        } else {
                            if (atBScenario.getHasTrack()) {
                                addReport(MessageFormat.format(resources.getString("atbScenarioToday.stratCon"),
                                      atBScenario.getHyperlinkedName()));
                            } else {
                                addReport(MessageFormat.format(resources.getString("atbScenarioToday.atb"),
                                      atBScenario.getHyperlinkedName()));
                            }
                        }
                    } else {
                        if (atBScenario.getHasTrack()) {
                            addReport(MessageFormat.format(resources.getString("atbScenarioToday.stratCon"),
                                  atBScenario.getHyperlinkedName()));
                        } else {
                            addReport(MessageFormat.format(resources.getString("atbScenarioToday.atb"),
                                  atBScenario.getHyperlinkedName()));
                        }
                    }
                }
            }
        }
    }

    /**
     * Processes the new day actions for various AtB systems
     * <p>
     * It generates contract offers in the contract market, updates ship search expiration and results, processes ship
     * search on Mondays, awards training experience to eligible training lances on active contracts on Mondays, adds or
     * removes dependents at the start of the year if the options are enabled, rolls for morale at the start of the
     * month, and processes ATB scenarios.
     */
    private void processNewDayATB() {
        contractMarket.generateContractOffers(this);

        if ((getShipSearchExpiration() != null) && !getShipSearchExpiration().isAfter(getLocalDate())) {
            setShipSearchExpiration(null);
            if (getShipSearchResult() != null) {
                addReport("Opportunity for purchase of " + getShipSearchResult() + " has expired.");
                setShipSearchResult(null);
            }
        }

        if (getLocalDate().getDayOfWeek() == DayOfWeek.MONDAY) {
            processShipSearch();
            processTrainingCombatTeams(this);
        }

        if (getLocalDate().getDayOfMonth() == 1) {
            /*
             * First of the month; roll Morale.
             */
            if (campaignOptions.getUnitRatingMethod().isFMMR()) {
                IUnitRating rating = getUnitRating();
                rating.reInitialize();
            }

            boolean hasHadResupply = false;
            for (AtBContract contract : getActiveAtBContracts()) {
                AtBMoraleLevel oldMorale = contract.getMoraleLevel();

                contract.checkMorale(this, getLocalDate());
                AtBMoraleLevel newMorale = contract.getMoraleLevel();

                String report = "";
                if (contract.getContractType().isGarrisonDuty()) {
                    report = resources.getString("garrisonDutyRouted.text");
                } else if (oldMorale != newMorale) {
                    report = String.format(resources.getString("contractMoraleReport.text"),
                          newMorale,
                          contract.getHyperlinkedName(),
                          newMorale.getToolTipText());
                }

                if (!report.isBlank()) {
                    addReport(report);
                }

                // Resupply
                if (getCampaignOptions().isUseStratCon()) {
                    boolean inLocation = location.isOnPlanet() &&
                                               location.getCurrentSystem().equals(contract.getSystem());

                    if (contract.isSubcontract() || hasHadResupply) {
                        continue;
                    }

                    if (inLocation) {
                        processResupply(contract);
                        hasHadResupply = true;
                    }
                }
            }
        }

        if (campaignOptions.isUseStratCon() && (currentDay.getDayOfWeek() == DayOfWeek.MONDAY)) {
            negotiateAdditionalSupportPoints(this);
        }

        processNewDayATBScenarios();

        for (AtBContract contract : getActiveAtBContracts()) {
            if (campaignOptions.isUseGenericBattleValue() &&
                      !contract.getContractType().isGarrisonType() &&
                      contract.getStartDate().equals(currentDay)) {
                Faction enemyFaction = contract.getEnemy();
                String enemyFactionCode = contract.getEnemyCode();

                boolean allowBatchalls = true;
                if (campaignOptions.isUseFactionStandingBatchallRestrictionsSafe()) {
                    double regard = factionStandings.getRegardForFaction(enemyFactionCode, true);
                    allowBatchalls = FactionStandingUtilities.isBatchallAllowed(regard);
                }

                if (enemyFaction.performsBatchalls() && allowBatchalls) {
                    PerformBatchall batchallDialog = new PerformBatchall(this,
                          contract.getClanOpponent(),
                          contract.getEnemyCode());

                    boolean batchallAccepted = batchallDialog.isBatchallAccepted();
                    contract.setBatchallAccepted(batchallAccepted);

                    if (!batchallAccepted && campaignOptions.isTrackFactionStanding()) {
                        List<String> reports = factionStandings.processRefusedBatchall(faction.getShortName(),
                              enemyFactionCode, currentDay.getYear());

                        for (String report : reports) {
                            addReport(report);
                        }
                    }
                }
            }
        }
    }

    /**
     * Processes the resupply operation for a given contract.
     * <p>
     * This method checks if the contract type is not Guerrilla Warfare or if a d6 roll is greater than 4. If any of
     * these conditions is met, it calculates the maximum resupply size based on the contract's required lances, creates
     * an instance of the {@link Resupply} class, and initiates a resupply action.
     *
     * @param contract The relevant {@link AtBContract}
     */
    private void processResupply(AtBContract contract) {
        boolean isGuerrilla = contract.getContractType().isGuerrillaWarfare();

        if (!isGuerrilla || d6(1) > 4) {
            ResupplyType resupplyType = isGuerrilla ? ResupplyType.RESUPPLY_SMUGGLER : ResupplyType.RESUPPLY_NORMAL;
            Resupply resupply = new Resupply(this, contract, resupplyType);
            performResupply(resupply, contract);
        }
    }

    /**
     * Processes the daily activities and updates for all personnel that haven't already left the campaign.
     * <p>
     * This method iterates through all personnel and performs various daily updates, including health checks, status
     * updates, relationship events, and other daily or periodic tasks.
     * <p>
     * The following tasks are performed for each person:
     * <ul>
     * <li><b>Death Handling:</b> If the person has died, their processing is
     * skipped for the day.</li>
     * <li><b>Relationship Events:</b> Processes relationship-related events, such
     * as marriage or divorce.</li>
     * <li><b>Reset Actions:</b> Resets the person's minutes left for work and sets
     * acquisitions made to 0.</li>
     * <li><b>Medical Events:</b></li>
     * <li>- If advanced medical care is available, processes the person's daily
     * healing.</li>
     * <li>- If advanced medical care is unavailable, decreases the healing wait
     * time and
     * applies natural or doctor-assisted healing.</li>
     * <li><b>Weekly Edge Resets:</b> Resets edge points to their purchased value
     * weekly (applies
     * to support personnel).</li>
     * <li><b>Vocational XP:</b> Awards monthly vocational experience points to the
     * person where
     * applicable.</li>
     * <li><b>Anniversaries:</b> Checks for birthdays or significant anniversaries
     * and announces
     * them as needed.</li>
     * <li><b>autoAwards:</b> On the first day of every month, calculates and awards
     * support
     * points based on roles and experience levels.</li>
     * </ul>
     * <p>
     * <b>Concurrency Note:</b>
     * A separate filtered list of personnel is used to avoid concurrent
     * modification issues during iteration.
     * <p>
     * This method relies on several helper methods to perform specific tasks for
     * each person,
     * separating the responsibilities for modularity and readability.
     *
     * @see #getPersonnelFilteringOutDeparted() Filters out departed personnel before daily processing
     */
    public void processNewDayPersonnel() {
        RecoverMIAPersonnel recovery = new RecoverMIAPersonnel(this, faction, getAtBUnitRatingMod());
        MedicalController medicalController = new MedicalController(this);

        // This list ensures we don't hit a concurrent modification error
        List<Person> personnel = getPersonnelFilteringOutDeparted();

        // Prep some data for vocational xp
        int vocationalXpRate = campaignOptions.getVocationalXP();
        if (hasActiveContract) {
            if (campaignOptions.isUseAtB()) {
                for (AtBContract contract : getActiveAtBContracts()) {
                    if (!contract.getContractType().isGarrisonType()) {
                        vocationalXpRate *= 2;
                        break;
                    }
                }
            } else {
                vocationalXpRate *= 2;
            }
        }

        // Process personnel
        int peopleWhoCelebrateCommandersDay = 0;
        int commanderDayTargetNumber = 5;
        boolean isCommandersDay = isCommandersDay(currentDay) &&
                                        getCommander() != null &&
                                        campaignOptions.isShowLifeEventDialogCelebrations();
        for (Person person : personnel) {
            if (person.getStatus().isDepartedUnit()) {
                continue;
            }

            // Daily events
            if (person.getStatus().isMIA()) {
                recovery.attemptRescueOfPlayerCharacter(person);
            }

            if (person.getPrisonerStatus().isBecomingBondsman()) {
                // We use 'isAfter' to avoid situations where we somehow manage to miss the
                // date.
                // This shouldn't be necessary, but a safety net never hurt
                if (currentDay.isAfter(person.getBecomingBondsmanEndDate().minusDays(1))) {
                    person.setPrisonerStatus(this, BONDSMAN, true);
                    addReport(String.format(resources.getString("becomeBondsman.text"),
                          person.getHyperlinkedName(),
                          spanOpeningWithCustomColor(ReportingUtilities.getPositiveColor()),
                          CLOSING_SPAN_TAG));
                }
            }

            person.resetMinutesLeft(campaignOptions.isTechsUseAdministration());
            person.setAcquisition(0);

            medicalController.processMedicalEvents(person);

            processAnniversaries(person);

            // Weekly events
            if (currentDay.getDayOfWeek() == DayOfWeek.MONDAY) {
                if (!randomDeath.processNewWeek(this, getLocalDate(), person)) {
                    // If the character has died, we don't need to process relationship events
                    processWeeklyRelationshipEvents(person);
                }

                person.resetCurrentEdge();

                if (!person.getStatus().isMIA()) {
                    processFatigueRecovery(this, person);
                }
            }

            // Monthly events
            if (currentDay.getDayOfMonth() == 1) {
                processMonthlyAutoAwards(person);

                if (vocationalXpRate > 0) {
                    if (processMonthlyVocationalXp(person, vocationalXpRate)) {
                        personnelWhoAdvancedInXP.add(person);
                    }
                }

                if (person.isCommander() &&
                          campaignOptions.isAllowMonthlyReinvestment() &&
                          !person.isHasPerformedExtremeExpenditure()) {
                    String reportString = performDiscretionarySpending(person, finances, currentDay);
                    if (reportString != null) {
                        addReport(reportString);
                    } else {
                        logger.error("Unable to process discretionary spending for {}", person.getFullTitle());
                    }
                }

                person.setHasPerformedExtremeExpenditure(false);
            }

            if (isCommandersDay && !faction.isClan() && (peopleWhoCelebrateCommandersDay < commanderDayTargetNumber)) {
                int age = person.getAge(currentDay);
                if (age >= 6 && age <= 12) {
                    peopleWhoCelebrateCommandersDay++;
                }
            }
        }

        if (!personnelWhoAdvancedInXP.isEmpty()) {
            addReport(String.format(resources.getString("gainedExperience.text"),
                  spanOpeningWithCustomColor(ReportingUtilities.getPositiveColor()),
                  personnelWhoAdvancedInXP.size(),
                  CLOSING_SPAN_TAG));
        }

        // Commander's Day!
        if (isCommandersDay && (peopleWhoCelebrateCommandersDay >= commanderDayTargetNumber)) {
            new CommandersDayAnnouncement(this);
        }

        // Update the force icons based on the end-of-day unit status if desired
        if (MekHQ.getMHQOptions().getNewDayOptimizeMedicalAssignments()) {
            new OptimizeInfirmaryAssignments(this);
        }
    }

    /**
     * Processes the monthly vocational experience (XP) gain for a given person based on their eligibility and the
     * vocational experience rules defined in campaign options.
     *
     * <p>
     * Eligibility for receiving vocational XP is determined by checking the following conditions:
     * <ul>
     * <li>The person must have an <b>active status</b> (e.g., not retired,
     * deceased, or in education).</li>
     * <li>The person must not be a <b>child</b> as of the current date.</li>
     * <li>The person must not be categorized as a <b>dependent</b>.</li>
     * <li>The person must not have the status of a <b>prisoner</b>.</li>
     * <b>Note:</b> Bondsmen are exempt from this restriction and are eligible for
     * vocational XP.
     * </ul>
     *
     * @param person           the {@link Person} whose monthly vocational XP is to be processed
     * @param vocationalXpRate the amount of XP awarded on a successful roll
     *
     * @return {@code true} if XP was successfully awarded during the process, {@code false} otherwise
     */
    private boolean processMonthlyVocationalXp(Person person, int vocationalXpRate) {
        if (!person.getStatus().isActive()) {
            return false;
        }

        if (person.isChild(currentDay)) {
            return false;
        }

        if (person.isDependent()) {
            return false;
        }

        if (person.getPrisonerStatus().isCurrentPrisoner()) {
            // Prisoners can't gain vocational XP, while Bondsmen can
            return false;
        }

        int checkFrequency = campaignOptions.getVocationalXPCheckFrequency();
        int targetNumber = campaignOptions.getVocationalXPTargetNumber();

        person.setVocationalXPTimer(person.getVocationalXPTimer() + 1);
        if (person.getVocationalXPTimer() >= checkFrequency) {
            if (d6(2) >= targetNumber) {
                person.awardXP(this, vocationalXpRate);
                person.setVocationalXPTimer(0);
                return true;
            } else {
                person.setVocationalXPTimer(0);
            }
        }

        return false;
    }

    /**
     * Process weekly relationship events for a given {@link Person} on Monday. This method triggers specific events
     * related to divorce, marriage, procreation, and maternity leave.
     *
     * @param person The {@link Person} for which to process weekly relationship events
     */
    private void processWeeklyRelationshipEvents(Person person) {
        if (currentDay.getDayOfWeek() == DayOfWeek.MONDAY) {
            getDivorce().processNewWeek(this, getLocalDate(), person, false);
            getMarriage().processNewWeek(this, getLocalDate(), person, false);
            getProcreation().processNewWeek(this, getLocalDate(), person);
        }
    }

    /**
     * Process anniversaries for a given person, including birthdays and recruitment anniversaries.
     *
     * @param person The {@link Person} for whom the anniversaries will be processed
     */
    private void processAnniversaries(Person person) {
        LocalDate birthday = person.getBirthday(getGameYear());
        boolean isBirthday = birthday != null && birthday.equals(currentDay);
        int age = person.getAge(currentDay);

        if ((person.getRank().isOfficer()) || (!campaignOptions.isAnnounceOfficersOnly())) {
            if (isBirthday && campaignOptions.isAnnounceBirthdays()) {
                addReport(String.format(resources.getString("anniversaryBirthday.text"),
                      person.getHyperlinkedFullTitle(),
                      spanOpeningWithCustomColor(ReportingUtilities.getPositiveColor()),
                      person.getAge(getLocalDate()),
                      CLOSING_SPAN_TAG));
            }

            LocalDate recruitmentDate = person.getRecruitment();
            if (recruitmentDate != null) {
                LocalDate recruitmentAnniversary = recruitmentDate.withYear(getGameYear());
                int yearsOfEmployment = (int) ChronoUnit.YEARS.between(recruitmentDate, currentDay);

                if ((recruitmentAnniversary.isEqual(currentDay)) &&
                          (campaignOptions.isAnnounceRecruitmentAnniversaries())) {
                    addReport(String.format(resources.getString("anniversaryRecruitment.text"),
                          person.getHyperlinkedFullTitle(),
                          spanOpeningWithCustomColor(ReportingUtilities.getPositiveColor()),
                          yearsOfEmployment,
                          CLOSING_SPAN_TAG,
                          name));
                }
            }
        } else if ((person.getAge(getLocalDate()) == 18) && (campaignOptions.isAnnounceChildBirthdays())) {
            if (isBirthday) {
                addReport(String.format(resources.getString("anniversaryBirthday.text"),
                      person.getHyperlinkedFullTitle(),
                      spanOpeningWithCustomColor(ReportingUtilities.getPositiveColor()),
                      person.getAge(getLocalDate()),
                      CLOSING_SPAN_TAG));
            }
        }

        if (campaignOptions.isUseAgeEffects() && isBirthday) {
            // This is where we update all the aging modifiers for the character.
            updateAllSkillAgeModifiers(currentDay, person);
            applyAgingSPA(age, person);
        }

        // Coming of Age Events
        if (isBirthday && (person.getAge(currentDay) == 16)) {
            if (campaignOptions.isRewardComingOfAgeAbilities()) {
                SingleSpecialAbilityGenerator singleSpecialAbilityGenerator = new SingleSpecialAbilityGenerator();
                singleSpecialAbilityGenerator.rollSPA(this, person);
            }

            if (campaignOptions.isRewardComingOfAgeRPSkills()) {
                AbstractSkillGenerator skillGenerator = new DefaultSkillGenerator(rskillPrefs);
                skillGenerator.generateRoleplaySkills(person);
            }

            // We want the event trigger to fire before the dialog is shown, so that the character will have finished
            // updating in the gui before the player has a chance to jump to them
            MekHQ.triggerEvent(new PersonChangedEvent(person));

            if (campaignOptions.isShowLifeEventDialogComingOfAge()) {
                new ComingOfAgeAnnouncement(this, person);
            }
        }
    }

    /**
     * Process monthly auto awards for a given person based on their roles and experience level.
     *
     * @param person the person for whom the monthly auto awards are being processed
     */
    private void processMonthlyAutoAwards(Person person) {
        double multiplier = 0;

        int score = 0;

        if (person.getPrimaryRole().isSupport(true)) {
            int dice = person.getExperienceLevel(this, false);

            if (dice > 0) {
                score = d6(dice);
            }

            multiplier += 0.5;
        }

        if (person.getSecondaryRole().isSupport(true)) {
            int dice = person.getExperienceLevel(this, true);

            if (dice > 0) {
                score += d6(dice);
            }

            multiplier += 0.5;
        } else if (person.getSecondaryRole().isNone()) {
            multiplier += 0.5;
        }

        person.changeAutoAwardSupportPoints((int) (score * multiplier));
    }

    public void processNewDayUnits() {
        // need to loop through units twice, the first time to do all maintenance and
        // the second time to do whatever else. Otherwise, maintenance minutes might
        // get sucked up by other stuff. This is also a good place to ensure that a
        // unit's engineer gets reset and updated.
        for (Unit unit : getUnits()) {
            // do maintenance checks
            try {
                unit.resetEngineer();
                if (null != unit.getEngineer()) {
                    unit.getEngineer().resetMinutesLeft(campaignOptions.isTechsUseAdministration());
                }

                doMaintenance(unit);
            } catch (Exception ex) {
                logger.error(ex,
                      "Unable to perform maintenance on {} ({}) due to an error",
                      unit.getName(),
                      unit.getId().toString());
                addReport(String.format("ERROR: An error occurred performing maintenance on %s, check the log",
                      unit.getName()));
            }
        }

        // need to check for assigned tasks in two steps to avoid
        // concurrent modification problems
        List<Part> assignedParts = new ArrayList<>();
        List<Part> arrivedParts = new ArrayList<>();
        getWarehouse().forEachPart(part -> {
            if (part instanceof Refit) {
                return;
            }

            if (part.getTech() != null) {
                assignedParts.add(part);
            }

            // If the part is currently in-transit...
            if (!part.isPresent()) {
                // ... decrement the number of days until it arrives...
                part.setDaysToArrival(part.getDaysToArrival() - 1);

                if (part.isPresent()) {
                    // ... and mark the part as arrived if it is now here.
                    arrivedParts.add(part);
                }
            }
        });

        // arrive parts before attempting refit or parts will not get reserved that day
        for (Part part : arrivedParts) {
            getQuartermaster().arrivePart(part);
        }

        // finish up any overnight assigned tasks
        for (Part part : assignedParts) {
            Person tech;
            if ((part.getUnit() != null) && (part.getUnit().getEngineer() != null)) {
                tech = part.getUnit().getEngineer();
            } else {
                tech = part.getTech();
            }

            if (null != tech) {
                if (null != tech.getSkillForWorkingOn(part)) {
                    try {
                        fixPart(part, tech);
                    } catch (Exception ex) {
                        logger.error(ex,
                              "Could not perform overnight maintenance on {} ({}) due to an error",
                              part.getName(),
                              part.getId());
                        addReport(String.format(
                              "ERROR: an error occurred performing overnight maintenance on %s, check the log",
                              part.getName()));
                    }
                } else {
                    addReport(String.format(
                          "%s looks at %s, recalls his total lack of skill for working with such technology, then slowly puts the tools down before anybody gets hurt.",
                          tech.getHyperlinkedFullTitle(),
                          part.getName()));
                    part.cancelAssignment(false);
                }
            } else {
                JOptionPane.showMessageDialog(null,
                      "Could not find tech for part: " +
                            part.getName() +
                            " on unit: " +
                            part.getUnit().getHyperlinkedName(),
                      "Invalid Auto-continue",
                      JOptionPane.ERROR_MESSAGE);
            }

            // check to see if this part can now be combined with other spare parts
            if (part.isSpare() && (part.getQuantity() > 0)) {
                getQuartermaster().addPart(part, 0, false);
            }
        }

        // ok now we can check for other stuff we might need to do to units
        List<UUID> unitsToRemove = new ArrayList<>();
        for (Unit unit : getUnits()) {
            if (unit.isRefitting()) {
                refit(unit.getRefit());
            }
            if (unit.isMothballing()) {
                workOnMothballingOrActivation(unit);
            }
            if (!unit.isPresent()) {
                unit.checkArrival();

                // Has unit just been delivered?
                if (unit.isPresent()) {
                    addReport(String.format(resources.getString("unitArrived.text"),
                          unit.getHyperlinkedName(),
                          spanOpeningWithCustomColor(MekHQ.getMHQOptions().getFontColorPositiveHexColor()),
                          CLOSING_SPAN_TAG));
                }
            }

            if (!unit.isRepairable() && !unit.hasSalvageableParts()) {
                unitsToRemove.add(unit.getId());
            }
        }
        // Remove any unrepairable, unsalvageable units
        unitsToRemove.forEach(this::removeUnit);

        // Finally, run Mass Repair Mass Salvage if desired
        if (MekHQ.getMHQOptions().getNewDayMRMS()) {
            try {
                MRMSService.mrmsAllUnits(this);
            } catch (Exception ex) {
                logger.error("Could not perform mass repair/salvage on units due to an error", ex);
                addReport("ERROR: an error occurred performing mass repair/salvage on units, check the log");
            }
        }
    }

    private void processNewDayForces() {
        // update formation levels
        Force.populateFormationLevelsFromOrigin(this);
        recalculateCombatTeams(this);

        // Update the force icons based on the end-of-day unit status if desired
        if (MekHQ.getMHQOptions().getNewDayForceIconOperationalStatus()) {
            getForces().updateForceIconOperationalStatus(this);
        }
    }

    /**
     * @return <code>true</code> if the new day arrived
     */
    public boolean newDay() {
        // clear previous retirement information
        turnoverRetirementInformation.clear();

        // Refill Automated Pools, if the options are selected
        if (MekHQ.getMHQOptions().getNewDayAstechPoolFill() && requiresAdditionalAstechs()) {
            fillAstechPool();
        }

        if (MekHQ.getMHQOptions().getNewDayMedicPoolFill() && requiresAdditionalMedics()) {
            fillMedicPool();
        }

        // Ensure we don't have anything that would prevent the new day
        if (MekHQ.triggerEvent(new DayEndingEvent(this))) {
            return false;
        }

        // Autosave based on the previous day's information
        autosaveService.requestDayAdvanceAutosave(this);

        // Advance the day by one
        final LocalDate yesterday = currentDay;
        currentDay = currentDay.plusDays(1);
        boolean isFirstOfMonth = currentDay.getDayOfMonth() == 1;
        boolean isNewYear = currentDay.getDayOfYear() == 1;

        // Check for important dates
        if (campaignOptions.isShowLifeEventDialogCelebrations()) {
            fetchCelebrationDialogs();
        }

        // Determine if we have an active contract or not, as this can get used
        // elsewhere before we actually hit the AtB new day (e.g., personnel market)
        if (campaignOptions.isUseAtB()) {
            setHasActiveContract();
        }

        // Clear Reports
        currentReport.clear();
        currentReportHTML = "";
        newReports.clear();
        personnelWhoAdvancedInXP.clear();
        beginReport("<b>" + MekHQ.getMHQOptions().getLongDisplayFormattedDate(getLocalDate()) + "</b>");

        // New Year Changes
        if (isNewYear) {
            // News is reloaded
            reloadNews();

            // Change Year Game Option
            getGameOptions().getOption(OptionsConstants.ALLOWED_YEAR).setValue(getGameYear());

            // Degrade Regard
            List<String> degradedRegardReports = factionStandings.processRegardDegradation(faction.getShortName(),
                  currentDay.getYear());
            for (String report : degradedRegardReports) {
                addReport(report);
            }
        }

        readNews();

        location.newDay(this);

        // Manage the Markets
        refreshPersonnelMarkets();

        // TODO : AbstractContractMarket : Uncomment
        // getContractMarket().processNewDay(this);
        unitMarket.processNewDay(this);

        updateFieldKitchenCapacity();

        processNewDayPersonnel();

        // Needs to be before 'processNewDayATB' so that Dependents can't leave the
        // moment they arrive via AtB Bonus Events
        if (location.isOnPlanet() && isFirstOfMonth) {
            RandomDependents randomDependents = new RandomDependents(this);
            randomDependents.processMonthlyRemovalAndAddition();
        }

        // Process New Day for AtB
        if (campaignOptions.isUseAtB()) {
            processNewDayATB();
        }

        if (campaignOptions.getUnitRatingMethod().isCampaignOperations()) {
            processReputationChanges();
        }

        if (campaignOptions.isUseEducationModule()) {
            processEducationNewDay();
        }

        if (campaignOptions.isEnableAutoAwards() && isFirstOfMonth) {
            AutoAwardsController autoAwardsController = new AutoAwardsController();
            autoAwardsController.ManualController(this, false);
        }

        // Prisoner events can occur on Monday or the 1st of the month depending on the
        // type of event
        if (currentDay.getDayOfWeek() == DayOfWeek.MONDAY || isFirstOfMonth) {
            new PrisonerEventManager(this);
        }

        resetAstechMinutes();

        processNewDayUnits();

        processNewDayForces();

        if (processProcurement) {
            setShoppingList(goShopping(getShoppingList()));
        }

        // check for anything in finances
        finances.newDay(this, yesterday, getLocalDate());

        // process removal of old personnel data on the first day of each month
        if (campaignOptions.isUsePersonnelRemoval() && isFirstOfMonth) {
            performPersonnelCleanUp();
        }

        // this duplicates any turnover information so that it is still available on the
        // new day. otherwise, it's only available if the user inspects history records
        if (!turnoverRetirementInformation.isEmpty()) {
            for (String entry : turnoverRetirementInformation) {
                addReport(entry);
            }
        }

        if (topUpWeekly && currentDay.getDayOfWeek() == DayOfWeek.MONDAY) {
            int bought = stockUpPartsInUse(getPartsInUse(ignoreMothballed, false, ignoreSparesUnderQuality));
            addReport(String.format(resources.getString("weeklyStockCheck.text"), bought));
        }

        // Random Events
        if (currentDay.isAfter(GRAY_MONDAY_EVENTS_BEGIN) && currentDay.isBefore(GRAY_MONDAY_EVENTS_END)) {
            new GrayMonday(this, currentDay);
        }

        // Faction Standing
        if (isFirstOfMonth && campaignOptions.isTrackFactionStanding()) {
            String report = factionStandings.updateClimateRegard(faction, currentDay);
            addReport(report);
        }

        // This must be the last step before returning true
        MekHQ.triggerEvent(new NewDayEvent(this));
        return true;
    }

    public void refreshPersonnelMarkets() {
        PersonnelMarketStyle marketStyle = campaignOptions.getPersonnelMarketStyle();
        if (marketStyle == PERSONNEL_MARKET_DISABLED) {
            personnelMarket.generatePersonnelForDay(this);
        } else {
            if (currentDay.getDayOfMonth() == 1) {
                boolean blockRecruitment = false;

                if (newPersonnelMarket.getAssociatedPersonnelMarketStyle() == MEKHQ) {
                    blockRecruitment = !location.isOnPlanet();
                }

                if (!blockRecruitment) {
                    newPersonnelMarket.gatherApplications();

                    if (newPersonnelMarket.getHasRarePersonnel()) {
                        ImmersiveDialogSimple dialog = new ImmersiveDialogSimple(this,
                              getSeniorAdminPerson(AdministratorSpecialization.HR),
                              null,
                              resources.getString("personnelMarket.rareProfession.inCharacter"),
                              List.of(resources.getString("personnelMarket.rareProfession.button.later"),
                                    resources.getString("personnelMarket.rareProfession.button.decline"),
                                    resources.getString("personnelMarket.rareProfession.button.immediate")),
                              resources.getString("personnelMarket.rareProfession.outOfCharacter"),
                              null,
                              true);

                        if (dialog.getDialogChoice() == 2) {
                            newPersonnelMarket.showPersonnelMarketDialog();
                        }
                    }
                }
            }
        }
    }

    /**
     * Performs cleanup of departed personnel by identifying and removing eligible personnel records.
     *
     * <p>This method uses the {@link AutomatedPersonnelCleanUp} utility to determine which {@link Person}
     * objects should be removed from the campaign based on current date and campaign configuration options. Identified
     * personnel are then removed, and a report entry is generated if any removals occur.</p>
     *
     * @author Illiani
     * @since 0.50.06
     */
    private void performPersonnelCleanUp() {
        AutomatedPersonnelCleanUp removal = new AutomatedPersonnelCleanUp(currentDay,
              getPersonnel(),
              campaignOptions.isUseRemovalExemptRetirees(),
              campaignOptions.isUseRemovalExemptCemetery());

        List<Person> personnelToRemove = removal.getPersonnelToCleanUp();
        for (Person person : personnelToRemove) {
            removePerson(person, false);
        }

        if (!personnelToRemove.isEmpty()) {
            addReport(resources.getString("personnelRemoval.text"));
        }
    }

    /**
     * Fetches and handles the celebration dialogs specific to the current day.
     *
     * <p><b>Note:</b> Commanders day is handled as a part of the personnel processing, so we don't need to parse
     * personnel twice.</p>
     */
    private void fetchCelebrationDialogs() {
        if (!faction.isClan()) {
            if (isWinterHolidayMajorDay(currentDay)) {
                new WinterHolidayAnnouncement(this);
            }

            if (isFreedomDay(currentDay)) {
                new FreedomDayAnnouncement(this);
            }
        }

        if (isNewYear(currentDay)) {
            new NewYearsDayAnnouncement(this);
        }
    }

    /**
     * Updates the status of whether field kitchens are operating within their required capacity.
     *
     * <p>If fatigue is enabled in the campaign options, this method calculates the total available
     * field kitchen capacity and the required field kitchen usage, then updates the {@code fieldKitchenWithinCapacity}
     * flag to reflect whether the capacity meets the demand. If fatigue is disabled, the capacity is automatically set
     * to {@code false}.</p>
     */
    private void updateFieldKitchenCapacity() {
        if (campaignOptions.isUseFatigue()) {
            int fieldKitchenCapacity = checkFieldKitchenCapacity(getForce(FORCE_ORIGIN).getAllUnitsAsUnits(units,
                  false), campaignOptions.getFieldKitchenCapacity());
            int fieldKitchenUsage = checkFieldKitchenUsage(getActivePersonnel(false),
                  campaignOptions.isUseFieldKitchenIgnoreNonCombatants());
            fieldKitchenWithinCapacity = areFieldKitchensWithinCapacity(fieldKitchenCapacity, fieldKitchenUsage);
        } else {
            fieldKitchenWithinCapacity = false;
        }
    }

    /**
     * Processes reputation changes based on various conditions.
     */
    private void processReputationChanges() {
        if (faction.isPirate()) {
            dateOfLastCrime = currentDay;
            crimePirateModifier = -100;
        }

        if (currentDay.getDayOfMonth() == 1) {
            if (dateOfLastCrime != null) {
                long yearsBetween = ChronoUnit.YEARS.between(currentDay, dateOfLastCrime);

                int remainingCrimeChange = 2;

                if (yearsBetween >= 1) {
                    if (crimePirateModifier < 0) {
                        remainingCrimeChange = max(0, 2 + crimePirateModifier);
                        changeCrimePirateModifier(2); // this is the amount of change specified by CamOps
                    }

                    if (crimeRating < 0 && remainingCrimeChange > 0) {
                        changeCrimeRating(remainingCrimeChange);
                    }
                }
            }
        }

        if (currentDay.getDayOfWeek().equals(DayOfWeek.MONDAY)) {
            reputation.initializeReputation(this);
        }
    }

    public int getInitiativeBonus() {
        return initiativeBonus;
    }

    public void setInitiativeBonus(int bonus) {
        initiativeBonus = bonus;
    }

    public void applyInitiativeBonus(int bonus) {
        if (bonus > initiativeMaxBonus) {
            initiativeMaxBonus = bonus;
        }
        if ((bonus + initiativeBonus) > initiativeMaxBonus) {
            initiativeBonus = initiativeMaxBonus;
        } else {
            initiativeBonus += bonus;
        }
    }

    public void initiativeBonusIncrement(boolean change) {
        if (change) {
            setInitiativeBonus(++initiativeBonus);
        } else {
            setInitiativeBonus(--initiativeBonus);
        }
        if (initiativeBonus > initiativeMaxBonus) {
            initiativeBonus = initiativeMaxBonus;
        }
    }

    public int getInitiativeMaxBonus() {
        return initiativeMaxBonus;
    }

    public void setInitiativeMaxBonus(int bonus) {
        initiativeMaxBonus = bonus;
    }

    /**
     * This method checks if any students in the academy should graduate, and updates their attributes and status
     * accordingly. If any students do graduate, it sends the graduation information to autoAwards.
     */
    private void processEducationNewDay() {
        List<UUID> graduatingPersonnel = new ArrayList<>();
        HashMap<UUID, List<Object>> academyAttributesMap = new HashMap<>();

        for (Person person : getStudents()) {
            List<Object> individualAcademyAttributes = new ArrayList<>();

            if (EducationController.processNewDay(this, person, false)) {
                Academy academy = getAcademy(person.getEduAcademySet(), person.getEduAcademyNameInSet());

                if (academy == null) {
                    logger.debug("Found null academy for {} skipping", person.getFullTitle());
                    continue;
                }

                graduatingPersonnel.add(person.getId());

                individualAcademyAttributes.add(academy.getEducationLevel(person));
                individualAcademyAttributes.add(academy.getType());
                individualAcademyAttributes.add(academy.getName());

                academyAttributesMap.put(person.getId(), individualAcademyAttributes);
            }
        }

        if (!graduatingPersonnel.isEmpty()) {
            AutoAwardsController autoAwardsController = new AutoAwardsController();
            autoAwardsController.PostGraduationController(this, graduatingPersonnel, academyAttributesMap);
        }
    }

    public @Nullable Person getFlaggedCommander() {
        return getPersonnel().stream().filter(Person::isCommander).findFirst().orElse(null);
    }

    /**
     * Use {@link #getCommander()} instead
     */
    @Deprecated(since = "0.50.07", forRemoval = true)
    public Person getSeniorCommander() {
        Person commander = null;
        for (Person p : getActivePersonnel(true)) {
            if (p.isCommander()) {
                return p;
            }
            if (null == commander || p.getRankNumeric() > commander.getRankNumeric()) {
                commander = p;
            }
        }
        return commander;
    }

    public void removeUnit(UUID id) {
        Unit unit = getHangar().getUnit(id);
        if (unit == null) {
            return;
        }

        // remove all parts for this unit as well
        for (Part p : unit.getParts()) {
            getWarehouse().removePart(p);
        }

        // remove any personnel from this unit
        for (Person p : unit.getCrew()) {
            unit.remove(p, true);
        }

        Person tech = unit.getTech();
        if (null != tech) {
            unit.remove(tech, true);
        }

        // remove unit from any forces
        removeUnitFromForce(unit);

        // If this is a transport, remove it from the list of potential transports
        for (CampaignTransportType campaignTransportType : CampaignTransportType.values()) {
            if (hasTransports(campaignTransportType)) {
                removeCampaignTransporter(campaignTransportType, unit);
            }

            // If we remove a transport unit from the campaign,
            // we need to remove any transported units from it
            // and clear the transport assignments for those
            // transported units
            if (unit.getTransportedUnitsSummary(campaignTransportType).hasTransportedUnits()) {
                List<Unit> transportedUnits = new ArrayList<>(unit.getTransportedUnitsSummary(campaignTransportType)
                                                                    .getTransportedUnits());
                for (Unit transportedUnit : transportedUnits) {
                    transportedUnit.unloadFromTransport(campaignTransportType);
                }
            }
        }

        // If this unit was assigned to a transport ship, remove it from the transport
        if (unit.hasTransportShipAssignment()) {
            unit.getTransportShipAssignment().getTransportShip().unloadFromTransportShip(unit);
        }

        // remove from automatic mothballing
        automatedMothballUnits.remove(unit.getId());

        // finally, remove the unit
        getHangar().removeUnit(unit.getId());

        checkDuplicateNamesDuringDelete(unit.getEntity());
        addReport(unit.getName() + " has been removed from the unit roster.");
        MekHQ.triggerEvent(new UnitRemovedEvent(unit));
    }

    public void removePerson(final @Nullable Person person) {
        removePerson(person, true);
    }

    public void removePerson(final @Nullable Person person, final boolean log) {
        if (person == null) {
            return;
        }


        Force force = getForceFor(person);
        if (force != null) {
            force.updateCommander(this);
        }

        person.getGenealogy().clearGenealogyLinks();

        final Unit unit = person.getUnit();
        if (unit != null) {
            unit.remove(person, true);
        }
        removeAllPatientsFor(person);
        person.removeAllTechJobs(this);
        removeKillsFor(person.getId());
        getRetirementDefectionTracker().removePerson(person);
        if (log) {
            addReport(person.getFullTitle() + " has been removed from the personnel roster.");
        }

        personnel.remove(person.getId());

        // Deal with Astech Pool Minutes
        if (person.getPrimaryRole().isAstech()) {
            astechPoolMinutes = max(0, astechPoolMinutes - Person.PRIMARY_ROLE_SUPPORT_TIME);
            astechPoolOvertime = max(0, astechPoolOvertime - Person.PRIMARY_ROLE_OVERTIME_SUPPORT_TIME);
        } else if (person.getSecondaryRole().isAstech()) {
            astechPoolMinutes = max(0, astechPoolMinutes - Person.SECONDARY_ROLE_SUPPORT_TIME);
            astechPoolOvertime = max(0, astechPoolOvertime - Person.SECONDARY_ROLE_OVERTIME_SUPPORT_TIME);
        }
        MekHQ.triggerEvent(new PersonRemovedEvent(person));
    }

    public void removeAllPatientsFor(Person doctor) {
        for (Person p : getPersonnel()) {
            if (null != p.getDoctorId() && p.getDoctorId().equals(doctor.getId())) {
                p.setDoctorId(null, getCampaignOptions().getNaturalHealingWaitingPeriod());
            }
        }
    }

    public void removeScenario(final Scenario scenario) {
        scenario.clearAllForcesAndPersonnel(this);
        final Mission mission = getMission(scenario.getMissionId());
        if (mission != null) {
            mission.getScenarios().remove(scenario);

            // run through the stratcon campaign state where applicable and remove the
            // "parent" scenario as well
            if ((mission instanceof AtBContract) &&
                      (((AtBContract) mission).getStratconCampaignState() != null) &&
                      (scenario instanceof AtBDynamicScenario)) {
                ((AtBContract) mission).getStratconCampaignState().removeStratconScenario(scenario.getId());
            }
        }
        scenarios.remove(scenario.getId());
        MekHQ.triggerEvent(new ScenarioRemovedEvent(scenario));
    }

    public void removeMission(final Mission mission) {
        // Loop through scenarios here! We need to remove them as well.
        for (Scenario scenario : mission.getScenarios()) {
            scenario.clearAllForcesAndPersonnel(this);
            scenarios.remove(scenario.getId());
        }
        mission.clearScenarios();

        missions.remove(mission.getId());
        MekHQ.triggerEvent(new MissionRemovedEvent(mission));
    }

    public void removeKill(Kill k) {
        if (kills.containsKey(k.getPilotId())) {
            kills.get(k.getPilotId()).remove(k);
        }
    }

    public void removeKillsFor(UUID personID) {
        kills.remove(personID);
    }

    public void removeForce(Force force) {
        int fid = force.getId();
        forceIds.remove(fid);
        // clear forceIds of all personnel with this force
        for (UUID uid : force.getUnits()) {
            Unit u = getHangar().getUnit(uid);
            if (null == u) {
                continue;
            }
            if (u.getForceId() == fid) {
                u.setForceId(FORCE_NONE);
                if (force.isDeployed()) {
                    u.setScenarioId(NO_ASSIGNED_SCENARIO);
                }
            }
        }

        // also remove this force's id from any scenarios
        if (force.isDeployed()) {
            Scenario s = getScenario(force.getScenarioId());
            s.removeForce(fid);
        }

        if (null != force.getParentForce()) {
            force.getParentForce().removeSubForce(fid);
        }

        // clear out StratCon force assignments
        for (AtBContract contract : getActiveAtBContracts()) {
            if (contract.getStratconCampaignState() != null) {
                for (StratconTrackState track : contract.getStratconCampaignState().getTracks()) {
                    track.unassignForce(fid);
                }
            }
        }

        if (campaignOptions.isUseAtB()) {
            recalculateCombatTeams(this);
        }
    }

    public void removeUnitFromForce(Unit u) {
        Force force = getForce(u.getForceId());
        if (null != force) {
            force.removeUnit(this, u.getId(), true);
            u.setForceId(FORCE_NONE);
            u.setScenarioId(NO_ASSIGNED_SCENARIO);
            if (u.getEntity().hasNavalC3() && u.getEntity().calculateFreeC3Nodes() < 5) {
                Vector<Unit> removedUnits = new Vector<>();
                removedUnits.add(u);
                removeUnitsFromNetwork(removedUnits);
                u.getEntity().setC3MasterIsUUIDAsString(null);
                u.getEntity().setC3Master(null, true);
                refreshNetworks();
            } else if (u.getEntity().hasC3i() && u.getEntity().calculateFreeC3Nodes() < 5) {
                Vector<Unit> removedUnits = new Vector<>();
                removedUnits.add(u);
                removeUnitsFromNetwork(removedUnits);
                u.getEntity().setC3MasterIsUUIDAsString(null);
                u.getEntity().setC3Master(null, true);
                refreshNetworks();
            }
            if (u.getEntity().hasC3M()) {
                removeUnitsFromC3Master(u);
                u.getEntity().setC3MasterIsUUIDAsString(null);
                u.getEntity().setC3Master(null, true);
            }

            if (campaignOptions.isUseAtB() && force.getUnits().isEmpty()) {
                combatTeams.remove(force.getId());
            }
        }
    }

    public @Nullable Force getForceFor(final @Nullable Unit unit) {
        return (unit == null) ? null : getForce(unit.getForceId());
    }

    public @Nullable Force getForceFor(final Person person) {
        final Unit unit = person.getUnit();
        if (unit != null) {
            return getForceFor(unit);
        } else if (person.isTech()) {
            return forceIds.values()
                         .stream()
                         .filter(force -> person.getId().equals(force.getTechID()))
                         .findFirst()
                         .orElse(null);
        }

        return null;
    }

    public void restore() {
        // if we fail to restore equipment parts then remove them
        // and possibly re-initialize and diagnose unit
        List<Part> partsToRemove = new ArrayList<>();
        Set<Unit> unitsToCheck = new HashSet<>();

        for (Part part : getParts()) {
            if (part instanceof EquipmentPart) {
                ((EquipmentPart) part).restore();
                if (null == ((EquipmentPart) part).getType()) {
                    partsToRemove.add(part);
                }
            }

            if (part instanceof MissingEquipmentPart) {
                ((MissingEquipmentPart) part).restore();
                if (null == ((MissingEquipmentPart) part).getType()) {
                    partsToRemove.add(part);
                }
            }
        }

        for (Part remove : partsToRemove) {
            if (remove.getUnit() != null) {
                unitsToCheck.add(remove.getUnit());
            }
            getWarehouse().removePart(remove);
        }

        for (Unit unit : getUnits()) {
            if (null != unit.getEntity()) {
                unit.getEntity().setOwner(player);
                unit.getEntity().setGame(game);
                unit.getEntity().restore();

                // Aerospace parts have changed after 0.45.4. Reinitialize parts for Small Craft
                // and up
                if (unit.getEntity().hasETypeFlag(Entity.ETYPE_JUMPSHIP) ||
                          unit.getEntity().hasETypeFlag(Entity.ETYPE_SMALL_CRAFT)) {
                    unitsToCheck.add(unit);
                }
            }

            unit.resetEngineer();
        }

        for (Unit u : unitsToCheck) {
            u.initializeParts(true);
            u.runDiagnostic(false);
        }

        shoppingList.restore();

        if (getCampaignOptions().isUseAtB()) {
            RandomFactionGenerator.getInstance().startup(this);

            int loops = 0;
            while (!RandomUnitGenerator.getInstance().isInitialized()) {
                try {
                    Thread.sleep(50);
                    if (++loops > 20) {
                        // Wait for up to a second
                        break;
                    }
                } catch (InterruptedException ignore) {
                }
            }
        }
    }

    /**
     * Cleans incongruent data present in the campaign
     */
    public void cleanUp() {
        // Cleans non-existing spouses
        for (Person person : personnel.values()) {
            if (person.getGenealogy().hasSpouse()) {
                if (!personnel.containsKey(person.getGenealogy().getSpouse().getId())) {
                    person.getGenealogy().setSpouse(null);
                    person.setMaidenName(null);
                }
            }
        }

        // clean up non-existent unit references in force unit lists
        for (Force force : forceIds.values()) {
            List<UUID> orphanForceUnitIDs = new ArrayList<>();

            for (UUID unitID : force.getUnits()) {
                if (getHangar().getUnit(unitID) == null) {
                    orphanForceUnitIDs.add(unitID);
                }
            }

            for (UUID unitID : orphanForceUnitIDs) {
                force.removeUnit(this, unitID, false);
            }
        }

        // clean up units that are assigned to non-existing scenarios
        for (Unit unit : this.getUnits()) {
            if (this.getScenario(unit.getScenarioId()) == null) {
                unit.setScenarioId(Scenario.S_DEFAULT_ID);
            }
        }
    }

    public boolean isOvertimeAllowed() {
        return overtime;
    }

    public void setOvertime(boolean b) {
        this.overtime = b;
        MekHQ.triggerEvent(new OvertimeModeEvent(b));
    }

    public boolean isGM() {
        return gmMode;
    }

    public void setGMMode(boolean b) {
        this.gmMode = b;
        MekHQ.triggerEvent(new GMModeEvent(b));
    }

    public Faction getFaction() {
        return faction;
    }

    /**
     * Determines whether the current campaign is a clan campaign.
     *
     * <p>This method checks if the faction associated with the campaign is a clan, returning {@code true}
     * if it is, and {@code false} otherwise.</p>
     *
     * @return {@code true} if the campaign belongs to a clan faction, {@code false} otherwise.
     *
     * @author Illiani
     * @since 0.50.05
     */
    public boolean isClanCampaign() {
        return faction.isClan();
    }

    public void setFaction(final Faction faction) {
        setFactionDirect(faction);
        updateTechFactionCode();
    }

    public void setFactionDirect(final Faction faction) {
        this.faction = faction;
    }

    public String getRetainerEmployerCode() {
        return retainerEmployerCode;
    }

    public void setRetainerEmployerCode(String code) {
        retainerEmployerCode = code;
    }

    public LocalDate getRetainerStartDate() {
        return retainerStartDate;
    }

    public void setRetainerStartDate(LocalDate retainerStartDate) {
        this.retainerStartDate = retainerStartDate;
    }

    public int getRawCrimeRating() {
        return crimeRating;
    }

    public void setCrimeRating(int crimeRating) {
        this.crimeRating = crimeRating;
    }

    /**
     * Updates the crime rating by the specified change. If improving crime rating, use a positive number, otherwise
     * negative
     *
     * @param change the change to be applied to the crime rating
     */
    public void changeCrimeRating(int change) {
        this.crimeRating = Math.min(0, crimeRating + change);
    }

    public int getCrimePirateModifier() {
        return crimePirateModifier;
    }

    public void setCrimePirateModifier(int crimePirateModifier) {
        this.crimePirateModifier = crimePirateModifier;
    }

    /**
     * Updates the crime pirate modifier by the specified change. If improving the modifier, use a positive number,
     * otherwise negative
     *
     * @param change the change to be applied to the crime modifier
     */
    public void changeCrimePirateModifier(int change) {
        this.crimePirateModifier = Math.min(0, crimePirateModifier + change);
    }

    /**
     * Calculates the adjusted crime rating by adding the crime rating with the pirate modifier.
     *
     * @return The adjusted crime rating.
     */
    public int getAdjustedCrimeRating() {
        return crimeRating + crimePirateModifier;
    }

    public @Nullable LocalDate getDateOfLastCrime() {
        return dateOfLastCrime;
    }

    public void setDateOfLastCrime(LocalDate dateOfLastCrime) {
        this.dateOfLastCrime = dateOfLastCrime;
    }

    public ReputationController getReputation() {
        return reputation;
    }

    public void setReputation(ReputationController reputation) {
        this.reputation = reputation;
    }

    public FactionStandings getFactionStandings() {
        return factionStandings;
    }

    public void setFactionStandings(FactionStandings factionStandings) {
        this.factionStandings = factionStandings;
    }

    private void addInMemoryLogHistory(LogEntry le) {
        Iterator<LogEntry> iterator = inMemoryLogHistory.iterator();
        while (iterator.hasNext() &&
              ChronoUnit.DAYS.between(iterator.next().getDate(), le.getDate()) >
                     MHQConstants.MAX_HISTORICAL_LOG_DAYS) {
            // we've hit the max size for the in-memory based on the UI display limit prune
            // the oldest entry
            iterator.remove();
        }
        inMemoryLogHistory.add(le);
    }

    /**
     * Starts a new day for the daily log
     *
     * @param r - the report String
     */
    public void beginReport(String r) {
        if (MekHQ.getMHQOptions().getHistoricalDailyLog()) {
            // add the new items to our in-memory cache
            addInMemoryLogHistory(new HistoricalLogEntry(getLocalDate(), ""));
        }
        addReportInternal(r);
    }

    /**
     * Formats and then adds a report to the daily log
     *
     * @param format  String with format markers.
     * @param objects Variable list of objects to format into {@code format}
     */
    public void addReport(final String format, final Object... objects) {
        addReport(String.format(format, objects));
    }

    /**
     * Adds a report to the daily log
     *
     * @param r - the report String
     */
    public void addReport(String r) {
        if (MekHQ.getMHQOptions().getHistoricalDailyLog()) {
            addInMemoryLogHistory(new HistoricalLogEntry(getLocalDate(), r));
        }
        addReportInternal(r);
    }

    private void addReportInternal(String r) {
        currentReport.add(r);
        if (!currentReportHTML.isEmpty()) {
            currentReportHTML = currentReportHTML + REPORT_LINEBREAK + r;
            newReports.add(REPORT_LINEBREAK);
        } else {
            currentReportHTML = r;
        }
        newReports.add(r);
        MekHQ.triggerEvent(new ReportEvent(this, r));
    }

    public Camouflage getCamouflage() {
        return camouflage;
    }

    public void setCamouflage(final Camouflage camouflage) {
        this.camouflage = camouflage;
    }

    public PlayerColour getColour() {
        return colour;
    }

    public void setColour(final PlayerColour colour) {
        this.colour = Objects.requireNonNull(colour, "Colour cannot be set to null");
    }

    public StandardForceIcon getUnitIcon() {
        return unitIcon;
    }

    public void setUnitIcon(final StandardForceIcon unitIcon) {
        this.unitIcon = unitIcon;
    }

    public void addFunds(final TransactionType type, final Money quantity, @Nullable String description) {
        if ((description == null) || description.isEmpty()) {
            description = "Rich Uncle";
        }

        finances.credit(type, getLocalDate(), quantity, description);
        String quantityString = quantity.toAmountAndSymbolString();
        addReport("Funds added : " + quantityString + " (" + description + ')');
    }

    public void removeFunds(final TransactionType type, final Money quantity, @Nullable String description) {
        if ((description == null) || description.isEmpty()) {
            description = "Rich Uncle";
        }

        finances.debit(type, getLocalDate(), quantity, description);
        String quantityString = quantity.toAmountAndSymbolString();
        addReport("Funds removed : " + quantityString + " (" + description + ')');
    }

    /**
     * Generic method for paying Personnel (Person) in the company. Debits money from the campaign and if the campaign
     * tracks total earnings it will account for that.
     *
     * @param type              TransactionType being debited
     * @param quantity          total money - it's usually displayed outside of this method
     * @param description       String displayed in the ledger and report
     * @param individualPayouts Map of Person to the Money they're owed
     */
    public void payPersonnel(TransactionType type, Money quantity, String description,
          Map<Person, Money> individualPayouts) {
        getFinances().debit(type,
              getLocalDate(),
              quantity,
              description,
              individualPayouts,
              getCampaignOptions().isTrackTotalEarnings());
        String quantityString = quantity.toAmountAndSymbolString();
        addReport("Funds removed : " + quantityString + " (" + description + ')');

    }

    public CampaignOptions getCampaignOptions() {
        return campaignOptions;
    }

    public void setCampaignOptions(CampaignOptions options) {
        campaignOptions = options;
    }

    public StoryArc getStoryArc() {
        return storyArc;
    }

    public void useStoryArc(StoryArc arc, boolean initiate) {
        arc.setCampaign(this);
        arc.initializeDataDirectories();
        this.storyArc = arc;
        if (initiate) {
            storyArc.begin();
        }
    }

    public void unloadStoryArc() {
        MekHQ.unregisterHandler(storyArc);
        storyArc = null;
    }

    public List<String> getCurrentObjectives() {
        if (null != getStoryArc()) {
            return getStoryArc().getCurrentObjectives();
        }
        return new ArrayList<>();
    }

    @Deprecated(since = "0.50.07", forRemoval = true)
    public FameAndInfamyController getFameAndInfamy() {
        return null;
    }

    /**
     * Retrieves the list of units that are configured for automated mothballing.
     *
     * <p>
     * Automated mothballing is a mechanism where certain units are automatically placed into a mothballed state,
     * reducing their active maintenance costs and operational demands over time.
     * </p>
     *
     * @return A {@link List} of {@link UUID} objects that are set for automated mothballing. Returns an empty list if
     *       no units are configured.
     */
    public List<UUID> getAutomatedMothballUnits() {
        return automatedMothballUnits;
    }

    /**
     * Sets the list of units that are configured for automated mothballing.
     *
     * <p>
     * Replaces the current list of units that have undergone automated mothballing.
     * </p>
     *
     * @param automatedMothballUnits A {@link List} of {@link UUID} objects to configure for automated mothballing.
     */
    public void setAutomatedMothballUnits(List<UUID> automatedMothballUnits) {
        this.automatedMothballUnits = automatedMothballUnits;
    }

    public int getTemporaryPrisonerCapacity() {
        return temporaryPrisonerCapacity;
    }

    public void setTemporaryPrisonerCapacity(int temporaryPrisonerCapacity) {
        this.temporaryPrisonerCapacity = max(MINIMUM_TEMPORARY_CAPACITY, temporaryPrisonerCapacity);
    }

    /**
     * Adjusts the temporary prisoner capacity by the specified delta value.
     *
     * <p>he new capacity is constrained to be at least the minimum allowed temporary capacity, as defined by {@code
     * PrisonerEventManager.MINIMUM_TEMPORARY_CAPACITY}.</p>T
     *
     * @param delta the amount by which to change the temporary prisoner capacity. A positive value increases the
     *              capacity, while a negative value decreases it.
     */
    public void changeTemporaryPrisonerCapacity(int delta) {
        int newCapacity = temporaryPrisonerCapacity + delta;
        temporaryPrisonerCapacity = max(MINIMUM_TEMPORARY_CAPACITY, newCapacity);
    }

    public RandomEventLibraries getRandomEventLibraries() {
        return randomEventLibraries;
    }

    public void writeToXML(final PrintWriter writer) {
        int indent = 0;

        // File header
        writer.println("<?xml version=\"1.0\" encoding=\"UTF-8\"?>");

        // Start the XML root.
        MHQXMLUtility.writeSimpleXMLOpenTag(writer, indent++, "campaign", "version", MHQConstants.VERSION);

        // region Basic Campaign Info
        MHQXMLUtility.writeSimpleXMLOpenTag(writer, indent++, "info");

        MHQXMLUtility.writeSimpleXMLTag(writer, indent, "id", id.toString());
        MHQXMLUtility.writeSimpleXMLTag(writer, indent, "calendar", getLocalDate());
        MHQXMLUtility.writeSimpleXMLTag(writer, indent, "name", name);
        MHQXMLUtility.writeSimpleXMLTag(writer, indent, "faction", getFaction().getShortName());
        if (retainerEmployerCode != null) {
            MHQXMLUtility.writeSimpleXMLTag(writer, indent, "retainerEmployerCode", retainerEmployerCode);
            MHQXMLUtility.writeSimpleXMLTag(writer, indent, "retainerStartDate", retainerStartDate);
        }
        MHQXMLUtility.writeSimpleXMLTag(writer, indent, "crimeRating", crimeRating);
        MHQXMLUtility.writeSimpleXMLTag(writer, indent, "crimePirateModifier", crimePirateModifier);

        if (dateOfLastCrime != null) {
            MHQXMLUtility.writeSimpleXMLTag(writer, indent, "dateOfLastCrime", dateOfLastCrime);
        }

        MHQXMLUtility.writeSimpleXMLOpenTag(writer, indent++, "reputation");
        reputation.writeReputationToXML(writer, indent);
        MHQXMLUtility.writeSimpleXMLCloseTag(writer, --indent, "reputation");
        MHQXMLUtility.writeSimpleXMLOpenTag(writer, indent++, "newPersonnelMarket");
        newPersonnelMarket.writePersonnelMarketDataToXML(writer, indent);
        MHQXMLUtility.writeSimpleXMLCloseTag(writer, --indent, "newPersonnelMarket");

        MHQXMLUtility.writeSimpleXMLOpenTag(writer, indent++, "factionStandings");
        factionStandings.writeFactionStandingsToXML(writer, indent);
        MHQXMLUtility.writeSimpleXMLCloseTag(writer, --indent, "factionStandings");

        // this handles campaigns that predate 49.20
        if (campaignStartDate == null) {
            setCampaignStartDate(getLocalDate());
        }
        MHQXMLUtility.writeSimpleXMLTag(writer, indent, "campaignStartDate", getCampaignStartDate());

        getRankSystem().writeToXML(writer, indent, false);
        MHQXMLUtility.writeSimpleXMLTag(writer, indent, "overtime", overtime);
        MHQXMLUtility.writeSimpleXMLTag(writer, indent, "gmMode", gmMode);
        MHQXMLUtility.writeSimpleXMLTag(writer, indent, "astechPool", astechPool);
        MHQXMLUtility.writeSimpleXMLTag(writer, indent, "astechPoolMinutes", astechPoolMinutes);
        MHQXMLUtility.writeSimpleXMLTag(writer, indent, "astechPoolOvertime", astechPoolOvertime);
        MHQXMLUtility.writeSimpleXMLTag(writer, indent, "medicPool", medicPool);
        getCamouflage().writeToXML(writer, indent);
        MHQXMLUtility.writeSimpleXMLTag(writer, indent, "colour", getColour().name());
        getUnitIcon().writeToXML(writer, indent);
        MHQXMLUtility.writeSimpleXMLTag(writer, indent, "lastForceId", lastForceId);
        MHQXMLUtility.writeSimpleXMLTag(writer, indent, "lastMissionId", lastMissionId);
        MHQXMLUtility.writeSimpleXMLTag(writer, indent, "lastScenarioId", lastScenarioId);
        MHQXMLUtility.writeSimpleXMLTag(writer, indent, "initiativeBonus", initiativeBonus);
        MHQXMLUtility.writeSimpleXMLTag(writer, indent, "initiativeMaxBonus", initiativeMaxBonus);
        MHQXMLUtility.writeSimpleXMLOpenTag(writer, indent++, "nameGen");
        MHQXMLUtility.writeSimpleXMLTag(writer,
              indent,
              "faction",
              RandomNameGenerator.getInstance().getChosenFaction());
        MHQXMLUtility.writeSimpleXMLTag(writer, indent, "percentFemale", RandomGenderGenerator.getPercentFemale());
        MHQXMLUtility.writeSimpleXMLCloseTag(writer, --indent, "nameGen");

        MHQXMLUtility.writeSimpleXMLOpenTag(writer, indent++, "currentReport");
        for (String s : currentReport) {
            // This cannot use the MHQXMLUtility as it cannot be escaped
            writer.println(MHQXMLUtility.indentStr(indent) + "<reportLine><![CDATA[" + s + "]]></reportLine>");
        }
        MHQXMLUtility.writeSimpleXMLCloseTag(writer, --indent, "currentReport");

        MHQXMLUtility.writeSimpleXMLCloseTag(writer, --indent, "info");
        // endregion Basic Campaign Info

        // region Options
        if (getCampaignOptions() != null) {
            getCampaignOptions().writeToXml(writer, indent);
        }
        getGameOptions().writeToXML(writer, indent);
        // endregion Options

        // Lists of objects:
        units.writeToXML(writer, indent, "units"); // Units

        MHQXMLUtility.writeSimpleXMLOpenTag(writer, indent++, "personnel");
        for (final Person person : getPersonnel()) {
            person.writeToXML(writer, indent, this);
        }
        MHQXMLUtility.writeSimpleXMLCloseTag(writer, --indent, "personnel");

        MHQXMLUtility.writeSimpleXMLOpenTag(writer, indent++, "missions");
        for (final Mission mission : getMissions()) {
            mission.writeToXML(this, writer, indent);
        }
        MHQXMLUtility.writeSimpleXMLCloseTag(writer, --indent, "missions");

        // the forces structure is hierarchical, but that should be handled
        // internally from with writeToXML function for Force
        MHQXMLUtility.writeSimpleXMLOpenTag(writer, indent++, "forces");
        forces.writeToXML(writer, indent);
        MHQXMLUtility.writeSimpleXMLCloseTag(writer, --indent, "forces");
        finances.writeToXML(writer, indent);
        location.writeToXML(writer, indent);
        MHQXMLUtility.writeSimpleXMLTag(writer, indent, "isAvoidingEmptySystems", isAvoidingEmptySystems);
        MHQXMLUtility.writeSimpleXMLTag(writer,
              indent,
              "isOverridingCommandCircuitRequirements",
              isOverridingCommandCircuitRequirements);
        shoppingList.writeToXML(writer, indent);
        MHQXMLUtility.writeSimpleXMLOpenTag(writer, indent++, "kills");
        for (List<Kill> kills : kills.values()) {
            for (Kill k : kills) {
                k.writeToXML(writer, indent);
            }
        }
        MHQXMLUtility.writeSimpleXMLCloseTag(writer, --indent, "kills");
        MHQXMLUtility.writeSimpleXMLOpenTag(writer, indent++, "skillTypes");
        for (final String skillName : SkillType.skillList) {
            final SkillType type = getType(skillName);
            if (type != null) {
                type.writeToXML(writer, indent);
            }
        }
        MHQXMLUtility.writeSimpleXMLCloseTag(writer, --indent, "skillTypes");
        MHQXMLUtility.writeSimpleXMLOpenTag(writer, indent++, "specialAbilities");
        for (String key : SpecialAbility.getSpecialAbilities().keySet()) {
            SpecialAbility.getAbility(key).writeToXML(writer, indent);
        }
        MHQXMLUtility.writeSimpleXMLCloseTag(writer, --indent, "specialAbilities");
        rskillPrefs.writeToXML(writer, indent);

        // parts is the biggest so it goes last
        parts.writeToXML(writer, indent, "parts"); // Parts

        // current story arc
        if (null != storyArc) {
            storyArc.writeToXml(writer, indent);
        }

        // Markets
        getPersonnelMarket().writeToXML(writer, indent, this);

        // TODO : AbstractContractMarket : Uncomment
        // CAW: implicit DEPENDS-ON to the <missions> and <campaignOptions> node, do not
        // move this above it
        // getContractMarket().writeToXML(pw, indent);

        // Windchild: implicit DEPENDS-ON to the <campaignOptions> node, do not move
        // this above it
        getUnitMarket().writeToXML(writer, indent);

        // Against the Bot
        if (getCampaignOptions().isUseAtB()) {
            // TODO : AbstractContractMarket : Remove next two lines
            // CAW: implicit DEPENDS-ON to the <missions> node, do not move this above it
            contractMarket.writeToXML(this, writer, indent);

            if (!combatTeams.isEmpty()) {
                MHQXMLUtility.writeSimpleXMLOpenTag(writer, indent++, "combatTeams");
                for (CombatTeam combatTeam : combatTeams.values()) {
                    if (forceIds.containsKey(combatTeam.getForceId())) {
                        combatTeam.writeToXML(writer, indent);
                    }
                }
                MHQXMLUtility.writeSimpleXMLCloseTag(writer, --indent, "combatTeams");
            }
            MHQXMLUtility.writeSimpleXMLTag(writer, indent, "shipSearchStart", getShipSearchStart());
            MHQXMLUtility.writeSimpleXMLTag(writer, indent, "shipSearchType", shipSearchType);
            MHQXMLUtility.writeSimpleXMLTag(writer, indent, "shipSearchResult", shipSearchResult);
            MHQXMLUtility.writeSimpleXMLTag(writer, indent, "shipSearchExpiration", getShipSearchExpiration());
            MHQXMLUtility.writeSimpleXMLTag(writer,
                  indent,
                  "autoResolveBehaviorSettings",
                  autoResolveBehaviorSettings.getDescription());
        }

        retirementDefectionTracker.writeToXML(writer, indent);

        MHQXMLUtility.writeSimpleXMLOpenTag(writer, indent++, "personnelWhoAdvancedInXP");
        for (Person person : personnelWhoAdvancedInXP) {
            MHQXMLUtility.writeSimpleXMLTag(writer, indent, "personWhoAdvancedInXP", person.getId());
        }
        MHQXMLUtility.writeSimpleXMLCloseTag(writer, --indent, "personnelWhoAdvancedInXP");

        MHQXMLUtility.writeSimpleXMLOpenTag(writer, indent++, "automatedMothballUnits");
        for (UUID unitId : automatedMothballUnits) {
            MHQXMLUtility.writeSimpleXMLTag(writer, indent, "mothballedUnit", unitId);
        }
        MHQXMLUtility.writeSimpleXMLCloseTag(writer, --indent, "automatedMothballUnits");
        MHQXMLUtility.writeSimpleXMLTag(writer, indent, "temporaryPrisonerCapacity", temporaryPrisonerCapacity);
        MHQXMLUtility.writeSimpleXMLTag(writer, indent, "processProcurement", processProcurement);

        MHQXMLUtility.writeSimpleXMLOpenTag(writer, ++indent, "partsInUse");
        writePartInUseToXML(writer, indent);
        MHQXMLUtility.writeSimpleXMLCloseTag(writer, --indent, "partsInUse");

        if (MekHQ.getMHQOptions().getWriteCustomsToXML()) {
            writeCustoms(writer);
        }

        // Okay, we're done.
        // Close everything out and be done with it.
        MHQXMLUtility.writeSimpleXMLCloseTag(writer, --indent, "campaign");
    }

    private void writeCustoms(PrintWriter pw1) {
        for (String name : customs) {
            MekSummary ms = MekSummaryCache.getInstance().getMek(name);
            if (ms == null) {
                continue;
            }

            MekFileParser mekFileParser = null;
            try {
                mekFileParser = new MekFileParser(ms.getSourceFile());
            } catch (EntityLoadingException ex) {
                logger.error("", ex);
            }
            if (mekFileParser == null) {
                continue;
            }
            Entity en = mekFileParser.getEntity();
            pw1.println("\t<custom>");
            pw1.println("\t\t<name>" + name + "</name>");
            if (en instanceof Mek) {
                pw1.print("\t\t<mtf><![CDATA[");
                pw1.print(((Mek) en).getMtf());
                pw1.println("]]></mtf>");
            } else {
                try {
                    BuildingBlock blk = BLKFile.getBlock(en);
                    pw1.print("\t\t<blk><![CDATA[");
                    for (String s : blk.getAllDataAsString()) {
                        if (s.isEmpty()) {
                            continue;
                        }
                        pw1.println(s);
                    }
                    pw1.println("]]></blk>");
                } catch (EntitySavingException e) {
                    logger.error("Failed to save custom entity {}", en.getDisplayName(), e);
                }
            }
            pw1.println("\t</custom>");
        }
    }

    public ArrayList<PlanetarySystem> getSystems() {
        ArrayList<PlanetarySystem> systems = new ArrayList<>();
        for (String key : Systems.getInstance().getSystems().keySet()) {
            systems.add(Systems.getInstance().getSystems().get(key));
        }
        return systems;
    }

    public PlanetarySystem getSystemById(String id) {
        return Systems.getInstance().getSystemById(id);
    }

    public Vector<String> getSystemNames() {
        Vector<String> systemNames = new Vector<>();
        for (PlanetarySystem key : Systems.getInstance().getSystems().values()) {
            systemNames.add(key.getPrintableName(getLocalDate()));
        }
        return systemNames;
    }

    public PlanetarySystem getSystemByName(String name) {
        return Systems.getInstance().getSystemByName(name, getLocalDate());
    }

    // region Ranks
    public RankSystem getRankSystem() {
        return rankSystem;
    }

    public void setRankSystem(final @Nullable RankSystem rankSystem) {
        // If they are the same object, there hasn't been a change and thus don't need
        // to process further
        if (Objects.equals(getRankSystem(), rankSystem)) {
            return;
        }

        // Then, we need to validate the rank system. Null isn't valid to be set but may
        // be the
        // result of a cancelled load. However, validation will prevent that
        final RankValidator rankValidator = new RankValidator();
        if (!rankValidator.validate(rankSystem, false)) {
            return;
        }

        // We need to know the old campaign rank system for personnel processing
        final RankSystem oldRankSystem = getRankSystem();

        // And with that, we can set the rank system
        setRankSystemDirect(rankSystem);

        // Finally, we fix all personnel ranks and ensure they are properly set
        getPersonnel().stream()
              .filter(person -> person.getRankSystem().equals(oldRankSystem))
              .forEach(person -> person.setRankSystem(rankValidator, rankSystem));
    }

    public void setRankSystemDirect(final RankSystem rankSystem) {
        this.rankSystem = rankSystem;
    }
    // endregion Ranks

    public void setFinances(Finances f) {
        finances = f;
    }

    public Finances getFinances() {
        return finances;
    }

    public Accountant getAccountant() {
        return new Accountant(this);
    }

    /**
     * Calculates and returns a {@code JumpPath} between two planetary systems, using default parameters for jump range
     * and travel safety.
     *
     * <p>This method provides a convenient way to compute the most likely or optimal jump path from the specified
     * starting system to the destination system. Internal behavior and constraints are determined by the method's
     * default parameter settings.</p>
     *
     * @param start the starting {@link PlanetarySystem}
     * @param end   the destination {@link PlanetarySystem}
     *
     * @return the calculated {@link JumpPath} between the two systems
     */
    public JumpPath calculateJumpPath(PlanetarySystem start, PlanetarySystem end) {
        return calculateJumpPath(start, end, true, true);
    }

    /**
     * Calculates the optimal jump path between two planetary systems using the A* algorithm.
     *
     * <p>This implementation minimizes a combination of jump counts and recharge times to find the most efficient
     * route between systems. The algorithm uses a heuristic based on straight-line distance combined with actual path
     * costs from the starting system.</p>
     *
     * <p>The algorithm will optionally avoid systems without population when the {@code
     * isAvoidingEmptySystems} flag equals {@code true}.</p>
     *
     * <p>Implementation is based on:
     * <a href="http://www.policyalmanac.org/games/aStarTutorial.htm">Policy Almanac A* Tutorial</a></p>
     *
     * @param start The starting planetary system
     * @param end   The destination planetary system
     * @param skipAccessCheck   {@code true} to skip checking for Outlaw status in system, {@code false} otherwise.
     *                                      Should be {@code false} when determining contract-related jump paths as
     *                                      system access is guaranteed for contract target systems.
     * @param skipEmptySystemCheck   {@code true} to skip checking for empty system status, {@code false} otherwise.
     *                                      Should be {@code false} when determining contract-related jump paths.
     *
     * @return A {@link JumpPath} containing the sequence of systems to traverse, or {@code null} if no valid path
     *       exists between the systems. If start and end are the same system, returns a path containing only that
     *       system.
     */
    public JumpPath calculateJumpPath(PlanetarySystem start, PlanetarySystem end, boolean skipAccessCheck,
          boolean skipEmptySystemCheck) {
        // Handle edge cases
        if (null == start) {
            return new JumpPath();
        }

        if ((null == end) || start.getId().equals(end.getId())) {
            JumpPath jumpPath = new JumpPath();
            jumpPath.addSystem(start);
            return jumpPath;
        }

        // Shortcuts to ensure we're not processing a lot of data when we're unable to reach the target system
        if (!skipEmptySystemCheck
                  && isAvoidingEmptySystems
                  && end.getPopulation(currentDay) == 0) {
            new ImmersiveDialogSimple(this, getSeniorAdminPerson(AdministratorSpecialization.TRANSPORT), null,
                  String.format(resources.getString("unableToEnterSystem.abandoned.ic"), getCommanderAddress(false)),
                  null, resources.getString("unableToEnterSystem.abandoned.ooc"), null, false);

            return new JumpPath();
        }

        List<AtBContract> activeAtBContracts = getActiveAtBContracts();

<<<<<<< HEAD
        if (campaignOptions.isUseFactionStandingOutlawedSafe()) {
=======
        if (!skipAccessCheck
                  && campaignOptions.isUseFactionStandingOutlawedSafe()) {
            FactionHints factionHints = FactionHints.defaultFactionHints();
>>>>>>> e73781e2
            boolean canAccessSystem = FactionStandingUtilities.canEnterTargetSystem(faction, factionStandings,
                  getCurrentSystem(), end, currentDay, activeAtBContracts, factionHints);
            if (!canAccessSystem) {
                new ImmersiveDialogSimple(this, getSeniorAdminPerson(AdministratorSpecialization.TRANSPORT), null,
                      String.format(resources.getString("unableToEnterSystem.outlawed.ic"), getCommanderAddress(false)),
                      null, resources.getString("unableToEnterSystem.outlawed.ooc"), null, false);

                return new JumpPath();
            }
        }

        // Initialize A* algorithm variables
        String startKey = start.getId();
        String endKey = end.getId();

        Set<String> closed = new HashSet<>();
        Set<String> open = new HashSet<>();

        Map<String, String> parent = new HashMap<>();
        Map<String, Double> scoreH = new HashMap<>(); // Heuristic scores (estimated cost to goal)
        Map<String, Double> scoreG = new HashMap<>(); // Path costs from start

        // Precompute heuristics
        Systems systemsInstance = Systems.getInstance();
        Map<String, PlanetarySystem> allSystems = systemsInstance.getSystems();

        for (Entry<String, PlanetarySystem> entry : allSystems.entrySet()) {
            scoreH.put(entry.getKey(), end.getDistanceTo(entry.getValue()));
        }

        // Initialize starting node
        String current = startKey;
        scoreG.put(current, 0.0);
        closed.add(current);

        FactionHints factionHints = FactionHints.defaultFactionHints();

        // A* search
        final int MAX_JUMPS = 10000;
        for (int jumps = 0; jumps < MAX_JUMPS; jumps++) {
            PlanetarySystem currentSystem = systemsInstance.getSystemById(current);

            boolean isUseCommandCircuits =
                  FactionStandingUtilities.isUseCommandCircuit(isOverridingCommandCircuitRequirements, gmMode,
                  campaignOptions.isUseFactionStandingCommandCircuitSafe(), factionStandings, getActiveAtBContracts());

            // Get current node's information
            double currentG = scoreG.get(current) + currentSystem.getRechargeTime(getLocalDate(), isUseCommandCircuits);
            final String localCurrent = current;

            // Explore neighbors
            systemsInstance.visitNearbySystems(currentSystem, 30, neighborSystem -> {
                String neighborId = neighborSystem.getId();

                // Skip systems without population if avoiding empty systems
                if (isAvoidingEmptySystems && neighborSystem.getPopulation(currentDay) == 0) {
                    return;
                }

                // Skip systems where the campaign is outlawed
<<<<<<< HEAD
                if (campaignOptions.isUseFactionStandingOutlawedSafe()) {
=======
                if (!skipAccessCheck
                          && campaignOptions.isUseFactionStandingOutlawed()) {
>>>>>>> e73781e2
                    boolean canAccessSystem = FactionStandingUtilities.canEnterTargetSystem(faction, factionStandings,
                          getCurrentSystem(), neighborSystem, currentDay, activeAtBContracts, factionHints);
                    if (!canAccessSystem) {
                        return;
                    }
                }

                if (closed.contains(neighborId)) {
                    return; // Already evaluated
                }

                if (open.contains(neighborId)) {
                    // Check if this path is better than the previously found one
                    if (currentG < scoreG.get(neighborId)) {
                        scoreG.put(neighborId, currentG);
                        parent.put(neighborId, localCurrent);
                    }
                } else {
                    // Discover a new node
                    scoreG.put(neighborId, currentG);
                    parent.put(neighborId, localCurrent);
                    open.add(neighborId);
                }
            });

            // Find the open node with the lowest f score
            String bestMatch = findNodeWithLowestFScore(open, scoreG, scoreH);

            if (bestMatch == null) {
                break; // No path exists
            }

            // Move to the best node
            current = bestMatch;
            closed.add(current);
            open.remove(current);

            // Check if we've reached the destination
            if (current.equals(endKey)) {
                return reconstructPath(current, parent, systemsInstance);
            }
        }

        // No path found or maximum jumps reached
        return reconstructPath(current, parent, systemsInstance);
    }

    /**
     * Finds the node in the open set with the lowest f-score (g + h).
     *
     * @param openSet The set of nodes to evaluate
     * @param gScores Map of path costs from start
     * @param hScores Map of heuristic distances to goal
     *
     * @return The node with the lowest f-score, or null if openSet is empty
     */
    private String findNodeWithLowestFScore(Set<String> openSet, Map<String, Double> gScores,
          Map<String, Double> hScores) {
        String bestMatch = null;
        double bestF = Double.POSITIVE_INFINITY;

        for (String candidate : openSet) {
            double f = gScores.get(candidate) + hScores.get(candidate);
            if (f < bestF) {
                bestMatch = candidate;
                bestF = f;
            }
        }

        return bestMatch;
    }

    /**
     * Reconstructs the path from the parent map.
     *
     * @param current         The final node in the path
     * @param parent          Map of parent nodes
     * @param systemsInstance The systems registry
     *
     * @return A JumpPath containing the sequence of systems
     */
    private JumpPath reconstructPath(String current, Map<String, String> parent, Systems systemsInstance) {
        // Reconstruct path
        List<PlanetarySystem> path = new ArrayList<>();
        String nextKey = current;

        while (nextKey != null) {
            path.add(systemsInstance.getSystemById(nextKey));
            nextKey = parent.get(nextKey);
        }

        // Create the final path in the correct order (start to end)
        JumpPath finalPath = new JumpPath();
        for (int i = path.size() - 1; i >= 0; i--) {
            finalPath.addSystem(path.get(i));
        }

        return finalPath;
    }

    /**
     * This method calculates the cost per jump for interstellar travel. It operates by fitting the part of the force
     * not transported in owned DropShips into a number of prototypical DropShips of a few standard configurations, then
     * adding the JumpShip charges on top. It remains fairly hacky, but improves slightly on the prior implementation as
     * far as following the rulebooks goes.
     * <p>
     * It can be used to calculate total travel costs in the style of FM:Mercs (excludeOwnTransports and
     * campaignOpsCosts set to false), to calculate leased/rented travel costs only in the style of FM:Mercs
     * (excludeOwnTransports true, campaignOpsCosts false), or to calculate travel costs for CampaignOps-style costs
     * (excludeOwnTransports true, campaignOpsCosts true).
     *
     * @param excludeOwnTransports If true, do not display maintenance costs in the calculated travel cost.
     * @param campaignOpsCosts     If true, use the Campaign Ops method for calculating travel cost. (DropShip monthly
     *                             fees of 0.5% of purchase cost, 100,000 C-bills per collar.)
     */
    public Money calculateCostPerJump(boolean excludeOwnTransports, boolean campaignOpsCosts) {
        HangarStatistics stats = getHangarStatistics();
        CargoStatistics cargoStats = getCargoStatistics();

        Money collarCost = Money.of(campaignOpsCosts ? 100000 : 50000);

        // first we need to get the total number of units by type
        int nMek = stats.getNumberOfUnitsByType(Entity.ETYPE_MEK);
        int nLVee = stats.getNumberOfUnitsByType(Entity.ETYPE_TANK, false, true);
        int nHVee = stats.getNumberOfUnitsByType(Entity.ETYPE_TANK);
        int nAero = stats.getNumberOfUnitsByType(Entity.ETYPE_AEROSPACEFIGHTER);
        int nSC = stats.getNumberOfUnitsByType(Entity.ETYPE_SMALL_CRAFT);
        int nCF = stats.getNumberOfUnitsByType(Entity.ETYPE_CONV_FIGHTER);
        int nBA = stats.getNumberOfUnitsByType(Entity.ETYPE_BATTLEARMOR);
        int nMekInf = 0;
        int nMotorInf = 0;
        int nFootInf = 0;
        int nProto = stats.getNumberOfUnitsByType(Entity.ETYPE_PROTOMEK);
        int nDropship = stats.getNumberOfUnitsByType(Entity.ETYPE_DROPSHIP);
        int nCollars = stats.getTotalDockingCollars();
        double nCargo = cargoStats.getTotalCargoCapacity(); // ignoring refrigerated/insulated/etc.

        // get cargo tonnage including parts in transit, then get mothballed unit tonnage
        double carriedCargo = cargoStats.getCargoTonnage(true, false) + cargoStats.getCargoTonnage(false, true);

        // calculate the number of units left not transported
        int noMek = max(nMek - stats.getOccupiedBays(Entity.ETYPE_MEK), 0);
        int noDS = max(nDropship - stats.getOccupiedBays(Entity.ETYPE_DROPSHIP), 0);
        int noSC = max(nSC - stats.getOccupiedBays(Entity.ETYPE_SMALL_CRAFT), 0);
        int noCF = max(nCF - stats.getOccupiedBays(Entity.ETYPE_CONV_FIGHTER), 0);
        int noASF = max(nAero - stats.getOccupiedBays(Entity.ETYPE_AEROSPACEFIGHTER), 0);
        int nolv = max(nLVee - stats.getOccupiedBays(Entity.ETYPE_TANK, true), 0);
        int nohv = max(nHVee - stats.getOccupiedBays(Entity.ETYPE_TANK), 0);
        //TODO: Do capacity calculations for Infantry, too.
        int noinf = max(stats.getNumberOfUnitsByType(Entity.ETYPE_INFANTRY) -
                              stats.getOccupiedBays(Entity.ETYPE_INFANTRY), 0);
        int noBA = max(nBA - stats.getOccupiedBays(Entity.ETYPE_BATTLEARMOR), 0);
        int noProto = max(nProto - stats.getOccupiedBays(Entity.ETYPE_PROTOMEK), 0);
        int freehv = max(stats.getTotalHeavyVehicleBays() - stats.getOccupiedBays(Entity.ETYPE_TANK), 0);
        int freeinf = max(stats.getTotalInfantryBays() - stats.getOccupiedBays(Entity.ETYPE_INFANTRY), 0);
        int freeba = max(stats.getTotalBattleArmorBays() - stats.getOccupiedBays(Entity.ETYPE_BATTLEARMOR), 0);
        int freeSC = max(stats.getTotalSmallCraftBays() - stats.getOccupiedBays(Entity.ETYPE_SMALL_CRAFT), 0);
        int noCargo = (int) Math.ceil(max(carriedCargo - nCargo, 0));

        int newNoASF = max(noASF - freeSC, 0);
        int placedASF = max(noASF - newNoASF, 0);
        freeSC -= placedASF;

        int newNolv = max(nolv - freehv, 0);
        int placedlv = max(nolv - newNolv, 0);
        freehv -= placedlv;
        int noVehicles = (nohv + newNolv);

        Money dropshipCost;
        // The cost-figuring process: using prototypical drop-ships, figure out how many collars are required. Charge
        // for the prototypical drop-ships and the docking collar, based on the rules selected. Allow prototypical
        // drop-ships to be leased in 1/2 increments; designs of roughly 1/2 size exist for all the prototypical
        // variants chosen.

        // DropShip costs are for the duration of the trip for FM:Mercs rules, and per month for Campaign Ops. The
        // prior implementation here assumed the FM:Mercs costs were per jump, which seems reasonable. To avoid
        // having to add a bunch of code to remember the total length of the current jump path, CamOps costs are
        // normalized to per-jump, using 175 hours charge time as a baseline.

        // Roughly an Overlord
        int largeMekDropshipMekCapacity = 36;
        int largeMekDropshipASFCapacity = 6;
        int largeMekDropshipCargoCapacity = 120;
        Money largeMekDropshipCost = Money.of(campaignOpsCosts ? (1750000.0 / 4.2) : 400000);

        // Roughly a Union
        int averageMekDropshipMekCapacity = 12;
        int averageMekDropshipASFCapacity = 2;
        int averageMekDropshipCargoCapacity = 75;
        Money averageMekDropshipCost = Money.of(campaignOpsCosts ? (1450000.0 / 4.2) : 150000);

        // Roughly a Leopard
        int smallMekDropshipMekCapacity = 4;
        int smallMekDropshipASFCapacity = 2;
        int smallMekDropshipCargoCapacity = 5;
        Money smallMekDropshipCost = Money.of(campaignOpsCosts ? (750000.0 / 4.2) : 60000);

        // Roughly a Leopard CV
        int smallASFDropshipASFCapacity = 6;
        int smallASFDropshipCargoCapacity = 90;
        Money smallASFDropshipCost = Money.of(campaignOpsCosts ? (900000.0 / 4.2) : 80000);

        // Roughly a Triumph
        int largeVehicleDropshipVehicleCapacity = 50;
        int largeVehicleDropshipCargoCapacity = 750;
        Money largeVehicleDropshipCost = Money.of(campaignOpsCosts ? (1750000.0 / 4.2) : 430000);

        // Roughly a Gazelle
        int avgVehicleDropshipVehicleCapacity = 15;
        int avgVehicleDropshipCargoCapacity = 65;
        Money avgVehicleDropshipCost = Money.of(campaignOpsCosts ? (900000.0 / 4.2) : 40000);

        // Roughly a Mule
        int largeCargoDropshipCargoCapacity = 8000;
        Money largeCargoDropshipCost = Money.of(campaignOpsCosts ? (750000.0 / 4.2) : 800000);

        // Roughly a Buccaneer
        int avgCargoDropshipCargoCapacity = 2300;
        Money cargoDropshipCost = Money.of(campaignOpsCosts ? (550000.0 / 4.2) : 250000);

        int mekCollars = 0;
        double leasedLargeMekDropships = 0;
        double leasedAverageMekDropships = 0;
        double leasedSmallMekDropships = 0;

        int asfCollars = 0;
        double leasedSmallASFDropships = 0;

        int vehicleCollars = 0;
        double leasedLargeVehicleDropships = 0;
        double leasedAvgVehicleDropships = 0;

        int cargoCollars = 0;
        double leasedLargeCargoDropships = 0;
        double leasedAverageCargoDropships = 0;

        int leasedASFCapacity = 0;
        int leasedCargoCapacity = 0;

        // For each type we're concerned with, calculate the number of drop-ships needed to transport the force.
        // Smaller drop-ships are represented by half-dropships.

        // If we're transporting more than a company, Overlord or half-Overlord analogues are more efficient.
        if (noMek > largeMekDropshipMekCapacity / 3) {
            leasedLargeMekDropships = Math.round(2 * noMek / (double) largeMekDropshipMekCapacity) / 2.0;
            noMek -= (int) (leasedLargeMekDropships * largeMekDropshipMekCapacity);
            mekCollars += (int) Math.ceil(leasedLargeMekDropships);

            // If there's more than a company left over, lease another Overlord. Otherwise, fall through and get a Union.
            if (noMek > largeMekDropshipMekCapacity / 3) {
                if (noMek > largeMekDropshipMekCapacity / 2) {
                    leasedLargeMekDropships += 1;
                    noMek -= largeMekDropshipMekCapacity;
                    mekCollars += 1;
                } else {
                    leasedLargeMekDropships += 0.5;
                    noMek -= (int) (largeMekDropshipMekCapacity / 0.5);
                    mekCollars += 1;
                }
            }

            leasedASFCapacity += (int) floor(leasedLargeMekDropships * largeMekDropshipASFCapacity);
            leasedCargoCapacity += largeMekDropshipCargoCapacity;
        }

        // Unions
        if (noMek > 4) {
            leasedAverageMekDropships = Math.round(2 * noMek / (double) averageMekDropshipMekCapacity) / 2.0;
            noMek -= (int) (leasedAverageMekDropships * averageMekDropshipMekCapacity);
            mekCollars += (int) Math.ceil(leasedAverageMekDropships);

            // If we can fit in a smaller DropShip, lease one of those instead.
            if ((noMek > 0) && (noMek < (averageMekDropshipMekCapacity / 2))) {
                leasedAverageMekDropships += 0.5;
                mekCollars += 1;
            } else if (noMek > 0) {
                leasedAverageMekDropships += 1;
                mekCollars += 1;
            }

            // Our Union-ish DropShip can carry some ASFs and cargo.
            leasedASFCapacity += (int) floor(leasedAverageMekDropships * averageMekDropshipASFCapacity);
            leasedCargoCapacity += (int) floor(leasedAverageMekDropships * averageMekDropshipCargoCapacity);
        }

        // Leopards for the rest, no halvsies here
        if (noMek > 0) {
            leasedSmallMekDropships = Math.ceil(noMek / (double) smallMekDropshipMekCapacity);
            noMek -= (int) (leasedSmallMekDropships * smallMekDropshipMekCapacity);
            mekCollars += (int) Math.ceil(leasedSmallMekDropships);
        }
        leasedASFCapacity += (int) floor(leasedSmallMekDropships * smallMekDropshipASFCapacity);
        leasedCargoCapacity += (int) floor(leasedSmallMekDropships * smallMekDropshipCargoCapacity);

        // Leopard CVs are (generally) the most efficient for raw wing transports even with collar fees
        if (noASF > leasedASFCapacity) {
            noASF -= leasedASFCapacity;

            if (noASF > 0) {
                leasedSmallASFDropships = Math.round(2 * noASF / (double) smallASFDropshipASFCapacity) / 2.0;
                noASF -= (int) (leasedSmallASFDropships * smallASFDropshipASFCapacity);
                asfCollars += (int) Math.ceil(leasedSmallASFDropships);

                if ((noASF > 0) && (noASF < (smallASFDropshipASFCapacity / 2))) {
                    leasedSmallASFDropships += 0.5;
                    asfCollars += 1;
                } else if (noASF > 0) {
                    leasedSmallASFDropships += 1;
                    asfCollars += 1;
                }
            }

            // Our Leopard-ish DropShip can carry some cargo.
            leasedCargoCapacity += (int) floor(leasedSmallASFDropships * smallASFDropshipCargoCapacity);
        }

        // Triumphs
        if (noVehicles > avgVehicleDropshipVehicleCapacity) {
            leasedLargeVehicleDropships = Math.round(2 * noVehicles / (double) largeVehicleDropshipVehicleCapacity) /
                                                2.0;
            noVehicles -= (int) (leasedLargeVehicleDropships * largeVehicleDropshipVehicleCapacity);
            vehicleCollars += (int) Math.ceil(leasedLargeVehicleDropships);

            if (noVehicles > avgVehicleDropshipVehicleCapacity) {
                leasedLargeVehicleDropships += 1;
                noVehicles -= largeVehicleDropshipVehicleCapacity;
                vehicleCollars += 1;
            }

            leasedCargoCapacity += (int) floor(leasedLargeVehicleDropships * largeVehicleDropshipCargoCapacity);
        }

        // Gazelles
        // Gazelles are pretty minimal, so no halfsies.
        if (noVehicles > 0) {
            leasedAvgVehicleDropships = Math.ceil((nohv + newNolv) / (double) avgVehicleDropshipVehicleCapacity);
            noVehicles = (int) ((nohv + newNolv) - leasedAvgVehicleDropships * avgVehicleDropshipVehicleCapacity);
            vehicleCollars += (int) Math.ceil(leasedAvgVehicleDropships);

            if (noVehicles > 0) { //shouldn't be necessary, but check?
                leasedAvgVehicleDropships += 1;
                noVehicles -= avgVehicleDropshipVehicleCapacity;
                vehicleCollars += 1;
            }

            // Our Gazelle-ish DropShip can carry some cargo.
            leasedCargoCapacity += (int) floor(avgVehicleDropshipCargoCapacity * leasedAvgVehicleDropships);
        }

        // Do we have any leftover cargo?
        noCargo -= leasedCargoCapacity;

        // Mules
        if (noCargo > avgCargoDropshipCargoCapacity) {
            leasedLargeCargoDropships = Math.round(2 * noCargo / (double) largeCargoDropshipCargoCapacity) / 2.0;
            noCargo -= (int) (leasedLargeCargoDropships * largeCargoDropshipCargoCapacity);
            cargoCollars += (int) Math.ceil(leasedLargeCargoDropships);

            if (noCargo > avgCargoDropshipCargoCapacity) {
                leasedLargeCargoDropships += 1;
                noCargo -= largeCargoDropshipCargoCapacity;
                cargoCollars += 1;
            }
        }

        // Buccaneers
        if (noCargo > 0) {
            leasedAverageCargoDropships = Math.round(2 * noCargo / (double) avgCargoDropshipCargoCapacity) / 2.0;
            cargoCollars += (int) Math.ceil(leasedAverageCargoDropships);
            noCargo -= (int) (leasedAverageCargoDropships * avgCargoDropshipCargoCapacity);

            if (noCargo > 0 && noCargo < (avgCargoDropshipCargoCapacity / 2)) {
                leasedAverageCargoDropships += 0.5;
                cargoCollars += 1;
            } else if (noCargo > 0) {
                leasedAverageCargoDropships += 1;
                cargoCollars += 1;
            }
        }

        dropshipCost = largeMekDropshipCost.multipliedBy(leasedLargeMekDropships);
        dropshipCost = dropshipCost.plus(averageMekDropshipCost.multipliedBy(leasedAverageMekDropships));
        dropshipCost = dropshipCost.plus(smallMekDropshipCost.multipliedBy(leasedSmallMekDropships));

        dropshipCost = dropshipCost.plus(smallASFDropshipCost.multipliedBy(leasedSmallASFDropships));

        dropshipCost = dropshipCost.plus(avgVehicleDropshipCost.multipliedBy(leasedAvgVehicleDropships));
        dropshipCost = dropshipCost.plus(largeVehicleDropshipCost.multipliedBy(leasedLargeVehicleDropships));

        dropshipCost = dropshipCost.plus(cargoDropshipCost.multipliedBy(leasedAverageCargoDropships));
        dropshipCost = dropshipCost.plus(largeCargoDropshipCost.multipliedBy(leasedLargeCargoDropships));

        // Smaller/half-DropShips are cheaper to rent, but still take one collar each
        int collarsNeeded = mekCollars + asfCollars + vehicleCollars + cargoCollars;

        // add owned DropShips
        collarsNeeded += nDropship;

        // now factor in owned JumpShips
        collarsNeeded = max(0, collarsNeeded - nCollars);

        Money totalCost = dropshipCost.plus(collarCost.multipliedBy(collarsNeeded));

        // FM:Mercs reimburses for owned transport (CamOps handles it in peacetime
        // costs)
        if (!excludeOwnTransports) {
            Money ownDropshipCost = Money.zero();
            Money ownJumpshipCost = Money.zero();
            for (Unit u : getUnits()) {
                if (!u.isMothballed()) {
                    Entity e = u.getEntity();
                    if ((e.getEntityType() & Entity.ETYPE_DROPSHIP) != 0) {
                        ownDropshipCost = ownDropshipCost.plus(averageMekDropshipCost.multipliedBy(u.getMekCapacity())
                                                                     .dividedBy(averageMekDropshipMekCapacity));
                        ownDropshipCost = ownDropshipCost.plus(smallASFDropshipCost.multipliedBy(u.getASFCapacity())
                                                                     .dividedBy(smallASFDropshipASFCapacity));
                        ownDropshipCost = ownDropshipCost.plus(avgVehicleDropshipCost.multipliedBy(u.getHeavyVehicleCapacity() +
                                                                                                         u.getLightVehicleCapacity())
                                                                     .dividedBy(avgVehicleDropshipVehicleCapacity));
                        ownDropshipCost = ownDropshipCost.plus(cargoDropshipCost.multipliedBy(u.getCargoCapacity())
                                                                     .dividedBy(avgCargoDropshipCargoCapacity));
                    } else if ((e.getEntityType() & Entity.ETYPE_JUMPSHIP) != 0) {
                        ownJumpshipCost = ownDropshipCost.plus(collarCost.multipliedBy(e.getDockingCollars().size()));
                    }
                }
            }

            totalCost = totalCost.plus(ownDropshipCost).plus(ownJumpshipCost);
        }

        Person negotiator = getSeniorAdminPerson(AdministratorSpecialization.TRANSPORT);
        if (negotiator != null) {
            PersonnelOptions options = negotiator.getOptions();
            if (options.booleanOption(ADMIN_INTERSTELLAR_NEGOTIATOR) && totalCost.isPositive()) {
                totalCost = totalCost.multipliedBy(0.85);
            }
        }

        return totalCost;
    }

    /**
     * Calculates simplified travel time. Travel time is calculated by dividing distance (in LY) by 20 and multiplying
     * the result by 7.
     *
     * @param destination the planetary system being traveled to
     *
     * @return the simplified travel time in days
     */
    public int getSimplifiedTravelTime(PlanetarySystem destination) {
        if (Objects.equals(getCurrentSystem(), destination)) {
            return 0;
        } else {
            // I came to the value of 20 by eyeballing the average distance between planets within the Inner Sphere.
            // It looked to be around 15-20LY, so 20LY seemed a good gauge
            return (int) ((getCurrentSystem().getDistanceTo(destination) / 20) * 7);
        }
    }

    public void personUpdated(Person p) {
        Unit u = p.getUnit();
        if (null != u) {
            u.resetPilotAndEntity();
        }

        Force force = getForceFor(p);
        if (force != null) {
            force.updateCommander(this);
        }

        MekHQ.triggerEvent(new PersonChangedEvent(p));
    }

    /**
     * Calculates the {@link TargetRoll} required for a technician to work on a specific part task.
     *
     * <p>This method determines task difficulty and eligibility by evaluating the technician's skills, penalties due
     * to work mode, unit and part constraints, time availability, helper modifiers, and campaign options. It produces
     * context-specific messages when tasks are impossible due to skill, resource, or situation limitations.</p>
     *
     * <p>The result will reflect all applicable modifiers (such as overtime or era-based penalties) and communicates
     * if a task is impossible, or has automatic success (e.g., for infantry refits).</p>
     *
     * @param partWork the part work task to be performed
     * @param tech     the technician assigned to the task
     *
     * @return a {@link TargetRoll} capturing the total target value and reason for success or impossibility
     */
    public TargetRoll getTargetFor(final IPartWork partWork, final Person tech) {
        final Skill skill = tech.getSkillForWorkingOn(partWork);
        int modePenalty = partWork.getMode().expReduction;

        int actualSkillLevel = EXP_NONE;
        if (skill != null) {
            actualSkillLevel = skill.getExperienceLevel(tech.getOptions(), tech.getATOWAttributes());
        }
        int effectiveSkillLevel = actualSkillLevel - modePenalty;

        if ((partWork.getUnit() != null) && !partWork.getUnit().isAvailable(partWork instanceof Refit)) {
            return new TargetRoll(TargetRoll.IMPOSSIBLE, "This unit is not currently available!");
        } else if ((partWork.getTech() != null) && !partWork.getTech().equals(tech)) {
            return new TargetRoll(TargetRoll.IMPOSSIBLE, "Already being worked on by another team");
        } else if (skill == null) {
            return new TargetRoll(TargetRoll.IMPOSSIBLE, "Assigned tech does not have the right skills");
        } else if (!getCampaignOptions().isDestroyByMargin() && (partWork.getSkillMin() > effectiveSkillLevel)) {
            return new TargetRoll(TargetRoll.IMPOSSIBLE, "Task is beyond this tech's skill level");
        } else if (partWork.getSkillMin() > SkillType.EXP_LEGENDARY) {
            return new TargetRoll(TargetRoll.IMPOSSIBLE, "Task is impossible.");
        } else if (!partWork.needsFixing() && !partWork.isSalvaging()) {
            return new TargetRoll(TargetRoll.IMPOSSIBLE, "Task is not needed.");
        } else if ((partWork instanceof MissingPart) && (((MissingPart) partWork).findReplacement(false) == null)) {
            return new TargetRoll(TargetRoll.IMPOSSIBLE, "Replacement part not available.");
        }

        final int techTime = isOvertimeAllowed() ?
                                   tech.getMinutesLeft() + tech.getOvertimeLeft() :
                                   tech.getMinutesLeft();
        if (!(partWork instanceof Refit) && (techTime <= 0)) {
            return new TargetRoll(TargetRoll.IMPOSSIBLE, "The tech has no time left.");
        }

        final String notFixable = partWork.checkFixable();
        if (notFixable != null) {
            return new TargetRoll(TargetRoll.IMPOSSIBLE, notFixable);
        }

        // if this is an infantry refit, then automatic success
        if ((partWork instanceof Refit) &&
                  (partWork.getUnit() != null) &&
                  partWork.getUnit().isConventionalInfantry()) {
            return new TargetRoll(TargetRoll.AUTOMATIC_SUCCESS, "infantry refit");
        }

        // If we are using the MoF rule, then we will ignore mode penalty here
        // and instead assign it as a straight penalty
        if (getCampaignOptions().isDestroyByMargin()) {
            modePenalty = 0;
        }

        // this is ugly, if the mode penalty drops you to green, you drop two
        // levels instead of two
        int value = skill.getFinalSkillValue(tech.getOptions(), tech.getATOWAttributes()) + modePenalty;
        if ((modePenalty > 0) && (SkillType.EXP_GREEN == effectiveSkillLevel)) {
            value++;
        }
        final TargetRoll target = new TargetRoll(value, SkillType.getExperienceLevelName(effectiveSkillLevel));
        if (target.getValue() == TargetRoll.IMPOSSIBLE) {
            return target;
        }

        target.append(partWork.getAllMods(tech));

        if (getCampaignOptions().isUseEraMods()) {
            target.addModifier(getFaction().getEraMod(getGameYear()), "era");
        }

        final boolean isOvertime;
        if (isOvertimeAllowed() && (tech.isTaskOvertime(partWork) || partWork.hasWorkedOvertime())) {
            target.addModifier(3, "overtime");
            isOvertime = true;
        } else {
            isOvertime = false;
        }

        final int minutes = Math.min(partWork.getTimeLeft(), techTime);
        if (minutes <= 0) {
            logger.error("Attempting to get the target number for a part with zero time left.");
            return new TargetRoll(TargetRoll.AUTOMATIC_SUCCESS, "No part repair time remaining.");
        }

        int helpMod;
        if ((partWork.getUnit() != null) && partWork.getUnit().isSelfCrewed()) {
            helpMod = getShorthandedModForCrews(partWork.getUnit().getEntity().getCrew());
        } else {
            final int helpers = getAvailableAstechs(minutes, isOvertime);
            helpMod = getShorthandedMod(helpers, false);
            // we may have just gone overtime with our helpers
            if (!isOvertime && (astechPoolMinutes < (minutes * helpers))) {
                target.addModifier(3, "overtime astechs");
            }
        }

        if (partWork.getShorthandedMod() > helpMod) {
            helpMod = partWork.getShorthandedMod();
        }

        if (helpMod > 0) {
            target.addModifier(helpMod, "shorthanded");
        }
        return target;
    }

    public TargetRoll getTargetForMaintenance(IPartWork partWork, Person tech, int asTechsUsed) {
        int value = 10;
        String skillLevel = "Unmaintained";
        if (null != tech) {
            Skill skill = tech.getSkillForWorkingOn(partWork);
            if (null != skill) {
                value = skill.getFinalSkillValue(tech.getOptions(), tech.getATOWAttributes());
                skillLevel = skill.getSkillLevel(tech.getOptions(), tech.getATOWAttributes()).toString();
            }
        }

        TargetRoll target = new TargetRoll(value, skillLevel);
        if (target.getValue() == TargetRoll.IMPOSSIBLE) {
            return target;
        }

        target.append(partWork.getAllModsForMaintenance());

        if (getCampaignOptions().isUseEraMods()) {
            target.addModifier(getFaction().getEraMod(getGameYear()), "era");
        }

        if (partWork.getUnit().getSite() < SITE_FACILITY_BASIC) {
            if (getLocation().isOnPlanet() && campaignOptions.isUsePlanetaryModifiers()) {
                Planet planet = getLocation().getPlanet();
                Atmosphere atmosphere = planet.getAtmosphere(getLocalDate());
                megamek.common.planetaryconditions.Atmosphere planetaryConditions = planet.getPressure(getLocalDate());
                int temperature = planet.getTemperature(getLocalDate());

                if (planet.getGravity() < 0.8) {
                    target.addModifier(2, "Low Gravity");
                } else if (planet.getGravity() >= 2.0) {
                    target.addModifier(4, "Very High Gravity");
                } else if (planet.getGravity() > 1.2) {
                    target.addModifier(1, "High Gravity");
                }

                if (atmosphere.isTainted() || atmosphere.isToxic()) {
                    target.addModifier(2, "Tainted or Toxic Atmosphere");
                } else if (planetaryConditions.isVacuum()) {
                    target.addModifier(2, "Vacuum");
                }

                if (planetaryConditions.isTrace() || planetaryConditions.isVeryHigh()) {
                    target.addModifier(1, "Trace or Very High Pressure Atmosphere");
                }

                if (temperature < -30 || temperature > 50) {
                    target.addModifier(1, "Extreme Temperature");
                }
            }
        }

        if (null != partWork.getUnit() && null != tech) {
            // the astech issue is crazy, because you can actually be better off
            // not maintaining
            // than going it short-handed, but that is just the way it is.
            // Still, there is also some fuzziness about what happens if you are
            // short astechs
            // for part of the cycle.
            final int helpMod;
            if (partWork.getUnit().isSelfCrewed()) {
                helpMod = getShorthandedModForCrews(partWork.getUnit().getEntity().getCrew());
            } else {
                helpMod = getShorthandedMod(asTechsUsed, false);
            }

            if (helpMod > 0) {
                target.addModifier(helpMod, "shorthanded");
            }

            // like repairs, per CamOps page 208 extra time gives a
            // reduction to the TN based on x2, x3, x4
            if (partWork.getUnit().getMaintenanceMultiplier() > 1) {
                target.addModifier(-(partWork.getUnit().getMaintenanceMultiplier() - 1), "extra time");
            }
        }

        return target;
    }

    public TargetRoll getTargetForAcquisition(final IAcquisitionWork acquisition) {
        return getTargetForAcquisition(acquisition, getLogisticsPerson());
    }

    public TargetRoll getTargetForAcquisition(final IAcquisitionWork acquisition, final @Nullable Person person) {
        return getTargetForAcquisition(acquisition, person, false);
    }

    public PlanetaryConditions getCurrentPlanetaryConditions(Scenario scenario) {
            PlanetaryConditions planetaryConditions = new PlanetaryConditions();
            if (scenario instanceof AtBScenario atBScenario) {
                if (getCampaignOptions().isUseLightConditions()) {
                    planetaryConditions.setLight(atBScenario.getLight());
                }
                if (getCampaignOptions().isUseWeatherConditions()) {
                    planetaryConditions.setWeather(atBScenario.getWeather());
                    planetaryConditions.setWind(atBScenario.getWind());
                    planetaryConditions.setFog(atBScenario.getFog());
                    planetaryConditions.setEMI(atBScenario.getEMI());
                    planetaryConditions.setBlowingSand(atBScenario.getBlowingSand());
                    planetaryConditions.setTemperature(atBScenario.getModifiedTemperature());

                }
                if (getCampaignOptions().isUsePlanetaryConditions()) {
                    planetaryConditions.setAtmosphere(atBScenario.getAtmosphere());
                    planetaryConditions.setGravity(atBScenario.getGravity());
                }
            } else {
                planetaryConditions = scenario.createPlanetaryConditions();
            }

            return planetaryConditions;

    }

    /**
     * Determines the target roll required for successfully acquiring a specific part or unit based on various campaign
     * settings, the acquisition details, and the person attempting the acquisition.
     *
     * <p>
     * This method evaluates multiple conditions and factors to calculate the target roll, returning one of the
     * following outcomes:
     * <ul>
     * <li>{@code TargetRoll.AUTOMATIC_SUCCESS} if acquisitions are set to be
     * automatic in the campaign options.</li>
     * <li>{@code TargetRoll.IMPOSSIBLE} if the acquisition is not permitted based
     * on campaign settings,
     * such as missing personnel, parts restrictions, or unavailable
     * technology.</li>
     * <li>A calculated target roll value based on the skill of the assigned person,
     * acquisition modifiers,
     * and adjustments for specific campaign rules (e.g., {@code AtB}
     * restrictions).</li>
     * </ul>
     *
     * @param acquisition the {@link IAcquisitionWork} object containing details about the requested part or supply,
     *                    such as tech base, technology level, and availability.
     *
     * @return a {@link TargetRoll} object representing the roll required to successfully acquire the requested item, or
     *       an impossible/automatic result under specific circumstances.
     */
    public TargetRoll getTargetForAcquisition(final IAcquisitionWork acquisition, final @Nullable Person person,
          final boolean checkDaysToWait) {
        if (getCampaignOptions().getAcquisitionSkill().equals(S_AUTO)) {
            return new TargetRoll(TargetRoll.AUTOMATIC_SUCCESS, "Automatic Success");
        }

        if (null == person) {
            return new TargetRoll(TargetRoll.IMPOSSIBLE,
                  "Your procurement personnel have used up all their acquisition attempts for this period");
        }
        final Skill skill = person.getSkillForWorkingOn(getCampaignOptions().getAcquisitionSkill());
        if (null != getShoppingList().getShoppingItem(acquisition.getNewEquipment()) && checkDaysToWait) {
            return new TargetRoll(TargetRoll.AUTOMATIC_FAIL,
                  "You must wait until the new cycle to check for this part. Further" +
                        " attempts will be added to the shopping list.");
        }
        if (acquisition.getTechBase() == Part.TechBase.CLAN && !getCampaignOptions().isAllowClanPurchases()) {
            return new TargetRoll(TargetRoll.IMPOSSIBLE, "You cannot acquire clan parts");
        }
        if (acquisition.getTechBase() == Part.TechBase.IS && !getCampaignOptions().isAllowISPurchases()) {
            return new TargetRoll(TargetRoll.IMPOSSIBLE, "You cannot acquire inner sphere parts");
        }
        if (getCampaignOptions().getTechLevel() < Utilities.getSimpleTechLevel(acquisition.getTechLevel())) {
            return new TargetRoll(TargetRoll.IMPOSSIBLE, "You cannot acquire parts of this tech level");
        }
        if (getCampaignOptions().isLimitByYear() &&
                  !acquisition.isIntroducedBy(getGameYear(), useClanTechBase(), getTechFaction())) {
            return new TargetRoll(TargetRoll.IMPOSSIBLE, "It has not been invented yet!");
        }
        if (getCampaignOptions().isDisallowExtinctStuff() &&
                  (acquisition.isExtinctIn(getGameYear(), useClanTechBase(), getTechFaction()) ||
                         acquisition.getAvailability().equals(AvailabilityValue.X))) {
            return new TargetRoll(TargetRoll.IMPOSSIBLE, "It is extinct!");
        }

        int adjustedReputation = person.getAdjustedReputation(campaignOptions.isUseAgeEffects(),
              isClanCampaign(),
              currentDay,
              person.getRankLevel());

        TargetRoll target = new TargetRoll(skill.getFinalSkillValue(person.getOptions(), person.getATOWAttributes()),
              skill.getSkillLevel(person.getOptions(), person.getATOWAttributes(), adjustedReputation).toString());
        target.append(acquisition.getAllAcquisitionMods());

        if (getCampaignOptions().isUseAtB() && getCampaignOptions().isRestrictPartsByMission()) {
            int contractAvailability = findAtBPartsAvailabilityLevel();

            if (contractAvailability != 0) {
                target.addModifier(contractAvailability, "Contract");
            }
        }

        if (isGrayMonday(currentDay, campaignOptions.isSimulateGrayMonday())) {
            target.addModifier(4, "Gray Monday");
        }

        return target;
    }

    public int findAtBPartsAvailabilityLevel() {
        Integer availabilityModifier = null;
        for (AtBContract contract : getActiveAtBContracts()) {
            int contractAvailability = contract.getPartsAvailabilityLevel();

            if (availabilityModifier == null || contractAvailability < availabilityModifier) {
                availabilityModifier = contractAvailability;
            }
        }

        return Objects.requireNonNullElse(availabilityModifier, 0);
    }

    public void resetAstechMinutes() {
        astechPoolMinutes = Person.PRIMARY_ROLE_SUPPORT_TIME * getNumberPrimaryAstechs() +
                                  Person.PRIMARY_ROLE_OVERTIME_SUPPORT_TIME * getNumberSecondaryAstechs();
        astechPoolOvertime = Person.SECONDARY_ROLE_SUPPORT_TIME * getNumberPrimaryAstechs() +
                                   Person.SECONDARY_ROLE_OVERTIME_SUPPORT_TIME * getNumberSecondaryAstechs();
    }

    public void setAstechPoolMinutes(int minutes) {
        astechPoolMinutes = minutes;
    }

    public int getAstechPoolMinutes() {
        return astechPoolMinutes;
    }

    public void setAstechPoolOvertime(int overtime) {
        astechPoolOvertime = overtime;
    }

    public int getAstechPoolOvertime() {
        return astechPoolOvertime;
    }

    public int getPossibleAstechPoolMinutes() {
        return 480 * getNumberPrimaryAstechs() + 240 * getNumberSecondaryAstechs();
    }

    public int getPossibleAstechPoolOvertime() {
        return 240 * getNumberPrimaryAstechs() + 120 * getNumberSecondaryAstechs();
    }

    public void setAstechPool(int size) {
        astechPool = size;
    }

    public int getAstechPool() {
        return astechPool;
    }

    public void setMedicPool(int size) {
        medicPool = size;
    }

    public int getMedicPool() {
        return medicPool;
    }

    public boolean requiresAdditionalAstechs() {
        return getAstechNeed() > 0;
    }

    public int getAstechNeed() {
        return (Math.toIntExact(getActivePersonnel(true).stream().filter(Person::isTech).count()) * MHQConstants.ASTECH_TEAM_SIZE) -
                     getNumberAstechs();
    }

    public void increaseAstechPool(int i) {
        astechPool += i;
        astechPoolMinutes += (480 * i);
        astechPoolOvertime += (240 * i);
        MekHQ.triggerEvent(new AstechPoolChangedEvent(this, i));
    }

    public void fillAstechPool() {
        final int need = getAstechNeed();
        if (need > 0) {
            increaseAstechPool(need);
        }
    }

    public void decreaseAstechPool(int i) {
        astechPool = max(0, astechPool - i);
        // always assume that we fire the ones who have not yet worked
        astechPoolMinutes = max(0, astechPoolMinutes - 480 * i);
        astechPoolOvertime = max(0, astechPoolOvertime - 240 * i);
        MekHQ.triggerEvent(new AstechPoolChangedEvent(this, -i));
    }

    public int getNumberAstechs() {
        return getNumberPrimaryAstechs() + getNumberSecondaryAstechs();
    }

    /**
     * Returns the total number of primary astechs available.
     * <p>
     * This method calculates the number of astechs by adding the base astech pool to the count of active personnel
     * whose primary role is an astech, who are not currently deployed, and are employed.
     * </p>
     *
     * @return the total number of primary astechs
     */
    public int getNumberPrimaryAstechs() {
        int astechs = getAstechPool();
        for (Person person : getActivePersonnel(false)) {
            if (person.getPrimaryRole().isAstech() && !person.isDeployed()) {
                astechs++;
            }
        }
        return astechs;
    }

    /**
     * Returns the total number of secondary astechs available.
     * <p>
     * This method calculates the number of astechs by adding the base astech pool to the count of active personnel
     * whose secondary role is an astech, who are not currently deployed, and are employed.
     * </p>
     *
     * @return the total number of secondary astechs
     */
    public int getNumberSecondaryAstechs() {
        int astechs = 0;
        for (Person person : getActivePersonnel(false)) {
            if (person.getSecondaryRole().isAstech() && !person.isDeployed()) {
                astechs++;
            }
        }
        return astechs;
    }

    public int getAvailableAstechs(final int minutes, final boolean alreadyOvertime) {
        if (minutes == 0) {
            // If 0 Astechs are assigned to the task, return 0 minutes used
            return 0;
        }

        int availableHelp = (int) floor(((double) astechPoolMinutes) / minutes);
        if (isOvertimeAllowed() && (availableHelp < MHQConstants.ASTECH_TEAM_SIZE)) {
            // if we are less than fully staffed, then determine whether
            // we should dip into overtime or just continue as short-staffed
            final int shortMod = getShorthandedMod(availableHelp, false);
            final int remainingMinutes = astechPoolMinutes - availableHelp * minutes;
            final int extraHelp = (remainingMinutes + astechPoolOvertime) / minutes;
            final int helpNeeded = MHQConstants.ASTECH_TEAM_SIZE - availableHelp;
            if (alreadyOvertime && (shortMod > 0)) {
                // then add whatever we can
                availableHelp += extraHelp;
            } else if (shortMod > 3) {
                // only dip in if we can bring ourselves up to full
                if (extraHelp >= helpNeeded) {
                    availableHelp = MHQConstants.ASTECH_TEAM_SIZE;
                }
            }
        }
        return Math.min(Math.min(availableHelp, MHQConstants.ASTECH_TEAM_SIZE), getNumberAstechs());
    }

    public int getShorthandedMod(int availableHelp, boolean medicalStaff) {
        if (medicalStaff) {
            availableHelp += 2;
        }
        int helpMod = 0;
        if (availableHelp == 0) {
            helpMod = 4;
        } else if (availableHelp == 1) {
            helpMod = 3;
        } else if (availableHelp < 4) {
            helpMod = 2;
        } else if (availableHelp < 6) {
            helpMod = 1;
        }
        return helpMod;
    }

    public int getShorthandedModForCrews(final @Nullable Crew crew) {
        final int hits = (crew == null) ? 5 : crew.getHits();
        if (hits >= 5) {
            return 4;
        } else if (hits == 4) {
            return 3;
        } else if (hits == 3) {
            return 2;
        } else if (hits > 0) {
            return 1;
        } else {
            return 0;
        }
    }

    public int getMedicsPerDoctor() {
        int ndocs = getDoctors().size();
        int nmedics = getNumberMedics();
        if (ndocs == 0) {
            return 0;
        }
        // TODO: figure out what to do with fractions
        return Math.min(nmedics / ndocs, 4);
    }

    /**
     * @return the number of medics in the campaign including any in the temporary medic pool
     */
    public int getNumberMedics() {
        int count = 0;
        for (Person person : getActivePersonnel(false)) {
            if ((person.getPrimaryRole().isMedic() || person.getSecondaryRole().isMedic()) &&
                      !person.isDeployed() &&
                      person.isEmployed()) {
                count++;
            }
        }
        return getMedicPool() + count;
    }

    public boolean requiresAdditionalMedics() {
        return getMedicsNeed() > 0;
    }

    public int getMedicsNeed() {
        return (getDoctors().size() * 4) - getNumberMedics();
    }

    public void increaseMedicPool(int i) {
        medicPool += i;
        MekHQ.triggerEvent(new MedicPoolChangedEvent(this, i));
    }

    public void fillMedicPool() {
        final int need = getMedicsNeed();
        if (need > 0) {
            increaseMedicPool(need);
        }
    }

    public void decreaseMedicPool(int i) {
        medicPool = max(0, medicPool - i);
        MekHQ.triggerEvent(new MedicPoolChangedEvent(this, -i));
    }

    public GameOptions getGameOptions() {
        return gameOptions;
    }

    public Vector<IBasicOption> getGameOptionsVector() {
        Vector<IBasicOption> options = new Vector<>();
        for (Enumeration<IOptionGroup> i = gameOptions.getGroups(); i.hasMoreElements(); ) {
            IOptionGroup group = i.nextElement();
            for (Enumeration<IOption> j = group.getOptions(); j.hasMoreElements(); ) {
                IOption option = j.nextElement();
                options.add(option);
            }
        }
        return options;
    }

    public void setGameOptions(final GameOptions gameOptions) {
        this.gameOptions = gameOptions;
    }

    public void setGameOptions(final Vector<IBasicOption> options) {
        for (final IBasicOption option : options) {
            getGameOptions().getOption(option.getName()).setValue(option.getValue());
        }
        campaignOptions.updateCampaignOptionsFromGameOptions(gameOptions);
        MekHQ.triggerEvent(new OptionsChangedEvent(this));
    }

    /**
     * Imports a {@link Kill} into a campaign.
     *
     * @param k A {@link Kill} to import into the campaign.
     */
    public void importKill(Kill k) {
        if (!kills.containsKey(k.getPilotId())) {
            kills.put(k.getPilotId(), new ArrayList<>());
        }

        kills.get(k.getPilotId()).add(k);
    }

    public void addKill(Kill k) {
        importKill(k);

        if ((getCampaignOptions().getKillsForXP() > 0) && (getCampaignOptions().getKillXPAward() > 0)) {
            if ((getKillsFor(k.getPilotId()).size() % getCampaignOptions().getKillsForXP()) == 0) {
                Person p = getPerson(k.getPilotId());
                if (null != p) {
                    p.awardXP(this, getCampaignOptions().getKillXPAward());
                    MekHQ.triggerEvent(new PersonChangedEvent(p));
                }
            }
        }
    }

    public List<Kill> getKills() {
        List<Kill> flattenedKills = new ArrayList<>();
        for (List<Kill> personKills : kills.values()) {
            flattenedKills.addAll(personKills);
        }

        return Collections.unmodifiableList(flattenedKills);
    }

    public List<Kill> getKillsFor(UUID pid) {
        List<Kill> personalKills = kills.get(pid);

        if (personalKills == null) {
            return Collections.emptyList();
        }

        personalKills.sort(Comparator.comparing(Kill::getDate));
        return personalKills;
    }

    public PartsStore getPartsStore() {
        return partsStore;
    }

    public void addCustom(String name) {
        customs.add(name);
    }

    public boolean isCustom(Unit u) {
        return customs.contains(u.getEntity().getShortNameRaw());
    }

    /**
     * borrowed from {@see megamek.MegaMek.Client}
     */
    private synchronized void checkDuplicateNamesDuringAdd(Entity entity) {
        unitNameTracker.add(entity);
    }

    /**
     * If we remove a unit, we may need to update the duplicate identifier.
     *
     * @param entity This is the entity whose name is checked for any duplicates
     */
    private synchronized void checkDuplicateNamesDuringDelete(Entity entity) {
        unitNameTracker.remove(entity, e -> {
            // Regenerate entity names after a deletion
            e.generateShortName();
            e.generateDisplayName();
        });
    }

    /**
     * Returns the text representation of the unit rating based on the selected unit rating method. If the unit rating
     * method is FMMR, the unit rating value is returned. If the unit rating method is Campaign Operations, the
     * reputation rating and unit rating modification are combined and returned. If the unit rating method is neither
     * FMMR nor Campaign Operations, "N/A" is returned.
     *
     * @return The text representation of the unit rating
     */
    public String getUnitRatingText() {
        UnitRatingMethod unitRatingMethod = campaignOptions.getUnitRatingMethod();

        if (unitRatingMethod.isFMMR()) {
            return getUnitRating().getUnitRating();
        } else if (unitRatingMethod.isCampaignOperations()) {
            return String.valueOf(reputation.getReputationRating());
        } else {
            return "N/A";
        }
    }

    /**
     * Retrieves the unit rating modifier based on campaign options. If the unit rating method is not enabled, it
     * returns the default value of IUnitRating.DRAGOON_C. If the unit rating method uses FMMR, it returns the unit
     * rating as an integer. Otherwise, it calculates the modifier using the getAtBModifier method.
     *
     * @return The unit rating modifier based on the campaign options.
     */
    public int getAtBUnitRatingMod() {
        if (!getCampaignOptions().getUnitRatingMethod().isEnabled()) {
            return IUnitRating.DRAGOON_C;
        }

        return getCampaignOptions().getUnitRatingMethod().isFMMR() ?
                     getUnitRating().getUnitRatingAsInteger() :
                     reputation.getAtbModifier();
    }

    /**
     * Returns the Strategy skill of the designated commander in the campaign.
     *
     * @return The value of the commander's strategy skill if a commander exists, otherwise 0.
     */
    public int getCommanderStrategy() {
        int commanderStrategy = 0;
        Person commander = getCommander();

        if (commander == null || !commander.hasSkill(S_STRATEGY)) {
            return commanderStrategy;
        }

        Skill strategy = commander.getSkill(S_STRATEGY);

        return strategy.getTotalSkillLevel(commander.getOptions(), commander.getATOWAttributes());
    }

    public RandomSkillPreferences getRandomSkillPreferences() {
        return rskillPrefs;
    }

    public void setRandomSkillPreferences(RandomSkillPreferences prefs) {
        rskillPrefs = prefs;
    }

    /**
     * @param planet the starting planet, or null to use the faction default
     */
    public void setStartingSystem(final @Nullable Planet planet) {
        PlanetarySystem startingSystem;
        if (planet == null) {
            final Map<String, PlanetarySystem> systemList = Systems.getInstance().getSystems();
            startingSystem = systemList.get(getFaction().getStartingPlanet(getLocalDate()));

            if (startingSystem == null) {
                startingSystem = systemList.get(JOptionPane.showInputDialog(
                      "This faction does not have a starting planet for this era. Please choose a planet."));
                while (startingSystem == null) {
                    startingSystem = systemList.get(JOptionPane.showInputDialog(
                          "This planet you entered does not exist. Please choose a valid planet."));
                }
            }
        } else {
            startingSystem = planet.getParentSystem();
        }
        setLocation(new CurrentLocation(startingSystem, 0));
    }

    /**
     * Assigns a random portrait to a {@link Person}.
     *
     * @param person The {@link Person} who should receive a randomized portrait.
     */
    public void assignRandomPortraitFor(final Person person) {
        final Boolean allowDuplicatePortraits = getCampaignOptions().isAllowDuplicatePortraits();
        final Portrait portrait = RandomPortraitGenerator.generate(getPersonnel(), person, allowDuplicatePortraits);
        if (!portrait.isDefault()) {
            person.setPortrait(portrait);
        }
    }

    /**
     * Assigns a random origin to a {@link Person}.
     *
     * @param person The {@link Person} who should receive a randomized origin.
     */
    public void assignRandomOriginFor(final Person person) {
        final Faction faction = getFactionSelector().selectFaction(this);
        if (faction != null) {
            person.setOriginFaction(faction);
        }

        final Planet planet = getPlanetSelector().selectPlanet(this, faction);
        if (planet != null) {
            person.setOriginPlanet(planet);
        }
    }

    /**
     * Clears Transient Game Data for an Entity
     *
     * @param entity the entity to clear the game data for
     */
    public void clearGameData(Entity entity) {
        // First, lets remove any improvised clubs picked up during the combat
        entity.removeMisc(EquipmentTypeLookup.LIMB_CLUB);
        entity.removeMisc(EquipmentTypeLookup.GIRDER_CLUB);
        entity.removeMisc(EquipmentTypeLookup.TREE_CLUB);

        // Then reset mounted equipment
        for (Mounted<?> m : entity.getEquipment()) {
            m.setUsedThisRound(false);
            m.resetJam();
        }

        // And clear out all the flags
        entity.setDeployed(false);
        entity.setElevation(0);
        entity.setPassedThrough(new Vector<>());
        entity.resetFiringArcs();
        entity.resetBays();
        entity.setEvading(false);
        entity.setFacing(0);
        entity.setPosition(null);
        entity.setProne(false);
        entity.setHullDown(false);
        entity.heat = 0;
        entity.heatBuildup = 0;
        entity.underwaterRounds = 0;
        entity.setTransportId(Entity.NONE);
        entity.resetTransporter();
        entity.setDeployRound(0);
        entity.setSwarmAttackerId(Entity.NONE);
        entity.setSwarmTargetId(Entity.NONE);
        entity.setUnloaded(false);
        entity.setDone(false);
        entity.setLastTarget(Entity.NONE);
        entity.setNeverDeployed(true);
        entity.setStuck(false);
        entity.resetCoolantFailureAmount();
        entity.setConversionMode(0);
        entity.setDoomed(false);
        entity.setDestroyed(false);
        entity.setHidden(false);
        entity.clearNarcAndiNarcPods();
        entity.setShutDown(false);
        entity.setSearchlightState(false);

        if (!entity.getSensors().isEmpty()) {
            if (entity.hasBAP()) {
                entity.setNextSensor(entity.getSensors().lastElement());
            } else {
                entity.setNextSensor(entity.getSensors().firstElement());
            }
        }

        if (entity instanceof IBomber bomber) {
            List<BombMounted> mountedBombs = bomber.getBombs();
            if (!mountedBombs.isEmpty()) {
                // These should return an int[] filled with 0's
                BombLoadout intBombChoices = bomber.getIntBombChoices();
                BombLoadout extBombChoices = bomber.getExtBombChoices();
                for (BombMounted m : mountedBombs) {
                    if (m.getBaseShotsLeft() == 1) {
                        if (m.isInternalBomb()) {
                            intBombChoices.addBombs(m.getType().getBombType(), 1);
                        } else {
                            extBombChoices.addBombs(m.getType().getBombType(), 1);
                        }
                    }
                }
                bomber.setIntBombChoices(intBombChoices);
                bomber.setExtBombChoices(extBombChoices);
                bomber.clearBombs();
            }
        }

        if (entity instanceof Mek m) {
            m.setCoolingFlawActive(false);
        } else if (entity instanceof Aero a) {

            if (a.isSpheroid()) {
                entity.setMovementMode(EntityMovementMode.SPHEROID);
            } else {
                entity.setMovementMode(EntityMovementMode.AERODYNE);
            }
            a.setAltitude(5);
            a.setCurrentVelocity(0);
            a.setNextVelocity(0);
        } else if (entity instanceof Tank t) {
            t.unjamTurret(t.getLocTurret());
            t.unjamTurret(t.getLocTurret2());
            t.resetJammedWeapons();
        }
        entity.getSecondaryPositions().clear();
        // TODO: still a lot of stuff to do here, but oh well
        entity.setOwner(player);
        entity.setGame(game);
    }

    public void refreshNetworks() {
        for (Unit unit : getUnits()) {
            // we are going to rebuild the c3, nc3 and c3i networks based on
            // the c3UUIDs
            // TODO: can we do this more efficiently?
            // this code is cribbed from megamek.server#receiveEntityAdd
            Entity entity = unit.getEntity();
            if (null != entity && (entity.hasC3() || entity.hasC3i() || entity.hasNavalC3())) {
                boolean C3iSet = false;
                boolean NC3Set = false;

                for (Entity e : game.getEntitiesVector()) {
                    // C3 Checks
                    if (entity.hasC3()) {
                        if ((entity.getC3MasterIsUUIDAsString() != null) &&
                                  entity.getC3MasterIsUUIDAsString().equals(e.getC3UUIDAsString())) {
                            entity.setC3Master(e, false);
                            break;
                        }
                    }
                    // Naval C3 checks
                    if (entity.hasNavalC3() && !NC3Set) {
                        entity.setC3NetIdSelf();
                        int pos = 0;
                        // Well, they're the same value of 6...
                        while (pos < Entity.MAX_C3i_NODES) {
                            // We've found a network, join it.
                            if ((entity.getNC3NextUUIDAsString(pos) != null) &&
                                      (e.getC3UUIDAsString() != null) &&
                                      entity.getNC3NextUUIDAsString(pos).equals(e.getC3UUIDAsString())) {
                                entity.setC3NetId(e);
                                NC3Set = true;
                                break;
                            }

                            pos++;
                        }
                    }
                    // C3i Checks
                    if (entity.hasC3i() && !C3iSet) {
                        entity.setC3NetIdSelf();
                        int pos = 0;
                        while (pos < Entity.MAX_C3i_NODES) {
                            // We've found a network, join it.
                            if ((entity.getC3iNextUUIDAsString(pos) != null) &&
                                      (e.getC3UUIDAsString() != null) &&
                                      entity.getC3iNextUUIDAsString(pos).equals(e.getC3UUIDAsString())) {
                                entity.setC3NetId(e);
                                C3iSet = true;
                                break;
                            }

                            pos++;
                        }
                    }
                }
            }
        }
    }

    public void disbandNetworkOf(Unit u) {
        // collect all the other units on this network to rebuild the uuids
        Vector<Unit> networkedUnits = new Vector<>();
        for (Unit unit : getUnits()) {
            if (null != unit.getEntity().getC3NetId() &&
                      unit.getEntity().getC3NetId().equals(u.getEntity().getC3NetId())) {
                networkedUnits.add(unit);
            }
        }
        for (int pos = 0; pos < Entity.MAX_C3i_NODES; pos++) {
            for (Unit nUnit : networkedUnits) {
                if (nUnit.getEntity().hasNavalC3()) {
                    nUnit.getEntity().setNC3NextUUIDAsString(pos, null);
                } else {
                    nUnit.getEntity().setC3iNextUUIDAsString(pos, null);
                }
            }
        }
        refreshNetworks();
        MekHQ.triggerEvent(new NetworkChangedEvent(networkedUnits));
    }

    public void removeUnitsFromNetwork(Vector<Unit> removedUnits) {
        // collect all the other units on this network to rebuild the uuids
        Vector<String> uuids = new Vector<>();
        Vector<Unit> networkedUnits = new Vector<>();
        String network = removedUnits.get(0).getEntity().getC3NetId();
        for (Unit unit : getUnits()) {
            if (removedUnits.contains(unit)) {
                continue;
            }
            if (null != unit.getEntity().getC3NetId() && unit.getEntity().getC3NetId().equals(network)) {
                networkedUnits.add(unit);
                uuids.add(unit.getEntity().getC3UUIDAsString());
            }
        }
        for (int pos = 0; pos < Entity.MAX_C3i_NODES; pos++) {
            for (Unit u : removedUnits) {
                if (u.getEntity().hasNavalC3()) {
                    u.getEntity().setNC3NextUUIDAsString(pos, null);
                } else {
                    u.getEntity().setC3iNextUUIDAsString(pos, null);
                }
            }
            for (Unit nUnit : networkedUnits) {
                if (pos < uuids.size()) {
                    if (nUnit.getEntity().hasNavalC3()) {
                        nUnit.getEntity().setNC3NextUUIDAsString(pos, uuids.get(pos));
                    } else {
                        nUnit.getEntity().setC3iNextUUIDAsString(pos, uuids.get(pos));
                    }
                } else {
                    if (nUnit.getEntity().hasNavalC3()) {
                        nUnit.getEntity().setNC3NextUUIDAsString(pos, null);
                    } else {
                        nUnit.getEntity().setC3iNextUUIDAsString(pos, null);
                    }
                }
            }
        }
        refreshNetworks();
    }

    public void addUnitsToNetwork(Vector<Unit> addedUnits, String netid) {
        // collect all the other units on this network to rebuild the uuids
        Vector<String> uuids = new Vector<>();
        Vector<Unit> networkedUnits = new Vector<>();
        for (Unit u : addedUnits) {
            uuids.add(u.getEntity().getC3UUIDAsString());
            networkedUnits.add(u);
        }
        for (Unit unit : getUnits()) {
            if (addedUnits.contains(unit)) {
                continue;
            }
            if (null != unit.getEntity().getC3NetId() && unit.getEntity().getC3NetId().equals(netid)) {
                networkedUnits.add(unit);
                uuids.add(unit.getEntity().getC3UUIDAsString());
            }
        }
        for (int pos = 0; pos < Entity.MAX_C3i_NODES; pos++) {
            for (Unit nUnit : networkedUnits) {
                if (pos < uuids.size()) {
                    if (nUnit.getEntity().hasNavalC3()) {
                        nUnit.getEntity().setNC3NextUUIDAsString(pos, uuids.get(pos));
                    } else {
                        nUnit.getEntity().setC3iNextUUIDAsString(pos, uuids.get(pos));
                    }
                } else {
                    if (nUnit.getEntity().hasNavalC3()) {
                        nUnit.getEntity().setNC3NextUUIDAsString(pos, null);
                    } else {
                        nUnit.getEntity().setC3iNextUUIDAsString(pos, null);
                    }
                }
            }
        }
        refreshNetworks();
        MekHQ.triggerEvent(new NetworkChangedEvent(addedUnits));
    }

    public Vector<String[]> getAvailableC3iNetworks() {
        Vector<String[]> networks = new Vector<>();
        Vector<String> networkNames = new Vector<>();

        for (Unit u : getUnits()) {

            if (u.getForceId() < 0) {
                // only units currently in the TO&E
                continue;
            }
            Entity en = u.getEntity();
            if (null == en) {
                continue;
            }
            if (en.hasC3i() && en.calculateFreeC3Nodes() < 5 && en.calculateFreeC3Nodes() > 0) {
                String[] network = new String[2];
                network[0] = en.getC3NetId();
                network[1] = "" + en.calculateFreeC3Nodes();
                if (!networkNames.contains(network[0])) {
                    networks.add(network);
                    networkNames.add(network[0]);
                }
            }
        }
        return networks;
    }

    /**
     * @return returns a Vector of the unique name Strings of all Naval C3 networks that have at least 1 free node
     *       Adapted from getAvailableC3iNetworks() as the two technologies have very similar workings
     */
    public Vector<String[]> getAvailableNC3Networks() {
        Vector<String[]> networks = new Vector<>();
        Vector<String> networkNames = new Vector<>();

        for (Unit u : getUnits()) {

            if (u.getForceId() < 0) {
                // only units currently in the TO&E
                continue;
            }
            Entity en = u.getEntity();
            if (null == en) {
                continue;
            }
            if (en.hasNavalC3() && en.calculateFreeC3Nodes() < 5 && en.calculateFreeC3Nodes() > 0) {
                String[] network = new String[2];
                network[0] = en.getC3NetId();
                network[1] = "" + en.calculateFreeC3Nodes();
                if (!networkNames.contains(network[0])) {
                    networks.add(network);
                    networkNames.add(network[0]);
                }
            }
        }
        return networks;
    }

    public Vector<String[]> getAvailableC3MastersForSlaves() {
        Vector<String[]> networks = new Vector<>();
        Vector<String> networkNames = new Vector<>();

        for (Unit u : getUnits()) {

            if (u.getForceId() < 0) {
                // only units currently in the TO&E
                continue;
            }
            Entity en = u.getEntity();
            if (null == en) {
                continue;
            }
            // count of free c3 nodes for single company-level masters
            // will not be right so skip
            if (en.hasC3M() && !en.hasC3MM() && en.C3MasterIs(en)) {
                continue;
            }
            if (en.calculateFreeC3Nodes() > 0) {
                String[] network = new String[3];
                network[0] = en.getC3UUIDAsString();
                network[1] = "" + en.calculateFreeC3Nodes();
                network[2] = en.getShortName();
                if (!networkNames.contains(network[0])) {
                    networks.add(network);
                    networkNames.add(network[0]);
                }
            }
        }

        return networks;
    }

    public Vector<String[]> getAvailableC3MastersForMasters() {
        Vector<String[]> networks = new Vector<>();
        Vector<String> networkNames = new Vector<>();

        for (Unit u : getUnits()) {

            if (u.getForceId() < 0) {
                // only units currently in the TO&E
                continue;
            }
            Entity en = u.getEntity();
            if (null == en) {
                continue;
            }
            if (en.calculateFreeC3MNodes() > 0) {
                String[] network = new String[3];
                network[0] = en.getC3UUIDAsString();
                network[1] = "" + en.calculateFreeC3MNodes();
                network[2] = en.getShortName();
                if (!networkNames.contains(network[0])) {
                    networks.add(network);
                    networkNames.add(network[0]);
                }
            }
        }

        return networks;
    }

    public void removeUnitsFromC3Master(Unit master) {
        List<Unit> removed = new ArrayList<>();
        for (Unit unit : getUnits()) {
            if (null != unit.getEntity().getC3MasterIsUUIDAsString() &&
                      unit.getEntity().getC3MasterIsUUIDAsString().equals(master.getEntity().getC3UUIDAsString())) {
                unit.getEntity().setC3MasterIsUUIDAsString(null);
                unit.getEntity().setC3Master(null, true);
                removed.add(unit);
            }
        }
        refreshNetworks();
        MekHQ.triggerEvent(new NetworkChangedEvent(removed));
    }

    /**
     * This function reloads the game entities into the game at the end of scenario resolution, so that entities are
     * properly updated and destroyed ones removed
     */
    public void reloadGameEntities() {
        game.reset();
        getHangar().forEachUnit(u -> {
            Entity en = u.getEntity();
            if (null != en) {
                game.addEntity(en, false);
            }
        });
    }

    public void completeMission(@Nullable Mission mission, MissionStatus status) {
        if (mission == null) {
            return;
        }
        mission.setStatus(status);
        if (mission instanceof Contract contract) {
            Money remainingMoney = Money.zero();
            // check for money in escrow According to FMM(r) pg 179, both failure and breach lead to no further
            // payment even though this seems foolish
            if (contract.getStatus().isSuccess()) {
                remainingMoney = contract.getMonthlyPayOut().multipliedBy(contract.getMonthsLeft(getLocalDate()));

                if (contract instanceof AtBContract) {
                    Money routedPayout = ((AtBContract) contract).getRoutedPayout();

                    remainingMoney = routedPayout == null ? remainingMoney : routedPayout;
                }
            }

            // If overage repayment is enabled, we first need to check if the salvage
            // percent is
            // under 100. 100 means you cannot have an overage.
            // Then, we check if the salvage percent is less than the percent salvaged by
            // the
            // unit in question. If it is, then they owe the assigner some cash
            if (getCampaignOptions().isOverageRepaymentInFinalPayment() && (contract.getSalvagePct() < 100.0)) {
                final double salvagePercent = contract.getSalvagePct() / 100.0;
                final Money maxSalvage = contract.getSalvagedByEmployer()
                                               .multipliedBy(salvagePercent / (1 - salvagePercent));
                if (contract.getSalvagedByUnit().isGreaterThan(maxSalvage)) {
                    final Money amountToRepay = contract.getSalvagedByUnit().minus(maxSalvage);
                    remainingMoney = remainingMoney.minus(amountToRepay);
                    contract.subtractSalvageByUnit(amountToRepay);
                }
            }

            if (getCampaignOptions().isUseShareSystem()) {
                ResourceBundle financeResources = ResourceBundle.getBundle("mekhq.resources.Finances",
                      MekHQ.getMHQOptions().getLocale());

                if (remainingMoney.isGreaterThan(Money.zero())) {
                    Money shares = remainingMoney.multipliedBy(contract.getSharesPercent()).dividedBy(100);
                    remainingMoney = remainingMoney.minus(shares);

                    if (getFinances().debit(TransactionType.SALARIES,
                          getLocalDate(),
                          shares,
                          String.format(financeResources.getString("ContractSharePayment.text"), contract.getName()))) {
                        addReport(financeResources.getString("DistributedShares.text"),
                              shares.toAmountAndSymbolString());

                        getFinances().payOutSharesToPersonnel(this, shares);
                    }
                }
            }

            if (remainingMoney.isPositive()) {
                getFinances().credit(TransactionType.CONTRACT_PAYMENT,
                      getLocalDate(),
                      remainingMoney,
                      "Remaining payment for " + contract.getName());
                addReport("Your account has been credited for " +
                                remainingMoney.toAmountAndSymbolString() +
                                " for the remaining payout from contract " +
                                contract.getHyperlinkedName());
            } else if (remainingMoney.isNegative()) {
                getFinances().credit(TransactionType.CONTRACT_PAYMENT,
                      getLocalDate(),
                      remainingMoney,
                      "Repaying payment overages for " + contract.getName());
                addReport("Your account has been debited for " +
                                remainingMoney.absolute().toAmountAndSymbolString() +
                                " to repay payment overages occurred during the contract " +
                                contract.getHyperlinkedName());
            }

            // This relies on the mission being a Contract, and AtB to be on
            if (getCampaignOptions().isUseAtB()) {
                setHasActiveContract();
            }
        }
    }

    /***
     * Calculate transit time for supplies based on what planet they are shipping from. To prevent extra computation.
     * This method does not calculate an exact jump path but rather determines the number of jumps crudely by
     * dividing distance in light years by 30 and then rounding up. Total part-time is determined by several by
     * adding the following:
     * - (number of jumps - 1) * 7 days with a minimum value of zero.
     * - transit times from current planet and planet of supply origins in cases where the supply planet is not the
     * same as current planet.
     * - a random 1d6 days for each jump plus 1d6 to simulate all the other
     * logistics of delivery.
     *
     * @param system - A <code>PlanetarySystem</code> object where the supplies are
     *               shipping from
     * @return the number of days that supplies will take to arrive.
     */
    public int calculatePartTransitTime(PlanetarySystem system) {
        // calculate number of jumps by light year distance as the crow flies divided by
        // 30
        // the basic formula assumes 7 days per jump + system transit time on each side
        // + random days equal
        // to (1 + number of jumps) d6
        double distance = system.getDistanceTo(getCurrentSystem());
        // calculate number of jumps by dividing by 30
        int jumps = (int) Math.ceil(distance / 30.0);
        // you need a recharge except for the first jump
        int recharges = max(jumps - 1, 0);
        // if you are delivering from the same planet then no transit times
        int currentTransitTime = (distance > 0) ? (int) Math.ceil(getCurrentSystem().getTimeToJumpPoint(1.0)) : 0;
        int originTransitTime = (distance > 0) ? (int) Math.ceil(system.getTimeToJumpPoint(1.0)) : 0;

        // CO 51 (errata) has much longer average part times.
        // Let's adjust amazonFreeShipping
        // based on what getUnitTransitTime is set in
        // the options in an attempt to get some
        // delivery times more in line with RAW's two-month minimum.
        // Default campaign option is TRANSIT_UNIT_MONTH
        int amazonFreeShipping = switch (campaignOptions.getUnitTransitTime()) {
            case TRANSIT_UNIT_MONTH -> 30 + (d6(14 * (1 + jumps)));
            case TRANSIT_UNIT_WEEK -> 7 + (d6(4 * (1 + jumps)));
            default -> d6(1 + jumps);
        };
        return (recharges * 7) + currentTransitTime + originTransitTime + amazonFreeShipping;
    }

    /**
     * Calculates the transit time for the arrival of parts or supplies based on the availability of the item, a random
     * roll, and campaign-specific transit time settings.
     *
     * <p>
     * The transit time is calculated using the following factors:
     * <ul>
     * <li>A fixed base modifier value defined by campaign rules.</li>
     * <li>A random roll of 1d6 to add variability to the calculation.</li>
     * <li>The availability value of the requested parts or supplies from the
     * acquisition details.</li>
     * </ul>
     *
     * <p>
     * The calculated duration is applied in units (days, weeks, or months) based on
     * the campaign's
     * configuration for transit time.
     * </p>
     *
     * @param availability the availability code of the part or unit being acquired as an integer.
     *
     * @return the number of days required for the parts or units to arrive based on the calculated transit time.
     */
    public int calculatePartTransitTime(int availability) {
        // This is accurate as of the latest rules. It was (BASE_MODIFIER - (roll + availability) / 4) months in the
        // older version.
        final int BASE_MODIFIER = 7; // CamOps p51
        final int roll = d6(1);
        final int total = max(1, (BASE_MODIFIER + roll + availability) / 4); // CamOps p51

        // now step forward through the calendar
        LocalDate arrivalDate = currentDay;
        arrivalDate = switch (campaignOptions.getUnitTransitTime()) {
            case TRANSIT_UNIT_MONTH -> arrivalDate.plusMonths(total);
            case TRANSIT_UNIT_WEEK -> arrivalDate.plusWeeks(total);
            default -> arrivalDate.plusDays(total);
        };

        return Math.toIntExact(ChronoUnit.DAYS.between(getLocalDate(), arrivalDate));
    }
    /**
     * Calculates the transit time for the arrival of parts or supplies based on the availability of the item, a random
     * roll, and campaign-specific transit time settings.
     *
     * <p>
     * The transit time is calculated using the following factors:
     * <ul>
     * <li>A fixed base modifier value defined by campaign rules.</li>
     * <li>A random roll of 1d6 to add variability to the calculation.</li>
     * <li>The availability value of the requested parts or supplies from the
     * acquisition details.</li>
     * </ul>
     *
     * <p>
     * The calculated duration is applied in units (days, weeks, or months) based on
     * the campaign's
     * configuration for transit time.
     * </p>
     *
     * @param availability the Availability of the part
     *
     * @return the number of days required for the parts or units to arrive based on the calculated transit time.
     */
    public int calculatePartTransitTime(AvailabilityValue availability) {
        return calculatePartTransitTime(availability.getIndex());
    }

    /**
     * This returns a PartInventory object detailing the current count for a part on hand, in transit, and ordered.
     *
     * @param part A part to look up its current inventory.
     *
     * @return A PartInventory object detailing the current counts of the part on hand, in transit, and ordered.
     *
     * @see PartInventory
     */
    public PartInventory getPartInventory(Part part) {
        PartInventory inventory = new PartInventory();

        int nSupply = 0;
        int nTransit = 0;
        for (Part p : getParts()) {
            if (!p.isSpare()) {
                continue;
            }
            if (part.isSamePartType(p)) {
                if (p.isPresent()) {
                    if (p instanceof Armor) { // ProtomekArmor and BaArmor are derived from Armor
                        nSupply += ((Armor) p).getAmount();
                    } else if (p instanceof AmmoStorage) {
                        nSupply += ((AmmoStorage) p).getShots();
                    } else {
                        nSupply += p.getQuantity();
                    }
                } else {
                    if (p instanceof Armor) { // ProtomekArmor and BaArmor are derived from Armor
                        nTransit += ((Armor) p).getAmount();
                    } else if (p instanceof AmmoStorage) {
                        nTransit += ((AmmoStorage) p).getShots();
                    } else {
                        nTransit += p.getQuantity();
                    }
                }
            }
        }

        inventory.setSupply(nSupply);
        inventory.setTransit(nTransit);

        int nOrdered = 0;
        IAcquisitionWork onOrder = getShoppingList().getShoppingItem(part);
        if (null != onOrder) {
            if (onOrder instanceof Armor) { // ProtoMek Armor and BaArmor are derived from Armor
                nOrdered += ((Armor) onOrder).getAmount() * ((Armor) onOrder).getQuantity();
            } else if (onOrder instanceof AmmoStorage) {
                nOrdered += ((AmmoStorage) onOrder).getShots();
            } else {
                nOrdered += onOrder.getQuantity();
            }
        }

        inventory.setOrdered(nOrdered);

        String countModifier = "";
        if (part instanceof Armor) { // ProtoMek Armor and BaArmor are derived from Armor
            countModifier = "points";
        }
        if (part instanceof AmmoStorage) {
            countModifier = "shots";
        }

        inventory.setCountModifier(countModifier);
        return inventory;
    }

    public void addLoan(Loan loan) {
        addReport("You have taken out loan " +
                        loan +
                        ". Your account has been credited " +
                        loan.getPrincipal().toAmountAndSymbolString() +
                        " for the principal amount.");
        finances.addLoan(loan);
        MekHQ.triggerEvent(new LoanNewEvent(loan));
        finances.credit(TransactionType.LOAN_PRINCIPAL,
              getLocalDate(),
              loan.getPrincipal(),
              "Loan principal for " + loan);
    }

    public void payOffLoan(Loan loan) {
        if (finances.debit(TransactionType.LOAN_PAYMENT,
              getLocalDate(),
              loan.determineRemainingValue(),
              "Loan payoff for " + loan)) {
            addReport("You have paid off the remaining loan balance of " +
                            loan.determineRemainingValue().toAmountAndSymbolString() +
                            " on " +
                            loan);
            finances.removeLoan(loan);
            MekHQ.triggerEvent(new LoanPaidEvent(loan));
        } else {
            addReport("<font color='" +
                            ReportingUtilities.getNegativeColor() +
                            "'>You do not have enough funds to pay off " +
                            loan +
                            "</font>");
        }
    }

    private CampaignTransporterMap getCampaignTransporterMap(CampaignTransportType campaignTransportType) {
        if (campaignTransportType.isTacticalTransport()) {
            return tacticalTransporters;
        } else if (campaignTransportType.isShipTransport()) {
            return shipTransporters;
        } else if (campaignTransportType.isTowTransport()) {
            return towTransporters;
        }
        return null;
    }

    /**
     * Returns a Map that maps Transporter types to another Map that maps capacity (Double) to UUID of transports for
     * the specific TransportedUnitSummary type
     *
     * @param campaignTransportType type (Enum) of TransportedUnitSummary
     *
     * @return the full map for that campaign transport type
     */
    public Map<TransporterType, Map<Double, Set<UUID>>> getTransports(CampaignTransportType campaignTransportType) {
        return Objects.requireNonNull(getCampaignTransporterMap(campaignTransportType)).getTransporters();
    }

    /**
     * Returns list of transports that have the provided TransporterType and CampaignTransportType
     *
     * @param campaignTransportType type of campaign transport
     * @param transporterType       type of Transporter
     *
     * @return units that have that transport type
     */
    public Set<Unit> getTransportsByType(CampaignTransportType campaignTransportType, TransporterType transporterType) {
        // include transports with no remaining capacity
        return Objects.requireNonNull(getCampaignTransporterMap(campaignTransportType))
                     .getTransportsByType(transporterType, -1.0);
    }

    /**
     * Returns list of transports for the specified AbstractTransportedUnitSummary class/subclass that has transport
     * capacity for the Transporter class/subclass For example, getTransportsByType(SHIP_TRANSPORT, MEK_BAY, 3.0) would
     * return all transports that have 3 or more Mek Bay slots open for the SHIP_TRANSPORT type of assignment.
     *
     * @param campaignTransportType type (Enum) of TransportedUnitSummary
     * @param transporterType       type (Enum) of Transporter
     * @param unitSize              capacity that the transport must be capable of
     *
     * @return units that have that transport type
     */
    public Set<Unit> getTransportsByType(CampaignTransportType campaignTransportType, TransporterType transporterType,
          double unitSize) {
        return Objects.requireNonNull(getCampaignTransporterMap(campaignTransportType))
                     .getTransportsByType(transporterType, unitSize);
    }

    private boolean hasTacticalTransports() {
        return tacticalTransporters.hasTransporters();
    }

    private boolean hasShipTransports() {
        return shipTransporters.hasTransporters();
    }

    private boolean hasTowTransports() {
        return towTransporters.hasTransporters();
    }

    /**
     * Do we have transports for the kind of transport?
     *
     * @param campaignTransportType class of the TransportDetail
     *
     * @return true if it has transporters, false otherwise
     */
    public boolean hasTransports(CampaignTransportType campaignTransportType) {
        if (campaignTransportType.isTacticalTransport()) {
            return hasTacticalTransports();
        } else if (campaignTransportType.isShipTransport()) {
            return hasShipTransports();
        } else if (campaignTransportType.isTowTransport()) {
            return hasTowTransports();
        }
        return false;
    }

    public void doMaintenance(Unit unit) {
        if (!unit.requiresMaintenance() || !campaignOptions.isCheckMaintenance()) {
            return;
        }
        // let's start by checking times
        int minutesUsed = unit.getMaintenanceTime();
        int asTechsUsed = 0;
        boolean maintained = false;
        boolean paidMaintenance = true;

        unit.incrementDaysSinceMaintenance(this, maintained, asTechsUsed);

        int ruggedMultiplier = 1;
        if (unit.getEntity().hasQuirk(OptionsConstants.QUIRK_POS_RUGGED_1)) {
            ruggedMultiplier = 2;
        }

        if (unit.getEntity().hasQuirk(OptionsConstants.QUIRK_POS_RUGGED_2)) {
            ruggedMultiplier = 3;
        }

        if (unit.getDaysSinceMaintenance() >= (getCampaignOptions().getMaintenanceCycleDays() * ruggedMultiplier)) {
            Person tech = unit.getTech();
            if (tech != null) {
                int availableMinutes = tech.getMinutesLeft();
                maintained = (availableMinutes >= minutesUsed);

                if (!maintained) {
                    // At this point, insufficient minutes is the only reason why this would be failed.
                    addReport(String.format(resources.getString("maintenanceNotAvailable.text"), unit.getName()));
                } else {
                    maintained = !tech.isMothballing();
                }

                if (maintained) {
                    tech.setMinutesLeft(availableMinutes - minutesUsed);
                    asTechsUsed = getAvailableAstechs(minutesUsed, false);
                    astechPoolMinutes -= asTechsUsed * minutesUsed;
                }
            }

            // maybe use the money
            if (campaignOptions.isPayForMaintain()) {
                if (!(finances.debit(TransactionType.MAINTENANCE,
                      getLocalDate(),
                      unit.getMaintenanceCost(),
                      "Maintenance for " + unit.getName()))) {
                    addReport("<font color='" +
                                    ReportingUtilities.getNegativeColor() +
                                    "'><b>You cannot afford to pay maintenance costs for " +
                                    unit.getHyperlinkedName() +
                                    "!</b></font>");
                    paidMaintenance = false;
                }
            }
            // it is time for a maintenance check
            PartQuality qualityOrig = unit.getQuality();
            String techName = "Nobody";
            String techNameLinked = techName;
            if (null != tech) {
                techName = tech.getFullTitle();
                techNameLinked = tech.getHyperlinkedFullTitle();
            }
            // don't do actual damage until we clear the for loop to avoid
            // concurrent mod problems
            // put it into a hash - 4 points of damage will mean destruction
            Map<Part, Integer> partsToDamage = new HashMap<>();
            StringBuilder maintenanceReport = new StringBuilder("<strong>" +
                                                                      techName +
                                                                      " performing maintenance</strong><br><br>");
            for (Part part : unit.getParts()) {
                try {
                    String partReport = doMaintenanceOnUnitPart(unit,
                          part,
                          partsToDamage,
                          paidMaintenance,
                          asTechsUsed);
                    if (partReport != null) {
                        maintenanceReport.append(partReport).append("<br>");
                    }
                } catch (Exception ex) {
                    logger.error(ex,
                          "Could not perform maintenance on part {} ({}) for {} ({}) due to an error",
                          part.getName(),
                          part.getId(),
                          unit.getName(),
                          unit.getId().toString());
                    addReport(String.format(
                          "ERROR: An error occurred performing maintenance on %s for unit %s, check the log",
                          part.getName(),
                          unit.getName()));
                }
            }

            int nDamage = 0;
            int nDestroy = 0;
            for (Entry<Part, Integer> p : partsToDamage.entrySet()) {
                int damage = p.getValue();
                if (damage > 3) {
                    nDestroy++;
                    p.getKey().remove(false);
                } else {
                    p.getKey().doMaintenanceDamage(damage);
                    nDamage++;
                }
            }

            unit.setLastMaintenanceReport(maintenanceReport.toString());

            if (getCampaignOptions().isLogMaintenance()) {
                logger.info(maintenanceReport.toString());
            }

            PartQuality quality = unit.getQuality();
            String qualityString;
            boolean reverse = getCampaignOptions().isReverseQualityNames();
            if (quality.toNumeric() > qualityOrig.toNumeric()) {
                qualityString = ReportingUtilities.messageSurroundedBySpanWithColor(MekHQ.getMHQOptions()
                                                                                          .getFontColorPositiveHexColor(),
                      "Overall quality improves from " +
                            qualityOrig.toName(reverse) +
                            " to " +
                            quality.toName(reverse));
            } else if (quality.toNumeric() < qualityOrig.toNumeric()) {
                qualityString = ReportingUtilities.messageSurroundedBySpanWithColor(MekHQ.getMHQOptions()
                                                                                          .getFontColorNegativeHexColor(),
                      "Overall quality declines from " +
                            qualityOrig.toName(reverse) +
                            " to " +
                            quality.toName(reverse));
            } else {
                qualityString = "Overall quality remains " + quality.toName(reverse);
            }
            String damageString = "";
            if (nDamage > 0) {
                damageString += nDamage + " parts were damaged. ";
            }
            if (nDestroy > 0) {
                damageString += nDestroy + " parts were destroyed.";
            }
            if (!damageString.isEmpty()) {
                damageString = "<b><font color='" +
                                     ReportingUtilities.getNegativeColor() +
                                     "'>" +
                                     damageString +
                                     "</b></font> [<a href='REPAIR|" +
                                     unit.getId() +
                                     "'>Repair bay</a>]";
            }
            String paidString = "";
            if (!paidMaintenance) {
                paidString = "<font color='" +
                                   ReportingUtilities.getNegativeColor() +
                                   "'>Could not afford maintenance costs, so check is at a penalty.</font>";
            }
            addReport(techNameLinked +
                            " performs maintenance on " +
                            unit.getHyperlinkedName() +
                            ". " +
                            paidString +
                            qualityString +
                            ". " +
                            damageString +
                            " [<a href='MAINTENANCE|" +
                            unit.getId() +
                            "'>Get details</a>]");

            unit.resetDaysSinceMaintenance();
        }
    }

    private String doMaintenanceOnUnitPart(Unit unit, Part part, Map<Part, Integer> partsToDamage,
          boolean paidMaintenance, int asTechsUsed) {
        String partReport = "<b>" + part.getName() + "</b> (Quality " + part.getQualityName() + ')';
        if (!part.needsMaintenance()) {
            return null;
        }
        PartQuality oldQuality = part.getQuality();
        TargetRoll target = getTargetForMaintenance(part, unit.getTech(), asTechsUsed);
        if (!paidMaintenance) {
            // TODO : Make this modifier user inputable
            target.addModifier(1, "did not pay for maintenance");
        }

        partReport += ", TN " + target.getValue() + '[' + target.getDesc() + ']';
        int roll = d6(2);
        int margin = roll - target.getValue();
        partReport += " rolled a " + roll + ", margin of " + margin;

        switch (part.getQuality()) {
            case QUALITY_A: {
                if (margin >= 4) {
                    part.improveQuality();
                }
                if (!campaignOptions.isUseUnofficialMaintenance()) {
                    if (margin < -6) {
                        partsToDamage.put(part, 4);
                    } else if (margin < -4) {
                        partsToDamage.put(part, 3);
                    } else if (margin == -4) {
                        partsToDamage.put(part, 2);
                    } else if (margin < -1) {
                        partsToDamage.put(part, 1);
                    }
                } else if (margin < -6) {
                    partsToDamage.put(part, 1);
                }
                break;
            }
            case QUALITY_B: {
                if (margin >= 4) {
                    part.improveQuality();
                } else if (margin < -5) {
                    part.reduceQuality();
                }
                if (!campaignOptions.isUseUnofficialMaintenance()) {
                    if (margin < -6) {
                        partsToDamage.put(part, 2);
                    } else if (margin < -2) {
                        partsToDamage.put(part, 1);
                    }
                }
                break;
            }
            case QUALITY_C: {
                if (margin < -4) {
                    part.reduceQuality();
                } else if (margin >= 5) {
                    part.improveQuality();
                }
                if (!campaignOptions.isUseUnofficialMaintenance()) {
                    if (margin < -6) {
                        partsToDamage.put(part, 2);
                    } else if (margin < -3) {
                        partsToDamage.put(part, 1);
                    }
                }
                break;
            }
            case QUALITY_D: {
                if (margin < -3) {
                    part.reduceQuality();
                    if ((margin < -4) && !campaignOptions.isUseUnofficialMaintenance()) {
                        partsToDamage.put(part, 1);
                    }
                } else if (margin >= 5) {
                    part.improveQuality();
                }
                break;
            }
            case QUALITY_E:
                if (margin < -2) {
                    part.reduceQuality();
                    if ((margin < -5) && !campaignOptions.isUseUnofficialMaintenance()) {
                        partsToDamage.put(part, 1);
                    }
                } else if (margin >= 6) {
                    part.improveQuality();
                }
                break;
            case QUALITY_F:
            default:
                if (margin < -2) {
                    part.reduceQuality();
                    if (margin < -6 && !campaignOptions.isUseUnofficialMaintenance()) {
                        partsToDamage.put(part, 1);
                    }
                }

                break;
        }
        if (part.getQuality().toNumeric() > oldQuality.toNumeric()) {
            partReport += ": " +
                                ReportingUtilities.messageSurroundedBySpanWithColor(MekHQ.getMHQOptions()
                                                                                          .getFontColorPositiveHexColor(),
                                      "new quality is " + part.getQualityName());
        } else if (part.getQuality().toNumeric() < oldQuality.toNumeric()) {
            partReport += ": " +
                                ReportingUtilities.messageSurroundedBySpanWithColor(MekHQ.getMHQOptions()
                                                                                          .getFontColorNegativeHexColor(),
                                      "new quality is " + part.getQualityName());
        } else {
            partReport += ": quality remains " + part.getQualityName();
        }
        if (null != partsToDamage.get(part)) {
            if (partsToDamage.get(part) > 3) {
                partReport += ", " +
                                    ReportingUtilities.messageSurroundedBySpanWithColor(MekHQ.getMHQOptions()
                                                                                              .getFontColorNegativeHexColor(),
                                          "<b>part destroyed</b>");
            } else {
                partReport += ", " +
                                    ReportingUtilities.messageSurroundedBySpanWithColor(MekHQ.getMHQOptions()
                                                                                              .getFontColorNegativeHexColor(),
                                          "<b>part damaged</b>");
            }
        }

        return partReport;
    }

    public void initTimeInService() {
        for (Person p : getPersonnel()) {
            if (!p.getPrimaryRole().isDependent() && p.getPrisonerStatus().isFree()) {
                LocalDate join = null;
                for (LogEntry e : p.getPersonalLog()) {
                    if (join == null) {
                        // If by some nightmare there is no Joined date just use the first entry.
                        join = e.getDate();
                    }
                    if (e.getDesc().startsWith("Joined ") || e.getDesc().startsWith("Freed ")) {
                        join = e.getDate();
                        break;
                    }
                }

                p.setRecruitment((join != null) ? join : getLocalDate().minusYears(1));
            }
        }
    }

    public void initTimeInRank() {
        for (Person p : getPersonnel()) {
            if (!p.getPrimaryRole().isDependent() && p.getPrisonerStatus().isFree()) {
                LocalDate join = null;
                for (LogEntry e : p.getPersonalLog()) {
                    if (join == null) {
                        // If by some nightmare there is no date from the below, just use the first
                        // entry.
                        join = e.getDate();
                    }

                    if (e.getDesc().startsWith("Joined ") ||
                              e.getDesc().startsWith("Freed ") ||
                              e.getDesc().startsWith("Promoted ") ||
                              e.getDesc().startsWith("Demoted ")) {
                        join = e.getDate();
                    }
                }

                // For that one in a billion chance the log is empty. Clone today's date and
                // subtract a year
                p.setLastRankChangeDate((join != null) ? join : getLocalDate().minusYears(1));
            }
        }
    }

    public void initTurnover() {
        getRetirementDefectionTracker().setLastRetirementRoll(getLocalDate());
    }

    public void initAtB(boolean newCampaign) {
        if (!newCampaign) {
            /*
             * Switch all contracts to AtBContract's
             */
            for (Entry<Integer, Mission> me : missions.entrySet()) {
                Mission m = me.getValue();
                if (m instanceof Contract && !(m instanceof AtBContract)) {
                    me.setValue(new AtBContract((Contract) m, this));
                }
            }

            /*
             * Go through all the personnel records and assume the earliest date is the date
             * the unit was founded.
             */
            LocalDate founding = null;
            for (Person p : getPersonnel()) {
                for (LogEntry e : p.getPersonalLog()) {
                    if ((founding == null) || e.getDate().isBefore(founding)) {
                        founding = e.getDate();
                    }
                }
            }
            /*
             * Go through the personnel records again and assume that any person who joined the unit on the founding
             * date is one of the founding members. Also assume that MWs assigned to a non-Assault `Mek on the date
             * they joined came with that `Mek (which is a less certain assumption)
             */
            for (Person p : getPersonnel()) {
                LocalDate join = p.getPersonalLog()
                                       .stream()
                                       .filter(e -> e.getDesc().startsWith("Joined "))
                                       .findFirst()
                                       .map(LogEntry::getDate)
                                       .orElse(null);
                if ((join != null) && join.equals(founding)) {
                    p.setFounder(true);
                }
                if (p.getPrimaryRole().isMekWarrior() ||
                          (p.getPrimaryRole().isAerospacePilot() && getCampaignOptions().isAeroRecruitsHaveUnits()) ||
                          p.getPrimaryRole().isProtoMekPilot()) {
                    for (LogEntry e : p.getPersonalLog()) {
                        if (e.getDate().equals(join) && e.getDesc().startsWith("Assigned to ")) {
                            String mek = e.getDesc().substring(12);
                            MekSummary ms = MekSummaryCache.getInstance().getMek(mek);
                            if (null != ms &&
                                      (p.isFounder() || ms.getWeightClass() < EntityWeightClass.WEIGHT_ASSAULT)) {
                                p.setOriginalUnitWeight(ms.getWeightClass());
                                if (ms.isClan()) {
                                    p.setOriginalUnitTech(Person.TECH_CLAN);
                                } else if (ms.getYear() > 3050) {
                                    // TODO : Fix this so we aren't using a hack that just assumes IS2
                                    p.setOriginalUnitTech(Person.TECH_IS2);
                                }
                                if ((null != p.getUnit()) &&
                                          ms.getName().equals(p.getUnit().getEntity().getShortNameRaw())) {
                                    p.setOriginalUnitId(p.getUnit().getId());
                                }
                            }
                        }
                    }
                }
            }

            addAllCombatTeams(this.forces);

            // Determine whether there is an active contract
            setHasActiveContract();
        }

        setAtBConfig(AtBConfiguration.loadFromXml());
        RandomFactionGenerator.getInstance().startup(this);
        getContractMarket().generateContractOffers(this, newCampaign); // TODO : AbstractContractMarket : Remove
        setAtBEventProcessor(new AtBEventProcessor(this));
    }

    /**
     * Stop processing AtB events and release memory.
     */
    public void shutdownAtB() {
        RandomFactionGenerator.getInstance().dispose();
        atbEventProcessor.shutdown();
    }

    /**
     * Checks if an employee turnover prompt should be displayed based on campaign options, current date, and other
     * conditions (like transit status and campaign start date).
     *
     * <p>The turnover prompt is triggered based on the configured turnover frequency (weekly, monthly, quarterly, or
     * annually), but only after the campaign has been running for at least 6 days and when not in transit.<p>
     *
     * <p>The dialog will show different messages depending on whether there are pending retirees.</p>
     *
     * @return An integer representing the outcome: -1 if turnover prompt should not be displayed, 0 if user selected
     *       "Employee Turnover", 1 if user selected "Advance Day Regardless", 2 if user selected "Cancel Advance Day"
     */
    public int checkTurnoverPrompt() {
        if (!location.isOnPlanet()) {
            return -1;
        }

        if (getLocalDate().isBefore(getCampaignStartDate().plusDays(6))) {
            return -1;
        }

        boolean triggerTurnoverPrompt;
        switch (campaignOptions.getTurnoverFrequency()) {
            case WEEKLY:
                triggerTurnoverPrompt = getLocalDate().getDayOfWeek().equals(DayOfWeek.MONDAY);
                break;
            case MONTHLY:
                triggerTurnoverPrompt = getLocalDate().getDayOfMonth() == getLocalDate().lengthOfMonth();
                break;
            case QUARTERLY:
                triggerTurnoverPrompt = (getLocalDate().getDayOfMonth() == getLocalDate().lengthOfMonth()) &&
                                              (List.of(Month.MARCH, Month.JUNE, Month.SEPTEMBER, Month.DECEMBER)
                                                     .contains(getLocalDate().getMonth()));
                break;
            case ANNUALLY:
                triggerTurnoverPrompt = getLocalDate().getDayOfYear() == getLocalDate().lengthOfYear();
                break;
            default:
                return -1;
        }

        if (!triggerTurnoverPrompt) {
            return -1;
        }

        String dialogTitle;
        String dialogBody;

        if (getRetirementDefectionTracker().getRetirees().isEmpty()) {
            dialogTitle = resources.getString("turnoverRollRequired.text");
            dialogBody = resources.getString("turnoverDialogDescription.text");
        } else {
            dialogTitle = resources.getString("turnoverFinalPayments.text");
            dialogBody = resources.getString("turnoverPersonnelKilled.text");
        }

        Object[] options = { resources.getString("turnoverEmployeeTurnoverDialog.text"),
                             resources.getString("turnoverAdvanceRegardless"),
                             resources.getString("turnoverCancel.text") };

        return JOptionPane.showOptionDialog(null,
              dialogBody,
              dialogTitle,
              JOptionPane.YES_NO_CANCEL_OPTION,
              JOptionPane.INFORMATION_MESSAGE,
              null,
              options,
              options[0]);
    }

    /**
     * Checks if there are any scenarios that are due based on the current date.
     *
     * @return {@code true} if there are scenarios due, {@code false} otherwise
     */
    public boolean checkScenariosDue() {
        return getActiveMissions(true).stream()
                     .flatMap(m -> m.getCurrentScenarios().stream())
                     .anyMatch(s -> (s.getDate() != null) &&
                                          !(s instanceof AtBScenario) &&
                                          !getLocalDate().isBefore(s.getDate()));
    }

    /**
     * Sets the type of rating method used.
     */
    public void setUnitRating(IUnitRating rating) {
        unitRating = rating;
    }

    /**
     * Returns the type of rating method as selected in the Campaign Options dialog. Lazy-loaded for performance.
     * Default is CampaignOpsReputation
     */
    public IUnitRating getUnitRating() {
        // if we switched unit rating methods,
        if (unitRating != null && (unitRating.getUnitRatingMethod() != getCampaignOptions().getUnitRatingMethod())) {
            unitRating = null;
        }

        if (unitRating == null) {
            UnitRatingMethod method = getCampaignOptions().getUnitRatingMethod();

            if (UnitRatingMethod.FLD_MAN_MERCS_REV.equals(method)) {
                unitRating = new FieldManualMercRevDragoonsRating(this);
            }
        }

        return unitRating;
    }

    @Override
    public int getTechIntroYear() {
        if (getCampaignOptions().isLimitByYear()) {
            return getGameYear();
        } else {
            return Integer.MAX_VALUE;
        }
    }

    @Override
    public int getGameYear() {
        return getLocalDate().getYear();
    }

    @Override
    public ITechnology.Faction getTechFaction() {
        return techFaction;
    }

    public void updateTechFactionCode() {
        if (campaignOptions.isFactionIntroDate()) {
            for (ITechnology.Faction f : ITechnology.Faction.values()) {
                if (f.equals(ITechnology.Faction.NONE)) {
                    continue;
                }
                if (f.getCodeMM().equals(getFaction().getShortName())) {
                    techFaction = f;
                    UnitTechProgression.loadFaction(techFaction);
                    return;
                }
            }
            // If the tech progression data does not include the current faction,
            // use a generic.
            if (getFaction().isClan()) {
                techFaction = ITechnology.Faction.CLAN;
            } else if (getFaction().isPeriphery()) {
                techFaction = ITechnology.Faction.PER;
            } else {
                techFaction = ITechnology.Faction.IS;
            }
        } else {
            techFaction = ITechnology.Faction.NONE;
        }
        // Unit tech level will be calculated if the code has changed.
        UnitTechProgression.loadFaction(techFaction);
    }

    @Override
    public boolean useClanTechBase() {
        return getFaction().isClan();
    }

    @Override
    public boolean useMixedTech() {
        if (useClanTechBase()) {
            return campaignOptions.isAllowISPurchases();
        } else {
            return campaignOptions.isAllowClanPurchases();
        }
    }

    @Override
    public SimpleTechLevel getTechLevel() {
        for (SimpleTechLevel lvl : SimpleTechLevel.values()) {
            if (campaignOptions.getTechLevel() == lvl.ordinal()) {
                return lvl;
            }
        }
        return SimpleTechLevel.UNOFFICIAL;
    }

    @Override
    public boolean unofficialNoYear() {
        return false;
    }

    @Override
    public boolean useVariableTechLevel() {
        return campaignOptions.isVariableTechLevel();
    }

    @Override
    public boolean showExtinct() {
        return !campaignOptions.isDisallowExtinctStuff();
    }

    public BehaviorSettings getAutoResolveBehaviorSettings() {
        return autoResolveBehaviorSettings;
    }

    public void setAutoResolveBehaviorSettings(BehaviorSettings settings) {
        autoResolveBehaviorSettings = settings;
    }

    /**
     * Retrieves the address or title for the commanding officer, either in a formal or informal format.
     *
     * <p>
     * This method checks for the presence of a flagged commander. If no commander is found, a general fallback address
     * is returned based on the specified formality. If a commander is present, it further tailors the address based on
     * the gender of the commander (for informal styles) or their rank and surname (for formal styles).
     * </p>
     *
     * @param isInformal A boolean flag indicating whether the address should be informal (true for informal, false for
     *                   formal).
     *
     * @return A {@link String} representing the appropriate address for the commander, either formal or informal.
     */
    public String getCommanderAddress(boolean isInformal) {
        Person commander = getCommander();

        if (commander == null) {
            if (isInformal) {
                return resources.getString("generalFallbackAddressInformal.text");
            } else {
                return resources.getString("generalFallbackAddress.text");
            }
        }

        if (isInformal) {
            Gender commanderGender = commander.getGender();

            return switch (commanderGender) {
                case MALE -> resources.getString("informalAddressMale.text");
                case FEMALE -> resources.getString("informalAddressFemale.text");
                case OTHER_MALE, OTHER_FEMALE, RANDOMIZE -> resources.getString("generalFallbackAddressInformal.text");
            };
        }

        String commanderRank = commander.getRankName();

        if (commanderRank.equalsIgnoreCase("None") || commanderRank.equalsIgnoreCase("-") || commanderRank.isBlank()) {
            return resources.getString("generalFallbackAddress.text");
        }

        return commanderRank;
    }

    public int stockUpPartsInUse(Set<PartInUse> partsInUse) {
        int bought = 0;
        for (PartInUse partInUse : partsInUse) {
            int toBuy = findStockUpAmount(partInUse);
            if (toBuy > 0) {
                IAcquisitionWork partToBuy = partInUse.getPartToBuy();
                getShoppingList().addShoppingItem(partToBuy, toBuy, this);
                bought += 1;
            }
        }
        return bought;
    }

    public void stockUpPartsInUseGM(Set<PartInUse> partsInUse) {
        for (PartInUse partInUse : partsInUse) {
            int toBuy = findStockUpAmount(partInUse);
            while (toBuy > 0) {
                IAcquisitionWork partToBuy = partInUse.getPartToBuy();
                getQuartermaster().addPart((Part) partToBuy.getNewEquipment(), 0, true);
                --toBuy;
            }
        }
    }

    private int findStockUpAmount(PartInUse PartInUse) {
        int inventory = PartInUse.getStoreCount() + PartInUse.getTransferCount() + PartInUse.getPlannedCount();
        int needed = (int) Math.ceil(PartInUse.getRequestedStock() / 100.0 * PartInUse.getUseCount());
        int toBuy = needed - inventory;

        if (PartInUse.getIsBundle()) {
            toBuy = (int) Math.ceil((float) toBuy * PartInUse.getTonnagePerItem() / 5);
            // special case for armor only, as it's bought in 5 ton blocks. Armor is the
            // only kind of item that's assigned isBundle()
        }

        return toBuy;
    }

    public boolean isProcessProcurement() {
        return processProcurement;
    }

    public void setProcessProcurement(boolean processProcurement) {
        this.processProcurement = processProcurement;
    }

    // Simple getters and setters for our stock map
    public Map<String, Double> getPartsInUseRequestedStockMap() {
        return partsInUseRequestedStockMap;
    }

    public void setPartsInUseRequestedStockMap(Map<String, Double> partsInUseRequestedStockMap) {
        this.partsInUseRequestedStockMap = partsInUseRequestedStockMap;
    }

    public boolean getIgnoreMothballed() {
        return ignoreMothballed;
    }

    public void setIgnoreMothballed(boolean ignoreMothballed) {
        this.ignoreMothballed = ignoreMothballed;
    }

    public boolean getTopUpWeekly() {
        return topUpWeekly;
    }

    public void setTopUpWeekly(boolean topUpWeekly) {
        this.topUpWeekly = topUpWeekly;
    }

    public PartQuality getIgnoreSparesUnderQuality() {
        return ignoreSparesUnderQuality;
    }

    public void setIgnoreSparesUnderQuality(PartQuality ignoreSparesUnderQuality) {
        this.ignoreSparesUnderQuality = ignoreSparesUnderQuality;
    }

    public void writePartInUseToXML(final PrintWriter pw, int indent) {
        MHQXMLUtility.writeSimpleXMLTag(pw, indent, "ignoreMothBalled", ignoreMothballed);
        MHQXMLUtility.writeSimpleXMLTag(pw, indent, "topUpWeekly", topUpWeekly);
        MHQXMLUtility.writeSimpleXMLTag(pw, indent, "ignoreSparesUnderQuality", ignoreSparesUnderQuality.name());
        MHQXMLUtility.writeSimpleXMLOpenTag(pw, indent++, "partInUseMap");
        writePartInUseMapToXML(pw, indent);
        MHQXMLUtility.writeSimpleXMLCloseTag(pw, --indent, "partInUseMap");
    }

    public void writePartInUseMapToXML(final PrintWriter pw, int indent) {
        for (String key : partsInUseRequestedStockMap.keySet()) {
            MHQXMLUtility.writeSimpleXMLOpenTag(pw, indent++, "partInUseMapEntry");
            MHQXMLUtility.writeSimpleXMLTag(pw, indent, "partInUseMapKey", key);
            MHQXMLUtility.writeSimpleXMLTag(pw, indent, "partInUseMapVal", partsInUseRequestedStockMap.get(key));
            MHQXMLUtility.writeSimpleXMLCloseTag(pw, --indent, "partInUseMapEntry");
        }
    }

    /**
     * Wipes the Parts in use map for the purpose of resetting all values to their default
     */
    public void wipePartsInUseMap() {
        this.partsInUseRequestedStockMap.clear();
    }

    /**
     * Retrieves the campaign faction icon for the specified {@link Campaign}. If a custom icon is defined in the
     * campaign's unit icon configuration, that icon is used. Otherwise, a default faction logo is fetched based on the
     * campaign's faction short name.
     *
     * @return An {@link ImageIcon} representing the faction icon for the given campaign.
     */
    public ImageIcon getCampaignFactionIcon() {
        ImageIcon icon;
        StandardForceIcon campaignIcon = getUnitIcon();

        if (campaignIcon.getFilename() == null) {
            icon = getFactionLogo(currentDay.getYear(), getFaction().getShortName());
        } else {
            icon = campaignIcon.getImageIcon();
        }
        return icon;
    }

    /**
     * Checks if another active scenario has this scenarioID as it's linkedScenarioID and returns true if it finds one.
     */
    public boolean checkLinkedScenario(int scenarioID) {
        for (Scenario scenario : getScenarios()) {
            if ((scenario.getLinkedScenario() == scenarioID) &&
                      (getScenario(scenario.getId()).getStatus().isCurrent())) {
                return true;
            }
        }
        return false;
    }

    /**
     * Returns a list of entities (units) from all combat forces.
     *
     * @return a list of entities representing all combat units in the player force
     */
    public List<Entity> getAllCombatEntities() {
        List<Entity> units = new ArrayList<>();
        for (Force force : getAllForces()) {
            if (!force.isForceType(ForceType.STANDARD)) {
                continue;
            }
            for (UUID unitID : force.getUnits()) {
                units.add(getUnit(unitID).getEntity());
            }
        }
        return units;
    }


    /**
     * Determines the appropriate starting planet for a new campaign.
     *
     * <p>This method first attempts to obtain the starting planet from the campaign's primary method. If no valid
     * system is found, or if the result is "Terra" (which is the default value used when no system is set), it selects
     * a fallback faction's starting planet using the following logic:</p>
     *
     * <ul>
     *     <li>If the faction is "PIR", a random pirate faction (other than "PIR" itself) with an available starting
     *     planet is chosen, if available.</li>
     *     <li>If the faction is a clan, the generic "CLAN" faction is used as the fallback.</li>
     *     <li>If the faction is mercenary, 75% of the time the campaign will begin on the mercenary faction
     *     capital. Otherwise, they will begin on the capital of another playable faction.</li>
     *     <li>Otherwise, the default faction (Mercenary) is used as the fallback.</li>
     * </ul>
     *
     * <p>The returned result is always the system's primary planet.</p>
     *
     * @return the {@link Planet} object representing the new campaign's starting planet
     *
     * @author Illiani
     * @since 0.50.07
     */
    public Planet getNewCampaignStartingPlanet() {
        Factions factions = Factions.getInstance();

        PlanetarySystem startingSystem = faction.getStartingPlanet(this, currentDay);

        if (startingSystem == null) {
            Faction fallbackFaction = factions.getDefaultFaction();
            startingSystem = fallbackFaction.getStartingPlanet(this, currentDay);
        } else if (startingSystem.getId().equalsIgnoreCase("Terra")) {
            Faction fallbackFaction = factions.getDefaultFaction();

            if (faction.getShortName().equalsIgnoreCase("PIR")) {
                List<Faction> pirateFactions = new ArrayList<>();
                for (Faction activeFaction : factions.getActiveFactions(currentDay)) {
                    if (activeFaction.isPirate() &&
                              !activeFaction.getShortName().equalsIgnoreCase("PIR")) {
                        pirateFactions.add(activeFaction);
                    }
                }

                if (!pirateFactions.isEmpty()) {
                    fallbackFaction = ObjectUtility.getRandomItem(pirateFactions);
                }
            } else if (faction.isClan()) {
                fallbackFaction = factions.getFaction("CLAN");
            } else if (faction.getShortName().equalsIgnoreCase("MERC")) {
                // Most of the time, mercenary campaigns will begin on their faction capital (Galatea, etc.).
                // However, there is a 25% chance they begin in another faction's territory
                int roll = randomInt(4);

                if (roll == 0) {
                    fallbackFaction = factions.getFaction("MERC");
                } else {
                    List<Faction> recruitingFaction = new ArrayList<>();
                    for (Faction activeFaction : factions.getActiveFactions(currentDay)) {
                        if (activeFaction.isPlayable() && !activeFaction.isClan() && !activeFaction.isDeepPeriphery()) {
                            recruitingFaction.add(activeFaction);
                        }
                    }

                    if (!recruitingFaction.isEmpty()) {
                        fallbackFaction = ObjectUtility.getRandomItem(recruitingFaction);
                    }
                }
            }

            startingSystem = fallbackFaction.getStartingPlanet(this, currentDay);
        }

        return startingSystem.getPrimaryPlanet();
    }
}<|MERGE_RESOLUTION|>--- conflicted
+++ resolved
@@ -7134,13 +7134,9 @@
 
         List<AtBContract> activeAtBContracts = getActiveAtBContracts();
 
-<<<<<<< HEAD
-        if (campaignOptions.isUseFactionStandingOutlawedSafe()) {
-=======
         if (!skipAccessCheck
                   && campaignOptions.isUseFactionStandingOutlawedSafe()) {
             FactionHints factionHints = FactionHints.defaultFactionHints();
->>>>>>> e73781e2
             boolean canAccessSystem = FactionStandingUtilities.canEnterTargetSystem(faction, factionStandings,
                   getCurrentSystem(), end, currentDay, activeAtBContracts, factionHints);
             if (!canAccessSystem) {
@@ -7201,12 +7197,8 @@
                 }
 
                 // Skip systems where the campaign is outlawed
-<<<<<<< HEAD
-                if (campaignOptions.isUseFactionStandingOutlawedSafe()) {
-=======
                 if (!skipAccessCheck
-                          && campaignOptions.isUseFactionStandingOutlawed()) {
->>>>>>> e73781e2
+                          && campaignOptions.isUseFactionStandingOutlawedSafe()) {
                     boolean canAccessSystem = FactionStandingUtilities.canEnterTargetSystem(faction, factionStandings,
                           getCurrentSystem(), neighborSystem, currentDay, activeAtBContracts, factionHints);
                     if (!canAccessSystem) {
