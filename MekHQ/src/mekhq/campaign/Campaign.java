/*
 * Copyright (c) 2009 - Jay Lawson (jaylawson39 at yahoo.com). All Rights Reserved.
 * Copyright (C) 2013-2025 The MegaMek Team. All Rights Reserved.
 *
 * This file is part of MekHQ.
 *
 * MekHQ is free software: you can redistribute it and/or modify
 * it under the terms of the GNU General Public License (GPL),
 * version 3 or (at your option) any later version,
 * as published by the Free Software Foundation.
 *
 * MekHQ is distributed in the hope that it will be useful,
 * but WITHOUT ANY WARRANTY; without even the implied warranty
 * of MERCHANTABILITY or FITNESS FOR A PARTICULAR PURPOSE.
 * See the GNU General Public License for more details.
 *
 * A copy of the GPL should have been included with this project;
 * if not, see <https://www.gnu.org/licenses/>.
 *
 * NOTICE: The MegaMek organization is a non-profit group of volunteers
 * creating free software for the BattleTech community.
 *
 * MechWarrior, BattleMech, `Mech and AeroTech are registered trademarks
 * of The Topps Company, Inc. All Rights Reserved.
 *
 * Catalyst Game Labs and the Catalyst Game Labs logo are trademarks of
 * InMediaRes Productions, LLC.
 *
 * MechWarrior Copyright Microsoft Corporation. MekHQ was created under
 * Microsoft's "Game Content Usage Rules"
 * <https://www.xbox.com/en-US/developers/rules> and it is not endorsed by or
 * affiliated with Microsoft.
 */
package mekhq.campaign;

import static java.lang.Math.floor;
import static java.lang.Math.max;
import static megamek.common.compute.Compute.d6;
import static megamek.common.compute.Compute.randomInt;
import static mekhq.campaign.campaignOptions.CampaignOptions.TRANSIT_UNIT_MONTH;
import static mekhq.campaign.campaignOptions.CampaignOptions.TRANSIT_UNIT_WEEK;
import static mekhq.campaign.enums.DailyReportType.ACQUISITIONS;
import static mekhq.campaign.enums.DailyReportType.BATTLE;
import static mekhq.campaign.enums.DailyReportType.FINANCES;
import static mekhq.campaign.enums.DailyReportType.GENERAL;
import static mekhq.campaign.enums.DailyReportType.PERSONNEL;
import static mekhq.campaign.enums.DailyReportType.TECHNICAL;
import static mekhq.campaign.force.CombatTeam.recalculateCombatTeams;
import static mekhq.campaign.force.Force.FORCE_NONE;
import static mekhq.campaign.force.Force.FORCE_ORIGIN;
import static mekhq.campaign.force.Force.NO_ASSIGNED_SCENARIO;
import static mekhq.campaign.force.ForceType.STANDARD;
import static mekhq.campaign.market.contractMarket.ContractAutomation.performAutomatedActivation;
import static mekhq.campaign.market.personnelMarket.enums.PersonnelMarketStyle.PERSONNEL_MARKET_DISABLED;
import static mekhq.campaign.mission.AtBContract.pickRandomCamouflage;
import static mekhq.campaign.parts.enums.PartQuality.QUALITY_A;
import static mekhq.campaign.personnel.PersonnelOptions.ADMIN_INTERSTELLAR_NEGOTIATOR;
import static mekhq.campaign.personnel.PersonnelOptions.ADMIN_LOGISTICIAN;
import static mekhq.campaign.personnel.medical.advancedMedicalAlternate.AdvancedMedicalAlternateImplants.giveEIImplant;
import static mekhq.campaign.personnel.skills.SkillType.EXP_NONE;
import static mekhq.campaign.personnel.skills.SkillType.S_ADMIN;
import static mekhq.campaign.personnel.skills.SkillType.S_ASTECH;
import static mekhq.campaign.personnel.skills.SkillType.S_MEDTECH;
import static mekhq.campaign.personnel.skills.SkillType.S_NEGOTIATION;
import static mekhq.campaign.personnel.skills.SkillType.S_STRATEGY;
import static mekhq.campaign.personnel.skills.SkillType.S_TECH_MECHANIC;
import static mekhq.campaign.personnel.skills.SkillType.getType;
import static mekhq.campaign.personnel.turnoverAndRetention.RetirementDefectionTracker.Payout.isBreakingContract;
import static mekhq.campaign.randomEvents.GrayMonday.isGrayMonday;
import static mekhq.campaign.randomEvents.prisoners.PrisonerEventManager.DEFAULT_TEMPORARY_CAPACITY;
import static mekhq.campaign.randomEvents.prisoners.PrisonerEventManager.MINIMUM_TEMPORARY_CAPACITY;
import static mekhq.campaign.unit.Unit.TECH_WORK_DAY;
import static mekhq.campaign.universe.Faction.MERCENARY_FACTION_CODE;
import static mekhq.campaign.universe.Faction.PIRATE_FACTION_CODE;
import static mekhq.campaign.universe.Factions.getFactionLogo;
import static mekhq.gui.campaignOptions.enums.ProcurementPersonnelPick.isIneligibleToPerformProcurement;

import java.io.PrintWriter;
import java.text.MessageFormat;
import java.time.DayOfWeek;
import java.time.LocalDate;
import java.time.Month;
import java.time.temporal.ChronoUnit;
import java.time.temporal.WeekFields;
import java.util.*;
import java.util.Map.Entry;
import java.util.stream.Collectors;
import javax.swing.ImageIcon;
import javax.swing.JOptionPane;

import megamek.Version;
import megamek.client.bot.princess.BehaviorSettings;
import megamek.client.generator.RandomGenderGenerator;
import megamek.client.generator.RandomNameGenerator;
import megamek.client.generator.RandomUnitGenerator;
import megamek.client.ui.util.PlayerColour;
import megamek.codeUtilities.ObjectUtility;
import megamek.common.Player;
import megamek.common.SimpleTechLevel;
import megamek.common.annotations.Nullable;
import megamek.common.enums.AvailabilityValue;
import megamek.common.enums.Gender;
import megamek.common.enums.TechBase;
import megamek.common.equipment.BombLoadout;
import megamek.common.equipment.BombMounted;
import megamek.common.equipment.EquipmentTypeLookup;
import megamek.common.equipment.Mounted;
import megamek.common.game.Game;
import megamek.common.icons.Camouflage;
import megamek.common.icons.Portrait;
import megamek.common.interfaces.ITechManager;
import megamek.common.loaders.BLKFile;
import megamek.common.loaders.EntityLoadingException;
import megamek.common.loaders.EntitySavingException;
import megamek.common.loaders.MekFileParser;
import megamek.common.loaders.MekSummary;
import megamek.common.loaders.MekSummaryCache;
import megamek.common.options.GameOptions;
import megamek.common.options.IBasicOption;
import megamek.common.options.IOption;
import megamek.common.options.IOptionGroup;
import megamek.common.planetaryConditions.PlanetaryConditions;
import megamek.common.rolls.TargetRoll;
import megamek.common.units.*;
import megamek.common.util.BuildingBlock;
import megamek.logging.MMLogger;
import mekhq.MHQConstants;
import mekhq.MekHQ;
import mekhq.Utilities;
import mekhq.campaign.Quartermaster.PartAcquisitionResult;
import mekhq.campaign.againstTheBot.AtBConfiguration;
import mekhq.campaign.campaignOptions.AcquisitionsType;
import mekhq.campaign.camOpsReputation.IUnitRating;
import mekhq.campaign.camOpsReputation.ReputationController;
import mekhq.campaign.campaignOptions.CampaignOptions;
import mekhq.campaign.campaignOptions.CampaignOptionsMarshaller;
import mekhq.campaign.enums.CampaignTransportType;
import mekhq.campaign.enums.DailyReportType;
import mekhq.campaign.enums.DragoonRating;
import mekhq.campaign.events.*;
import mekhq.campaign.events.loans.LoanNewEvent;
import mekhq.campaign.events.loans.LoanPaidEvent;
import mekhq.campaign.events.missions.MissionNewEvent;
import mekhq.campaign.events.missions.MissionRemovedEvent;
import mekhq.campaign.events.parts.PartChangedEvent;
import mekhq.campaign.events.parts.PartWorkEvent;
import mekhq.campaign.events.persons.PersonChangedEvent;
import mekhq.campaign.events.persons.PersonNewEvent;
import mekhq.campaign.events.persons.PersonRemovedEvent;
import mekhq.campaign.events.scenarios.ScenarioNewEvent;
import mekhq.campaign.events.scenarios.ScenarioRemovedEvent;
import mekhq.campaign.events.units.UnitNewEvent;
import mekhq.campaign.events.units.UnitRemovedEvent;
import mekhq.campaign.finances.Accountant;
import mekhq.campaign.finances.CurrencyManager;
import mekhq.campaign.finances.Finances;
import mekhq.campaign.finances.Loan;
import mekhq.campaign.finances.Money;
import mekhq.campaign.finances.enums.TransactionType;
import mekhq.campaign.force.CombatTeam;
import mekhq.campaign.force.Force;
import mekhq.campaign.force.ForceType;
import mekhq.campaign.icons.StandardForceIcon;
import mekhq.campaign.icons.UnitIcon;
import mekhq.campaign.log.HistoricalLogEntry;
import mekhq.campaign.log.LogEntry;
import mekhq.campaign.log.ServiceLogger;
import mekhq.campaign.market.PartsStore;
import mekhq.campaign.market.PersonnelMarket;
import mekhq.campaign.market.ShoppingList;
import mekhq.campaign.market.contractMarket.AbstractContractMarket;
import mekhq.campaign.market.personnelMarket.enums.PersonnelMarketStyle;
import mekhq.campaign.market.personnelMarket.markets.NewPersonnelMarket;
import mekhq.campaign.market.unitMarket.AbstractUnitMarket;
import mekhq.campaign.mission.AtBContract;
import mekhq.campaign.mission.AtBDynamicScenario;
import mekhq.campaign.mission.AtBScenario;
import mekhq.campaign.mission.Contract;
import mekhq.campaign.mission.Mission;
import mekhq.campaign.mission.Scenario;
import mekhq.campaign.mission.TransportCostCalculations;
import mekhq.campaign.mission.enums.CombatRole;
import mekhq.campaign.mission.enums.MissionStatus;
import mekhq.campaign.mission.rentals.ContractRentalType;
import mekhq.campaign.mission.rentals.FacilityRentals;
import mekhq.campaign.parts.AmmoStorage;
import mekhq.campaign.parts.Armor;
import mekhq.campaign.parts.BAArmor;
import mekhq.campaign.parts.OmniPod;
import mekhq.campaign.parts.Part;
import mekhq.campaign.parts.PartInventory;
import mekhq.campaign.parts.Refit;
import mekhq.campaign.parts.SpacecraftCoolingSystem;
import mekhq.campaign.parts.enums.PartQuality;
import mekhq.campaign.parts.equipment.AmmoBin;
import mekhq.campaign.parts.equipment.EquipmentPart;
import mekhq.campaign.parts.equipment.MissingEquipmentPart;
import mekhq.campaign.parts.meks.MekLocation;
import mekhq.campaign.parts.missing.MissingPart;
import mekhq.campaign.parts.protomeks.ProtoMekArmor;
import mekhq.campaign.personnel.Bloodname;
import mekhq.campaign.personnel.Person;
import mekhq.campaign.personnel.PersonnelOptions;
import mekhq.campaign.personnel.SpecialAbility;
import mekhq.campaign.personnel.advancedCharacterBuilder.LifePath;
import mekhq.campaign.personnel.autoAwards.AutoAwardsController;
import mekhq.campaign.personnel.death.RandomDeath;
import mekhq.campaign.personnel.divorce.AbstractDivorce;
import mekhq.campaign.personnel.enums.PersonnelRole;
import mekhq.campaign.personnel.enums.PersonnelStatus;
import mekhq.campaign.personnel.enums.Phenotype;
import mekhq.campaign.personnel.enums.SplittingSurnameStyle;
import mekhq.campaign.personnel.generator.AbstractPersonnelGenerator;
import mekhq.campaign.personnel.generator.AbstractSpecialAbilityGenerator;
import mekhq.campaign.personnel.generator.DefaultPersonnelGenerator;
import mekhq.campaign.personnel.generator.DefaultSpecialAbilityGenerator;
import mekhq.campaign.personnel.generator.RandomPortraitGenerator;
import mekhq.campaign.personnel.marriage.AbstractMarriage;
import mekhq.campaign.personnel.medical.MASHCapacity;
import mekhq.campaign.personnel.medical.advancedMedicalAlternate.Inoculations;
import mekhq.campaign.personnel.procreation.AbstractProcreation;
import mekhq.campaign.personnel.ranks.RankSystem;
import mekhq.campaign.personnel.ranks.RankValidator;
import mekhq.campaign.personnel.skills.Appraisal;
import mekhq.campaign.personnel.skills.Attributes;
import mekhq.campaign.personnel.skills.RandomSkillPreferences;
import mekhq.campaign.personnel.skills.Skill;
import mekhq.campaign.personnel.skills.SkillModifierData;
import mekhq.campaign.personnel.skills.SkillType;
import mekhq.campaign.personnel.turnoverAndRetention.RetirementDefectionTracker;
import mekhq.campaign.randomEvents.RandomEventLibraries;
import mekhq.campaign.randomEvents.prisoners.enums.PrisonerStatus;
import mekhq.campaign.storyArc.StoryArc;
import mekhq.campaign.stratCon.StratConContractInitializer;
import mekhq.campaign.stratCon.StratConRulesManager;
import mekhq.campaign.stratCon.StratConTrackState;
import mekhq.campaign.unit.CargoStatistics;
import mekhq.campaign.unit.CrewType;
import mekhq.campaign.unit.HangarStatistics;
import mekhq.campaign.unit.TestUnit;
import mekhq.campaign.unit.Unit;
import mekhq.campaign.unit.UnitOrder;
import mekhq.campaign.unit.UnitTechProgression;
import mekhq.campaign.unit.enums.TransporterType;
import mekhq.campaign.universe.*;
import mekhq.campaign.universe.enums.HiringHallLevel;
import mekhq.campaign.universe.eras.Era;
import mekhq.campaign.universe.eras.Eras;
import mekhq.campaign.universe.factionHints.FactionHints;
import mekhq.campaign.universe.factionStanding.FactionStandingJudgmentType;
import mekhq.campaign.universe.factionStanding.FactionStandingUltimatumsLibrary;
import mekhq.campaign.universe.factionStanding.FactionStandingUtilities;
import mekhq.campaign.universe.factionStanding.FactionStandings;
import mekhq.campaign.universe.fameAndInfamy.FameAndInfamyController;
import mekhq.campaign.universe.selectors.factionSelectors.AbstractFactionSelector;
import mekhq.campaign.universe.selectors.factionSelectors.DefaultFactionSelector;
import mekhq.campaign.universe.selectors.factionSelectors.RangedFactionSelector;
import mekhq.campaign.universe.selectors.planetSelectors.AbstractPlanetSelector;
import mekhq.campaign.universe.selectors.planetSelectors.DefaultPlanetSelector;
import mekhq.campaign.universe.selectors.planetSelectors.RangedPlanetSelector;
import mekhq.campaign.work.IAcquisitionWork;
import mekhq.campaign.work.IPartWork;
import mekhq.gui.baseComponents.immersiveDialogs.ImmersiveDialogSimple;
import mekhq.gui.baseComponents.immersiveDialogs.ImmersiveDialogWidth;
import mekhq.gui.campaignOptions.enums.ProcurementPersonnelPick;
import mekhq.gui.dialog.factionStanding.factionJudgment.FactionJudgmentDialog;
import mekhq.module.atb.AtBEventProcessor;
import mekhq.service.IAutosaveService;
import mekhq.utilities.MHQXMLUtility;
import mekhq.utilities.ReportingUtilities;

/**
 * The main campaign class, keeps track of teams and units
 *
 * @author Taharqa
 */
public class Campaign implements ITechManager {
    private static final MMLogger LOGGER = MMLogger.create(Campaign.class);

    public static final String REPORT_LINEBREAK = "<br/><br/>";
    /**
     * When using the 'useful assistants' campaign options, the relevant skill levels possessed by each assistant is
     * divided by this value and then floored.\
     */
    private static final double ASSISTANT_SKILL_LEVEL_DIVIDER = 2.5;

    private UUID id;
    private Version version; // this is dynamically populated on load and doesn't need to be saved
    private final List<Version> pastVersions = new ArrayList<>();

    // we have three things to track: (1) teams, (2) units, (3) repair tasks
    // we will use the same basic system (borrowed from MegaMek) for tracking
    // all three
    // OK now we have more, parts, personnel, forces, missions, and scenarios.
    // and more still - we're tracking DropShips and WarShips in a separate set so
    // that we can assign units to transports
    private final Hangar units = new Hangar();
    CampaignTransporterMap shipTransporters = new CampaignTransporterMap(this, CampaignTransportType.SHIP_TRANSPORT);
    CampaignTransporterMap tacticalTransporters = new CampaignTransporterMap(this,
          CampaignTransportType.TACTICAL_TRANSPORT);
    CampaignTransporterMap towTransporters = new CampaignTransporterMap(this, CampaignTransportType.TOW_TRANSPORT);
    private final Map<UUID, Person> personnel = new LinkedHashMap<>();
    private Warehouse parts = new Warehouse();
    private final TreeMap<Integer, Force> forceIds = new TreeMap<>();
    private final TreeMap<Integer, Mission> missions = new TreeMap<>();
    private final TreeMap<Integer, Scenario> scenarios = new TreeMap<>();
    private final Map<UUID, List<Kill>> kills = new HashMap<>();

    // This maps PartInUse ToString() results to doubles, representing a mapping
    // of parts in use to their requested stock percentages to make these values
    // persistent
    private Map<String, Double> partsInUseRequestedStockMap = new LinkedHashMap<>();

    private transient final UnitNameTracker unitNameTracker = new UnitNameTracker();

    private int asTechPool;
    private int asTechPoolMinutes;
    private int asTechPoolOvertime;
    private int medicPool;

    private int lastForceId;
    private int lastMissionId;
    private int lastScenarioId;

    // I need to put a basic game object in campaign so that I can
    // assign it to the entities, otherwise some entity methods may get NPE
    // if they try to call up game options
    private final Game game;
    private final Player player;

    private GameOptions gameOptions;

    private String name;
    private LocalDate currentDay;
    private LocalDate campaignStartDate;

    // hierarchically structured Force object to define TO&E
    private Force forces;
    private Hashtable<Integer, CombatTeam> combatTeams; // AtB

    private Faction faction;
    private megamek.common.enums.Faction techFaction;
    private String retainerEmployerCode; // AtB
    private LocalDate retainerStartDate; // AtB
    private RankSystem rankSystem;

    private final ArrayList<String> currentReport;
    private transient String currentReportHTML;
    private transient List<String> newReports;

    private final ArrayList<String> personnelReport;
    private transient String personnelReportHTML;
    private transient List<String> newPersonnelReports;

    private final ArrayList<String> skillReport;
    private transient String skillReportHTML;
    private transient List<String> newSkillReports;

    private final ArrayList<String> technicalReport;
    private transient String technicalReportHTML;
    private transient List<String> newTechnicalReports;

    private final ArrayList<String> financesReport;
    private transient String financesReportHTML;
    private transient List<String> newFinancesReports;

    private final ArrayList<String> acquisitionsReport;
    private transient String acquisitionsReportHTML;
    private transient List<String> newAcquisitionsReports;

    private final ArrayList<String> medicalReport;
    private transient String medicalReportHTML;
    private transient List<String> newMedicalReports;

    private final ArrayList<String> battleReport;
    private transient String battleReportHTML;
    private transient List<String> newBattleReports;

    private boolean fieldKitchenWithinCapacity;
    private int mashTheatreCapacity;
    private int repairBaysRented;

    // this is updated and used per gaming session, it is enabled/disabled via the Campaign options we're re-using
    // the LogEntry class used to store Personnel entries
    public LinkedList<LogEntry> inMemoryLogHistory = new LinkedList<>();

    private boolean overtime;
    private boolean gmMode;
    private transient boolean overviewLoadingValue = true;

    private Camouflage camouflage = pickRandomCamouflage(3025, "Root");
    private PlayerColour colour = PlayerColour.BLUE;
    private StandardForceIcon unitIcon = new UnitIcon(null, null);

    private Finances finances;

    private Systems systemsInstance;
    private CurrentLocation location;
    private boolean isAvoidingEmptySystems;
    private boolean isOverridingCommandCircuitRequirements;

    private final News news;

    private PartsStore partsStore;

    private final List<String> customs;

    private CampaignOptions campaignOptions;
    private RandomSkillPreferences randomSkillPreferences = new RandomSkillPreferences();
    private MekHQ app;

    private ShoppingList shoppingList;

    private NewPersonnelMarket newPersonnelMarket;

    @Deprecated(since = "0.50.06")
    private PersonnelMarket personnelMarket;

    private AbstractContractMarket contractMarket;
    private AbstractUnitMarket unitMarket;

    private RandomDeath randomDeath;
    private transient AbstractDivorce divorce;
    private transient AbstractMarriage marriage;
    private transient AbstractProcreation procreation;
    private List<Person> personnelWhoAdvancedInXP;

    private RetirementDefectionTracker retirementDefectionTracker;
    private final List<String> turnoverRetirementInformation;

    private AtBConfiguration atbConfig; // AtB
    private AtBEventProcessor atbEventProcessor; // AtB
    private LocalDate shipSearchStart; // AtB
    private int shipSearchType;
    private String shipSearchResult; // AtB
    private LocalDate shipSearchExpiration; // AtB
    private IUnitGenerator unitGenerator; // deprecated
    @Deprecated(since = "0.50.10", forRemoval = true)
    private IUnitRating unitRating; // deprecated
    private ReputationController reputation;
    private int crimeRating;
    private int crimePirateModifier;
    private LocalDate dateOfLastCrime;
    private FactionStandings factionStandings;
    private int initiativeBonus;
    private int initiativeMaxBonus;
    private CampaignSummary campaignSummary;
    private final Quartermaster quartermaster;
    private StoryArc storyArc;
    private BehaviorSettings autoResolveBehaviorSettings;
    private List<UUID> automatedMothballUnits;
    private int temporaryPrisonerCapacity;
    private boolean processProcurement;

    // options relating to parts in use and restock
    private boolean ignoreMothballed;
    private boolean topUpWeekly;
    private PartQuality ignoreSparesUnderQuality;

    // Libraries
    // We deliberately don't write this data to the save file as we want it rebuilt
    // every time the campaign loads. This ensures updates can be applied and there is no risk of
    // bugs being permanently locked into the campaign file.
    private RandomEventLibraries randomEventLibraries;
    private FactionStandingUltimatumsLibrary factionStandingUltimatumsLibrary;
    private Map<UUID, LifePath> lifePathLibrary;

    /**
     * A constant that provides the ISO-8601 definition of week-based fields.
     *
     * <p>This includes the first day of the week set to Monday and the minimal number of days in the first week of
     * the year set to 4.</p>
     */
    public static final WeekFields WEEK_FIELDS = WeekFields.ISO;

    /**
     * Represents the different types of administrative specializations. Each specialization corresponds to a distinct
     * administrative role within the organization.
     *
     * <p>
     * These specializations are used to determine administrative roles and responsibilities, such as by identifying the
     * most senior administrator for a given role.
     * </p>
     */
    public enum AdministratorSpecialization {
        COMMAND, LOGISTICS, TRANSPORT, HR
    }

    private final transient ResourceBundle resources = ResourceBundle.getBundle("mekhq.resources.Campaign",
          MekHQ.getMHQOptions().getLocale());

    /**
     * This is used to determine if the player has an active AtB Contract, and is recalculated on load
     */
    private transient boolean hasActiveContract;

    private final IAutosaveService autosaveService;

    public Campaign(CampaignConfiguration campConf) {
        this(
              campConf.getGame(),
              campConf.getPlayer(),
              campConf.getName(),
              campConf.getDate(),
              campConf.getCampaignOpts(),
              campConf.getGameOptions(),
              campConf.getPartsStore(),
              campConf.getNewPersonnelMarket(),
              campConf.getRandomDeath(),
              campConf.getCampaignSummary(),
              campConf.getfaction(),
              campConf.getTechFaction(),
              campConf.getCurrencyManager(),
              campConf.getSystemsInstance(),
              campConf.getLocation(),
              campConf.getReputationController(),
              campConf.getFactionStandings(),
              campConf.getRankSystem(),
              campConf.getforce(),
              campConf.getfinances(),
              campConf.getRandomEvents(),
              campConf.getUltimatums(),
              campConf.getLifePaths(),
              campConf.getRetDefTracker(),
              campConf.getAutosave(),
              campConf.getBehaviorSettings(),
              campConf.getPersonnelMarket(),
              campConf.getAtBMonthlyContractMarket(),
              campConf.getUnitMarket(),
              campConf.getDivorce(),
              campConf.getMarriage(),
              campConf.getProcreation()
        );
    }

    public Campaign(Game game, Player player, String name, LocalDate date, CampaignOptions campaignOpts,
          GameOptions gameOptions, PartsStore partsStore, NewPersonnelMarket newPersonnelMarket,
          RandomDeath randomDeath, CampaignSummary campaignSummary, Faction faction,
          megamek.common.enums.Faction techFaction, CurrencyManager currencyManager, Systems systemsInstance,
          CurrentLocation startLocation, ReputationController reputationController, FactionStandings factionStandings,
          RankSystem rankSystem, Force force, Finances finances, RandomEventLibraries randomEvents,
          FactionStandingUltimatumsLibrary ultimatums, Map<UUID, LifePath> lifePaths,
          RetirementDefectionTracker retDefTracker, IAutosaveService autosave, BehaviorSettings behaviorSettings,
          PersonnelMarket persMarket, AbstractContractMarket atbMonthlyContractMarket, AbstractUnitMarket unitMarket,
          AbstractDivorce divorce, AbstractMarriage marriage, AbstractProcreation procreation) {

        // Essential state
        id = UUID.randomUUID();
        this.game = game;
        this.player = player;
        this.game.addPlayer(0, this.player);
        this.name = name;
        currentDay = date;
        campaignOptions = campaignOpts;
        this.gameOptions = gameOptions;
        game.setOptions(gameOptions);
        this.techFaction = techFaction;
        this.systemsInstance = systemsInstance;
        location = startLocation;
        reputation = reputationController;
        this.factionStandings = factionStandings;
        forces = force;
        forceIds.put(0, forces);
        this.finances = finances;
        randomEventLibraries = randomEvents;
        factionStandingUltimatumsLibrary = ultimatums;
        lifePathLibrary = lifePaths;
        retirementDefectionTracker = retDefTracker;
        autosaveService = autosave;
        autoResolveBehaviorSettings = behaviorSettings;
        this.partsStore = partsStore;
        this.newPersonnelMarket = newPersonnelMarket;
        this.randomDeath = randomDeath;
        this.campaignSummary = campaignSummary;

        // Members that take `this` as an argument
        this.quartermaster = new Quartermaster(this);

        // Primary init, sets state from passed values
        setFaction(faction);
        setRankSystemDirect(rankSystem);
        setPersonnelMarket(persMarket);
        setContractMarket(atbMonthlyContractMarket);
        setUnitMarket(unitMarket);
        setDivorce(divorce);
        setMarriage(marriage);
        setProcreation(procreation);

        // Starting config / default values
        campaignStartDate = null;
        shoppingList = new ShoppingList();
        isAvoidingEmptySystems = true;
        isOverridingCommandCircuitRequirements = false;
        overtime = false;
        gmMode = false;
        retainerEmployerCode = null;
        retainerStartDate = null;
        crimeRating = 0;
        crimePirateModifier = 0;
        dateOfLastCrime = null;
        initiativeBonus = 0;
        initiativeMaxBonus = 1;
        combatTeams = new Hashtable<>();
        asTechPool = 0;
        medicPool = 0;
        customs = new ArrayList<>();
        personnelWhoAdvancedInXP = new ArrayList<>();
        turnoverRetirementInformation = new ArrayList<>();
        atbConfig = null;
        hasActiveContract = false;
        fieldKitchenWithinCapacity = false;
        mashTheatreCapacity = 0;
        repairBaysRented = 0;
        automatedMothballUnits = new ArrayList<>();
        temporaryPrisonerCapacity = DEFAULT_TEMPORARY_CAPACITY;
        processProcurement = true;
        topUpWeekly = false;
        ignoreMothballed = true;
        ignoreSparesUnderQuality = QUALITY_A;

        // Reports
        currentReport = new ArrayList<>();
        currentReportHTML = "";
        newReports = new ArrayList<>();

        personnelReport = new ArrayList<>();
        personnelReportHTML = "";
        newPersonnelReports = new ArrayList<>();

        skillReport = new ArrayList<>();
        skillReportHTML = "";
        newSkillReports = new ArrayList<>();

        technicalReport = new ArrayList<>();
        technicalReportHTML = "";
        newTechnicalReports = new ArrayList<>();

        financesReport = new ArrayList<>();
        financesReportHTML = "";
        newFinancesReports = new ArrayList<>();

        acquisitionsReport = new ArrayList<>();
        acquisitionsReportHTML = "";
        newAcquisitionsReports = new ArrayList<>();

        medicalReport = new ArrayList<>();
        medicalReportHTML = "";
        newMedicalReports = new ArrayList<>();

        battleReport = new ArrayList<>();
        battleReportHTML = "";
        newBattleReports = new ArrayList<>();

        // Secondary initialization from passed / derived values
        news = new News(getGameYear(), id.getLeastSignificantBits());
        resetAsTechMinutes();

        // These classes require a Campaign reference to operate/initialize
        currencyManager.setCampaign(this);
        this.partsStore.stock(this);
        this.newPersonnelMarket.setCampaign(this);
        this.randomDeath.setCampaign(this);
        this.campaignSummary.setCampaign(this);

        // TODO remove Immersive Dialog's reliance on Campaign so this can be enabled and the duplicate code in
        //  CampaignFactory can be removed.
        //        try {
        //            lifePathLibrary = LifePathIO.loadAllLifePaths(this);
        //        } catch (Exception ex) {
        //            LOGGER.error("Unable to initialize Life Path Library. If this wasn't during automated testing this must " +
        //                               "be investigated.", ex);
        //        }
    }

    public IAutosaveService getAutosaveService() {
        return autosaveService;
    }

    /**
     * @return the app
     */
    public MekHQ getApp() {
        return app;
    }

    /**
     * @param app the app to set
     */
    public void setApp(MekHQ app) {
        this.app = app;
    }

    /**
     * @param overviewLoadingValue the overviewLoadingValue to set
     */
    public void setOverviewLoadingValue(boolean overviewLoadingValue) {
        this.overviewLoadingValue = overviewLoadingValue;
    }

    public Game getGame() {
        return game;
    }

    public Player getPlayer() {
        return player;
    }

    public void setId(UUID id) {
        this.id = id;
    }

    public UUID getId() {
        return id;
    }

    public void setVersion(Version version) {
        this.version = version;
    }

    public @Nullable Version getVersion() {
        return version;
    }

    public List<Version> getPastVersions() {
        return pastVersions;
    }

    public void addPastVersion(Version pastVersion) {
        this.pastVersions.add(pastVersion);
    }

    public String getName() {
        return name;
    }

    public void setName(String s) {
        this.name = s;
    }

    public Era getEra() {
        return Eras.getInstance().getEra(getLocalDate());
    }

    public String getTitle() {
        return getName() +
                     " (" +
                     getFaction().getFullName(getGameYear()) +
                     ')' +
                     " - " +
                     MekHQ.getMHQOptions().getLongDisplayFormattedDate(getLocalDate()) +
                     " (" +
                     getEra() +
                     ')';
    }

    public LocalDate getLocalDate() {
        return currentDay;
    }

    public void setLocalDate(LocalDate currentDay) {
        this.currentDay = currentDay;
    }

    public LocalDate getCampaignStartDate() {
        return campaignStartDate;
    }

    public void setCampaignStartDate(LocalDate campaignStartDate) {
        this.campaignStartDate = campaignStartDate;
    }

    public PlanetarySystem getCurrentSystem() {
        return location.getCurrentSystem();
    }

    public boolean isAvoidingEmptySystems() {
        return isAvoidingEmptySystems;
    }

    public void setIsAvoidingEmptySystems(boolean isAvoidingEmptySystems) {
        this.isAvoidingEmptySystems = isAvoidingEmptySystems;
    }

    public boolean isOverridingCommandCircuitRequirements() {
        return isOverridingCommandCircuitRequirements;
    }

    public void setIsOverridingCommandCircuitRequirements(boolean isOverridingCommandCircuitRequirements) {
        this.isOverridingCommandCircuitRequirements = isOverridingCommandCircuitRequirements;
    }

    public boolean isUseCommandCircuitForContract(Contract contract) {
        if (contract instanceof AtBContract atBContract) {

            return FactionStandingUtilities.isUseCommandCircuit(
                  isOverridingCommandCircuitRequirements, gmMode,
                  campaignOptions.isUseFactionStandingCommandCircuitSafe(),
                  factionStandings, List.of(atBContract));
        } else {
            return false;
        }
    }

    public boolean isUseCommandCircuit() {
        return FactionStandingUtilities.isUseCommandCircuit(
              isOverridingCommandCircuitRequirements(), isGM(),
              getCampaignOptions().isUseFactionStandingCommandCircuitSafe(),
              getFactionStandings(), getFutureAtBContracts());
    }

    /**
     * Returns the Hiring Hall level from the force's current system on the current date. If there is no hiring hall
     * present, the level is HiringHallLevel.NONE.
     *
     * @return The Hiring Hall level of the current system at the present date.
     */
    public HiringHallLevel getSystemHiringHallLevel() {
        return getCurrentSystem().getHiringHallLevel(getLocalDate());
    }

    public Money getFunds() {
        return finances.getBalance();
    }

    public void setForces(Force f) {
        forces = f;
    }

    public Force getForces() {
        return forces;
    }

    public List<Force> getAllForces() {
        return new ArrayList<>(forceIds.values());
    }

    public TreeMap<Integer, Force> getForceIds() {
        return forceIds;
    }

    /**
     * Retrieves all units in the Table of Organization and Equipment (TOE).
     *
     * <p>This method provides a list of unique identifiers for all units currently included in the force's TOE
     * structure.</p>
     *
     * @param standardForcesOnly if {@code true}, returns only units in {@link ForceType#STANDARD} forces; if
     *                           {@code false}, returns all units.
     *
     * @return a List of UUID objects representing all units in the TOE according to the specified filter
     *
     * @author Illiani
     * @since 0.50.05
     */
    public List<UUID> getAllUnitsInTheTOE(boolean standardForcesOnly) {
        return forces.getAllUnits(standardForcesOnly);
    }

    /**
     * Adds a {@link CombatTeam} to the {@code combatTeams} {@link Hashtable} using {@code forceId} as the key.
     *
     * @param combatTeam the {@link CombatTeam} to be added to the {@link Hashtable}
     */
    public void addCombatTeam(CombatTeam combatTeam) {
        combatTeams.put(combatTeam.getForceId(), combatTeam);
    }

    /**
     * Removes a {@link CombatTeam} from the {@code combatTeams} {@link Hashtable} using {@code forceId} as the key.
     *
     * @param forceId the key of the {@link CombatTeam} to be removed from the {@link Hashtable}
     */
    public void removeCombatTeam(final int forceId) {
        this.combatTeams.remove(forceId);
    }

    /**
     * Returns the {@link Hashtable} using the combatTeam's {@code forceId} as the key and containing all the
     * {@link CombatTeam} objects after removing the ineligible ones. Although sanitization might not be necessary, it
     * ensures that there is no need for {@code isEligible()} checks when fetching the {@link Hashtable}.
     *
     * @return the sanitized {@link Hashtable} of {@link CombatTeam} objects stored in the current campaign.
     */
    public Hashtable<Integer, CombatTeam> getCombatTeamsAsMap() {
        // Here we sanitize the list, ensuring ineligible formations have been removed
        // before
        // returning the hashtable. In theory, this shouldn't be necessary, however,
        // having this
        // sanitizing step should remove the need for isEligible() checks whenever we
        // fetch the
        // hashtable.
        for (Force force : getAllForces()) {
            int forceId = force.getId();
            if (combatTeams.containsKey(forceId)) {
                CombatTeam combatTeam = combatTeams.get(forceId);

                if (combatTeam.isEligible(this)) {
                    continue;
                }
            } else {
                CombatTeam combatTeam = new CombatTeam(forceId, this);

                if (combatTeam.isEligible(this)) {
                    combatTeams.put(forceId, combatTeam);
                    continue;
                }
            }

            combatTeams.remove(forceId);
        }

        return combatTeams;
    }

    /**
     * Returns an {@link ArrayList} of all {@link CombatTeam} objects in the {@code combatTeams} {@link Hashtable}.
     * Calls the {@code getCombatTeamsTable()} method to sanitize the {@link Hashtable} before conversion to
     * {@link ArrayList}.
     *
     * @return an {@link ArrayList} of all the {@link CombatTeam} objects in the {@code combatTeams} {@link Hashtable}
     */
    public ArrayList<CombatTeam> getCombatTeamsAsList() {
        // This call allows us to utilize the self-sanitizing feature of getCombatTeamsTable(), without needing to
        // directly include the code here, too.
        combatTeams = getCombatTeamsAsMap();

        return combatTeams.values()
                     .stream()
                     .filter(l -> forceIds.containsKey(l.getForceId()))
                     .collect(Collectors.toCollection(ArrayList::new));
    }

    public void setShoppingList(ShoppingList sl) {
        shoppingList = sl;
    }

    public ShoppingList getShoppingList() {
        return shoppingList;
    }

    // region Markets
    public PersonnelMarket getPersonnelMarket() {
        return personnelMarket;
    }

    public void setPersonnelMarket(final PersonnelMarket personnelMarket) {
        this.personnelMarket = personnelMarket;
    }

    public AbstractContractMarket getContractMarket() {
        return contractMarket;
    }

    public void setContractMarket(final AbstractContractMarket contractMarket) {
        this.contractMarket = contractMarket;
    }

    public AbstractUnitMarket getUnitMarket() {
        return unitMarket;
    }

    public void setUnitMarket(final AbstractUnitMarket unitMarket) {
        this.unitMarket = unitMarket;
    }

    public NewPersonnelMarket getNewPersonnelMarket() {
        return newPersonnelMarket;
    }

    public void setNewPersonnelMarket(final NewPersonnelMarket newPersonnelMarket) {
        this.newPersonnelMarket = newPersonnelMarket;
        this.newPersonnelMarket.setCampaign(this);
    }
    // endregion Markets

    // region Personnel Modules
    public RandomDeath getRandomDeath() {
        return randomDeath;
    }

    public void resetRandomDeath() {
        setRandomDeath(new RandomDeath());
    }

    public void setRandomDeath(RandomDeath randomDeath) {
        this.randomDeath = randomDeath;
        this.randomDeath.setCampaign(this);
    }

    public AbstractDivorce getDivorce() {
        return divorce;
    }

    public void setDivorce(final AbstractDivorce divorce) {
        this.divorce = divorce;
    }

    public AbstractMarriage getMarriage() {
        return marriage;
    }

    public void setMarriage(final AbstractMarriage marriage) {
        this.marriage = marriage;
    }

    public AbstractProcreation getProcreation() {
        return procreation;
    }

    public void setProcreation(final AbstractProcreation procreation) {
        this.procreation = procreation;
    }
    // endregion Personnel Modules

    public void setRetirementDefectionTracker(RetirementDefectionTracker rdt) {
        retirementDefectionTracker = rdt;
    }

    public RetirementDefectionTracker getRetirementDefectionTracker() {
        return retirementDefectionTracker;
    }

    /**
     * Sets the list of personnel who have advanced in experience points (XP) via vocational xp.
     *
     * @param personnelWhoAdvancedInXP a {@link List} of {@link Person} objects representing personnel who have gained
     *                                 XP.
     */
    public void setPersonnelWhoAdvancedInXP(List<Person> personnelWhoAdvancedInXP) {
        this.personnelWhoAdvancedInXP = personnelWhoAdvancedInXP;
    }

    /**
     * Retrieves the list of personnel who have advanced in experience points (XP) via vocational xp.
     *
     * @return a {@link List} of {@link Person} objects representing personnel who have gained XP.
     */
    public List<Person> getPersonnelWhoAdvancedInXP() {
        return personnelWhoAdvancedInXP;
    }

    /**
     * Initializes the unit generator. Called when the unit generator is first used or when the method has been changed
     * in {@link CampaignOptions}.
     */
    public void initUnitGenerator() {
        unitGenerator = new RATGeneratorConnector(getGameYear());
    }

    /**
     * @return - the class responsible for generating random units
     */
    public IUnitGenerator getUnitGenerator() {
        if (unitGenerator == null) {
            initUnitGenerator();
        }
        return unitGenerator;
    }

    public void setAtBEventProcessor(AtBEventProcessor processor) {
        atbEventProcessor = processor;
    }

    public void setAtBConfig(AtBConfiguration config) {
        atbConfig = config;
    }

    public AtBConfiguration getAtBConfig() {
        if (atbConfig == null) {
            atbConfig = AtBConfiguration.loadFromXml();
        }
        return atbConfig;
    }

    // region Ship Search

    /**
     * Sets the date a ship search was started, or null if no search is in progress.
     */
    @Deprecated(since = "0.50.10", forRemoval = true)
    public void setShipSearchStart(@Nullable LocalDate shipSearchStart) {
        this.shipSearchStart = shipSearchStart;
    }

    /**
     * @return The date a ship search was started, or null if none is in progress.
     */
    @Deprecated(since = "0.50.10", forRemoval = true)
    public LocalDate getShipSearchStart() {
        return shipSearchStart;
    }

    /**
     * Sets the lookup name of the available ship, or null if none were found.
     */
    @Deprecated(since = "0.50.10", forRemoval = true)
    public void setShipSearchResult(@Nullable String result) {
        shipSearchResult = result;
    }

    /**
     * @return The lookup name of the available ship, or null if none is available
     */
    @Deprecated(since = "0.50.10", forRemoval = true)
    public String getShipSearchResult() {
        return shipSearchResult;
    }

    /**
     * @return The date the ship is no longer available, if there is one.
     */
    @Deprecated(since = "0.50.10", forRemoval = true)
    public LocalDate getShipSearchExpiration() {
        return shipSearchExpiration;
    }

    @Deprecated(since = "0.50.10", forRemoval = true)
    public void setShipSearchExpiration(LocalDate shipSearchExpiration) {
        this.shipSearchExpiration = shipSearchExpiration;
    }

    @Deprecated(since = "0.50.10", forRemoval = true)
    public int getShipSearchType() {
        return shipSearchType;
    }

    /**
     * Sets the unit type to search for.
     */
    @Deprecated(since = "0.50.10", forRemoval = true)
    public void setShipSearchType(int unitType) {
        shipSearchType = unitType;
    }

    @Deprecated(since = "0.50.10", forRemoval = true)
    public void startShipSearch(int unitType) {
        setShipSearchStart(getLocalDate());
        setShipSearchType(unitType);
    }

    @Deprecated(since = "0.50.10", forRemoval = true)
    public void purchaseShipSearchResult() {
        MekSummary ms = MekSummaryCache.getInstance().getMek(getShipSearchResult());
        if (ms == null) {
            LOGGER.error("Cannot find entry for {}", getShipSearchResult());
            return;
        }

        Money cost = Money.of(ms.getCost());

        if (getFunds().isLessThan(cost)) {
            addReport(FINANCES, "<font color='" +
                                      ReportingUtilities.getNegativeColor() +
                                      "'><b> You cannot afford this unit. Transaction cancelled</b>.</font>");
            return;
        }

        MekFileParser mekFileParser;

        try {
            mekFileParser = new MekFileParser(ms.getSourceFile(), ms.getEntryName());
        } catch (Exception ex) {
            LOGGER.error("Unable to load unit: {}", ms.getEntryName(), ex);
            return;
        }

        Entity en = mekFileParser.getEntity();

        int transitDays = getCampaignOptions().isInstantUnitMarketDelivery() ?
                                0 :
                                calculatePartTransitTime(en.calcYearAvailability(getGameYear(),
                                      useClanTechBase(),
                                      getTechFaction()));

        getFinances().debit(TransactionType.UNIT_PURCHASE, getLocalDate(), cost, "Purchased " + en.getShortName());
        PartQuality quality = PartQuality.QUALITY_D;

        if (campaignOptions.isUseRandomUnitQualities()) {
            quality = Unit.getRandomUnitQuality(0);
        }

        addNewUnit(en, true, transitDays, quality);

        if (!getCampaignOptions().isInstantUnitMarketDelivery()) {
            addReport(ACQUISITIONS, "<font color='" +
                                          ReportingUtilities.getPositiveColor() +
                                          "'>Unit will be delivered in " +
                                          transitDays +
                                          " days.</font>");
        }
        setShipSearchResult(null);
        setShipSearchExpiration(null);
    }
    // endregion Ship Search

    /**
     * Process retirements for retired personnel, if any.
     *
     * @param totalPayout     The total retirement payout.
     * @param unitAssignments List of unit assignments.
     *
     * @return False if there were payments AND they were unable to be processed, true otherwise.
     */
    public boolean applyRetirement(Money totalPayout, Map<UUID, UUID> unitAssignments) {
        turnoverRetirementInformation.clear();

        if ((totalPayout.isPositive()) || (null != getRetirementDefectionTracker().getRetirees())) {
            if (getFinances().debit(TransactionType.PAYOUT, getLocalDate(), totalPayout, "Final Payout")) {
                for (UUID pid : getRetirementDefectionTracker().getRetirees()) {
                    Person person = getPerson(pid);
                    boolean wasKilled = getRetirementDefectionTracker().getPayout(pid).isWasKilled();
                    boolean wasSacked = getRetirementDefectionTracker().getPayout(pid).isWasSacked();

                    if ((!wasKilled) && (!wasSacked)) {
                        if (!person.getPermanentInjuries().isEmpty()) {
                            person.changeStatus(this, getLocalDate(), PersonnelStatus.RETIRED);
                        }
                        if (isBreakingContract(person,
                              getLocalDate(),
                              getCampaignOptions().getServiceContractDuration())) {
                            if (!getActiveContracts().isEmpty()) {
                                int roll = randomInt(20);

                                if (roll == 0) {
                                    person.changeStatus(this, getLocalDate(), PersonnelStatus.DEFECTED);
                                }
                            } else {
                                person.changeStatus(this, getLocalDate(), PersonnelStatus.RESIGNED);
                            }
                        } else if (person.getAge(getLocalDate()) >= 50) {
                            person.changeStatus(this, getLocalDate(), PersonnelStatus.RETIRED);
                        } else {
                            person.changeStatus(this, getLocalDate(), PersonnelStatus.RESIGNED);
                        }
                    }

                    if (!person.getStatus().isActive()) {
                        turnoverRetirementInformation.add(String.format(person.getStatus().getReportText(),
                              person.getHyperlinkedFullTitle()));
                    }

                    if (wasSacked) {
                        if (person.getPermanentInjuries().isEmpty()) {
                            person.changeStatus(this, getLocalDate(), PersonnelStatus.SACKED);
                        } else {
                            person.changeStatus(this, getLocalDate(), PersonnelStatus.RETIRED);
                        }
                    }

                    // civilian spouses follow their partner in departing
                    Person spouse = person.getGenealogy().getSpouse();

                    if ((spouse != null) && (spouse.getPrimaryRole().isCivilian())) {
                        addReport(PERSONNEL, spouse.getHyperlinkedFullTitle() +
                                                   ' ' +
                                                   resources.getString("turnoverJointDeparture.text"));
                        spouse.changeStatus(this, getLocalDate(), PersonnelStatus.LEFT);

                        turnoverRetirementInformation.add(spouse.getHyperlinkedFullTitle() +
                                                                ' ' +
                                                                resources.getString("turnoverJointDeparture.text"));
                    }

                    // non-civilian spouses may divorce the remaining partner
                    if ((person.getAge(getLocalDate()) >= 50) && (!campaignOptions.getRandomDivorceMethod().isNone())) {
                        if ((spouse != null) && (spouse.isDivorceable()) && (!spouse.getPrimaryRole().isCivilian())) {
                            if ((person.getStatus().isDefected()) || (randomInt(6) == 0)) {
                                getDivorce().divorce(this, getLocalDate(), person, SplittingSurnameStyle.WEIGHTED);

                                turnoverRetirementInformation.add(String.format(resources.getString("divorce.text"),
                                      person.getHyperlinkedFullTitle(),
                                      spouse.getHyperlinkedFullTitle()));
                            }
                        }
                    }

                    // This ensures children have a chance of following their parent into departure
                    // This needs to be after spouses, to ensure joint-departure spouses are
                    // factored in
                    for (Person child : person.getGenealogy().getChildren()) {
                        if ((child.isChild(getLocalDate())) && (!child.getStatus().isDepartedUnit())) {
                            boolean hasRemainingParent = child.getGenealogy()
                                                               .getParents()
                                                               .stream()
                                                               .anyMatch(parent -> (!parent.getStatus()
                                                                                           .isDepartedUnit()) &&
                                                                                         (!parent.getStatus()
                                                                                                 .isAbsent()));

                            // if there is a remaining parent, there is a 50/50 chance the child departs
                            if ((hasRemainingParent) && (randomInt(2) == 0)) {
                                addReport(PERSONNEL, child.getHyperlinkedFullTitle() +
                                                           ' ' +
                                                           resources.getString("turnoverJointDepartureChild.text"));
                                child.changeStatus(this, getLocalDate(), PersonnelStatus.LEFT);

                                turnoverRetirementInformation.add(child.getHyperlinkedFullTitle() +
                                                                        ' ' +
                                                                        resources.getString(
                                                                              "turnoverJointDepartureChild.text"));
                            }

                            // if there is no remaining parent, the child will always depart, unless the
                            // parents are dead
                            if ((!hasRemainingParent) && (child.getGenealogy().hasLivingParents())) {
                                addReport(PERSONNEL, child.getHyperlinkedFullTitle() +
                                                           ' ' +
                                                           resources.getString("turnoverJointDepartureChild.text"));
                                child.changeStatus(this, getLocalDate(), PersonnelStatus.LEFT);

                                turnoverRetirementInformation.add(child.getHyperlinkedFullTitle() +
                                                                        ' ' +
                                                                        resources.getString(
                                                                              "turnoverJointDepartureChild.text"));
                            } else if (!child.getGenealogy().hasLivingParents()) {
                                addReport(PERSONNEL, child.getHyperlinkedFullTitle() + ' ' + resources.getString(
                                      "orphaned.text"));

                                turnoverRetirementInformation.add(child.getHyperlinkedFullTitle() +
                                                                        ' ' +
                                                                        resources.getString("orphaned.text"));
                                ServiceLogger.orphaned(person, getLocalDate());
                            }
                        }
                    }

                    if (unitAssignments.containsKey(pid)) {
                        removeUnit(unitAssignments.get(pid));
                    }
                }
                getRetirementDefectionTracker().resolveAllContracts();
                return true;
            }
        } else {
            addReport(FINANCES, "<font color='" +
                                      ReportingUtilities.getNegativeColor() +
                                      "'>You cannot afford to make the final payments.</font>");
            return false;
        }

        return true;
    }

    public CampaignSummary getCampaignSummary() {
        return campaignSummary;
    }

    public void setCampaignSummary(CampaignSummary campaignSummary) {
        this.campaignSummary = campaignSummary;
        this.campaignSummary.setCampaign(this);
    }

    public News getNews() {
        return news;
    }

    /**
     * Add force to an existing superforce. This method will also assign the force an id and place it in the forceId
     * hash
     *
     * @param force      - the Force to add
     * @param superForce - the superforce to add the new force to
     */
    public void addForce(Force force, Force superForce) {
        int id = lastForceId + 1;
        force.setId(id);
        superForce.addSubForce(force, true);
        force.setScenarioId(superForce.getScenarioId(), this);
        forceIds.put(id, force);
        lastForceId = id;

        force.updateCommander(this);

        if (campaignOptions.isUseAtB()) {
            recalculateCombatTeams(this);
        }
    }

    public void moveForce(Force force, Force superForce) {
        Force parentForce = force.getParentForce();

        if (null != parentForce) {
            parentForce.removeSubForce(force.getId());
        }

        superForce.addSubForce(force, true);
        force.setScenarioId(superForce.getScenarioId(), this);

        ForceType forceType = force.getForceType();

        if (forceType.shouldStandardizeParents()) {
            for (Force individualParentForce : force.getAllParents()) {
                individualParentForce.setForceType(STANDARD, false);
            }
        }

        if (forceType.shouldChildrenInherit()) {
            for (Force childForce : force.getAllSubForces()) {
                childForce.setForceType(forceType, false);
            }
        }

        // repopulate formation levels across the TO&E
        Force.populateFormationLevelsFromOrigin(this);
    }

    /**
     * This is used by the XML loader. The id should already be set for this force so don't increment
     *
     * @param force Force to add
     */
    public void importForce(Force force) {
        lastForceId = max(lastForceId, force.getId());
        forceIds.put(force.getId(), force);
    }

    /**
     * This is used by the XML loader. The id should already be set for this scenario so don't increment
     *
     * @param scenario Scenario to Add.
     */
    public void importScenario(Scenario scenario) {
        lastScenarioId = max(lastScenarioId, scenario.getId());
        scenarios.put(scenario.getId(), scenario);
    }

    public void addUnitToForce(final @Nullable Unit unit, final Force force) {
        addUnitToForce(unit, force.getId());
    }

    /**
     * Add unit to an existing force. This method will also assign that force's id to the unit.
     *
     * @param unit Unit to add to the existing force.
     * @param id   Force ID to add unit to
     */
    public void addUnitToForce(@Nullable Unit unit, int id) {
        if (unit == null) {
            return;
        }

        if (id == FORCE_NONE) {
            Force currentForce = getForce(unit.getForceId());
            unit.setForceId(FORCE_NONE);
            unit.setScenarioId(NO_ASSIGNED_SCENARIO);
            MekHQ.triggerEvent(new OrganizationChangedEvent(this, currentForce, unit));
            return;
        }

        Force force = forceIds.get(id);
        Force prevForce = forceIds.get(unit.getForceId());
        boolean useTransfers = false;
        boolean transferLog = !getCampaignOptions().isUseTransfers();

        if (null != prevForce) {
            if (null != prevForce.getTechID()) {
                unit.removeTech();
            }
            // We log removal if we don't use transfers or if it can't be assigned to a new
            // force
            prevForce.removeUnit(this, unit.getId(), transferLog || (force == null));
            useTransfers = !transferLog;
            MekHQ.triggerEvent(new OrganizationChangedEvent(this, prevForce, unit));
        }

        if (null != force) {
            unit.setForceId(id);
            unit.setScenarioId(force.getScenarioId());
            if (null != force.getTechID()) {
                Person forceTech = getPerson(force.getTechID());
                if (forceTech.canTech(unit.getEntity())) {
                    if (null != unit.getTech()) {
                        unit.removeTech();
                    }

                    unit.setTech(forceTech);
                } else {
                    String cantTech = forceTech.getFullName() +
                                            " cannot maintain " +
                                            unit.getName() +
                                            '\n' +
                                            "You will need to assign a tech manually.";
                    JOptionPane.showMessageDialog(null, cantTech, "Warning", JOptionPane.WARNING_MESSAGE);
                }
            }
            force.addUnit(this, unit.getId(), useTransfers, prevForce);
            MekHQ.triggerEvent(new OrganizationChangedEvent(this, force, unit));
        }

        if (campaignOptions.isUseAtB()) {
            recalculateCombatTeams(this);
        }
    }

    /**
     * Adds force and all its sub-forces to the Combat Teams table
     */
    private void addAllCombatTeams(Force force) {
        recalculateCombatTeams(this);

        for (Force subForce : force.getSubForces()) {
            addAllCombatTeams(subForce);
        }
    }

    // region Missions/Contracts

    /**
     * Add a mission to the campaign
     *
     * @param mission The mission to be added
     */
    public void addMission(Mission mission) {
        int missionID = lastMissionId + 1;
        mission.setId(missionID);
        missions.put(missionID, mission);
        lastMissionId = missionID;
        MekHQ.triggerEvent(new MissionNewEvent(mission));
    }

    /**
     * Imports a {@link Mission} into a campaign.
     *
     * @param mission Mission to import into the campaign.
     */
    public void importMission(final Mission mission) {
        mission.getScenarios().forEach(this::importScenario);
        addMissionWithoutId(mission);
        StratConContractInitializer.restoreTransientStratconInformation(mission, this);
    }

    private void addMissionWithoutId(Mission m) {
        lastMissionId = max(lastMissionId, m.getId());
        missions.put(m.getId(), m);
        MekHQ.triggerEvent(new MissionNewEvent(m));
    }

    /**
     * @param id the mission's id
     *
     * @return the mission in question
     */
    public @Nullable Mission getMission(int id) {
        return missions.get(id);
    }

    /**
     * @return an <code>Collection</code> of missions in the campaign
     */
    public Collection<Mission> getMissions() {
        return missions.values();
    }

    /**
     * @return missions List sorted with complete missions at the bottom
     */
    public List<Mission> getSortedMissions() {
        return getMissions().stream()
                     .sorted(Comparator.comparing(Mission::getStatus)
                                   .thenComparing(m -> (m instanceof Contract) ?
                                                             ((Contract) m).getStartDate() :
                                                             LocalDate.now()))
                     .collect(Collectors.toList());
    }

    public List<Mission> getActiveMissions(final boolean excludeEndDateCheck) {
        return getMissions().stream()
                     .filter(m -> m.isActiveOn(getLocalDate(), excludeEndDateCheck))
                     .collect(Collectors.toList());
    }

    public List<Mission> getCompletedMissions() {
        return getMissions().stream().filter(m -> m.getStatus().isCompleted()).collect(Collectors.toList());
    }

    /**
     * Retrieves a list of currently active contracts.
     *
     * <p>This method is a shorthand for {@link #getActiveContracts(boolean)} with {@code includeFutureContracts}
     * set to {@code false}. It fetches all contracts from the list of missions and filters them for those that are
     * currently active on the current local date.</p>
     *
     * @return A list of {@link Contract} objects that are currently active.
     */
    public List<Contract> getActiveContracts() {
        return getActiveContracts(false);
    }

    /**
     * Retrieves a list of active contracts, with an option to include future contracts.
     *
     * <p>This method iterates through all missions and checks if they are instances of {@link Contract}.
     * If so, it filters them based on their active status, as determined by the
     * {@link Contract#isActiveOn(LocalDate, boolean)} method.</p>
     *
     * @param includeFutureContracts If {@code true}, contracts that are scheduled to start in the future will also be
     *                               included in the final result. If {@code false}, only contracts active on the
     *                               current local date are included.
     *
     * @return A list of {@link Contract} objects that match the active criteria.
     */
    public List<Contract> getActiveContracts(boolean includeFutureContracts) {
        List<Contract> activeContracts = new ArrayList<>();

        for (Mission mission : getMissions()) {
            // Skip if the mission is not a Contract
            if (!(mission instanceof Contract contract)) {
                continue;
            }

            if (contract.isActiveOn(getLocalDate(), includeFutureContracts)) {
                activeContracts.add(contract);
            }
        }

        return activeContracts;
    }

    /**
     * Retrieves a list of future contracts.
     *
     * <p>This method fetches all missions and checks if they are instances of {@link Contract}. It filters the
     * contracts where the start date is after the current day.</p>
     *
     * @return A list of {@link Contract} objects whose start dates are in the future.
     */
    public List<Contract> getFutureContracts() {
        List<Contract> activeContracts = new ArrayList<>();

        for (Mission mission : getMissions()) {
            // Skip if the mission is not a Contract
            if (!(mission instanceof Contract contract)) {
                continue;
            }

            if (contract.getStartDate().isAfter(currentDay)) {
                activeContracts.add(contract);
            }
        }

        return activeContracts;
    }

    public List<AtBContract> getAtBContracts() {
        return getMissions().stream()
                     .filter(c -> c instanceof AtBContract)
                     .map(c -> (AtBContract) c)
                     .collect(Collectors.toList());
    }

    /**
     * Determines whether there is an active AtB (Against the Bot) contract. This method checks if there are contracts
     * currently active. Optionally, it can also consider future contracts that have been accepted but have not yet
     * started.
     *
     * @param includeFutureContracts a boolean indicating whether contracts that have been accepted but have not yet
     *                               started should also be considered as active.
     *
     * @return {@code true} if there is any currently active AtB contract, or if {@code includeFutureContracts} is
     *       {@code true} and there are future contracts starting after the current date. Otherwise, {@code false}.
     *
     * @see #hasFutureAtBContract()
     */
    public boolean hasActiveAtBContract(boolean includeFutureContracts) {
        if (!getActiveAtBContracts().isEmpty()) {
            return true;
        }

        if (includeFutureContracts) {
            return hasFutureAtBContract();
        }

        return false;
    }

    /**
     * Checks if there is at least one active AtB (Against the Bot) contract, using the default search parameters.
     *
     * @return {@code true} if an active AtB contract exists; {@code false} otherwise
     *
     * @author Illiani
     * @since 0.50.06
     */
    public boolean hasActiveAtBContract() {
        return hasActiveAtBContract(false);
    }

    /**
     * Determines whether there are any future AtB (Against the Bot) contracts. A future contract is defined as a
     * contract that has been accepted but has a start date later than the current day.
     *
     * @return true if there is at least one future AtB contract (accepted but starting after the current date).
     *       Otherwise, false.
     */
    public boolean hasFutureAtBContract() {
        List<AtBContract> contracts = getAtBContracts();

        for (AtBContract contract : contracts) {
            // This catches any contracts that have been accepted, but haven't yet started
            if (contract.getStartDate().isAfter(currentDay)) {
                return true;
            }
        }

        return false;
    }

    /**
     * Retrieves a list of {@link AtBContract} objects that have a start date after the current day.
     *
     * @return a list of future AtBContract objects whose start date is after the current day
     */
    public List<AtBContract> getFutureAtBContracts() {
        return getAtBContracts().stream()
                     .filter(c -> c.getStartDate().isAfter(currentDay))
                     .collect(Collectors.toList());
    }

    public List<AtBContract> getActiveAtBContracts() {
        return getActiveAtBContracts(false);
    }

    public List<AtBContract> getActiveAtBContracts(boolean excludeEndDateCheck) {
        return getMissions().stream()
                     .filter(c -> (c instanceof AtBContract) && c.isActiveOn(getLocalDate(), excludeEndDateCheck))
                     .map(c -> (AtBContract) c)
                     .collect(Collectors.toList());
    }

    public List<AtBContract> getCompletedAtBContracts() {
        return getMissions().stream()
                     .filter(c -> (c instanceof AtBContract) && c.getStatus().isCompleted())
                     .map(c -> (AtBContract) c)
                     .collect(Collectors.toList());
    }

    /**
     * @return whether the current campaign has an active contract for the current date
     */
    public boolean hasActiveContract() {
        return hasActiveContract;
    }

    /**
     * This is used to check if the current campaign has one or more active contacts, and sets the value of
     * hasActiveContract based on that check. This value should not be set elsewhere
     */
    public void setHasActiveContract() {
        hasActiveContract = getMissions().stream()
                                  .anyMatch(c -> (c instanceof Contract) && c.isActiveOn(getLocalDate()));
    }
    // endregion Missions/Contracts

    /**
     * Adds scenario to existing mission, generating a report.
     */
    public void addScenario(Scenario s, Mission m) {
        addScenario(s, m, false);
    }

    /**
     * Add scenario to an existing mission. This method will also assign the scenario an id, provided that it is a new
     * scenario. It then adds the scenario to the scenarioId hash.
     * <p>
     * Scenarios with previously set ids can be sent to this mission, allowing one to remove and then re-add scenarios
     * if needed. This functionality is used in the
     * <code>AtBScenarioFactory</code> class in method
     * <code>createScenariosForNewWeek</code> to
     * ensure that scenarios are generated properly.
     *
     * @param s              - the Scenario to add
     * @param m              - the mission to add the new scenario to
     * @param suppressReport - whether to suppress the campaign report
     */
    public void addScenario(Scenario s, Mission m, boolean suppressReport) {
        final boolean newScenario = s.getId() == Scenario.S_DEFAULT_ID;
        final int id = newScenario ? ++lastScenarioId : s.getId();
        s.setId(id);
        m.addScenario(s);
        scenarios.put(id, s);

        if (newScenario && !suppressReport) {
            addReport(BATTLE, MessageFormat.format(resources.getString("newAtBScenario.format"),
                  s.getHyperlinkedName(),
                  MekHQ.getMHQOptions().getDisplayFormattedDate(s.getDate())));
        }

        MekHQ.triggerEvent(new ScenarioNewEvent(s));
    }

    public Scenario getScenario(int id) {
        return scenarios.get(id);
    }

    public Collection<Scenario> getScenarios() {
        return scenarios.values();
    }

    public List<Scenario> getActiveScenarios() {
        return scenarios.values().stream().filter(s -> s.getStatus().isCurrent()).toList();
    }

    public void setLocation(CurrentLocation l) {
        location = l;
    }

    /**
     * Relocates the campaign immediately to the specified {@link PlanetarySystem}, updating the current location and
     * firing any associated events or automated behaviors.
     *
     * <p>This method performs the following actions:</p>
     * <ul>
     *     <li>Updates the campaign's {@link CurrentLocation} to the given planetary system.</li>
     *     <li>Triggers a {@link LocationChangedEvent} to notify listeners of the move.</li>
     *     <li>If there are no units in automated mothball mode, performs automated activation.</li>
     *     <li>If enabled by campaign options, checks for possible inoculation prompts related to the Random Diseases
     *     and Alternative Advanced Medical systems.</li>
     * </ul>
     *
     * @param planetarySystem the destination {@link PlanetarySystem} to move the campaign to
     */
    public void moveToPlanetarySystem(PlanetarySystem planetarySystem) {
        setLocation(new CurrentLocation(planetarySystem, 0.0));
        MekHQ.triggerEvent(new LocationChangedEvent(getLocation(), false));

        if (getAutomatedMothballUnits().isEmpty()) {
            performAutomatedActivation(this);
        }

        if (campaignOptions.isUseRandomDiseases() && campaignOptions.isUseAlternativeAdvancedMedical()) {
            Inoculations.triggerInoculationPrompt(this, false);
        }
    }

    public CurrentLocation getLocation() {
        return location;
    }

    public boolean isOnContractAndPlanetside() {
        boolean isOnContract = !getActiveMissions(false).isEmpty();
        boolean isPlanetside = location.isOnPlanet();
        return isPlanetside && isOnContract;
    }

    public List<String> getTurnoverRetirementInformation() {
        return turnoverRetirementInformation;
    }

    public TransportCostCalculations getTransportCostCalculation(int crewExperienceLevel) {
        return new TransportCostCalculations(getHangar().getUnits(),
              getPersonnelFilteringOutDepartedAndAbsent(),
              getCargoStatistics(),
              getHangarStatistics(),
              crewExperienceLevel);
    }

    /**
     * Imports a {@link Unit} into a campaign.
     *
     * @param unit A {@link Unit} to import into the campaign.
     */
    public void importUnit(Unit unit) {
        Objects.requireNonNull(unit);

        LOGGER.debug("Importing unit: ({}): {}", unit.getId(), unit.getName());

        getHangar().addUnit(unit);

        checkDuplicateNamesDuringAdd(unit.getEntity());

        // Assign an entity ID to our new unit
        if (Entity.NONE == unit.getEntity().getId()) {
            unit.getEntity().setId(game.getNextEntityId());
        }

        // Entity should exist before we initialize transport space
        game.addEntity(unit.getEntity());

        unit.initializeAllTransportSpace();

        if (!unit.isMothballed()) {
            for (CampaignTransportType campaignTransportType : CampaignTransportType.values()) {
                if (!unit.getTransportCapabilities(campaignTransportType).isEmpty()) {
                    addCampaignTransport(campaignTransportType, unit);
                }
            }
        }

    }

    /**
     * Adds a transport (Unit) to the list specified transporters map. This transporters map is used to store
     * transports, the kinds of transporters they have, and their remaining capacity. The transporters map is meant to
     * be utilized by the GUI.
     *
     * @param campaignTransportType Transport Type (enum) we're adding to
     * @param unit                  unit with transport capabilities
     *
     * @see CampaignTransporterMap
     */
    public void addCampaignTransport(CampaignTransportType campaignTransportType, Unit unit) {
        if (campaignTransportType.isShipTransport()) {
            shipTransporters.addTransporter(unit);
        } else if (campaignTransportType.isTacticalTransport()) {
            tacticalTransporters.addTransporter(unit);
        } else if (campaignTransportType.isTowTransport()) {
            towTransporters.addTransporter(unit);
        }
    }

    /**
     * This will update the transport in the transports list with current capacities. When a unit is added or removed
     * from a transport, that information needs updated in the campaign transport map. This method will update the map
     * for every {@code CampaignTransportType} for the given transport.
     *
     * @param transport Unit
     *
     * @see Campaign#updateTransportInTransports(CampaignTransportType, Unit)
     */
    public void updateTransportInTransports(Unit transport) {
        for (CampaignTransportType campaignTransportType : CampaignTransportType.values()) {
            updateTransportInTransports(campaignTransportType, transport);
        }
    }

    /**
     * This will update the transport in the transports list with current capacities. When a unit is added or removed
     * from a transport, that information needs updated in the campaign transport map. This method takes the
     * CampaignTransportType and transport as inputs and updates the map with the current capacities of the transport.
     *
     * @param campaignTransportType type (Enum) of TransportedUnitsSummary we're interested in
     * @param transport             Unit
     */
    public void updateTransportInTransports(CampaignTransportType campaignTransportType, Unit transport) {
        Objects.requireNonNull(getCampaignTransporterMap(campaignTransportType))
              .updateTransportInTransporterMap(transport);
    }

    /**
     * Deletes an entry from the list of specified list of transports. This gets updated when the transport should no
     * longer be in the CampaignTransporterMap, such as when Transport is mothballed or removed from the campaign.
     *
     * @param campaignTransportType Transport Type (enum) we're checking
     * @param unit                  - The ship we want to remove from this Set
     *
     * @see CampaignTransporterMap
     */
    public void removeCampaignTransporter(CampaignTransportType campaignTransportType, Unit unit) {
        if (campaignTransportType.isShipTransport()) {
            shipTransporters.removeTransport(unit);
        } else if (campaignTransportType.isTacticalTransport()) {
            tacticalTransporters.removeTransport(unit);
        } else if (campaignTransportType.isTowTransport()) {
            towTransporters.removeTransport(unit);
        }
    }

    /**
     * This is for adding a TestUnit that was previously created and had parts added to it. We need to do the normal
     * stuff, but we also need to take the existing parts and add them to the campaign.
     *
     * @param testUnit     TestUnit to add.
     * @param deliveryTime How many days until the unit arrives
     */
    public void addTestUnit(TestUnit testUnit, int deliveryTime) {
        // we really just want the entity and the parts so let's just wrap that around a new unit.
        Unit unit = new Unit(testUnit.getEntity(), this);
        getHangar().addUnit(unit);

        // we decided we like the test unit so much we are going to keep it
        unit.getEntity().setOwner(player);
        unit.getEntity().setGame(game);
        unit.getEntity().setExternalIdAsString(unit.getId().toString());
        if (!unit.isSelfCrewed()) {
            unit.setMaintenanceMultiplier(getCampaignOptions().getDefaultMaintenanceTime());
        }

        // now lets grab the parts from the test unit and set them up with this unit
        for (Part p : testUnit.getParts()) {
            unit.addPart(p);
            getQuartermaster().addPart(p, deliveryTime, false);
        }

        unit.resetPilotAndEntity();

        if (!unit.isRepairable()) {
            unit.setSalvage(true);
        }

        // Assign an entity ID to our new unit
        if (Entity.NONE == unit.getEntity().getId()) {
            unit.getEntity().setId(game.getNextEntityId());
        }
        game.addEntity(unit.getEntity());

        checkDuplicateNamesDuringAdd(unit.getEntity());
        addReport(ACQUISITIONS, unit.getHyperlinkedName() + " has been added to the unit roster.");
    }

    /**
     * Add a new unit to the campaign and set its quality to D.
     *
     * @param en             An <code>Entity</code> object that the new unit will be wrapped around
     * @param allowNewPilots A boolean indicating whether to add new pilots for the unit
     * @param days           The number of days for the new unit to arrive
     *
     * @return The newly added unit
     */
    public Unit addNewUnit(Entity en, boolean allowNewPilots, int days) {
        return addNewUnit(en, allowNewPilots, days, PartQuality.QUALITY_D);
    }

    /**
     * Add a new unit to the campaign and set its quality.
     *
     * @param en             An <code>Entity</code> object that the new unit will be wrapped around
     * @param allowNewPilots A boolean indicating whether to add new pilots for the unit
     * @param days           The number of days for the new unit to arrive
     * @param quality        The quality of the new unit (0-5)
     *
     * @return The newly added unit
     *
     * @throws IllegalArgumentException If the quality is not within the valid range (0-5)
     */
    public Unit addNewUnit(Entity en, boolean allowNewPilots, int days, PartQuality quality) {
        Unit unit = new Unit(en, this);
        if (!unit.isSelfCrewed()) {
            unit.setMaintenanceMultiplier(getCampaignOptions().getDefaultMaintenanceTime());
        }
        getHangar().addUnit(unit);

        // reset the game object
        en.setOwner(player);
        en.setGame(game);
        en.setExternalIdAsString(unit.getId().toString());

        // Added to avoid the 'default force bug' when calculating cargo
        removeUnitFromForce(unit);

        unit.initializeParts(true);
        unit.runDiagnostic(false);
        if (!unit.isRepairable()) {
            unit.setSalvage(true);
        }

        unit.setDaysToArrival(days);

        if (days > 0) {
            unit.setMothballed(campaignOptions.isMothballUnitMarketDeliveries());
        }

        if (allowNewPilots) {
            Map<CrewType, Collection<Person>> newCrew = Utilities.genRandomCrewWithCombinedSkill(this,
                  unit,
                  getFaction().getShortName());
            newCrew.forEach((type, personnel) -> personnel.forEach(p -> type.getAddMethod().accept(unit, p)));
        }

        unit.resetPilotAndEntity();

        unit.setQuality(quality);

        // Assign an entity ID to our new unit
        if (Entity.NONE == en.getId()) {
            en.setId(game.getNextEntityId());
        }
        game.addEntity(en);

        unit.initializeAllTransportSpace();

        if (!unit.isMothballed()) {
            for (CampaignTransportType campaignTransportType : CampaignTransportType.values()) {
                if (!unit.getTransportCapabilities(campaignTransportType).isEmpty()) {
                    addCampaignTransport(campaignTransportType, unit);
                }
            }
        }

        checkDuplicateNamesDuringAdd(en);
        addReport(ACQUISITIONS, unit.getHyperlinkedName() + " has been added to the unit roster.");
        MekHQ.triggerEvent(new UnitNewEvent(unit));

        return unit;
    }

    /**
     * @return the current hangar containing the player's units.
     */
    public Hangar getHangar() {
        return units;
    }

    /**
     * Gets statistics related to units in the hangar.
     */
    public HangarStatistics getHangarStatistics() {
        return new HangarStatistics(getHangar());
    }

    /**
     * Gets statistics related to cargo in the hangar.
     */
    public CargoStatistics getCargoStatistics() {
        return new CargoStatistics(this);
    }

    public Collection<Unit> getUnits() {
        return getHangar().getUnits();
    }

    /**
     * Retrieves a collection of units that are not mothballed or being salvaged.
     *
     * @return a collection of active units
     */
    public Collection<Unit> getActiveUnits() {
        return getHangar().getUnits().stream().filter(unit -> !unit.isMothballed() && !unit.isSalvage()).toList();
    }

    public List<Entity> getEntities() {
        return getUnits().stream().map(Unit::getEntity).collect(Collectors.toList());
    }

    public Unit getUnit(UUID id) {
        return getHangar().getUnit(id);
    }

    // region Personnel
    // region Person Creation

    /**
     * Creates a new dependent with given gender. The origin faction and planet are set to null.
     *
     * @param gender The {@link Gender} of the new dependent.
     *
     * @return Return a {@link Person} object representing the new dependent.
     */
    public Person newDependent(Gender gender) {
        return newDependent(gender, null, null);
    }

    /**
     * Creates a new dependent with the given gender, origin faction, and origin planet.
     *
     * @param gender        The {@link Gender} of the new dependent.
     * @param originFaction The {@link Faction} that represents the origin faction for the new dependent. This can be
     *                      null, suggesting the faction will be chosen based on campaign options.
     * @param originPlanet  The {@link Planet} that represents the origin planet for the new dependent. This can be
     *                      null, suggesting the planet will be chosen based on campaign options.
     *
     * @return Return a {@link Person} object representing the new dependent.
     */
    public Person newDependent(Gender gender, @Nullable Faction originFaction, @Nullable Planet originPlanet) {
        PersonnelRole civilianProfession = PersonnelRole.MISCELLANEOUS_JOB;

        int dependentProfessionDieSize = campaignOptions.getDependentProfessionDieSize();
        if (dependentProfessionDieSize == 0 || randomInt(dependentProfessionDieSize) == 0) {
            civilianProfession = PersonnelRole.DEPENDENT;
        }

        int civilianProfessionDieSize = campaignOptions.getCivilianProfessionDieSize();
        if (civilianProfessionDieSize > 0) { // A value of 0 denotes that this system has been disabled
            if (randomInt(civilianProfessionDieSize) == 0) {
                List<PersonnelRole> civilianRoles = PersonnelRole.getCivilianRolesExceptNone();
                civilianProfession = ObjectUtility.getRandomItem(civilianRoles);
            }
        }

        // When a character is generated we include age checks to ensure they're old enough for the profession
        // chosen, so we don't need to include age-checks here.

        return newPerson(civilianProfession,
              PersonnelRole.NONE,
              new DefaultFactionSelector(getCampaignOptions().getRandomOriginOptions(), originFaction),
              new DefaultPlanetSelector(getCampaignOptions().getRandomOriginOptions(), originPlanet),
              gender);
    }

    /**
     * Generate a new Person of the given role using whatever randomization options have been given in the
     * CampaignOptions
     *
     * @param role The primary role
     *
     * @return A new {@link Person}.
     */
    public Person newPerson(final PersonnelRole role) {
        return newPerson(role, PersonnelRole.NONE);
    }

    /**
     * Generate a new Person of the given role using whatever randomization options have been given in the
     * CampaignOptions
     *
     * @param primaryRole   The primary role
     * @param secondaryRole A secondary role
     *
     * @return A new {@link Person}.
     */
    public Person newPerson(final PersonnelRole primaryRole, final PersonnelRole secondaryRole) {
        return newPerson(primaryRole, secondaryRole, getFactionSelector(), getPlanetSelector(), Gender.RANDOMIZE);
    }

    /**
     * Generate a new Person of the given role using whatever randomization options have been given in the
     * CampaignOptions
     *
     * @param primaryRole The primary role
     * @param factionCode The code for the faction this person is to be generated from
     * @param gender      The gender of the person to be generated, or a randomize it value
     *
     * @return A new {@link Person}.
     */
    public Person newPerson(final PersonnelRole primaryRole, final String factionCode, final Gender gender) {
        return newPerson(primaryRole,
              PersonnelRole.NONE,
              new DefaultFactionSelector(getCampaignOptions().getRandomOriginOptions(),
                    (factionCode == null) ? null : Factions.getInstance().getFaction(factionCode)),
              getPlanetSelector(),
              gender);
    }

    /**
     * Generate a new Person of the given role using whatever randomization options have been given in the
     * CampaignOptions
     *
     * @param primaryRole     The primary role
     * @param secondaryRole   A secondary role
     * @param factionSelector The faction selector to use for the person.
     * @param planetSelector  The planet selector for the person.
     * @param gender          The gender of the person to be generated, or a randomize it value
     *
     * @return A new {@link Person}.
     */
    public Person newPerson(final PersonnelRole primaryRole, final PersonnelRole secondaryRole,
          final AbstractFactionSelector factionSelector, final AbstractPlanetSelector planetSelector,
          final Gender gender) {
        return newPerson(primaryRole, secondaryRole, getPersonnelGenerator(factionSelector, planetSelector), gender);
    }

    /**
     * Generate a new {@link Person} of the given role, using the supplied {@link AbstractPersonnelGenerator}
     *
     * @param primaryRole        The primary role of the {@link Person}.
     * @param personnelGenerator The {@link AbstractPersonnelGenerator} to use when creating the {@link Person}.
     *
     * @return A new {@link Person} configured using {@code personnelGenerator}.
     */
    public Person newPerson(final PersonnelRole primaryRole, final AbstractPersonnelGenerator personnelGenerator) {
        return newPerson(primaryRole, PersonnelRole.NONE, personnelGenerator, Gender.RANDOMIZE);
    }

    /**
     * Generate a new {@link Person} of the given role, using the supplied {@link AbstractPersonnelGenerator}
     *
     * @param primaryRole        The primary role of the {@link Person}.
     * @param secondaryRole      The secondary role of the {@link Person}.
     * @param personnelGenerator The {@link AbstractPersonnelGenerator} to use when creating the {@link Person}.
     * @param gender             The gender of the person to be generated, or a randomize it value
     *
     * @return A new {@link Person} configured using {@code personnelGenerator}.
     */
    public Person newPerson(final PersonnelRole primaryRole, final PersonnelRole secondaryRole,
          final AbstractPersonnelGenerator personnelGenerator, final Gender gender) {
        final Person person = personnelGenerator.generate(this, primaryRole, secondaryRole, gender);

        // Assign a random portrait after we generate a new person
        if (getCampaignOptions().isUsePortraitForRole(primaryRole)) {
            assignRandomPortraitFor(person);
        }

        // Handle EI Implant distribution for ProtoMek Pilots & Clan MekWarriors
        if (getCampaignOptions().isUseImplants() && getCampaignOptions().isUseAlternativeAdvancedMedical()) {
            if (primaryRole.isProtoMekPilot() || secondaryRole.isProtoMekPilot()) {
                giveEIImplant(this, person);
            } else if (primaryRole.isMekWarrior() && person.isClanPersonnel()) {
                boolean isOver40 = person.getAge(currentDay) >= 40;
                boolean isOver30 = person.getAge(currentDay) >= 30;

                int implantChance = 100;
                if (isOver40) {
                    implantChance = 50;
                } else if (isOver30) {
                    implantChance = 75;
                }

                if (randomInt(implantChance) == 0) {
                    giveEIImplant(this, person);
                }
            }
        }

        return person;
    }

    public boolean getFieldKitchenWithinCapacity() {
        return fieldKitchenWithinCapacity;
    }

    public void setFieldKitchenWithinCapacity(boolean fieldKitchenWithinCapacity) {
        this.fieldKitchenWithinCapacity = fieldKitchenWithinCapacity;
    }

    public boolean getMashTheatresWithinCapacity() {
        return !isOnContractAndPlanetside() || calculateMASHTheaterCapacity() >= getPatientsAssignedToDoctors().size();
    }

    public int calculateMASHTheaterCapacity() {
        List<Unit> unitsInTOE = getForce(FORCE_ORIGIN).getAllUnitsAsUnits(units, false);
        int baseCapacity = MASHCapacity.checkMASHCapacity(unitsInTOE, campaignOptions.getMASHTheatreCapacity());
        int rentedCapacity = FacilityRentals.getCapacityIncreaseFromRentals(getActiveContracts(),
              ContractRentalType.HOSPITAL_BEDS);
        return baseCapacity + rentedCapacity;
    }

    public int getCachedMashTheaterCapacity() {
        return mashTheatreCapacity;
    }

    public void setMashTheatreCapacity(int mashTheatreCapacity) {
        this.mashTheatreCapacity = mashTheatreCapacity;
    }

    public int getRepairBaysRented() {
        return repairBaysRented;
    }

    public void setRepairBaysRented(int repairBaysRented) {
        this.repairBaysRented = repairBaysRented;
    }

    public void changeRepairBaysRented(int delta) {
        repairBaysRented = max(0, repairBaysRented + delta);
    }
    // endregion Person Creation

    // region Personnel Recruitment

    /**
     * Recruits a person into the campaign roster using their current prisoner status, assuming recruitment is not
     * performed by a game master that recruitment actions should be logged, and the character should be employed.
     *
     * @param person the person to recruit; must not be {@code null}
     *
     * @return {@code true} if recruitment was successful and the person was added or employed; {@code false} otherwise
     *
     * @see #recruitPerson(Person, PrisonerStatus, boolean, boolean, boolean, boolean)
     */
    public boolean recruitPerson(Person person) {
        return recruitPerson(person, person.getPrisonerStatus(), false, true, true, false);
    }

    /**
     * @deprecated use {@link #recruitPerson(Person, boolean, boolean)} instead
     */
    @Deprecated(since = "0.50.06", forRemoval = true)
    public boolean recruitPerson(Person person, boolean gmAdd) {
        return recruitPerson(person, person.getPrisonerStatus(), gmAdd, true);
    }

    /**
     * Recruits a person into the campaign roster using their current prisoner status, allowing specification of both
     * game master and employment flags.
     * <p>
     * This is a convenience overload that enables logging and allows caller to choose whether the person is employed
     * upon recruitment.
     * </p>
     *
     * @param person the person to recruit; must not be {@code null}
     * @param gmAdd  if {@code true}, recruitment is performed by a game master (bypassing funds check)
     * @param employ if {@code true}, the person is marked as employed in the campaign
     *
     * @return {@code true} if recruitment was successful and personnel was added or employed; {@code false} otherwise
     *
     * @see #recruitPerson(Person, PrisonerStatus, boolean, boolean, boolean, boolean)
     */
    public boolean recruitPerson(Person person, boolean gmAdd, boolean employ) {
        return recruitPerson(person, person.getPrisonerStatus(), gmAdd, true, employ, false);
    }

    /**
     * @deprecated use {@link #recruitPerson(Person, PrisonerStatus, boolean)} instead
     */
    @Deprecated(since = "0.50.06", forRemoval = true)
    public boolean recruitPerson(Person person, PrisonerStatus prisonerStatus) {
        return recruitPerson(person, prisonerStatus, false, true);
    }

    /**
     * Recruits a person into the campaign roster with default parameters for game master and logging options.
     * <p>
     * This is a convenience overload that assumes recruitment is not performed by a game master and that recruitment
     * actions should be logged. If successful, the person is marked as employed based on the given flag.
     * </p>
     *
     * @param person         the person to recruit; must not be {@code null}
     * @param prisonerStatus the prison status to assign to the person
     * @param employ         if {@code true}, the person is marked as employed in the campaign
     *
     * @return {@code true} if recruitment was successful and personnel was added or employed; {@code false} otherwise
     *
     * @see #recruitPerson(Person, PrisonerStatus, boolean, boolean, boolean, boolean)
     */
    public boolean recruitPerson(Person person, PrisonerStatus prisonerStatus, boolean employ) {
        return recruitPerson(person, prisonerStatus, false, true, employ, false);
    }

    /**
     * Attempts to recruit a given person into the campaign with the specified prisoner status.
     *
     * <p>This is a convenience method that calls
     * {@link #recruitPerson(Person, PrisonerStatus, boolean, boolean, boolean, boolean)} with
     * {@code bypassSimulateRelationships} set to {@code false}.</p>
     *
     * @param person         the {@link Person} to recruit
     * @param prisonerStatus the {@link PrisonerStatus} applied to the recruited person
     * @param gmAdd          if {@code true}, the person is added in GM Mode
     * @param log            if {@code true}, the recruitment is logged
     * @param employ         if {@code true}, the person is immediately employed
     *
     * @return {@code true} if the person was successfully recruited; {@code false} otherwise
     *
     * @author Illiani
     * @since 0.50.07
     */
    public boolean recruitPerson(Person person, PrisonerStatus prisonerStatus, boolean gmAdd, boolean log,
          boolean employ) {
        return recruitPerson(person, prisonerStatus, gmAdd, log, employ, false);
    }

    /**
     * @deprecated use {@link #recruitPerson(Person, PrisonerStatus, boolean, boolean, boolean, boolean)} instead.
     */
    @Deprecated(since = "0.50.06", forRemoval = true)
    public boolean recruitPerson(Person person, PrisonerStatus prisonerStatus, boolean gmAdd, boolean log) {
        return recruitPerson(person, prisonerStatus, gmAdd, log, true, false);
    }

    /**
     * Recruits a person into the campaign roster, handling employment status, prisoner status, finances, logging, and
     * optional relationship simulation.
     *
     * <p>If the {@code employ} parameter is {@code true} and the person is not already employed, this method
     * optionally deducts recruitment costs from campaign finances (unless performed by a game master). The person's
     * status and campaign logs are updated accordingly.</p>
     *
     * <p>If the person is a new recruit, their joining date and personnel entry are initialized, and relationship
     * history may be simulated based on campaign options and role.</p>
     *
     * <p>The method also manages staff role-specific timing pools and can log recruitment events.</p>
     *
     * @param person                      the person to recruit; must not be {@code null}
     * @param prisonerStatus              the prison status to assign to the person
     * @param gmAdd                       if {@code true}, indicates the recruitment is being performed by a game master
     *                                    (bypassing funds check)
     * @param log                         if {@code true}, a record of the recruitment will be added to campaign logs
     * @param employ                      if {@code true}, the person is marked as employed in the campaign
     * @param bypassSimulateRelationships if {@code true}, relationship simulation does not occur
     *
     * @return {@code true} if recruitment was successful and personnel was added or employed; {@code false} on failure
     *       or insufficient funds
     */
    public boolean recruitPerson(Person person, PrisonerStatus prisonerStatus, boolean gmAdd, boolean log,
          boolean employ, boolean bypassSimulateRelationships) {
        if (person == null) {
            LOGGER.warn("A null person was passed into recruitPerson.");
            return false;
        }

        if (employ && !person.isEmployed()) {
            if (getCampaignOptions().isPayForRecruitment() && !gmAdd) {
                if (!getFinances().debit(TransactionType.RECRUITMENT,
                      getLocalDate(),
                      person.getSalary(this).multipliedBy(2),
                      String.format(resources.getString("personnelRecruitmentFinancesReason.text"),
                            person.getFullName()))) {
                    addReport(FINANCES, String.format(resources.getString("personnelRecruitmentInsufficientFunds.text"),
                          ReportingUtilities.getNegativeColor(),
                          person.getFullName()));
                    return false;
                }
            }
        }

        String formerSurname = person.getSurname();

        if (!personnel.containsValue(person)) {
            person.setJoinedCampaign(currentDay);
            personnel.put(person.getId(), person);

            if (!bypassSimulateRelationships && getCampaignOptions().isUseSimulatedRelationships()) {
                if ((prisonerStatus.isFree()) &&
                          (!person.getOriginFaction().isClan()) &&
                          // We don't simulate for civilians, otherwise MekHQ will try to simulate the entire
                          // relationship history of everyone the recruit has ever married or birthed. This will
                          // cause a StackOverflow. -- Illiani, May/21/2025
                          (!person.getPrimaryRole().isCivilian())) {
                    simulateRelationshipHistory(person);
                }
            }
        }

        if (employ) {
            if (person.isAstech()) {
                asTechPoolMinutes += Person.PRIMARY_ROLE_SUPPORT_TIME;
                asTechPoolOvertime += Person.PRIMARY_ROLE_OVERTIME_SUPPORT_TIME;
            }
        } else {
            person.setStatus(PersonnelStatus.CAMP_FOLLOWER);
        }

        person.setPrisonerStatus(this, prisonerStatus, log);

        if (log) {
            formerSurname = person.getSurname().equals(formerSurname) ?
                                  "" :
                                  ' ' +
                                        String.format(resources.getString("personnelRecruitmentFormerSurname.text") +
                                                            ' ', formerSurname);
            String add = !prisonerStatus.isFree() ?
                               (' ' +
                                      resources.getString(prisonerStatus.isBondsman() ?
                                                                "personnelRecruitmentBondsman.text" :
                                                                "personnelRecruitmentPrisoner.text")) :
                               "";
            addReport(PERSONNEL, String.format(resources.getString("personnelRecruitmentAddedToRoster.text"),
                  person.getHyperlinkedFullTitle(),
                  formerSurname,
                  add));
        }

        // Inoculations
        if (location.isOnPlanet()) {
            String planetId = location.getPlanet().getId();
            person.addPlanetaryInoculation(planetId);
        }

        String originPlanetId = person.getOriginPlanet().getId();
        person.addPlanetaryInoculation(originPlanetId);

        MekHQ.triggerEvent(new PersonNewEvent(person));
        return true;
    }

    /**
     * Employs the given camp follower and integrates them into the campaign.
     *
     * <p>This method:</p>
     * <ul>
     *   <li>Validates that the person is non-null (logging a warning and exiting otherwise).</li>
     *   <li>Changes the person's status to {@link PersonnelStatus#ACTIVE} effective on the current campaign day.</li>
     *   <li>Records the recruitment date.</li>
     *   <li>Increases the campaign's Astech support-time pools if the person has an Astech role (primary or
     *   secondary).</li>
     *   <li>Fires a {@link PersonNewEvent} to notify listeners about the new camp follower.</li>
     * </ul>
     *
     * @param person the {@code Person} being employed; may be {@code null}
     */
    public void employCampFollower(Person person) {
        if (person == null) {
            LOGGER.warn("A null person was passed into employCampFollower.");
            return;
        }

        person.changeStatus(this, currentDay, PersonnelStatus.ACTIVE);
        person.setRecruitment(currentDay);

        if (person.isAstech()) {
            asTechPoolMinutes += Person.PRIMARY_ROLE_SUPPORT_TIME;
            asTechPoolOvertime += Person.PRIMARY_ROLE_OVERTIME_SUPPORT_TIME;
        }

        MekHQ.triggerEvent(new PersonNewEvent(person));
    }

    private void simulateRelationshipHistory(Person person) {
        // how many weeks should the simulation run?
        LocalDate localDate = getLocalDate();
        long weeksBetween = ChronoUnit.WEEKS.between(person.getDateOfBirth().plusYears(18), localDate);

        // this means there is nothing to simulate
        if (weeksBetween == 0) {
            return;
        }

        Person babysFather = null;
        Person spousesBabysFather = null;
        List<Person> currentChildren = new ArrayList<>(); // Children that join with the character
        List<Person> priorChildren = new ArrayList<>(); // Children that were lost during divorce

        Person currentSpouse = null; // The current spouse
        List<Person> allSpouses = new ArrayList<>(); // All spouses current or divorced


        // run the simulation
        for (long weeksRemaining = weeksBetween; weeksRemaining >= 0; weeksRemaining--) {
            LocalDate currentDate = getLocalDate().minusWeeks(weeksRemaining);

            // first, we check for old relationships ending and new relationships beginning
            if (currentSpouse != null) {
                getDivorce().processNewWeek(this, currentDate, person, true);

                if (!person.getGenealogy().hasSpouse()) {
                    List<Person> toRemove = new ArrayList<>();

                    // there is a chance a departing spouse might take some of their children with
                    // them
                    for (Person child : currentChildren) {
                        if (child.getGenealogy().getParents().contains(currentSpouse)) {
                            if (randomInt(2) == 0) {
                                toRemove.add(child);
                            }
                        }
                    }

                    currentChildren.removeAll(toRemove);

                    priorChildren.addAll(toRemove);

                    currentSpouse = null;
                }
            } else {
                getMarriage().processBackgroundMarriageRolls(this, currentDate, person);

                if (person.getGenealogy().hasSpouse()) {
                    currentSpouse = person.getGenealogy().getSpouse();
                    allSpouses.add(currentSpouse);
                }
            }

            // then we check for children
            if ((person.getGender().isFemale()) && (!person.isPregnant())) {
                getProcreation().processRandomProcreationCheck(this,
                      localDate.minusWeeks(weeksRemaining),
                      person,
                      true);

                if (person.isPregnant()) {

                    if ((currentSpouse != null) && (currentSpouse.getGender().isMale())) {
                        babysFather = currentSpouse;
                    }
                }
            }

            if ((currentSpouse != null) && (currentSpouse.getGender().isFemale()) && (!currentSpouse.isPregnant())) {
                getProcreation().processRandomProcreationCheck(this,
                      localDate.minusWeeks(weeksRemaining),
                      currentSpouse,
                      true);

                if (currentSpouse.isPregnant()) {
                    if (person.getGender().isMale()) {
                        spousesBabysFather = person;
                    }
                }
            }

            if ((person.isPregnant()) && (currentDate.isAfter(person.getDueDate()))) {
                currentChildren.addAll(getProcreation().birthHistoric(this, currentDate, person, babysFather));
                babysFather = null;
            }

            if ((currentSpouse != null) &&
                      (currentSpouse.isPregnant()) &&
                      (currentDate.isAfter(currentSpouse.getDueDate()))) {
                currentChildren.addAll(getProcreation().birthHistoric(this,
                      currentDate,
                      currentSpouse,
                      spousesBabysFather));
                spousesBabysFather = null;
            }
        }

        // with the simulation concluded, we add the current spouse (if any) and any
        // remaining children to the unit
        for (Person spouse : allSpouses) {
            recruitPerson(spouse, PrisonerStatus.FREE, true, false, false);

            if (currentSpouse == spouse) {
                addReport(PERSONNEL, String.format(resources.getString("relativeJoinsForce.text"),
                      spouse.getHyperlinkedFullTitle(),
                      person.getHyperlinkedFullTitle(),
                      resources.getString("relativeJoinsForceSpouse.text")));
            } else {
                spouse.setStatus(PersonnelStatus.BACKGROUND_CHARACTER);
            }

            MekHQ.triggerEvent(new PersonChangedEvent(spouse));
        }

        List<Person> allChildren = new ArrayList<>();
        allChildren.addAll(currentChildren);
        allChildren.addAll(priorChildren);

        for (Person child : allChildren) {
            child.setOriginFaction(person.getOriginFaction());
            child.setOriginPlanet(person.getOriginPlanet());

            int age = child.getAge(localDate);

            // Limit skills by age for children and adolescents
            if (age < 16) {
                child.removeAllSkills();
            } else if (age < 18) {
                child.limitSkills(0);
            }

            // re-roll SPAs to include in any age and skill adjustments
            Enumeration<IOption> options = new PersonnelOptions().getOptions(PersonnelOptions.LVL3_ADVANTAGES);

            for (IOption option : Collections.list(options)) {
                child.getOptions().getOption(option.getName()).clearValue();
            }

            int experienceLevel = child.getExperienceLevel(this, false);

            // set loyalty
            if (experienceLevel <= 0) {
                person.setLoyalty(d6(3) + 2);
            } else if (experienceLevel == 1) {
                person.setLoyalty(d6(3) + 1);
            } else {
                person.setLoyalty(d6(3));
            }

            if (experienceLevel >= 0) {
                AbstractSpecialAbilityGenerator specialAbilityGenerator = new DefaultSpecialAbilityGenerator();
                specialAbilityGenerator.setSkillPreferences(new RandomSkillPreferences());
                specialAbilityGenerator.generateSpecialAbilities(this, child, experienceLevel);
            }

            recruitPerson(child, PrisonerStatus.FREE, true, false, false);

            if (currentChildren.contains(child)) {
                addReport(PERSONNEL, String.format(resources.getString("relativeJoinsForce.text"),
                      child.getHyperlinkedFullTitle(),
                      person.getHyperlinkedFullTitle(),
                      resources.getString("relativeJoinsForceChild.text")));
            } else {
                child.setStatus(PersonnelStatus.BACKGROUND_CHARACTER);
            }

            MekHQ.triggerEvent(new PersonChangedEvent(child));
        }

        MekHQ.triggerEvent(new PersonChangedEvent(person));
    }
    // endregion Personnel Recruitment

    // region Bloodnames

    /**
     * If the person does not already have a bloodname, assigns a chance of having one based on skill and rank. If the
     * roll indicates there should be a bloodname, one is assigned as appropriate to the person's phenotype and the
     * player's faction.
     *
     * @param person     The Bloodname candidate
     * @param ignoreDice If true, skips the random roll and assigns a Bloodname automatically
     */
    public void checkBloodnameAdd(Person person, boolean ignoreDice) {
        // if person is non-clan or does not have a phenotype
        if (!person.isClanPersonnel() || person.getPhenotype().isNone()) {
            return;
        }

        // Person already has a bloodname, we open up the dialog to ask if they want to
        // keep the
        // current bloodname or assign a new one
        if (!person.getBloodname().isEmpty()) {
            int result = JOptionPane.showConfirmDialog(null,
                  person.getFullTitle() +
                        " already has the bloodname " +
                        person.getBloodname() +
                        "\nDo you wish to remove that bloodname and generate a new one?",
                  "Already Has Bloodname",
                  JOptionPane.YES_NO_OPTION,
                  JOptionPane.QUESTION_MESSAGE);
            if (result == JOptionPane.NO_OPTION) {
                return;
            } else {
                ignoreDice = true;
            }
        }

        // Go ahead and generate a new bloodname
        SkillModifierData skillModifierData = person.getSkillModifierData();

        int bloodnameTarget = 6;
        if (!ignoreDice) {
            switch (person.getPhenotype()) {
                case MEKWARRIOR: {
                    bloodnameTarget += person.hasSkill(SkillType.S_GUN_MEK) ?
                                             person.getSkill(SkillType.S_GUN_MEK)
                                                   .getFinalSkillValue(skillModifierData) :
                                             TargetRoll.AUTOMATIC_FAIL;
                    bloodnameTarget += person.hasSkill(SkillType.S_PILOT_MEK) ?
                                             person.getSkill(SkillType.S_PILOT_MEK)
                                                   .getFinalSkillValue(skillModifierData) :
                                             TargetRoll.AUTOMATIC_FAIL;
                    break;
                }
                case AEROSPACE: {
                    bloodnameTarget += person.hasSkill(SkillType.S_GUN_AERO) ?
                                             person.getSkill(SkillType.S_GUN_AERO)
                                                   .getFinalSkillValue(skillModifierData) :
                                             TargetRoll.AUTOMATIC_FAIL;
                    bloodnameTarget += person.hasSkill(SkillType.S_PILOT_AERO) ?
                                             person.getSkill(SkillType.S_PILOT_AERO)
                                                   .getFinalSkillValue(skillModifierData) :
                                             TargetRoll.AUTOMATIC_FAIL;
                    break;
                }
                case ELEMENTAL: {
                    bloodnameTarget += person.hasSkill(SkillType.S_GUN_BA) ?
                                             person.getSkill(SkillType.S_GUN_BA)
                                                   .getFinalSkillValue(skillModifierData) :
                                             TargetRoll.AUTOMATIC_FAIL;
                    bloodnameTarget += person.hasSkill(SkillType.S_ANTI_MEK) ?
                                             person.getSkill(SkillType.S_ANTI_MEK)
                                                   .getFinalSkillValue(skillModifierData) :
                                             TargetRoll.AUTOMATIC_FAIL;
                    break;
                }
                case VEHICLE: {
                    bloodnameTarget += person.hasSkill(SkillType.S_GUN_VEE) ?
                                             person.getSkill(SkillType.S_GUN_VEE)
                                                   .getFinalSkillValue(skillModifierData) :
                                             TargetRoll.AUTOMATIC_FAIL;
                    switch (person.getPrimaryRole()) {
                        case VEHICLE_CREW_GROUND:
                            bloodnameTarget += person.hasSkill(SkillType.S_PILOT_GVEE) ?
                                                     person.getSkill(SkillType.S_PILOT_GVEE)
                                                           .getFinalSkillValue(skillModifierData) :
                                                     TargetRoll.AUTOMATIC_FAIL;
                            break;
                        case VEHICLE_CREW_NAVAL:
                            bloodnameTarget += person.hasSkill(SkillType.S_PILOT_NVEE) ?
                                                     person.getSkill(SkillType.S_PILOT_NVEE)
                                                           .getFinalSkillValue(skillModifierData) :
                                                     TargetRoll.AUTOMATIC_FAIL;
                            break;
                        case VEHICLE_CREW_VTOL:
                            bloodnameTarget += person.hasSkill(SkillType.S_PILOT_VTOL) ?
                                                     person.getSkill(SkillType.S_PILOT_VTOL)
                                                           .getFinalSkillValue(skillModifierData) :
                                                     TargetRoll.AUTOMATIC_FAIL;
                            break;
                        default:
                            break;
                    }
                    break;
                }
                case PROTOMEK: {
                    bloodnameTarget += 2 *
                                             (person.hasSkill(SkillType.S_GUN_PROTO) ?
                                                    person.getSkill(SkillType.S_GUN_PROTO)
                                                          .getFinalSkillValue(skillModifierData) :
                                                    TargetRoll.AUTOMATIC_FAIL);
                    break;
                }
                case NAVAL: {
                    switch (person.getPrimaryRole()) {
                        case VESSEL_PILOT:
                            bloodnameTarget += 2 *
                                                     (person.hasSkill(SkillType.S_PILOT_SPACE) ?
                                                            person.getSkill(SkillType.S_PILOT_SPACE)
                                                                  .getFinalSkillValue(skillModifierData) :
                                                            TargetRoll.AUTOMATIC_FAIL);
                            break;
                        case VESSEL_GUNNER:
                            bloodnameTarget += 2 *
                                                     (person.hasSkill(SkillType.S_GUN_SPACE) ?
                                                            person.getSkill(SkillType.S_GUN_SPACE)
                                                                  .getFinalSkillValue(skillModifierData) :
                                                            TargetRoll.AUTOMATIC_FAIL);
                            break;
                        case VESSEL_CREW:
                            bloodnameTarget += 2 *
                                                     (person.hasSkill(SkillType.S_TECH_VESSEL) ?
                                                            person.getSkill(SkillType.S_TECH_VESSEL)
                                                                  .getFinalSkillValue(skillModifierData) :
                                                            TargetRoll.AUTOMATIC_FAIL);
                            break;
                        case VESSEL_NAVIGATOR:
                            bloodnameTarget += 2 *
                                                     (person.hasSkill(SkillType.S_NAVIGATION) ?
                                                            person.getSkill(SkillType.S_NAVIGATION)
                                                                  .getFinalSkillValue(skillModifierData) :
                                                            TargetRoll.AUTOMATIC_FAIL);
                            break;
                        default:
                            break;
                    }
                    break;
                }
                default: {
                    break;
                }
            }
            // Higher-rated units are more likely to have Blood named
            bloodnameTarget += DragoonRating.DRAGOON_C.getRating() - getAtBUnitRatingMod();

            // Reavings diminish the number of available Blood rights in later eras
            int year = getGameYear();
            if (year <= 2950) {
                bloodnameTarget--;
            }

            if (year > 3055) {
                bloodnameTarget++;
            }

            if (year > 3065) {
                bloodnameTarget++;
            }

            if (year > 3080) {
                bloodnameTarget++;
            }

            // Officers have better chance; no penalty for non-officer
            bloodnameTarget += Math.min(0, getRankSystem().getOfficerCut() - person.getRankNumeric());
        }

        if (ignoreDice || (d6(2) >= bloodnameTarget)) {
            final Phenotype phenotype = person.getPhenotype().isNone() ? Phenotype.GENERAL : person.getPhenotype();

            final Bloodname bloodname = Bloodname.randomBloodname((getFaction().isClan() ?
                                                                         getFaction() :
                                                                         person.getOriginFaction()).getShortName(),
                  phenotype,
                  getGameYear());
            if (bloodname != null) {
                person.setBloodname(bloodname.getName());
                personUpdated(person);
            }
        }
    }
    // endregion Bloodnames

    // region Other Personnel Methods

    /**
     * Imports a {@link Person} into a campaign.
     *
     * @param person A {@link Person} to import into the campaign.
     */
    public void importPerson(Person person) {
        personnel.put(person.getId(), person);
        MekHQ.triggerEvent(new PersonNewEvent(person));
    }

    public @Nullable Person getPerson(final UUID id) {
        return personnel.get(id);
    }

    public Collection<Person> getPersonnel() {
        return personnel.values();
    }

    /**
     * Retrieves a list of personnel, excluding those whose status indicates they have left the unit.
     * <p>
     * This method filters the personnel collection to only include individuals who are still part of the unit, as
     * determined by their status.
     * </p>
     *
     * @return a {@code List} of {@link Person} objects who have not left the unit
     */
    public List<Person> getPersonnelFilteringOutDeparted() {
        return getPersonnel().stream()
                     .filter(person -> !person.getStatus().isDepartedUnit())
                     .collect(Collectors.toList());
    }


    /**
     * Retrieves a list of personnel, excluding those whose status indicates they have either left the unit, or are
     * presently away.
     *
     * @return a {@code List} of {@link Person} objects who have not left the unit
     */
    public List<Person> getPersonnelFilteringOutDepartedAndAbsent() {
        return getPersonnel().stream()
                     .filter(person -> !person.getStatus().isDepartedUnit())
                     .filter(person -> !person.getStatus().isAbsent())
                     .collect(Collectors.toList());
    }

    /**
     * @deprecated use {@link #getActivePersonnel(boolean, boolean)} instead.
     */
    @Deprecated(since = "0.50.07", forRemoval = true)
    public List<Person> getActivePersonnel(boolean includePrisoners) {
        return getActivePersonnel(includePrisoners, false);
    }

    /**
     * Returns a list of personnel who are considered "active" according to various status filters.
     *
     * <p>This method iterates through all personnel and includes those whose status is considered "active," then
     * optionally excludes personnel based on the provided flags for prisoners and camp followers.</p>
     *
     * <ul>
     *   <li>If {@code includePrisoners} is {@code false}, any personnel who are currently prisoners (not free or
     *   bondsmen) will be excluded from the result.</li>
     *   <li>If {@code includeCampFollowers} is {@code false}, (non-prisoner) camp followers will be excluded from the
     *   result.</li>
     *   <li>All included personnel are guaranteed to have a status of {@link PersonnelStatus#ACTIVE} or
     *   {@link PersonnelStatus#CAMP_FOLLOWER} (if appropriate).</li>
     * </ul>
     *
     * <p><b>Notes:</b> It might be tempting to overload this method with a version that skips one of the boolean
     * params. I strongly recommend against this. By forcing developers to explicitly dictate prisoner and follower
     * inclusion we reduce the risk of either demographic being included/excluded by accident. As happened
     * frequently prior to these booleans being added. - Illiani, 5th Oct 2025</p>
     *
     * @param includePrisoners     {@code true} to include prisoners
     * @param includeCampFollowers {@code true} to include <b>non-prisoner</b> camp followers
     *
     * @return a {@link List} of {@link Person} objects matching the criteria
     */
    public List<Person> getActivePersonnel(boolean includePrisoners, boolean includeCampFollowers) {
        List<Person> activePersonnel = new ArrayList<>();

        for (Person person : getPersonnel()) {
            PersonnelStatus status = person.getStatus();
            PrisonerStatus prisonerStatus = person.getPrisonerStatus();
            boolean isActive = status.isActiveFlexible();
            boolean isCampFollower = prisonerStatus.isFreeOrBondsman() && status.isCampFollower();
            boolean isActivePrisoner = person.getPrisonerStatus().isCurrentPrisoner() && isActive;

            if (!isActive) {
                continue;
            }

            if (!includeCampFollowers && isCampFollower) {
                continue;
            }

            if (!includePrisoners && isActivePrisoner) {
                continue;
            }

            activePersonnel.add(person);
        }

        return activePersonnel;
    }

    /**
     * @return a list of people who are currently eligible to receive a salary.
     *
     * @author Illiani
     * @since 0.50.06
     */
    public List<Person> getSalaryEligiblePersonnel() {
        return getActivePersonnel(false, false).stream()
                     .filter(person -> person.getStatus().isSalaryEligible())
                     .collect(Collectors.toList());
    }

    /**
     * Retrieves a filtered list of personnel who have at least one combat profession.
     * <p>
     * This method filters the list of all personnel to include only those whose primary or secondary role is designated
     * as a combat role.
     * </p>
     *
     * @return a {@link List} of {@link Person} objects representing combat-capable personnel
     */
    public List<Person> getActiveCombatPersonnel() {
        return getActivePersonnel(false, false).stream()
                     .filter(p -> p.getPrimaryRole().isCombat() || p.getSecondaryRole().isCombat())
                     .collect(Collectors.toList());
    }

    /**
     * Provides a filtered list of personnel including only active Dependents (including camp followers).
     *
     * @return a {@link Person} <code>List</code> containing all active personnel
     */
    public List<Person> getActiveDependents() {
        return getPersonnel().stream()
                     .filter(person -> person.getPrimaryRole().isDependent())
                     .filter(person -> person.getStatus().isActiveFlexible())
                     .collect(Collectors.toList());
    }

    /**
     * Provides a filtered list of personnel including only active prisoners.
     *
     * @return a {@link Person} <code>List</code> containing all active personnel
     */
    public List<Person> getCurrentPrisoners() {
        return getActivePersonnel(true, false).stream()
                     .filter(person -> person.getPrisonerStatus().isCurrentPrisoner())
                     .collect(Collectors.toList());
    }

    /**
     * Provides a filtered list of personnel including only active prisoners who are willing to defect.
     *
     * @return a {@link Person} <code>List</code> containing all active personnel
     */
    public List<Person> getPrisonerDefectors() {
        return getActivePersonnel(true, false).stream()
                     .filter(person -> person.getPrisonerStatus().isPrisonerDefector())
                     .collect(Collectors.toList());
    }

    /**
     * Provides a filtered list of personnel including only friendly PoWs.
     *
     * @return a {@link Person} <code>List</code> containing all active personnel
     */
    public List<Person> getFriendlyPrisoners() {
        return getPersonnel().stream().filter(p -> p.getStatus().isPoW()).collect(Collectors.toList());
    }

    /**
     * Provides a filtered list of personnel including only Persons with the Student status.
     *
     * @return a {@link Person} <code>List</code> containing all active personnel
     */
    public List<Person> getStudents() {
        return getPersonnel().stream().filter(p -> p.getStatus().isStudent()).collect(Collectors.toList());
    }
    // endregion Other Personnel Methods

    // region Personnel Selectors and Generators

    /**
     * Gets the {@link AbstractFactionSelector} to use with this campaign.
     *
     * @return An {@link AbstractFactionSelector} to use when selecting a {@link Faction}.
     */
    public AbstractFactionSelector getFactionSelector() {
        return getFactionSelector(getCampaignOptions().getRandomOriginOptions());
    }

    /**
     * Gets the {@link AbstractFactionSelector} to use
     *
     * @param options the random origin options to use
     *
     * @return An {@link AbstractFactionSelector} to use when selecting a {@link Faction}.
     */
    public AbstractFactionSelector getFactionSelector(final RandomOriginOptions options) {
        return options.isRandomizeOrigin() ? new RangedFactionSelector(options) : new DefaultFactionSelector(options);
    }

    /**
     * Gets the {@link AbstractPlanetSelector} to use with this campaign.
     *
     * @return An {@link AbstractPlanetSelector} to use when selecting a {@link Planet}.
     */
    public AbstractPlanetSelector getPlanetSelector() {
        return getPlanetSelector(getCampaignOptions().getRandomOriginOptions());
    }

    /**
     * Gets the {@link AbstractPlanetSelector} to use
     *
     * @param options the random origin options to use
     *
     * @return An {@link AbstractPlanetSelector} to use when selecting a {@link Planet}.
     */
    public AbstractPlanetSelector getPlanetSelector(final RandomOriginOptions options) {
        return options.isRandomizeOrigin() ? new RangedPlanetSelector(options) : new DefaultPlanetSelector(options);
    }

    /**
     * Gets the {@link AbstractPersonnelGenerator} to use with this campaign.
     *
     * @param factionSelector The {@link AbstractFactionSelector} to use when choosing a {@link Faction}.
     * @param planetSelector  The {@link AbstractPlanetSelector} to use when choosing a {@link Planet}.
     *
     * @return An {@link AbstractPersonnelGenerator} to use when creating new personnel.
     */
    public AbstractPersonnelGenerator getPersonnelGenerator(final AbstractFactionSelector factionSelector,
          final AbstractPlanetSelector planetSelector) {
        final DefaultPersonnelGenerator generator = new DefaultPersonnelGenerator(factionSelector, planetSelector);
        generator.setNameGenerator(RandomNameGenerator.getInstance());
        generator.setSkillPreferences(getRandomSkillPreferences());
        return generator;
    }
    // endregion Personnel Selectors and Generators
    // endregion Personnel

    public List<Person> getPatients() {
        List<Person> patients = new ArrayList<>();
        for (Person person : getActivePersonnel(true, true)) {
            if (person.needsFixing()) {
                patients.add(person);
            }
        }
        return patients;
    }

    public List<Person> getPatientsAssignedToDoctors() {
        return getPatients()
                     .stream()
                     .filter(patient -> patient.getDoctorId() != null)
                     .toList();
    }

    /**
     * List of all units that can show up in the repair bay.
     */
    public List<Unit> getServiceableUnits() {
        List<Unit> service = new ArrayList<>();
        for (Unit u : getUnits()) {
            if (u.isAvailable() && u.isServiceable() && !StratConRulesManager.isUnitDeployedToStratCon(u)) {
                service.add(u);
            }
        }
        return service;
    }

    /**
     * Imports a collection of parts into the campaign.
     *
     * @param newParts The collection of {@link Part} instances to import into the campaign.
     */
    public void importParts(Collection<Part> newParts) {
        Objects.requireNonNull(newParts);

        for (Part p : newParts) {
            if ((p instanceof MissingPart) && (null == p.getUnit())) {
                // Let's not import missing parts without a valid unit.
                continue;
            }

            // Track this part as part of our Campaign
            p.setCampaign(this);

            // Add the part to the campaign, but do not
            // merge it with any existing parts
            parts.addPart(p, false);
        }
    }

    /**
     * Gets the Warehouse which stores parts.
     */
    public Warehouse getWarehouse() {
        return parts;
    }

    /**
     * Sets the Warehouse which stores parts for the campaign.
     *
     * @param warehouse The warehouse in which to store parts.
     */
    public void setWarehouse(Warehouse warehouse) {
        parts = Objects.requireNonNull(warehouse);
    }

    public Quartermaster getQuartermaster() {
        return quartermaster;
    }

    /**
     * @return A collection of parts in the Warehouse.
     */
    public Collection<Part> getParts() {
        return parts.getParts();
    }

    @Deprecated(since = "0.50.10", forRemoval = true)
    private int getQuantity(Part part) {
        return getWarehouse().getPartQuantity(part, true);
    }

    public Part getPart(int id) {
        return parts.getPart(id);
    }

    @Nullable
    public Force getForce(int id) {
        return forceIds.get(id);
    }

    public List<String> getCurrentReport() {
        return currentReport;
    }

    public void setCurrentReportHTML(String html) {
        currentReportHTML = html;
    }

    public String getCurrentReportHTML() {
        return currentReportHTML;
    }

    public List<String> getNewReports() {
        return newReports;
    }

    public void setNewReports(List<String> reports) {
        newReports = reports;
    }

    public List<String> fetchAndClearNewReports() {
        List<String> oldReports = newReports;
        setNewReports(new ArrayList<>());
        return oldReports;
    }

    public List<String> getSkillReport() {
        return skillReport;
    }

    public void setSkillReportHTML(String html) {
        skillReportHTML = html;
    }

    public String getSkillReportHTML() {
        return skillReportHTML;
    }

    public List<String> getNewSkillReports() {
        return newSkillReports;
    }

    public void setNewSkillReports(List<String> reports) {
        newSkillReports = reports;
    }

    public List<String> fetchAndClearNewSkillReports() {
        List<String> oldSkillReports = newSkillReports;
        setNewSkillReports(new ArrayList<>());
        return oldSkillReports;
    }

    public List<String> getTechnicalReport() {
        return technicalReport;
    }

    public void setTechnicalReportHTML(String html) {
        technicalReportHTML = html;
    }

    public String getTechnicalReportHTML() {
        return technicalReportHTML;
    }

    public List<String> getNewTechnicalReports() {
        return newTechnicalReports;
    }

    public void setNewTechnicalReports(List<String> reports) {
        newTechnicalReports = reports;
    }

    public List<String> fetchAndClearNewTechnicalReports() {
        List<String> oldTechnicalReports = newTechnicalReports;
        setNewTechnicalReports(new ArrayList<>());
        return oldTechnicalReports;
    }

    public List<String> getFinancesReport() {
        return financesReport;
    }

    public void setFinancesReportHTML(String html) {
        financesReportHTML = html;
    }

    public String getFinancesReportHTML() {
        return financesReportHTML;
    }

    public List<String> getNewFinancesReports() {
        return newFinancesReports;
    }

    public void setNewFinancesReports(List<String> reports) {
        newFinancesReports = reports;
    }

    public List<String> fetchAndClearNewFinancesReports() {
        List<String> oldFinancesReports = newFinancesReports;
        setNewFinancesReports(new ArrayList<>());
        return oldFinancesReports;
    }

    public List<String> getAcquisitionsReport() {
        return acquisitionsReport;
    }

    public void setAcquisitionsReportHTML(String html) {
        acquisitionsReportHTML = html;
    }

    public String getAcquisitionsReportHTML() {
        return acquisitionsReportHTML;
    }

    public List<String> getNewAcquisitionsReports() {
        return newAcquisitionsReports;
    }

    public void setNewAcquisitionsReports(List<String> reports) {
        newAcquisitionsReports = reports;
    }

    public List<String> fetchAndClearNewAcquisitionsReports() {
        List<String> oldAcquisitionsReports = newAcquisitionsReports;
        setNewAcquisitionsReports(new ArrayList<>());
        return oldAcquisitionsReports;
    }

    public List<String> getMedicalReport() {
        return medicalReport;
    }

    public void setMedicalReportHTML(String html) {
        medicalReportHTML = html;
    }

    public String getMedicalReportHTML() {
        return medicalReportHTML;
    }

    public List<String> getNewMedicalReports() {
        return newMedicalReports;
    }

    public void setNewMedicalReports(List<String> reports) {
        newMedicalReports = reports;
    }

    public List<String> fetchAndClearNewMedicalReports() {
        List<String> oldMedicalReports = newMedicalReports;
        setNewMedicalReports(new ArrayList<>());
        return oldMedicalReports;
    }

    public List<String> getPersonnelReport() {
        return personnelReport;
    }

    public void setPersonnelReportHTML(String html) {
        personnelReportHTML = html;
    }

    public String getPersonnelReportHTML() {
        return personnelReportHTML;
    }

    public List<String> getNewPersonnelReports() {
        return newPersonnelReports;
    }

    public void setNewPersonnelReports(List<String> reports) {
        newPersonnelReports = reports;
    }

    public List<String> fetchAndClearNewPersonnelReports() {
        List<String> oldPersonnelReports = newPersonnelReports;
        setNewPersonnelReports(new ArrayList<>());
        return oldPersonnelReports;
    }

    public List<String> getBattleReport() {
        return battleReport;
    }

    public void setBattleReportHTML(String html) {
        battleReportHTML = html;
    }

    public String getBattleReportHTML() {
        return battleReportHTML;
    }

    public List<String> getNewBattleReports() {
        return newBattleReports;
    }

    public void setNewBattleReports(List<String> reports) {
        newBattleReports = reports;
    }

    public List<String> fetchAndClearNewBattleReports() {
        List<String> oldBattleReports = newBattleReports;
        setNewBattleReports(new ArrayList<>());
        return oldBattleReports;
    }

    /**
     * Finds the active person in a particular role with the highest level in a given, with an optional secondary skill
     * to break ties.
     *
     * @param role      One of the PersonnelRole enum values
     * @param primary   The skill to use for comparison.
     * @param secondary If not null and there is more than one person tied for the most the highest, preference will be
     *                  given to the one with a higher level in the secondary skill.
     *
     * @return The person in the designated role with the most experience.
     */
    public Person findBestInRole(PersonnelRole role, String primary, @Nullable String secondary) {
        int highest = 0;
        Person bestInRole = null;

        boolean isUseAgingEffects = campaignOptions.isUseAgeEffects();
        boolean isClanCampaign = isClanCampaign();

        for (Person person : getActivePersonnel(false, false)) {
            SkillModifierData skillModifierData = person.getSkillModifierData(isUseAgingEffects, isClanCampaign,
                  currentDay);
            if (((person.getPrimaryRole() == role) || (person.getSecondaryRole() == role)) &&
                      (person.getSkill(primary) != null)) {
                Skill primarySkill = person.getSkill(primary);
                int currentSkillLevel = Integer.MIN_VALUE;

                if (primarySkill != null) {
                    currentSkillLevel = primarySkill.getTotalSkillLevel(skillModifierData);
                }

                if (bestInRole == null || currentSkillLevel > highest) {
                    bestInRole = person;
                    highest = currentSkillLevel;
                } else if (secondary != null && currentSkillLevel == highest) {
                    Skill secondarySkill = person.getSkill(secondary);

                    if (secondarySkill == null) {
                        continue;
                    }

                    currentSkillLevel = secondarySkill.getTotalSkillLevel(skillModifierData);

                    int bestInRoleSecondarySkill = Integer.MIN_VALUE;
                    if (bestInRole.hasSkill(secondary)) {
                        bestInRoleSecondarySkill = secondarySkill.getTotalSkillLevel(skillModifierData);
                    }

                    if (currentSkillLevel > bestInRoleSecondarySkill) {
                        bestInRole = person;
                    }
                }
            }
        }
        return bestInRole;
    }

    public Person findBestInRole(PersonnelRole role, String skill) {
        return findBestInRole(role, skill, null);
    }

    /**
     * Finds and returns the {@link Person} with the highest total skill level for a specified skill.
     *
     * <p>This method iterates over all active personnel, calculates each individual's total skill level
     * for the given skill (taking into account campaign options, reputation modifiers, and attributes), and determines
     * who possesses the highest skill value. If none are found, {@code null} is returned.</p>
     *
     * @param skillName the name of the skill to evaluate among all active personnel
     *
     * @return the {@link Person} with the highest calculated total skill level in the specified skill, or {@code null}
     *       if no qualifying person is found
     */
    public @Nullable Person findBestAtSkill(String skillName) {
        boolean isUseAgingEffects = campaignOptions.isUseAgeEffects();
        boolean isClanCampaign = isClanCampaign();
        Person bestAtSkill = null;
        int highest = 0;
        for (Person person : getActivePersonnel(false, false)) {
            Skill skill = person.getSkill(skillName);

            int totalSkillLevel = Integer.MIN_VALUE;
            if (skill != null) {
                SkillModifierData skillModifierData = person.getSkillModifierData(isUseAgingEffects, isClanCampaign,
                      currentDay);
                totalSkillLevel = skill.getTotalSkillLevel(skillModifierData);
            }

            if (totalSkillLevel > highest) {
                highest = totalSkillLevel;
                bestAtSkill = person;
            }
        }
        return bestAtSkill;
    }

    /**
     * @return The list of all active {@link Person}s who qualify as technicians ({@link Person#isTech()});
     */
    public List<Person> getTechs() {
        return getTechs(false);
    }

    public List<Person> getTechs(final boolean noZeroMinute) {
        return getTechs(noZeroMinute, false);
    }

    public List<Person> getTechsExpanded() {
        return getTechsExpanded(false, false, true);
    }

    public List<Person> getTechs(final boolean noZeroMinute, final boolean eliteFirst) {
        return getTechsExpanded(noZeroMinute, eliteFirst, false);
    }

    /**
     * Retrieves a list of active technicians, with options to include only those with time remaining, prioritize elite
     * technicians, and expand the search to include technicians with additional roles.
     *
     * <p>The resulting list includes {@link Person} objects who qualify as technicians ({@link Person#isTech()})
     * or, if specified, as expanded technicians ({@link Person#isTechExpanded()}). If the person is part of a
     * self-crewed unit (e.g., an engineer on a self-crewed vessel), they are also included in the list.</p>
     *
     * <p>The returned list can be customized and sorted based on a variety of criteria:</p>
     * <ul>
     *   <li>Technicians with no remaining available time can be excluded if {@code noZeroMinute} is set to {@code true}.</li>
     *   <li>The list can be sorted from elite (best) to the least skilled if {@code eliteFirst} is set to {@code true}.</li>
     *   <li>When {@code expanded} is set to {@code true}, technicians with expanded roles (e.g., dual skill sets) are included
     *       in addition to regular technicians.</li>
     *   <li>The list is further sorted in the following order:
     *     <ol>
     *       <li>By skill level (default: lowest to highest, or highest to lowest if elite-first enabled).</li>
     *       <li>By available daily tech time (highest to lowest).</li>
     *       <li>By rank (lowest to highest).</li>
     *     </ol>
     *   </li>
     * </ul>
     *
     * @param noZeroMinute If {@code true}, excludes technicians with no remaining available minutes.
     * @param eliteFirst   If {@code true}, sorts the list to place the most skilled technicians at the top.
     * @param expanded     If {@code true}, includes technicians with expanded roles (e.g., those qualifying under
     *                     {@link Person#isTechExpanded()}).
     *
     * @return A list of active {@link Person} objects who qualify as technicians or expanded technicians, sorted by
     *       skill, available time, and rank as specified by the input parameters.
     */
    public List<Person> getTechsExpanded(final boolean noZeroMinute, final boolean eliteFirst, final boolean expanded) {
        final List<Person> techs = getActivePersonnel(false, false).stream()
                                         .filter(person -> (expanded ? person.isTechExpanded() : person.isTech()) &&
                                                                 (!noZeroMinute || (person.getMinutesLeft() > 0)))
                                         .collect(Collectors.toList());

        // also need to loop through and collect engineers on self-crewed vessels
        for (final Unit unit : getUnits()) {
            if (unit.isSelfCrewed() && !(unit.getEntity() instanceof Infantry) && (unit.getEngineer() != null)) {
                techs.add(unit.getEngineer());
            }
        }

        // Return the tech collection sorted worst to best Skill Level, or reversed if we want elites first
        techs.sort(Comparator.comparingInt(person -> person.getSkillLevel(this,
              !person.getPrimaryRole().isTech() && person.getSecondaryRole().isTechSecondary(), true).ordinal()));

        if (eliteFirst) {
            Collections.reverse(techs);
        }

        // sort based on available minutes (highest -> lowest)
        techs.sort(Comparator.comparingInt(person -> -person.getDailyAvailableTechTime(getCampaignOptions().isTechsUseAdministration())));

        // finally, sort based on rank (lowest -> highest)
        techs.sort((person1, person2) -> {
            if (person1.outRanks(person2)) {
                return 1; // person1 outranks person2 -> person2 should come first
            } else if (person2.outRanks(person1)) {
                return -1; // person2 outranks person1 -> person1 should come first
            } else {
                return 0; // They are considered equal
            }
        });

        return techs;
    }

    public List<Person> getAdmins() {
        List<Person> admins = new ArrayList<>();
        for (Person person : getActivePersonnel(false, false)) {
            if (person.isAdministrator()) {
                admins.add(person);
            }
        }
        return admins;
    }

    public boolean isWorkingOnRefit(Person person) {
        Objects.requireNonNull(person);

        Unit unit = getHangar().findUnit(u -> u.isRefitting() && person.equals(u.getRefit().getTech()));
        return unit != null;
    }

    public List<Person> getDoctors() {
        List<Person> docs = new ArrayList<>();
        for (Person person : getActivePersonnel(false, false)) {
            if (person.isDoctor()) {
                docs.add(person);
            }
        }
        return docs;
    }

    public int getPatientsFor(Person doctor) {
        int patients = 0;
        for (Person person : getActivePersonnel(true, true)) {
            if ((null != person.getDoctorId()) && person.getDoctorId().equals(doctor.getId())) {
                patients++;
            }
        }
        return patients;
    }

    /**
     * Retrieves the best logistics person based on the acquisition skill, personnel category, and maximum acquisitions
     * allowed for the campaign.
     *
     * <p>This method evaluates all active personnel to determine the most suitable candidate
     * for logistics tasks, depending on the specified acquisition skill and rules. The determination is made according
     * to the following logic:</p>
     * <ul>
     *   <li>If the skill is {@code S_AUTO}, the method immediately returns {@code null}.</li>
     *   <li>If the skill is {@code S_TECH}, the method evaluates personnel based on their technical
     *       skill level, ignoring those who are ineligible for procurement or who exceed
     *       the maximum acquisition limit.</li>
     *   <li>For all other skills, the method evaluates personnel who possess the specified skill,
     *       ensuring their eligibility for procurement and checking that they have not exceeded
     *       the maximum acquisition limit.</li>
     * </ul>
     *
     * <p>The "best" logistics person is selected as the one with the highest skill level (based on the skill being
     * evaluated). If no suitable candidate is found, the method returns {@code null}.
     *
     * @return The {@link Person} representing the best logistics character, or {@code null} if no suitable person is
     *       found.
     */
    public @Nullable Person getLogisticsPerson() {
        final AcquisitionsType acquisitionsType = campaignOptions.getAcquisitionType();
        String fixedSkillName = "";
        boolean isAnyTech = false;

        switch (acquisitionsType) {
            case ADMINISTRATION -> fixedSkillName = S_ADMIN;
            case ANY_TECH -> {
                isAnyTech = true;
            }
            case AUTOMATIC -> {
                return null;
            }
            case NEGOTIATION -> fixedSkillName = S_NEGOTIATION;
        }

        final ProcurementPersonnelPick acquisitionCategory = campaignOptions.getAcquisitionPersonnelCategory();
        final int defaultMaxAcquisitions = campaignOptions.getMaxAcquisitions();

        boolean isUseAgingEffects = campaignOptions.isUseAgeEffects();
        boolean isClanCampaign = isClanCampaign();

        int bestSkill = -1;
        Person procurementCharacter = null;
        if (isAnyTech) {
            for (Person person : getActivePersonnel(false, false)) {
                if (isIneligibleToPerformProcurement(person, acquisitionCategory)) {
                    continue;
                }

                if (defaultMaxAcquisitions > 0 && (person.getAcquisitions() >= defaultMaxAcquisitions)) {
                    continue;
                }

                SkillModifierData skillModifierData = person.getSkillModifierData(isUseAgingEffects, isClanCampaign,
                      currentDay);
                Skill skill = person.getBestTechSkill();

                int totalSkillLevel = Integer.MIN_VALUE;
                if (skill != null) {
                    totalSkillLevel = skill.getTotalSkillLevel(skillModifierData);
                }

                if (totalSkillLevel > bestSkill) {
                    procurementCharacter = person;
                    bestSkill = totalSkillLevel;
                }
            }
        } else {
            for (Person person : getActivePersonnel(false, false)) {
                if (isIneligibleToPerformProcurement(person, acquisitionCategory)) {
                    continue;
                }

                if (defaultMaxAcquisitions > 0 && (person.getAcquisitions() >= defaultMaxAcquisitions)) {
                    continue;
                }

                SkillModifierData skillModifierData = person.getSkillModifierData(isUseAgingEffects, isClanCampaign,
                      currentDay);

                Skill skill = person.getSkill(fixedSkillName);

                int totalSkillLevel = Integer.MIN_VALUE;
                if (skill != null) {
                    totalSkillLevel = skill.getTotalSkillLevel(skillModifierData);
                }

                if (totalSkillLevel > bestSkill) {
                    procurementCharacter = person;
                    bestSkill = totalSkillLevel;
                }
            }
        }

        return procurementCharacter;
    }

    /**
     * Finds and returns the most senior administrator for a specific type of administrative role. Seniority is
     * determined using the {@link Person#outRanksUsingSkillTiebreaker} method when there are multiple eligible
     * administrators for the specified role.
     *
     * <p>
     * The method evaluates both the primary and secondary roles of each administrator against the provided
     * {@link AdministratorSpecialization} type.
     * </p>
     *
     * <p>
     * The valid types of administrative roles are represented by the {@link AdministratorSpecialization} enum:
     * </p>
     * <ul>
     * <li>{@link AdministratorSpecialization#COMMAND} - Command Administrator</li>
     * <li>{@link AdministratorSpecialization#LOGISTICS} - Logistics
     * Administrator</li>
     * <li>{@link AdministratorSpecialization#TRANSPORT} - Transport
     * Administrator</li>
     * <li>{@link AdministratorSpecialization#HR} - HR Administrator</li>
     * </ul>
     *
     * @param type the {@link AdministratorSpecialization} representing the administrative role to check for. Passing a
     *             {@code null} type will result in an {@link IllegalStateException}.
     *
     * @return the most senior {@link Person} with the specified administrative role, or {@code null} if no eligible
     *       administrator is found.
     *
     *       <p>
     *       <b>Behavior:</b>
     *       </p>
     *       <ul>
     *       <li>The method iterates through all administrators retrieved by
     *       {@link #getAdmins()}.</li>
     *       <li>For each {@link Person}, it checks if their primary or secondary
     *       role matches the specified type
     *       via utility methods like
     *       {@code AdministratorRole#isAdministratorCommand}.</li>
     *       <li>If no eligible administrators exist, the method returns
     *       {@code null}.</li>
     *       <li>If multiple administrators are eligible, the one with the highest
     *       seniority is returned.</li>
     *       <li>Seniority is determined by the
     *       {@link Person#outRanksUsingSkillTiebreaker} method,
     *       which uses a skill-based tiebreaker when necessary.</li>
     *       </ul>
     *
     * @throws IllegalStateException if {@code type} is null or an unsupported value.
     */
    public @Nullable Person getSeniorAdminPerson(AdministratorSpecialization type) {
        Person seniorAdmin = null;

        for (Person person : getAdmins()) {
            boolean isEligible = switch (type) {
                case COMMAND -> person.getPrimaryRole().isAdministratorCommand() ||
                                      person.getSecondaryRole().isAdministratorCommand();
                case LOGISTICS -> person.getPrimaryRole().isAdministratorLogistics() ||
                                        person.getSecondaryRole().isAdministratorLogistics();
                case TRANSPORT -> person.getPrimaryRole().isAdministratorTransport() ||
                                        person.getSecondaryRole().isAdministratorTransport();
                case HR -> person.getPrimaryRole().isAdministratorHR() || person.getSecondaryRole().isAdministratorHR();
            };

            if (isEligible) {
                if (seniorAdmin == null) {
                    seniorAdmin = person;
                    continue;
                }

                if (person.outRanksUsingSkillTiebreaker(this, seniorAdmin)) {
                    seniorAdmin = person;
                }
            }
        }
        return seniorAdmin;
    }

    /**
     * Retrieves the current campaign commander.
     *
     * <p>If a commander is specifically flagged, that person will be returned. Otherwise, the highest-ranking member
     * among the unit's active personnel is selected.</p>
     *
     * @return the {@link Person} who is the commander, or {@code null} if there are no suitable candidates.
     *
     * @author Illiani
     * @since 0.50.07
     */
    public @Nullable Person getCommander() {
        return findTopCommanders()[0];
    }

    /**
     * Retrieves the second-in-command among the unit's active personnel.
     *
     * <p>The second-in-command is determined as the highest-ranking active personnel member who is not the flagged
     * commander (if one exists). If multiple candidates have the same rank, a skill-based tiebreaker is used.</p>
     *
     * @return the {@link Person} who is considered the second-in-command, or {@code null} if there are no suitable
     *       candidates.
     *
     * @author Illiani
     * @since 0.50.07
     */
    public @Nullable Person getSecondInCommand() {
        return findTopCommanders()[1];
    }

    /**
     * Finds the current top two candidates for command among active personnel.
     *
     * <p>In a single pass, this method determines the commander and the second-in-command using a flagged commander
     * if one is specified, otherwise relying on rank and skill tiebreakers.</p>
     *
     * @return an array where index 0 is the commander (maybe the flagged commander), and index 1 is the
     *       second-in-command; either or both may be {@code null} if no suitable personnel are available.
     *
     * @author Illiani
     * @since 0.50.07
     */
    private Person[] findTopCommanders() {
        Person flaggedCommander = getFlaggedCommander();
        Person commander = flaggedCommander;
        Person secondInCommand = null;

        for (Person person : getActivePersonnel(false, false)) {
            // If we have a flagged commander, skip them
            if (flaggedCommander != null) {
                if (person.equals(flaggedCommander)) {
                    continue;
                }
                // Second in command is best among non-flagged
                if (secondInCommand == null || person.outRanksUsingSkillTiebreaker(this, secondInCommand)) {
                    secondInCommand = person;
                }
            } else {
                if (commander == null) {
                    commander = person;
                } else if (person.outRanksUsingSkillTiebreaker(this, commander)) {
                    secondInCommand = commander;
                    commander = person;
                } else if (secondInCommand == null || person.outRanksUsingSkillTiebreaker(this, secondInCommand)) {
                    if (!person.equals(commander)) {
                        secondInCommand = person;
                    }
                }
            }
        }

        return new Person[] { commander, secondInCommand };
    }

    /**
     * Retrieves a list of eligible logistics personnel who can perform procurement actions based on the current
     * campaign options. If acquisitions are set to automatically succeed, an empty list is returned.
     *
     * <p>This method evaluates active personnel to determine who is eligible for procurement
     * actions under the current campaign configuration. Personnel are filtered and sorted based on specific
     * criteria:</p>
     * <ul>
     *   <li><strong>Automatic Success:</strong> If the acquisition skill equals {@code S_AUTO},
     *       an empty list is immediately returned.</li>
     *   <li><strong>Eligibility Filtering:</strong> The following checks are applied to filter personnel:
     *       <ul>
     *          <li>Personnel must not be ineligible based on the {@link ProcurementPersonnelPick} category.</li>
     *          <li>Personnel must not have exceeded the maximum acquisition limit, if specified.</li>
     *          <li>If the skill is {@code S_TECH}, the person must have a valid technical skill.</li>
     *          <li>For other skills, the person must have the specified skill.</li>
     *       </ul>
     *    </li>
     *   <li><b>Sorting:</b> The resulting list is sorted in descending order by skill level:
     *       <ul>
     *          <li>When the skill is {@code S_TECH}, sorting is based on the person's best technical skill level.</li>
     *          <li>For other skills, sorting is based on the level of the specified skill.</li>
     *       </ul>
     *   </li>
     * </ul>
     *
     * @return A {@link List} of {@link Person} objects who are eligible and sorted to perform logistical actions, or an
     *       empty list if acquisitions automatically succeed.
     */
    public List<Person> getLogisticsPersonnel() {
        final AcquisitionsType acquisitionsType = getCampaignOptions().getAcquisitionType();

        String fixedSkillName = "";
        boolean isAnyTech = false;

        switch (acquisitionsType) {
            case ADMINISTRATION -> fixedSkillName = S_ADMIN;
            case ANY_TECH -> {
                isAnyTech = true;
            }
            case AUTOMATIC -> {
                return Collections.emptyList();
            }
            case NEGOTIATION -> fixedSkillName = S_NEGOTIATION;
        }

        final int maxAcquisitions = campaignOptions.getMaxAcquisitions();
        final ProcurementPersonnelPick acquisitionCategory = campaignOptions.getAcquisitionPersonnelCategory();
        List<Person> logisticsPersonnel = new ArrayList<>();

        for (Person person : getActivePersonnel(false, false)) {
            if (isIneligibleToPerformProcurement(person, acquisitionCategory)) {
                continue;
            }

            if ((maxAcquisitions > 0) && (person.getAcquisitions() >= maxAcquisitions)) {
                continue;
            }
            if (isAnyTech) {
                if (null != person.getBestTechSkill()) {
                    logisticsPersonnel.add(person);
                }
            } else if (person.hasSkill(fixedSkillName)) {
                logisticsPersonnel.add(person);
            }
        }

        // Sort by their skill level, descending.
        boolean isUseAgingEffects = campaignOptions.isUseAgeEffects();
        boolean isClanCampaign = isClanCampaign();
        boolean finalIsAnyTech = isAnyTech; // Needed for lamba
        String finalFixedSkillName = fixedSkillName; // Also needed for lamba
        logisticsPersonnel.sort((person1, person2) -> {
            if (finalIsAnyTech) {
                // Person 1
                Skill skill = person1.getBestTechSkill();

                int person1SkillLevel = Integer.MIN_VALUE;
                if (skill != null) {
                    SkillModifierData skillModifierData = person1.getSkillModifierData(isUseAgingEffects,
                          isClanCampaign, currentDay);
                    person1SkillLevel = skill.getTotalSkillLevel(skillModifierData);
                }

                // Person 2
                skill = person2.getBestTechSkill();

                int person2SkillLevel = Integer.MIN_VALUE;
                if (skill != null) {
                    SkillModifierData skillModifierData = person2.getSkillModifierData(isUseAgingEffects,
                          isClanCampaign, currentDay);
                    person2SkillLevel = skill.getTotalSkillLevel(skillModifierData);
                }

                return Integer.compare(person1SkillLevel, person2SkillLevel);
            } else {
                // Person 1
                Skill skill = person1.getSkill(finalFixedSkillName);

                int person1SkillLevel = Integer.MIN_VALUE;
                if (skill != null) {
                    SkillModifierData skillModifierData = person1.getSkillModifierData(isUseAgingEffects,
                          isClanCampaign, currentDay);
                    person1SkillLevel = skill.getTotalSkillLevel(skillModifierData);
                }

                // Person 2
                skill = person2.getSkill(finalFixedSkillName);

                int person2SkillLevel = Integer.MIN_VALUE;
                if (skill != null) {
                    SkillModifierData skillModifierData = person2.getSkillModifierData(isUseAgingEffects,
                          isClanCampaign, currentDay);
                    person2SkillLevel = skill.getTotalSkillLevel(skillModifierData);
                }

                return Integer.compare(person1SkillLevel, person2SkillLevel);
            }
        });

        return logisticsPersonnel;
    }

    /***
     * This is the main function for getting stuff (parts, units, etc.) All non-GM
     * acquisition should go through this function to ensure the campaign rules for
     * acquisition are followed.
     *
     * @param sList - A <code>ShoppingList</code> object including items that need
     *              to be purchased
     * @return A <code>ShoppingList</code> object that includes all items that were
     *         not successfully acquired
     */
    public ShoppingList goShopping(ShoppingList sList) {
        // loop through shopping items and decrement days to wait
        for (IAcquisitionWork shoppingItem : sList.getShoppingList()) {
            shoppingItem.decrementDaysToWait();
        }

        if (getCampaignOptions().getAcquisitionType() == AcquisitionsType.AUTOMATIC) {
            return goShoppingAutomatically(sList);
        } else if (!getCampaignOptions().isUsePlanetaryAcquisition()) {
            return goShoppingStandard(sList);
        } else {
            return goShoppingByPlanet(sList);
        }
    }

    /**
     * Shops for items on the {@link ShoppingList}, where each acquisition automatically succeeds.
     *
     * @param sList The shopping list to use when shopping.
     *
     * @return The new shopping list containing the items that were not acquired.
     */
    private ShoppingList goShoppingAutomatically(ShoppingList sList) {
        List<IAcquisitionWork> currentList = new ArrayList<>(sList.getShoppingList());

        List<IAcquisitionWork> remainingItems = new ArrayList<>(currentList.size());
        for (IAcquisitionWork shoppingItem : currentList) {
            if (shoppingItem.getDaysToWait() <= 0) {
                while (shoppingItem.getQuantity() > 0) {
                    if (!acquireEquipment(shoppingItem, null)) {
                        shoppingItem.resetDaysToWait();
                        break;
                    }
                }
            }
            if (shoppingItem.getQuantity() > 0 || shoppingItem.getDaysToWait() > 0) {
                remainingItems.add(shoppingItem);
            }
        }

        return new ShoppingList(remainingItems);
    }

    /**
     * Shops for items on the {@link ShoppingList}, where each acquisition is performed by available logistics
     * personnel.
     *
     * @param sList The shopping list to use when shopping.
     *
     * @return The new shopping list containing the items that were not acquired.
     */
    private ShoppingList goShoppingStandard(ShoppingList sList) {
        List<Person> logisticsPersonnel = getLogisticsPersonnel();
        if (logisticsPersonnel.isEmpty()) {
            addReport(ACQUISITIONS, "Your force has no one capable of acquiring equipment.");
            return sList;
        }

        List<IAcquisitionWork> currentList = new ArrayList<>(sList.getShoppingList());
        for (Person person : logisticsPersonnel) {
            if (currentList.isEmpty()) {
                // Nothing left to shop for!
                break;
            }

            List<IAcquisitionWork> remainingItems = new ArrayList<>(currentList.size());
            for (IAcquisitionWork shoppingItem : currentList) {
                if (shoppingItem.getDaysToWait() <= 0) {
                    while (canAcquireParts(person) && shoppingItem.getQuantity() > 0) {
                        if (!acquireEquipment(shoppingItem, person)) {
                            shoppingItem.resetDaysToWait();
                            break;
                        }
                    }
                }
                if (shoppingItem.getQuantity() > 0 || shoppingItem.getDaysToWait() > 0) {
                    remainingItems.add(shoppingItem);
                }
            }

            currentList = remainingItems;
        }

        return new ShoppingList(currentList);
    }

    /**
     * Shops for items on the {@link ShoppingList}, where each acquisition is attempted on nearby planets by available
     * logistics personnel.
     *
     * @param sList The shopping list to use when shopping.
     *
     * @return The new shopping list containing the items that were not acquired.
     */
    private ShoppingList goShoppingByPlanet(ShoppingList sList) {
        List<Person> logisticsPersonnel = getLogisticsPersonnel();
        if (logisticsPersonnel.isEmpty()) {
            addReport(ACQUISITIONS, "Your force has no one capable of acquiring equipment.");
            return sList;
        }

        // we are shopping by planets, so more involved
        List<IAcquisitionWork> currentList = sList.getShoppingList();
        LocalDate currentDate = getLocalDate();

        // a list of items than can be taken out of the search and put back on the
        // shopping list
        List<IAcquisitionWork> shelvedItems = new ArrayList<>();

        // find planets within a certain radius - the function will weed out dead
        // planets
        List<PlanetarySystem> systems = this.systemsInstance
                                              .getShoppingSystems(getCurrentSystem(),
                                                    getCampaignOptions().getMaxJumpsPlanetaryAcquisition(),
                                                    currentDate);

        for (Person person : logisticsPersonnel) {
            if (currentList.isEmpty()) {
                // Nothing left to shop for!
                break;
            }

            String personTitle = person.getHyperlinkedFullTitle() + ' ';

            for (PlanetarySystem system : systems) {
                if (currentList.isEmpty()) {
                    // Nothing left to shop for!
                    break;
                }

                List<IAcquisitionWork> remainingItems = new ArrayList<>();

                // loop through shopping list. If it's time to check, then check as appropriate.
                // Items not
                // found get added to the remaining item list. Rotate through personnel
                boolean done = false;
                for (IAcquisitionWork shoppingItem : currentList) {
                    if (!canAcquireParts(person)) {
                        remainingItems.add(shoppingItem);
                        done = true;
                        continue;
                    }

                    if (shoppingItem.getDaysToWait() <= 0) {
                        PartAcquisitionResult result = findContactForAcquisition(shoppingItem, person, system);
                        if (result == PartAcquisitionResult.Success) {
                            int transitTime = calculatePartTransitTime(system);

                            PersonnelOptions options = person.getOptions();
                            double logisticianModifier = options.booleanOption(ADMIN_LOGISTICIAN) ? 0.9 : 1.0;
                            transitTime = (int) Math.round(transitTime * logisticianModifier);

                            int totalQuantity = 0;
                            while (shoppingItem.getQuantity() > 0 &&
                                         canAcquireParts(person) &&
                                         acquireEquipment(shoppingItem, person, system, transitTime)) {
                                totalQuantity++;
                            }
                            if (totalQuantity > 0) {
                                addReport(ACQUISITIONS, personTitle +
                                                              "<font color='" +
                                                              ReportingUtilities.getPositiveColor() +
                                                              "'><b> found " +
                                                              shoppingItem.getQuantityName(totalQuantity) +
                                                              " on " +
                                                              system.getPrintableName(currentDate) +
                                                              ". Delivery in " +
                                                              transitTime +
                                                              " days.</b></font>");
                            }
                        } else if (result == PartAcquisitionResult.PartInherentFailure) {
                            shelvedItems.add(shoppingItem);
                            continue;
                        }
                    }

                    // if we didn't find everything on this planet, then add to the remaining list
                    if (shoppingItem.getQuantity() > 0 || shoppingItem.getDaysToWait() > 0) {
                        // if we can't afford it, then don't keep searching for it on other planets
                        if (!canPayFor(shoppingItem)) {
                            if (!getCampaignOptions().isPlanetAcquisitionVerbose()) {
                                addReport(FINANCES, "<font color='" +
                                                          ReportingUtilities.getNegativeColor() +
                                                          "'><b>You cannot afford to purchase another " +
                                                          shoppingItem.getAcquisitionName() +
                                                          "</b></font>");
                            }
                            shelvedItems.add(shoppingItem);
                        } else {
                            remainingItems.add(shoppingItem);
                        }
                    }
                }

                // we are done with this planet. replace our current list with the remaining
                // items
                currentList = remainingItems;

                if (done) {
                    break;
                }
            }
        }

        // add shelved items back to the current list
        currentList.addAll(shelvedItems);

        // loop through and reset waiting time on all items on the remaining shopping
        // list if they have no waiting time left
        for (IAcquisitionWork shoppingItem : currentList) {
            if (shoppingItem.getDaysToWait() <= 0) {
                shoppingItem.resetDaysToWait();
            }
        }

        return new ShoppingList(currentList);
    }

    /**
     * Gets a value indicating if {@code person} can acquire parts.
     *
     * @param person The {@link Person} to check if they have remaining time to perform acquisitions.
     *
     * @return True if {@code person} could acquire another part, otherwise false.
     */
    public boolean canAcquireParts(@Nullable Person person) {
        if (person == null) {
            // CAW: in this case we're using automatic success
            // and the logistics person will be null.
            return true;
        }
        int maxAcquisitions = getCampaignOptions().getMaxAcquisitions();
        return maxAcquisitions <= 0 || person.getAcquisitions() < maxAcquisitions;
    }

    /***
     * Checks whether the campaign can pay for a given <code>IAcquisitionWork</code>
     * item. This will check
     * both whether the campaign is required to pay for a given type of acquisition
     * by the options and
     * if so whether it has enough money to afford it.
     *
     * @param acquisition - An <code>IAcquisitionWork</code> object
     * @return true if the campaign can pay for the acquisition; false if it cannot.
     */
    public boolean canPayFor(IAcquisitionWork acquisition) {
        // SHOULD we check to see if this acquisition needs to be paid for
        if ((acquisition instanceof UnitOrder && getCampaignOptions().isPayForUnits()) ||
                  (acquisition instanceof Part && getCampaignOptions().isPayForParts())) {
            // CAN the acquisition actually be paid for
            return getFunds().isGreaterOrEqualThan(acquisition.getBuyCost());
        }
        return true;
    }

    /**
     * Make an acquisition roll for a given planet to see if you can identify a contact. Used for planetary based
     * acquisition.
     *
     * @param acquisition - The <code> IAcquisitionWork</code> being acquired.
     * @param person      - The <code>Person</code> object attempting to do the acquiring. may be null if no one on the
     *                    force has the skill or the user is using automatic acquisition.
     * @param system      - The <code>PlanetarySystem</code> object where the acquisition is being attempted. This may
     *                    be null if the user is not using planetary acquisition.
     *
     * @return The result of the rolls.
     */
    public PartAcquisitionResult findContactForAcquisition(IAcquisitionWork acquisition, Person person,
          PlanetarySystem system) {
        TargetRoll target = getTargetForAcquisition(acquisition, person);

        String impossibleSentencePrefix = person == null ?
                                                "Can't search for " :
                                                person.getFullName() + " can't search for ";
        String failedSentencePrefix = person == null ?
                                            "No contacts available for " :
                                            person.getFullName() + " is unable to find contacts for ";
        String succeededSentencePrefix = person == null ?
                                               "Possible contact for " :
                                               person.getFullName() + " has found a contact for ";

        // if it's already impossible, don't bother with the rest
        if (target.getValue() == TargetRoll.IMPOSSIBLE) {
            if (getCampaignOptions().isPlanetAcquisitionVerbose()) {
                addReport(ACQUISITIONS, "<font color='" +
                                              ReportingUtilities.getNegativeColor() +
                                              "'><b>" +
                                              impossibleSentencePrefix +
                                              acquisition.getAcquisitionName() +
                                              " on " +
                                              system.getPrintableName(getLocalDate()) +
                                              " because:</b></font> " +
                                              target.getDesc());
            }
            return PartAcquisitionResult.PartInherentFailure;
        }

        target = system.getPrimaryPlanet()
                       .getAcquisitionMods(target,
                             getLocalDate(),
                             getCampaignOptions(),
                             getFaction(),
                             acquisition.getTechBase() == TechBase.CLAN);

        if (target.getValue() == TargetRoll.IMPOSSIBLE) {
            if (getCampaignOptions().isPlanetAcquisitionVerbose()) {
                addReport(ACQUISITIONS, "<font color='" +
                                              ReportingUtilities.getNegativeColor() +
                                              "'><b>" +
                                              impossibleSentencePrefix +
                                              acquisition.getAcquisitionName() +
                                              " on " +
                                              system.getPrintableName(getLocalDate()) +
                                              " because:</b></font> " +
                                              target.getDesc());
            }
            return PartAcquisitionResult.PlanetSpecificFailure;
        }
        SocioIndustrialData socioIndustrial = system.getPrimaryPlanet().getSocioIndustrial(getLocalDate());
        CampaignOptions options = getCampaignOptions();
        int techBonus = options.getPlanetTechAcquisitionBonus(socioIndustrial.tech);
        int industryBonus = options.getPlanetIndustryAcquisitionBonus(socioIndustrial.industry);
        int outputsBonus = options.getPlanetOutputAcquisitionBonus(socioIndustrial.output);
        if (d6(2) < target.getValue()) {
            // no contacts on this planet, move along
            if (getCampaignOptions().isPlanetAcquisitionVerbose()) {
                addReport(ACQUISITIONS, "<font color='" +
                                              ReportingUtilities.getNegativeColor() +
                                              "'><b>" +
                                              failedSentencePrefix +
                                              acquisition.getAcquisitionName() +
                                              " on " +
                                              system.getPrintableName(getLocalDate()) +
                                              " at TN: " +
                                              target.getValue() +
                                              " - Modifiers (Tech: " +
                                              (techBonus > 0 ? "+" : "") +
                                              techBonus +
                                              ", Industry: " +
                                              (industryBonus > 0 ? "+" : "") +
                                              industryBonus +
                                              ", Outputs: " +
                                              (outputsBonus > 0 ? "+" : "") +
                                              outputsBonus +
                                              ") </font>");
            }
            return PartAcquisitionResult.PlanetSpecificFailure;
        } else {
            if (getCampaignOptions().isPlanetAcquisitionVerbose()) {
                addReport(ACQUISITIONS, "<font color='" +
                                              ReportingUtilities.getPositiveColor() +
                                              "'>" +
                                              succeededSentencePrefix +
                                              acquisition.getAcquisitionName() +
                                              " on " +
                                              system.getPrintableName(getLocalDate()) +
                                              " at TN: " +
                                              target.getValue() +
                                              " - Modifiers (Tech: " +
                                              (techBonus > 0 ? "+" : "") +
                                              techBonus +
                                              ", Industry: " +
                                              (industryBonus > 0 ? "+" : "") +
                                              industryBonus +
                                              ", Outputs: " +
                                              (outputsBonus > 0 ? "+" : "") +
                                              outputsBonus +
                                              ") </font>");
            }
            return PartAcquisitionResult.Success;
        }
    }

    /***
     * Attempt to acquire a given <code>IAcquisitionWork</code> object.
     * This is the default method used by for non-planetary based acquisition.
     *
     * @param acquisition - The <code> IAcquisitionWork</code> being acquired.
     * @param person      - The <code>Person</code> object attempting to do the
     *                    acquiring. may be null if no one on the force has the
     *                    skill or the user is using automatic acquisition.
     * @return a boolean indicating whether the attempt to acquire equipment was
     *         successful.
     */
    public boolean acquireEquipment(IAcquisitionWork acquisition, Person person) {
        return acquireEquipment(acquisition, person, null, -1);
    }

    /***
     * Attempt to acquire a given <code>IAcquisitionWork</code> object.
     *
     * @param acquisition - The <code> IAcquisitionWork</code> being acquired.
     * @param person      - The <code>Person</code> object attempting to do the
     *                    acquiring. may be null if no one on the force has the
     *                    skill or the user is using automatic acquisition.
     * @param system      - The <code>PlanetarySystem</code> object where the
     *                    acquisition is being attempted. This may be null if the
     *                    user is not using planetary acquisition.
     * @param transitDays - The number of days that the part should take to be
     *                    delivered. If this value is entered as -1, then this
     *                    method will determine transit time based on the users
     *                    campaign options.
     * @return a boolean indicating whether the attempt to acquire equipment was
     *         successful.
     */
    private boolean acquireEquipment(IAcquisitionWork acquisition, Person person, PlanetarySystem system,
          int transitDays) {
        boolean found = false;
        String report = "";

        if (null != person) {
            report += person.getHyperlinkedFullTitle() + ' ';
        }

        TargetRoll target = getTargetForAcquisition(acquisition, person);

        // check on funds
        if (!canPayFor(acquisition)) {
            target.addModifier(TargetRoll.IMPOSSIBLE, "Cannot afford this purchase");
        }

        if (null != system) {
            target = system.getPrimaryPlanet()
                           .getAcquisitionMods(target,
                                 getLocalDate(),
                                 getCampaignOptions(),
                                 getFaction(),
                                 acquisition.getTechBase() == TechBase.CLAN);
        }
        report += "attempts to find " + acquisition.getAcquisitionName();

        // if impossible, then return
        if (target.getValue() == TargetRoll.IMPOSSIBLE) {
            report += ":<font color='" +
                            ReportingUtilities.getNegativeColor() +
                            "'><b> " +
                            target.getDesc() +
                            "</b></font>";
            if (!getCampaignOptions().isUsePlanetaryAcquisition() ||
                      getCampaignOptions().isPlanetAcquisitionVerbose()) {
                addReport(ACQUISITIONS, report);
            }
            return false;
        }

        int roll = d6(2);
        report += "  needs " + target.getValueAsString();
        report += " and rolls " + roll + ':';
        // Edge reroll, if applicable
        if (getCampaignOptions().isUseSupportEdge() &&
                  (roll < target.getValue()) &&
                  (person != null) &&
                  person.getOptions().booleanOption(PersonnelOptions.EDGE_ADMIN_ACQUIRE_FAIL) &&
                  (person.getCurrentEdge() > 0)) {
            person.changeCurrentEdge(-1);
            roll = d6(2);
            report += " <b>failed!</b> but uses Edge to reroll...getting a " + roll + ": ";
        }
        int xpGained = 0;
        if (roll >= target.getValue()) {
            boolean useFunctionalAppraisal = campaignOptions.isUseFunctionalAppraisal();
            double valueChange = useFunctionalAppraisal ? Appraisal.performAppraisalMultiplierCheck(person,
                  currentDay) : 1.0;
            String appraisalReport = useFunctionalAppraisal ? Appraisal.getAppraisalReport(valueChange) : "";

            if (transitDays < 0) {
                transitDays = calculatePartTransitTime(acquisition.getAvailability());
            }
            report = report + acquisition.find(transitDays, valueChange) + ' ' + appraisalReport;
            found = true;
            if (person != null) {
                if (roll == 12 && target.getValue() != TargetRoll.AUTOMATIC_SUCCESS) {
                    xpGained += getCampaignOptions().getSuccessXP();
                }
                if (target.getValue() != TargetRoll.AUTOMATIC_SUCCESS) {
                    person.setNTasks(person.getNTasks() + 1);
                }
                if (person.getNTasks() >= getCampaignOptions().getNTasksXP()) {
                    xpGained += getCampaignOptions().getTaskXP();
                    person.setNTasks(0);
                }
            }
        } else {
            report = report + acquisition.failToFind();
            if (person != null && roll == 2 && target.getValue() != TargetRoll.AUTOMATIC_FAIL) {
                xpGained += getCampaignOptions().getMistakeXP();
            }
        }

        if (null != person) {
            // The person should have their acquisitions incremented
            person.incrementAcquisition();

            if (xpGained > 0) {
                person.awardXP(this, xpGained);
                report += " (" + xpGained + "XP gained) ";
            }
        }

        if (found) {
            acquisition.decrementQuantity();
            MekHQ.triggerEvent(new AcquisitionEvent(acquisition));
        }
        if (!getCampaignOptions().isUsePlanetaryAcquisition() || getCampaignOptions().isPlanetAcquisitionVerbose()) {
            addReport(ACQUISITIONS, report);
        }
        return found;
    }

    /**
     * Performs work to either mothball or activate a unit.
     *
     * @param unit The unit to either work towards mothballing or activation.
     */
    public void workOnMothballingOrActivation(Unit unit) {
        if (unit.isMothballed()) {
            activate(unit);
        } else {
            mothball(unit);
        }
    }

    /**
     * Performs work to mothball a unit, preparing it for long-term storage.
     *
     * <p>Mothballing process varies based on unit type:</p>
     * <ul>
     *   <li>Non-Infantry Units:
     *     <ul>
     *       <li>Requires an assigned tech</li>
     *       <li>Consumes tech work minutes</li>
     *       <li>Requires AsTech support time (6 minutes per tech minute)</li>
     *     </ul>
     *   </li>
     *   <li>Infantry Units:
     *     <ul>
     *       <li>Uses standard work day time</li>
     *       <li>No tech required</li>
     *     </ul>
     *   </li>
     * </ul>
     * <p>
     * The process tracks progress and can span multiple work periods until complete.
     *
     * @param unit The unit to mothball. Must be active (not already mothballed)
     */
    public void mothball(Unit unit) {
        if (unit.isMothballed()) {
            LOGGER.warn("Unit is already mothballed, cannot mothball.");
            return;
        }

        String report;
        if (!unit.isConventionalInfantry()) {
            Person tech = unit.getTech();
            if (null == tech) {
                // uh-oh
                addReport(TECHNICAL, String.format(resources.getString("noTech.mothballing"),
                      unit.getHyperlinkedName()));
                unit.cancelMothballOrActivation();
                return;
            }

            // don't allow overtime minutes for mothballing because it's cheating since you don't roll
            int minutes = Math.min(tech.getMinutesLeft(), unit.getMothballTime());

            // check AsTech time
            if (!unit.isSelfCrewed() && asTechPoolMinutes < minutes * 6) {
                // uh-oh
                addReport(TECHNICAL, String.format(resources.getString("notEnoughAstechTime.mothballing"),
                      unit.getHyperlinkedName()));
                return;
            }

            unit.setMothballTime(unit.getMothballTime() - minutes);

            tech.setMinutesLeft(tech.getMinutesLeft() - minutes);
            if (!unit.isSelfCrewed()) {
                asTechPoolMinutes -= 6 * minutes;
            }

            report = String.format(resources.getString("timeSpent.mothballing.tech"),
                  tech.getHyperlinkedFullTitle(),
                  minutes,
                  unit.getHyperlinkedName());
        } else {
            unit.setMothballTime(unit.getMothballTime() - TECH_WORK_DAY);

            report = String.format(resources.getString("timeSpent.mothballing.noTech"),
                  TECH_WORK_DAY,
                  unit.getHyperlinkedName());
        }

        if (!unit.isMothballing()) {
            unit.completeMothball();
            report += String.format(resources.getString("complete.mothballing"));
        } else {
            report += String.format(resources.getString("remaining.text"), unit.getMothballTime());
        }

        addReport(TECHNICAL, report);
    }

    /**
     * Performs work to activate a unit from its mothballed state. This process requires either:
     *
     * <ul>
     *   <li>A tech and sufficient AsTech support time for non-self-crewed units</li>
     *   <li>Only time for self-crewed units</li>
     * </ul>
     *
     * <p>The activation process:</p>
     * <ol>
     *   <li>Verifies the unit is mothballed</li>
     *   <li>For non-self-crewed units:
     *     <ul>
     *       <li>Checks for assigned tech</li>
     *       <li>Verifies sufficient tech and AsTech time</li>
     *       <li>Consumes tech and AsTech time</li>
     *     </ul>
     *   </li>
     *   <li>For self-crewed units:
     *     <ul>
     *       <li>Uses standard work day time</li>
     *     </ul>
     *   </li>
     *   <li>Updates mothball status</li>
     *   <li>Reports progress or completion</li>
     * </ol>
     *
     * @param unit The unit to activate. Must be mothballed for activation to proceed.
     */
    public void activate(Unit unit) {
        if (!unit.isMothballed()) {
            LOGGER.warn("Unit is already activated, cannot activate.");
            return;
        }

        String report;
        if (!unit.isConventionalInfantry()) {
            Person tech = unit.getTech();
            if (null == tech) {
                // uh-oh
                addReport(TECHNICAL, String.format(resources.getString("noTech.activation"),
                      unit.getHyperlinkedName()));
                unit.cancelMothballOrActivation();
                return;
            }

            // don't allow overtime minutes for activation because it's cheating since you don't roll
            int minutes = Math.min(tech.getMinutesLeft(), unit.getMothballTime());

            // check AsTech time
            if (!unit.isSelfCrewed() && asTechPoolMinutes < minutes * 6) {
                // uh-oh
                addReport(TECHNICAL, String.format(resources.getString("notEnoughAstechTime.activation"),
                      unit.getHyperlinkedName()));
                return;
            }

            unit.setMothballTime(unit.getMothballTime() - minutes);

            tech.setMinutesLeft(tech.getMinutesLeft() - minutes);
            if (!unit.isSelfCrewed()) {
                asTechPoolMinutes -= 6 * minutes;
            }

            report = String.format(resources.getString("timeSpent.activation.tech"),
                  tech.getHyperlinkedFullTitle(),
                  minutes,
                  unit.getHyperlinkedName());
        } else {
            unit.setMothballTime(unit.getMothballTime() - TECH_WORK_DAY);

            report = String.format(resources.getString("timeSpent.activation.noTech"),
                  TECH_WORK_DAY,
                  unit.getHyperlinkedName());
        }

        if (!unit.isMothballing()) {
            unit.completeActivation();
            report += String.format(resources.getString("complete.activation"));
        } else {
            report += String.format(resources.getString("remaining.text"), unit.getMothballTime());
        }

        addReport(TECHNICAL, report);
    }

    public void refit(Refit theRefit) {
        Person tech = (theRefit.getUnit().getEngineer() == null) ?
                            theRefit.getTech() :
                            theRefit.getUnit().getEngineer();
        if (tech == null) {
            addReport(TECHNICAL, "No tech is assigned to refit " +
                                       theRefit.getOriginalEntity().getShortName() +
                                       ". Refit cancelled.");
            theRefit.cancel();
            return;
        }
        TargetRoll target = getTargetFor(theRefit, tech);
        // check that all parts have arrived
        if (!theRefit.acquireParts()) {
            return;
        }
        String report = tech.getHyperlinkedFullTitle() + " works on " + theRefit.getPartName();
        int minutes = theRefit.getTimeLeft();
        // FIXME: Overtime?
        if (minutes > tech.getMinutesLeft()) {
            theRefit.addTimeSpent(tech.getMinutesLeft());
            tech.setMinutesLeft(0);
            report = report + ", " + theRefit.getTimeLeft() + " minutes left. Completion ";
            int daysLeft = (int) Math.ceil((double) theRefit.getTimeLeft() /
                                                 (double) tech.getDailyAvailableTechTime(campaignOptions.isTechsUseAdministration()));
            if (daysLeft == 1) {
                report += " tomorrow.</b>";
            } else {
                report += " in " + daysLeft + " days.</b>";
            }
        } else {
            tech.setMinutesLeft(tech.getMinutesLeft() - minutes);
            theRefit.addTimeSpent(minutes);
            if (theRefit.hasFailedCheck()) {
                report = report + ", " + theRefit.succeed();
            } else {
                int roll;
                String wrongType = "";
                if (tech.isRightTechTypeFor(theRefit)) {
                    roll = d6(2);
                } else {
                    roll = Utilities.roll3d6();
                    wrongType = " <b>Warning: wrong tech type for this refit.</b>";
                }
                report = report + ",  needs " + target.getValueAsString() + " and rolls " + roll + ": ";
                if (getCampaignOptions().isUseSupportEdge() &&
                          (roll < target.getValue()) &&
                          tech.getOptions().booleanOption(PersonnelOptions.EDGE_REPAIR_FAILED_REFIT) &&
                          (tech.getCurrentEdge() > 0)) {
                    tech.changeCurrentEdge(-1);
                    roll = tech.isRightTechTypeFor(theRefit) ? d6(2) : Utilities.roll3d6();
                    // This is needed to update the edge values of individual crewmen
                    if (tech.isEngineer()) {
                        tech.setEdgeUsed(tech.getEdgeUsed() - 1);
                    }
                    report += " <b>failed!</b> but uses Edge to reroll...getting a " + roll + ": ";
                }

                if (roll >= target.getValue()) {
                    report += theRefit.succeed();
                } else {
                    report += theRefit.fail(SkillType.EXP_GREEN);
                    // try to refit again in case the tech has any time left
                    if (!theRefit.isBeingRefurbished()) {
                        refit(theRefit);
                        report += " Completion ";
                        int daysLeft = (int) Math.ceil((double) theRefit.getTimeLeft() /
                                                             (double) tech.getDailyAvailableTechTime(campaignOptions.isTechsUseAdministration()));
                        if (daysLeft == 1) {
                            report += " tomorrow.</b>";
                        } else {
                            report += " in " + daysLeft + " days.</b>";
                        }
                    }
                }
                report += wrongType;
            }
        }
        MekHQ.triggerEvent(new PartWorkEvent(tech, theRefit));
        addReport(TECHNICAL, report);
    }

    /**
     * Repairs a specified part from the warehouse by creating a clone of it, decrementing the quantity in stock,
     * repairing the cloned part, and optionally adding the repaired part back to the warehouse inventory.
     *
     * <p>If the original part's quantity drops to zero or below, no event notification is triggered.
     * Otherwise, an event is triggered to update the system about changes in the spare part's stock.</p>
     *
     * @param part The {@link Part} object to be repaired. Its quantity is decremented by one during this operation.
     * @param tech The {@link Person} who is performing the repair.
     *
     * @return A new repaired {@link Part} cloned from the original.
     */
    public Part fixWarehousePart(Part part, Person tech) {
        // get a new cloned part to work with and decrement original
        Part repairable = part.clone();
        part.changeQuantity(-1);

        fixPart(repairable, tech);
        if (!(repairable instanceof OmniPod)) {
            getQuartermaster().addPart(repairable, 0, false);
        }

        // If there is at least one remaining unit of the part
        // then we need to notify interested parties that we have
        // changed the quantity of the spare part.
        if (part.getQuantity() > 0) {
            MekHQ.triggerEvent(new PartChangedEvent(part));
        }

        return repairable;
    }

    /**
     * Attempt to fix a part, which may have all kinds of effect depending on part type.
     *
     * @param partWork - the {@link IPartWork} to be fixed
     * @param tech     - the {@link Person} who will attempt to fix the part
     *
     * @return a <code>String</code> of the report that summarizes the outcome of the attempt to fix the part
     */
    public String fixPart(IPartWork partWork, Person tech) {
        TargetRoll target = getTargetFor(partWork, tech);
        String report = "";
        String action = getAction(partWork);
        if ((partWork instanceof Armor) && !partWork.isSalvaging()) {
            if (!((Armor) partWork).isInSupply()) {
                report += "<b>Not enough armor remaining.  Task suspended.</b>";
                addReport(TECHNICAL, report);
                return report;
            }
        }
        if ((partWork instanceof ProtoMekArmor) && !partWork.isSalvaging()) {
            if (!((ProtoMekArmor) partWork).isInSupply()) {
                report += "<b>Not enough Protomek armor remaining.  Task suspended.</b>";
                addReport(TECHNICAL, report);
                return report;
            }
        }
        if ((partWork instanceof BAArmor) && !partWork.isSalvaging()) {
            if (!((BAArmor) partWork).isInSupply()) {
                report += "<b>Not enough BA armor remaining.  Task suspended.</b>";
                addReport(TECHNICAL, report);
                return report;
            }
        }
        if (partWork instanceof SpacecraftCoolingSystem) {
            // Change the string since we're not working on the part itself
            report += tech.getHyperlinkedFullTitle() + " attempts to" + action + "a heat sink";
        } else {
            report += tech.getHyperlinkedFullTitle() + " attempts to" + action + partWork.getPartName();
        }
        if (null != partWork.getUnit()) {
            report += " on " + partWork.getUnit().getName();
        }

        int minutes = partWork.getTimeLeft();
        int minutesUsed = minutes;
        boolean usedOvertime = false;
        if (minutes > tech.getMinutesLeft()) {
            minutes -= tech.getMinutesLeft();
            // check for overtime first
            if (isOvertimeAllowed() && minutes <= tech.getOvertimeLeft()) {
                // we are working overtime
                usedOvertime = true;
                partWork.setWorkedOvertime(true);
                tech.setMinutesLeft(0);
                tech.setOvertimeLeft(tech.getOvertimeLeft() - minutes);
            } else {
                // we need to finish the task tomorrow
                minutesUsed = tech.getMinutesLeft();
                int overtimeUsed = 0;
                if (isOvertimeAllowed()) {
                    // Can't use more overtime than there are minutes remaining on the part
                    overtimeUsed = Math.min(minutes, tech.getOvertimeLeft());
                    minutesUsed += overtimeUsed;
                    partWork.setWorkedOvertime(true);
                    usedOvertime = true;
                }
                partWork.addTimeSpent(minutesUsed);
                tech.setMinutesLeft(0);
                tech.setOvertimeLeft(tech.getOvertimeLeft() - overtimeUsed);
                int helpMod = getShorthandedMod(getAvailableAsTechs(minutesUsed, usedOvertime), false);
                if ((null != partWork.getUnit()) &&
                          ((partWork.getUnit().getEntity() instanceof Dropship) ||
                                 (partWork.getUnit().getEntity() instanceof Jumpship))) {
                    helpMod = 0;
                }

                if (partWork.getShorthandedMod() < helpMod) {
                    partWork.setShorthandedMod(helpMod);
                }
                partWork.setTech(tech);
                partWork.reservePart();
                report += " - <b>";
                report += partWork.getTimeLeft();
                report += " minutes left. Work";
                if ((minutesUsed > 0) &&
                          (tech.getDailyAvailableTechTime(campaignOptions.isTechsUseAdministration()) > 0)) {
                    report += " will be finished ";
                    int daysLeft = (int) Math.ceil((double) partWork.getTimeLeft() /
                                                         (double) tech.getDailyAvailableTechTime(campaignOptions.isTechsUseAdministration()));
                    if (daysLeft == 1) {
                        report += " tomorrow.</b>";
                    } else {
                        report += " in " + daysLeft + " days.</b>";
                    }
                } else {
                    report += " cannot be finished because there was no time left after maintenance tasks.</b>";
                    partWork.cancelAssignment(true);
                }
                MekHQ.triggerEvent(new PartWorkEvent(tech, partWork));
                addReport(TECHNICAL, report);
                return report;
            }
        } else {
            tech.setMinutesLeft(tech.getMinutesLeft() - minutes);
        }
        int asTechMinutesUsed = minutesUsed * getAvailableAsTechs(minutesUsed, usedOvertime);
        if (asTechPoolMinutes < asTechMinutesUsed) {
            asTechMinutesUsed -= asTechPoolMinutes;
            asTechPoolMinutes = 0;
            asTechPoolOvertime -= asTechMinutesUsed;
        } else {
            asTechPoolMinutes -= asTechMinutesUsed;
        }
        // check for the type
        int roll;
        String wrongType = "";
        if (tech.isRightTechTypeFor(partWork)) {
            roll = d6(2);
        } else {
            roll = Utilities.roll3d6();
            wrongType = " <b>Warning: wrong tech type for this repair.</b>";
        }
        report = report + ",  needs " + target.getValueAsString() + " and rolls " + roll + ':';
        int xpGained = 0;
        // if we fail and would break apart, here's a chance to use Edge for a
        // re-roll...
        if (getCampaignOptions().isUseSupportEdge() &&
                  tech.getOptions().booleanOption(PersonnelOptions.EDGE_REPAIR_BREAK_PART) &&
                  (tech.getCurrentEdge() > 0) &&
                  (target.getValue() != TargetRoll.AUTOMATIC_SUCCESS)) {
            if ((getCampaignOptions().isDestroyByMargin() &&
                       (getCampaignOptions().getDestroyMargin() <= (target.getValue() - roll))) ||
                      (!getCampaignOptions().isDestroyByMargin()
                             // if a legendary, primary tech and destroy by margin is NOT on
                             &&
                             ((tech.getExperienceLevel(this, false, true) == SkillType.EXP_LEGENDARY) ||
                                    tech.getPrimaryRole().isVesselCrew())) // For vessel crews
                            && (roll < target.getValue())) {
                tech.changeCurrentEdge(-1);
                roll = tech.isRightTechTypeFor(partWork) ? d6(2) : Utilities.roll3d6();
                // This is needed to update the edge values of individual crewmen
                if (tech.isEngineer()) {
                    tech.setEdgeUsed(tech.getEdgeUsed() + 1);
                }
                report += " <b>failed!</b> and would destroy the part, but uses Edge to reroll...getting a " +
                                roll +
                                ':';
            }
        }

        if (roll >= target.getValue()) {
            report = report + partWork.succeed();
            if (getCampaignOptions().isPayForRepairs() && action.equals(" fix ") && !(partWork instanceof Armor)) {
                Money cost = partWork.getUndamagedValue().multipliedBy(0.2);
                report += "<br>Repairs cost " + cost.toAmountAndSymbolString() + " worth of parts.";
                finances.debit(TransactionType.REPAIRS, getLocalDate(), cost, "Repair of " + partWork.getPartName());
            }
            if ((roll == 12) && (target.getValue() != TargetRoll.AUTOMATIC_SUCCESS)) {
                xpGained += getCampaignOptions().getSuccessXP();
            }
            if (target.getValue() != TargetRoll.AUTOMATIC_SUCCESS) {
                tech.setNTasks(tech.getNTasks() + 1);
            }
            if (tech.getNTasks() >= getCampaignOptions().getNTasksXP()) {
                xpGained += getCampaignOptions().getTaskXP();
                tech.setNTasks(0);
            }
        } else {
            int modePenalty = partWork.getMode().expReduction;
            Skill relevantSkill = tech.getSkillForWorkingOn(partWork);
            int actualSkillLevel = EXP_NONE;

            if (relevantSkill != null) {
                SkillModifierData skillModifierData = tech.getSkillModifierData();
                actualSkillLevel = relevantSkill.getExperienceLevel(skillModifierData);
            }
            int effectiveSkillLevel = actualSkillLevel - modePenalty;
            if (getCampaignOptions().isDestroyByMargin()) {
                if (getCampaignOptions().getDestroyMargin() > (target.getValue() - roll)) {
                    // not destroyed - set the effective level as low as
                    // possible
                    effectiveSkillLevel = SkillType.EXP_ULTRA_GREEN;
                } else {
                    // destroyed - set the effective level to legendary
                    effectiveSkillLevel = SkillType.EXP_LEGENDARY;
                }
            }
            report = report + partWork.fail(effectiveSkillLevel);

            if ((roll == 2) && (target.getValue() != TargetRoll.AUTOMATIC_FAIL)) {
                xpGained += getCampaignOptions().getMistakeXP();
            }
        }

        if (xpGained > 0) {
            tech.awardXP(this, xpGained);
            report += " (" + xpGained + "XP gained) ";
        }
        report += wrongType;
        partWork.cancelAssignment(true);
        MekHQ.triggerEvent(new PartWorkEvent(tech, partWork));
        addReport(TECHNICAL, report);
        return report;
    }

    private static String getAction(IPartWork partWork) {
        String action = " fix ";

        // TODO: this should really be a method on its own class
        if (partWork instanceof AmmoBin) {
            action = " reload ";
        }
        if (partWork.isSalvaging()) {
            action = " salvage ";
        }
        if (partWork instanceof MissingPart) {
            action = " replace ";
        }
        if (partWork instanceof MekLocation) {
            if (((MekLocation) partWork).isBlownOff()) {
                action = " re-attach ";
            } else if (((MekLocation) partWork).isBreached()) {
                action = " seal ";
            }
        }
        return action;
    }

    /**
     * Parses news file and loads news items for the current year.
     */
    public void reloadNews() {
        news.loadNewsFor(getGameYear(), id.getLeastSignificantBits());
    }

    /**
     * Checks for a news item for the current date. If found, adds it to the daily report.
     */
    public void readNews() {
        // read the news
        for (NewsItem article : news.fetchNewsFor(getLocalDate())) {
            addReport(GENERAL, article.getHeadlineForReport());
        }

        for (NewsItem article : this.systemsInstance.getPlanetaryNews(getLocalDate())) {
            addReport(GENERAL, article.getHeadlineForReport());
        }
    }

    /**
     * TODO : I should be part of AtBContract, not Campaign
     *
     * @param contract an active AtBContract
     *
     * @return the current deployment deficit for the contract
     */
    public int getDeploymentDeficit(AtBContract contract) {
        if (!contract.isActiveOn(getLocalDate()) || contract.getStartDate().isEqual(getLocalDate())) {
            // Do not check for deficits if the contract has not started, or
            // it is the first day of the contract, as players won't have
            // had time to assign forces to the contract yet
            return 0;
        }

        int total = -contract.getRequiredCombatElements();
        int role = -max(1, contract.getRequiredCombatElements() / 2);

        final CombatRole requiredLanceRole = contract.getContractType().getRequiredCombatRole();
        for (CombatTeam combatTeam : combatTeams.values()) {
            CombatRole combatRole = combatTeam.getRole();

            if (!combatRole.isReserve() && !combatRole.isAuxiliary()) {
                if ((combatTeam.getMissionId() == contract.getId())) {
                    if (!combatRole.isTraining()) {
                        if (!combatRole.isCadre() || contract.getContractType().isCadreDuty()) {
                            total += combatTeam.getSize(this);
                        }
                    }
                }

                if (combatRole == requiredLanceRole) {
                    role += combatTeam.getSize(this);
                }
            }
        }

        if (total >= 0 && role >= 0) {
            return 0;
        }
        return Math.abs(Math.min(total, role));
    }

    /**
     * Advances the campaign by one day, processing all daily events and updates.
     *
     * <p>This method delegates to {@link CampaignNewDayManager} to handle all new day processing,
     * including personnel updates, contract management, financial transactions, maintenance tasks, and other
     * time-dependent campaign events.</p>
     *
     * @return {@code true} if the new day processing completed successfully; {@code false} if it was cancelled or
     *       failed
     *
     * @see CampaignNewDayManager#newDay()
     */
    public boolean newDay() {
        CampaignNewDayManager manager = new CampaignNewDayManager(this);
        return manager.newDay();
    }

    /**
     * Computes the total rental fees for the campaign, including all rented hospital beds, kitchens, and holding
     * cells.
     *
     * <p>Fetches all active contracts and sums the rental costs for each facility type before adding any ongoing
     * bay rental fees.</p>
     *
     * <p>If you want to fetch the rent due for bays use
     * {@link FacilityRentals#getTotalRentSumFromRentedBays(Campaign, Finances)}</p>
     *
     * @return the combined {@link Money} amount representing all current rental fees owed
     *
     * @author Illiani
     * @since 0.50.10
     */
    public Money getTotalRentFeesExcludingBays() {
        List<Contract> activeContracts = getActiveContracts();
        int hospitalRentalCost = campaignOptions.getRentedFacilitiesCostHospitalBeds();
        Money hospitalRentalFee = FacilityRentals.calculateContractRentalCost(hospitalRentalCost, activeContracts,
              ContractRentalType.HOSPITAL_BEDS);

        int kitchenRentalCost = campaignOptions.getRentedFacilitiesCostKitchens();
        Money kitchenRentalFee = FacilityRentals.calculateContractRentalCost(kitchenRentalCost, activeContracts,
              ContractRentalType.KITCHENS);

        int holdingCellRentalCost = campaignOptions.getRentedFacilitiesCostHoldingCells();
        Money holdingCellRentalFee = FacilityRentals.calculateContractRentalCost(holdingCellRentalCost, activeContracts,
              ContractRentalType.HOLDING_CELLS);

        return hospitalRentalFee.plus(kitchenRentalFee).plus(holdingCellRentalFee);
    }

    /**
     * Use {@link #checkForNewMercenaryOrganizationStartUp(boolean, boolean)} instead
     */
    @Deprecated(since = "0.50.07", forRemoval = true)
    public void checkForNewMercenaryOrganizationStartUp(boolean bypassStartYear) {
        checkForNewMercenaryOrganizationStartUp(bypassStartYear, false);
    }

    /**
     * Checks if a new mercenary organization is starting up in the current game year, and, if so, triggers a welcome
     * dialog introducing the organization's representative.
     *
     * <p>This method examines a prioritized list of known mercenary-related factions for their respective founding
     * (start) years matching the current year. The list is evaluated in the following order: Mercenary Review Board
     * (MRB), Mercenary Review Bonding Commission (MRBC), Mercenary Bonding Authority (MBA), and Mercenary Guild (MG),
     * with MG as the default fallback. If a matching faction is found (and is recognized as a mercenary organization),
     * it generates an appropriate speaker (as either a merchant or military liaison, depending on the faction) and
     * opens a welcome dialog for the player.</p>
     *
     * <p>The dialog serves to introduce the player to the new mercenary organization, using an in-universe character
     * as the spokesperson.</p>
     *
     * @param bypassStartYear {@code true} if the method should be checking if the mercenary organization is currently
     *                        active, rather than just checking whether it was founded in the current game year.
     *
     * @author Illiani
     * @since 0.50.07
     */
    public void checkForNewMercenaryOrganizationStartUp(boolean bypassStartYear, boolean isStartUp) {
        Factions factions = Factions.getInstance();
        int currentYear = getGameYear();
        Faction[] possibleFactions = new Faction[] {
              factions.getFaction("MRB"),
              factions.getFaction("MRBC"),
              factions.getFaction("MBA"),
              factions.getFaction("MG")
        };

        Faction chosenFaction = null;
        for (Faction faction : possibleFactions) {
            if (faction != null) {
                boolean isValidInYear = bypassStartYear && faction.validIn(currentYear);
                boolean isFoundedInYear = !bypassStartYear && faction.getStartYear() == currentYear;

                if (isValidInYear || isFoundedInYear) {
                    chosenFaction = faction;
                    break;
                }
            }
        }

        if (chosenFaction == null) {
            chosenFaction = factions.getFaction("MG"); // fallback
        }

        if (chosenFaction != null
                  && (chosenFaction.getStartYear() == currentYear || isStartUp)
                  && chosenFaction.isMercenaryOrganization()) {
            PersonnelRole role = chosenFaction.isClan() ? PersonnelRole.MERCHANT : PersonnelRole.MILITARY_LIAISON;
            Person speaker = newPerson(role, chosenFaction.getShortName(), Gender.RANDOMIZE);
            new FactionJudgmentDialog(this, speaker, getCommander(),
                  "HELLO", chosenFaction,
                  FactionStandingJudgmentType.WELCOME, ImmersiveDialogWidth.MEDIUM, null, null);
        } else if (chosenFaction == null) {
            LOGGER.warn("Unable to find a suitable faction for a new mercenary organization start up");
        }
    }

    /** Use {@link #refreshPersonnelMarkets(boolean)} instead */
    @Deprecated(since = "0.50.07", forRemoval = true)
    public void refreshPersonnelMarkets() {
        refreshPersonnelMarkets(false);
    }

    /**
     * Refreshes the personnel markets based on the current market style and the current date.
     *
     * <p>If the new personnel market is disabled, generates a daily set of available personnel using the old
     * method. Otherwise, if it is the first day of the month, gathers new applications for the personnel market.
     *
     * <p>If rare professions are present, presents a dialog with options regarding these rare personnel. Optionally,
     * allowing the user to view the new personnel market dialog immediately.</p>
     *
     * @param isCampaignStart {@code true} if campaign method is being called at the start of the campaign
     *
     * @author Illiani
     * @since 0.50.06
     */
    public void refreshPersonnelMarkets(boolean isCampaignStart) {
        PersonnelMarketStyle marketStyle = campaignOptions.getPersonnelMarketStyle();
        if (marketStyle == PERSONNEL_MARKET_DISABLED) {
            personnelMarket.generatePersonnelForDay(this);
        } else {
            if (currentDay.getDayOfMonth() == 1 || isCampaignStart) {
                newPersonnelMarket.gatherApplications();

                if (newPersonnelMarket.getHasRarePersonnel()) {
                    StringBuilder oocReport = new StringBuilder(resources.getString(
                          "personnelMarket.rareProfession.outOfCharacter"));
                    for (PersonnelRole profession : newPersonnelMarket.getRareProfessions()) {
                        oocReport.append("<p>- ").append(profession.getLabel(isClanCampaign())).append("</p>");
                    }

                    List<String> buttons = new ArrayList<>();
                    buttons.add(resources.getString("personnelMarket.rareProfession.button.later"));
                    buttons.add(resources.getString("personnelMarket.rareProfession.button.decline"));
                    // If the player attempts to jump to the personnel market, while the campaign is booting, they
                    // will get an NPE as the Campaign GUI won't have finished launching.
                    if (!isCampaignStart) {
                        buttons.add(resources.getString("personnelMarket.rareProfession.button.immediate"));
                    }

                    ImmersiveDialogSimple dialog = new ImmersiveDialogSimple(this,
                          getSeniorAdminPerson(AdministratorSpecialization.HR),
                          null,
                          resources.getString("personnelMarket.rareProfession.inCharacter"),
                          buttons,
                          oocReport.toString(),
                          null,
                          true);

                    if (dialog.getDialogChoice() == 2) {
                        newPersonnelMarket.showPersonnelMarketDialog();
                    }
                }
            }
        }
    }

    public int getInitiativeBonus() {
        return initiativeBonus;
    }

    public void setInitiativeBonus(int bonus) {
        initiativeBonus = bonus;
    }

    public void applyInitiativeBonus(int bonus) {
        if (bonus > initiativeMaxBonus) {
            initiativeMaxBonus = bonus;
        }
        if ((bonus + initiativeBonus) > initiativeMaxBonus) {
            initiativeBonus = initiativeMaxBonus;
        } else {
            initiativeBonus += bonus;
        }
    }

    public void initiativeBonusIncrement(boolean change) {
        if (change) {
            setInitiativeBonus(++initiativeBonus);
        } else {
            setInitiativeBonus(--initiativeBonus);
        }
        if (initiativeBonus > initiativeMaxBonus) {
            initiativeBonus = initiativeMaxBonus;
        }
    }

    public int getInitiativeMaxBonus() {
        return initiativeMaxBonus;
    }

    public void setInitiativeMaxBonus(int bonus) {
        initiativeMaxBonus = bonus;
    }


    /**
     * Retrieves the flagged commander from the personnel list. If no flagged commander is found returns {@code null}.
     *
     * <p><b>Usage:</b> consider using {@link #getCommander()} instead.</p>
     *
     * @return the flagged commander if present, otherwise {@code null}
     */
    public @Nullable Person getFlaggedCommander() {
        return getPersonnel().stream().filter(Person::isCommander).findFirst().orElse(null);
    }

    /**
     * Use {@link #getCommander()} instead
     */
    @Deprecated(since = "0.50.07", forRemoval = true)
    public Person getSeniorCommander() {
        Person commander = null;
        for (Person person : getActivePersonnel(false, false)) {
            if (person.isCommander()) {
                return person;
            }
            if (null == commander || person.getRankNumeric() > commander.getRankNumeric()) {
                commander = person;
            }
        }
        return commander;
    }

    public void removeUnit(UUID id) {
        Unit unit = getHangar().getUnit(id);
        if (unit == null) {
            return;
        }

        // remove all parts for this unit as well
        for (Part p : unit.getParts()) {
            getWarehouse().removePart(p);
        }

        // remove any personnel from this unit
        for (Person person : unit.getCrew()) {
            unit.remove(person, true);
        }

        Person tech = unit.getTech();
        if (null != tech) {
            unit.remove(tech, true);
        }

        // remove unit from any forces
        removeUnitFromForce(unit);

        // If this is a transport, remove it from the list of potential transports
        for (CampaignTransportType campaignTransportType : CampaignTransportType.values()) {
            if (hasTransports(campaignTransportType)) {
                removeCampaignTransporter(campaignTransportType, unit);
            }

            // If we remove a transport unit from the campaign,
            // we need to remove any transported units from it
            // and clear the transport assignments for those
            // transported units
            if (unit.getTransportedUnitsSummary(campaignTransportType).hasTransportedUnits()) {
                List<Unit> transportedUnits = new ArrayList<>(unit.getTransportedUnitsSummary(campaignTransportType)
                                                                    .getTransportedUnits());
                for (Unit transportedUnit : transportedUnits) {
                    transportedUnit.unloadFromTransport(campaignTransportType);
                }
            }
        }

        // If this unit was assigned to a transport ship, remove it from the transport
        if (unit.hasTransportShipAssignment()) {
            unit.getTransportShipAssignment().getTransportShip().unloadFromTransportShip(unit);
        }

        // remove from automatic mothballing
        automatedMothballUnits.remove(unit.getId());

        // finally, remove the unit
        getHangar().removeUnit(unit.getId());

        checkDuplicateNamesDuringDelete(unit.getEntity());
        addReport(ACQUISITIONS, unit.getName() + " has been removed from the unit roster.");
        MekHQ.triggerEvent(new UnitRemovedEvent(unit));
    }

    public void removePerson(final @Nullable Person person) {
        removePerson(person, true);
    }

    public void removePerson(final @Nullable Person person, final boolean log) {
        if (person == null) {
            return;
        }


        Force force = getForceFor(person);
        if (force != null) {
            force.updateCommander(this);
        }

        person.getGenealogy().clearGenealogyLinks();

        final Unit unit = person.getUnit();
        if (unit != null) {
            unit.remove(person, true);
        }
        person.setDoctorId(null, 0);
        removeAllPatientsFor(person);
        person.removeAllTechJobs(this);
        removeKillsFor(person.getId());
        getRetirementDefectionTracker().removePerson(person);
        if (log) {
            addReport(PERSONNEL, person.getFullTitle() + " has been removed from the personnel roster.");
        }

        personnel.remove(person.getId());

        // Deal with Astech Pool Minutes
        if (person.isAstech()) {
            asTechPoolMinutes = max(0, asTechPoolMinutes - Person.PRIMARY_ROLE_SUPPORT_TIME);
            asTechPoolOvertime = max(0, asTechPoolOvertime - Person.PRIMARY_ROLE_OVERTIME_SUPPORT_TIME);
        }
        MekHQ.triggerEvent(new PersonRemovedEvent(person));
    }

    public void removeAllPatientsFor(Person doctor) {
        for (Person person : getPersonnel()) {
            if (null != person.getDoctorId() && person.getDoctorId().equals(doctor.getId())) {
                person.setDoctorId(null, getCampaignOptions().getNaturalHealingWaitingPeriod());
            }
        }
    }

    public void removeScenario(final Scenario scenario) {
        scenario.clearAllForcesAndPersonnel(this);
        final Mission mission = getMission(scenario.getMissionId());
        if (mission != null) {
            mission.getScenarios().remove(scenario);

            // run through the StratCon campaign state where applicable and remove the
            // "parent" scenario as well
            if ((mission instanceof AtBContract) &&
                      (((AtBContract) mission).getStratconCampaignState() != null) &&
                      (scenario instanceof AtBDynamicScenario)) {
                ((AtBContract) mission).getStratconCampaignState().removeStratConScenario(scenario.getId());
            }
        }
        scenarios.remove(scenario.getId());
        MekHQ.triggerEvent(new ScenarioRemovedEvent(scenario));
    }

    public void removeMission(final Mission mission) {
        // Loop through scenarios here! We need to remove them as well.
        for (Scenario scenario : mission.getScenarios()) {
            scenario.clearAllForcesAndPersonnel(this);
            scenarios.remove(scenario.getId());
        }
        mission.clearScenarios();

        missions.remove(mission.getId());
        MekHQ.triggerEvent(new MissionRemovedEvent(mission));
    }

    public void removeKill(Kill k) {
        if (kills.containsKey(k.getPilotId())) {
            kills.get(k.getPilotId()).remove(k);
        }
    }

    public void removeKillsFor(UUID personID) {
        kills.remove(personID);
    }

    public void removeForce(Force force) {
        int fid = force.getId();
        forceIds.remove(fid);
        // clear forceIds of all personnel with this force
        for (UUID uid : force.getUnits()) {
            Unit u = getHangar().getUnit(uid);
            if (null == u) {
                continue;
            }
            if (u.getForceId() == fid) {
                u.setForceId(FORCE_NONE);
                if (force.isDeployed()) {
                    u.setScenarioId(NO_ASSIGNED_SCENARIO);
                }
            }
        }

        // also remove this force's id from any scenarios
        if (force.isDeployed()) {
            Scenario s = getScenario(force.getScenarioId());
            s.removeForce(fid);
        }

        if (null != force.getParentForce()) {
            force.getParentForce().removeSubForce(fid);
        }

        // clear out StratCon force assignments
        for (AtBContract contract : getActiveAtBContracts()) {
            if (contract.getStratconCampaignState() != null) {
                for (StratConTrackState track : contract.getStratconCampaignState().getTracks()) {
                    track.unassignForce(fid);
                }
            }
        }

        if (campaignOptions.isUseAtB()) {
            recalculateCombatTeams(this);
        }
    }

    public void removeUnitFromForce(Unit u) {
        Force force = getForce(u.getForceId());
        if (null != force) {
            force.removeUnit(this, u.getId(), true);
            u.setForceId(FORCE_NONE);
            u.setScenarioId(NO_ASSIGNED_SCENARIO);
            if (u.getEntity().hasNavalC3() && u.getEntity().calculateFreeC3Nodes() < 5) {
                Vector<Unit> removedUnits = new Vector<>();
                removedUnits.add(u);
                removeUnitsFromNetwork(removedUnits);
                u.getEntity().setC3MasterIsUUIDAsString(null);
                u.getEntity().setC3Master(null, true);
                refreshNetworks();
            } else if (u.getEntity().hasC3i() && u.getEntity().calculateFreeC3Nodes() < 5) {
                Vector<Unit> removedUnits = new Vector<>();
                removedUnits.add(u);
                removeUnitsFromNetwork(removedUnits);
                u.getEntity().setC3MasterIsUUIDAsString(null);
                u.getEntity().setC3Master(null, true);
                refreshNetworks();
            }
            if (u.getEntity().hasC3M()) {
                removeUnitsFromC3Master(u);
                u.getEntity().setC3MasterIsUUIDAsString(null);
                u.getEntity().setC3Master(null, true);
            }

            if (campaignOptions.isUseAtB() && force.getUnits().isEmpty()) {
                combatTeams.remove(force.getId());
            }
        }
    }

    public @Nullable Force getForceFor(final @Nullable Unit unit) {
        return (unit == null) ? null : getForce(unit.getForceId());
    }

    public @Nullable Force getForceFor(final Person person) {
        final Unit unit = person.getUnit();
        if (unit != null) {
            return getForceFor(unit);
        } else if (person.isTech()) {
            return forceIds.values()
                         .stream()
                         .filter(force -> person.getId().equals(force.getTechID()))
                         .findFirst()
                         .orElse(null);
        }

        return null;
    }

    public void restore() {
        // if we fail to restore equipment parts then remove them
        // and possibly re-initialize and diagnose unit
        List<Part> partsToRemove = new ArrayList<>();
        Set<Unit> unitsToCheck = new HashSet<>();

        for (Part part : getParts()) {
            if (part instanceof EquipmentPart) {
                ((EquipmentPart) part).restore();
                if (null == ((EquipmentPart) part).getType()) {
                    partsToRemove.add(part);
                }
            }

            if (part instanceof MissingEquipmentPart) {
                ((MissingEquipmentPart) part).restore();
                if (null == ((MissingEquipmentPart) part).getType()) {
                    partsToRemove.add(part);
                }
            }
        }

        for (Part remove : partsToRemove) {
            if (remove.getUnit() != null) {
                unitsToCheck.add(remove.getUnit());
            }
            getWarehouse().removePart(remove);
        }

        for (Unit unit : getUnits()) {
            if (null != unit.getEntity()) {
                unit.getEntity().setOwner(player);
                unit.getEntity().setGame(game);
                unit.getEntity().restore();

                // Aerospace parts have changed after 0.45.4. Reinitialize parts for Small Craft
                // and up
                if (unit.getEntity().hasETypeFlag(Entity.ETYPE_JUMPSHIP) ||
                          unit.getEntity().hasETypeFlag(Entity.ETYPE_SMALL_CRAFT)) {
                    unitsToCheck.add(unit);
                }
            }

            unit.resetEngineer();
        }

        for (Unit u : unitsToCheck) {
            u.initializeParts(true);
            u.runDiagnostic(false);
        }

        shoppingList.restore();

        if (getCampaignOptions().isUseAtB()) {
            RandomFactionGenerator.getInstance().startup(this);

            int loops = 0;
            while (!RandomUnitGenerator.getInstance().isInitialized()) {
                try {
                    Thread.sleep(50);
                    if (++loops > 20) {
                        // Wait for up to a second
                        break;
                    }
                } catch (InterruptedException ignore) {
                }
            }
        }
    }

    /**
     * Cleans incongruent data present in the campaign
     */
    public void cleanUp() {
        // Cleans non-existing spouses
        for (Person person : personnel.values()) {
            if (person.getGenealogy().hasSpouse()) {
                if (!personnel.containsKey(person.getGenealogy().getSpouse().getId())) {
                    person.getGenealogy().setSpouse(null);
                    person.setMaidenName(null);
                }
            }
        }

        // clean up non-existent unit references in force unit lists
        for (Force force : forceIds.values()) {
            List<UUID> orphanForceUnitIDs = new ArrayList<>();

            for (UUID unitID : force.getUnits()) {
                if (getHangar().getUnit(unitID) == null) {
                    orphanForceUnitIDs.add(unitID);
                }
            }

            for (UUID unitID : orphanForceUnitIDs) {
                force.removeUnit(this, unitID, false);
            }
        }

        // clean up units that are assigned to non-existing scenarios
        for (Unit unit : this.getUnits()) {
            if (this.getScenario(unit.getScenarioId()) == null) {
                unit.setScenarioId(Scenario.S_DEFAULT_ID);
            }
        }
    }

    public boolean isOvertimeAllowed() {
        return overtime;
    }

    public void setOvertime(boolean b) {
        this.overtime = b;
        MekHQ.triggerEvent(new OvertimeModeEvent(b));
    }

    public boolean isGM() {
        return gmMode;
    }

    public void setGMMode(boolean b) {
        this.gmMode = b;
        MekHQ.triggerEvent(new GMModeEvent(b));
    }

    public Faction getFaction() {
        return faction;
    }

    /**
     * Determines whether the current campaign is a clan campaign.
     *
     * <p>This method checks if the faction associated with the campaign is a clan, returning {@code true}
     * if it is, and {@code false} otherwise.</p>
     *
     * @return {@code true} if the campaign belongs to a clan faction, {@code false} otherwise.
     *
     * @author Illiani
     * @since 0.50.05
     */
    public boolean isClanCampaign() {
        return faction.isClan();
    }

    /**
     * Determines whether the current campaign is a pirate campaign.
     *
     * <p>This method checks if the faction associated with the campaign is Pirates, returning {@code true} if it is,
     * and {@code false} otherwise.</p>
     *
     * @return {@code true} if the campaign is Pirates, {@code false} otherwise.
     *
     * @author Illiani
     * @since 0.50.07
     */
    public boolean isPirateCampaign() {
        return faction.getShortName().equals(PIRATE_FACTION_CODE);
    }

    /**
     * Determines whether the current campaign is a mercenary campaign.
     *
     * <p>This method checks if the faction associated with the campaign is Mercenary, returning {@code true} if it is,
     * and {@code false} otherwise.</p>
     *
     * @return {@code true} if the campaign is Mercenary, {@code false} otherwise.
     *
     * @author Illiani
     * @since 0.50.07
     */
    public boolean isMercenaryCampaign() {
        return faction.getShortName().equals(MERCENARY_FACTION_CODE);
    }

    public void setFaction(final Faction faction) {
        setFactionDirect(faction);
        updateTechFactionCode();
    }

    public void setFactionDirect(final Faction faction) {
        this.faction = faction;
    }

    public String getRetainerEmployerCode() {
        return retainerEmployerCode;
    }

    public void setRetainerEmployerCode(String code) {
        retainerEmployerCode = code;
    }

    public LocalDate getRetainerStartDate() {
        return retainerStartDate;
    }

    public void setRetainerStartDate(LocalDate retainerStartDate) {
        this.retainerStartDate = retainerStartDate;
    }

    public int getRawCrimeRating() {
        return crimeRating;
    }

    public void setCrimeRating(int crimeRating) {
        this.crimeRating = crimeRating;
    }

    /**
     * Updates the crime rating by the specified change. If improving crime rating, use a positive number, otherwise
     * negative
     *
     * @param change the change to be applied to the crime rating
     */
    public void changeCrimeRating(int change) {
        this.crimeRating = Math.min(0, crimeRating + change);
    }

    public int getCrimePirateModifier() {
        return crimePirateModifier;
    }

    public void setCrimePirateModifier(int crimePirateModifier) {
        this.crimePirateModifier = crimePirateModifier;
    }

    /**
     * Updates the crime pirate modifier by the specified change. If improving the modifier, use a positive number,
     * otherwise negative
     *
     * @param change the change to be applied to the crime modifier
     */
    public void changeCrimePirateModifier(int change) {
        this.crimePirateModifier = Math.min(0, crimePirateModifier + change);
    }

    /**
     * Calculates the adjusted crime rating by adding the crime rating with the pirate modifier.
     *
     * @return The adjusted crime rating.
     */
    public int getAdjustedCrimeRating() {
        return crimeRating + crimePirateModifier;
    }

    public @Nullable LocalDate getDateOfLastCrime() {
        return dateOfLastCrime;
    }

    public void setDateOfLastCrime(LocalDate dateOfLastCrime) {
        this.dateOfLastCrime = dateOfLastCrime;
    }

    public ReputationController getReputation() {
        return reputation;
    }

    public void setReputation(ReputationController reputation) {
        this.reputation = reputation;
    }

    public FactionStandings getFactionStandings() {
        return factionStandings;
    }

    public void setFactionStandings(FactionStandings factionStandings) {
        this.factionStandings = factionStandings;
    }

    private void addInMemoryLogHistory(LogEntry le) {
        Iterator<LogEntry> iterator = inMemoryLogHistory.iterator();
        while (iterator.hasNext() &&
                     ChronoUnit.DAYS.between(iterator.next().getDate(), le.getDate()) >
                           MHQConstants.MAX_HISTORICAL_LOG_DAYS) {
            // we've hit the max size for the in-memory based on the UI display limit prune
            // the oldest entry
            iterator.remove();
        }
        inMemoryLogHistory.add(le);
    }

    /**
     * Starts a new day for the daily log
     *
     * @param report - the report String
     */
    public void beginReport(String report) {
        if (MekHQ.getMHQOptions().getHistoricalDailyLog()) {
            // add the new items to our in-memory cache
            addInMemoryLogHistory(new HistoricalLogEntry(getLocalDate(), ""));
        }

        for (DailyReportType type : DailyReportType.values()) {
            addReportInternal(type, report);
        }
    }

    /**
     * Formats and then adds a report to the daily log
     *
     * @param type    what log to place the report in
     * @param format  String with format markers.
     * @param objects Variable list of objects to format into {@code format}
     */
    public void addReport(final DailyReportType type, final String format, final Object... objects) {
        addReport(type, String.format(format, objects));
    }

    /**
     * Adds a report to the daily log
     *
     * @param type   what log to place the report in
     * @param report - the report String
     */
    public void addReport(final DailyReportType type, String report) {
        if (MekHQ.getMHQOptions().getHistoricalDailyLog()) {
            addInMemoryLogHistory(new HistoricalLogEntry(getLocalDate(), report));
        }
        addReportInternal(type, report);
    }

    private void addReportInternal(final DailyReportType type, final String report) {
        switch (type) {
            case GENERAL -> {
                currentReport.add(report);
                if (!currentReportHTML.isEmpty()) {
                    currentReportHTML = currentReportHTML + REPORT_LINEBREAK + report;
                    newReports.add(REPORT_LINEBREAK);
                } else {
                    currentReportHTML = report;
                }

                newReports.add(report);
            }
            case SKILL_CHECKS -> {
                skillReport.add(report);
                if (!skillReportHTML.isEmpty()) {
                    skillReportHTML = skillReportHTML + REPORT_LINEBREAK + report;
                    newSkillReports.add(REPORT_LINEBREAK);
                } else {
                    skillReportHTML = report;
                }

                newSkillReports.add(report);
            }
            case TECHNICAL -> {
                technicalReport.add(report);
                if (!technicalReportHTML.isEmpty()) {
                    technicalReportHTML = technicalReportHTML + REPORT_LINEBREAK + report;
                    newTechnicalReports.add(REPORT_LINEBREAK);
                } else {
                    technicalReportHTML = report;
                }

                newTechnicalReports.add(report);
            }
            case FINANCES -> {
                financesReport.add(report);
                if (!financesReportHTML.isEmpty()) {
                    financesReportHTML = financesReportHTML + REPORT_LINEBREAK + report;
                    newFinancesReports.add(REPORT_LINEBREAK);
                } else {
                    financesReportHTML = report;
                }

                newFinancesReports.add(report);
            }
            case ACQUISITIONS -> {
                acquisitionsReport.add(report);
                if (!acquisitionsReportHTML.isEmpty()) {
                    acquisitionsReportHTML = acquisitionsReportHTML + REPORT_LINEBREAK + report;
                    newAcquisitionsReports.add(REPORT_LINEBREAK);
                } else {
                    acquisitionsReportHTML = report;
                }

                newAcquisitionsReports.add(report);
            }
            case MEDICAL -> {
                medicalReport.add(report);
                if (!medicalReportHTML.isEmpty()) {
                    medicalReportHTML = medicalReportHTML + REPORT_LINEBREAK + report;
                    newMedicalReports.add(REPORT_LINEBREAK);
                } else {
                    medicalReportHTML = report;
                }

                newMedicalReports.add(report);
            }
            case PERSONNEL -> {
                personnelReport.add(report);
                if (!personnelReportHTML.isEmpty()) {
                    personnelReportHTML = personnelReportHTML + REPORT_LINEBREAK + report;
                    newPersonnelReports.add(REPORT_LINEBREAK);
                } else {
                    personnelReportHTML = report;
                }

                newPersonnelReports.add(report);
            }
            case BATTLE -> {
                battleReport.add(report);
                if (!battleReportHTML.isEmpty()) {
                    battleReportHTML = battleReportHTML + REPORT_LINEBREAK + report;
                    newBattleReports.add(REPORT_LINEBREAK);
                } else {
                    battleReportHTML = report;
                }

                newBattleReports.add(report);
            }
        }
        MekHQ.triggerEvent(new ReportEvent(this, report));
    }

    public Camouflage getCamouflage() {
        return camouflage;
    }

    public void setCamouflage(final Camouflage camouflage) {
        this.camouflage = camouflage;
    }

    public PlayerColour getColour() {
        return colour;
    }

    public void setColour(final PlayerColour colour) {
        this.colour = Objects.requireNonNull(colour, "Colour cannot be set to null");
    }

    public StandardForceIcon getUnitIcon() {
        return unitIcon;
    }

    public void setUnitIcon(final StandardForceIcon unitIcon) {
        this.unitIcon = unitIcon;
    }

    public void addFunds(final TransactionType type, final Money quantity, @Nullable String description) {
        if ((description == null) || description.isEmpty()) {
            description = "Rich Uncle";
        }

        finances.credit(type, getLocalDate(), quantity, description);
        String quantityString = quantity.toAmountAndSymbolString();
        addReport(FINANCES, "Funds added : " + quantityString + " (" + description + ')');
    }

    public void removeFunds(final TransactionType type, final Money quantity, @Nullable String description) {
        if ((description == null) || description.isEmpty()) {
            description = "Rich Uncle";
        }

        finances.debit(type, getLocalDate(), quantity, description);
        String quantityString = quantity.toAmountAndSymbolString();
        addReport(FINANCES, "Funds removed : " + quantityString + " (" + description + ')');
    }

    /**
     * Generic method for paying Personnel (Person) in the company. Debits money from the campaign and if the campaign
     * tracks total earnings it will account for that.
     *
     * @param type              TransactionType being debited
     * @param quantity          total money - it's usually displayed outside of this method
     * @param description       String displayed in the ledger and report
     * @param individualPayouts Map of Person to the Money they're owed
     */
    public void payPersonnel(TransactionType type, Money quantity, String description,
          Map<Person, Money> individualPayouts) {
        getFinances().debit(type,
              getLocalDate(),
              quantity,
              description,
              individualPayouts,
              getCampaignOptions().isTrackTotalEarnings());
        String quantityString = quantity.toAmountAndSymbolString();
        addReport(FINANCES, "Funds removed : " + quantityString + " (" + description + ')');

    }

    public CampaignOptions getCampaignOptions() {
        return campaignOptions;
    }

    public void setCampaignOptions(CampaignOptions options) {
        campaignOptions = options;
    }

    public StoryArc getStoryArc() {
        return storyArc;
    }

    public void useStoryArc(StoryArc arc, boolean initiate) {
        arc.setCampaign(this);
        arc.initializeDataDirectories();
        this.storyArc = arc;
        if (initiate) {
            storyArc.begin();
        }
    }

    public void unloadStoryArc() {
        MekHQ.unregisterHandler(storyArc);
        storyArc = null;
    }

    public List<String> getCurrentObjectives() {
        if (null != getStoryArc()) {
            return getStoryArc().getCurrentObjectives();
        }
        return new ArrayList<>();
    }

    @Deprecated(since = "0.50.07", forRemoval = true)
    public FameAndInfamyController getFameAndInfamy() {
        return null;
    }

    /**
     * Retrieves the list of units that are configured for automated mothballing.
     *
     * <p>
     * Automated mothballing is a mechanism where certain units are automatically placed into a mothballed state,
     * reducing their active maintenance costs and operational demands over time.
     * </p>
     *
     * @return A {@link List} of {@link UUID} objects that are set for automated mothballing. Returns an empty list if
     *       no units are configured.
     */
    public List<UUID> getAutomatedMothballUnits() {
        return automatedMothballUnits;
    }

    /**
     * Sets the list of units that are configured for automated mothballing.
     *
     * <p>
     * Replaces the current list of units that have undergone automated mothballing.
     * </p>
     *
     * @param automatedMothballUnits A {@link List} of {@link UUID} objects to configure for automated mothballing.
     */
    public void setAutomatedMothballUnits(List<UUID> automatedMothballUnits) {
        this.automatedMothballUnits = automatedMothballUnits;
    }

    public int getTemporaryPrisonerCapacity() {
        return temporaryPrisonerCapacity;
    }

    public void setTemporaryPrisonerCapacity(int temporaryPrisonerCapacity) {
        this.temporaryPrisonerCapacity = max(MINIMUM_TEMPORARY_CAPACITY, temporaryPrisonerCapacity);
    }

    /**
     * Adjusts the temporary prisoner capacity by the specified delta value.
     *
     * <p>the new capacity is constrained to be at least the minimum allowed temporary capacity, as defined by {@code
     * PrisonerEventManager.MINIMUM_TEMPORARY_CAPACITY}.</p>T
     *
     * @param delta the amount by which to change the temporary prisoner capacity. A positive value increases the
     *              capacity, while a negative value decreases it.
     */
    public void changeTemporaryPrisonerCapacity(int delta) {
        int newCapacity = temporaryPrisonerCapacity + delta;
        temporaryPrisonerCapacity = max(MINIMUM_TEMPORARY_CAPACITY, newCapacity);
    }

    public RandomEventLibraries getRandomEventLibraries() {
        return randomEventLibraries;
    }

    public FactionStandingUltimatumsLibrary getFactionStandingUltimatumsLibrary() {
        return factionStandingUltimatumsLibrary;
    }

<<<<<<< HEAD
    public Map<UUID, LifePath> getLifePathLibrary() {
        return lifePathLibrary;
    }

    public @Nullable LifePath getSingleLifePath(UUID lifePathID) {
        return lifePathLibrary.get(lifePathID);
    }

    public void setLifePathLibrary(Map<UUID, LifePath> lifePathLibrary) {
        this.lifePathLibrary = lifePathLibrary;
    }

    public void writeToXML(final PrintWriter writer) {
=======
    public void writeToXML(final PrintWriter writer, boolean isBugReportPrep) {
>>>>>>> 7ecce785
        int indent = 0;

        // File header
        writer.println("<?xml version=\"1.0\" encoding=\"UTF-8\"?>");

        // Start the XML root.
        MHQXMLUtility.writeSimpleXMLOpenTag(writer, indent++, "campaign", "version", MHQConstants.VERSION);
        MHQXMLUtility.writeSimpleXMLOpenTag(writer, indent++, "pastVersions");
        for (final Version pastVersion : pastVersions) {
            MHQXMLUtility.writeSimpleXMLTag(writer, indent, "pastVersion", pastVersion.toString());
        }
        MHQXMLUtility.writeSimpleXMLCloseTag(writer, --indent, "pastVersions");

        // region Basic Campaign Info
        MHQXMLUtility.writeSimpleXMLOpenTag(writer, indent++, "info");

        MHQXMLUtility.writeSimpleXMLTag(writer, indent, "id", id.toString());
        MHQXMLUtility.writeSimpleXMLTag(writer, indent, "calendar", getLocalDate());
        MHQXMLUtility.writeSimpleXMLTag(writer, indent, "name", name);
        MHQXMLUtility.writeSimpleXMLTag(writer, indent, "faction", getFaction().getShortName());
        if (retainerEmployerCode != null) {
            MHQXMLUtility.writeSimpleXMLTag(writer, indent, "retainerEmployerCode", retainerEmployerCode);
            MHQXMLUtility.writeSimpleXMLTag(writer, indent, "retainerStartDate", retainerStartDate);
        }
        MHQXMLUtility.writeSimpleXMLTag(writer, indent, "crimeRating", crimeRating);
        MHQXMLUtility.writeSimpleXMLTag(writer, indent, "crimePirateModifier", crimePirateModifier);

        if (dateOfLastCrime != null) {
            MHQXMLUtility.writeSimpleXMLTag(writer, indent, "dateOfLastCrime", dateOfLastCrime);
        }

        MHQXMLUtility.writeSimpleXMLOpenTag(writer, indent++, "reputation");
        reputation.writeReputationToXML(writer, indent);
        MHQXMLUtility.writeSimpleXMLCloseTag(writer, --indent, "reputation");
        MHQXMLUtility.writeSimpleXMLOpenTag(writer, indent++, "newPersonnelMarket");
        newPersonnelMarket.writePersonnelMarketDataToXML(writer, indent);
        MHQXMLUtility.writeSimpleXMLCloseTag(writer, --indent, "newPersonnelMarket");

        MHQXMLUtility.writeSimpleXMLOpenTag(writer, indent++, "factionStandings");
        factionStandings.writeFactionStandingsToXML(writer, indent);
        MHQXMLUtility.writeSimpleXMLCloseTag(writer, --indent, "factionStandings");

        // this handles campaigns that predate 49.20
        if (campaignStartDate == null) {
            setCampaignStartDate(getLocalDate());
        }
        MHQXMLUtility.writeSimpleXMLTag(writer, indent, "campaignStartDate", getCampaignStartDate());

        getRankSystem().writeToXML(writer, indent, false);
        MHQXMLUtility.writeSimpleXMLTag(writer, indent, "overtime", overtime);
        MHQXMLUtility.writeSimpleXMLTag(writer, indent, "gmMode", gmMode);
        MHQXMLUtility.writeSimpleXMLTag(writer, indent, "asTechPool", asTechPool);
        MHQXMLUtility.writeSimpleXMLTag(writer, indent, "asTechPoolMinutes", asTechPoolMinutes);
        MHQXMLUtility.writeSimpleXMLTag(writer, indent, "asTechPoolOvertime", asTechPoolOvertime);
        MHQXMLUtility.writeSimpleXMLTag(writer, indent, "medicPool", medicPool);
        MHQXMLUtility.writeSimpleXMLTag(writer, indent, "fieldKitchenWithinCapacity", fieldKitchenWithinCapacity);
        MHQXMLUtility.writeSimpleXMLTag(writer, indent, "mashTheatreCapacity", mashTheatreCapacity);
        MHQXMLUtility.writeSimpleXMLTag(writer, indent, "repairBaysRented", repairBaysRented);
        getCamouflage().writeToXML(writer, indent);
        MHQXMLUtility.writeSimpleXMLTag(writer, indent, "colour", getColour().name());
        getUnitIcon().writeToXML(writer, indent);
        MHQXMLUtility.writeSimpleXMLTag(writer, indent, "lastForceId", lastForceId);
        MHQXMLUtility.writeSimpleXMLTag(writer, indent, "lastMissionId", lastMissionId);
        MHQXMLUtility.writeSimpleXMLTag(writer, indent, "lastScenarioId", lastScenarioId);
        MHQXMLUtility.writeSimpleXMLTag(writer, indent, "initiativeBonus", initiativeBonus);
        MHQXMLUtility.writeSimpleXMLTag(writer, indent, "initiativeMaxBonus", initiativeMaxBonus);
        MHQXMLUtility.writeSimpleXMLOpenTag(writer, indent++, "nameGen");
        MHQXMLUtility.writeSimpleXMLTag(writer,
              indent,
              "faction",
              RandomNameGenerator.getInstance().getChosenFaction());
        MHQXMLUtility.writeSimpleXMLTag(writer, indent, "percentFemale", RandomGenderGenerator.getPercentFemale());
        MHQXMLUtility.writeSimpleXMLCloseTag(writer, --indent, "nameGen");

        MHQXMLUtility.writeSimpleXMLOpenTag(writer, indent++, "currentReport");
        for (String report : currentReport) {
            // This cannot use the MHQXMLUtility as it cannot be escaped
            writer.println(MHQXMLUtility.indentStr(indent) + "<reportLine><![CDATA[" + report + "]]></reportLine>");
        }
        MHQXMLUtility.writeSimpleXMLCloseTag(writer, --indent, "currentReport");

        MHQXMLUtility.writeSimpleXMLOpenTag(writer, indent++, "skillReport");
        for (String report : skillReport) {
            // This cannot use the MHQXMLUtility as it cannot be escaped
            writer.println(MHQXMLUtility.indentStr(indent) + "<reportLine><![CDATA[" + report + "]]></reportLine>");
        }
        MHQXMLUtility.writeSimpleXMLCloseTag(writer, --indent, "skillReport");

        MHQXMLUtility.writeSimpleXMLOpenTag(writer, indent++, "technicalReport");
        for (String report : technicalReport) {
            // This cannot use the MHQXMLUtility as it cannot be escaped
            writer.println(MHQXMLUtility.indentStr(indent) + "<reportLine><![CDATA[" + report + "]]></reportLine>");
        }
        MHQXMLUtility.writeSimpleXMLCloseTag(writer, --indent, "technicalReport");

        MHQXMLUtility.writeSimpleXMLOpenTag(writer, indent++, "financesReport");
        for (String report : financesReport) {
            // This cannot use the MHQXMLUtility as it cannot be escaped
            writer.println(MHQXMLUtility.indentStr(indent) + "<reportLine><![CDATA[" + report + "]]></reportLine>");
        }
        MHQXMLUtility.writeSimpleXMLCloseTag(writer, --indent, "financesReport");

        MHQXMLUtility.writeSimpleXMLOpenTag(writer, indent++, "acquisitionsReport");
        for (String report : acquisitionsReport) {
            // This cannot use the MHQXMLUtility as it cannot be escaped
            writer.println(MHQXMLUtility.indentStr(indent) + "<reportLine><![CDATA[" + report + "]]></reportLine>");
        }
        MHQXMLUtility.writeSimpleXMLCloseTag(writer, --indent, "acquisitionsReport");

        MHQXMLUtility.writeSimpleXMLOpenTag(writer, indent++, "medicalReport");
        for (String report : medicalReport) {
            // This cannot use the MHQXMLUtility as it cannot be escaped
            writer.println(MHQXMLUtility.indentStr(indent) + "<reportLine><![CDATA[" + report + "]]></reportLine>");
        }
        MHQXMLUtility.writeSimpleXMLCloseTag(writer, --indent, "medicalReport");

        MHQXMLUtility.writeSimpleXMLOpenTag(writer, indent++, "personnelReport");
        for (String report : personnelReport) {
            // This cannot use the MHQXMLUtility as it cannot be escaped
            writer.println(MHQXMLUtility.indentStr(indent) + "<reportLine><![CDATA[" + report + "]]></reportLine>");
        }
        MHQXMLUtility.writeSimpleXMLCloseTag(writer, --indent, "personnelReport");

        MHQXMLUtility.writeSimpleXMLOpenTag(writer, indent++, "battleReport");
        for (String report : battleReport) {
            // This cannot use the MHQXMLUtility as it cannot be escaped
            writer.println(MHQXMLUtility.indentStr(indent) + "<reportLine><![CDATA[" + report + "]]></reportLine>");
        }
        MHQXMLUtility.writeSimpleXMLCloseTag(writer, --indent, "battleReport");

        MHQXMLUtility.writeSimpleXMLCloseTag(writer, --indent, "info");
        // endregion Basic Campaign Info

        // region Options
        if (getCampaignOptions() != null) {
            CampaignOptionsMarshaller.writeCampaignOptionsToXML(getCampaignOptions(), writer, indent);
        }
        getGameOptions().writeToXML(writer, indent);
        // endregion Options

        // Lists of objects:
        units.writeToXML(writer, indent, "units"); // Units

        MHQXMLUtility.writeSimpleXMLOpenTag(writer, indent++, "personnel");
        for (final Person person : getPersonnel()) {
            person.writeToXML(writer, indent, this);
        }
        MHQXMLUtility.writeSimpleXMLCloseTag(writer, --indent, "personnel");

        MHQXMLUtility.writeSimpleXMLOpenTag(writer, indent++, "missions");
        for (final Mission mission : getMissions()) {
            mission.writeToXML(this, writer, indent);
        }
        MHQXMLUtility.writeSimpleXMLCloseTag(writer, --indent, "missions");

        // the forces structure is hierarchical, but that should be handled
        // internally from with writeToXML function for Force
        MHQXMLUtility.writeSimpleXMLOpenTag(writer, indent++, "forces");
        forces.writeToXML(writer, indent);
        MHQXMLUtility.writeSimpleXMLCloseTag(writer, --indent, "forces");
        finances.writeToXML(writer, indent);
        location.writeToXML(writer, indent);
        MHQXMLUtility.writeSimpleXMLTag(writer, indent, "isAvoidingEmptySystems", isAvoidingEmptySystems);
        MHQXMLUtility.writeSimpleXMLTag(writer,
              indent,
              "isOverridingCommandCircuitRequirements",
              isOverridingCommandCircuitRequirements);
        shoppingList.writeToXML(writer, indent);
        MHQXMLUtility.writeSimpleXMLOpenTag(writer, indent++, "kills");
        for (List<Kill> kills : kills.values()) {
            for (Kill k : kills) {
                k.writeToXML(writer, indent);
            }
        }
        MHQXMLUtility.writeSimpleXMLCloseTag(writer, --indent, "kills");
        MHQXMLUtility.writeSimpleXMLOpenTag(writer, indent++, "skillTypes");
        for (final String skillName : SkillType.skillList) {
            final SkillType type = getType(skillName);
            if (type != null) {
                type.writeToXML(writer, indent);
            }
        }
        MHQXMLUtility.writeSimpleXMLCloseTag(writer, --indent, "skillTypes");
        MHQXMLUtility.writeSimpleXMLOpenTag(writer, indent++, "specialAbilities");
        for (String key : SpecialAbility.getSpecialAbilities().keySet()) {
            SpecialAbility.getAbility(key).writeToXML(writer, indent);
        }
        MHQXMLUtility.writeSimpleXMLCloseTag(writer, --indent, "specialAbilities");
        randomSkillPreferences.writeToXML(writer, indent);

        // parts is the biggest so it goes last
        parts.writeToXML(writer, indent, "parts"); // Parts

        // current story arc
        if (null != storyArc) {
            storyArc.writeToXml(writer, indent);
        }

        // Markets
        getPersonnelMarket().writeToXML(writer, indent, this);

        // TODO : AbstractContractMarket : Uncomment
        // CAW: implicit DEPENDS-ON to the <missions> and <campaignOptions> node, do not
        // move this above it
        // getContractMarket().writeToXML(pw, indent);

        // Windchild: implicit DEPENDS-ON to the <campaignOptions> node, do not move
        // this above it
        getUnitMarket().writeToXML(writer, indent);

        // Against the Bot
        if (getCampaignOptions().isUseAtB()) {
            // TODO : AbstractContractMarket : Remove next two lines
            // CAW: implicit DEPENDS-ON to the <missions> node, do not move this above it
            contractMarket.writeToXML(this, writer, indent);

            if (!combatTeams.isEmpty()) {
                MHQXMLUtility.writeSimpleXMLOpenTag(writer, indent++, "combatTeams");
                for (CombatTeam combatTeam : combatTeams.values()) {
                    if (forceIds.containsKey(combatTeam.getForceId())) {
                        combatTeam.writeToXML(writer, indent);
                    }
                }
                MHQXMLUtility.writeSimpleXMLCloseTag(writer, --indent, "combatTeams");
            }
            MHQXMLUtility.writeSimpleXMLTag(writer,
                  indent,
                  "autoResolveBehaviorSettings",
                  autoResolveBehaviorSettings.getDescription());
        }

        retirementDefectionTracker.writeToXML(writer, indent);

        MHQXMLUtility.writeSimpleXMLOpenTag(writer, indent++, "personnelWhoAdvancedInXP");
        for (Person person : personnelWhoAdvancedInXP) {
            MHQXMLUtility.writeSimpleXMLTag(writer, indent, "personWhoAdvancedInXP", person.getId());
        }
        MHQXMLUtility.writeSimpleXMLCloseTag(writer, --indent, "personnelWhoAdvancedInXP");

        MHQXMLUtility.writeSimpleXMLOpenTag(writer, indent++, "automatedMothballUnits");
        for (UUID unitId : automatedMothballUnits) {
            MHQXMLUtility.writeSimpleXMLTag(writer, indent, "mothballedUnit", unitId);
        }
        MHQXMLUtility.writeSimpleXMLCloseTag(writer, --indent, "automatedMothballUnits");
        MHQXMLUtility.writeSimpleXMLTag(writer, indent, "temporaryPrisonerCapacity", temporaryPrisonerCapacity);
        MHQXMLUtility.writeSimpleXMLTag(writer, indent, "processProcurement", processProcurement);

        MHQXMLUtility.writeSimpleXMLOpenTag(writer, ++indent, "partsInUse");
        writePartInUseToXML(writer, indent);
        MHQXMLUtility.writeSimpleXMLCloseTag(writer, --indent, "partsInUse");

        if (isBugReportPrep || MekHQ.getMHQOptions().getWriteCustomsToXML()) {
            writeCustoms(writer, isBugReportPrep);
        }

        // Okay, we're done.
        // Close everything out and be done with it.
        MHQXMLUtility.writeSimpleXMLCloseTag(writer, --indent, "campaign");
    }

    /**
     * Writes serialized custom unit definitions to the provided {@link PrintWriter}.
     *
     * <p>When invoked for bug report preparation, this method scans all units currently present in the campaign,
     * extracts their raw short names, and treats them as custom entries to be exported. Each candidate name is resolved
     * via the {@link MekSummaryCache}; if a definition is found, the source entity is parsed and serialized into
     * XML.</p>
     *
     * <p>BattleMeks are exported using embedded MTF data wrapped in CDATA; all other supported entity types are
     * exported as BLK content, line-by-line and wrapped in CDATA.</p>
     *
     * <p>Units that cannot be located in the cache or that fail parsing are skipped, with errors logged. The
     * ordering of exported units depends on the underlying {@link Set} implementation.</p>
     *
     * <p><b>Note:</b> When {@code isBugReportPrep} is {@code false}, this method replaces the custom set.</p>
     *
     * @param printWriter     the output writer used to emit formatted {@code <custom>} elements
     * @param isBugReportPrep whether campaign unit names should be collected for export; if {@code false}, no custom
     *                        entities will be written by this method
     */
    private void writeCustoms(PrintWriter printWriter, boolean isBugReportPrep) {
        Set<String> customUnits = new HashSet<>();
        if (isBugReportPrep) {
            for (Unit unit : units.getUnits()) {
                Entity entity = unit.getEntity();
                if (entity != null) {
                    customUnits.add(entity.getShortNameRaw());
                }
            }
        } else {
            customUnits = new HashSet<>(customs);
        }

        for (String name : customUnits) {
            MekSummary ms = MekSummaryCache.getInstance().getMek(name);
            if (ms == null) {
                continue;
            }

            MekFileParser mekFileParser = null;
            try {
                mekFileParser = new MekFileParser(ms.getSourceFile());
            } catch (EntityLoadingException ex) {
                LOGGER.error("", ex);
            }
            if (mekFileParser == null) {
                continue;
            }
            Entity en = mekFileParser.getEntity();
            printWriter.println("\t<custom>");
            printWriter.println("\t\t<name>" + name + "</name>");
            if (en instanceof Mek) {
                printWriter.print("\t\t<mtf><![CDATA[");
                printWriter.print(((Mek) en).getMtf());
                printWriter.println("]]></mtf>");
            } else {
                try {
                    BuildingBlock blk = BLKFile.getBlock(en);
                    printWriter.print("\t\t<blk><![CDATA[");
                    for (String s : blk.getAllDataAsString()) {
                        if (s.isEmpty()) {
                            continue;
                        }
                        printWriter.println(s);
                    }
                    printWriter.println("]]></blk>");
                } catch (EntitySavingException e) {
                    LOGGER.error("Failed to save custom entity {}", en.getDisplayName(), e);
                }
            }
            printWriter.println("\t</custom>");
        }
    }

    public ArrayList<PlanetarySystem> getSystems() {
        ArrayList<PlanetarySystem> systems = new ArrayList<>();
        for (String key : this.systemsInstance.getSystems().keySet()) {
            systems.add(this.systemsInstance.getSystems().get(key));
        }
        return systems;
    }

    public PlanetarySystem getSystemById(String id) {
        return this.systemsInstance.getSystemById(id);
    }

    public Vector<String> getSystemNames() {
        Vector<String> systemNames = new Vector<>();
        for (PlanetarySystem key : this.systemsInstance.getSystems().values()) {
            systemNames.add(key.getPrintableName(getLocalDate()));
        }
        return systemNames;
    }

    public PlanetarySystem getSystemByName(String name) {
        return this.systemsInstance.getSystemByName(name, getLocalDate());
    }

    // region Ranks
    public RankSystem getRankSystem() {
        return rankSystem;
    }

    public void setRankSystem(final @Nullable RankSystem rankSystem) {
        // If they are the same object, there hasn't been a change and thus don't need
        // to process further
        if (Objects.equals(getRankSystem(), rankSystem)) {
            return;
        }

        // Then, we need to validate the rank system. Null isn't valid to be set but may
        // be the
        // result of a cancelled load. However, validation will prevent that
        final RankValidator rankValidator = new RankValidator();
        if (!rankValidator.validate(rankSystem, false)) {
            return;
        }

        // We need to know the old campaign rank system for personnel processing
        final RankSystem oldRankSystem = getRankSystem();

        // And with that, we can set the rank system
        setRankSystemDirect(rankSystem);

        // Finally, we fix all personnel ranks and ensure they are properly set
        getPersonnel().stream()
              .filter(person -> person.getRankSystem().equals(oldRankSystem))
              .forEach(person -> person.setRankSystem(rankValidator, rankSystem));
    }

    public void setRankSystemDirect(final RankSystem rankSystem) {
        this.rankSystem = rankSystem;
    }
    // endregion Ranks

    public void setFinances(Finances f) {
        finances = f;
    }

    public Finances getFinances() {
        return finances;
    }

    public Accountant getAccountant() {
        return new Accountant(this);
    }

    /**
     * Calculates and returns a {@code JumpPath} between two planetary systems, using default parameters for jump range
     * and travel safety.
     *
     * <p>This method provides a convenient way to compute the most likely or optimal jump path from the specified
     * starting system to the destination system. Internal behavior and constraints are determined by the method's
     * default parameter settings.</p>
     *
     * @param start the starting {@link PlanetarySystem}
     * @param end   the destination {@link PlanetarySystem}
     *
     * @return the calculated {@link JumpPath} between the two systems
     */
    public JumpPath calculateJumpPath(PlanetarySystem start, PlanetarySystem end) {
        return calculateJumpPath(start, end, true, true);
    }

    /**
     * Calculates the optimal jump path between two planetary systems using the A* algorithm.
     *
     * <p>This implementation minimizes a combination of jump counts and recharge times to find the most efficient
     * route between systems. The algorithm uses a heuristic based on straight-line distance combined with actual path
     * costs from the starting system.</p>
     *
     * <p>The algorithm will optionally avoid systems without population when the {@code
     * isAvoidingEmptySystems} flag equals {@code true}.</p>
     *
     * <p>Implementation is based on:
     * <a href="http://www.policyalmanac.org/games/aStarTutorial.htm">Policy Almanac A* Tutorial</a></p>
     *
     * @param start                The starting planetary system
     * @param end                  The destination planetary system
     * @param skipAccessCheck      {@code true} to skip checking for Outlaw status in system, {@code false} otherwise.
     *                             Should be {@code false} when determining contract-related jump paths as system access
     *                             is guaranteed for contract target systems.
     * @param skipEmptySystemCheck {@code true} to skip checking for empty system status, {@code false} otherwise.
     *                             Should be {@code false} when determining contract-related jump paths.
     *
     * @return A {@link JumpPath} containing the sequence of systems to traverse, or {@code null} if no valid path
     *       exists between the systems. If start and end are the same system, returns a path containing only that
     *       system.
     */
    public JumpPath calculateJumpPath(PlanetarySystem start, PlanetarySystem end, boolean skipAccessCheck,
          boolean skipEmptySystemCheck) {
        // Handle edge cases
        if (null == start) {
            return new JumpPath();
        }

        if ((null == end) || start.getId().equals(end.getId())) {
            JumpPath jumpPath = new JumpPath();
            jumpPath.addSystem(start);
            return jumpPath;
        }

        // Shortcuts to ensure we're not processing a lot of data when we're unable to reach the target system
        if (!skipEmptySystemCheck
                  && isAvoidingEmptySystems
                  && end.getPopulation(currentDay) == 0) {
            new ImmersiveDialogSimple(this, getSeniorAdminPerson(AdministratorSpecialization.TRANSPORT), null,
                  String.format(resources.getString("unableToEnterSystem.abandoned.ic"), getCommanderAddress()),
                  null, resources.getString("unableToEnterSystem.abandoned.ooc"), null, false);

            return new JumpPath();
        }

        List<AtBContract> activeAtBContracts = getActiveAtBContracts();

        FactionHints factionHints = FactionHints.getInstance();
        if (!skipAccessCheck && campaignOptions.isUseFactionStandingOutlawedSafe()) {
            boolean canAccessSystem = FactionStandingUtilities.canEnterTargetSystem(faction, factionStandings,
                  start, end, currentDay, activeAtBContracts, factionHints);
            if (!canAccessSystem) {
                new ImmersiveDialogSimple(this, getSeniorAdminPerson(AdministratorSpecialization.TRANSPORT), null,
                      String.format(resources.getString("unableToEnterSystem.outlawed.ic"), getCommanderAddress()),
                      null, resources.getString("unableToEnterSystem.outlawed.ooc"), null, false);

                return new JumpPath();
            }
        }

        // Initialize A* algorithm variables
        String startKey = start.getId();
        String endKey = end.getId();

        Set<String> closed = new HashSet<>();
        Set<String> open = new HashSet<>();

        Map<String, String> parent = new HashMap<>();
        Map<String, Double> scoreH = new HashMap<>(); // Heuristic scores (estimated cost to goal)
        Map<String, Double> scoreG = new HashMap<>(); // Path costs from start

        // Precompute heuristics
        Map<String, PlanetarySystem> allSystems = this.systemsInstance.getSystems();

        for (Entry<String, PlanetarySystem> entry : allSystems.entrySet()) {
            scoreH.put(entry.getKey(), end.getDistanceTo(entry.getValue()));
        }

        // Initialize starting node
        String current = startKey;
        scoreG.put(current, 0.0);
        closed.add(current);

        // We need this additional check as later we're going to be comparing neighbors, rather than start point.
        // Which means that if we're passing through more than one Outlawed system en route to our escape our
        // progress will be blocked.
        boolean isEscapingOutlawing = !FactionStandingUtilities.canEnterTargetSystem(faction, factionStandings,
              null, start, currentDay, activeAtBContracts, factionHints);

        // A* search
        final int MAX_JUMPS = 10000;
        for (int jumps = 0; jumps < MAX_JUMPS; jumps++) {
            PlanetarySystem currentSystem = systemsInstance.getSystemById(current);

            boolean isUseCommandCircuits =
                  FactionStandingUtilities.isUseCommandCircuit(isOverridingCommandCircuitRequirements, gmMode,
                        campaignOptions.isUseFactionStandingCommandCircuitSafe(),
                        factionStandings,
                        getFutureAtBContracts());

            // Get current node's information
            double currentG = scoreG.get(current) + currentSystem.getRechargeTime(getLocalDate(), isUseCommandCircuits);
            final String localCurrent = current;

            // Explore neighbors
            systemsInstance.visitNearbySystems(currentSystem, 30, neighborSystem -> {
                String neighborId = neighborSystem.getId();

                // Skip systems without population if avoiding empty systems
                if (!skipEmptySystemCheck
                          && isAvoidingEmptySystems
                          && neighborSystem.getPopulation(currentDay) == 0) {
                    return;
                }

                // Skip systems where the campaign is outlawed
                if (!skipAccessCheck &&
                          !isEscapingOutlawing &&
                          campaignOptions.isUseFactionStandingOutlawedSafe()) {
                    boolean canAccessSystem = FactionStandingUtilities.canEnterTargetSystem(faction, factionStandings,
                          currentSystem, neighborSystem, currentDay, activeAtBContracts, factionHints);
                    if (!canAccessSystem) {
                        return;
                    }
                }

                if (closed.contains(neighborId)) {
                    return; // Already evaluated
                }

                if (open.contains(neighborId)) {
                    // Check if this path is better than the previously found one
                    if (currentG < scoreG.get(neighborId)) {
                        scoreG.put(neighborId, currentG);
                        parent.put(neighborId, localCurrent);
                    }
                } else {
                    // Discover a new node
                    scoreG.put(neighborId, currentG);
                    parent.put(neighborId, localCurrent);
                    open.add(neighborId);
                }
            });

            // Find the open node with the lowest f score
            String bestMatch = findNodeWithLowestFScore(open, scoreG, scoreH);

            if (bestMatch == null) {
                break; // No path exists
            }

            // Move to the best node
            current = bestMatch;
            closed.add(current);
            open.remove(current);

            // Check if we've reached the destination
            if (current.equals(endKey)) {
                return reconstructPath(current, parent, systemsInstance);
            }
        }

        // No path found or maximum jumps reached
        return reconstructPath(current, parent, systemsInstance);
    }

    /**
     * Finds the node in the open set with the lowest f-score (g + h).
     *
     * @param openSet The set of nodes to evaluate
     * @param gScores Map of path costs from start
     * @param hScores Map of heuristic distances to goal
     *
     * @return The node with the lowest f-score, or null if openSet is empty
     */
    private String findNodeWithLowestFScore(Set<String> openSet, Map<String, Double> gScores,
          Map<String, Double> hScores) {
        String bestMatch = null;
        double bestF = Double.POSITIVE_INFINITY;

        for (String candidate : openSet) {
            double f = gScores.get(candidate) + hScores.get(candidate);
            if (f < bestF) {
                bestMatch = candidate;
                bestF = f;
            }
        }

        return bestMatch;
    }

    /**
     * Reconstructs the path from the parent map.
     *
     * @param current         The final node in the path
     * @param parent          Map of parent nodes
     * @param systemsInstance The systems registry
     *
     * @return A JumpPath containing the sequence of systems
     */
    private JumpPath reconstructPath(String current, Map<String, String> parent, Systems systemsInstance) {
        // Reconstruct path
        List<PlanetarySystem> path = new ArrayList<>();
        String nextKey = current;

        while (nextKey != null) {
            path.add(systemsInstance.getSystemById(nextKey));
            nextKey = parent.get(nextKey);
        }

        // Create the final path in the correct order (start to end)
        JumpPath finalPath = new JumpPath();
        for (int i = path.size() - 1; i >= 0; i--) {
            finalPath.addSystem(path.get(i));
        }

        return finalPath;
    }

    /**
     * This method calculates the cost per jump for interstellar travel. It operates by fitting the part of the force
     * not transported in owned DropShips into a number of prototypical DropShips of a few standard configurations, then
     * adding the JumpShip charges on top. It remains fairly hacky, but improves slightly on the prior implementation as
     * far as following the rulebooks goes.
     * <p>
     * It can be used to calculate total travel costs in the style of FM:Mercs (excludeOwnTransports and
     * campaignOpsCosts set to false), to calculate leased/rented travel costs only in the style of FM:Mercs
     * (excludeOwnTransports true, campaignOpsCosts false), or to calculate travel costs for CampaignOps-style costs
     * (excludeOwnTransports true, campaignOpsCosts true).
     *
     * @param excludeOwnTransports If true, do not display maintenance costs in the calculated travel cost.
     * @param campaignOpsCosts     If true, use the Campaign Ops method for calculating travel cost. (DropShip monthly
     *                             fees of 0.5% of purchase cost, 100,000 C-bills per collar.)
     *
     * @deprecated used {@link TransportCostCalculations} instead
     */
    @Deprecated(since = "50.10", forRemoval = true)
    public Money calculateCostPerJump(boolean excludeOwnTransports, boolean campaignOpsCosts) {
        HangarStatistics stats = getHangarStatistics();
        CargoStatistics cargoStats = getCargoStatistics();

        Money collarCost = Money.of(campaignOpsCosts ? 100000 : 50000);

        // first we need to get the total number of units by type
        int nMek = stats.getNumberOfUnitsByType(Entity.ETYPE_MEK);
        int nLVee = stats.getNumberOfUnitsByType(Entity.ETYPE_TANK, false, true);
        int nHVee = stats.getNumberOfUnitsByType(Entity.ETYPE_TANK);
        int nAero = stats.getNumberOfUnitsByType(Entity.ETYPE_AEROSPACE_FIGHTER);
        int nDropship = stats.getNumberOfUnitsByType(Entity.ETYPE_DROPSHIP);
        int nCollars = stats.getTotalDockingCollars();
        double nCargo = cargoStats.getTotalCargoCapacity(); // ignoring refrigerated/insulated/etc.

        // get cargo tonnage including parts in transit, then get mothballed unit tonnage
        double carriedCargo = cargoStats.getCargoTonnage(true, false) + cargoStats.getCargoTonnage(false, true);

        // calculate the number of units left not transported
        int noMek = max(nMek - stats.getOccupiedBays(Entity.ETYPE_MEK), 0);
        int noASF = max(nAero - stats.getOccupiedBays(Entity.ETYPE_AEROSPACE_FIGHTER), 0);
        int noLV = max(nLVee - stats.getOccupiedBays(Entity.ETYPE_TANK, true), 0);
        int noHV = max(nHVee - stats.getOccupiedBays(Entity.ETYPE_TANK), 0);
        //TODO: Do capacity calculations for Infantry, too.
        int freeHV = max(stats.getTotalHeavyVehicleBays() - stats.getOccupiedBays(Entity.ETYPE_TANK), 0);
        int noCargo = (int) Math.ceil(max(carriedCargo - nCargo, 0));

        int newNoLV = max(noLV - freeHV, 0);
        int noVehicles = (noHV + newNoLV);

        Money dropshipCost;
        // The cost-figuring process: using prototypical drop-ships, figure out how many collars are required. Charge
        // for the prototypical drop-ships and the docking collar, based on the rules selected. Allow prototypical
        // drop-ships to be leased in 1/2 increments; designs of roughly 1/2 size exist for all the prototypical
        // variants chosen.

        // DropShip costs are for the duration of the trip for FM:Mercs rules, and per month for Campaign Ops. The
        // prior implementation here assumed the FM:Mercs costs were per jump, which seems reasonable. To avoid
        // having to add a bunch of code to remember the total length of the current jump path, CamOps costs are
        // normalized to per-jump, using 175 hours charge time as a baseline.

        // Roughly an Overlord
        int largeMekDropshipMekCapacity = 36;
        int largeMekDropshipASFCapacity = 6;
        int largeMekDropshipCargoCapacity = 120;
        Money largeMekDropshipCost = Money.of(campaignOpsCosts ? (1750000.0 / 4.2) : 400000);

        // Roughly a Union
        int averageMekDropshipMekCapacity = 12;
        int averageMekDropshipASFCapacity = 2;
        int averageMekDropshipCargoCapacity = 75;
        Money averageMekDropshipCost = Money.of(campaignOpsCosts ? (1450000.0 / 4.2) : 150000);

        // Roughly a Leopard
        int smallMekDropshipMekCapacity = 4;
        int smallMekDropshipASFCapacity = 2;
        int smallMekDropshipCargoCapacity = 5;
        Money smallMekDropshipCost = Money.of(campaignOpsCosts ? (750000.0 / 4.2) : 60000);

        // Roughly a Leopard CV
        int smallASFDropshipASFCapacity = 6;
        int smallASFDropshipCargoCapacity = 90;
        Money smallASFDropshipCost = Money.of(campaignOpsCosts ? (900000.0 / 4.2) : 80000);

        // Roughly a Triumph
        int largeVehicleDropshipVehicleCapacity = 50;
        int largeVehicleDropshipCargoCapacity = 750;
        Money largeVehicleDropshipCost = Money.of(campaignOpsCosts ? (1750000.0 / 4.2) : 430000);

        // Roughly a Gazelle
        int avgVehicleDropshipVehicleCapacity = 15;
        int avgVehicleDropshipCargoCapacity = 65;
        Money avgVehicleDropshipCost = Money.of(campaignOpsCosts ? (900000.0 / 4.2) : 40000);

        // Roughly a Mule
        int largeCargoDropshipCargoCapacity = 8000;
        Money largeCargoDropshipCost = Money.of(campaignOpsCosts ? (750000.0 / 4.2) : 800000);

        // Roughly a Buccaneer
        int avgCargoDropshipCargoCapacity = 2300;
        Money cargoDropshipCost = Money.of(campaignOpsCosts ? (550000.0 / 4.2) : 250000);

        int mekCollars = 0;
        double leasedLargeMekDropships = 0;
        double leasedAverageMekDropships = 0;
        double leasedSmallMekDropships = 0;

        int asfCollars = 0;
        double leasedSmallASFDropships = 0;

        int vehicleCollars = 0;
        double leasedLargeVehicleDropships = 0;
        double leasedAvgVehicleDropships = 0;

        int cargoCollars = 0;
        double leasedLargeCargoDropships = 0;
        double leasedAverageCargoDropships = 0;

        int leasedASFCapacity = 0;
        int leasedCargoCapacity = 0;

        // For each type we're concerned with, calculate the number of drop-ships needed to transport the force.
        // Smaller drop-ships are represented by half-dropships.

        // If we're transporting more than a company, Overlord or half-Overlord analogues are more efficient.
        if (noMek > largeMekDropshipMekCapacity / 3) {
            leasedLargeMekDropships = Math.round(2 * noMek / (double) largeMekDropshipMekCapacity) / 2.0;
            noMek -= (int) (leasedLargeMekDropships * largeMekDropshipMekCapacity);
            mekCollars += (int) Math.ceil(leasedLargeMekDropships);

            // If there's more than a company left over, lease another Overlord. Otherwise, fall through and get a Union.
            if (noMek > largeMekDropshipMekCapacity / 3) {
                if (noMek > largeMekDropshipMekCapacity / 2) {
                    leasedLargeMekDropships += 1;
                    noMek -= largeMekDropshipMekCapacity;
                } else {
                    leasedLargeMekDropships += 0.5;
                    noMek -= (int) (largeMekDropshipMekCapacity / 0.5);
                }
                mekCollars += 1;
            }

            leasedASFCapacity += (int) floor(leasedLargeMekDropships * largeMekDropshipASFCapacity);
            leasedCargoCapacity += largeMekDropshipCargoCapacity;
        }

        // Unions
        if (noMek > 4) {
            leasedAverageMekDropships = Math.round(2 * noMek / (double) averageMekDropshipMekCapacity) / 2.0;
            noMek -= (int) (leasedAverageMekDropships * averageMekDropshipMekCapacity);
            mekCollars += (int) Math.ceil(leasedAverageMekDropships);

            // If we can fit in a smaller DropShip, lease one of those instead.
            if ((noMek > 0) && (noMek < (averageMekDropshipMekCapacity / 2))) {
                leasedAverageMekDropships += 0.5;
                mekCollars += 1;
            } else if (noMek > 0) {
                leasedAverageMekDropships += 1;
                mekCollars += 1;
            }

            // Our Union-ish DropShip can carry some ASFs and cargo.
            leasedASFCapacity += (int) floor(leasedAverageMekDropships * averageMekDropshipASFCapacity);
            leasedCargoCapacity += (int) floor(leasedAverageMekDropships * averageMekDropshipCargoCapacity);
        }

        // Leopards for the rest, no halves here
        if (noMek > 0) {
            leasedSmallMekDropships = Math.ceil(noMek / (double) smallMekDropshipMekCapacity);
            mekCollars += (int) Math.ceil(leasedSmallMekDropships);
        }
        leasedASFCapacity += (int) floor(leasedSmallMekDropships * smallMekDropshipASFCapacity);
        leasedCargoCapacity += (int) floor(leasedSmallMekDropships * smallMekDropshipCargoCapacity);

        // Leopard CVs are (generally) the most efficient for raw wing transports even with collar fees
        if (noASF > leasedASFCapacity) {
            noASF -= leasedASFCapacity;

            if (noASF > 0) {
                leasedSmallASFDropships = Math.round(2 * noASF / (double) smallASFDropshipASFCapacity) / 2.0;
                noASF -= (int) (leasedSmallASFDropships * smallASFDropshipASFCapacity);
                asfCollars += (int) Math.ceil(leasedSmallASFDropships);

                if ((noASF > 0) && (noASF < (smallASFDropshipASFCapacity / 2))) {
                    leasedSmallASFDropships += 0.5;
                    asfCollars += 1;
                } else if (noASF > 0) {
                    leasedSmallASFDropships += 1;
                    asfCollars += 1;
                }
            }

            // Our Leopard-ish DropShip can carry some cargo.
            leasedCargoCapacity += (int) floor(leasedSmallASFDropships * smallASFDropshipCargoCapacity);
        }

        // Triumphs
        if (noVehicles > avgVehicleDropshipVehicleCapacity) {
            leasedLargeVehicleDropships = Math.round(2 * noVehicles / (double) largeVehicleDropshipVehicleCapacity) /
                                                2.0;
            noVehicles -= (int) (leasedLargeVehicleDropships * largeVehicleDropshipVehicleCapacity);
            vehicleCollars += (int) Math.ceil(leasedLargeVehicleDropships);

            if (noVehicles > avgVehicleDropshipVehicleCapacity) {
                leasedLargeVehicleDropships += 1;
                noVehicles -= largeVehicleDropshipVehicleCapacity;
                vehicleCollars += 1;
            }

            leasedCargoCapacity += (int) floor(leasedLargeVehicleDropships * largeVehicleDropshipCargoCapacity);
        }

        // Gazelles are pretty minimal, so no halfsies.
        if (noVehicles > 0) {
            leasedAvgVehicleDropships = Math.ceil((noHV + newNoLV) / (double) avgVehicleDropshipVehicleCapacity);
            noVehicles = (int) ((noHV + newNoLV) - leasedAvgVehicleDropships * avgVehicleDropshipVehicleCapacity);
            vehicleCollars += (int) Math.ceil(leasedAvgVehicleDropships);

            if (noVehicles > 0) { //shouldn't be necessary, but check?
                leasedAvgVehicleDropships += 1;
                vehicleCollars += 1;
            }

            // Our Gazelle-ish DropShip can carry some cargo.
            leasedCargoCapacity += (int) floor(avgVehicleDropshipCargoCapacity * leasedAvgVehicleDropships);
        }

        // Do we have any leftover cargo?
        noCargo -= leasedCargoCapacity;

        // Mules
        if (noCargo > avgCargoDropshipCargoCapacity) {
            leasedLargeCargoDropships = Math.round(2 * noCargo / (double) largeCargoDropshipCargoCapacity) / 2.0;
            noCargo -= (int) (leasedLargeCargoDropships * largeCargoDropshipCargoCapacity);
            cargoCollars += (int) Math.ceil(leasedLargeCargoDropships);

            if (noCargo > avgCargoDropshipCargoCapacity) {
                leasedLargeCargoDropships += 1;
                noCargo -= largeCargoDropshipCargoCapacity;
                cargoCollars += 1;
            }
        }

        // Buccaneers
        if (noCargo > 0) {
            leasedAverageCargoDropships = Math.round(2 * noCargo / (double) avgCargoDropshipCargoCapacity) / 2.0;
            cargoCollars += (int) Math.ceil(leasedAverageCargoDropships);
            noCargo -= (int) (leasedAverageCargoDropships * avgCargoDropshipCargoCapacity);

            if (noCargo > 0 && noCargo < (avgCargoDropshipCargoCapacity / 2)) {
                leasedAverageCargoDropships += 0.5;
                cargoCollars += 1;
            } else if (noCargo > 0) {
                leasedAverageCargoDropships += 1;
                cargoCollars += 1;
            }
        }

        dropshipCost = largeMekDropshipCost.multipliedBy(leasedLargeMekDropships);
        dropshipCost = dropshipCost.plus(averageMekDropshipCost.multipliedBy(leasedAverageMekDropships));
        dropshipCost = dropshipCost.plus(smallMekDropshipCost.multipliedBy(leasedSmallMekDropships));

        dropshipCost = dropshipCost.plus(smallASFDropshipCost.multipliedBy(leasedSmallASFDropships));

        dropshipCost = dropshipCost.plus(avgVehicleDropshipCost.multipliedBy(leasedAvgVehicleDropships));
        dropshipCost = dropshipCost.plus(largeVehicleDropshipCost.multipliedBy(leasedLargeVehicleDropships));

        dropshipCost = dropshipCost.plus(cargoDropshipCost.multipliedBy(leasedAverageCargoDropships));
        dropshipCost = dropshipCost.plus(largeCargoDropshipCost.multipliedBy(leasedLargeCargoDropships));

        // Smaller/half-DropShips are cheaper to rent, but still take one collar each
        int collarsNeeded = mekCollars + asfCollars + vehicleCollars + cargoCollars;

        // add owned DropShips
        collarsNeeded += nDropship;

        // now factor in owned JumpShips
        collarsNeeded = max(0, collarsNeeded - nCollars);

        Money totalCost = dropshipCost.plus(collarCost.multipliedBy(collarsNeeded));

        // FM:Mercs reimburses for owned transport (CamOps handles it in peacetime
        // costs)
        if (!excludeOwnTransports) {
            Money ownDropshipCost = Money.zero();
            Money ownJumpshipCost = Money.zero();
            for (Unit u : getUnits()) {
                if (!u.isMothballed()) {
                    Entity e = u.getEntity();
                    if ((e.getEntityType() & Entity.ETYPE_DROPSHIP) != 0) {
                        ownDropshipCost = ownDropshipCost.plus(averageMekDropshipCost.multipliedBy(u.getMekCapacity())
                                                                     .dividedBy(averageMekDropshipMekCapacity));
                        ownDropshipCost = ownDropshipCost.plus(smallASFDropshipCost.multipliedBy(u.getASFCapacity())
                                                                     .dividedBy(smallASFDropshipASFCapacity));
                        ownDropshipCost = ownDropshipCost.plus(avgVehicleDropshipCost.multipliedBy(u.getHeavyVehicleCapacity() +
                                                                                                         u.getLightVehicleCapacity())
                                                                     .dividedBy(avgVehicleDropshipVehicleCapacity));
                        ownDropshipCost = ownDropshipCost.plus(cargoDropshipCost.multipliedBy(u.getCargoCapacity())
                                                                     .dividedBy(avgCargoDropshipCargoCapacity));
                    } else if ((e.getEntityType() & Entity.ETYPE_JUMPSHIP) != 0) {
                        ownJumpshipCost = ownDropshipCost.plus(collarCost.multipliedBy(e.getDockingCollars().size()));
                    }
                }
            }

            totalCost = totalCost.plus(ownDropshipCost).plus(ownJumpshipCost);
        }

        Person negotiator = getSeniorAdminPerson(AdministratorSpecialization.TRANSPORT);
        if (negotiator != null) {
            PersonnelOptions options = negotiator.getOptions();
            if (options.booleanOption(ADMIN_INTERSTELLAR_NEGOTIATOR) && totalCost.isPositive()) {
                totalCost = totalCost.multipliedBy(0.85);
            }
        }

        return totalCost;
    }

    /**
     * Calculates simplified travel time. Travel time is calculated by dividing distance (in LY) by 20 and multiplying
     * the result by 7.
     *
     * @param destination the planetary system being traveled to
     *
     * @return the simplified travel time in days
     */
    public int getSimplifiedTravelTime(PlanetarySystem destination) {
        if (Objects.equals(getCurrentSystem(), destination)) {
            return 0;
        } else {
            // I came to the value of 20 by eyeballing the average distance between planets within the Inner Sphere.
            // It looked to be around 15-20LY, so 20LY seemed a good gauge
            return (int) ((getCurrentSystem().getDistanceTo(destination) / 20) * 7);
        }
    }

    public void personUpdated(Person person) {
        Unit u = person.getUnit();
        if (null != u) {
            u.resetPilotAndEntity();
        }

        Force force = getForceFor(person);
        if (force != null) {
            force.updateCommander(this);
        }

        MekHQ.triggerEvent(new PersonChangedEvent(person));
    }

    /**
     * Calculates the {@link TargetRoll} required for a technician to work on a specific part task.
     *
     * <p>This method determines task difficulty and eligibility by evaluating the technician's skills, penalties due
     * to work mode, unit and part constraints, time availability, helper modifiers, and campaign options. It produces
     * context-specific messages when tasks are impossible due to skill, resource, or situation limitations.</p>
     *
     * <p>The result will reflect all applicable modifiers (such as overtime or era-based penalties) and communicates
     * if a task is impossible, or has automatic success (e.g., for infantry refits).</p>
     *
     * @param partWork the part work task to be performed
     * @param tech     the technician assigned to the task
     *
     * @return a {@link TargetRoll} capturing the total target value and reason for success or impossibility
     */
    public TargetRoll getTargetFor(final IPartWork partWork, final Person tech) {
        final Skill skill = tech.getSkillForWorkingOn(partWork);
        int modePenalty = partWork.getMode().expReduction;
        SkillModifierData skillModifierData = tech.getSkillModifierData();

        int actualSkillLevel = EXP_NONE;
        if (skill != null) {
            actualSkillLevel = skill.getExperienceLevel(skillModifierData);
        }
        int effectiveSkillLevel = actualSkillLevel - modePenalty;

        if ((partWork.getUnit() != null) && !partWork.getUnit().isAvailable(partWork instanceof Refit)) {
            return new TargetRoll(TargetRoll.IMPOSSIBLE, "This unit is not currently available!");
        } else if ((partWork.getTech() != null) && !partWork.getTech().equals(tech)) {
            return new TargetRoll(TargetRoll.IMPOSSIBLE, "Already being worked on by another team");
        } else if (skill == null) {
            return new TargetRoll(TargetRoll.IMPOSSIBLE, "Assigned tech does not have the right skills");
        } else if (!getCampaignOptions().isDestroyByMargin() && (partWork.getSkillMin() > effectiveSkillLevel)) {
            return new TargetRoll(TargetRoll.IMPOSSIBLE, "Task is beyond this tech's skill level");
        } else if (partWork.getSkillMin() > SkillType.EXP_LEGENDARY) {
            return new TargetRoll(TargetRoll.IMPOSSIBLE, "Task is impossible.");
        } else if (!partWork.needsFixing() && !partWork.isSalvaging()) {
            return new TargetRoll(TargetRoll.IMPOSSIBLE, "Task is not needed.");
        } else if ((partWork instanceof MissingPart) && (((MissingPart) partWork).findReplacement(false) == null)) {
            return new TargetRoll(TargetRoll.IMPOSSIBLE, "Replacement part not available.");
        }

        final int techTime = isOvertimeAllowed() ?
                                   tech.getMinutesLeft() + tech.getOvertimeLeft() :
                                   tech.getMinutesLeft();
        if (!(partWork instanceof Refit) && (techTime <= 0)) {
            return new TargetRoll(TargetRoll.IMPOSSIBLE, "The tech has no time left.");
        }

        final String notFixable = partWork.checkFixable();
        if (notFixable != null) {
            return new TargetRoll(TargetRoll.IMPOSSIBLE, notFixable);
        }

        // if this is an infantry refit, then automatic success
        if ((partWork instanceof Refit) &&
                  (partWork.getUnit() != null) &&
                  partWork.getUnit().isConventionalInfantry()) {
            return new TargetRoll(TargetRoll.AUTOMATIC_SUCCESS, "infantry refit");
        }

        // If we are using the MoF rule, then we will ignore mode penalty here
        // and instead assign it as a straight penalty
        if (getCampaignOptions().isDestroyByMargin()) {
            modePenalty = 0;
        }

        // this is ugly, if the mode penalty drops you to green, you drop two levels instead of one
        int value = skill.getFinalSkillValue(skillModifierData) + modePenalty;
        if ((modePenalty > 0) && (SkillType.EXP_GREEN == effectiveSkillLevel)) {
            value++;
        }
        final TargetRoll target = new TargetRoll(value, SkillType.getExperienceLevelName(effectiveSkillLevel));
        if (target.getValue() == TargetRoll.IMPOSSIBLE) {
            return target;
        }

        target.append(partWork.getAllMods(tech));

        if (getCampaignOptions().isUseEraMods()) {
            target.addModifier(getFaction().getEraMod(getGameYear()), "era");
        }

        final boolean isOvertime;
        if (isOvertimeAllowed() && (tech.isTaskOvertime(partWork) || partWork.hasWorkedOvertime())) {
            target.addModifier(3, "overtime");
            isOvertime = true;
        } else {
            isOvertime = false;
        }

        final int minutes = Math.min(partWork.getTimeLeft(), techTime);
        if (minutes <= 0) {
            LOGGER.error("Attempting to get the target number for a part with zero time left.");
            return new TargetRoll(TargetRoll.AUTOMATIC_SUCCESS, "No part repair time remaining.");
        }

        int helpMod;
        if ((partWork.getUnit() != null) && partWork.getUnit().isSelfCrewed()) {
            helpMod = getShorthandedModForCrews(partWork.getUnit().getEntity().getCrew());
        } else {
            final int helpers = getAvailableAsTechs(minutes, isOvertime);
            helpMod = getShorthandedMod(helpers, false);
            // we may have just gone overtime with our helpers
            if (!isOvertime && (asTechPoolMinutes < (minutes * helpers))) {
                target.addModifier(3, "overtime astechs");
            }
        }

        if (partWork.getShorthandedMod() > helpMod) {
            helpMod = partWork.getShorthandedMod();
        }

        if (helpMod > 0) {
            target.addModifier(helpMod, "shorthanded");
        }
        return target;
    }

    /**
     * Calculates the target roll for acquiring the specified item or unit using the default campaign logistics person,
     * applying all standard campaign rules and options.
     *
     * @param acquisition the {@link IAcquisitionWork} describing the part, supply, or unit to be acquired
     *
     * @return a {@link TargetRoll} indicating the outcome or difficulty of the acquisition attempt
     */
    public TargetRoll getTargetForAcquisition(final IAcquisitionWork acquisition) {
        return getTargetForAcquisition(acquisition, getLogisticsPerson());
    }

    /**
     * Calculates the target roll for acquiring the specified item or unit with the given person, using default campaign
     * settings for other options.
     *
     * @param acquisition the {@link IAcquisitionWork} describing the part, supply, or unit to be acquired
     * @param person      the {@link Person} to attempt the acquisition, or {@code null} if unavailable
     *
     * @return a {@link TargetRoll} indicating the outcome or difficulty of the acquisition attempt
     */
    public TargetRoll getTargetForAcquisition(final IAcquisitionWork acquisition, final @Nullable Person person) {
        return getTargetForAcquisition(acquisition, person, false, false);
    }

    /**
     * Calculates the target roll for acquiring the specified item or unit while optionally ignoring real acquisitions
     * personnel. A synthetic person with baseline skill is used if personnel are ignored.
     *
     * @param acquisition                 the {@link IAcquisitionWork} describing the part, supply, or unit to be
     *                                    acquired
     * @param ignoreAcquisitionsPersonnel if {@code true}, ignores available personnel and uses a synthetic baseline
     *                                    person for the roll
     *
     * @return a {@link TargetRoll} indicating the outcome or difficulty of the acquisition attempt
     */
    public TargetRoll getTargetForAcquisition(final IAcquisitionWork acquisition,
          final boolean ignoreAcquisitionsPersonnel) {
        return getTargetForAcquisition(acquisition, null, false, ignoreAcquisitionsPersonnel);
    }

    public PlanetaryConditions getCurrentPlanetaryConditions(Scenario scenario) {
        PlanetaryConditions planetaryConditions = new PlanetaryConditions();
        if (scenario instanceof AtBScenario atBScenario) {
            if (getCampaignOptions().isUseLightConditions()) {
                planetaryConditions.setLight(atBScenario.getLight());
            }
            if (getCampaignOptions().isUseWeatherConditions()) {
                planetaryConditions.setWeather(atBScenario.getWeather());
                planetaryConditions.setWind(atBScenario.getWind());
                planetaryConditions.setFog(atBScenario.getFog());
                planetaryConditions.setEMI(atBScenario.getEMI());
                planetaryConditions.setBlowingSand(atBScenario.getBlowingSand());
                planetaryConditions.setTemperature(atBScenario.getModifiedTemperature());

            }
            if (getCampaignOptions().isUsePlanetaryConditions()) {
                planetaryConditions.setAtmosphere(atBScenario.getAtmosphere());
                planetaryConditions.setGravity(atBScenario.getGravity());
            }
        } else {
            planetaryConditions = scenario.createPlanetaryConditions();
        }

        return planetaryConditions;

    }

    /**
     * Calculates the target roll required for successfully acquiring a specific part or unit, factoring in campaign
     * options, acquisition details, the person attempting the acquisition, and whether acquisitions personnel should be
     * ignored.
     *
     * <p>This method evaluates a sequence of rules and conditions to determine whether the acquisition is possible,
     * impossible, automatically successful, or automatically fails for the period due to cooldowns. Otherwise, it
     * computes the target roll value based on the skill of the assigned (real or synthetic) person and all relevant
     * modifiers such as item attributes, availability, campaign configuration (including AtB and "Gray Monday"
     * effects), technical year, and extinction.</p>
     *
     * <p>The possible results are:</p>
     * <ul>
     *   <li>{@code TargetRoll.AUTOMATIC_SUCCESS} if acquisitions are set to be automatic in the campaign options.</li>
     *   <li>{@code TargetRoll.IMPOSSIBLE} if the acquisition is forbidden due to campaign settings, unavailable technology,
     *   personnel limitations, date/tech restrictions, or extinct status.</li>
     *   <li>{@code TargetRoll.AUTOMATIC_FAIL} if the item cannot be acquired this period due to prior attempts
     *   (shopping list/cooldown restriction).</li>
     *   <li>A regular {@link TargetRoll} with calculated difficulty, reflecting the assigned person's skill and all
     *   item/campaign modifiers, if the acquisition is allowed and requires a roll.</li>
     * </ul>
     *
     * @param acquisition                 an {@link IAcquisitionWork} object describing the item or unit being requested
     *                                    (contains info such as tech base, tech level, and availability)
     * @param person                      the {@link Person} assigned to make the acquisition roll; may be {@code null}
     *                                    if no one is available/allowed, or if personnel are ignored
     * @param checkDaysToWait             if {@code true}, checks for shopping list/cooldown period before allowing the
     *                                    roll
     * @param ignoreAcquisitionsPersonnel if {@code true}, constructs a synthetic person with default skill for the
     *                                    roll, ignoring actual acquisitions personnel and their availability
     *
     * @return a {@link TargetRoll} describing the acquisition result, either as a constant value
     *       (automatic/impossible/fail) or a calculated result reflecting all applicable rules and modifiers
     */
    public TargetRoll getTargetForAcquisition(final IAcquisitionWork acquisition, @Nullable Person person,
          final boolean checkDaysToWait, final boolean ignoreAcquisitionsPersonnel) {
        if (getCampaignOptions().getAcquisitionType() == AcquisitionsType.AUTOMATIC) {
            return new TargetRoll(TargetRoll.AUTOMATIC_SUCCESS, "Automatic Success");
        }

        final AcquisitionsType acquisitionsType = campaignOptions.getAcquisitionType();
        String fixedSkillName = "";
        boolean isAnyTech = false;

        switch (acquisitionsType) {
            case ADMINISTRATION -> fixedSkillName = S_ADMIN;
            case ANY_TECH -> isAnyTech = true;
            case AUTOMATIC -> {
                return null;
            }
            case NEGOTIATION -> fixedSkillName = S_NEGOTIATION;
        }

        if (ignoreAcquisitionsPersonnel) {
            person = new Person(this);
            fixedSkillName = acquisitionsType == AcquisitionsType.ANY_TECH ? S_TECH_MECHANIC : fixedSkillName;
            SkillType skillType = getType(fixedSkillName);
            if (skillType != null) {
                int regularLevel = skillType.getRegularLevel();
                person.addSkill(fixedSkillName, regularLevel, 0);
            }
        }

        if (null == person) {
            return new TargetRoll(TargetRoll.IMPOSSIBLE,
                  "Your procurement personnel have used up all their acquisition attempts for this period");
        }

        final Skill skill = isAnyTech ? person.getBestTechSkill() : person.getSkillForWorkingOn(fixedSkillName);
        if (skill == null) {
            return new TargetRoll(TargetRoll.AUTOMATIC_FAIL, "No skill");
        }
        if (null != getShoppingList().getShoppingItem(acquisition.getNewEquipment()) && checkDaysToWait) {
            return new TargetRoll(TargetRoll.AUTOMATIC_FAIL,
                  "You must wait until the new cycle to check for this part. Further" +
                        " attempts will be added to the shopping list.");
        }
        if (acquisition.getTechBase() == TechBase.CLAN && !getCampaignOptions().isAllowClanPurchases()) {
            return new TargetRoll(TargetRoll.IMPOSSIBLE, "You cannot acquire clan parts");
        }
        if (acquisition.getTechBase() == TechBase.IS && !getCampaignOptions().isAllowISPurchases()) {
            return new TargetRoll(TargetRoll.IMPOSSIBLE, "You cannot acquire inner sphere parts");
        }
        if (getCampaignOptions().getTechLevel() < Utilities.getSimpleTechLevel(acquisition.getTechLevel())) {
            return new TargetRoll(TargetRoll.IMPOSSIBLE, "You cannot acquire parts of this tech level");
        }
        if (getCampaignOptions().isLimitByYear() &&
                  !acquisition.isIntroducedBy(getGameYear(), useClanTechBase(), getTechFaction())) {
            return new TargetRoll(TargetRoll.IMPOSSIBLE, "It has not been invented yet!");
        }
        if (getCampaignOptions().isDisallowExtinctStuff() &&
                  (acquisition.isExtinctIn(getGameYear(), useClanTechBase(), getTechFaction()) ||
                         acquisition.getAvailability().equals(AvailabilityValue.X))) {
            return new TargetRoll(TargetRoll.IMPOSSIBLE, "It is extinct!");
        }

        SkillModifierData skillModifierData = person.getSkillModifierData(campaignOptions.isUseAgeEffects(),
              isClanCampaign(), currentDay);

        TargetRoll target = new TargetRoll(skill.getFinalSkillValue(skillModifierData),
              skill.getSkillLevel(skillModifierData).toString());
        target.append(acquisition.getAllAcquisitionMods());

        if (getCampaignOptions().isUseAtB() && getCampaignOptions().isRestrictPartsByMission()) {
            int contractAvailability = findAtBPartsAvailabilityLevel();

            if (contractAvailability != 0) {
                target.addModifier(contractAvailability, "Contract");
            }
        }

        if (isGrayMonday(currentDay, campaignOptions.isSimulateGrayMonday())) {
            target.addModifier(4, "Gray Monday");
        }

        return target;
    }

    public int findAtBPartsAvailabilityLevel() {
        Integer availabilityModifier = null;
        for (AtBContract contract : getActiveAtBContracts()) {
            int contractAvailability = contract.getPartsAvailabilityLevel();

            if (availabilityModifier == null || contractAvailability < availabilityModifier) {
                availabilityModifier = contractAvailability;
            }
        }

        return Objects.requireNonNullElse(availabilityModifier, 0);
    }

    public void resetAsTechMinutes() {
        asTechPoolMinutes = Person.PRIMARY_ROLE_SUPPORT_TIME * getNumberAsTechs();
        asTechPoolOvertime = Person.PRIMARY_ROLE_OVERTIME_SUPPORT_TIME * getNumberAsTechs();
    }

    public void setAsTechPoolMinutes(int minutes) {
        asTechPoolMinutes = minutes;
    }

    public int getAsTechPoolMinutes() {
        return asTechPoolMinutes;
    }

    public void setAsTechPoolOvertime(int overtime) {
        asTechPoolOvertime = overtime;
    }

    public int getAsTechPoolOvertime() {
        return asTechPoolOvertime;
    }

    public int getPossibleAsTechPoolMinutes() {
        return 480 * getNumberPrimaryAsTechs() + 240 * getNumberSecondaryAsTechs();
    }

    public int getPossibleAsTechPoolOvertime() {
        return 240 * getNumberPrimaryAsTechs() + 120 * getNumberSecondaryAsTechs();
    }

    public void setAsTechPool(int size) {
        asTechPool = size;
    }

    /** @deprecated no longer in use **/
    @Deprecated(since = "0.50.07", forRemoval = true)
    public int getAsTechPool() {
        return getTemporaryAsTechPool();
    }

    public int getTemporaryAsTechPool() {
        return asTechPool;
    }

    public void setMedicPool(int size) {
        medicPool = size;
    }

    /** @deprecated no longer in use **/
    @Deprecated(since = "0.50.07", forRemoval = true)
    public int getMedicPool() {
        return getTemporaryMedicPool();
    }

    public int getTemporaryMedicPool() {
        return medicPool;
    }

    public boolean requiresAdditionalAsTechs() {
        return getAsTechNeed() > 0;
    }

    public int getAsTechNeed() {
        return (Math.toIntExact(getActivePersonnel(false, false).stream().filter(Person::isTech).count()) *
                      MHQConstants.AS_TECH_TEAM_SIZE) -
                     getNumberAsTechs();
    }

    public void increaseAsTechPool(int i) {
        asTechPool += i;
        asTechPoolMinutes += (480 * i);
        asTechPoolOvertime += (240 * i);
        MekHQ.triggerEvent(new AsTechPoolChangedEvent(this, i));
    }

    public void resetAsTechPool() {
        emptyAsTechPool();
        fillAsTechPool();
    }

    public void emptyAsTechPool() {
        final int currentAsTechs = getTemporaryAsTechPool();
        decreaseAsTechPool(currentAsTechs);
    }

    public void fillAsTechPool() {
        final int need = getAsTechNeed();
        if (need > 0) {
            increaseAsTechPool(need);
        }
    }

    public void decreaseAsTechPool(int i) {
        asTechPool = max(0, asTechPool - i);
        // always assume that we fire the ones who have not yet worked
        asTechPoolMinutes = max(0, asTechPoolMinutes - 480 * i);
        asTechPoolOvertime = max(0, asTechPoolOvertime - 240 * i);
        MekHQ.triggerEvent(new AsTechPoolChangedEvent(this, -i));
    }

    public int getNumberAsTechs() {
        return getNumberPrimaryAsTechs() + getNumberSecondaryAsTechs();
    }

    /**
     * Calculates the total number of primary AsTechs available in the campaign.
     *
     * <p>This method iterates through all active personnel whose <b>primary role</b> is AsTech, who are not
     * currently deployed, and are employed. For each such person, if the campaign option {@code isUseUsefulAsTechs} is
     * enabled, their total skill level in {@link SkillType#S_ASTECH} is added; otherwise, each person simply counts as
     * one AsTech regardless of skill.</p>
     *
     * @return the total number of primary AsTechs in the campaign
     */
    public int getNumberPrimaryAsTechs() {
        boolean isUseUsefulAsTechs = getCampaignOptions().isUseUsefulAsTechs();

        int asTechs = getTemporaryAsTechPool();

        for (Person person : getActivePersonnel(false, false)) {
            if (person.getPrimaryRole().isAstech() && !person.isDeployed() && person.isEmployed()) {
                // All skilled assistants contribute 1 to the pool, regardless of skill level
                asTechs++;

                // They then contribution additional 'assistants' to the pool based on their skill level
                asTechs += isUseUsefulAsTechs ? getAdvancedAsTechContribution(person) : 0;
            }
        }

        return asTechs;
    }

    /**
     * Calculates the individual AsTech contribution for a person based on their {@link SkillType#S_ASTECH} skill.
     *
     * <p>If the person has the {@link SkillType#S_ASTECH} skill, this returns their total skill level considering
     * all modifiers. If the skill is absent, returns {@code 0}.</p>
     *
     * @param person the {@link Person} whose contribution is to be calculated
     *
     * @return the total skill level for {@link SkillType#S_ASTECH}, or {@code 0} if not present
     *
     * @author Illiani
     * @since 0.50.07
     */
    private static int getAdvancedAsTechContribution(Person person) {
        Skill asTechSkill = person.getSkill(S_ASTECH);
        if (asTechSkill != null) {
            PersonnelOptions options = person.getOptions();
            Attributes attributes = person.getATOWAttributes();

            // It is possible for very poorly skilled characters to actually be a detriment to their teams. This is
            // by design.
            SkillModifierData skillModifierData = person.getSkillModifierData();
            int totalSkillLevel = asTechSkill.getTotalSkillLevel(skillModifierData);
            return (int) floor(totalSkillLevel / ASSISTANT_SKILL_LEVEL_DIVIDER);
        }

        return 0;
    }

    /**
     * Calculates the total number of secondary AsTechs available in the campaign.
     *
     * <p>This method iterates through all active personnel whose <b>secondary role</b> is AsTech, who are not
     * currently deployed, and are employed. For each such person, if the campaign option {@code isUseUsefulAsTechs} is
     * enabled, their total skill level in {@link SkillType#S_ASTECH} is added; otherwise, each person simply counts as
     * one AsTech regardless of skill.</p>
     *
     * @return the total number of secondary AsTechs in the campaign
     */
    public int getNumberSecondaryAsTechs() {
        boolean isUseUsefulAsTechs = getCampaignOptions().isUseUsefulAsTechs();

        int asTechs = 0;

        for (Person person : getActivePersonnel(false, false)) {
            if (person.getSecondaryRole().isAstech() && !person.isDeployed() && person.isEmployed()) {
                // All skilled assistants contribute 1 to the pool, regardless of skill level
                asTechs++;

                // They then contribution additional 'assistants' to the pool based on their skill level
                asTechs += isUseUsefulAsTechs ? getAdvancedAsTechContribution(person) : 0;
            }
        }

        return asTechs;
    }

    public int getAvailableAsTechs(final int minutes, final boolean alreadyOvertime) {
        if (minutes == 0) {
            // If 0 AsTechs are assigned to the task, return 0 minutes used
            return 0;
        }

        int availableHelp = (int) floor(((double) asTechPoolMinutes) / minutes);
        if (isOvertimeAllowed() && (availableHelp < MHQConstants.AS_TECH_TEAM_SIZE)) {
            // if we are less than fully staffed, then determine whether
            // we should dip into overtime or just continue as short-staffed
            final int shortMod = getShorthandedMod(availableHelp, false);
            final int remainingMinutes = asTechPoolMinutes - availableHelp * minutes;
            final int extraHelp = (remainingMinutes + asTechPoolOvertime) / minutes;
            final int helpNeeded = MHQConstants.AS_TECH_TEAM_SIZE - availableHelp;
            if (alreadyOvertime && (shortMod > 0)) {
                // then add whatever we can
                availableHelp += extraHelp;
            } else if (shortMod > 3) {
                // only dip in if we can bring ourselves up to full
                if (extraHelp >= helpNeeded) {
                    availableHelp = MHQConstants.AS_TECH_TEAM_SIZE;
                }
            }
        }
        return Math.min(Math.min(availableHelp, MHQConstants.AS_TECH_TEAM_SIZE), getNumberAsTechs());
    }

    public int getShorthandedMod(int availableHelp, boolean medicalStaff) {
        if (medicalStaff) {
            availableHelp += 2;
        }
        int helpMod = 0;
        if (availableHelp == 0) {
            helpMod = 4;
        } else if (availableHelp == 1) {
            helpMod = 3;
        } else if (availableHelp < 4) {
            helpMod = 2;
        } else if (availableHelp < 6) {
            helpMod = 1;
        }
        return helpMod;
    }

    public int getShorthandedModForCrews(final @Nullable Crew crew) {
        final int hits = (crew == null) ? 5 : crew.getHits();
        if (hits >= 5) {
            return 4;
        } else if (hits == 4) {
            return 3;
        } else if (hits == 3) {
            return 2;
        } else if (hits > 0) {
            return 1;
        } else {
            return 0;
        }
    }

    public int getMedicsPerDoctor() {
        int numDocs = getDoctors().size();
        int numMedics = getNumberMedics();
        if (numDocs == 0) {
            return 0;
        }
        // TODO: figure out what to do with fractions
        return Math.min(numMedics / numDocs, 4);
    }

    /**
     * @return the number of medics in the campaign including any in the temporary medic pool
     */
    public int getNumberMedics() {
        int permanentMedicPool = getPermanentMedicPool();
        return getTemporaryMedicPool() + permanentMedicPool;
    }

    /**
     * Calculates the total number of medics available in the campaign by summing the skill levels in the
     * {@link SkillType#S_MEDTECH} skill for all eligible personnel.
     *
     * <p>Eligible personnel must have either a primary or secondary role as a medic, must not be currently deployed,
     * and must be employed.</p>
     *
     * <p></p>For each eligible person, their total skill level in {@link SkillType#S_MEDTECH} (including all
     * modifiers) is added to the running total.</p>
     *
     * @return The total number of medics available.
     *
     * @author Illiani
     * @since 0.50.07
     */
    private int getPermanentMedicPool() {
        final boolean isUseUsefulMedics = getCampaignOptions().isUseUsefulMedics();
        int permanentMedicPool = 0;

        for (Person person : getActivePersonnel(false, false)) {
            if (person.getPrimaryRole().isMedic() || person.getSecondaryRole().isMedic()) {
                if (person.isDeployed()) {
                    continue;
                }

                if (!person.isEmployed()) {
                    continue;
                }

                if (!isUseUsefulMedics) {
                    permanentMedicPool++;
                } else {
                    Skill medicSkill = person.getSkill(S_MEDTECH);
                    if (medicSkill != null) {
                        PersonnelOptions options = person.getOptions();
                        Attributes attributes = person.getATOWAttributes();

                        SkillModifierData skillModifierData = person.getSkillModifierData();
                        int skillLevel = medicSkill.getTotalSkillLevel(skillModifierData);

                        // All skilled assistants contribute 1 to the pool, regardless of skill level
                        permanentMedicPool++;

                        // It is possible for very poorly skilled personnel to actually reduce the pool, this is by
                        // design. Not all help is helpful.
                        permanentMedicPool += (int) floor(skillLevel / ASSISTANT_SKILL_LEVEL_DIVIDER);
                    }
                }
            }
        }

        return permanentMedicPool;
    }

    public boolean requiresAdditionalMedics() {
        return getMedicsNeed() > 0;
    }

    public int getMedicsNeed() {
        return (getDoctors().size() * 4) - getNumberMedics();
    }

    public void increaseMedicPool(int i) {
        medicPool += i;
        MekHQ.triggerEvent(new MedicPoolChangedEvent(this, i));
    }

    public void resetMedicPool() {
        emptyMedicPool();
        fillMedicPool();
    }

    public void emptyMedicPool() {
        final int currentMedicPool = getTemporaryMedicPool();
        decreaseMedicPool(currentMedicPool);
    }

    public void fillMedicPool() {
        final int need = getMedicsNeed();
        if (need > 0) {
            increaseMedicPool(need);
        }
    }

    public void decreaseMedicPool(int i) {
        medicPool = max(0, medicPool - i);
        MekHQ.triggerEvent(new MedicPoolChangedEvent(this, -i));
    }

    public GameOptions getGameOptions() {
        return gameOptions;
    }

    public Vector<IBasicOption> getGameOptionsVector() {
        Vector<IBasicOption> options = new Vector<>();
        for (Enumeration<IOptionGroup> i = gameOptions.getGroups(); i.hasMoreElements(); ) {
            IOptionGroup group = i.nextElement();
            for (Enumeration<IOption> j = group.getOptions(); j.hasMoreElements(); ) {
                IOption option = j.nextElement();
                options.add(option);
            }
        }
        return options;
    }

    public void setGameOptions(final GameOptions gameOptions) {
        this.gameOptions = gameOptions;
    }

    public void setGameOptions(final Vector<IBasicOption> options) {
        for (final IBasicOption option : options) {
            getGameOptions().getOption(option.getName()).setValue(option.getValue());
        }
        campaignOptions.updateCampaignOptionsFromGameOptions(gameOptions);
        MekHQ.triggerEvent(new OptionsChangedEvent(this));
    }

    /**
     * Imports a {@link Kill} into a campaign.
     *
     * @param k A {@link Kill} to import into the campaign.
     */
    public void importKill(Kill k) {
        if (!kills.containsKey(k.getPilotId())) {
            kills.put(k.getPilotId(), new ArrayList<>());
        }

        kills.get(k.getPilotId()).add(k);
    }

    public void addKill(Kill k) {
        importKill(k);

        if ((getCampaignOptions().getKillsForXP() > 0) && (getCampaignOptions().getKillXPAward() > 0)) {
            if ((getKillsFor(k.getPilotId()).size() % getCampaignOptions().getKillsForXP()) == 0) {
                Person person = getPerson(k.getPilotId());
                if (null != person) {
                    person.awardXP(this, getCampaignOptions().getKillXPAward());
                    MekHQ.triggerEvent(new PersonChangedEvent(person));
                }
            }
        }
    }

    public List<Kill> getKills() {
        List<Kill> flattenedKills = new ArrayList<>();
        for (List<Kill> personKills : kills.values()) {
            flattenedKills.addAll(personKills);
        }

        return Collections.unmodifiableList(flattenedKills);
    }

    public List<Kill> getKillsFor(UUID pid) {
        List<Kill> personalKills = kills.get(pid);

        if (personalKills == null) {
            return Collections.emptyList();
        }

        personalKills.sort(Comparator.comparing(Kill::getDate));
        return personalKills;
    }

    public PartsStore getPartsStore() {
        return partsStore;
    }

    public void setPartsStore(PartsStore partsStore) {
        this.partsStore = partsStore;
        this.partsStore.stock(this);
    }

    public void addCustom(String name) {
        customs.add(name);
    }

    public boolean isCustom(Unit u) {
        return customs.contains(u.getEntity().getShortNameRaw());
    }

    /**
     * borrowed from {@see megamek.MegaMek.Client}
     */
    private synchronized void checkDuplicateNamesDuringAdd(Entity entity) {
        unitNameTracker.add(entity);
    }

    /**
     * If we remove a unit, we may need to update the duplicate identifier.
     *
     * @param entity This is the entity whose name is checked for any duplicates
     */
    private synchronized void checkDuplicateNamesDuringDelete(Entity entity) {
        unitNameTracker.remove(entity, e -> {
            // Regenerate entity names after a deletion
            e.generateShortName();
            e.generateDisplayName();
        });
    }

    /**
     * Returns the text representation of the unit rating based on the selected unit rating method.
     *
     * @return The text representation of the unit rating
     */
    public String getUnitRatingText() {
        return String.valueOf(reputation.getReputationRating());
    }

    /**
     * Retrieves the unit rating modifier based on campaign options.
     *
     * @return The unit rating modifier based on the campaign options.
     */
    public int getAtBUnitRatingMod() {
        return reputation.getAtbModifier();
    }

    /**
     * Returns the Strategy skill of the designated commander in the campaign.
     *
     * @return The value of the commander's strategy skill if a commander exists, otherwise 0.
     */
    public int getCommanderStrategy() {
        int commanderStrategy = 0;
        Person commander = getCommander();

        if (commander == null || !commander.hasSkill(S_STRATEGY)) {
            return commanderStrategy;
        }

        SkillModifierData skillModifierData = commander.getSkillModifierData();
        Skill strategy = commander.getSkill(S_STRATEGY);

        return strategy.getTotalSkillLevel(skillModifierData);
    }

    public RandomSkillPreferences getRandomSkillPreferences() {
        return randomSkillPreferences;
    }

    public void setRandomSkillPreferences(RandomSkillPreferences prefs) {
        randomSkillPreferences = prefs;
    }

    /**
     * @param planet the starting planet, or null to use the faction default
     */
    public void setStartingSystem(final @Nullable Planet planet) {
        PlanetarySystem startingSystem;
        if (planet == null) {
            final Map<String, PlanetarySystem> systemList = this.systemsInstance.getSystems();
            startingSystem = systemList.get(getFaction().getStartingPlanet(getLocalDate()));

            if (startingSystem == null) {
                startingSystem = systemList.get(JOptionPane.showInputDialog(
                      "This faction does not have a starting planet for this era. Please choose a planet."));
                while (startingSystem == null) {
                    startingSystem = systemList.get(JOptionPane.showInputDialog(
                          "This planet you entered does not exist. Please choose a valid planet."));
                }
            }
        } else {
            startingSystem = planet.getParentSystem();
        }
        setLocation(new CurrentLocation(startingSystem, 0));
    }

    /**
     * Assigns a random portrait to a {@link Person}.
     *
     * @param person The {@link Person} who should receive a randomized portrait.
     */
    public void assignRandomPortraitFor(final Person person) {
        final boolean allowDuplicatePortraits = campaignOptions.isAllowDuplicatePortraits();
        final boolean genderedPortraitsOnly = campaignOptions.isUseGenderedPortraitsOnly();
        final Portrait portrait = RandomPortraitGenerator.generate(getPersonnel(),
              person,
              allowDuplicatePortraits,
              genderedPortraitsOnly);
        if (!portrait.isDefault()) {
            person.setPortrait(portrait);
        }
    }

    /**
     * Assigns a random origin to a {@link Person}.
     *
     * @param person The {@link Person} who should receive a randomized origin.
     */
    public void assignRandomOriginFor(final Person person) {
        final Faction faction = getFactionSelector().selectFaction(this);
        if (faction != null) {
            person.setOriginFaction(faction);
        }

        final Planet planet = getPlanetSelector().selectPlanet(this, faction);
        if (planet != null) {
            person.setOriginPlanet(planet);
        }
    }

    /**
     * Clears Transient Game Data for an Entity
     *
     * @param entity the entity to clear the game data for
     */
    public void clearGameData(Entity entity) {
        // First, lets remove any improvised clubs picked up during the combat
        entity.removeMisc(EquipmentTypeLookup.LIMB_CLUB);
        entity.removeMisc(EquipmentTypeLookup.GIRDER_CLUB);
        entity.removeMisc(EquipmentTypeLookup.TREE_CLUB);

        // Then reset mounted equipment
        for (Mounted<?> m : entity.getEquipment()) {
            m.setUsedThisRound(false);
            m.resetJam();
        }

        // And clear out all the flags
        entity.setDeployed(false);
        entity.setElevation(0);
        entity.setPassedThrough(new Vector<>());
        entity.resetFiringArcs();
        entity.resetBays();
        entity.setEvading(false);
        entity.setFacing(0);
        entity.setPosition(null);
        entity.setProne(false);
        entity.setHullDown(false);
        entity.heat = 0;
        entity.heatBuildup = 0;
        entity.underwaterRounds = 0;
        entity.setTransportId(Entity.NONE);
        entity.resetTransporter();
        entity.setDeployRound(0);
        entity.setSwarmAttackerId(Entity.NONE);
        entity.setSwarmTargetId(Entity.NONE);
        entity.setUnloaded(false);
        entity.setDone(false);
        entity.setLastTarget(Entity.NONE);
        entity.setNeverDeployed(true);
        entity.setStuck(false);
        entity.resetCoolantFailureAmount();
        entity.setConversionMode(0);
        entity.setDoomed(false);
        entity.setDestroyed(false);
        entity.setHidden(false);
        entity.clearNarcAndiNarcPods();
        entity.setShutDown(false);
        entity.setSearchlightState(false);

        if (!entity.getSensors().isEmpty()) {
            if (entity.hasBAP()) {
                entity.setNextSensor(entity.getSensors().lastElement());
            } else {
                entity.setNextSensor(entity.getSensors().firstElement());
            }
        }

        if (entity instanceof IBomber bomber) {
            List<BombMounted> mountedBombs = bomber.getBombs();
            if (!mountedBombs.isEmpty()) {
                // These should return an int[] filled with 0's
                BombLoadout intBombChoices = bomber.getIntBombChoices();
                BombLoadout extBombChoices = bomber.getExtBombChoices();
                for (BombMounted m : mountedBombs) {
                    if (m.getBaseShotsLeft() == 1) {
                        if (m.isInternalBomb()) {
                            intBombChoices.addBombs(m.getType().getBombType(), 1);
                        } else {
                            extBombChoices.addBombs(m.getType().getBombType(), 1);
                        }
                    }
                }
                bomber.setIntBombChoices(intBombChoices);
                bomber.setExtBombChoices(extBombChoices);
                bomber.clearBombs();
            }
        }

        if (entity instanceof Mek m) {
            m.setCoolingFlawActive(false);
        } else if (entity instanceof Aero a) {

            if (a.isSpheroid()) {
                entity.setMovementMode(EntityMovementMode.SPHEROID);
            } else {
                entity.setMovementMode(EntityMovementMode.AERODYNE);
            }
            a.setAltitude(5);
            a.setCurrentVelocity(0);
            a.setNextVelocity(0);
        } else if (entity instanceof Tank t) {
            t.unjamTurret(t.getLocTurret());
            t.unjamTurret(t.getLocTurret2());
            t.resetJammedWeapons();
        }
        entity.getSecondaryPositions().clear();
        // TODO: still a lot of stuff to do here, but oh well
        entity.setOwner(player);
        entity.setGame(game);
    }

    public void refreshNetworks() {
        for (Unit unit : getUnits()) {
            // we are going to rebuild the c3, nc3 and c3i networks based on
            // the c3UUIDs
            // TODO: can we do this more efficiently?
            // this code is cribbed from megamek.server#receiveEntityAdd
            Entity entity = unit.getEntity();
            if (null != entity && (entity.hasC3() || entity.hasC3i() || entity.hasNavalC3())) {
                boolean C3iSet = false;
                boolean NC3Set = false;

                for (Entity e : game.getEntitiesVector()) {
                    // C3 Checks
                    if (entity.hasC3()) {
                        if ((entity.getC3MasterIsUUIDAsString() != null) &&
                                  entity.getC3MasterIsUUIDAsString().equals(e.getC3UUIDAsString())) {
                            entity.setC3Master(e, false);
                            break;
                        }
                    }
                    // Naval C3 checks
                    if (entity.hasNavalC3() && !NC3Set) {
                        entity.setC3NetIdSelf();
                        int pos = 0;
                        // Well, they're the same value of 6...
                        while (pos < Entity.MAX_C3i_NODES) {
                            // We've found a network, join it.
                            if ((entity.getNC3NextUUIDAsString(pos) != null) &&
                                      (e.getC3UUIDAsString() != null) &&
                                      entity.getNC3NextUUIDAsString(pos).equals(e.getC3UUIDAsString())) {
                                entity.setC3NetId(e);
                                NC3Set = true;
                                break;
                            }

                            pos++;
                        }
                    }
                    // C3i Checks
                    if (entity.hasC3i() && !C3iSet) {
                        entity.setC3NetIdSelf();
                        int pos = 0;
                        while (pos < Entity.MAX_C3i_NODES) {
                            // We've found a network, join it.
                            if ((entity.getC3iNextUUIDAsString(pos) != null) &&
                                      (e.getC3UUIDAsString() != null) &&
                                      entity.getC3iNextUUIDAsString(pos).equals(e.getC3UUIDAsString())) {
                                entity.setC3NetId(e);
                                C3iSet = true;
                                break;
                            }

                            pos++;
                        }
                    }
                }
            }
        }
    }

    public void disbandNetworkOf(Unit u) {
        // collect all the other units on this network to rebuild the uuids
        Vector<Unit> networkedUnits = new Vector<>();
        for (Unit unit : getUnits()) {
            if (null != unit.getEntity().getC3NetId() &&
                      unit.getEntity().getC3NetId().equals(u.getEntity().getC3NetId())) {
                networkedUnits.add(unit);
            }
        }
        for (int pos = 0; pos < Entity.MAX_C3i_NODES; pos++) {
            for (Unit nUnit : networkedUnits) {
                if (nUnit.getEntity().hasNavalC3()) {
                    nUnit.getEntity().setNC3NextUUIDAsString(pos, null);
                } else {
                    nUnit.getEntity().setC3iNextUUIDAsString(pos, null);
                }
            }
        }
        refreshNetworks();
        MekHQ.triggerEvent(new NetworkChangedEvent(networkedUnits));
    }

    public void removeUnitsFromNetwork(Vector<Unit> removedUnits) {
        // collect all the other units on this network to rebuild the uuids
        Vector<String> uuids = new Vector<>();
        Vector<Unit> networkedUnits = new Vector<>();
        String network = removedUnits.get(0).getEntity().getC3NetId();
        for (Unit unit : getUnits()) {
            if (removedUnits.contains(unit)) {
                continue;
            }
            if (null != unit.getEntity().getC3NetId() && unit.getEntity().getC3NetId().equals(network)) {
                networkedUnits.add(unit);
                uuids.add(unit.getEntity().getC3UUIDAsString());
            }
        }
        for (int pos = 0; pos < Entity.MAX_C3i_NODES; pos++) {
            for (Unit u : removedUnits) {
                if (u.getEntity().hasNavalC3()) {
                    u.getEntity().setNC3NextUUIDAsString(pos, null);
                } else {
                    u.getEntity().setC3iNextUUIDAsString(pos, null);
                }
            }
            for (Unit nUnit : networkedUnits) {
                if (pos < uuids.size()) {
                    if (nUnit.getEntity().hasNavalC3()) {
                        nUnit.getEntity().setNC3NextUUIDAsString(pos, uuids.get(pos));
                    } else {
                        nUnit.getEntity().setC3iNextUUIDAsString(pos, uuids.get(pos));
                    }
                } else {
                    if (nUnit.getEntity().hasNavalC3()) {
                        nUnit.getEntity().setNC3NextUUIDAsString(pos, null);
                    } else {
                        nUnit.getEntity().setC3iNextUUIDAsString(pos, null);
                    }
                }
            }
        }
        refreshNetworks();
    }

    public void addUnitsToNetwork(Vector<Unit> addedUnits, String networkID) {
        // collect all the other units on this network to rebuild the uuids
        Vector<String> uuids = new Vector<>();
        Vector<Unit> networkedUnits = new Vector<>();
        for (Unit u : addedUnits) {
            uuids.add(u.getEntity().getC3UUIDAsString());
            networkedUnits.add(u);
        }
        for (Unit unit : getUnits()) {
            if (addedUnits.contains(unit)) {
                continue;
            }
            if (null != unit.getEntity().getC3NetId() && unit.getEntity().getC3NetId().equals(networkID)) {
                networkedUnits.add(unit);
                uuids.add(unit.getEntity().getC3UUIDAsString());
            }
        }
        for (int pos = 0; pos < Entity.MAX_C3i_NODES; pos++) {
            for (Unit nUnit : networkedUnits) {
                if (pos < uuids.size()) {
                    if (nUnit.getEntity().hasNavalC3()) {
                        nUnit.getEntity().setNC3NextUUIDAsString(pos, uuids.get(pos));
                    } else {
                        nUnit.getEntity().setC3iNextUUIDAsString(pos, uuids.get(pos));
                    }
                } else {
                    if (nUnit.getEntity().hasNavalC3()) {
                        nUnit.getEntity().setNC3NextUUIDAsString(pos, null);
                    } else {
                        nUnit.getEntity().setC3iNextUUIDAsString(pos, null);
                    }
                }
            }
        }
        refreshNetworks();
        MekHQ.triggerEvent(new NetworkChangedEvent(addedUnits));
    }

    public Vector<String[]> getAvailableC3iNetworks() {
        Vector<String[]> networks = new Vector<>();
        Vector<String> networkNames = new Vector<>();

        for (Unit u : getUnits()) {

            if (u.getForceId() < 0) {
                // only units currently in the TO&E
                continue;
            }
            Entity en = u.getEntity();
            if (null == en) {
                continue;
            }
            if (en.hasC3i() && en.calculateFreeC3Nodes() < 5 && en.calculateFreeC3Nodes() > 0) {
                String[] network = new String[2];
                network[0] = en.getC3NetId();
                network[1] = "" + en.calculateFreeC3Nodes();
                if (!networkNames.contains(network[0])) {
                    networks.add(network);
                    networkNames.add(network[0]);
                }
            }
        }
        return networks;
    }

    /**
     * @return returns a Vector of the unique name Strings of all Naval C3 networks that have at least 1 free node
     *       Adapted from getAvailableC3iNetworks() as the two technologies have very similar workings
     */
    public Vector<String[]> getAvailableNC3Networks() {
        Vector<String[]> networks = new Vector<>();
        Vector<String> networkNames = new Vector<>();

        for (Unit u : getUnits()) {

            if (u.getForceId() < 0) {
                // only units currently in the TO&E
                continue;
            }
            Entity en = u.getEntity();
            if (null == en) {
                continue;
            }
            if (en.hasNavalC3() && en.calculateFreeC3Nodes() < 5 && en.calculateFreeC3Nodes() > 0) {
                String[] network = new String[2];
                network[0] = en.getC3NetId();
                network[1] = "" + en.calculateFreeC3Nodes();
                if (!networkNames.contains(network[0])) {
                    networks.add(network);
                    networkNames.add(network[0]);
                }
            }
        }
        return networks;
    }

    public Vector<String[]> getAvailableC3MastersForSlaves() {
        Vector<String[]> networks = new Vector<>();
        Vector<String> networkNames = new Vector<>();

        for (Unit u : getUnits()) {

            if (u.getForceId() < 0) {
                // only units currently in the TO&E
                continue;
            }
            Entity en = u.getEntity();
            if (null == en) {
                continue;
            }
            // count of free c3 nodes for single company-level masters
            // will not be right so skip
            if (en.hasC3M() && !en.hasC3MM() && en.C3MasterIs(en)) {
                continue;
            }
            if (en.calculateFreeC3Nodes() > 0) {
                String[] network = new String[3];
                network[0] = en.getC3UUIDAsString();
                network[1] = "" + en.calculateFreeC3Nodes();
                network[2] = en.getShortName();
                if (!networkNames.contains(network[0])) {
                    networks.add(network);
                    networkNames.add(network[0]);
                }
            }
        }

        return networks;
    }

    public Vector<String[]> getAvailableC3MastersForMasters() {
        Vector<String[]> networks = new Vector<>();
        Vector<String> networkNames = new Vector<>();

        for (Unit u : getUnits()) {

            if (u.getForceId() < 0) {
                // only units currently in the TO&E
                continue;
            }
            Entity en = u.getEntity();
            if (null == en) {
                continue;
            }
            if (en.calculateFreeC3MNodes() > 0) {
                String[] network = new String[3];
                network[0] = en.getC3UUIDAsString();
                network[1] = "" + en.calculateFreeC3MNodes();
                network[2] = en.getShortName();
                if (!networkNames.contains(network[0])) {
                    networks.add(network);
                    networkNames.add(network[0]);
                }
            }
        }

        return networks;
    }

    public void removeUnitsFromC3Master(Unit master) {
        List<Unit> removed = new ArrayList<>();
        for (Unit unit : getUnits()) {
            if (null != unit.getEntity().getC3MasterIsUUIDAsString() &&
                      unit.getEntity().getC3MasterIsUUIDAsString().equals(master.getEntity().getC3UUIDAsString())) {
                unit.getEntity().setC3MasterIsUUIDAsString(null);
                unit.getEntity().setC3Master(null, true);
                removed.add(unit);
            }
        }
        refreshNetworks();
        MekHQ.triggerEvent(new NetworkChangedEvent(removed));
    }

    /**
     * This function reloads the game entities into the game at the end of scenario resolution, so that entities are
     * properly updated and destroyed ones removed
     */
    public void reloadGameEntities() {
        game.reset();
        getHangar().forEachUnit(u -> {
            Entity en = u.getEntity();
            if (null != en) {
                game.addEntity(en, false);
            }
        });
    }

    public void completeMission(@Nullable Mission mission, MissionStatus status) {
        if (mission == null) {
            return;
        }
        mission.setStatus(status);
        if (mission instanceof Contract contract) {
            Money remainingMoney = Money.zero();
            // check for money in escrow According to FMM(r) pg 179, both failure and breach lead to no further
            // payment even though this seems foolish
            if (contract.getStatus().isSuccess()) {
                remainingMoney = contract.getMonthlyPayOut().multipliedBy(contract.getMonthsLeft(getLocalDate()));

                if (contract instanceof AtBContract) {
                    Money routedPayout = ((AtBContract) contract).getRoutedPayout();

                    remainingMoney = routedPayout == null ? remainingMoney : routedPayout;
                }
            }

            // If overage repayment is enabled, we first need to check if the salvage
            // percent is
            // under 100. 100 means you cannot have an overage.
            // Then, we check if the salvage percent is less than the percent salvaged by
            // the
            // unit in question. If it is, then they owe the assigner some cash
            if (getCampaignOptions().isOverageRepaymentInFinalPayment() && (contract.getSalvagePct() < 100.0)) {
                final double salvagePercent = contract.getSalvagePct() / 100.0;
                final Money maxSalvage = contract.getSalvagedByEmployer()
                                               .multipliedBy(salvagePercent / (1 - salvagePercent));
                if (contract.getSalvagedByUnit().isGreaterThan(maxSalvage)) {
                    final Money amountToRepay = contract.getSalvagedByUnit().minus(maxSalvage);
                    remainingMoney = remainingMoney.minus(amountToRepay);
                    contract.subtractSalvageByUnit(amountToRepay);
                }
            }

            if (getCampaignOptions().isUseShareSystem()) {
                ResourceBundle financeResources = ResourceBundle.getBundle("mekhq.resources.Finances",
                      MekHQ.getMHQOptions().getLocale());

                if (remainingMoney.isGreaterThan(Money.zero())) {
                    Money shares = remainingMoney.multipliedBy(contract.getSharesPercent()).dividedBy(100);
                    remainingMoney = remainingMoney.minus(shares);

                    if (getFinances().debit(TransactionType.SALARIES,
                          getLocalDate(),
                          shares,
                          String.format(financeResources.getString("ContractSharePayment.text"), contract.getName()))) {
                        addReport(FINANCES, financeResources.getString("DistributedShares.text"),
                              shares.toAmountAndSymbolString());

                        getFinances().payOutSharesToPersonnel(this, shares);
                    }
                }
            }

            if (remainingMoney.isPositive()) {
                getFinances().credit(TransactionType.CONTRACT_PAYMENT,
                      getLocalDate(),
                      remainingMoney,
                      "Remaining payment for " + contract.getName());
                addReport(FINANCES, "Your account has been credited for " +
                                          remainingMoney.toAmountAndSymbolString() +
                                          " for the remaining payout from contract " +
                                          contract.getHyperlinkedName());
            } else if (remainingMoney.isNegative()) {
                getFinances().credit(TransactionType.CONTRACT_PAYMENT,
                      getLocalDate(),
                      remainingMoney,
                      "Repaying payment overages for " + contract.getName());
                addReport(FINANCES, "Your account has been debited for " +
                                          remainingMoney.absolute().toAmountAndSymbolString() +
                                          " to repay payment overages occurred during the contract " +
                                          contract.getHyperlinkedName());
            }

            // This relies on the mission being a Contract, and AtB to be on
            if (getCampaignOptions().isUseAtB()) {
                setHasActiveContract();
            }
        }
    }

    /***
     * Calculate transit time for supplies based on what planet they are shipping from. To prevent extra computation.
     * This method does not calculate an exact jump path but rather determines the number of jumps crudely by
     * dividing distance in light years by 30 and then rounding up. Total part-time is determined by several by
     * adding the following:
     * - (number of jumps - 1) * 7 days with a minimum value of zero.
     * - transit times from current planet and planet of supply origins in cases where the supply planet is not the
     * same as current planet.
     * - a random 1d6 days for each jump plus 1d6 to simulate all the other
     * logistics of delivery.
     *
     * @param system - A <code>PlanetarySystem</code> object where the supplies are
     *               shipping from
     * @return the number of days that supplies will take to arrive.
     */
    public int calculatePartTransitTime(PlanetarySystem system) {
        // calculate number of jumps by light year distance as the crow flies divided by
        // 30
        // the basic formula assumes 7 days per jump + system transit time on each side
        // + random days equal
        // to (1 + number of jumps) d6
        double distance = system.getDistanceTo(getCurrentSystem());
        // calculate number of jumps by dividing by 30
        int jumps = (int) Math.ceil(distance / 30.0);
        // you need a recharge except for the first jump
        int recharges = max(jumps - 1, 0);
        // if you are delivering from the same planet then no transit times
        int currentTransitTime = (distance > 0) ? (int) Math.ceil(getCurrentSystem().getTimeToJumpPoint(1.0)) : 0;
        int originTransitTime = (distance > 0) ? (int) Math.ceil(system.getTimeToJumpPoint(1.0)) : 0;

        // CO 51 (errata) has much longer average part times.
        // Let's adjust amazonFreeShipping
        // based on what getUnitTransitTime is set in
        // the options in an attempt to get some
        // delivery times more in line with RAW's two-month minimum.
        // Default campaign option is TRANSIT_UNIT_MONTH
        int amazonFreeShipping = switch (campaignOptions.getUnitTransitTime()) {
            case TRANSIT_UNIT_MONTH -> 30 + (d6(14 * (1 + jumps)));
            case TRANSIT_UNIT_WEEK -> 7 + (d6(4 * (1 + jumps)));
            default -> d6(1 + jumps);
        };
        return (recharges * 7) + currentTransitTime + originTransitTime + amazonFreeShipping;
    }

    /**
     * Calculates the transit time for the arrival of parts or supplies based on the availability of the item, a random
     * roll, and campaign-specific transit time settings.
     *
     * <p>
     * The transit time is calculated using the following factors:
     * <ul>
     * <li>A fixed base modifier value defined by campaign rules.</li>
     * <li>A random roll of 1d6 to add variability to the calculation.</li>
     * <li>The availability value of the requested parts or supplies from the
     * acquisition details.</li>
     * </ul>
     *
     * <p>
     * The calculated duration is applied in units (days, weeks, or months) based on
     * the campaign's
     * configuration for transit time.
     * </p>
     *
     * @param availability the availability code of the part or unit being acquired as an integer.
     *
     * @return the number of days required for the parts or units to arrive based on the calculated transit time.
     */
    public int calculatePartTransitTime(int availability) {
        // This is accurate as of the latest rules. It was (BASE_MODIFIER - (roll + availability) / 4) months in the
        // older version.
        final int BASE_MODIFIER = 7; // CamOps p51
        final int roll = d6(1);
        final int total = max(1, (BASE_MODIFIER + roll + availability) / 4); // CamOps p51

        // now step forward through the calendar
        LocalDate arrivalDate = currentDay;
        arrivalDate = switch (campaignOptions.getUnitTransitTime()) {
            case TRANSIT_UNIT_MONTH -> arrivalDate.plusMonths(total);
            case TRANSIT_UNIT_WEEK -> arrivalDate.plusWeeks(total);
            default -> arrivalDate.plusDays(total);
        };

        return Math.toIntExact(ChronoUnit.DAYS.between(getLocalDate(), arrivalDate));
    }

    /**
     * Calculates the transit time for the arrival of parts or supplies based on the availability of the item, a random
     * roll, and campaign-specific transit time settings.
     *
     * <p>
     * The transit time is calculated using the following factors:
     * <ul>
     * <li>A fixed base modifier value defined by campaign rules.</li>
     * <li>A random roll of 1d6 to add variability to the calculation.</li>
     * <li>The availability value of the requested parts or supplies from the
     * acquisition details.</li>
     * </ul>
     *
     * <p>
     * The calculated duration is applied in units (days, weeks, or months) based on
     * the campaign's
     * configuration for transit time.
     * </p>
     *
     * @param availability the Availability of the part
     *
     * @return the number of days required for the parts or units to arrive based on the calculated transit time.
     */
    public int calculatePartTransitTime(AvailabilityValue availability) {
        return calculatePartTransitTime(availability.getIndex());
    }

    /**
     * This returns a PartInventory object detailing the current count for a part on hand, in transit, and ordered.
     *
     * @param part A part to look up its current inventory.
     *
     * @return A PartInventory object detailing the current counts of the part on hand, in transit, and ordered.
     *
     * @see PartInventory
     */
    public PartInventory getPartInventory(Part part) {
        PartInventory inventory = new PartInventory();

        int nSupply = 0;
        int nTransit = 0;
        for (Part p : getParts()) {
            if (!p.isSpare()) {
                continue;
            }
            if (part.isSamePartType(p)) {
                if (p.isPresent()) {
                    nSupply += p.getTotalQuantity();
                } else {
                    nTransit += p.getTotalQuantity();
                }
            }
        }

        inventory.setSupply(nSupply);
        inventory.setTransit(nTransit);

        int nOrdered = 0;
        IAcquisitionWork onOrder = getShoppingList().getShoppingItem(part);
        if (null != onOrder) {
            nOrdered += onOrder.getTotalQuantity();
        }

        inventory.setOrdered(nOrdered);

        String countModifier = "";
        if (part instanceof Armor) { // ProtoMek Armor and BAArmor are derived from Armor
            countModifier = "points";
        }
        if (part instanceof AmmoStorage) {
            countModifier = "shots";
        }

        inventory.setCountModifier(countModifier);
        return inventory;
    }

    public void addLoan(Loan loan) {
        addReport(FINANCES, "You have taken out loan " +
                                  loan +
                                  ". Your account has been credited " +
                                  loan.getPrincipal().toAmountAndSymbolString() +
                                  " for the principal amount.");
        finances.addLoan(loan);
        MekHQ.triggerEvent(new LoanNewEvent(loan));
        finances.credit(TransactionType.LOAN_PRINCIPAL,
              getLocalDate(),
              loan.getPrincipal(),
              "Loan principal for " + loan);
    }

    public void payOffLoan(Loan loan) {
        if (finances.debit(TransactionType.LOAN_PAYMENT,
              getLocalDate(),
              loan.determineRemainingValue(),
              "Loan payoff for " + loan)) {
            addReport(FINANCES, "You have paid off the remaining loan balance of " +
                                      loan.determineRemainingValue().toAmountAndSymbolString() +
                                      " on " +
                                      loan);
            finances.removeLoan(loan);
            MekHQ.triggerEvent(new LoanPaidEvent(loan));
        } else {
            addReport(FINANCES, "<font color='" +
                                      ReportingUtilities.getNegativeColor() +
                                      "'>You do not have enough funds to pay off " +
                                      loan +
                                      "</font>");
        }
    }

    private CampaignTransporterMap getCampaignTransporterMap(CampaignTransportType campaignTransportType) {
        if (campaignTransportType.isTacticalTransport()) {
            return tacticalTransporters;
        } else if (campaignTransportType.isShipTransport()) {
            return shipTransporters;
        } else if (campaignTransportType.isTowTransport()) {
            return towTransporters;
        }
        return null;
    }

    /**
     * Returns a Map that maps Transporter types to another Map that maps capacity (Double) to UUID of transports for
     * the specific TransportedUnitSummary type
     *
     * @param campaignTransportType type (Enum) of TransportedUnitSummary
     *
     * @return the full map for that campaign transport type
     */
    public Map<TransporterType, Map<Double, Set<UUID>>> getTransports(CampaignTransportType campaignTransportType) {
        return Objects.requireNonNull(getCampaignTransporterMap(campaignTransportType)).getTransporters();
    }

    /**
     * Returns list of transports that have the provided TransporterType and CampaignTransportType
     *
     * @param campaignTransportType type of campaign transport
     * @param transporterType       type of Transporter
     *
     * @return units that have that transport type
     */
    public Set<Unit> getTransportsByType(CampaignTransportType campaignTransportType, TransporterType transporterType) {
        // include transports with no remaining capacity
        return Objects.requireNonNull(getCampaignTransporterMap(campaignTransportType))
                     .getTransportsByType(transporterType, -1.0);
    }

    /**
     * Returns list of transports for the specified AbstractTransportedUnitSummary class/subclass that has transport
     * capacity for the Transporter class/subclass For example, getTransportsByType(SHIP_TRANSPORT, MEK_BAY, 3.0) would
     * return all transports that have 3 or more Mek Bay slots open for the SHIP_TRANSPORT type of assignment.
     *
     * @param campaignTransportType type (Enum) of TransportedUnitSummary
     * @param transporterType       type (Enum) of Transporter
     * @param unitSize              capacity that the transport must be capable of
     *
     * @return units that have that transport type
     */
    public Set<Unit> getTransportsByType(CampaignTransportType campaignTransportType, TransporterType transporterType,
          double unitSize) {
        return Objects.requireNonNull(getCampaignTransporterMap(campaignTransportType))
                     .getTransportsByType(transporterType, unitSize);
    }

    private boolean hasTacticalTransports() {
        return tacticalTransporters.hasTransporters();
    }

    private boolean hasShipTransports() {
        return shipTransporters.hasTransporters();
    }

    private boolean hasTowTransports() {
        return towTransporters.hasTransporters();
    }

    /**
     * Do we have transports for the kind of transport?
     *
     * @param campaignTransportType class of the TransportDetail
     *
     * @return true if it has transporters, false otherwise
     */
    public boolean hasTransports(CampaignTransportType campaignTransportType) {
        if (campaignTransportType.isTacticalTransport()) {
            return hasTacticalTransports();
        } else if (campaignTransportType.isShipTransport()) {
            return hasShipTransports();
        } else if (campaignTransportType.isTowTransport()) {
            return hasTowTransports();
        }
        return false;
    }

    /**
     * No longer in use
     */
    @Deprecated(since = "0.50.07", forRemoval = true)
    public void initTimeInService() {
        for (Person person : getPersonnel()) {
            if (!person.getPrimaryRole().isDependent() && person.getPrisonerStatus().isFree()) {
                LocalDate join = null;
                for (LogEntry logEntry : person.getPersonalLog()) {
                    if (join == null) {
                        // If by some nightmare there is no Joined date just use the first entry.
                        join = logEntry.getDate();
                    }
                    if (logEntry.getDesc().startsWith("Joined ") || logEntry.getDesc().startsWith("Freed ")) {
                        join = logEntry.getDate();
                        break;
                    }
                }

                person.setRecruitment((join != null) ? join : getLocalDate().minusYears(1));
            }
        }
    }

    /**
     * No longer in use
     */
    @Deprecated(since = "0.50.07", forRemoval = true)
    public void initTimeInRank() {
        for (Person person : getPersonnel()) {
            if (!person.getPrimaryRole().isDependent() && person.getPrisonerStatus().isFree()) {
                LocalDate join = null;
                for (LogEntry logEntry : person.getPersonalLog()) {
                    if (join == null) {
                        // If by some nightmare there is no date from the below, just use the first
                        // entry.
                        join = logEntry.getDate();
                    }

                    if (logEntry.getDesc().startsWith("Joined ") ||
                              logEntry.getDesc().startsWith("Freed ") ||
                              logEntry.getDesc().startsWith("Promoted ") ||
                              logEntry.getDesc().startsWith("Demoted ")) {
                        join = logEntry.getDate();
                    }
                }

                // For that one in a billion chance the log is empty. Clone today's date and
                // subtract a year
                person.setLastRankChangeDate((join != null) ? join : getLocalDate().minusYears(1));
            }
        }
    }

    public void initTurnover() {
        getRetirementDefectionTracker().setLastRetirementRoll(getLocalDate());
    }

    public void initAtB(boolean newCampaign) {
        if (!newCampaign) {
            /*
             * Switch all contracts to AtBContract's
             */
            for (Entry<Integer, Mission> me : missions.entrySet()) {
                Mission m = me.getValue();
                if (m instanceof Contract && !(m instanceof AtBContract)) {
                    me.setValue(new AtBContract((Contract) m, this));
                }
            }

            /*
             * Go through all the personnel records and assume the earliest date is the date
             * the unit was founded.
             */
            LocalDate founding = null;
            for (Person person : getPersonnel()) {
                for (LogEntry logEntry : person.getPersonalLog()) {
                    if ((founding == null) || logEntry.getDate().isBefore(founding)) {
                        founding = logEntry.getDate();
                    }
                }
            }
            /*
             * Go through the personnel records again and assume that any person who joined the unit on the founding
             * date is one of the founding members. Also assume that MWs assigned to a non-Assault `Mek on the date
             * they joined came with that `Mek (which is a less certain assumption)
             */
            for (Person person : getPersonnel()) {
                LocalDate join = person.getPersonalLog()
                                       .stream()
                                       .filter(e -> e.getDesc().startsWith("Joined "))
                                       .findFirst()
                                       .map(LogEntry::getDate)
                                       .orElse(null);
                if ((join != null) && join.equals(founding)) {
                    person.setFounder(true);
                }
                if (person.getPrimaryRole().isMekWarrior() ||
                          (person.getPrimaryRole().isAerospacePilot() &&
                                 getCampaignOptions().isAeroRecruitsHaveUnits()) ||
                          person.getPrimaryRole().isProtoMekPilot()) {
                    for (LogEntry logEntry : person.getPersonalLog()) {
                        if (logEntry.getDate().equals(join) && logEntry.getDesc().startsWith("Assigned to ")) {
                            String mek = logEntry.getDesc().substring(12);
                            MekSummary ms = MekSummaryCache.getInstance().getMek(mek);
                            if (null != ms &&
                                      (person.isFounder() || ms.getWeightClass() < EntityWeightClass.WEIGHT_ASSAULT)) {
                                person.setOriginalUnitWeight(ms.getWeightClass());
                                if (ms.isClan()) {
                                    person.setOriginalUnitTech(Person.TECH_CLAN);
                                } else if (ms.getYear() > 3050) {
                                    // TODO : Fix this so we aren't using a hack that just assumes IS2
                                    person.setOriginalUnitTech(Person.TECH_IS2);
                                }
                                if ((null != person.getUnit()) &&
                                          ms.getName().equals(person.getUnit().getEntity().getShortNameRaw())) {
                                    person.setOriginalUnitId(person.getUnit().getId());
                                }
                            }
                        }
                    }
                }
            }

            addAllCombatTeams(this.forces);

            // Determine whether there is an active contract
            setHasActiveContract();
        }

        setAtBConfig(AtBConfiguration.loadFromXml());
        RandomFactionGenerator.getInstance().startup(this);
        getContractMarket().generateContractOffers(this, newCampaign); // TODO : AbstractContractMarket : Remove
        setAtBEventProcessor(new AtBEventProcessor(this));
    }

    /**
     * Stop processing AtB events and release memory.
     */
    public void shutdownAtB() {
        RandomFactionGenerator.getInstance().dispose();
        atbEventProcessor.shutdown();
    }

    /**
     * Checks if an employee turnover prompt should be displayed based on campaign options, current date, and other
     * conditions (like transit status and campaign start date).
     *
     * <p>The turnover prompt is triggered based on the configured turnover frequency (weekly, monthly, quarterly, or
     * annually), but only after the campaign has been running for at least 6 days and when not in transit.<p>
     *
     * <p>The dialog will show different messages depending on whether there are pending retirees.</p>
     *
     * @return An integer representing the outcome: -1 if turnover prompt should not be displayed, 0 if user selected
     *       "Employee Turnover", 1 if user selected "Advance Day Regardless", 2 if user selected "Cancel Advance Day"
     */
    public int checkTurnoverPrompt() {
        if (!location.isOnPlanet()) {
            return -1;
        }

        if (getLocalDate().isBefore(getCampaignStartDate().plusDays(6))) {
            return -1;
        }

        boolean triggerTurnoverPrompt;
        switch (campaignOptions.getTurnoverFrequency()) {
            case WEEKLY:
                triggerTurnoverPrompt = getLocalDate().getDayOfWeek().equals(DayOfWeek.MONDAY);
                break;
            case MONTHLY:
                triggerTurnoverPrompt = getLocalDate().getDayOfMonth() == getLocalDate().lengthOfMonth();
                break;
            case QUARTERLY:
                triggerTurnoverPrompt = (getLocalDate().getDayOfMonth() == getLocalDate().lengthOfMonth()) &&
                                              (List.of(Month.MARCH, Month.JUNE, Month.SEPTEMBER, Month.DECEMBER)
                                                     .contains(getLocalDate().getMonth()));
                break;
            case ANNUALLY:
                triggerTurnoverPrompt = getLocalDate().getDayOfYear() == getLocalDate().lengthOfYear();
                break;
            default:
                return -1;
        }

        if (!triggerTurnoverPrompt) {
            return -1;
        }

        String dialogTitle;
        String dialogBody;

        if (getRetirementDefectionTracker().getRetirees().isEmpty()) {
            dialogTitle = resources.getString("turnoverRollRequired.text");
            dialogBody = resources.getString("turnoverDialogDescription.text");
        } else {
            dialogTitle = resources.getString("turnoverFinalPayments.text");
            dialogBody = resources.getString("turnoverPersonnelKilled.text");
        }

        Object[] options = { resources.getString("turnoverEmployeeTurnoverDialog.text"),
                             resources.getString("turnoverAdvanceRegardless"),
                             resources.getString("turnoverCancel.text") };

        return JOptionPane.showOptionDialog(null,
              dialogBody,
              dialogTitle,
              JOptionPane.YES_NO_CANCEL_OPTION,
              JOptionPane.INFORMATION_MESSAGE,
              null,
              options,
              options[0]);
    }

    /**
     * Checks if there are any scenarios that are due based on the current date.
     *
     * @return {@code true} if there are scenarios due, {@code false} otherwise
     */
    public boolean checkScenariosDue() {
        return getActiveMissions(true).stream()
                     .flatMap(m -> m.getCurrentScenarios().stream())
                     .anyMatch(s -> (s.getDate() != null) &&
                                          !(s instanceof AtBScenario) &&
                                          !getLocalDate().isBefore(s.getDate()));
    }

    /**
     * Sets the type of rating method used.
     */
    public void setUnitRating(IUnitRating rating) {
        unitRating = rating;
    }

    /**
     * Returns the type of rating method as selected in the Campaign Options dialog. Lazy-loaded for performance.
     * Default is CampaignOpsReputation
     */
    @Deprecated(since = "0.50.10", forRemoval = true)
    public IUnitRating getUnitRating() {
        return unitRating;
    }

    @Override
    public int getTechIntroYear() {
        if (getCampaignOptions().isLimitByYear()) {
            return getGameYear();
        } else {
            return Integer.MAX_VALUE;
        }
    }

    @Override
    public int getGameYear() {
        return getLocalDate().getYear();
    }

    @Override
    public megamek.common.enums.Faction getTechFaction() {
        return techFaction;
    }

    public void updateTechFactionCode() {
        if (campaignOptions.isFactionIntroDate()) {
            for (megamek.common.enums.Faction f : megamek.common.enums.Faction.values()) {
                if (f.equals(megamek.common.enums.Faction.NONE)) {
                    continue;
                }
                if (f.getCodeMM().equals(getFaction().getShortName())) {
                    techFaction = f;
                    UnitTechProgression.loadFaction(techFaction);
                    return;
                }
            }
            // If the tech progression data does not include the current faction,
            // use a generic.
            if (getFaction().isClan()) {
                techFaction = megamek.common.enums.Faction.CLAN;
            } else if (getFaction().isPeriphery()) {
                techFaction = megamek.common.enums.Faction.PER;
            } else {
                techFaction = megamek.common.enums.Faction.IS;
            }
        } else {
            techFaction = megamek.common.enums.Faction.NONE;
        }
        // Unit tech level will be calculated if the code has changed.
        UnitTechProgression.loadFaction(techFaction);
    }

    @Override
    public boolean useClanTechBase() {
        return getFaction().isClan();
    }

    @Override
    public boolean useMixedTech() {
        if (useClanTechBase()) {
            return campaignOptions.isAllowISPurchases();
        } else {
            return campaignOptions.isAllowClanPurchases();
        }
    }

    @Override
    public SimpleTechLevel getTechLevel() {
        for (SimpleTechLevel lvl : SimpleTechLevel.values()) {
            if (campaignOptions.getTechLevel() == lvl.ordinal()) {
                return lvl;
            }
        }
        return SimpleTechLevel.UNOFFICIAL;
    }

    @Override
    public boolean unofficialNoYear() {
        return false;
    }

    @Override
    public boolean useVariableTechLevel() {
        return campaignOptions.isVariableTechLevel();
    }

    @Override
    public boolean showExtinct() {
        return !campaignOptions.isDisallowExtinctStuff();
    }

    public BehaviorSettings getAutoResolveBehaviorSettings() {
        return autoResolveBehaviorSettings;
    }

    public void setAutoResolveBehaviorSettings(BehaviorSettings settings) {
        autoResolveBehaviorSettings = settings;
    }

    /**
     * Retrieves the address or form of address for the commander.
     *
     * <p>This method determines the appropriate address based on whether the campaign is considered a pirate campaign.
     * It delegates to {@link #getCommanderAddress(boolean)} with the result of {@code isPirateCampaign()}.</p>
     *
     * @return the string used to address the commander
     */
    public String getCommanderAddress() {
        return getCommanderAddress(isPirateCampaign());
    }

    /**
     * Retrieves the address or title for the commanding officer, either in a formal or informal format.
     *
     * <p>
     * This method checks for the presence of a flagged commander. If no commander is found, a general fallback address
     * is returned based on the specified formality. If a commander is present, it further tailors the address based on
     * the gender of the commander (for informal styles) or their rank and surname (for formal styles).
     * </p>
     *
     * @param isInformal A boolean flag indicating whether the address should be informal (true for informal, false for
     *                   formal).
     *
     * @return A {@link String} representing the appropriate address for the commander, either formal or informal.
     */
    public String getCommanderAddress(boolean isInformal) {
        Person commander = getCommander();

        if (commander == null) {
            if (isInformal) {
                return resources.getString("generalFallbackAddressInformal.text");
            } else {
                return resources.getString("generalFallbackAddress.text");
            }
        }

        if (isInformal) {
            Gender commanderGender = commander.getGender();

            return switch (commanderGender) {
                case MALE -> resources.getString("informalAddressMale.text");
                case FEMALE -> resources.getString("informalAddressFemale.text");
                case OTHER_MALE, OTHER_FEMALE, RANDOMIZE -> resources.getString("generalFallbackAddressInformal.text");
            };
        }

        String commanderRank = commander.getRankName();

        if (commanderRank.equalsIgnoreCase("None") || commanderRank.equalsIgnoreCase("-") || commanderRank.isBlank()) {
            return resources.getString("generalFallbackAddress.text");
        }

        return commanderRank;
    }

    public boolean isProcessProcurement() {
        return processProcurement;
    }

    public void setProcessProcurement(boolean processProcurement) {
        this.processProcurement = processProcurement;
    }

    // Simple getters and setters for our stock map
    public Map<String, Double> getPartsInUseRequestedStockMap() {
        return partsInUseRequestedStockMap;
    }

    public void setPartsInUseRequestedStockMap(Map<String, Double> partsInUseRequestedStockMap) {
        this.partsInUseRequestedStockMap = partsInUseRequestedStockMap;
    }

    public boolean getIgnoreMothballed() {
        return ignoreMothballed;
    }

    public void setIgnoreMothballed(boolean ignoreMothballed) {
        this.ignoreMothballed = ignoreMothballed;
    }

    public boolean getTopUpWeekly() {
        return topUpWeekly;
    }

    public void setTopUpWeekly(boolean topUpWeekly) {
        this.topUpWeekly = topUpWeekly;
    }

    public PartQuality getIgnoreSparesUnderQuality() {
        return ignoreSparesUnderQuality;
    }

    public void setIgnoreSparesUnderQuality(PartQuality ignoreSparesUnderQuality) {
        this.ignoreSparesUnderQuality = ignoreSparesUnderQuality;
    }

    public void writePartInUseToXML(final PrintWriter pw, int indent) {
        MHQXMLUtility.writeSimpleXMLTag(pw, indent, "ignoreMothBalled", ignoreMothballed);
        MHQXMLUtility.writeSimpleXMLTag(pw, indent, "topUpWeekly", topUpWeekly);
        MHQXMLUtility.writeSimpleXMLTag(pw, indent, "ignoreSparesUnderQuality", ignoreSparesUnderQuality.name());
        MHQXMLUtility.writeSimpleXMLOpenTag(pw, indent++, "partInUseMap");
        writePartInUseMapToXML(pw, indent);
        MHQXMLUtility.writeSimpleXMLCloseTag(pw, --indent, "partInUseMap");
    }

    public void writePartInUseMapToXML(final PrintWriter pw, int indent) {
        for (String key : partsInUseRequestedStockMap.keySet()) {
            MHQXMLUtility.writeSimpleXMLOpenTag(pw, indent++, "partInUseMapEntry");
            MHQXMLUtility.writeSimpleXMLTag(pw, indent, "partInUseMapKey", key);
            MHQXMLUtility.writeSimpleXMLTag(pw, indent, "partInUseMapVal", partsInUseRequestedStockMap.get(key));
            MHQXMLUtility.writeSimpleXMLCloseTag(pw, --indent, "partInUseMapEntry");
        }
    }

    /**
     * Wipes the Parts in use map for the purpose of resetting all values to their default
     */
    public void wipePartsInUseMap() {
        this.partsInUseRequestedStockMap.clear();
    }

    /**
     * Retrieves the campaign faction icon for the specified {@link Campaign}. If a custom icon is defined in the
     * campaign's unit icon configuration, that icon is used. Otherwise, a default faction logo is fetched based on the
     * campaign's faction short name.
     *
     * @return An {@link ImageIcon} representing the faction icon for the given campaign.
     */
    public ImageIcon getCampaignFactionIcon() {
        ImageIcon icon;
        StandardForceIcon campaignIcon = getUnitIcon();

        if (campaignIcon.getFilename() == null) {
            icon = getFactionLogo(currentDay.getYear(), getFaction().getShortName());
        } else {
            icon = campaignIcon.getImageIcon();
        }
        return icon;
    }

    /**
     * Checks if another active scenario has this scenarioID as it's linkedScenarioID and returns true if it finds one.
     */
    public boolean checkLinkedScenario(int scenarioID) {
        for (Scenario scenario : getScenarios()) {
            if ((scenario.getLinkedScenario() == scenarioID) &&
                      (getScenario(scenario.getId()).getStatus().isCurrent())) {
                return true;
            }
        }
        return false;
    }

    /**
     * Returns a list of entities (units) from all combat forces.
     *
     * @return a list of entities representing all combat units in the player force
     */
    public List<Entity> getAllCombatEntities() {
        List<Entity> units = new ArrayList<>();
        for (CombatTeam combatTeam : getCombatTeamsAsList()) {
            Force force = getForce(combatTeam.getForceId());
            if (force != null) {
                for (Unit unit : force.getAllUnitsAsUnits(getHangar(), true)) {
                    Entity entity = unit.getEntity();
                    if (entity != null) {
                        units.add(entity);
                    }
                }
            }
        }
        return units;
    }

    /**
     * Determines the appropriate starting planet for a new campaign based on campaign type, faction, and various
     * fallback scenarios.
     *
     * <p>This method first checks if the campaign is classified as a mercenary or pirate campaign. If so, it
     * delegates responsibility to {@link #getMercenaryOrPirateStartingPlanet(Factions, String)}, which implements
     * special logic to handle those campaign types.</p>
     *
     * <p>For all other campaign types, it uses the current campaign's faction to attempt to retrieve that faction’s
     * canonical starting system for the current game date. If no valid system can be found (due to, for example, the
     * faction not having a valid capital), the logic falls back to a default faction’s starting planet, and, if
     * necessary, ultimately falls back to the planet Terra as a default universal location.</p>
     *
     * <p>The method also includes special handling for Clan campaigns: if the fallback logic would result in the
     * campaign starting on Terra but the campaign is clan-based, it attempts to relocate the starting planet to Strana
     * Mechty.</p>
     *
     * @return the {@link Planet} instance where the campaign should start
     *
     * @author Illiani
     * @since 0.50.07
     */
    public Planet getNewCampaignStartingPlanet() {
        Factions factions = Factions.getInstance();

        final String TERRA_ID = "Terra";
        final String CLAN_CODE = "CLAN";

        Faction startingFaction;
        PlanetarySystem startingSystem;

        if (isMercenaryCampaign() || isPirateCampaign()) {
            return getMercenaryOrPirateStartingPlanet(factions, TERRA_ID);
        }

        // Default for non-merc/pirate campaigns
        startingFaction = faction;
        startingSystem = startingFaction.getStartingPlanet(this, currentDay);

        // Fallback if the system is unavailable
        if (startingSystem == null) {
            startingFaction = factions.getDefaultFaction();
            startingSystem = startingFaction.getStartingPlanet(this, currentDay);
            if (startingSystem == null) {
                startingSystem = this.systemsInstance.getSystemById(TERRA_ID);
            }
        }

        // Special case: Clan campaign starting on Terra, swap to Clan homeworld
        if (TERRA_ID.equals(startingSystem.getId()) && isClanCampaign()) {
            Faction clanFaction = factions.getFaction(CLAN_CODE);
            if (clanFaction != null) {
                PlanetarySystem clanSystem = clanFaction.getStartingPlanet(this, currentDay);
                if (clanSystem != null) {
                    startingSystem = clanSystem;
                }
            }
        }

        return startingSystem.getPrimaryPlanet();
    }

    /**
     * Selects a starting planet for mercenary or pirate campaigns by considering eligible factions, campaign date, and
     * appropriate weighting for periphery factions (if pirate).
     *
     * <p>For mercenary campaigns, the designated mercenary faction is used as the initial fallback. For pirate
     * campaigns, the Tortuga Dominions are preferred, but only if they are active at the campaign's start date;
     * otherwise, the game's configured default faction is used (usually Mercenary, but I opted not to hardcode
     * mercenary here in case the default changes).</p>
     *
     * <p>There is a two-thirds probability that the starting faction will be selected from all factions, subject to
     * several filters (playability, not a Clan, not deep periphery). For pirate campaigns, eligible periphery factions
     * are intentionally added multiple times to the selection pool to increase their likelihood of being chosen
     * (weighted randomness).</p>
     *
     * <p>After the faction is chosen, this method attempts to get that faction’s canonical starting world. If no
     * valid system is found, the logic falls back to Terra, ensuring that the campaign always has a valid starting
     * world even in case of missing data.</p>
     *
     * @param factions The {@link Factions} manager supplying access to all faction data.
     * @param TERRA_ID The globally unique identifier for the planet Terra, used for the ultimate fallback.
     *
     * @return the {@link Planet} used as the campaign start location.
     *
     * @author Illiani
     * @since 0.50.07
     */
    private Planet getMercenaryOrPirateStartingPlanet(Factions factions, String TERRA_ID) {
        final String TORTUGA_CODE = "TD";

        PlanetarySystem startingSystem;
        Faction startingFaction;
        // Determine fallback faction for merc/pirate
        startingFaction = isMercenaryCampaign()
                                ? factions.getFaction(MERCENARY_FACTION_CODE)
                                : factions.getFaction(TORTUGA_CODE);

        // If pirate fallback is unavailable at the campaign's start date, use the default faction
        if (isPirateCampaign() && !startingFaction.validIn(currentDay)) {
            startingFaction = factions.getDefaultFaction();
        }

        // 33% chance to start in fallback faction's capital
        if (randomInt(3) != 0) {
            // Pick a random, eligible recruiting faction
            List<Faction> recruitingFactions = new ArrayList<>();
            for (Faction possibleFaction : factions.getActiveFactions(currentDay)) {
                if (possibleFaction.isPlayable() && !possibleFaction.isClan() && !possibleFaction.isDeepPeriphery()) {
                    recruitingFactions.add(possibleFaction);

                    // If we're playing a pirate campaign, we want to triple the chance that we start in the periphery
                    if (possibleFaction.isPeriphery() && isPirateCampaign()) {
                        recruitingFactions.add(possibleFaction);
                        recruitingFactions.add(possibleFaction);
                    }
                }
            }
            if (!recruitingFactions.isEmpty()) {
                startingFaction = ObjectUtility.getRandomItem(recruitingFactions);
            }
        }

        startingSystem = startingFaction.getStartingPlanet(this, currentDay);
        if (startingSystem != null) {
            return startingSystem.getPrimaryPlanet();
        }

        // Fallback if no startingSystem
        startingSystem = this.systemsInstance.getSystemById(TERRA_ID);
        return startingSystem != null ? startingSystem.getPrimaryPlanet() : null;
    }

    /**
     * Now that systemsInstance is injectable and non-final, we may wish to update it on the fly.
     *
     * @return systemsInstance Systems instance used when instantiating this Campaign instance.
     */
    public Systems getSystemsInstance() {
        return systemsInstance;
    }

    /**
     * Set the systemsInstance to a new instance.  Useful for testing, or updating the set of systems within a running
     * Campaign.
     *
     * @param systemsInstance new Systems instance that this campaign should use.
     */
    public void setSystemsInstance(Systems systemsInstance) {
        this.systemsInstance = systemsInstance;
    }
}<|MERGE_RESOLUTION|>--- conflicted
+++ resolved
@@ -6254,7 +6254,6 @@
         return factionStandingUltimatumsLibrary;
     }
 
-<<<<<<< HEAD
     public Map<UUID, LifePath> getLifePathLibrary() {
         return lifePathLibrary;
     }
@@ -6267,10 +6266,7 @@
         this.lifePathLibrary = lifePathLibrary;
     }
 
-    public void writeToXML(final PrintWriter writer) {
-=======
     public void writeToXML(final PrintWriter writer, boolean isBugReportPrep) {
->>>>>>> 7ecce785
         int indent = 0;
 
         // File header
