--- conflicted
+++ resolved
@@ -5303,7 +5303,11 @@
                     processFatigueRecovery(this, person);
                 }
 
-<<<<<<< HEAD
+                String gamblingReport = person.gambleWealth();
+                if (!gamblingReport.isBlank()) {
+                    addReport(gamblingReport);
+                }
+
                 if (personnelOptions.booleanOption(MADNESS_HYSTERIA)) {
                     int modifier = getCompulsionCheckModifier(MADNESS_HYSTERIA);
                     boolean failedWillpowerCheck = !performQuickAttributeCheck(person, SkillAttribute.WILLPOWER, null,
@@ -5316,11 +5320,6 @@
                     // This is necessary to stop a character from getting permanently locked in a paranoia state if
                     // their madness is removed.
                     person.setSufferingFromClinicalParanoia(false);
-=======
-                String gamblingReport = person.gambleWealth();
-                if (!gamblingReport.isBlank()) {
-                    addReport(gamblingReport);
->>>>>>> ce2a65ee
                 }
             }
 
