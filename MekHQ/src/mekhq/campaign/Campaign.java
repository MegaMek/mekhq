--- conflicted
+++ resolved
@@ -5333,7 +5333,17 @@
                           failedWillpowerCheck);
                 }
 
-<<<<<<< HEAD
+                if (personnelOptions.booleanOption(MADNESS_SPLIT_PERSONALITY)) {
+                    int modifier = getCompulsionCheckModifier(MADNESS_SPLIT_PERSONALITY);
+                    boolean failedWillpowerCheck = !performQuickAttributeCheck(person, SkillAttribute.WILLPOWER, null,
+                          null, modifier);
+                    String report = person.processSplitPersonality(true,
+                          failedWillpowerCheck);
+                    if (!report.isBlank()) {
+                        addReport(report);
+                    }
+                }
+
                 if (personnelOptions.booleanOption(MADNESS_REGRESSION)) {
                     int modifier = getCompulsionCheckModifier(MADNESS_REGRESSION);
                     boolean failedWillpowerCheck = !performQuickAttributeCheck(person, SkillAttribute.WILLPOWER, null,
@@ -5341,13 +5351,6 @@
                     String report = person.processChildlikeRegression(this,
                           isUseAdvancedMedical,
                           true,
-=======
-                if (personnelOptions.booleanOption(MADNESS_SPLIT_PERSONALITY)) {
-                    int modifier = getCompulsionCheckModifier(MADNESS_SPLIT_PERSONALITY);
-                    boolean failedWillpowerCheck = !performQuickAttributeCheck(person, SkillAttribute.WILLPOWER, null,
-                          null, modifier);
-                    String report = person.processSplitPersonality(true,
->>>>>>> c7feb1c8
                           failedWillpowerCheck);
                     if (!report.isBlank()) {
                         addReport(report);
