--- conflicted
+++ resolved
@@ -245,11 +245,8 @@
     private ContractMarket contractMarket; //AtB
     private AbstractUnitMarket unitMarket;
 
-<<<<<<< HEAD
     private transient AbstractDivorce divorce;
-=======
     private transient AbstractProcreation procreation;
->>>>>>> f5fc0468
 
     private RetirementDefectionTracker retirementDefectionTracker; // AtB
     private int fatigueLevel; //AtB
@@ -309,11 +306,8 @@
         setPersonnelMarket(new PersonnelMarket());
         setContractMarket(new ContractMarket());
         setUnitMarket(new EmptyUnitMarket());
-<<<<<<< HEAD
         setDivorce(new DisabledRandomDivorce(getCampaignOptions()));
-=======
         setProcreation(new DisabledRandomProcreation(getCampaignOptions()));
->>>>>>> f5fc0468
         retirementDefectionTracker = new RetirementDefectionTracker();
         fatigueLevel = 0;
         atbConfig = null;
@@ -467,7 +461,6 @@
     }
     //endregion Markets
 
-<<<<<<< HEAD
     //region Personnel Modules
     public AbstractDivorce getDivorce() {
         return divorce;
@@ -476,8 +469,7 @@
     public void setDivorce(final AbstractDivorce divorce) {
         this.divorce = divorce;
     }
-    //endregion Personnel Modules
-=======
+
     public AbstractProcreation getProcreation() {
         return procreation;
     }
@@ -485,7 +477,7 @@
     public void setProcreation(final AbstractProcreation procreation) {
         this.procreation = procreation;
     }
->>>>>>> f5fc0468
+    //endregion Personnel Modules
 
     public void setRetirementDefectionTracker(RetirementDefectionTracker rdt) {
         retirementDefectionTracker = rdt;
@@ -3275,27 +3267,11 @@
                 }
             }
 
-            // Procreation
-<<<<<<< HEAD
-            if (p.getGender().isFemale()) {
-                if (p.isPregnant()) {
-                    if (getCampaignOptions().useProcreation()) {
-                        if (getLocalDate().compareTo((p.getDueDate())) == 0) {
-                            p.birth(this);
-                        }
-                    } else {
-                        p.removePregnancy();
-                    }
-                } else if (getCampaignOptions().useProcreation()) {
-                    p.procreate(this);
-                }
-            }
-
             // Divorce
             getDivorce().processNewDay(this, getLocalDate(), p);
-=======
+
+            // Procreation
             getProcreation().processNewDay(this, getLocalDate(), p);
->>>>>>> f5fc0468
         }
     }
 
