/*
 * Copyright (c) 2009 - Jay Lawson (jaylawson39 at yahoo.com). All Rights Reserved.
 * Copyright (C) 2022-2025 The MegaMek Team. All Rights Reserved.
 *
 * This file is part of MekHQ.
 *
 * MekHQ is free software: you can redistribute it and/or modify
 * it under the terms of the GNU General Public License (GPL),
 * version 3 or (at your option) any later version,
 * as published by the Free Software Foundation.
 *
 * MekHQ is distributed in the hope that it will be useful,
 * but WITHOUT ANY WARRANTY; without even the implied warranty
 * of MERCHANTABILITY or FITNESS FOR A PARTICULAR PURPOSE.
 * See the GNU General Public License for more details.
 *
 * A copy of the GPL should have been included with this project;
 * if not, see <https://www.gnu.org/licenses/>.
 *
 * NOTICE: The MegaMek organization is a non-profit group of volunteers
 * creating free software for the BattleTech community.
 *
 * MechWarrior, BattleMech, `Mech and AeroTech are registered trademarks
 * of The Topps Company, Inc. All Rights Reserved.
 *
 * Catalyst Game Labs and the Catalyst Game Labs logo are trademarks of
 * InMediaRes Productions, LLC.
 *
 * MechWarrior Copyright Microsoft Corporation. MekHQ was created under
 * Microsoft's "Game Content Usage Rules"
 * <https://www.xbox.com/en-US/developers/rules> and it is not endorsed by or
 * affiliated with Microsoft.
 */
package mekhq.campaign;

import static java.lang.Math.floor;
import static java.lang.Math.max;
import static megamek.common.Compute.d6;
import static megamek.common.Compute.randomInt;
import static mekhq.campaign.CampaignOptions.S_AUTO;
import static mekhq.campaign.CampaignOptions.S_TECH;
import static mekhq.campaign.CampaignOptions.TRANSIT_UNIT_MONTH;
import static mekhq.campaign.CampaignOptions.TRANSIT_UNIT_WEEK;
import static mekhq.campaign.force.CombatTeam.recalculateCombatTeams;
import static mekhq.campaign.force.Force.FORCE_NONE;
import static mekhq.campaign.force.Force.FORCE_ORIGIN;
import static mekhq.campaign.force.Force.NO_ASSIGNED_SCENARIO;
import static mekhq.campaign.market.contractMarket.ContractAutomation.performAutomatedActivation;
import static mekhq.campaign.market.personnelMarket.enums.PersonnelMarketStyle.MEKHQ;
import static mekhq.campaign.market.personnelMarket.enums.PersonnelMarketStyle.PERSONNEL_MARKET_DISABLED;
import static mekhq.campaign.mission.AtBContract.pickRandomCamouflage;
import static mekhq.campaign.mission.resupplyAndCaches.PerformResupply.performResupply;
import static mekhq.campaign.mission.resupplyAndCaches.Resupply.isProhibitedUnitType;
import static mekhq.campaign.mission.resupplyAndCaches.ResupplyUtilities.processAbandonedConvoy;
import static mekhq.campaign.parts.enums.PartQuality.QUALITY_A;
import static mekhq.campaign.personnel.Bloodmark.getBloodhuntSchedule;
import static mekhq.campaign.personnel.DiscretionarySpending.performDiscretionarySpending;
import static mekhq.campaign.personnel.PersonnelOptions.ADMIN_INTERSTELLAR_NEGOTIATOR;
import static mekhq.campaign.personnel.PersonnelOptions.ADMIN_LOGISTICIAN;
<<<<<<< HEAD
import static mekhq.campaign.personnel.PersonnelOptions.MADNESS_REGRESSION;
import static mekhq.campaign.personnel.PersonnelOptions.getCompulsionCheckModifier;
=======
import static mekhq.campaign.personnel.PersonnelOptions.ATOW_ALTERNATE_ID;
>>>>>>> 1bfb6e4e
import static mekhq.campaign.personnel.backgrounds.BackgroundsController.randomMercenaryCompanyNameGenerator;
import static mekhq.campaign.personnel.education.EducationController.getAcademy;
import static mekhq.campaign.personnel.education.TrainingCombatTeams.processTrainingCombatTeams;
import static mekhq.campaign.personnel.enums.BloodmarkLevel.BLOODMARK_ZERO;
import static mekhq.campaign.personnel.lifeEvents.CommandersDayAnnouncement.isCommandersDay;
import static mekhq.campaign.personnel.lifeEvents.FreedomDayAnnouncement.isFreedomDay;
import static mekhq.campaign.personnel.lifeEvents.NewYearsDayAnnouncement.isNewYear;
import static mekhq.campaign.personnel.lifeEvents.WinterHolidayAnnouncement.isWinterHolidayMajorDay;
import static mekhq.campaign.personnel.skills.Aging.applyAgingSPA;
import static mekhq.campaign.personnel.skills.Aging.getMilestone;
import static mekhq.campaign.personnel.skills.Aging.updateAllSkillAgeModifiers;
import static mekhq.campaign.personnel.skills.AttributeCheckUtility.performQuickAttributeCheck;
import static mekhq.campaign.personnel.skills.SkillType.EXP_NONE;
import static mekhq.campaign.personnel.skills.SkillType.S_STRATEGY;
import static mekhq.campaign.personnel.skills.SkillType.getType;
import static mekhq.campaign.personnel.turnoverAndRetention.Fatigue.areFieldKitchensWithinCapacity;
import static mekhq.campaign.personnel.turnoverAndRetention.Fatigue.checkFieldKitchenCapacity;
import static mekhq.campaign.personnel.turnoverAndRetention.Fatigue.checkFieldKitchenUsage;
import static mekhq.campaign.personnel.turnoverAndRetention.Fatigue.processFatigueRecovery;
import static mekhq.campaign.personnel.turnoverAndRetention.RetirementDefectionTracker.Payout.isBreakingContract;
import static mekhq.campaign.personnel.turnoverAndRetention.RetirementDefectionTracker.RETIREMENT_AGE;
import static mekhq.campaign.randomEvents.GrayMonday.GRAY_MONDAY_EVENTS_BEGIN;
import static mekhq.campaign.randomEvents.GrayMonday.GRAY_MONDAY_EVENTS_END;
import static mekhq.campaign.randomEvents.GrayMonday.isGrayMonday;
import static mekhq.campaign.randomEvents.prisoners.PrisonerEventManager.DEFAULT_TEMPORARY_CAPACITY;
import static mekhq.campaign.randomEvents.prisoners.PrisonerEventManager.MINIMUM_TEMPORARY_CAPACITY;
import static mekhq.campaign.randomEvents.prisoners.enums.PrisonerStatus.BONDSMAN;
import static mekhq.campaign.stratcon.StratconRulesManager.processIgnoredDynamicScenario;
import static mekhq.campaign.stratcon.SupportPointNegotiation.negotiateAdditionalSupportPoints;
import static mekhq.campaign.unit.Unit.SITE_FACILITY_BASIC;
import static mekhq.campaign.unit.Unit.TECH_WORK_DAY;
import static mekhq.campaign.universe.Faction.MERCENARY_FACTION_CODE;
import static mekhq.campaign.universe.Faction.PIRATE_FACTION_CODE;
import static mekhq.campaign.universe.Factions.getFactionLogo;
import static mekhq.campaign.universe.factionStanding.FactionStandingUtilities.PIRACY_SUCCESS_INDEX_FACTION_CODE;
import static mekhq.gui.campaignOptions.enums.ProcurementPersonnelPick.isIneligibleToPerformProcurement;
import static mekhq.utilities.ReportingUtilities.CLOSING_SPAN_TAG;
import static mekhq.utilities.ReportingUtilities.spanOpeningWithCustomColor;

import java.io.PrintWriter;
import java.text.MessageFormat;
import java.time.DayOfWeek;
import java.time.LocalDate;
import java.time.Month;
import java.time.temporal.ChronoUnit;
import java.util.*;
import java.util.Map.Entry;
import java.util.stream.Collectors;
import javax.swing.ImageIcon;
import javax.swing.JOptionPane;

import megamek.Version;
import megamek.client.bot.princess.BehaviorSettings;
import megamek.client.bot.princess.BehaviorSettingsFactory;
import megamek.client.generator.RandomGenderGenerator;
import megamek.client.generator.RandomNameGenerator;
import megamek.client.generator.RandomUnitGenerator;
import megamek.client.ui.util.PlayerColour;
import megamek.codeUtilities.ObjectUtility;
import megamek.common.*;
import megamek.common.ITechnology.AvailabilityValue;
import megamek.common.annotations.Nullable;
import megamek.common.enums.Gender;
import megamek.common.equipment.BombMounted;
import megamek.common.icons.Camouflage;
import megamek.common.icons.Portrait;
import megamek.common.loaders.BLKFile;
import megamek.common.loaders.EntityLoadingException;
import megamek.common.loaders.EntitySavingException;
import megamek.common.options.GameOptions;
import megamek.common.options.IBasicOption;
import megamek.common.options.IOption;
import megamek.common.options.IOptionGroup;
import megamek.common.options.OptionsConstants;
import megamek.common.planetaryconditions.PlanetaryConditions;
import megamek.common.util.BuildingBlock;
import megamek.logging.MMLogger;
import mekhq.MHQConstants;
import mekhq.MekHQ;
import mekhq.Utilities;
import mekhq.campaign.Quartermaster.PartAcquisitionResult;
import mekhq.campaign.againstTheBot.AtBConfiguration;
import mekhq.campaign.enums.CampaignTransportType;
import mekhq.campaign.event.*;
import mekhq.campaign.finances.Accountant;
import mekhq.campaign.finances.CurrencyManager;
import mekhq.campaign.finances.Finances;
import mekhq.campaign.finances.Loan;
import mekhq.campaign.finances.Money;
import mekhq.campaign.finances.enums.TransactionType;
import mekhq.campaign.force.CombatTeam;
import mekhq.campaign.force.Force;
import mekhq.campaign.force.ForceType;
import mekhq.campaign.icons.StandardForceIcon;
import mekhq.campaign.icons.UnitIcon;
import mekhq.campaign.log.HistoricalLogEntry;
import mekhq.campaign.log.LogEntry;
import mekhq.campaign.log.ServiceLogger;
import mekhq.campaign.market.PartsStore;
import mekhq.campaign.market.PersonnelMarket;
import mekhq.campaign.market.ShoppingList;
import mekhq.campaign.market.contractMarket.AbstractContractMarket;
import mekhq.campaign.market.contractMarket.AtbMonthlyContractMarket;
import mekhq.campaign.market.personnelMarket.enums.PersonnelMarketStyle;
import mekhq.campaign.market.personnelMarket.markets.NewPersonnelMarket;
import mekhq.campaign.market.unitMarket.AbstractUnitMarket;
import mekhq.campaign.market.unitMarket.DisabledUnitMarket;
import mekhq.campaign.mission.AtBContract;
import mekhq.campaign.mission.AtBDynamicScenario;
import mekhq.campaign.mission.AtBScenario;
import mekhq.campaign.mission.Contract;
import mekhq.campaign.mission.Mission;
import mekhq.campaign.mission.Scenario;
import mekhq.campaign.mission.atb.AtBScenarioFactory;
import mekhq.campaign.mission.enums.AtBMoraleLevel;
import mekhq.campaign.mission.enums.CombatRole;
import mekhq.campaign.mission.enums.MissionStatus;
import mekhq.campaign.mission.enums.ScenarioStatus;
import mekhq.campaign.mission.enums.ScenarioType;
import mekhq.campaign.mission.resupplyAndCaches.Resupply;
import mekhq.campaign.mission.resupplyAndCaches.Resupply.ResupplyType;
import mekhq.campaign.parts.*;
import mekhq.campaign.parts.enums.PartQuality;
import mekhq.campaign.parts.equipment.AmmoBin;
import mekhq.campaign.parts.equipment.EquipmentPart;
import mekhq.campaign.parts.equipment.HeatSink;
import mekhq.campaign.parts.equipment.JumpJet;
import mekhq.campaign.parts.equipment.MissingEquipmentPart;
import mekhq.campaign.personnel.Bloodmark;
import mekhq.campaign.personnel.Bloodname;
import mekhq.campaign.personnel.Person;
import mekhq.campaign.personnel.PersonnelOptions;
import mekhq.campaign.personnel.RandomDependents;
import mekhq.campaign.personnel.SpecialAbility;
import mekhq.campaign.personnel.autoAwards.AutoAwardsController;
import mekhq.campaign.personnel.death.RandomDeath;
import mekhq.campaign.personnel.divorce.AbstractDivorce;
import mekhq.campaign.personnel.divorce.DisabledRandomDivorce;
import mekhq.campaign.personnel.education.Academy;
import mekhq.campaign.personnel.education.EducationController;
import mekhq.campaign.personnel.enums.BloodmarkLevel;
import mekhq.campaign.personnel.enums.PersonnelRole;
import mekhq.campaign.personnel.enums.PersonnelStatus;
import mekhq.campaign.personnel.enums.Phenotype;
import mekhq.campaign.personnel.enums.SplittingSurnameStyle;
import mekhq.campaign.personnel.generator.AbstractPersonnelGenerator;
import mekhq.campaign.personnel.generator.AbstractSkillGenerator;
import mekhq.campaign.personnel.generator.AbstractSpecialAbilityGenerator;
import mekhq.campaign.personnel.generator.DefaultPersonnelGenerator;
import mekhq.campaign.personnel.generator.DefaultSkillGenerator;
import mekhq.campaign.personnel.generator.DefaultSpecialAbilityGenerator;
import mekhq.campaign.personnel.generator.RandomPortraitGenerator;
import mekhq.campaign.personnel.generator.SingleSpecialAbilityGenerator;
import mekhq.campaign.personnel.lifeEvents.ComingOfAgeAnnouncement;
import mekhq.campaign.personnel.lifeEvents.CommandersDayAnnouncement;
import mekhq.campaign.personnel.lifeEvents.FreedomDayAnnouncement;
import mekhq.campaign.personnel.lifeEvents.NewYearsDayAnnouncement;
import mekhq.campaign.personnel.lifeEvents.WinterHolidayAnnouncement;
import mekhq.campaign.personnel.marriage.AbstractMarriage;
import mekhq.campaign.personnel.marriage.DisabledRandomMarriage;
import mekhq.campaign.personnel.medical.MedicalController;
import mekhq.campaign.personnel.procreation.AbstractProcreation;
import mekhq.campaign.personnel.procreation.DisabledRandomProcreation;
import mekhq.campaign.personnel.ranks.RankSystem;
import mekhq.campaign.personnel.ranks.RankValidator;
import mekhq.campaign.personnel.ranks.Ranks;
import mekhq.campaign.personnel.skills.Attributes;
import mekhq.campaign.personnel.skills.RandomSkillPreferences;
import mekhq.campaign.personnel.skills.Skill;
import mekhq.campaign.personnel.skills.SkillType;
import mekhq.campaign.personnel.skills.enums.AgingMilestone;
import mekhq.campaign.personnel.skills.enums.SkillAttribute;
import mekhq.campaign.personnel.turnoverAndRetention.RetirementDefectionTracker;
import mekhq.campaign.randomEvents.GrayMonday;
import mekhq.campaign.randomEvents.RandomEventLibraries;
import mekhq.campaign.randomEvents.prisoners.PrisonerEventManager;
import mekhq.campaign.randomEvents.prisoners.RecoverMIAPersonnel;
import mekhq.campaign.randomEvents.prisoners.enums.PrisonerStatus;
import mekhq.campaign.rating.CamOpsReputation.ReputationController;
import mekhq.campaign.rating.FieldManualMercRevDragoonsRating;
import mekhq.campaign.rating.IUnitRating;
import mekhq.campaign.rating.UnitRatingMethod;
import mekhq.campaign.storyarc.StoryArc;
import mekhq.campaign.stratcon.StratconCampaignState;
import mekhq.campaign.stratcon.StratconContractInitializer;
import mekhq.campaign.stratcon.StratconRulesManager;
import mekhq.campaign.stratcon.StratconTrackState;
import mekhq.campaign.unit.CargoStatistics;
import mekhq.campaign.unit.CrewType;
import mekhq.campaign.unit.HangarStatistics;
import mekhq.campaign.unit.TestUnit;
import mekhq.campaign.unit.Unit;
import mekhq.campaign.unit.UnitOrder;
import mekhq.campaign.unit.UnitTechProgression;
import mekhq.campaign.unit.enums.TransporterType;
import mekhq.campaign.universe.*;
import mekhq.campaign.universe.enums.HiringHallLevel;
import mekhq.campaign.universe.eras.Era;
import mekhq.campaign.universe.eras.Eras;
import mekhq.campaign.universe.factionStanding.*;
import mekhq.campaign.universe.fameAndInfamy.FameAndInfamyController;
import mekhq.campaign.universe.selectors.factionSelectors.AbstractFactionSelector;
import mekhq.campaign.universe.selectors.factionSelectors.DefaultFactionSelector;
import mekhq.campaign.universe.selectors.factionSelectors.RangedFactionSelector;
import mekhq.campaign.universe.selectors.planetSelectors.AbstractPlanetSelector;
import mekhq.campaign.universe.selectors.planetSelectors.DefaultPlanetSelector;
import mekhq.campaign.universe.selectors.planetSelectors.RangedPlanetSelector;
import mekhq.campaign.utilities.AutomatedPersonnelCleanUp;
import mekhq.campaign.work.IAcquisitionWork;
import mekhq.campaign.work.IPartWork;
import mekhq.gui.baseComponents.immersiveDialogs.ImmersiveDialogSimple;
import mekhq.gui.baseComponents.immersiveDialogs.ImmersiveDialogWidth;
import mekhq.gui.campaignOptions.enums.ProcurementPersonnelPick;
import mekhq.gui.dialog.factionStanding.factionJudgment.FactionJudgmentDialog;
import mekhq.module.atb.AtBEventProcessor;
import mekhq.service.AutosaveService;
import mekhq.service.IAutosaveService;
import mekhq.service.mrms.MRMSService;
import mekhq.utilities.MHQXMLUtility;
import mekhq.utilities.ReportingUtilities;

/**
 * The main campaign class, keeps track of teams and units
 *
 * @author Taharqa
 */
public class Campaign implements ITechManager {
    private static final MMLogger logger = MMLogger.create(Campaign.class);

    public static final String REPORT_LINEBREAK = "<br/><br/>";

    private UUID id;
    private Version version; // this is dynamically populated on load and doesn't need to be saved

    // we have three things to track: (1) teams, (2) units, (3) repair tasks
    // we will use the same basic system (borrowed from MegaMek) for tracking
    // all three
    // OK now we have more, parts, personnel, forces, missions, and scenarios.
    // and more still - we're tracking DropShips and WarShips in a separate set so
    // that we can assign units to transports
    private final Hangar units = new Hangar();
    CampaignTransporterMap shipTransporters = new CampaignTransporterMap(this, CampaignTransportType.SHIP_TRANSPORT);
    CampaignTransporterMap tacticalTransporters = new CampaignTransporterMap(this,
          CampaignTransportType.TACTICAL_TRANSPORT);
    CampaignTransporterMap towTransporters = new CampaignTransporterMap(this, CampaignTransportType.TOW_TRANSPORT);
    private final Map<UUID, Person> personnel = new LinkedHashMap<>();
    private Warehouse parts = new Warehouse();
    private final TreeMap<Integer, Force> forceIds = new TreeMap<>();
    private final TreeMap<Integer, Mission> missions = new TreeMap<>();
    private final TreeMap<Integer, Scenario> scenarios = new TreeMap<>();
    private final Map<UUID, List<Kill>> kills = new HashMap<>();

    // This maps PartInUse ToString() results to doubles, representing a mapping
    // of parts in use to their requested stock percentages to make these values
    // persistent
    private Map<String, Double> partsInUseRequestedStockMap = new LinkedHashMap<>();

    private transient final UnitNameTracker unitNameTracker = new UnitNameTracker();

    private int astechPool;
    private int astechPoolMinutes;
    private int astechPoolOvertime;
    private int medicPool;

    private int lastForceId;
    private int lastMissionId;
    private int lastScenarioId;

    // I need to put a basic game object in campaign so that I can
    // assign it to the entities, otherwise some entity methods may get NPE
    // if they try to call up game options
    private final Game game;
    private final Player player;

    private GameOptions gameOptions;

    private String name;
    private LocalDate currentDay;
    private LocalDate campaignStartDate;

    // hierarchically structured Force object to define TO&E
    private Force forces;
    private Hashtable<Integer, CombatTeam> combatTeams; // AtB

    private Faction faction;
    private ITechnology.Faction techFaction;
    private String retainerEmployerCode; // AtB
    private LocalDate retainerStartDate; // AtB
    private RankSystem rankSystem;

    private final ArrayList<String> currentReport;
    private transient String currentReportHTML;
    private transient List<String> newReports;

    private Boolean fieldKitchenWithinCapacity;

    // this is updated and used per gaming session, it is enabled/disabled via the
    // Campaign options
    // we're re-using the LogEntry class that is used to store Personnel entries
    public LinkedList<LogEntry> inMemoryLogHistory = new LinkedList<>();

    private boolean overtime;
    private boolean gmMode;
    private transient boolean overviewLoadingValue = true;

    private Camouflage camouflage = pickRandomCamouflage(3025, "Root");
    private PlayerColour colour = PlayerColour.BLUE;
    private StandardForceIcon unitIcon = new UnitIcon(null, null);

    private Finances finances;

    private CurrentLocation location;
    private boolean isAvoidingEmptySystems;
    private boolean isOverridingCommandCircuitRequirements;

    private final News news;

    private final PartsStore partsStore;

    private final List<String> customs;

    private CampaignOptions campaignOptions;
    private RandomSkillPreferences rskillPrefs = new RandomSkillPreferences();
    private MekHQ app;

    private ShoppingList shoppingList;

    private NewPersonnelMarket newPersonnelMarket;

    @Deprecated(since = "0.50.06", forRemoval = false)
    private PersonnelMarket personnelMarket;

    private AbstractContractMarket contractMarket;
    private AbstractUnitMarket unitMarket;

    private RandomDeath randomDeath;
    private transient AbstractDivorce divorce;
    private transient AbstractMarriage marriage;
    private transient AbstractProcreation procreation;
    private List<Person> personnelWhoAdvancedInXP;

    private RetirementDefectionTracker retirementDefectionTracker;
    private List<String> turnoverRetirementInformation;

    private AtBConfiguration atbConfig; // AtB
    private AtBEventProcessor atbEventProcessor; // AtB
    private LocalDate shipSearchStart; // AtB
    private int shipSearchType;
    private String shipSearchResult; // AtB
    private LocalDate shipSearchExpiration; // AtB
    private IUnitGenerator unitGenerator; // deprecated
    private IUnitRating unitRating; // deprecated
    private ReputationController reputation;
    private int crimeRating;
    private int crimePirateModifier;
    private LocalDate dateOfLastCrime;
    private FactionStandings factionStandings;
    private int initiativeBonus;
    private int initiativeMaxBonus;
    private final CampaignSummary campaignSummary;
    private final Quartermaster quartermaster;
    private StoryArc storyArc;
    private BehaviorSettings autoResolveBehaviorSettings;
    private List<UUID> automatedMothballUnits;
    private int temporaryPrisonerCapacity;
    private boolean processProcurement;

    // options relating to parts in use and restock
    private boolean ignoreMothballed;
    private boolean topUpWeekly;
    private PartQuality ignoreSparesUnderQuality;

    // Libraries
    // We deliberately don't write this data to the save file as we want it rebuilt
    // every time the campaign loads. This ensures updates can be applied and there is no risk of
    // bugs being permanently locked into the campaign file.
    RandomEventLibraries randomEventLibraries;
    FactionStandingUltimatumsLibrary factionStandingUltimatumsLibrary;

    /**
     * Represents the different types of administrative specializations. Each specialization corresponds to a distinct
     * administrative role within the organization.
     *
     * <p>
     * These specializations are used to determine administrative roles and responsibilities, such as by identifying the
     * most senior administrator for a given role.
     * </p>
     */
    public enum AdministratorSpecialization {
        COMMAND, LOGISTICS, TRANSPORT, HR
    }

    private final transient ResourceBundle resources = ResourceBundle.getBundle("mekhq.resources.Campaign",
          MekHQ.getMHQOptions().getLocale());

    /**
     * This is used to determine if the player has an active AtB Contract, and is recalculated on load
     */
    private transient boolean hasActiveContract;

    private final IAutosaveService autosaveService;

    public Campaign() {
        id = UUID.randomUUID();
        game = new Game();
        player = new Player(0, "self");
        game.addPlayer(0, player);
        currentDay = LocalDate.ofYearDay(3067, 1);
        campaignStartDate = null;
        campaignOptions = new CampaignOptions();
        setFaction(Factions.getInstance().getDefaultFaction());
        techFaction = ITechnology.Faction.MERC;
        CurrencyManager.getInstance().setCampaign(this);
        location = new CurrentLocation(Systems.getInstance().getSystems().get("Galatea"), 0);
        isAvoidingEmptySystems = true;
        isOverridingCommandCircuitRequirements = false;
        currentReport = new ArrayList<>();
        currentReportHTML = "";
        newReports = new ArrayList<>();
        name = randomMercenaryCompanyNameGenerator(null);
        overtime = false;
        gmMode = false;
        retainerEmployerCode = null;
        retainerStartDate = null;
        reputation = null;
        factionStandings = new FactionStandings();
        crimeRating = 0;
        crimePirateModifier = 0;
        dateOfLastCrime = null;
        initiativeBonus = 0;
        initiativeMaxBonus = 1;
        setRankSystemDirect(Ranks.getRankSystemFromCode(Ranks.DEFAULT_SYSTEM_CODE));
        forces = new Force(name);
        forceIds.put(0, forces);
        combatTeams = new Hashtable<>();
        finances = new Finances();
        astechPool = 0;
        medicPool = 0;
        resetAstechMinutes();
        partsStore = new PartsStore(this);
        gameOptions = new GameOptions();
        gameOptions.getOption(OptionsConstants.ALLOWED_YEAR).setValue(getGameYear());
        game.setOptions(gameOptions);
        customs = new ArrayList<>();
        shoppingList = new ShoppingList();
        newPersonnelMarket = new NewPersonnelMarket(this);
        news = new News(getGameYear(), id.getLeastSignificantBits());
        setPersonnelMarket(new PersonnelMarket());
        setContractMarket(new AtbMonthlyContractMarket());
        setUnitMarket(new DisabledUnitMarket());
        randomDeath = new RandomDeath(this);
        setDivorce(new DisabledRandomDivorce(getCampaignOptions()));
        setMarriage(new DisabledRandomMarriage(getCampaignOptions()));
        setProcreation(new DisabledRandomProcreation(getCampaignOptions()));
        personnelWhoAdvancedInXP = new ArrayList<>();
        retirementDefectionTracker = new RetirementDefectionTracker();
        turnoverRetirementInformation = new ArrayList<>();
        atbConfig = null;
        autosaveService = new AutosaveService();
        hasActiveContract = false;
        campaignSummary = new CampaignSummary(this);
        quartermaster = new Quartermaster(this);
        fieldKitchenWithinCapacity = false;
        autoResolveBehaviorSettings = BehaviorSettingsFactory.getInstance().DEFAULT_BEHAVIOR;
        automatedMothballUnits = new ArrayList<>();
        temporaryPrisonerCapacity = DEFAULT_TEMPORARY_CAPACITY;
        processProcurement = true;
        topUpWeekly = false;
        ignoreMothballed = true;
        ignoreSparesUnderQuality = QUALITY_A;

        // Library initialization
        randomEventLibraries = new RandomEventLibraries();
        factionStandingUltimatumsLibrary = new FactionStandingUltimatumsLibrary();
    }

    /**
     * @return the app
     */
    public MekHQ getApp() {
        return app;
    }

    /**
     * @param app the app to set
     */
    public void setApp(MekHQ app) {
        this.app = app;
    }

    /**
     * @param overviewLoadingValue the overviewLoadingValue to set
     */
    public void setOverviewLoadingValue(boolean overviewLoadingValue) {
        this.overviewLoadingValue = overviewLoadingValue;
    }

    public Game getGame() {
        return game;
    }

    public Player getPlayer() {
        return player;
    }

    public void setId(UUID id) {
        this.id = id;
    }

    public UUID getId() {
        return id;
    }

    public void setVersion(Version version) {
        this.version = version;
    }

    public @Nullable Version getVersion() {
        return version;
    }

    public String getName() {
        return name;
    }

    public void setName(String s) {
        this.name = s;
    }

    public Era getEra() {
        return Eras.getInstance().getEra(getLocalDate());
    }

    public String getTitle() {
        return getName() +
                     " (" +
                     getFaction().getFullName(getGameYear()) +
                     ')' +
                     " - " +
                     MekHQ.getMHQOptions().getLongDisplayFormattedDate(getLocalDate()) +
                     " (" +
                     getEra() +
                     ')';
    }

    public LocalDate getLocalDate() {
        return currentDay;
    }

    public void setLocalDate(LocalDate currentDay) {
        this.currentDay = currentDay;
    }

    public LocalDate getCampaignStartDate() {
        return campaignStartDate;
    }

    public void setCampaignStartDate(LocalDate campaignStartDate) {
        this.campaignStartDate = campaignStartDate;
    }

    public PlanetarySystem getCurrentSystem() {
        return location.getCurrentSystem();
    }

    public boolean isAvoidingEmptySystems() {
        return isAvoidingEmptySystems;
    }

    public void setIsAvoidingEmptySystems(boolean isAvoidingEmptySystems) {
        this.isAvoidingEmptySystems = isAvoidingEmptySystems;
    }

    public boolean isOverridingCommandCircuitRequirements() {
        return isOverridingCommandCircuitRequirements;
    }

    public void setIsOverridingCommandCircuitRequirements(boolean isOverridingCommandCircuitRequirements) {
        this.isOverridingCommandCircuitRequirements = isOverridingCommandCircuitRequirements;
    }

    /**
     * Returns the Hiring Hall level from the force's current system on the current date. If there is no hiring hall
     * present, the level is HiringHallLevel.NONE.
     *
     * @return The Hiring Hall level of the current system at the present date.
     */
    public HiringHallLevel getSystemHiringHallLevel() {
        return getCurrentSystem().getHiringHallLevel(getLocalDate());
    }

    public Money getFunds() {
        return finances.getBalance();
    }

    public void setForces(Force f) {
        forces = f;
    }

    public Force getForces() {
        return forces;
    }

    public List<Force> getAllForces() {
        return new ArrayList<>(forceIds.values());
    }

    /**
     * Retrieves all units in the Table of Organization and Equipment (TOE).
     *
     * <p>This method provides a list of unique identifiers for all units currently included in the force's TOE
     * structure.</p>
     *
     * @param standardForcesOnly if {@code true}, returns only units in {@link ForceType#STANDARD} forces; if
     *                           {@code false}, returns all units.
     *
     * @return a List of UUID objects representing all units in the TOE according to the specified filter
     *
     * @author Illiani
     * @since 0.50.05
     */
    public List<UUID> getAllUnitsInTheTOE(boolean standardForcesOnly) {
        return forces.getAllUnits(standardForcesOnly);
    }

    /**
     * Adds a {@link CombatTeam} to the {@code combatTeams} {@link Hashtable} using {@code forceId} as the key.
     *
     * @param combatTeam the {@link CombatTeam} to be added to the {@link Hashtable}
     */
    public void addCombatTeam(CombatTeam combatTeam) {
        combatTeams.put(combatTeam.getForceId(), combatTeam);
    }

    /**
     * Removes a {@link CombatTeam} from the {@code combatTeams} {@link Hashtable} using {@code forceId} as the key.
     *
     * @param forceId the key of the {@link CombatTeam} to be removed from the {@link Hashtable}
     */
    public void removeCombatTeam(final int forceId) {
        this.combatTeams.remove(forceId);
    }

    /**
     * Returns the {@link Hashtable} using the combatTeam's {@code forceId} as the key and containing all the
     * {@link CombatTeam} objects after removing the ineligible ones. Although sanitization might not be necessary, it
     * ensures that there is no need for {@code isEligible()} checks when fetching the {@link Hashtable}.
     *
     * @return the sanitized {@link Hashtable} of {@link CombatTeam} objects stored in the current campaign.
     */
    public Hashtable<Integer, CombatTeam> getCombatTeamsTable() {
        // Here we sanitize the list, ensuring ineligible formations have been removed
        // before
        // returning the hashtable. In theory, this shouldn't be necessary, however,
        // having this
        // sanitizing step should remove the need for isEligible() checks whenever we
        // fetch the
        // hashtable.
        for (Force force : getAllForces()) {
            int forceId = force.getId();
            if (combatTeams.containsKey(forceId)) {
                CombatTeam combatTeam = combatTeams.get(forceId);

                if (combatTeam.isEligible(this)) {
                    continue;
                }
            } else {
                CombatTeam combatTeam = new CombatTeam(forceId, this);

                if (combatTeam.isEligible(this)) {
                    combatTeams.put(forceId, combatTeam);
                    continue;
                }
            }

            combatTeams.remove(forceId);
        }

        return combatTeams;
    }

    /**
     * Returns an {@link ArrayList} of all {@link CombatTeam} objects in the {@code combatTeams} {@link Hashtable}.
     * Calls the {@code getCombatTeamsTable()} method to sanitize the {@link Hashtable} before conversion to
     * {@link ArrayList}.
     *
     * @return an {@link ArrayList} of all the {@link CombatTeam} objects in the {@code combatTeams} {@link Hashtable}
     */
    public ArrayList<CombatTeam> getAllCombatTeams() {
        // This call allows us to utilize the self-sanitizing feature of
        // getCombatTeamsTable(),
        // without needing to directly include the code here, too.
        combatTeams = getCombatTeamsTable();

        return combatTeams.values()
                     .stream()
                     .filter(l -> forceIds.containsKey(l.getForceId()))
                     .collect(Collectors.toCollection(ArrayList::new));
    }

    public void setShoppingList(ShoppingList sl) {
        shoppingList = sl;
    }

    public ShoppingList getShoppingList() {
        return shoppingList;
    }

    // region Markets
    public PersonnelMarket getPersonnelMarket() {
        return personnelMarket;
    }

    public void setPersonnelMarket(final PersonnelMarket personnelMarket) {
        this.personnelMarket = personnelMarket;
    }

    public AbstractContractMarket getContractMarket() {
        return contractMarket;
    }

    public void setContractMarket(final AbstractContractMarket contractMarket) {
        this.contractMarket = contractMarket;
    }

    public AbstractUnitMarket getUnitMarket() {
        return unitMarket;
    }

    public void setUnitMarket(final AbstractUnitMarket unitMarket) {
        this.unitMarket = unitMarket;
    }

    public NewPersonnelMarket getNewPersonnelMarket() {
        return newPersonnelMarket;
    }

    public void setNewPersonnelMarket(final NewPersonnelMarket newPersonnelMarket) {
        this.newPersonnelMarket = newPersonnelMarket;
    }
    // endregion Markets

    // region Personnel Modules
    public void resetRandomDeath() {
        this.randomDeath = new RandomDeath(this);
    }

    public AbstractDivorce getDivorce() {
        return divorce;
    }

    public void setDivorce(final AbstractDivorce divorce) {
        this.divorce = divorce;
    }

    public AbstractMarriage getMarriage() {
        return marriage;
    }

    public void setMarriage(final AbstractMarriage marriage) {
        this.marriage = marriage;
    }

    public AbstractProcreation getProcreation() {
        return procreation;
    }

    public void setProcreation(final AbstractProcreation procreation) {
        this.procreation = procreation;
    }
    // endregion Personnel Modules

    public void setRetirementDefectionTracker(RetirementDefectionTracker rdt) {
        retirementDefectionTracker = rdt;
    }

    public RetirementDefectionTracker getRetirementDefectionTracker() {
        return retirementDefectionTracker;
    }

    /**
     * Sets the list of personnel who have advanced in experience points (XP) via vocational xp.
     *
     * @param personnelWhoAdvancedInXP a {@link List} of {@link Person} objects representing personnel who have gained
     *                                 XP.
     */
    public void setPersonnelWhoAdvancedInXP(List<Person> personnelWhoAdvancedInXP) {
        this.personnelWhoAdvancedInXP = personnelWhoAdvancedInXP;
    }

    /**
     * Retrieves the list of personnel who have advanced in experience points (XP) via vocational xp.
     *
     * @return a {@link List} of {@link Person} objects representing personnel who have gained XP.
     */
    public List<Person> getPersonnelWhoAdvancedInXP() {
        return personnelWhoAdvancedInXP;
    }

    /**
     * Initializes the unit generator based on the method chosen in campaignOptions. Called when the unit generator is
     * first used or when the method has been changed in campaignOptions.
     */
    public void initUnitGenerator() {
        if (unitGenerator != null && unitGenerator instanceof RATManager) {
            MekHQ.unregisterHandler(unitGenerator);
        }
        if (campaignOptions.isUseStaticRATs()) {
            RATManager rm = new RATManager();
            while (!RandomUnitGenerator.getInstance().isInitialized()) {
                try {
                    Thread.sleep(50);
                } catch (InterruptedException e) {
                    logger.error("", e);
                }
            }
            rm.setSelectedRATs(campaignOptions.getRATs());
            rm.setIgnoreRatEra(campaignOptions.isIgnoreRATEra());
            unitGenerator = rm;
        } else {
            unitGenerator = new RATGeneratorConnector(getGameYear());
        }
    }

    /**
     * @return - the class responsible for generating random units
     */
    public IUnitGenerator getUnitGenerator() {
        if (unitGenerator == null) {
            initUnitGenerator();
        }
        return unitGenerator;
    }

    public void setAtBEventProcessor(AtBEventProcessor processor) {
        atbEventProcessor = processor;
    }

    public void setAtBConfig(AtBConfiguration config) {
        atbConfig = config;
    }

    public AtBConfiguration getAtBConfig() {
        if (atbConfig == null) {
            atbConfig = AtBConfiguration.loadFromXml();
        }
        return atbConfig;
    }

    // region Ship Search

    /**
     * Sets the date a ship search was started, or null if no search is in progress.
     */
    public void setShipSearchStart(@Nullable LocalDate shipSearchStart) {
        this.shipSearchStart = shipSearchStart;
    }

    /**
     * @return The date a ship search was started, or null if none is in progress.
     */
    public LocalDate getShipSearchStart() {
        return shipSearchStart;
    }

    /**
     * Sets the lookup name of the available ship, or null if none were found.
     */
    public void setShipSearchResult(@Nullable String result) {
        shipSearchResult = result;
    }

    /**
     * @return The lookup name of the available ship, or null if none is available
     */
    public String getShipSearchResult() {
        return shipSearchResult;
    }

    /**
     * @return The date the ship is no longer available, if there is one.
     */
    public LocalDate getShipSearchExpiration() {
        return shipSearchExpiration;
    }

    public void setShipSearchExpiration(LocalDate shipSearchExpiration) {
        this.shipSearchExpiration = shipSearchExpiration;
    }

    /**
     * Sets the unit type to search for.
     */
    public void setShipSearchType(int unitType) {
        shipSearchType = unitType;
    }

    public void startShipSearch(int unitType) {
        setShipSearchStart(getLocalDate());
        setShipSearchType(unitType);
    }

    private void processShipSearch() {
        if (getShipSearchStart() == null) {
            return;
        }

        StringBuilder report = new StringBuilder();
        if (getFinances().debit(TransactionType.UNIT_PURCHASE,
              getLocalDate(),
              getAtBConfig().shipSearchCostPerWeek(),
              "Ship Search")) {
            report.append(getAtBConfig().shipSearchCostPerWeek().toAmountAndSymbolString())
                  .append(" deducted for ship search.");
        } else {
            addReport("<font color=" +
                            ReportingUtilities.getNegativeColor() +
                            ">Insufficient funds for ship search.</font>");
            setShipSearchStart(null);
            return;
        }

        long numDays = ChronoUnit.DAYS.between(getShipSearchStart(), getLocalDate());
        if (numDays > 21) {
            int roll = d6(2);
            TargetRoll target = getAtBConfig().shipSearchTargetRoll(shipSearchType, this);
            setShipSearchStart(null);
            report.append("<br/>Ship search target: ").append(target.getValueAsString()).append(" roll: ").append(roll);
            // TODO : mos zero should make ship available on retainer
            if (roll >= target.getValue()) {
                report.append("<br/>Search successful. ");

                MekSummary ms = getUnitGenerator().generate(getFaction().getShortName(),
                      shipSearchType,
                      -1,
                      getGameYear(),
                      getAtBUnitRatingMod());

                if (ms == null) {
                    ms = getAtBConfig().findShip(shipSearchType);
                }

                if (ms != null) {
                    setShipSearchResult(ms.getName());
                    setShipSearchExpiration(getLocalDate().plusDays(31));
                    report.append(getShipSearchResult())
                          .append(" is available for purchase for ")
                          .append(Money.of(ms.getCost()).toAmountAndSymbolString())
                          .append(" until ")
                          .append(MekHQ.getMHQOptions().getDisplayFormattedDate(getShipSearchExpiration()));
                } else {
                    report.append(" <font color=")
                          .append(ReportingUtilities.getNegativeColor())
                          .append(">Could not determine ship type.</font>");
                }
            } else {
                report.append("<br/>Ship search unsuccessful.");
            }
        }
        addReport(report.toString());
    }

    public void purchaseShipSearchResult() {
        MekSummary ms = MekSummaryCache.getInstance().getMek(getShipSearchResult());
        if (ms == null) {
            logger.error("Cannot find entry for {}", getShipSearchResult());
            return;
        }

        Money cost = Money.of(ms.getCost());

        if (getFunds().isLessThan(cost)) {
            addReport("<font color='" +
                            ReportingUtilities.getNegativeColor() +
                            "'><b> You cannot afford this unit. Transaction cancelled</b>.</font>");
            return;
        }

        MekFileParser mekFileParser;

        try {
            mekFileParser = new MekFileParser(ms.getSourceFile(), ms.getEntryName());
        } catch (Exception ex) {
            logger.error("Unable to load unit: {}", ms.getEntryName(), ex);
            return;
        }

        Entity en = mekFileParser.getEntity();

        int transitDays = getCampaignOptions().isInstantUnitMarketDelivery() ?
                                0 :
                                calculatePartTransitTime(en.calcYearAvailability(getGameYear(),
                                      useClanTechBase(),
                                      getTechFaction()));

        getFinances().debit(TransactionType.UNIT_PURCHASE, getLocalDate(), cost, "Purchased " + en.getShortName());
        PartQuality quality = PartQuality.QUALITY_D;

        if (campaignOptions.isUseRandomUnitQualities()) {
            quality = Unit.getRandomUnitQuality(0);
        }

        addNewUnit(en, true, transitDays, quality);

        if (!getCampaignOptions().isInstantUnitMarketDelivery()) {
            addReport("<font color='" +
                            ReportingUtilities.getPositiveColor() +
                            "'>Unit will be delivered in " +
                            transitDays +
                            " days.</font>");
        }
        setShipSearchResult(null);
        setShipSearchExpiration(null);
    }
    // endregion Ship Search

    /**
     * Process retirements for retired personnel, if any.
     *
     * @param totalPayout     The total retirement payout.
     * @param unitAssignments List of unit assignments.
     *
     * @return False if there were payments AND they were unable to be processed, true otherwise.
     */
    public boolean applyRetirement(Money totalPayout, Map<UUID, UUID> unitAssignments) {
        turnoverRetirementInformation.clear();

        if ((totalPayout.isPositive()) || (null != getRetirementDefectionTracker().getRetirees())) {
            if (getFinances().debit(TransactionType.PAYOUT, getLocalDate(), totalPayout, "Final Payout")) {
                for (UUID pid : getRetirementDefectionTracker().getRetirees()) {
                    Person person = getPerson(pid);
                    boolean wasKilled = getRetirementDefectionTracker().getPayout(pid).isWasKilled();
                    boolean wasSacked = getRetirementDefectionTracker().getPayout(pid).isWasSacked();

                    if ((!wasKilled) && (!wasSacked)) {
                        if (!person.getPermanentInjuries().isEmpty()) {
                            person.changeStatus(this, getLocalDate(), PersonnelStatus.RETIRED);
                        }
                        if (isBreakingContract(person,
                              getLocalDate(),
                              getCampaignOptions().getServiceContractDuration())) {
                            if (!getActiveContracts().isEmpty()) {
                                int roll = randomInt(20);

                                if (roll == 0) {
                                    person.changeStatus(this, getLocalDate(), PersonnelStatus.DEFECTED);
                                }
                            } else {
                                person.changeStatus(this, getLocalDate(), PersonnelStatus.RESIGNED);
                            }
                        } else if (person.getAge(getLocalDate()) >= 50) {
                            person.changeStatus(this, getLocalDate(), PersonnelStatus.RETIRED);
                        } else {
                            person.changeStatus(this, getLocalDate(), PersonnelStatus.RESIGNED);
                        }
                    }

                    if (!person.getStatus().isActive()) {
                        turnoverRetirementInformation.add(String.format(person.getStatus().getReportText(),
                              person.getHyperlinkedFullTitle()));
                    }

                    if (wasSacked) {
                        if (person.getPermanentInjuries().isEmpty()) {
                            person.changeStatus(this, getLocalDate(), PersonnelStatus.SACKED);
                        } else {
                            person.changeStatus(this, getLocalDate(), PersonnelStatus.RETIRED);
                        }
                    }

                    // civilian spouses follow their partner in departing
                    Person spouse = person.getGenealogy().getSpouse();

                    if ((spouse != null) && (spouse.getPrimaryRole().isCivilian())) {
                        addReport(spouse.getHyperlinkedFullTitle() +
                                        ' ' +
                                        resources.getString("turnoverJointDeparture.text"));
                        spouse.changeStatus(this, getLocalDate(), PersonnelStatus.LEFT);

                        turnoverRetirementInformation.add(spouse.getHyperlinkedFullTitle() +
                                                                ' ' +
                                                                resources.getString("turnoverJointDeparture.text"));
                    }

                    // non-civilian spouses may divorce the remaining partner
                    if ((person.getAge(getLocalDate()) >= 50) && (!campaignOptions.getRandomDivorceMethod().isNone())) {
                        if ((spouse != null) && (spouse.isDivorceable()) && (!spouse.getPrimaryRole().isCivilian())) {
                            if ((person.getStatus().isDefected()) || (randomInt(6) == 0)) {
                                getDivorce().divorce(this, getLocalDate(), person, SplittingSurnameStyle.WEIGHTED);

                                turnoverRetirementInformation.add(String.format(resources.getString("divorce.text"),
                                      person.getHyperlinkedFullTitle(),
                                      spouse.getHyperlinkedFullTitle()));
                            }
                        }
                    }

                    // This ensures children have a chance of following their parent into departure
                    // This needs to be after spouses, to ensure joint-departure spouses are
                    // factored in
                    for (Person child : person.getGenealogy().getChildren()) {
                        if ((child.isChild(getLocalDate())) && (!child.getStatus().isDepartedUnit())) {
                            boolean hasRemainingParent = child.getGenealogy()
                                                               .getParents()
                                                               .stream()
                                                               .anyMatch(parent -> (!parent.getStatus()
                                                                                           .isDepartedUnit()) &&
                                                                                         (!parent.getStatus()
                                                                                                 .isAbsent()));

                            // if there is a remaining parent, there is a 50/50 chance the child departs
                            if ((hasRemainingParent) && (randomInt(2) == 0)) {
                                addReport(child.getHyperlinkedFullTitle() +
                                                ' ' +
                                                resources.getString("turnoverJointDepartureChild.text"));
                                child.changeStatus(this, getLocalDate(), PersonnelStatus.LEFT);

                                turnoverRetirementInformation.add(child.getHyperlinkedFullTitle() +
                                                                        ' ' +
                                                                        resources.getString(
                                                                              "turnoverJointDepartureChild.text"));
                            }

                            // if there is no remaining parent, the child will always depart, unless the
                            // parents are dead
                            if ((!hasRemainingParent) && (child.getGenealogy().hasLivingParents())) {
                                addReport(child.getHyperlinkedFullTitle() +
                                                ' ' +
                                                resources.getString("turnoverJointDepartureChild.text"));
                                child.changeStatus(this, getLocalDate(), PersonnelStatus.LEFT);

                                turnoverRetirementInformation.add(child.getHyperlinkedFullTitle() +
                                                                        ' ' +
                                                                        resources.getString(
                                                                              "turnoverJointDepartureChild.text"));
                            } else if (!child.getGenealogy().hasLivingParents()) {
                                addReport(child.getHyperlinkedFullTitle() + ' ' + resources.getString("orphaned.text"));

                                turnoverRetirementInformation.add(child.getHyperlinkedFullTitle() +
                                                                        ' ' +
                                                                        resources.getString("orphaned.text"));
                                ServiceLogger.orphaned(person, getLocalDate());
                            }
                        }
                    }

                    if (unitAssignments.containsKey(pid)) {
                        removeUnit(unitAssignments.get(pid));
                    }
                }
                getRetirementDefectionTracker().resolveAllContracts();
                return true;
            }
        } else {
            addReport("<font color='" +
                            ReportingUtilities.getNegativeColor() +
                            "'>You cannot afford to make the final payments.</font>");
            return false;
        }

        return true;
    }

    public CampaignSummary getCampaignSummary() {
        return campaignSummary;
    }

    public News getNews() {
        return news;
    }

    /**
     * Add force to an existing superforce. This method will also assign the force an id and place it in the forceId
     * hash
     *
     * @param force      - the Force to add
     * @param superForce - the superforce to add the new force to
     */
    public void addForce(Force force, Force superForce) {
        int id = lastForceId + 1;
        force.setId(id);
        superForce.addSubForce(force, true);
        force.setScenarioId(superForce.getScenarioId(), this);
        forceIds.put(id, force);
        lastForceId = id;

        force.updateCommander(this);

        if (campaignOptions.isUseAtB()) {
            recalculateCombatTeams(this);
        }
    }

    public void moveForce(Force force, Force superForce) {
        Force parentForce = force.getParentForce();

        if (null != parentForce) {
            parentForce.removeSubForce(force.getId());
        }

        superForce.addSubForce(force, true);
        force.setScenarioId(superForce.getScenarioId(), this);

        // repopulate formation levels across the TO&E
        Force.populateFormationLevelsFromOrigin(this);
    }

    /**
     * This is used by the XML loader. The id should already be set for this force so don't increment
     *
     * @param force Force to add
     */
    public void importForce(Force force) {
        lastForceId = max(lastForceId, force.getId());
        forceIds.put(force.getId(), force);
    }

    /**
     * This is used by the XML loader. The id should already be set for this scenario so don't increment
     *
     * @param scenario Scenario to Add.
     */
    public void importScenario(Scenario scenario) {
        lastScenarioId = max(lastScenarioId, scenario.getId());
        scenarios.put(scenario.getId(), scenario);
    }

    public void addUnitToForce(final @Nullable Unit unit, final Force force) {
        addUnitToForce(unit, force.getId());
    }

    /**
     * Add unit to an existing force. This method will also assign that force's id to the unit.
     *
     * @param unit Unit to add to the existing force.
     * @param id   Force ID to add unit to
     */
    public void addUnitToForce(@Nullable Unit unit, int id) {
        if (unit == null) {
            return;
        }

        Force force = forceIds.get(id);
        Force prevForce = forceIds.get(unit.getForceId());
        boolean useTransfers = false;
        boolean transferLog = !getCampaignOptions().isUseTransfers();

        if (null != prevForce) {
            if (null != prevForce.getTechID()) {
                unit.removeTech();
            }
            // We log removal if we don't use transfers or if it can't be assigned to a new
            // force
            prevForce.removeUnit(this, unit.getId(), transferLog || (force == null));
            useTransfers = !transferLog;
            MekHQ.triggerEvent(new OrganizationChangedEvent(this, prevForce, unit));
        }

        if (null != force) {
            unit.setForceId(id);
            unit.setScenarioId(force.getScenarioId());
            if (null != force.getTechID()) {
                Person forceTech = getPerson(force.getTechID());
                if (forceTech.canTech(unit.getEntity())) {
                    if (null != unit.getTech()) {
                        unit.removeTech();
                    }

                    unit.setTech(forceTech);
                } else {
                    String cantTech = forceTech.getFullName() +
                                            " cannot maintain " +
                                            unit.getName() +
                                            '\n' +
                                            "You will need to assign a tech manually.";
                    JOptionPane.showMessageDialog(null, cantTech, "Warning", JOptionPane.WARNING_MESSAGE);
                }
            }
            force.addUnit(this, unit.getId(), useTransfers, prevForce);
            MekHQ.triggerEvent(new OrganizationChangedEvent(this, force, unit));
        }

        if (campaignOptions.isUseAtB()) {
            recalculateCombatTeams(this);
        }
    }

    /**
     * Adds force and all its sub-forces to the Combat Teams table
     */
    private void addAllCombatTeams(Force force) {
        recalculateCombatTeams(this);

        for (Force subForce : force.getSubForces()) {
            addAllCombatTeams(subForce);
        }
    }

    // region Missions/Contracts

    /**
     * Add a mission to the campaign
     *
     * @param mission The mission to be added
     */
    public void addMission(Mission mission) {
        int missionID = lastMissionId + 1;
        mission.setId(missionID);
        missions.put(missionID, mission);
        lastMissionId = missionID;
        MekHQ.triggerEvent(new MissionNewEvent(mission));
    }

    /**
     * Imports a {@link Mission} into a campaign.
     *
     * @param mission Mission to import into the campaign.
     */
    public void importMission(final Mission mission) {
        mission.getScenarios().forEach(this::importScenario);
        addMissionWithoutId(mission);
        StratconContractInitializer.restoreTransientStratconInformation(mission, this);
    }

    private void addMissionWithoutId(Mission m) {
        lastMissionId = max(lastMissionId, m.getId());
        missions.put(m.getId(), m);
        MekHQ.triggerEvent(new MissionNewEvent(m));
    }

    /**
     * @param id the mission's id
     *
     * @return the mission in question
     */
    public @Nullable Mission getMission(int id) {
        return missions.get(id);
    }

    /**
     * @return an <code>Collection</code> of missions in the campaign
     */
    public Collection<Mission> getMissions() {
        return missions.values();
    }

    /**
     * @return missions List sorted with complete missions at the bottom
     */
    public List<Mission> getSortedMissions() {
        return getMissions().stream()
                     .sorted(Comparator.comparing(Mission::getStatus)
                                   .thenComparing(m -> (m instanceof Contract) ?
                                                             ((Contract) m).getStartDate() :
                                                             LocalDate.now()))
                     .collect(Collectors.toList());
    }

    public List<Mission> getActiveMissions(final boolean excludeEndDateCheck) {
        return getMissions().stream()
                     .filter(m -> m.isActiveOn(getLocalDate(), excludeEndDateCheck))
                     .collect(Collectors.toList());
    }

    public List<Mission> getCompletedMissions() {
        return getMissions().stream().filter(m -> m.getStatus().isCompleted()).collect(Collectors.toList());
    }

    /**
     * Retrieves a list of currently active contracts.
     *
     * <p>This method is a shorthand for {@link #getActiveContracts(boolean)} with {@code includeFutureContracts}
     * set to {@code false}. It fetches all contracts from the list of missions and filters them for those that are
     * currently active on the current local date.</p>
     *
     * @return A list of {@link Contract} objects that are currently active.
     */
    public List<Contract> getActiveContracts() {
        return getActiveContracts(false);
    }

    /**
     * Retrieves a list of active contracts, with an option to include future contracts.
     *
     * <p>This method iterates through all missions and checks if they are instances of {@link Contract}.
     * If so, it filters them based on their active status, as determined by the
     * {@link Contract#isActiveOn(LocalDate, boolean)} method.</p>
     *
     * @param includeFutureContracts If {@code true}, contracts that are scheduled to start in the future will also be
     *                               included in the final result. If {@code false}, only contracts active on the
     *                               current local date are included.
     *
     * @return A list of {@link Contract} objects that match the active criteria.
     */
    public List<Contract> getActiveContracts(boolean includeFutureContracts) {
        List<Contract> activeContracts = new ArrayList<>();

        for (Mission mission : getMissions()) {
            // Skip if the mission is not a Contract
            if (!(mission instanceof Contract contract)) {
                continue;
            }

            if (contract.isActiveOn(getLocalDate(), includeFutureContracts)) {
                activeContracts.add(contract);
            }
        }

        return activeContracts;
    }

    /**
     * Retrieves a list of future contracts.
     *
     * <p>This method fetches all missions and checks if they are instances of {@link Contract}. It filters the
     * contracts where the start date is after the current day.</p>
     *
     * @return A list of {@link Contract} objects whose start dates are in the future.
     */
    public List<Contract> getFutureContracts() {
        List<Contract> activeContracts = new ArrayList<>();

        for (Mission mission : getMissions()) {
            // Skip if the mission is not a Contract
            if (!(mission instanceof Contract contract)) {
                continue;
            }

            if (contract.getStartDate().isAfter(currentDay)) {
                activeContracts.add(contract);
            }
        }

        return activeContracts;
    }

    public List<AtBContract> getAtBContracts() {
        return getMissions().stream()
                     .filter(c -> c instanceof AtBContract)
                     .map(c -> (AtBContract) c)
                     .collect(Collectors.toList());
    }

    /**
     * Determines whether there is an active AtB (Against the Bot) contract. This method checks if there are contracts
     * currently active. Optionally, it can also consider future contracts that have been accepted but have not yet
     * started.
     *
     * @param includeFutureContracts a boolean indicating whether contracts that have been accepted but have not yet
     *                               started should also be considered as active.
     *
     * @return {@code true} if there is any currently active AtB contract, or if {@code includeFutureContracts} is
     *       {@code true} and there are future contracts starting after the current date. Otherwise, {@code false}.
     *
     * @see #hasFutureAtBContract()
     */
    public boolean hasActiveAtBContract(boolean includeFutureContracts) {
        if (!getActiveAtBContracts().isEmpty()) {
            return true;
        }

        if (includeFutureContracts) {
            return hasFutureAtBContract();
        }

        return false;
    }

    /**
     * Checks if there is at least one active AtB (Against the Bot) contract, using the default search parameters.
     *
     * @return {@code true} if an active AtB contract exists; {@code false} otherwise
     *
     * @author Illiani
     * @since 0.50.06
     */
    public boolean hasActiveAtBContract() {
        return hasActiveAtBContract(false);
    }

    /**
     * Determines whether there are any future AtB (Against the Bot) contracts. A future contract is defined as a
     * contract that has been accepted but has a start date later than the current day.
     *
     * @return true if there is at least one future AtB contract (accepted but starting after the current date).
     *       Otherwise, false.
     */
    public boolean hasFutureAtBContract() {
        List<AtBContract> contracts = getAtBContracts();

        for (AtBContract contract : contracts) {
            // This catches any contracts that have been accepted, but haven't yet started
            if (contract.getStartDate().isAfter(currentDay)) {
                return true;
            }
        }

        return false;
    }

    public List<AtBContract> getActiveAtBContracts() {
        return getActiveAtBContracts(false);
    }

    public List<AtBContract> getActiveAtBContracts(boolean excludeEndDateCheck) {
        return getMissions().stream()
                     .filter(c -> (c instanceof AtBContract) && c.isActiveOn(getLocalDate(), excludeEndDateCheck))
                     .map(c -> (AtBContract) c)
                     .collect(Collectors.toList());
    }

    public List<AtBContract> getCompletedAtBContracts() {
        return getMissions().stream()
                     .filter(c -> (c instanceof AtBContract) && c.getStatus().isCompleted())
                     .map(c -> (AtBContract) c)
                     .collect(Collectors.toList());
    }

    /**
     * @return whether the current campaign has an active contract for the current date
     */
    public boolean hasActiveContract() {
        return hasActiveContract;
    }

    /**
     * This is used to check if the current campaign has one or more active contacts, and sets the value of
     * hasActiveContract based on that check. This value should not be set elsewhere
     */
    public void setHasActiveContract() {
        hasActiveContract = getMissions().stream()
                                  .anyMatch(c -> (c instanceof Contract) && c.isActiveOn(getLocalDate()));
    }
    // endregion Missions/Contracts

    /**
     * Adds scenario to existing mission, generating a report.
     */
    public void addScenario(Scenario s, Mission m) {
        addScenario(s, m, false);
    }

    /**
     * Add scenario to an existing mission. This method will also assign the scenario an id, provided that it is a new
     * scenario. It then adds the scenario to the scenarioId hash.
     * <p>
     * Scenarios with previously set ids can be sent to this mission, allowing one to remove and then re-add scenarios
     * if needed. This functionality is used in the
     * <code>AtBScenarioFactory</code> class in method
     * <code>createScenariosForNewWeek</code> to
     * ensure that scenarios are generated properly.
     *
     * @param s              - the Scenario to add
     * @param m              - the mission to add the new scenario to
     * @param suppressReport - whether to suppress the campaign report
     */
    public void addScenario(Scenario s, Mission m, boolean suppressReport) {
        final boolean newScenario = s.getId() == Scenario.S_DEFAULT_ID;
        final int id = newScenario ? ++lastScenarioId : s.getId();
        s.setId(id);
        m.addScenario(s);
        scenarios.put(id, s);

        if (newScenario && !suppressReport) {
            addReport(MessageFormat.format(resources.getString("newAtBScenario.format"),
                  s.getHyperlinkedName(),
                  MekHQ.getMHQOptions().getDisplayFormattedDate(s.getDate())));
        }

        MekHQ.triggerEvent(new ScenarioNewEvent(s));
    }

    public Scenario getScenario(int id) {
        return scenarios.get(id);
    }

    public Collection<Scenario> getScenarios() {
        return scenarios.values();
    }

    public void setLocation(CurrentLocation l) {
        location = l;
    }

    /**
     * Moves immediately to a {@link PlanetarySystem}.
     *
     * @param s The {@link PlanetarySystem} the campaign has been moved to.
     */
    public void moveToPlanetarySystem(PlanetarySystem s) {
        setLocation(new CurrentLocation(s, 0.0));
        MekHQ.triggerEvent(new LocationChangedEvent(getLocation(), false));
    }

    public CurrentLocation getLocation() {
        return location;
    }

    /**
     * Imports a {@link Unit} into a campaign.
     *
     * @param unit A {@link Unit} to import into the campaign.
     */
    public void importUnit(Unit unit) {
        Objects.requireNonNull(unit);

        logger.debug("Importing unit: ({}): {}", unit.getId(), unit.getName());

        getHangar().addUnit(unit);

        checkDuplicateNamesDuringAdd(unit.getEntity());

        // Assign an entity ID to our new unit
        if (Entity.NONE == unit.getEntity().getId()) {
            unit.getEntity().setId(game.getNextEntityId());
        }

        // Entity should exist before we initialize transport space
        game.addEntity(unit.getEntity());

        unit.initializeAllTransportSpace();

        if (!unit.isMothballed()) {
            for (CampaignTransportType campaignTransportType : CampaignTransportType.values()) {
                if (!unit.getTransportCapabilities(campaignTransportType).isEmpty()) {
                    addCampaignTransport(campaignTransportType, unit);
                }
            }
        }

    }

    /**
     * Adds a transport (Unit) to the list specified transporters map. This transporters map is used to store
     * transports, the kinds of transporters they have, and their remaining capacity. The transporters map is meant to
     * be utilized by the GUI.
     *
     * @param campaignTransportType Transport Type (enum) we're adding to
     * @param unit                  unit with transport capabilities
     *
     * @see CampaignTransporterMap
     */
    public void addCampaignTransport(CampaignTransportType campaignTransportType, Unit unit) {
        if (campaignTransportType.isShipTransport()) {
            shipTransporters.addTransporter(unit);
        } else if (campaignTransportType.isTacticalTransport()) {
            tacticalTransporters.addTransporter(unit);
        } else if (campaignTransportType.isTowTransport()) {
            towTransporters.addTransporter(unit);
        }
    }

    /**
     * This will update the transport in the transports list with current capacities. When a unit is added or removed
     * from a transport, that information needs updated in the campaign transport map. This method will update the map
     * for every {@code CampaignTransportType} for the given transport.
     *
     * @param transport Unit
     *
     * @see Campaign#updateTransportInTransports(CampaignTransportType, Unit)
     */
    public void updateTransportInTransports(Unit transport) {
        for (CampaignTransportType campaignTransportType : CampaignTransportType.values()) {
            updateTransportInTransports(campaignTransportType, transport);
        }
    }

    /**
     * This will update the transport in the transports list with current capacities. When a unit is added or removed
     * from a transport, that information needs updated in the campaign transport map. This method takes the
     * CampaignTransportType and transport as inputs and updates the map with the current capacities of the transport.
     *
     * @param campaignTransportType type (Enum) of TransportedUnitsSummary we're interested in
     * @param transport             Unit
     */
    public void updateTransportInTransports(CampaignTransportType campaignTransportType, Unit transport) {
        Objects.requireNonNull(getCampaignTransporterMap(campaignTransportType))
              .updateTransportInTransporterMap(transport);
    }

    /**
     * Deletes an entry from the list of specified list of transports. This gets updated when the transport should no
     * longer be in the CampaignTransporterMap, such as when Transport is mothballed or removed from the campaign.
     *
     * @param campaignTransportType Transport Type (enum) we're checking
     * @param unit                  - The ship we want to remove from this Set
     *
     * @see CampaignTransporterMap
     */
    public void removeCampaignTransporter(CampaignTransportType campaignTransportType, Unit unit) {
        if (campaignTransportType.isShipTransport()) {
            shipTransporters.removeTransport(unit);
        } else if (campaignTransportType.isTacticalTransport()) {
            tacticalTransporters.removeTransport(unit);
        } else if (campaignTransportType.isTowTransport()) {
            towTransporters.removeTransport(unit);
        }
    }

    /**
     * This is for adding a TestUnit that was previously created and had parts added to it. We need to do the normal
     * stuff, but we also need to take the existing parts and add them to the campaign.
     *
     * @param testUnit TestUnit to add.
     */
    public void addTestUnit(TestUnit testUnit) {
        // we really just want the entity and the parts so let's just wrap that around a new unit.
        Unit unit = new Unit(testUnit.getEntity(), this);
        getHangar().addUnit(unit);

        // we decided we like the test unit so much we are going to keep it
        unit.getEntity().setOwner(player);
        unit.getEntity().setGame(game);
        unit.getEntity().setExternalIdAsString(unit.getId().toString());
        unit.setMaintenanceMultiplier(getCampaignOptions().getDefaultMaintenanceTime());

        // now lets grab the parts from the test unit and set them up with this unit
        for (Part p : testUnit.getParts()) {
            unit.addPart(p);
            getQuartermaster().addPart(p, 0);
        }

        unit.resetPilotAndEntity();

        if (!unit.isRepairable()) {
            unit.setSalvage(true);
        }

        // Assign an entity ID to our new unit
        if (Entity.NONE == unit.getEntity().getId()) {
            unit.getEntity().setId(game.getNextEntityId());
        }
        game.addEntity(unit.getEntity());

        checkDuplicateNamesDuringAdd(unit.getEntity());
        addReport(unit.getHyperlinkedName() + " has been added to the unit roster.");
    }

    /**
     * Add a new unit to the campaign and set its quality to D.
     *
     * @param en             An <code>Entity</code> object that the new unit will be wrapped around
     * @param allowNewPilots A boolean indicating whether to add new pilots for the unit
     * @param days           The number of days for the new unit to arrive
     *
     * @return The newly added unit
     */
    public Unit addNewUnit(Entity en, boolean allowNewPilots, int days) {
        return addNewUnit(en, allowNewPilots, days, PartQuality.QUALITY_D);
    }

    /**
     * Add a new unit to the campaign and set its quality.
     *
     * @param en             An <code>Entity</code> object that the new unit will be wrapped around
     * @param allowNewPilots A boolean indicating whether to add new pilots for the unit
     * @param days           The number of days for the new unit to arrive
     * @param quality        The quality of the new unit (0-5)
     *
     * @return The newly added unit
     *
     * @throws IllegalArgumentException If the quality is not within the valid range (0-5)
     */
    public Unit addNewUnit(Entity en, boolean allowNewPilots, int days, PartQuality quality) {
        Unit unit = new Unit(en, this);
        unit.setMaintenanceMultiplier(getCampaignOptions().getDefaultMaintenanceTime());
        getHangar().addUnit(unit);

        // reset the game object
        en.setOwner(player);
        en.setGame(game);
        en.setExternalIdAsString(unit.getId().toString());

        // Added to avoid the 'default force bug' when calculating cargo
        removeUnitFromForce(unit);

        unit.initializeParts(true);
        unit.runDiagnostic(false);
        if (!unit.isRepairable()) {
            unit.setSalvage(true);
        }

        unit.setDaysToArrival(days);

        if (days > 0) {
            unit.setMothballed(campaignOptions.isMothballUnitMarketDeliveries());
        }

        if (allowNewPilots) {
            Map<CrewType, Collection<Person>> newCrew = Utilities.genRandomCrewWithCombinedSkill(this,
                  unit,
                  getFaction().getShortName());
            newCrew.forEach((type, personnel) -> personnel.forEach(p -> type.getAddMethod().accept(unit, p)));
        }

        unit.resetPilotAndEntity();

        unit.setQuality(quality);

        // Assign an entity ID to our new unit
        if (Entity.NONE == en.getId()) {
            en.setId(game.getNextEntityId());
        }
        game.addEntity(en);

        unit.initializeAllTransportSpace();

        if (!unit.isMothballed()) {
            for (CampaignTransportType campaignTransportType : CampaignTransportType.values()) {
                if (!unit.getTransportCapabilities(campaignTransportType).isEmpty()) {
                    addCampaignTransport(campaignTransportType, unit);
                }
            }
        }

        checkDuplicateNamesDuringAdd(en);
        addReport(unit.getHyperlinkedName() + " has been added to the unit roster.");
        MekHQ.triggerEvent(new UnitNewEvent(unit));

        return unit;
    }

    /**
     * @return the current hangar containing the player's units.
     */
    public Hangar getHangar() {
        return units;
    }

    /**
     * Gets statistics related to units in the hangar.
     */
    public HangarStatistics getHangarStatistics() {
        return new HangarStatistics(getHangar());
    }

    /**
     * Gets statistics related to cargo in the hangar.
     */
    public CargoStatistics getCargoStatistics() {
        return new CargoStatistics(this);
    }

    public Collection<Unit> getUnits() {
        return getHangar().getUnits();
    }

    /**
     * Retrieves a collection of units that are not mothballed or being salvaged.
     *
     * @return a collection of active units
     */
    public Collection<Unit> getActiveUnits() {
        return getHangar().getUnits().stream().filter(unit -> !unit.isMothballed() && !unit.isSalvage()).toList();
    }

    public List<Entity> getEntities() {
        return getUnits().stream().map(Unit::getEntity).collect(Collectors.toList());
    }

    public Unit getUnit(UUID id) {
        return getHangar().getUnit(id);
    }

    // region Personnel
    // region Person Creation

    /**
     * Creates a new dependent with given gender. The origin faction and planet are set to null.
     *
     * @param gender The {@link Gender} of the new dependent.
     *
     * @return Return a {@link Person} object representing the new dependent.
     */
    public Person newDependent(Gender gender) {
        return newDependent(gender, null, null);
    }

    /**
     * Creates a new dependent with the given gender, origin faction, and origin planet.
     *
     * @param gender        The {@link Gender} of the new dependent.
     * @param originFaction The {@link Faction} that represents the origin faction for the new dependent. This can be
     *                      null, suggesting the faction will be chosen based on campaign options.
     * @param originPlanet  The {@link Planet} that represents the origin planet for the new dependent. This can be
     *                      null, suggesting the planet will be chosen based on campaign options.
     *
     * @return Return a {@link Person} object representing the new dependent.
     */
    public Person newDependent(Gender gender, @Nullable Faction originFaction, @Nullable Planet originPlanet) {
        PersonnelRole civilianProfession = PersonnelRole.MISCELLANEOUS_JOB;

        int dependentProfessionDieSize = campaignOptions.getDependentProfessionDieSize();
        if (dependentProfessionDieSize == 0 || randomInt(dependentProfessionDieSize) == 0) {
            civilianProfession = PersonnelRole.DEPENDENT;
        }

        int civilianProfessionDieSize = campaignOptions.getCivilianProfessionDieSize();
        if (civilianProfessionDieSize > 0) { // A value of 0 denotes that this system has been disabled
            if (randomInt(civilianProfessionDieSize) == 0) {
                List<PersonnelRole> civilianRoles = PersonnelRole.getCivilianRolesExceptNone();
                civilianProfession = ObjectUtility.getRandomItem(civilianRoles);
            }
        }

        // When a character is generated we include age checks to ensure they're old enough for the profession
        // chosen, so we don't need to include age-checks here.

        return newPerson(civilianProfession,
              PersonnelRole.NONE,
              new DefaultFactionSelector(getCampaignOptions().getRandomOriginOptions(), originFaction),
              new DefaultPlanetSelector(getCampaignOptions().getRandomOriginOptions(), originPlanet),
              gender);
    }

    /**
     * Generate a new Person of the given role using whatever randomization options have been given in the
     * CampaignOptions
     *
     * @param role The primary role
     *
     * @return A new {@link Person}.
     */
    public Person newPerson(final PersonnelRole role) {
        return newPerson(role, PersonnelRole.NONE);
    }

    /**
     * Generate a new Person of the given role using whatever randomization options have been given in the
     * CampaignOptions
     *
     * @param primaryRole   The primary role
     * @param secondaryRole A secondary role
     *
     * @return A new {@link Person}.
     */
    public Person newPerson(final PersonnelRole primaryRole, final PersonnelRole secondaryRole) {
        return newPerson(primaryRole, secondaryRole, getFactionSelector(), getPlanetSelector(), Gender.RANDOMIZE);
    }

    /**
     * Generate a new Person of the given role using whatever randomization options have been given in the
     * CampaignOptions
     *
     * @param primaryRole The primary role
     * @param factionCode The code for the faction this person is to be generated from
     * @param gender      The gender of the person to be generated, or a randomize it value
     *
     * @return A new {@link Person}.
     */
    public Person newPerson(final PersonnelRole primaryRole, final String factionCode, final Gender gender) {
        return newPerson(primaryRole,
              PersonnelRole.NONE,
              new DefaultFactionSelector(getCampaignOptions().getRandomOriginOptions(),
                    (factionCode == null) ? null : Factions.getInstance().getFaction(factionCode)),
              getPlanetSelector(),
              gender);
    }

    /**
     * Generate a new Person of the given role using whatever randomization options have been given in the
     * CampaignOptions
     *
     * @param primaryRole     The primary role
     * @param secondaryRole   A secondary role
     * @param factionSelector The faction selector to use for the person.
     * @param planetSelector  The planet selector for the person.
     * @param gender          The gender of the person to be generated, or a randomize it value
     *
     * @return A new {@link Person}.
     */
    public Person newPerson(final PersonnelRole primaryRole, final PersonnelRole secondaryRole,
          final AbstractFactionSelector factionSelector, final AbstractPlanetSelector planetSelector,
          final Gender gender) {
        return newPerson(primaryRole, secondaryRole, getPersonnelGenerator(factionSelector, planetSelector), gender);
    }

    /**
     * Generate a new {@link Person} of the given role, using the supplied {@link AbstractPersonnelGenerator}
     *
     * @param primaryRole        The primary role of the {@link Person}.
     * @param personnelGenerator The {@link AbstractPersonnelGenerator} to use when creating the {@link Person}.
     *
     * @return A new {@link Person} configured using {@code personnelGenerator}.
     */
    public Person newPerson(final PersonnelRole primaryRole, final AbstractPersonnelGenerator personnelGenerator) {
        return newPerson(primaryRole, PersonnelRole.NONE, personnelGenerator, Gender.RANDOMIZE);
    }

    /**
     * Generate a new {@link Person} of the given role, using the supplied {@link AbstractPersonnelGenerator}
     *
     * @param primaryRole        The primary role of the {@link Person}.
     * @param secondaryRole      The secondary role of the {@link Person}.
     * @param personnelGenerator The {@link AbstractPersonnelGenerator} to use when creating the {@link Person}.
     * @param gender             The gender of the person to be generated, or a randomize it value
     *
     * @return A new {@link Person} configured using {@code personnelGenerator}.
     */
    public Person newPerson(final PersonnelRole primaryRole, final PersonnelRole secondaryRole,
          final AbstractPersonnelGenerator personnelGenerator, final Gender gender) {
        final Person person = personnelGenerator.generate(this, primaryRole, secondaryRole, gender);

        // Assign a random portrait after we generate a new person
        if (getCampaignOptions().isUsePortraitForRole(primaryRole)) {
            assignRandomPortraitFor(person);
        }

        return person;
    }

    public Boolean getFieldKitchenWithinCapacity() {
        return fieldKitchenWithinCapacity;
    }
    // endregion Person Creation

    // region Personnel Recruitment

    /**
     * Recruits a person into the campaign roster using their current prisoner status, assuming recruitment is not
     * performed by a game master that recruitment actions should be logged, and the character should be employed.
     *
     * @param person the person to recruit; must not be {@code null}
     *
     * @return {@code true} if recruitment was successful and the person was added or employed; {@code false} otherwise
     *
     * @see #recruitPerson(Person, PrisonerStatus, boolean, boolean, boolean)
     */
    public boolean recruitPerson(Person person) {
        return recruitPerson(person, person.getPrisonerStatus(), false, true, true);
    }

    /**
     * @deprecated use {@link #recruitPerson(Person, boolean, boolean)} instead
     */
    @Deprecated(since = "0.50.06", forRemoval = true)
    public boolean recruitPerson(Person person, boolean gmAdd) {
        return recruitPerson(person, person.getPrisonerStatus(), gmAdd, true);
    }

    /**
     * Recruits a person into the campaign roster using their current prisoner status, allowing specification of both
     * game master and employment flags.
     * <p>
     * This is a convenience overload that enables logging and allows caller to choose whether the person is employed
     * upon recruitment.
     * </p>
     *
     * @param person the person to recruit; must not be {@code null}
     * @param gmAdd  if {@code true}, recruitment is performed by a game master (bypassing funds check)
     * @param employ if {@code true}, the person is marked as employed in the campaign
     *
     * @return {@code true} if recruitment was successful and personnel was added or employed; {@code false} otherwise
     *
     * @see #recruitPerson(Person, PrisonerStatus, boolean, boolean, boolean)
     */
    public boolean recruitPerson(Person person, boolean gmAdd, boolean employ) {
        return recruitPerson(person, person.getPrisonerStatus(), gmAdd, true, employ);
    }

    /**
     * @deprecated use {@link #recruitPerson(Person, PrisonerStatus, boolean)} instead
     */
    @Deprecated(since = "0.50.06", forRemoval = true)
    public boolean recruitPerson(Person person, PrisonerStatus prisonerStatus) {
        return recruitPerson(person, prisonerStatus, false, true);
    }

    /**
     * Recruits a person into the campaign roster with default parameters for game master and logging options.
     * <p>
     * This is a convenience overload that assumes recruitment is not performed by a game master and that recruitment
     * actions should be logged. If successful, the person is marked as employed based on the given flag.
     * </p>
     *
     * @param person         the person to recruit; must not be {@code null}
     * @param prisonerStatus the prison status to assign to the person
     * @param employ         if {@code true}, the person is marked as employed in the campaign
     *
     * @return {@code true} if recruitment was successful and personnel was added or employed; {@code false} otherwise
     *
     * @see #recruitPerson(Person, PrisonerStatus, boolean, boolean, boolean)
     */
    public boolean recruitPerson(Person person, PrisonerStatus prisonerStatus, boolean employ) {
        return recruitPerson(person, prisonerStatus, false, true, employ);
    }

    /**
     * @deprecated use {@link #recruitPerson(Person, PrisonerStatus, boolean, boolean, boolean)} instead.
     */
    @Deprecated(since = "0.50.06", forRemoval = true)
    public boolean recruitPerson(Person person, PrisonerStatus prisonerStatus, boolean gmAdd, boolean log) {
        return recruitPerson(person, prisonerStatus, gmAdd, log, true);
    }

    /**
     * Recruits a person into the campaign roster, handling employment status, prisoner status, finances, logging, and
     * optional relationship simulation.
     *
     * <p>If the {@code employ} parameter is {@code true} and the person is not already employed, this method
     * optionally deducts recruitment costs from campaign finances (unless performed by a game master). The person's
     * status and campaign logs are updated accordingly.</p>
     *
     * <p>If the person is a new recruit, their joining date and personnel entry are initialized, and relationship
     * history may be simulated based on campaign options and role.</p>
     *
     * <p>The method also manages staff role-specific timing pools and can log recruitment events.</p>
     *
     * @param person         the person to recruit; must not be {@code null}
     * @param prisonerStatus the prison status to assign to the person
     * @param gmAdd          if {@code true}, indicates the recruitment is being performed by a game master (bypassing
     *                       funds check)
     * @param log            if {@code true}, a record of the recruitment will be added to campaign logs
     * @param employ         if {@code true}, the person is marked as employed in the campaign
     *
     * @return {@code true} if recruitment was successful and personnel was added or employed; {@code false} on failure
     *       or insufficient funds
     */
    public boolean recruitPerson(Person person, PrisonerStatus prisonerStatus, boolean gmAdd, boolean log,
          boolean employ) {
        if (person == null) {
            logger.warn("A null person was passed into recruitPerson.");
            return false;
        }

        if (employ && !person.isEmployed()) {
            if (getCampaignOptions().isPayForRecruitment() && !gmAdd) {
                if (!getFinances().debit(TransactionType.RECRUITMENT,
                      getLocalDate(),
                      person.getSalary(this).multipliedBy(2),
                      String.format(resources.getString("personnelRecruitmentFinancesReason.text"),
                            person.getFullName()))) {
                    addReport(String.format(resources.getString("personnelRecruitmentInsufficientFunds.text"),
                          ReportingUtilities.getNegativeColor(),
                          person.getFullName()));
                    return false;
                }
            }
        }

        String formerSurname = person.getSurname();

        if (!personnel.containsValue(person)) {
            person.setJoinedCampaign(currentDay);
            personnel.put(person.getId(), person);

            if (getCampaignOptions().isUseSimulatedRelationships()) {
                if ((prisonerStatus.isFree()) &&
                          (!person.getOriginFaction().isClan()) &&
                          // We don't simulate for civilians, otherwise MekHQ will try to simulate the entire
                          // relationship history of everyone the recruit has ever married or birthed. This will
                          // cause a StackOverflow. -- Illiani, May/21/2025
                          (!person.getPrimaryRole().isCivilian())) {
                    simulateRelationshipHistory(person);
                }
            }
        }

        if (employ) {
            person.setEmployed(true);
            if (person.getPrimaryRole().isAstech()) {
                astechPoolMinutes += Person.PRIMARY_ROLE_SUPPORT_TIME;
                astechPoolOvertime += Person.PRIMARY_ROLE_OVERTIME_SUPPORT_TIME;
            } else if (person.getSecondaryRole().isAstech()) {
                astechPoolMinutes += Person.SECONDARY_ROLE_SUPPORT_TIME;
                astechPoolOvertime += Person.SECONDARY_ROLE_OVERTIME_SUPPORT_TIME;
            }
        } else {
            person.setEmployed(false);
        }

        person.setPrisonerStatus(this, prisonerStatus, log);

        if (log) {
            formerSurname = person.getSurname().equals(formerSurname) ?
                                  "" :
                                  ' ' +
                                        String.format(resources.getString("personnelRecruitmentFormerSurname.text") +
                                                            ' ', formerSurname);
            String add = !prisonerStatus.isFree() ?
                               (' ' +
                                      resources.getString(prisonerStatus.isBondsman() ?
                                                                "personnelRecruitmentBondsman.text" :
                                                                "personnelRecruitmentPrisoner.text")) :
                               "";
            addReport(String.format(resources.getString("personnelRecruitmentAddedToRoster.text"),
                  person.getHyperlinkedFullTitle(),
                  formerSurname,
                  add));
        }

        MekHQ.triggerEvent(new PersonNewEvent(person));
        return true;
    }

    private void simulateRelationshipHistory(Person person) {
        // how many weeks should the simulation run?
        LocalDate localDate = getLocalDate();
        long weeksBetween = ChronoUnit.WEEKS.between(person.getDateOfBirth().plusYears(18), localDate);

        // this means there is nothing to simulate
        if (weeksBetween == 0) {
            return;
        }

        Person babysFather = null;
        Person spousesBabysFather = null;
        List<Person> currentChildren = new ArrayList<>(); // Children that join with the character
        List<Person> priorChildren = new ArrayList<>(); // Children that were lost during divorce

        Person currentSpouse = null; // The current spouse
        List<Person> allSpouses = new ArrayList<>(); // All spouses current or divorced


        // run the simulation
        for (long weeksRemaining = weeksBetween; weeksRemaining >= 0; weeksRemaining--) {
            LocalDate currentDate = getLocalDate().minusWeeks(weeksRemaining);

            // first, we check for old relationships ending and new relationships beginning
            if (currentSpouse != null) {
                getDivorce().processNewWeek(this, currentDate, person, true);

                if (!person.getGenealogy().hasSpouse()) {
                    List<Person> toRemove = new ArrayList<>();

                    // there is a chance a departing spouse might take some of their children with
                    // them
                    for (Person child : currentChildren) {
                        if (child.getGenealogy().getParents().contains(currentSpouse)) {
                            if (randomInt(2) == 0) {
                                toRemove.add(child);
                            }
                        }
                    }

                    currentChildren.removeAll(toRemove);

                    priorChildren.addAll(toRemove);

                    currentSpouse = null;
                }
            } else {
                getMarriage().processBackgroundMarriageRolls(this, currentDate, person);

                if (person.getGenealogy().hasSpouse()) {
                    currentSpouse = person.getGenealogy().getSpouse();
                    allSpouses.add(currentSpouse);
                }
            }

            // then we check for children
            if ((person.getGender().isFemale()) && (!person.isPregnant())) {
                getProcreation().processRandomProcreationCheck(this,
                      localDate.minusWeeks(weeksRemaining),
                      person,
                      true);

                if (person.isPregnant()) {

                    if ((currentSpouse != null) && (currentSpouse.getGender().isMale())) {
                        babysFather = currentSpouse;
                    }
                }
            }

            if ((currentSpouse != null) && (currentSpouse.getGender().isFemale()) && (!currentSpouse.isPregnant())) {
                getProcreation().processRandomProcreationCheck(this,
                      localDate.minusWeeks(weeksRemaining),
                      currentSpouse,
                      true);

                if (currentSpouse.isPregnant()) {
                    if (person.getGender().isMale()) {
                        spousesBabysFather = person;
                    }
                }
            }

            if ((person.isPregnant()) && (currentDate.isAfter(person.getDueDate()))) {
                currentChildren.addAll(getProcreation().birthHistoric(this, currentDate, person, babysFather));
                babysFather = null;
            }

            if ((currentSpouse != null) &&
                      (currentSpouse.isPregnant()) &&
                      (currentDate.isAfter(currentSpouse.getDueDate()))) {
                currentChildren.addAll(getProcreation().birthHistoric(this,
                      currentDate,
                      currentSpouse,
                      spousesBabysFather));
                spousesBabysFather = null;
            }
        }

        // with the simulation concluded, we add the current spouse (if any) and any
        // remaining children to the unit
        for (Person spouse : allSpouses) {
            recruitPerson(spouse, PrisonerStatus.FREE, true, false, false);

            if (currentSpouse == spouse) {
                addReport(String.format(resources.getString("relativeJoinsForce.text"),
                      spouse.getHyperlinkedFullTitle(),
                      person.getHyperlinkedFullTitle(),
                      resources.getString("relativeJoinsForceSpouse.text")));
            } else {
                spouse.setStatus(PersonnelStatus.BACKGROUND_CHARACTER);
            }

            MekHQ.triggerEvent(new PersonChangedEvent(spouse));
        }

        List<Person> allChildren = new ArrayList<>();
        allChildren.addAll(currentChildren);
        allChildren.addAll(priorChildren);

        for (Person child : allChildren) {
            child.setOriginFaction(person.getOriginFaction());
            child.setOriginPlanet(person.getOriginPlanet());

            int age = child.getAge(localDate);

            // Limit skills by age for children and adolescents
            if (age < 16) {
                child.removeAllSkills();
            } else if (age < 18) {
                child.limitSkills(0);
            }

            // re-roll SPAs to include in any age and skill adjustments
            Enumeration<IOption> options = new PersonnelOptions().getOptions(PersonnelOptions.LVL3_ADVANTAGES);

            for (IOption option : Collections.list(options)) {
                child.getOptions().getOption(option.getName()).clearValue();
            }

            int experienceLevel = child.getExperienceLevel(this, false);

            // set loyalty
            if (experienceLevel <= 0) {
                person.setLoyalty(d6(3) + 2);
            } else if (experienceLevel == 1) {
                person.setLoyalty(d6(3) + 1);
            } else {
                person.setLoyalty(d6(3));
            }

            if (experienceLevel >= 0) {
                AbstractSpecialAbilityGenerator specialAbilityGenerator = new DefaultSpecialAbilityGenerator();
                specialAbilityGenerator.setSkillPreferences(new RandomSkillPreferences());
                specialAbilityGenerator.generateSpecialAbilities(this, child, experienceLevel);
            }

            recruitPerson(child, PrisonerStatus.FREE, true, false, false);

            if (currentChildren.contains(child)) {
                addReport(String.format(resources.getString("relativeJoinsForce.text"),
                      child.getHyperlinkedFullTitle(),
                      person.getHyperlinkedFullTitle(),
                      resources.getString("relativeJoinsForceChild.text")));
            } else {
                child.setStatus(PersonnelStatus.BACKGROUND_CHARACTER);
            }

            MekHQ.triggerEvent(new PersonChangedEvent(child));
        }

        MekHQ.triggerEvent(new PersonChangedEvent(person));
    }
    // endregion Personnel Recruitment

    // region Bloodnames

    /**
     * If the person does not already have a bloodname, assigns a chance of having one based on skill and rank. If the
     * roll indicates there should be a bloodname, one is assigned as appropriate to the person's phenotype and the
     * player's faction.
     *
     * @param person     The Bloodname candidate
     * @param ignoreDice If true, skips the random roll and assigns a Bloodname automatically
     */
    public void checkBloodnameAdd(Person person, boolean ignoreDice) {
        // if person is non-clan or does not have a phenotype
        if (!person.isClanPersonnel() || person.getPhenotype().isNone()) {
            return;
        }

        // Person already has a bloodname, we open up the dialog to ask if they want to
        // keep the
        // current bloodname or assign a new one
        if (!person.getBloodname().isEmpty()) {
            int result = JOptionPane.showConfirmDialog(null,
                  person.getFullTitle() +
                        " already has the bloodname " +
                        person.getBloodname() +
                        "\nDo you wish to remove that bloodname and generate a new one?",
                  "Already Has Bloodname",
                  JOptionPane.YES_NO_OPTION,
                  JOptionPane.QUESTION_MESSAGE);
            if (result == JOptionPane.NO_OPTION) {
                return;
            } else {
                ignoreDice = true;
            }
        }

        // Go ahead and generate a new bloodname
        int bloodnameTarget = 6;
        PersonnelOptions options = person.getOptions();
        Attributes attributes = person.getATOWAttributes();
        if (!ignoreDice) {
            switch (person.getPhenotype()) {
                case MEKWARRIOR: {
                    bloodnameTarget += person.hasSkill(SkillType.S_GUN_MEK) ?
                                             person.getSkill(SkillType.S_GUN_MEK)
                                                   .getFinalSkillValue(options, attributes) :
                                             TargetRoll.AUTOMATIC_FAIL;
                    bloodnameTarget += person.hasSkill(SkillType.S_PILOT_MEK) ?
                                             person.getSkill(SkillType.S_PILOT_MEK)
                                                   .getFinalSkillValue(options, attributes) :
                                             TargetRoll.AUTOMATIC_FAIL;
                    break;
                }
                case AEROSPACE: {
                    bloodnameTarget += person.hasSkill(SkillType.S_GUN_AERO) ?
                                             person.getSkill(SkillType.S_GUN_AERO)
                                                   .getFinalSkillValue(options, attributes) :
                                             TargetRoll.AUTOMATIC_FAIL;
                    bloodnameTarget += person.hasSkill(SkillType.S_PILOT_AERO) ?
                                             person.getSkill(SkillType.S_PILOT_AERO)
                                                   .getFinalSkillValue(options, attributes) :
                                             TargetRoll.AUTOMATIC_FAIL;
                    break;
                }
                case ELEMENTAL: {
                    bloodnameTarget += person.hasSkill(SkillType.S_GUN_BA) ?
                                             person.getSkill(SkillType.S_GUN_BA)
                                                   .getFinalSkillValue(options, attributes) :
                                             TargetRoll.AUTOMATIC_FAIL;
                    bloodnameTarget += person.hasSkill(SkillType.S_ANTI_MEK) ?
                                             person.getSkill(SkillType.S_ANTI_MEK)
                                                   .getFinalSkillValue(options, attributes) :
                                             TargetRoll.AUTOMATIC_FAIL;
                    break;
                }
                case VEHICLE: {
                    bloodnameTarget += person.hasSkill(SkillType.S_GUN_VEE) ?
                                             person.getSkill(SkillType.S_GUN_VEE)
                                                   .getFinalSkillValue(options, attributes) :
                                             TargetRoll.AUTOMATIC_FAIL;
                    switch (person.getPrimaryRole()) {
                        case GROUND_VEHICLE_DRIVER:
                            bloodnameTarget += person.hasSkill(SkillType.S_PILOT_GVEE) ?
                                                     person.getSkill(SkillType.S_PILOT_GVEE)
                                                           .getFinalSkillValue(options, attributes) :
                                                     TargetRoll.AUTOMATIC_FAIL;
                            break;
                        case NAVAL_VEHICLE_DRIVER:
                            bloodnameTarget += person.hasSkill(SkillType.S_PILOT_NVEE) ?
                                                     person.getSkill(SkillType.S_PILOT_NVEE)
                                                           .getFinalSkillValue(options, attributes) :
                                                     TargetRoll.AUTOMATIC_FAIL;
                            break;
                        case VTOL_PILOT:
                            bloodnameTarget += person.hasSkill(SkillType.S_PILOT_VTOL) ?
                                                     person.getSkill(SkillType.S_PILOT_VTOL)
                                                           .getFinalSkillValue(options, attributes) :
                                                     TargetRoll.AUTOMATIC_FAIL;
                            break;
                        default:
                            break;
                    }
                    break;
                }
                case PROTOMEK: {
                    bloodnameTarget += 2 *
                                             (person.hasSkill(SkillType.S_GUN_PROTO) ?
                                                    person.getSkill(SkillType.S_GUN_PROTO)
                                                          .getFinalSkillValue(options, attributes) :
                                                    TargetRoll.AUTOMATIC_FAIL);
                    break;
                }
                case NAVAL: {
                    switch (person.getPrimaryRole()) {
                        case VESSEL_PILOT:
                            bloodnameTarget += 2 *
                                                     (person.hasSkill(SkillType.S_PILOT_SPACE) ?
                                                            person.getSkill(SkillType.S_PILOT_SPACE)
                                                                  .getFinalSkillValue(options, attributes) :
                                                            TargetRoll.AUTOMATIC_FAIL);
                            break;
                        case VESSEL_GUNNER:
                            bloodnameTarget += 2 *
                                                     (person.hasSkill(SkillType.S_GUN_SPACE) ?
                                                            person.getSkill(SkillType.S_GUN_SPACE)
                                                                  .getFinalSkillValue(options, attributes) :
                                                            TargetRoll.AUTOMATIC_FAIL);
                            break;
                        case VESSEL_CREW:
                            bloodnameTarget += 2 *
                                                     (person.hasSkill(SkillType.S_TECH_VESSEL) ?
                                                            person.getSkill(SkillType.S_TECH_VESSEL)
                                                                  .getFinalSkillValue(options, attributes) :
                                                            TargetRoll.AUTOMATIC_FAIL);
                            break;
                        case VESSEL_NAVIGATOR:
                            bloodnameTarget += 2 *
                                                     (person.hasSkill(SkillType.S_NAVIGATION) ?
                                                            person.getSkill(SkillType.S_NAVIGATION)
                                                                  .getFinalSkillValue(options, attributes) :
                                                            TargetRoll.AUTOMATIC_FAIL);
                            break;
                        default:
                            break;
                    }
                    break;
                }
                default: {
                    break;
                }
            }
            // Higher-rated units are more likely to have Bloodnamed
            if (getCampaignOptions().getUnitRatingMethod().isEnabled()) {
                bloodnameTarget += IUnitRating.DRAGOON_C - getAtBUnitRatingMod();
            }

            // Reavings diminish the number of available Bloodrights in later eras
            int year = getGameYear();
            if (year <= 2950) {
                bloodnameTarget--;
            }

            if (year > 3055) {
                bloodnameTarget++;
            }

            if (year > 3065) {
                bloodnameTarget++;
            }

            if (year > 3080) {
                bloodnameTarget++;
            }

            // Officers have better chance; no penalty for non-officer
            bloodnameTarget += Math.min(0, getRankSystem().getOfficerCut() - person.getRankNumeric());
        }

        if (ignoreDice || (d6(2) >= bloodnameTarget)) {
            final Phenotype phenotype = person.getPhenotype().isNone() ? Phenotype.GENERAL : person.getPhenotype();

            final Bloodname bloodname = Bloodname.randomBloodname((getFaction().isClan() ?
                                                                         getFaction() :
                                                                         person.getOriginFaction()).getShortName(),
                  phenotype,
                  getGameYear());
            if (bloodname != null) {
                person.setBloodname(bloodname.getName());
                personUpdated(person);
            }
        }
    }
    // endregion Bloodnames

    // region Other Personnel Methods

    /**
     * Imports a {@link Person} into a campaign.
     *
     * @param person A {@link Person} to import into the campaign.
     */
    public void importPerson(Person person) {
        personnel.put(person.getId(), person);
        MekHQ.triggerEvent(new PersonNewEvent(person));
    }

    public @Nullable Person getPerson(final UUID id) {
        return personnel.get(id);
    }

    public Collection<Person> getPersonnel() {
        return personnel.values();
    }

    /**
     * Retrieves a list of personnel, excluding those whose status indicates they have left the unit.
     * <p>
     * This method filters the personnel collection to only include individuals who are still part of the unit, as
     * determined by their status.
     * </p>
     *
     * @return a {@code List} of {@link Person} objects who have not left the unit
     */
    public List<Person> getPersonnelFilteringOutDeparted() {
        return getPersonnel().stream()
                     .filter(person -> !person.getStatus().isDepartedUnit())
                     .collect(Collectors.toList());
    }

    /**
     * Retrieves a list of active personnel in the campaign, optionally including prisoners.
     *
     * <p>
     * This method iterates through all personnel and filters out inactive members. It then further filters prisoners
     * based on the provided parameter:
     * </p>
     * <ul>
     * <li>If {@code includePrisoners} is {@code true}, all active personnel,
     * including prisoners,
     * are included in the result.</li>
     * <li>If {@code includePrisoners} is {@code false}, only active personnel who
     * are either
     * free or classified as bondsmen are included.</li>
     * </ul>
     *
     * @param includePrisoners {@code true} to include all active prisoners in the result, {@code false} to exclude them
     *                         unless they are free or bondsmen.
     *
     * @return A {@link List} of {@link Person} objects representing the filtered active personnel.
     */
    public List<Person> getActivePersonnel(boolean includePrisoners) {
        List<Person> activePersonnel = new ArrayList<>();

        for (Person person : getPersonnel()) {
            if (!person.getStatus().isActive()) {
                continue;
            }

            PrisonerStatus prisonerStatus = person.getPrisonerStatus();
            if (includePrisoners || prisonerStatus.isFreeOrBondsman()) {
                activePersonnel.add(person);
            }
        }

        return activePersonnel;
    }

    /**
     * @return a list of people who are currently eligible to receive a salary.
     *
     * @author Illiani
     * @since 0.50.06
     */
    public List<Person> getSalaryEligiblePersonnel() {
        return getActivePersonnel(false).stream()
                     .filter(person -> person.getStatus().isSalaryEligible())
                     .collect(Collectors.toList());
    }

    /**
     * Retrieves a filtered list of personnel who have at least one combat profession.
     * <p>
     * This method filters the list of all personnel to include only those whose primary or secondary role is designated
     * as a combat role.
     * </p>
     *
     * @return a {@link List} of {@link Person} objects representing combat-capable personnel
     */
    public List<Person> getActiveCombatPersonnel() {
        return getActivePersonnel(true).stream()
                     .filter(p -> p.getPrimaryRole().isCombat() || p.getSecondaryRole().isCombat())
                     .collect(Collectors.toList());
    }

    /**
     * Provides a filtered list of personnel including only active Dependents.
     *
     * @return a {@link Person} <code>List</code> containing all active personnel
     */
    public List<Person> getActiveDependents() {
        return getPersonnel().stream()
                     .filter(person -> person.getPrimaryRole().isDependent())
                     .filter(person -> person.getStatus().isActive())
                     .collect(Collectors.toList());
    }

    /**
     * Provides a filtered list of personnel including only active prisoners.
     *
     * @return a {@link Person} <code>List</code> containing all active personnel
     */
    public List<Person> getCurrentPrisoners() {
        return getActivePersonnel(true).stream()
                     .filter(person -> person.getPrisonerStatus().isCurrentPrisoner())
                     .collect(Collectors.toList());
    }

    /**
     * Provides a filtered list of personnel including only active prisoners who are willing to defect.
     *
     * @return a {@link Person} <code>List</code> containing all active personnel
     */
    public List<Person> getPrisonerDefectors() {
        return getActivePersonnel(false).stream()
                     .filter(person -> person.getPrisonerStatus().isPrisonerDefector())
                     .collect(Collectors.toList());
    }

    /**
     * Provides a filtered list of personnel including only friendly PoWs.
     *
     * @return a {@link Person} <code>List</code> containing all active personnel
     */
    public List<Person> getFriendlyPrisoners() {
        return getPersonnel().stream().filter(p -> p.getStatus().isPoW()).collect(Collectors.toList());
    }

    /**
     * Provides a filtered list of personnel including only Persons with the Student status.
     *
     * @return a {@link Person} <code>List</code> containing all active personnel
     */
    public List<Person> getStudents() {
        return getPersonnel().stream().filter(p -> p.getStatus().isStudent()).collect(Collectors.toList());
    }
    // endregion Other Personnel Methods

    // region Personnel Selectors and Generators

    /**
     * Gets the {@link AbstractFactionSelector} to use with this campaign.
     *
     * @return An {@link AbstractFactionSelector} to use when selecting a {@link Faction}.
     */
    public AbstractFactionSelector getFactionSelector() {
        return getFactionSelector(getCampaignOptions().getRandomOriginOptions());
    }

    /**
     * Gets the {@link AbstractFactionSelector} to use
     *
     * @param options the random origin options to use
     *
     * @return An {@link AbstractFactionSelector} to use when selecting a {@link Faction}.
     */
    public AbstractFactionSelector getFactionSelector(final RandomOriginOptions options) {
        return options.isRandomizeOrigin() ? new RangedFactionSelector(options) : new DefaultFactionSelector(options);
    }

    /**
     * Gets the {@link AbstractPlanetSelector} to use with this campaign.
     *
     * @return An {@link AbstractPlanetSelector} to use when selecting a {@link Planet}.
     */
    public AbstractPlanetSelector getPlanetSelector() {
        return getPlanetSelector(getCampaignOptions().getRandomOriginOptions());
    }

    /**
     * Gets the {@link AbstractPlanetSelector} to use
     *
     * @param options the random origin options to use
     *
     * @return An {@link AbstractPlanetSelector} to use when selecting a {@link Planet}.
     */
    public AbstractPlanetSelector getPlanetSelector(final RandomOriginOptions options) {
        return options.isRandomizeOrigin() ? new RangedPlanetSelector(options) : new DefaultPlanetSelector(options);
    }

    /**
     * Gets the {@link AbstractPersonnelGenerator} to use with this campaign.
     *
     * @param factionSelector The {@link AbstractFactionSelector} to use when choosing a {@link Faction}.
     * @param planetSelector  The {@link AbstractPlanetSelector} to use when choosing a {@link Planet}.
     *
     * @return An {@link AbstractPersonnelGenerator} to use when creating new personnel.
     */
    public AbstractPersonnelGenerator getPersonnelGenerator(final AbstractFactionSelector factionSelector,
          final AbstractPlanetSelector planetSelector) {
        final DefaultPersonnelGenerator generator = new DefaultPersonnelGenerator(factionSelector, planetSelector);
        generator.setNameGenerator(RandomNameGenerator.getInstance());
        generator.setSkillPreferences(getRandomSkillPreferences());
        return generator;
    }
    // endregion Personnel Selectors and Generators
    // endregion Personnel

    public List<Person> getPatients() {
        List<Person> patients = new ArrayList<>();
        for (Person person : getPersonnel()) {
            if (person.needsFixing() ||
                      (getCampaignOptions().isUseAdvancedMedical() &&
                             person.hasInjuries(true) &&
                             person.getStatus().isActive())) {
                patients.add(person);
            }
        }
        return patients;
    }

    /**
     * List of all units that can show up in the repair bay.
     */
    public List<Unit> getServiceableUnits() {
        List<Unit> service = new ArrayList<>();
        for (Unit u : getUnits()) {
            if (u.isAvailable() && u.isServiceable() && !StratconRulesManager.isUnitDeployedToStratCon(u)) {
                service.add(u);
            }
        }
        return service;
    }

    /**
     * Imports a collection of parts into the campaign.
     *
     * @param newParts The collection of {@link Part} instances to import into the campaign.
     */
    public void importParts(Collection<Part> newParts) {
        Objects.requireNonNull(newParts);

        for (Part p : newParts) {
            if ((p instanceof MissingPart) && (null == p.getUnit())) {
                // Let's not import missing parts without a valid unit.
                continue;
            }

            // Track this part as part of our Campaign
            p.setCampaign(this);

            // Add the part to the campaign, but do not
            // merge it with any existing parts
            parts.addPart(p, false);
        }
    }

    /**
     * Gets the Warehouse which stores parts.
     */
    public Warehouse getWarehouse() {
        return parts;
    }

    /**
     * Sets the Warehouse which stores parts for the campaign.
     *
     * @param warehouse The warehouse in which to store parts.
     */
    public void setWarehouse(Warehouse warehouse) {
        parts = Objects.requireNonNull(warehouse);
    }

    public Quartermaster getQuartermaster() {
        return quartermaster;
    }

    /**
     * @return A collection of parts in the Warehouse.
     */
    public Collection<Part> getParts() {
        return parts.getParts();
    }

    private int getQuantity(Part part) {
        return getWarehouse().getPartQuantity(part);
    }

    private PartInUse getPartInUse(Part part) {
        // SI isn't a proper "part"
        if (part instanceof StructuralIntegrity) {
            return null;
        }
        // Skip out on "not armor" (as in 0 point armer on men or field guns)
        if ((part instanceof Armor armor) && (armor.getType() == EquipmentType.T_ARMOR_UNKNOWN)) {
            return null;
        }
        // Makes no sense buying those separately from the chasis
        if ((part instanceof EquipmentPart equipmentPart) &&
                  (equipmentPart.getType() instanceof MiscType miscType) &&
                  (miscType.hasFlag(MiscType.F_CHASSIS_MODIFICATION))) {
            return null;
        }
        // Replace a "missing" part with a corresponding "new" one.
        if (part instanceof MissingPart missingPart) {
            part = missingPart.getNewPart();
        }
        PartInUse result = new PartInUse(part);
        result.setRequestedStock(getDefaultStockPercent(part));
        return (null != result.getPartToBuy()) ? result : null;
    }

    /**
     * Determines the default stock percentage for a given part type.
     *
     * <p>
     * This method uses the type of the provided {@link Part} to decide which default stock percentage to return. The
     * values for each part type are retrieved from the campaign options.
     * </p>
     *
     * @param part The {@link Part} for which the default stock percentage is to be determined. The part must not be
     *             {@code null}.
     *
     * @return An {@code int} representing the default stock percentage for the given part type, as defined in the
     *       campaign options.
     */
    private int getDefaultStockPercent(Part part) {
        if (part instanceof HeatSink) {
            return campaignOptions.getAutoLogisticsHeatSink();
        } else if (part instanceof MekLocation) {
            if (((MekLocation) part).getLoc() == Mek.LOC_HEAD) {
                return campaignOptions.getAutoLogisticsMekHead();
            }

            if (((MekLocation) part).getLoc() == Mek.LOC_CT) {
                return campaignOptions.getAutoLogisticsNonRepairableLocation();
            }

            return campaignOptions.getAutoLogisticsMekLocation();
        } else if (part instanceof TankLocation) {
            return campaignOptions.getAutoLogisticsNonRepairableLocation();
        } else if (part instanceof AmmoBin || part instanceof AmmoStorage) {
            return campaignOptions.getAutoLogisticsAmmunition();
        } else if (part instanceof Armor) {
            return campaignOptions.getAutoLogisticsArmor();
        } else if (part instanceof MekActuator) {
            return campaignOptions.getAutoLogisticsActuators();
        } else if (part instanceof JumpJet) {
            return campaignOptions.getAutoLogisticsJumpJets();
        } else if (part instanceof EnginePart) {
            return campaignOptions.getAutoLogisticsEngines();
        } else if (part instanceof EquipmentPart equipmentPart) {
            if (equipmentPart.getType() instanceof WeaponType) {
                return campaignOptions.getAutoLogisticsWeapons();
            }
        }

        return campaignOptions.getAutoLogisticsOther();
    }

    /**
     * Updates a {@link PartInUse} record with data from an incoming {@link Part}.
     *
     * <p>
     * This method processes the incoming part to update the usage, storage, or transfer count of the specified part in
     * use, based on the type, quality, and associated unit of the incoming part. Certain parts are ignored based on
     * their state or configuration, such as being part of conventional infantry, salvage, or mothballed units.
     * </p>
     *
     * @param partInUse                the {@link PartInUse} record to update.
     * @param incomingPart             the new {@link Part} that is being processed for this record.
     * @param ignoreMothballedUnits    if {@code true}, parts belonging to mothballed units are excluded.
     * @param ignoreSparesUnderQuality spares with a quality lower than this threshold are excluded from counting.
     */
    private void updatePartInUseData(PartInUse partInUse, Part incomingPart, boolean ignoreMothballedUnits,
          PartQuality ignoreSparesUnderQuality) {
        Unit unit = incomingPart.getUnit();
        if (unit != null) {
            // Ignore conventional infantry
            if (unit.isConventionalInfantry()) {
                return;
            }

            // Ignore parts if they are from mothballed units and the flag is set
            if (ignoreMothballedUnits && incomingPart.getUnit() != null && incomingPart.getUnit().isMothballed()) {
                return;
            }

            // Ignore units set to salvage
            if (unit.isSalvage()) {
                return;
            }
        }

        // Case 1: Part is associated with a unit or is a MissingPart
        if ((unit != null) || (incomingPart instanceof MissingPart)) {
            partInUse.setUseCount(partInUse.getUseCount() + getQuantity(incomingPart));
            return;
        }

        // Case 2: Part is present and meets quality requirements
        if (incomingPart.isPresent()) {
            if (incomingPart.getQuality().toNumeric() >= ignoreSparesUnderQuality.toNumeric()) {
                partInUse.setStoreCount(partInUse.getStoreCount() + getQuantity(incomingPart));
                partInUse.addSpare(incomingPart);
            }
            return;
        }

        // Case 3: Part is not present, update transfer count
        partInUse.setTransferCount(partInUse.getTransferCount() + getQuantity(incomingPart));
    }

    /**
     * Find all the parts that match this PartInUse and update their data
     *
     * @param partInUse                part in use record to update
     * @param ignoreMothballedUnits    don't count parts in mothballed units
     * @param ignoreSparesUnderQuality don't count spare parts lower than this quality
     */
    public void updatePartInUse(PartInUse partInUse, boolean ignoreMothballedUnits,
          PartQuality ignoreSparesUnderQuality) {
        partInUse.setUseCount(0);
        partInUse.setStoreCount(0);
        partInUse.setTransferCount(0);
        partInUse.setPlannedCount(0);
        getWarehouse().forEachPart(incomingPart -> {
            PartInUse newPartInUse = getPartInUse(incomingPart);
            if (partInUse.equals(newPartInUse)) {
                updatePartInUseData(partInUse, incomingPart, ignoreMothballedUnits, ignoreSparesUnderQuality);
            }
        });
        for (IAcquisitionWork maybePart : shoppingList.getPartList()) {
            PartInUse newPartInUse = getPartInUse((Part) maybePart);
            if (partInUse.equals(newPartInUse)) {
                partInUse.setPlannedCount(partInUse.getPlannedCount() +
                                                getQuantity((maybePart instanceof MissingPart) ?
                                                                  ((MissingPart) maybePart).getNewPart() :
                                                                  (Part) maybePart) * maybePart.getQuantity());
            }
        }
    }

    /**
     * Analyzes the warehouse inventory and returns a data set that summarizes the usage state of all parts, including
     * their use counts, store counts, and planned counts, while filtering based on specific conditions.
     *
     * <p>
     * This method aggregates all parts currently in use or available as spares, while taking into account constraints
     * like ignoring mothballed units or filtering spares below a specific quality. It uses a map structure to
     * efficiently track and update parts during processing.
     * </p>
     *
     * @param ignoreMothballedUnits    If {@code true}, parts from mothballed units will not be included in the
     *                                 results.
     * @param isResupply               If {@code true}, specific units (e.g., prohibited unit types) are skipped based
     *                                 on the current context as defined in {@code Resupply.isProhibitedUnitType()}.
     * @param ignoreSparesUnderQuality Spare parts of a lower quality than the specified value will be excluded from the
     *                                 results.
     *
     * @return A {@link Set} of {@link PartInUse} objects detailing the state of each relevant part, including:
     *       <ul>
     *       <li>Use count: How many of this part are currently in use.</li>
     *       <li>Store count: How many of this part are available as spares in the
     *       warehouse.</li>
     *       <li>Planned count: The quantity of this part included in acquisition
     *       orders or
     *       planned procurement.</li>
     *       <li>Requested stock: The target or default quantity to maintain, as
     *       derived from
     *       settings or requests.</li>
     *       </ul>
     *       Only parts with non-zero counts (use, store, or planned) will be
     *       included in the
     *       result.
     */

    public Set<PartInUse> getPartsInUse(boolean ignoreMothballedUnits, boolean isResupply,
          PartQuality ignoreSparesUnderQuality) {
        // java.util.Set doesn't supply a get(Object) method, so we have to use a
        // java.util.Map
        Map<PartInUse, PartInUse> inUse = new HashMap<>();
        getWarehouse().forEachPart(incomingPart -> {
            if (isResupply) {
                Unit unit = incomingPart.getUnit();

                Entity entity = null;
                if (unit != null) {
                    entity = unit.getEntity();
                }

                if (entity != null) {
                    if (isProhibitedUnitType(entity, false, false)) {
                        return;
                    }
                }
            }

            PartInUse partInUse = getPartInUse(incomingPart);
            if (null == partInUse) {
                return;
            }
            if (inUse.containsKey(partInUse)) {
                partInUse = inUse.get(partInUse);
            } else {
                if (partsInUseRequestedStockMap.containsKey(partInUse.getDescription())) {
                    partInUse.setRequestedStock(partsInUseRequestedStockMap.get(partInUse.getDescription()));
                } else {
                    partInUse.setRequestedStock(getDefaultStockPercent(incomingPart));
                }
                inUse.put(partInUse, partInUse);
            }
            updatePartInUseData(partInUse, incomingPart, ignoreMothballedUnits, ignoreSparesUnderQuality);
        });
        for (IAcquisitionWork maybePart : shoppingList.getPartList()) {
            if (!(maybePart instanceof Part)) {
                continue;
            }
            PartInUse partInUse = getPartInUse((Part) maybePart);
            if (null == partInUse) {
                continue;
            }
            if (inUse.containsKey(partInUse)) {
                partInUse = inUse.get(partInUse);
            } else {
                if (partsInUseRequestedStockMap.containsKey(partInUse.getDescription())) {
                    partInUse.setRequestedStock(partsInUseRequestedStockMap.get(partInUse.getDescription()));
                } else {
                    partInUse.setRequestedStock(getDefaultStockPercent((Part) maybePart));
                }
                inUse.put(partInUse, partInUse);
            }
            partInUse.setPlannedCount(partInUse.getPlannedCount() +
                                            getQuantity((maybePart instanceof MissingPart) ?
                                                              ((MissingPart) maybePart).getNewPart() :
                                                              (Part) maybePart) * maybePart.getQuantity());

        }
        return inUse.keySet()
                     .stream()
                     // Hacky but otherwise we end up with zero lines when filtering things out
                     .filter(p -> p.getUseCount() != 0 || p.getStoreCount() != 0 || p.getPlannedCount() != 0)
                     .collect(Collectors.toSet());
    }

    public Part getPart(int id) {
        return parts.getPart(id);
    }

    @Nullable
    public Force getForce(int id) {
        return forceIds.get(id);
    }

    public List<String> getCurrentReport() {
        return currentReport;
    }

    public void setCurrentReportHTML(String html) {
        currentReportHTML = html;
    }

    public String getCurrentReportHTML() {
        return currentReportHTML;
    }

    public void setNewReports(List<String> reports) {
        newReports = reports;
    }

    public List<String> fetchAndClearNewReports() {
        List<String> oldReports = newReports;
        setNewReports(new ArrayList<>());
        return oldReports;
    }

    /**
     * Finds the active person in a particular role with the highest level in a given, with an optional secondary skill
     * to break ties.
     *
     * @param role      One of the PersonnelRole enum values
     * @param primary   The skill to use for comparison.
     * @param secondary If not null and there is more than one person tied for the most the highest, preference will be
     *                  given to the one with a higher level in the secondary skill.
     *
     * @return The person in the designated role with the most experience.
     */
    public Person findBestInRole(PersonnelRole role, String primary, @Nullable String secondary) {
        int highest = 0;
        Person bestInRole = null;

        boolean isUseAgingEffects = campaignOptions.isUseAgeEffects();
        boolean isClanCampaign = isClanCampaign();

        for (Person person : getActivePersonnel(false)) {
            int adjustedReputation = person.getAdjustedReputation(isUseAgingEffects,
                  isClanCampaign,
                  currentDay,
                  person.getRankNumeric());

            if (((person.getPrimaryRole() == role) || (person.getSecondaryRole() == role)) &&
                      (person.getSkill(primary) != null)) {
                Skill primarySkill = person.getSkill(primary);
                int currentSkillLevel = Integer.MIN_VALUE;

                if (primarySkill != null) {
                    currentSkillLevel = primarySkill.getTotalSkillLevel(person.getOptions(),
                          person.getATOWAttributes(),
                          adjustedReputation);
                }

                if (bestInRole == null || currentSkillLevel > highest) {
                    bestInRole = person;
                    highest = currentSkillLevel;
                } else if (secondary != null && currentSkillLevel == highest) {
                    Skill secondarySkill = person.getSkill(secondary);

                    if (secondarySkill == null) {
                        continue;
                    }

                    currentSkillLevel = secondarySkill.getTotalSkillLevel(person.getOptions(),
                          person.getATOWAttributes(),
                          adjustedReputation);

                    int bestInRoleSecondarySkill = Integer.MIN_VALUE;
                    if (bestInRole.hasSkill(secondary)) {
                        int bestInRoleAdjustedReputation = bestInRole.getAdjustedReputation(isUseAgingEffects,
                              isClanCampaign,
                              currentDay,
                              bestInRole.getRankNumeric());
                        bestInRoleSecondarySkill = secondarySkill.getTotalSkillLevel(bestInRole.getOptions(),
                              bestInRole.getATOWAttributes(),
                              bestInRoleAdjustedReputation);
                    }

                    if (currentSkillLevel > bestInRoleSecondarySkill) {
                        bestInRole = person;
                    }
                }
            }
        }
        return bestInRole;
    }

    public Person findBestInRole(PersonnelRole role, String skill) {
        return findBestInRole(role, skill, null);
    }

    /**
     * Finds and returns the {@link Person} with the highest total skill level for a specified skill.
     *
     * <p>This method iterates over all active personnel, calculates each individual's total skill level
     * for the given skill (taking into account campaign options, reputation modifiers, and attributes), and determines
     * who possesses the highest skill value. If none are found, {@code null} is returned.</p>
     *
     * @param skillName the name of the skill to evaluate among all active personnel
     *
     * @return the {@link Person} with the highest calculated total skill level in the specified skill, or {@code null}
     *       if no qualifying person is found
     */
    public @Nullable Person findBestAtSkill(String skillName) {
        Person bestAtSkill = null;
        int highest = 0;
        for (Person person : getActivePersonnel(false)) {
            int adjustedReputation = person.getAdjustedReputation(campaignOptions.isUseAgeEffects(),
                  isClanCampaign(),
                  currentDay,
                  person.getRankNumeric());
            Skill skill = person.getSkill(skillName);

            int totalSkillLevel = Integer.MIN_VALUE;
            if (skill != null) {
                totalSkillLevel = skill.getTotalSkillLevel(person.getOptions(),
                      person.getATOWAttributes(),
                      adjustedReputation);
            }

            if (totalSkillLevel > highest) {
                highest = totalSkillLevel;
                bestAtSkill = person;
            }
        }
        return bestAtSkill;
    }

    /**
     * @return The list of all active {@link Person}s who qualify as technicians ({@link Person#isTech()});
     */
    public List<Person> getTechs() {
        return getTechs(false);
    }

    public List<Person> getTechs(final boolean noZeroMinute) {
        return getTechs(noZeroMinute, false);
    }

    public List<Person> getTechsExpanded() {
        return getTechsExpanded(false, false, true);
    }

    public List<Person> getTechs(final boolean noZeroMinute, final boolean eliteFirst) {
        return getTechsExpanded(noZeroMinute, eliteFirst, false);
    }

    /**
     * Retrieves a list of active technicians, with options to include only those with time remaining, prioritize elite
     * technicians, and expand the search to include technicians with additional roles.
     *
     * <p>The resulting list includes {@link Person} objects who qualify as technicians ({@link Person#isTech()})
     * or, if specified, as expanded technicians ({@link Person#isTechExpanded()}). If the person is part of a
     * self-crewed unit (e.g., an engineer on a self-crewed vessel), they are also included in the list.</p>
     *
     * <p>The returned list can be customized and sorted based on a variety of criteria:</p>
     * <ul>
     *   <li>Technicians with no remaining available time can be excluded if {@code noZeroMinute} is set to {@code true}.</li>
     *   <li>The list can be sorted from elite (best) to least skilled if {@code eliteFirst} is set to {@code true}.</li>
     *   <li>When {@code expanded} is set to {@code true}, technicians with expanded roles (e.g., dual skill sets) are included
     *       in addition to regular technicians.</li>
     *   <li>The list is further sorted in the following order:
     *     <ol>
     *       <li>By skill level (default: lowest to highest, or highest to lowest if elite-first enabled).</li>
     *       <li>By available daily tech time (highest to lowest).</li>
     *       <li>By rank (lowest to highest).</li>
     *     </ol>
     *   </li>
     * </ul>
     *
     * @param noZeroMinute If {@code true}, excludes technicians with no remaining available minutes.
     * @param eliteFirst   If {@code true}, sorts the list to place the most skilled technicians at the top.
     * @param expanded     If {@code true}, includes technicians with expanded roles (e.g., those qualifying under
     *                     {@link Person#isTechExpanded()}).
     *
     * @return A list of active {@link Person} objects who qualify as technicians or expanded technicians, sorted by
     *       skill, available time, and rank as specified by the input parameters.
     */
    public List<Person> getTechsExpanded(final boolean noZeroMinute, final boolean eliteFirst, final boolean expanded) {
        final List<Person> techs = getActivePersonnel(true).stream()
                                         .filter(person -> (expanded ? person.isTechExpanded() : person.isTech()) &&
                                                                 (!noZeroMinute || (person.getMinutesLeft() > 0)))
                                         .collect(Collectors.toList());

        // also need to loop through and collect engineers on self-crewed vessels
        for (final Unit unit : getUnits()) {
            if (unit.isSelfCrewed() && !(unit.getEntity() instanceof Infantry) && (unit.getEngineer() != null)) {
                techs.add(unit.getEngineer());
            }
        }

        // Return the tech collection sorted worst to best Skill Level, or reversed if we want elites first
        techs.sort(Comparator.comparingInt(person -> person.getSkillLevel(this,
              !person.getPrimaryRole().isTech() && person.getSecondaryRole().isTechSecondary()).ordinal()));

        if (eliteFirst) {
            Collections.reverse(techs);
        }

        // sort based on available minutes (highest -> lowest)
        techs.sort(Comparator.comparingInt(person -> -person.getDailyAvailableTechTime(false)));

        // finally, sort based on rank (lowest -> highest)
        techs.sort((person1, person2) -> {
            if (person1.outRanks(person2)) {
                return 1; // person1 outranks person2 -> person2 should come first
            } else if (person2.outRanks(person1)) {
                return -1; // person2 outranks person1 -> person1 should come first
            } else {
                return 0; // They are considered equal
            }
        });

        return techs;
    }

    public List<Person> getAdmins() {
        List<Person> admins = new ArrayList<>();
        for (Person person : getActivePersonnel(true)) {
            if (person.isAdministrator()) {
                admins.add(person);
            }
        }
        return admins;
    }

    public boolean isWorkingOnRefit(Person person) {
        Objects.requireNonNull(person);

        Unit unit = getHangar().findUnit(u -> u.isRefitting() && person.equals(u.getRefit().getTech()));
        return unit != null;
    }

    public List<Person> getDoctors() {
        List<Person> docs = new ArrayList<>();
        for (Person person : getActivePersonnel(true)) {
            if (person.isDoctor()) {
                docs.add(person);
            }
        }
        return docs;
    }

    public int getPatientsFor(Person doctor) {
        int patients = 0;
        for (Person person : getActivePersonnel(true)) {
            if ((null != person.getDoctorId()) && person.getDoctorId().equals(doctor.getId())) {
                patients++;
            }
        }
        return patients;
    }

    /**
     * Retrieves the best logistics person based on the acquisition skill, personnel category, and maximum acquisitions
     * allowed for the campaign.
     *
     * <p>This method evaluates all active personnel to determine the most suitable candidate
     * for logistics tasks, depending on the specified acquisition skill and rules. The determination is made according
     * to the following logic:</p>
     * <ul>
     *   <li>If the skill is {@code S_AUTO}, the method immediately returns {@code null}.</li>
     *   <li>If the skill is {@code S_TECH}, the method evaluates personnel based on their technical
     *       skill level, ignoring those who are ineligible for procurement or who exceed
     *       the maximum acquisition limit.</li>
     *   <li>For all other skills, the method evaluates personnel who possess the specified skill,
     *       ensuring their eligibility for procurement and checking that they have not exceeded
     *       the maximum acquisition limit.</li>
     * </ul>
     *
     * <p>The "best" logistics person is selected as the one with the highest skill level (based on the skill being
     * evaluated). If no suitable candidate is found, the method returns {@code null}.
     *
     * @return The {@link Person} representing the best logistics character, or {@code null} if no suitable person is
     *       found.
     */
    public @Nullable Person getLogisticsPerson() {
        final String skillName = campaignOptions.getAcquisitionSkill();
        final ProcurementPersonnelPick acquisitionCategory = campaignOptions.getAcquisitionPersonnelCategory();
        final int defaultMaxAcquisitions = campaignOptions.getMaxAcquisitions();

        int bestSkill = -1;
        Person procurementCharacter = null;
        if (skillName.equals(S_AUTO)) {
            return null;
        } else if (skillName.equals(S_TECH)) {
            for (Person person : getActivePersonnel(false)) {
                int effectiveMaxAcquisitions = defaultMaxAcquisitions;

                PersonnelOptions options = person.getOptions();
                if (isIneligibleToPerformProcurement(person, acquisitionCategory)) {
                    continue;
                }

                if (defaultMaxAcquisitions > 0 && (person.getAcquisitions() >= effectiveMaxAcquisitions)) {
                    continue;
                }

                int adjustedReputation = person.getAdjustedReputation(campaignOptions.isUseAgeEffects(),
                      isClanCampaign(),
                      currentDay,
                      person.getRankNumeric());
                Skill skill = person.getSkill(skillName);

                int totalSkillLevel = Integer.MIN_VALUE;
                if (skill != null) {
                    totalSkillLevel = skill.getTotalSkillLevel(person.getOptions(),
                          person.getATOWAttributes(),
                          adjustedReputation);
                }

                if (totalSkillLevel > bestSkill) {
                    procurementCharacter = person;
                    bestSkill = totalSkillLevel;
                }
            }
        } else {
            for (Person person : getActivePersonnel(false)) {
                int effectiveMaxAcquisitions = defaultMaxAcquisitions;

                if (isIneligibleToPerformProcurement(person, acquisitionCategory)) {
                    continue;
                }

                if (defaultMaxAcquisitions > 0 && (person.getAcquisitions() >= effectiveMaxAcquisitions)) {
                    continue;
                }

                int adjustedReputation = person.getAdjustedReputation(campaignOptions.isUseAgeEffects(),
                      isClanCampaign(),
                      currentDay,
                      person.getRankNumeric());
                Skill skill = person.getSkill(skillName);

                int totalSkillLevel = Integer.MIN_VALUE;
                if (skill != null) {
                    totalSkillLevel = skill.getTotalSkillLevel(person.getOptions(),
                          person.getATOWAttributes(),
                          adjustedReputation);
                }

                if (totalSkillLevel > bestSkill) {
                    procurementCharacter = person;
                    bestSkill = totalSkillLevel;
                }
            }
        }

        return procurementCharacter;
    }

    /**
     * Finds and returns the most senior administrator for a specific type of administrative role. Seniority is
     * determined using the {@link Person#outRanksUsingSkillTiebreaker} method when there are multiple eligible
     * administrators for the specified role.
     *
     * <p>
     * The method evaluates both the primary and secondary roles of each administrator against the provided
     * {@link AdministratorSpecialization} type.
     * </p>
     *
     * <p>
     * The valid types of administrative roles are represented by the {@link AdministratorSpecialization} enum:
     * </p>
     * <ul>
     * <li>{@link AdministratorSpecialization#COMMAND} - Command Administrator</li>
     * <li>{@link AdministratorSpecialization#LOGISTICS} - Logistics
     * Administrator</li>
     * <li>{@link AdministratorSpecialization#TRANSPORT} - Transport
     * Administrator</li>
     * <li>{@link AdministratorSpecialization#HR} - HR Administrator</li>
     * </ul>
     *
     * @param type the {@link AdministratorSpecialization} representing the administrative role to check for. Passing a
     *             {@code null} type will result in an {@link IllegalStateException}.
     *
     * @return the most senior {@link Person} with the specified administrative role, or {@code null} if no eligible
     *       administrator is found.
     *
     *       <p>
     *       <b>Behavior:</b>
     *       </p>
     *       <ul>
     *       <li>The method iterates through all administrators retrieved by
     *       {@link #getAdmins()}.</li>
     *       <li>For each {@link Person}, it checks if their primary or secondary
     *       role matches the specified type
     *       via utility methods like
     *       {@code AdministratorRole#isAdministratorCommand}.</li>
     *       <li>If no eligible administrators exist, the method returns
     *       {@code null}.</li>
     *       <li>If multiple administrators are eligible, the one with the highest
     *       seniority is returned.</li>
     *       <li>Seniority is determined by the
     *       {@link Person#outRanksUsingSkillTiebreaker} method,
     *       which uses a skill-based tiebreaker when necessary.</li>
     *       </ul>
     *
     * @throws IllegalStateException if {@code type} is null or an unsupported value.
     */
    public @Nullable Person getSeniorAdminPerson(AdministratorSpecialization type) {
        Person seniorAdmin = null;

        for (Person person : getAdmins()) {
            boolean isEligible = switch (type) {
                case COMMAND -> person.getPrimaryRole().isAdministratorCommand() ||
                                      person.getSecondaryRole().isAdministratorCommand();
                case LOGISTICS -> person.getPrimaryRole().isAdministratorLogistics() ||
                                        person.getSecondaryRole().isAdministratorLogistics();
                case TRANSPORT -> person.getPrimaryRole().isAdministratorTransport() ||
                                        person.getSecondaryRole().isAdministratorTransport();
                case HR -> person.getPrimaryRole().isAdministratorHR() || person.getSecondaryRole().isAdministratorHR();
            };

            if (isEligible) {
                if (seniorAdmin == null) {
                    seniorAdmin = person;
                    continue;
                }

                if (person.outRanksUsingSkillTiebreaker(this, seniorAdmin)) {
                    seniorAdmin = person;
                }
            }
        }
        return seniorAdmin;
    }

    /**
     * Retrieves the current campaign commander.
     *
     * <p>If a commander is specifically flagged, that person will be returned. Otherwise, the highest-ranking member
     * among the unit's active personnel is selected.</p>
     *
     * @return the {@link Person} who is the commander, or {@code null} if there are no suitable candidates.
     *
     * @author Illiani
     * @since 0.50.07
     */
    public @Nullable Person getCommander() {
        return findTopCommanders()[0];
    }

    /**
     * Retrieves the second-in-command among the unit's active personnel.
     *
     * <p>The second-in-command is determined as the highest-ranking active personnel member who is not the flagged
     * commander (if one exists). If multiple candidates have the same rank, a skill-based tiebreaker is used.</p>
     *
     * @return the {@link Person} who is considered the second-in-command, or {@code null} if there are no suitable
     * candidates.
     *
     * @author Illiani
     * @since 0.50.07
     */
    public @Nullable Person getSecondInCommand() {
        return findTopCommanders()[1];
    }

    /**
     * Finds the current top two candidates for command among active personnel.
     *
     * <p>In a single pass, this method determines the commander and the second-in-command using a flagged commander
     * if one is specified, otherwise relying on rank and skill tiebreakers.</p>
     *
     * @return an array where index 0 is the commander (may be the flagged commander), and index 1 is the
     *       second-in-command; either or both may be {@code null} if no suitable personnel are available.
     *
     * @author Illiani
     * @since 0.50.07
     */
    private Person[] findTopCommanders() {
        Person flaggedCommander = getFlaggedCommander();
        Person commander = flaggedCommander;
        Person secondInCommand = null;

        for (Person person : getActivePersonnel(false)) {
            // If we have a flagged commander, skip them
            if (flaggedCommander != null) {
                if (person.equals(flaggedCommander)) {
                    continue;
                }
                // Second in command is best among non-flagged
                if (secondInCommand == null || person.outRanksUsingSkillTiebreaker(this, secondInCommand)) {
                    secondInCommand = person;
                }
            } else {
                if (commander == null) {
                    commander = person;
                } else if (person.outRanksUsingSkillTiebreaker(this, commander)) {
                    secondInCommand = commander;
                    commander = person;
                } else if (secondInCommand == null || person.outRanksUsingSkillTiebreaker(this, secondInCommand)) {
                    if (!person.equals(commander)) {
                        secondInCommand = person;
                    }
                }
            }
        }

        return new Person[] { commander, secondInCommand};
    }

    /**
     * Retrieves a list of eligible logistics personnel who can perform procurement actions based on the current
     * campaign options. If acquisitions are set to automatically succeed, an empty list is returned.
     *
     * <p>This method evaluates active personnel to determine who is eligible for procurement
     * actions under the current campaign configuration. Personnel are filtered and sorted based on specific
     * criteria:</p>
     * <ul>
     *   <li><strong>Automatic Success:</strong> If the acquisition skill equals {@code S_AUTO},
     *       an empty list is immediately returned.</li>
     *   <li><strong>Eligibility Filtering:</strong> The following checks are applied to filter personnel:
     *       <ul>
     *          <li>Personnel must not be ineligible based on the {@link ProcurementPersonnelPick} category.</li>
     *          <li>Personnel must not have exceeded the maximum acquisition limit, if specified.</li>
     *          <li>If the skill is {@code S_TECH}, the person must have a valid technical skill.</li>
     *          <li>For other skills, the person must have the specified skill.</li>
     *       </ul>
     *    </li>
     *   <li><b>Sorting:</b> The resulting list is sorted in descending order by skill level:
     *       <ul>
     *          <li>When the skill is {@code S_TECH}, sorting is based on the person's best technical skill level.</li>
     *          <li>For other skills, sorting is based on the level of the specified skill.</li>
     *       </ul>
     *   </li>
     * </ul>
     *
     * @return A {@link List} of {@link Person} objects who are eligible and sorted to perform logistical actions, or an
     *       empty list if acquisitions automatically succeed.
     */
    public List<Person> getLogisticsPersonnel() {
        final String skillName = getCampaignOptions().getAcquisitionSkill();

        if (skillName.equals(S_AUTO)) {
            return Collections.emptyList();
        } else {
            final int maxAcquisitions = campaignOptions.getMaxAcquisitions();
            final ProcurementPersonnelPick acquisitionCategory = campaignOptions.getAcquisitionPersonnelCategory();
            List<Person> logisticsPersonnel = new ArrayList<>();

            for (Person person : getActivePersonnel(true)) {
                if (isIneligibleToPerformProcurement(person, acquisitionCategory)) {
                    continue;
                }

                if ((maxAcquisitions > 0) && (person.getAcquisitions() >= maxAcquisitions)) {
                    continue;
                }
                if (skillName.equals(S_TECH)) {
                    if (null != person.getBestTechSkill()) {
                        logisticsPersonnel.add(person);
                    }
                } else if (person.hasSkill(skillName)) {
                    logisticsPersonnel.add(person);
                }
            }

            // Sort by their skill level, descending.
            logisticsPersonnel.sort((person1, person2) -> {
                if (skillName.equals(S_TECH)) {
                    // Person 1
                    int adjustedReputation = person1.getAdjustedReputation(campaignOptions.isUseAgeEffects(),
                          isClanCampaign(),
                          currentDay,
                          person1.getRankNumeric());
                    Skill skill = person1.getBestTechSkill();

                    int person1SkillLevel = Integer.MIN_VALUE;
                    if (skill != null) {
                        person1SkillLevel = skill.getTotalSkillLevel(person1.getOptions(),
                              person1.getATOWAttributes(),
                              adjustedReputation);
                    }

                    // Person 2
                    adjustedReputation = person2.getAdjustedReputation(campaignOptions.isUseAgeEffects(),
                          isClanCampaign(),
                          currentDay,
                          person2.getRankNumeric());
                    skill = person2.getBestTechSkill();

                    int person2SkillLevel = Integer.MIN_VALUE;
                    if (skill != null) {
                        person2SkillLevel = skill.getTotalSkillLevel(person2.getOptions(),
                              person2.getATOWAttributes(),
                              adjustedReputation);
                    }

                    return Integer.compare(person1SkillLevel, person2SkillLevel);
                } else {
                    // Person 1
                    int adjustedReputation = person1.getAdjustedReputation(campaignOptions.isUseAgeEffects(),
                          isClanCampaign(),
                          currentDay,
                          person1.getRankNumeric());
                    Skill skill = person1.getSkill(S_TECH);

                    int person1SkillLevel = Integer.MIN_VALUE;
                    if (skill != null) {
                        person1SkillLevel = skill.getTotalSkillLevel(person1.getOptions(),
                              person1.getATOWAttributes(),
                              adjustedReputation);
                    }

                    // Person 2
                    adjustedReputation = person2.getAdjustedReputation(campaignOptions.isUseAgeEffects(),
                          isClanCampaign(),
                          currentDay,
                          person2.getRankNumeric());
                    skill = person2.getSkill(S_TECH);

                    int person2SkillLevel = Integer.MIN_VALUE;
                    if (skill != null) {
                        person2SkillLevel = skill.getTotalSkillLevel(person2.getOptions(),
                              person2.getATOWAttributes(),
                              adjustedReputation);
                    }

                    return Integer.compare(person1SkillLevel, person2SkillLevel);
                }
            });

            return logisticsPersonnel;
        }
    }

    /***
     * This is the main function for getting stuff (parts, units, etc.) All non-GM
     * acquisition should go through this function to ensure the campaign rules for
     * acquisition are followed.
     *
     * @param sList - A <code>ShoppingList</code> object including items that need
     *              to be purchased
     * @return A <code>ShoppingList</code> object that includes all items that were
     *         not successfully acquired
     */
    public ShoppingList goShopping(ShoppingList sList) {
        // loop through shopping items and decrement days to wait
        for (IAcquisitionWork shoppingItem : sList.getShoppingList()) {
            shoppingItem.decrementDaysToWait();
        }

        if (getCampaignOptions().getAcquisitionSkill().equals(S_AUTO)) {
            return goShoppingAutomatically(sList);
        } else if (!getCampaignOptions().isUsePlanetaryAcquisition()) {
            return goShoppingStandard(sList);
        } else {
            return goShoppingByPlanet(sList);
        }
    }

    /**
     * Shops for items on the {@link ShoppingList}, where each acquisition automatically succeeds.
     *
     * @param sList The shopping list to use when shopping.
     *
     * @return The new shopping list containing the items that were not acquired.
     */
    private ShoppingList goShoppingAutomatically(ShoppingList sList) {
        List<IAcquisitionWork> currentList = new ArrayList<>(sList.getShoppingList());

        List<IAcquisitionWork> remainingItems = new ArrayList<>(currentList.size());
        for (IAcquisitionWork shoppingItem : currentList) {
            if (shoppingItem.getDaysToWait() <= 0) {
                while (shoppingItem.getQuantity() > 0) {
                    if (!acquireEquipment(shoppingItem, null)) {
                        shoppingItem.resetDaysToWait();
                        break;
                    }
                }
            }
            if (shoppingItem.getQuantity() > 0 || shoppingItem.getDaysToWait() > 0) {
                remainingItems.add(shoppingItem);
            }
        }

        return new ShoppingList(remainingItems);
    }

    /**
     * Shops for items on the {@link ShoppingList}, where each acquisition is performed by available logistics
     * personnel.
     *
     * @param sList The shopping list to use when shopping.
     *
     * @return The new shopping list containing the items that were not acquired.
     */
    private ShoppingList goShoppingStandard(ShoppingList sList) {
        List<Person> logisticsPersonnel = getLogisticsPersonnel();
        if (logisticsPersonnel.isEmpty()) {
            addReport("Your force has no one capable of acquiring equipment.");
            return sList;
        }

        List<IAcquisitionWork> currentList = new ArrayList<>(sList.getShoppingList());
        for (Person person : logisticsPersonnel) {
            if (currentList.isEmpty()) {
                // Nothing left to shop for!
                break;
            }

            List<IAcquisitionWork> remainingItems = new ArrayList<>(currentList.size());
            for (IAcquisitionWork shoppingItem : currentList) {
                if (shoppingItem.getDaysToWait() <= 0) {
                    while (canAcquireParts(person) && shoppingItem.getQuantity() > 0) {
                        if (!acquireEquipment(shoppingItem, person)) {
                            shoppingItem.resetDaysToWait();
                            break;
                        }
                    }
                }
                if (shoppingItem.getQuantity() > 0 || shoppingItem.getDaysToWait() > 0) {
                    remainingItems.add(shoppingItem);
                }
            }

            currentList = remainingItems;
        }

        return new ShoppingList(currentList);
    }

    /**
     * Shops for items on the {@link ShoppingList}, where each acquisition is attempted on nearby planets by available
     * logistics personnel.
     *
     * @param sList The shopping list to use when shopping.
     *
     * @return The new shopping list containing the items that were not acquired.
     */
    private ShoppingList goShoppingByPlanet(ShoppingList sList) {
        List<Person> logisticsPersonnel = getLogisticsPersonnel();
        if (logisticsPersonnel.isEmpty()) {
            addReport("Your force has no one capable of acquiring equipment.");
            return sList;
        }

        // we are shopping by planets, so more involved
        List<IAcquisitionWork> currentList = sList.getShoppingList();
        LocalDate currentDate = getLocalDate();

        // a list of items than can be taken out of the search and put back on the
        // shopping list
        List<IAcquisitionWork> shelvedItems = new ArrayList<>();

        // find planets within a certain radius - the function will weed out dead
        // planets
        List<PlanetarySystem> systems = Systems.getInstance()
                                              .getShoppingSystems(getCurrentSystem(),
                                                    getCampaignOptions().getMaxJumpsPlanetaryAcquisition(),
                                                    currentDate);

        for (Person person : logisticsPersonnel) {
            if (currentList.isEmpty()) {
                // Nothing left to shop for!
                break;
            }

            String personTitle = person.getHyperlinkedFullTitle() + ' ';

            for (PlanetarySystem system : systems) {
                if (currentList.isEmpty()) {
                    // Nothing left to shop for!
                    break;
                }

                List<IAcquisitionWork> remainingItems = new ArrayList<>();

                // loop through shopping list. If it's time to check, then check as appropriate.
                // Items not
                // found get added to the remaining item list. Rotate through personnel
                boolean done = false;
                for (IAcquisitionWork shoppingItem : currentList) {
                    if (!canAcquireParts(person)) {
                        remainingItems.add(shoppingItem);
                        done = true;
                        continue;
                    }

                    if (shoppingItem.getDaysToWait() <= 0) {
                        PartAcquisitionResult result = findContactForAcquisition(shoppingItem, person, system);
                        if (result == PartAcquisitionResult.Success) {
                            int transitTime = calculatePartTransitTime(system);

                            PersonnelOptions options = person.getOptions();
                            double logisticianModifier = options.booleanOption(ADMIN_LOGISTICIAN) ? 0.9 : 1.0;
                            transitTime = (int) Math.round(transitTime * logisticianModifier);

                            int totalQuantity = 0;
                            while (shoppingItem.getQuantity() > 0 &&
                                         canAcquireParts(person) &&
                                         acquireEquipment(shoppingItem, person, system, transitTime)) {
                                totalQuantity++;
                            }
                            if (totalQuantity > 0) {
                                addReport(personTitle +
                                                "<font color='" +
                                                ReportingUtilities.getPositiveColor() +
                                                "'><b> found " +
                                                shoppingItem.getQuantityName(totalQuantity) +
                                                " on " +
                                                system.getPrintableName(currentDate) +
                                                ". Delivery in " +
                                                transitTime +
                                                " days.</b></font>");
                            }
                        } else if (result == PartAcquisitionResult.PartInherentFailure) {
                            shelvedItems.add(shoppingItem);
                            continue;
                        }
                    }

                    // if we didn't find everything on this planet, then add to the remaining list
                    if (shoppingItem.getQuantity() > 0 || shoppingItem.getDaysToWait() > 0) {
                        // if we can't afford it, then don't keep searching for it on other planets
                        if (!canPayFor(shoppingItem)) {
                            if (!getCampaignOptions().isPlanetAcquisitionVerbose()) {
                                addReport("<font color='" +
                                                ReportingUtilities.getNegativeColor() +
                                                "'><b>You cannot afford to purchase another " +
                                                shoppingItem.getAcquisitionName() +
                                                "</b></font>");
                            }
                            shelvedItems.add(shoppingItem);
                        } else {
                            remainingItems.add(shoppingItem);
                        }
                    }
                }

                // we are done with this planet. replace our current list with the remaining
                // items
                currentList = remainingItems;

                if (done) {
                    break;
                }
            }
        }

        // add shelved items back to the currentlist
        currentList.addAll(shelvedItems);

        // loop through and reset waiting time on all items on the remaining shopping
        // list if they have no waiting time left
        for (IAcquisitionWork shoppingItem : currentList) {
            if (shoppingItem.getDaysToWait() <= 0) {
                shoppingItem.resetDaysToWait();
            }
        }

        return new ShoppingList(currentList);
    }

    /**
     * Gets a value indicating if {@code person} can acquire parts.
     *
     * @param person The {@link Person} to check if they have remaining time to perform acquisitions.
     *
     * @return True if {@code person} could acquire another part, otherwise false.
     */
    public boolean canAcquireParts(@Nullable Person person) {
        if (person == null) {
            // CAW: in this case we're using automatic success
            // and the logistics person will be null.
            return true;
        }
        int maxAcquisitions = getCampaignOptions().getMaxAcquisitions();
        return maxAcquisitions <= 0 || person.getAcquisitions() < maxAcquisitions;
    }

    /***
     * Checks whether the campaign can pay for a given <code>IAcquisitionWork</code>
     * item. This will check
     * both whether the campaign is required to pay for a given type of acquisition
     * by the options and
     * if so whether it has enough money to afford it.
     *
     * @param acquisition - An <code>IAcquisitionWork</code> object
     * @return true if the campaign can pay for the acquisition; false if it cannot.
     */
    public boolean canPayFor(IAcquisitionWork acquisition) {
        // SHOULD we check to see if this acquisition needs to be paid for
        if ((acquisition instanceof UnitOrder && getCampaignOptions().isPayForUnits()) ||
                  (acquisition instanceof Part && getCampaignOptions().isPayForParts())) {
            // CAN the acquisition actually be paid for
            return getFunds().isGreaterOrEqualThan(acquisition.getBuyCost());
        }
        return true;
    }

    /**
     * Make an acquisition roll for a given planet to see if you can identify a contact. Used for planetary based
     * acquisition.
     *
     * @param acquisition - The <code> IAcquisitionWork</code> being acquired.
     * @param person      - The <code>Person</code> object attempting to do the acquiring. may be null if no one on the
     *                    force has the skill or the user is using automatic acquisition.
     * @param system      - The <code>PlanetarySystem</code> object where the acquisition is being attempted. This may
     *                    be null if the user is not using planetary acquisition.
     *
     * @return The result of the rolls.
     */
    public PartAcquisitionResult findContactForAcquisition(IAcquisitionWork acquisition, Person person,
          PlanetarySystem system) {
        TargetRoll target = getTargetForAcquisition(acquisition, person);

        String impossibleSentencePrefix = person == null ?
                                                "Can't search for " :
                                                person.getFullName() + " can't search for ";
        String failedSentencePrefix = person == null ?
                                            "No contacts available for " :
                                            person.getFullName() + " is unable to find contacts for ";
        String succeededSentencePrefix = person == null ?
                                               "Possible contact for " :
                                               person.getFullName() + " has found a contact for ";

        // if it's already impossible, don't bother with the rest
        if (target.getValue() == TargetRoll.IMPOSSIBLE) {
            if (getCampaignOptions().isPlanetAcquisitionVerbose()) {
                addReport("<font color='" +
                                ReportingUtilities.getNegativeColor() +
                                "'><b>" +
                                impossibleSentencePrefix +
                                acquisition.getAcquisitionName() +
                                " on " +
                                system.getPrintableName(getLocalDate()) +
                                " because:</b></font> " +
                                target.getDesc());
            }
            return PartAcquisitionResult.PartInherentFailure;
        }

        target = system.getPrimaryPlanet()
                       .getAcquisitionMods(target,
                             getLocalDate(),
                             getCampaignOptions(),
                             getFaction(),
                             acquisition.getTechBase() == Part.TechBase.CLAN);

        if (target.getValue() == TargetRoll.IMPOSSIBLE) {
            if (getCampaignOptions().isPlanetAcquisitionVerbose()) {
                addReport("<font color='" +
                                ReportingUtilities.getNegativeColor() +
                                "'><b>" +
                                impossibleSentencePrefix +
                                acquisition.getAcquisitionName() +
                                " on " +
                                system.getPrintableName(getLocalDate()) +
                                " because:</b></font> " +
                                target.getDesc());
            }
            return PartAcquisitionResult.PlanetSpecificFailure;
        }
        SocioIndustrialData socioIndustrial = system.getPrimaryPlanet().getSocioIndustrial(getLocalDate());
        CampaignOptions options = getCampaignOptions();
        int techBonus = options.getPlanetTechAcquisitionBonus(socioIndustrial.tech);
        int industryBonus = options.getPlanetIndustryAcquisitionBonus(socioIndustrial.industry);
        int outputsBonus = options.getPlanetOutputAcquisitionBonus(socioIndustrial.output);
        if (d6(2) < target.getValue()) {
            // no contacts on this planet, move along
            if (getCampaignOptions().isPlanetAcquisitionVerbose()) {
                addReport("<font color='" +
                                ReportingUtilities.getNegativeColor() +
                                "'><b>" +
                                failedSentencePrefix +
                                acquisition.getAcquisitionName() +
                                " on " +
                                system.getPrintableName(getLocalDate()) +
                                " at TN: " +
                                target.getValue() +
                                " - Modifiers (Tech: " +
                                (techBonus > 0 ? "+" : "") +
                                techBonus +
                                ", Industry: " +
                                (industryBonus > 0 ? "+" : "") +
                                industryBonus +
                                ", Outputs: " +
                                (outputsBonus > 0 ? "+" : "") +
                                outputsBonus +
                                ") </font>");
            }
            return PartAcquisitionResult.PlanetSpecificFailure;
        } else {
            if (getCampaignOptions().isPlanetAcquisitionVerbose()) {
                addReport("<font color='" +
                                ReportingUtilities.getPositiveColor() +
                                "'>" +
                                succeededSentencePrefix +
                                acquisition.getAcquisitionName() +
                                " on " +
                                system.getPrintableName(getLocalDate()) +
                                " at TN: " +
                                target.getValue() +
                                " - Modifiers (Tech: " +
                                (techBonus > 0 ? "+" : "") +
                                techBonus +
                                ", Industry: " +
                                (industryBonus > 0 ? "+" : "") +
                                industryBonus +
                                ", Outputs: " +
                                (outputsBonus > 0 ? "+" : "") +
                                outputsBonus +
                                ") </font>");
            }
            return PartAcquisitionResult.Success;
        }
    }

    /***
     * Attempt to acquire a given <code>IAcquisitionWork</code> object.
     * This is the default method used by for non-planetary based acquisition.
     *
     * @param acquisition - The <code> IAcquisitionWork</code> being acquired.
     * @param person      - The <code>Person</code> object attempting to do the
     *                    acquiring. may be null if no one on the force has the
     *                    skill or the user is using automatic acquisition.
     * @return a boolean indicating whether the attempt to acquire equipment was
     *         successful.
     */
    public boolean acquireEquipment(IAcquisitionWork acquisition, Person person) {
        return acquireEquipment(acquisition, person, null, -1);
    }

    /***
     * Attempt to acquire a given <code>IAcquisitionWork</code> object.
     *
     * @param acquisition - The <code> IAcquisitionWork</code> being acquired.
     * @param person      - The <code>Person</code> object attempting to do the
     *                    acquiring. may be null if no one on the force has the
     *                    skill or the user is using automatic acquisition.
     * @param system      - The <code>PlanetarySystem</code> object where the
     *                    acquisition is being attempted. This may be null if the
     *                    user is not using planetary acquisition.
     * @param transitDays - The number of days that the part should take to be
     *                    delivered. If this value is entered as -1, then this
     *                    method will determine transit time based on the users
     *                    campaign options.
     * @return a boolean indicating whether the attempt to acquire equipment was
     *         successful.
     */
    private boolean acquireEquipment(IAcquisitionWork acquisition, Person person, PlanetarySystem system,
          int transitDays) {
        boolean found = false;
        String report = "";

        if (null != person) {
            report += person.getHyperlinkedFullTitle() + ' ';
        }

        TargetRoll target = getTargetForAcquisition(acquisition, person);

        // check on funds
        if (!canPayFor(acquisition)) {
            target.addModifier(TargetRoll.IMPOSSIBLE, "Cannot afford this purchase");
        }

        if (null != system) {
            target = system.getPrimaryPlanet()
                           .getAcquisitionMods(target,
                                 getLocalDate(),
                                 getCampaignOptions(),
                                 getFaction(),
                                 acquisition.getTechBase() == Part.TechBase.CLAN);
        }
        report += "attempts to find " + acquisition.getAcquisitionName();

        // if impossible, then return
        if (target.getValue() == TargetRoll.IMPOSSIBLE) {
            report += ":<font color='" +
                            ReportingUtilities.getNegativeColor() +
                            "'><b> " +
                            target.getDesc() +
                            "</b></font>";
            if (!getCampaignOptions().isUsePlanetaryAcquisition() ||
                      getCampaignOptions().isPlanetAcquisitionVerbose()) {
                addReport(report);
            }
            return false;
        }

        int roll = d6(2);
        report += "  needs " + target.getValueAsString();
        report += " and rolls " + roll + ':';
        // Edge reroll, if applicable
        if (getCampaignOptions().isUseSupportEdge() &&
                  (roll < target.getValue()) &&
                  (person != null) &&
                  person.getOptions().booleanOption(PersonnelOptions.EDGE_ADMIN_ACQUIRE_FAIL) &&
                  (person.getCurrentEdge() > 0)) {
            person.changeCurrentEdge(-1);
            roll = d6(2);
            report += " <b>failed!</b> but uses Edge to reroll...getting a " + roll + ": ";
        }
        int xpGained = 0;
        if (roll >= target.getValue()) {
            if (transitDays < 0) {
                transitDays = calculatePartTransitTime(acquisition.getAvailability());
            }
            report = report + acquisition.find(transitDays);
            found = true;
            if (person != null) {
                if (roll == 12 && target.getValue() != TargetRoll.AUTOMATIC_SUCCESS) {
                    xpGained += getCampaignOptions().getSuccessXP();
                }
                if (target.getValue() != TargetRoll.AUTOMATIC_SUCCESS) {
                    person.setNTasks(person.getNTasks() + 1);
                }
                if (person.getNTasks() >= getCampaignOptions().getNTasksXP()) {
                    xpGained += getCampaignOptions().getTaskXP();
                    person.setNTasks(0);
                }
            }
        } else {
            report = report + acquisition.failToFind();
            if (person != null && roll == 2 && target.getValue() != TargetRoll.AUTOMATIC_FAIL) {
                xpGained += getCampaignOptions().getMistakeXP();
            }
        }

        if (null != person) {
            // The person should have their acquisitions incremented
            person.incrementAcquisition();

            if (xpGained > 0) {
                person.awardXP(this, xpGained);
                report += " (" + xpGained + "XP gained) ";
            }
        }

        if (found) {
            acquisition.decrementQuantity();
            MekHQ.triggerEvent(new AcquisitionEvent(acquisition));
        }
        if (!getCampaignOptions().isUsePlanetaryAcquisition() || getCampaignOptions().isPlanetAcquisitionVerbose()) {
            addReport(report);
        }
        return found;
    }

    /**
     * Performs work to either mothball or activate a unit.
     *
     * @param unit The unit to either work towards mothballing or activation.
     */
    public void workOnMothballingOrActivation(Unit unit) {
        if (unit.isMothballed()) {
            activate(unit);
        } else {
            mothball(unit);
        }
    }

    /**
     * Performs work to mothball a unit, preparing it for long-term storage.
     *
     * <p>Mothballing process varies based on unit type:</p>
     * <ul>
     *   <li>Non-Infantry Units:
     *     <ul>
     *       <li>Requires an assigned tech</li>
     *       <li>Consumes tech work minutes</li>
     *       <li>Requires astech support time (6 minutes per tech minute)</li>
     *     </ul>
     *   </li>
     *   <li>Infantry Units:
     *     <ul>
     *       <li>Uses standard work day time</li>
     *       <li>No tech required</li>
     *     </ul>
     *   </li>
     * </ul>
     * <p>
     * The process tracks progress and can span multiple work periods until complete.
     *
     * @param unit The unit to mothball. Must be active (not already mothballed)
     */
    public void mothball(Unit unit) {
        if (unit.isMothballed()) {
            logger.warn("Unit is already mothballed, cannot mothball.");
            return;
        }

        String report;
        if (!unit.isConventionalInfantry()) {
            Person tech = unit.getTech();
            if (null == tech) {
                // uh-oh
                addReport(String.format(resources.getString("noTech.mothballing"), unit.getHyperlinkedName()));
                unit.cancelMothballOrActivation();
                return;
            }

            // don't allow overtime minutes for mothballing because it's cheating since you don't roll
            int minutes = Math.min(tech.getMinutesLeft(), unit.getMothballTime());

            // check astech time
            if (!unit.isSelfCrewed() && astechPoolMinutes < minutes * 6) {
                // uh-oh
                addReport(String.format(resources.getString("notEnoughAstechTime.mothballing"),
                      unit.getHyperlinkedName()));
                return;
            }

            unit.setMothballTime(unit.getMothballTime() - minutes);

            tech.setMinutesLeft(tech.getMinutesLeft() - minutes);
            if (!unit.isSelfCrewed()) {
                astechPoolMinutes -= 6 * minutes;
            }

            report = String.format(resources.getString("timeSpent.mothballing.tech"),
                  tech.getHyperlinkedFullTitle(),
                  minutes,
                  unit.getHyperlinkedName());
        } else {
            unit.setMothballTime(unit.getMothballTime() - TECH_WORK_DAY);

            report = String.format(resources.getString("timeSpent.mothballing.noTech"),
                  TECH_WORK_DAY,
                  unit.getHyperlinkedName());
        }

        if (!unit.isMothballing()) {
            unit.completeMothball();
            report += String.format(resources.getString("complete.mothballing"));
        } else {
            report += String.format(resources.getString("remaining.text"), unit.getMothballTime());
        }

        addReport(report);
    }

    /**
     * Performs work to activate a unit from its mothballed state. This process requires either:
     *
     * <ul>
     *   <li>A tech and sufficient astech support time for non-self-crewed units</li>
     *   <li>Only time for self-crewed units</li>
     * </ul>
     *
     * <p>The activation process:</p>
     * <ol>
     *   <li>Verifies the unit is mothballed</li>
     *   <li>For non-self-crewed units:
     *     <ul>
     *       <li>Checks for assigned tech</li>
     *       <li>Verifies sufficient tech and astech time</li>
     *       <li>Consumes tech and astech time</li>
     *     </ul>
     *   </li>
     *   <li>For self-crewed units:
     *     <ul>
     *       <li>Uses standard work day time</li>
     *     </ul>
     *   </li>
     *   <li>Updates mothball status</li>
     *   <li>Reports progress or completion</li>
     * </ol>
     *
     * @param unit The unit to activate. Must be mothballed for activation to proceed.
     */
    public void activate(Unit unit) {
        if (!unit.isMothballed()) {
            logger.warn("Unit is already activated, cannot activate.");
            return;
        }

        String report;
        if (!unit.isConventionalInfantry()) {
            Person tech = unit.getTech();
            if (null == tech) {
                // uh-oh
                addReport(String.format(resources.getString("noTech.activation"), unit.getHyperlinkedName()));
                unit.cancelMothballOrActivation();
                return;
            }

            // don't allow overtime minutes for activation because it's cheating since you don't roll
            int minutes = Math.min(tech.getMinutesLeft(), unit.getMothballTime());

            // check astech time
            if (!unit.isSelfCrewed() && astechPoolMinutes < minutes * 6) {
                // uh-oh
                addReport(String.format(resources.getString("notEnoughAstechTime.activation"),
                      unit.getHyperlinkedName()));
                return;
            }

            unit.setMothballTime(unit.getMothballTime() - minutes);

            tech.setMinutesLeft(tech.getMinutesLeft() - minutes);
            if (!unit.isSelfCrewed()) {
                astechPoolMinutes -= 6 * minutes;
            }

            report = String.format(resources.getString("timeSpent.activation.tech"),
                  tech.getHyperlinkedFullTitle(),
                  minutes,
                  unit.getHyperlinkedName());
        } else {
            unit.setMothballTime(unit.getMothballTime() - TECH_WORK_DAY);

            report = String.format(resources.getString("timeSpent.activation.noTech"),
                  TECH_WORK_DAY,
                  unit.getHyperlinkedName());
        }

        if (!unit.isMothballing()) {
            unit.completeActivation();
            report += String.format(resources.getString("complete.activation"));
        } else {
            report += String.format(resources.getString("remaining.text"), unit.getMothballTime());
        }

        addReport(report);
    }

    public void refit(Refit theRefit) {
        Person tech = (theRefit.getUnit().getEngineer() == null) ?
                            theRefit.getTech() :
                            theRefit.getUnit().getEngineer();
        if (tech == null) {
            addReport("No tech is assigned to refit " +
                            theRefit.getOriginalEntity().getShortName() +
                            ". Refit cancelled.");
            theRefit.cancel();
            return;
        }
        TargetRoll target = getTargetFor(theRefit, tech);
        // check that all parts have arrived
        if (!theRefit.acquireParts()) {
            return;
        }
        String report = tech.getHyperlinkedFullTitle() + " works on " + theRefit.getPartName();
        int minutes = theRefit.getTimeLeft();
        // FIXME: Overtime?
        if (minutes > tech.getMinutesLeft()) {
            theRefit.addTimeSpent(tech.getMinutesLeft());
            tech.setMinutesLeft(0);
            report = report + ", " + theRefit.getTimeLeft() + " minutes left. Completion ";
            int daysLeft = (int) Math.ceil((double) theRefit.getTimeLeft() /
                                                 (double) tech.getDailyAvailableTechTime(campaignOptions.isTechsUseAdministration()));
            if (daysLeft == 1) {
                report += " tomorrow.</b>";
            } else {
                report += " in " + daysLeft + " days.</b>";
            }
        } else {
            tech.setMinutesLeft(tech.getMinutesLeft() - minutes);
            theRefit.addTimeSpent(minutes);
            if (theRefit.hasFailedCheck()) {
                report = report + ", " + theRefit.succeed();
            } else {
                int roll;
                String wrongType = "";
                if (tech.isRightTechTypeFor(theRefit)) {
                    roll = d6(2);
                } else {
                    roll = Utilities.roll3d6();
                    wrongType = " <b>Warning: wrong tech type for this refit.</b>";
                }
                report = report + ",  needs " + target.getValueAsString() + " and rolls " + roll + ": ";
                if (getCampaignOptions().isUseSupportEdge() &&
                          (roll < target.getValue()) &&
                          tech.getOptions().booleanOption(PersonnelOptions.EDGE_REPAIR_FAILED_REFIT) &&
                          (tech.getCurrentEdge() > 0)) {
                    tech.changeCurrentEdge(-1);
                    roll = tech.isRightTechTypeFor(theRefit) ? d6(2) : Utilities.roll3d6();
                    // This is needed to update the edge values of individual crewmen
                    if (tech.isEngineer()) {
                        tech.setEdgeUsed(tech.getEdgeUsed() - 1);
                    }
                    report += " <b>failed!</b> but uses Edge to reroll...getting a " + roll + ": ";
                }

                if (roll >= target.getValue()) {
                    report += theRefit.succeed();
                } else {
                    report += theRefit.fail(SkillType.EXP_GREEN);
                    // try to refit again in case the tech has any time left
                    if (!theRefit.isBeingRefurbished()) {
                        refit(theRefit);
                        report += " Completion ";
                        int daysLeft = (int) Math.ceil((double) theRefit.getTimeLeft() /
                                                             (double) tech.getDailyAvailableTechTime(campaignOptions.isTechsUseAdministration()));
                        if (daysLeft == 1) {
                            report += " tomorrow.</b>";
                        } else {
                            report += " in " + daysLeft + " days.</b>";
                        }
                    }
                }
                report += wrongType;
            }
        }
        MekHQ.triggerEvent(new PartWorkEvent(tech, theRefit));
        addReport(report);
    }

    /**
     * Repairs a specified part from the warehouse by creating a clone of it, decrementing the quantity in stock,
     * repairing the cloned part, and optionally adding the repaired part back to the warehouse inventory.
     *
     * <p>If the original part's quantity drops to zero or below, no event notification is triggered.
     * Otherwise, an event is triggered to update the system about changes in the spare part's stock.</p>
     *
     * @param part The {@link Part} object to be repaired. Its quantity is decremented by one during this operation.
     * @param tech The {@link Person} who is performing the repair.
     *
     * @return A new repaired {@link Part} cloned from the original.
     */
    public Part fixWarehousePart(Part part, Person tech) {
        // get a new cloned part to work with and decrement original
        Part repairable = part.clone();
        part.changeQuantity(-1);

        fixPart(repairable, tech);
        if (!(repairable instanceof OmniPod)) {
            getQuartermaster().addPart(repairable, 0, false);
        }

        // If there is at least one remaining unit of the part
        // then we need to notify interested parties that we have
        // changed the quantity of the spare part.
        if (part.getQuantity() > 0) {
            MekHQ.triggerEvent(new PartChangedEvent(part));
        }

        return repairable;
    }

    /**
     * Attempt to fix a part, which may have all kinds of effect depending on part type.
     *
     * @param partWork - the {@link IPartWork} to be fixed
     * @param tech     - the {@link Person} who will attempt to fix the part
     *
     * @return a <code>String</code> of the report that summarizes the outcome of the attempt to fix the part
     */
    public String fixPart(IPartWork partWork, Person tech) {
        TargetRoll target = getTargetFor(partWork, tech);
        String report = "";
        String action = " fix ";

        // TODO: this should really be a method on its own class
        if (partWork instanceof AmmoBin) {
            action = " reload ";
        }
        if (partWork.isSalvaging()) {
            action = " salvage ";
        }
        if (partWork instanceof MissingPart) {
            action = " replace ";
        }
        if (partWork instanceof MekLocation) {
            if (((MekLocation) partWork).isBlownOff()) {
                action = " re-attach ";
            } else if (((MekLocation) partWork).isBreached()) {
                action = " seal ";
            }
        }
        if ((partWork instanceof Armor) && !partWork.isSalvaging()) {
            if (!((Armor) partWork).isInSupply()) {
                report += "<b>Not enough armor remaining.  Task suspended.</b>";
                addReport(report);
                return report;
            }
        }
        if ((partWork instanceof ProtoMekArmor) && !partWork.isSalvaging()) {
            if (!((ProtoMekArmor) partWork).isInSupply()) {
                report += "<b>Not enough Protomek armor remaining.  Task suspended.</b>";
                addReport(report);
                return report;
            }
        }
        if ((partWork instanceof BaArmor) && !partWork.isSalvaging()) {
            if (!((BaArmor) partWork).isInSupply()) {
                report += "<b>Not enough BA armor remaining.  Task suspended.</b>";
                addReport(report);
                return report;
            }
        }
        if (partWork instanceof SpacecraftCoolingSystem) {
            // Change the string since we're not working on the part itself
            report += tech.getHyperlinkedFullTitle() + " attempts to" + action + "a heat sink";
        } else {
            report += tech.getHyperlinkedFullTitle() + " attempts to" + action + partWork.getPartName();
        }
        if (null != partWork.getUnit()) {
            report += " on " + partWork.getUnit().getName();
        }

        int minutes = partWork.getTimeLeft();
        int minutesUsed = minutes;
        boolean usedOvertime = false;
        if (minutes > tech.getMinutesLeft()) {
            minutes -= tech.getMinutesLeft();
            // check for overtime first
            if (isOvertimeAllowed() && minutes <= tech.getOvertimeLeft()) {
                // we are working overtime
                usedOvertime = true;
                partWork.setWorkedOvertime(true);
                tech.setMinutesLeft(0);
                tech.setOvertimeLeft(tech.getOvertimeLeft() - minutes);
            } else {
                // we need to finish the task tomorrow
                minutesUsed = tech.getMinutesLeft();
                int overtimeUsed = 0;
                if (isOvertimeAllowed()) {
                    // Can't use more overtime than there are minutes remaining on the part
                    overtimeUsed = Math.min(minutes, tech.getOvertimeLeft());
                    minutesUsed += overtimeUsed;
                    partWork.setWorkedOvertime(true);
                    usedOvertime = true;
                }
                partWork.addTimeSpent(minutesUsed);
                tech.setMinutesLeft(0);
                tech.setOvertimeLeft(tech.getOvertimeLeft() - overtimeUsed);
                int helpMod = getShorthandedMod(getAvailableAstechs(minutesUsed, usedOvertime), false);
                if ((null != partWork.getUnit()) &&
                          ((partWork.getUnit().getEntity() instanceof Dropship) ||
                                 (partWork.getUnit().getEntity() instanceof Jumpship))) {
                    helpMod = 0;
                }

                if (partWork.getShorthandedMod() < helpMod) {
                    partWork.setShorthandedMod(helpMod);
                }
                partWork.setTech(tech);
                partWork.reservePart();
                report += " - <b>";
                report += partWork.getTimeLeft();
                report += " minutes left. Work";
                if ((minutesUsed > 0) &&
                          (tech.getDailyAvailableTechTime(campaignOptions.isTechsUseAdministration()) > 0)) {
                    report += " will be finished ";
                    int daysLeft = (int) Math.ceil((double) partWork.getTimeLeft() /
                                                         (double) tech.getDailyAvailableTechTime(campaignOptions.isTechsUseAdministration()));
                    if (daysLeft == 1) {
                        report += " tomorrow.</b>";
                    } else {
                        report += " in " + daysLeft + " days.</b>";
                    }
                } else {
                    report += " cannot be finished because there was no time left after maintenance tasks.</b>";
                    partWork.cancelAssignment(true);
                }
                MekHQ.triggerEvent(new PartWorkEvent(tech, partWork));
                addReport(report);
                return report;
            }
        } else {
            tech.setMinutesLeft(tech.getMinutesLeft() - minutes);
        }
        int astechMinutesUsed = minutesUsed * getAvailableAstechs(minutesUsed, usedOvertime);
        if (astechPoolMinutes < astechMinutesUsed) {
            astechMinutesUsed -= astechPoolMinutes;
            astechPoolMinutes = 0;
            astechPoolOvertime -= astechMinutesUsed;
        } else {
            astechPoolMinutes -= astechMinutesUsed;
        }
        // check for the type
        int roll;
        String wrongType = "";
        if (tech.isRightTechTypeFor(partWork)) {
            roll = d6(2);
        } else {
            roll = Utilities.roll3d6();
            wrongType = " <b>Warning: wrong tech type for this repair.</b>";
        }
        report = report + ",  needs " + target.getValueAsString() + " and rolls " + roll + ':';
        int xpGained = 0;
        // if we fail and would break apart, here's a chance to use Edge for a
        // re-roll...
        if (getCampaignOptions().isUseSupportEdge() &&
                  tech.getOptions().booleanOption(PersonnelOptions.EDGE_REPAIR_BREAK_PART) &&
                  (tech.getCurrentEdge() > 0) &&
                  (target.getValue() != TargetRoll.AUTOMATIC_SUCCESS)) {
            if ((getCampaignOptions().isDestroyByMargin() &&
                       (getCampaignOptions().getDestroyMargin() <= (target.getValue() - roll))) ||
                      (!getCampaignOptions().isDestroyByMargin()
                             // if a legendary, primary tech and destroy by margin is NOT on
                             &&
                             ((tech.getExperienceLevel(this, false) == SkillType.EXP_LEGENDARY) ||
                                    tech.getPrimaryRole().isVesselCrew())) // For vessel crews
                            && (roll < target.getValue())) {
                tech.changeCurrentEdge(-1);
                roll = tech.isRightTechTypeFor(partWork) ? d6(2) : Utilities.roll3d6();
                // This is needed to update the edge values of individual crewmen
                if (tech.isEngineer()) {
                    tech.setEdgeUsed(tech.getEdgeUsed() + 1);
                }
                report += " <b>failed!</b> and would destroy the part, but uses Edge to reroll...getting a " +
                                roll +
                                ':';
            }
        }

        if (roll >= target.getValue()) {
            report = report + partWork.succeed();
            if (getCampaignOptions().isPayForRepairs() && action.equals(" fix ") && !(partWork instanceof Armor)) {
                Money cost = partWork.getUndamagedValue().multipliedBy(0.2);
                report += "<br>Repairs cost " + cost.toAmountAndSymbolString() + " worth of parts.";
                finances.debit(TransactionType.REPAIRS, getLocalDate(), cost, "Repair of " + partWork.getPartName());
            }
            if ((roll == 12) && (target.getValue() != TargetRoll.AUTOMATIC_SUCCESS)) {
                xpGained += getCampaignOptions().getSuccessXP();
            }
            if (target.getValue() != TargetRoll.AUTOMATIC_SUCCESS) {
                tech.setNTasks(tech.getNTasks() + 1);
            }
            if (tech.getNTasks() >= getCampaignOptions().getNTasksXP()) {
                xpGained += getCampaignOptions().getTaskXP();
                tech.setNTasks(0);
            }
        } else {
            int modePenalty = partWork.getMode().expReduction;
            Skill relevantSkill = tech.getSkillForWorkingOn(partWork);
            int actualSkillLevel = EXP_NONE;

            if (relevantSkill != null) {
                actualSkillLevel = relevantSkill.getExperienceLevel(tech.getOptions(), tech.getATOWAttributes());
            }
            int effectiveSkillLevel = actualSkillLevel - modePenalty;
            if (getCampaignOptions().isDestroyByMargin()) {
                if (getCampaignOptions().getDestroyMargin() > (target.getValue() - roll)) {
                    // not destroyed - set the effective level as low as
                    // possible
                    effectiveSkillLevel = SkillType.EXP_ULTRA_GREEN;
                } else {
                    // destroyed - set the effective level to legendary
                    effectiveSkillLevel = SkillType.EXP_LEGENDARY;
                }
            }
            report = report + partWork.fail(effectiveSkillLevel);

            if ((roll == 2) && (target.getValue() != TargetRoll.AUTOMATIC_FAIL)) {
                xpGained += getCampaignOptions().getMistakeXP();
            }
        }

        if (xpGained > 0) {
            tech.awardXP(this, xpGained);
            report += " (" + xpGained + "XP gained) ";
        }
        report += wrongType;
        partWork.cancelAssignment(true);
        MekHQ.triggerEvent(new PartWorkEvent(tech, partWork));
        addReport(report);
        return report;
    }

    /**
     * Parses news file and loads news items for the current year.
     */
    public void reloadNews() {
        news.loadNewsFor(getGameYear(), id.getLeastSignificantBits());
    }

    /**
     * Checks for a news item for the current date. If found, adds it to the daily report.
     */
    public void readNews() {
        // read the news
        for (NewsItem article : news.fetchNewsFor(getLocalDate())) {
            addReport(article.getHeadlineForReport());
        }

        for (NewsItem article : Systems.getInstance().getPlanetaryNews(getLocalDate())) {
            addReport(article.getHeadlineForReport());
        }
    }

    /**
     * TODO : I should be part of AtBContract, not Campaign
     *
     * @param contract an active AtBContract
     *
     * @return the current deployment deficit for the contract
     */
    public int getDeploymentDeficit(AtBContract contract) {
        if (!contract.isActiveOn(getLocalDate()) || contract.getStartDate().isEqual(getLocalDate())) {
            // Do not check for deficits if the contract has not started, or
            // it is the first day of the contract, as players won't have
            // had time to assign forces to the contract yet
            return 0;
        }

        int total = -contract.getRequiredCombatElements();
        int role = -max(1, contract.getRequiredCombatElements() / 2);

        final CombatRole requiredLanceRole = contract.getContractType().getRequiredCombatRole();
        for (CombatTeam combatTeam : combatTeams.values()) {
            CombatRole combatRole = combatTeam.getRole();

            if (!combatRole.isReserve() && !combatRole.isAuxiliary()) {
                if ((combatTeam.getMissionId() == contract.getId())) {
                    if (!combatRole.isTraining() || contract.getContractType().isCadreDuty()) {
                        total += combatTeam.getSize(this);
                    }
                }

                if (combatRole == requiredLanceRole) {
                    role += combatTeam.getSize(this);
                }
            }
        }

        if (total >= 0 && role >= 0) {
            return 0;
        }
        return Math.abs(Math.min(total, role));
    }

    private void processNewDayATBScenarios() {
        // First, we get the list of all active AtBContracts
        List<AtBContract> contracts = getActiveAtBContracts(true);

        // Second, we process them and any already generated scenarios
        for (AtBContract contract : contracts) {
            /*
             * Situations like a delayed start or running out of funds during transit can
             * delay arrival until after the contract start. In that case, shift the
             * starting and ending dates before making any battle rolls. We check that the
             * unit is actually on route to the planet in case the user is using a custom
             * system for transport or splitting the unit, etc.
             */
            if (!getLocation().isOnPlanet() &&
                      !getLocation().getJumpPath().isEmpty() &&
                      getLocation().getJumpPath().getLastSystem().getId().equals(contract.getSystemId())) {
                // transitTime is measured in days; so we round up to the next whole day
                contract.setStartAndEndDate(getLocalDate().plusDays((int) Math.ceil(getLocation().getTransitTime())));
                addReport("The start and end dates of " +
                                contract.getHyperlinkedName() +
                                " have been shifted to reflect the current ETA.");

                if (campaignOptions.isUseStratCon() && contract.getMoraleLevel().isRouted()) {
                    LocalDate newRoutEndDate = contract.getStartDate().plusMonths(max(1, d6() - 3)).minusDays(1);
                    contract.setRoutEndDate(newRoutEndDate);
                }

                continue;
            }

            if (getLocalDate().equals(contract.getStartDate())) {
                getUnits().forEach(unit -> unit.setSite(contract.getRepairLocation(getAtBUnitRatingMod())));
            }

            if (getLocalDate().getDayOfWeek() == DayOfWeek.MONDAY) {
                int deficit = getDeploymentDeficit(contract);
                StratconCampaignState campaignState = contract.getStratconCampaignState();

                if (campaignState != null && deficit > 0) {
                    addReport(String.format(resources.getString("contractBreach.text"),
                          contract.getHyperlinkedName(),
                          spanOpeningWithCustomColor(ReportingUtilities.getNegativeColor()),
                          CLOSING_SPAN_TAG));

                    campaignState.updateVictoryPoints(-1);
                } else if (deficit > 0) {
                    contract.addPlayerMinorBreaches(deficit);
                    addReport("Failure to meet " +
                                    contract.getHyperlinkedName() +
                                    " requirements resulted in " +
                                    deficit +
                                    ((deficit == 1) ? " minor contract breach" : " minor contract breaches"));
                }
            }

            if (Objects.equals(location.getCurrentSystem(), contract.getSystem())) {
                if (!automatedMothballUnits.isEmpty()) {
                    performAutomatedActivation(this);
                }
            }

            for (final Scenario scenario : contract.getCurrentAtBScenarios()) {
                if ((scenario.getDate() != null) && scenario.getDate().isBefore(getLocalDate())) {
                    if (getCampaignOptions().isUseStratCon() && (scenario instanceof AtBDynamicScenario)) {
                        StratconCampaignState campaignState = contract.getStratconCampaignState();

                        if (campaignState == null) {
                            return;
                        }

                        processIgnoredDynamicScenario(scenario.getId(), campaignState);

                        ScenarioType scenarioType = scenario.getStratConScenarioType();
                        if (scenarioType.isResupply()) {
                            processAbandonedConvoy(this, contract, (AtBDynamicScenario) scenario);
                        }

                        scenario.convertToStub(this, ScenarioStatus.REFUSED_ENGAGEMENT);
                        scenario.clearAllForcesAndPersonnel(this);
                    } else {
                        scenario.convertToStub(this, ScenarioStatus.REFUSED_ENGAGEMENT);
                        contract.addPlayerMinorBreach();

                        addReport("Failure to deploy for " +
                                        scenario.getHyperlinkedName() +
                                        " resulted in a minor contract breach.");
                    }
                }
            }
        }

        // Third, on Mondays we generate new scenarios for the week
        if (getLocalDate().getDayOfWeek() == DayOfWeek.MONDAY) {
            AtBScenarioFactory.createScenariosForNewWeek(this);
        }

        // Fourth, we look at deployments for pre-existing and new scenarios
        for (AtBContract contract : contracts) {
            contract.checkEvents(this);

            // If there is a standard battle set for today, deploy the lance.
            for (final AtBScenario atBScenario : contract.getCurrentAtBScenarios()) {
                if ((atBScenario.getDate() != null) && atBScenario.getDate().equals(getLocalDate())) {
                    int forceId = atBScenario.getCombatTeamId();
                    if ((combatTeams.get(forceId) != null) && !forceIds.get(forceId).isDeployed()) {
                        // If any unit in the force is under repair, don't deploy the force
                        // Merely removing the unit from deployment would break with user expectation
                        boolean forceUnderRepair = false;
                        for (UUID uid : forceIds.get(forceId).getAllUnits(true)) {
                            Unit u = getHangar().getUnit(uid);
                            if ((u != null) && u.isUnderRepair()) {
                                forceUnderRepair = true;
                                break;
                            }
                        }

                        if (!forceUnderRepair) {
                            forceIds.get(forceId).setScenarioId(atBScenario.getId(), this);
                            atBScenario.addForces(forceId);

                            addReport(MessageFormat.format(resources.getString("atbScenarioTodayWithForce.format"),
                                  atBScenario.getHyperlinkedName(),
                                  forceIds.get(forceId).getName()));
                            MekHQ.triggerEvent(new DeploymentChangedEvent(forceIds.get(forceId), atBScenario));
                        } else {
                            if (atBScenario.getHasTrack()) {
                                addReport(MessageFormat.format(resources.getString("atbScenarioToday.stratCon"),
                                      atBScenario.getHyperlinkedName()));
                            } else {
                                addReport(MessageFormat.format(resources.getString("atbScenarioToday.atb"),
                                      atBScenario.getHyperlinkedName()));
                            }
                        }
                    } else {
                        if (atBScenario.getHasTrack()) {
                            addReport(MessageFormat.format(resources.getString("atbScenarioToday.stratCon"),
                                  atBScenario.getHyperlinkedName()));
                        } else {
                            addReport(MessageFormat.format(resources.getString("atbScenarioToday.atb"),
                                  atBScenario.getHyperlinkedName()));
                        }
                    }
                }
            }
        }
    }

    /**
     * Processes the new day actions for various AtB systems
     * <p>
     * It generates contract offers in the contract market, updates ship search expiration and results, processes ship
     * search on Mondays, awards training experience to eligible training lances on active contracts on Mondays, adds or
     * removes dependents at the start of the year if the options are enabled, rolls for morale at the start of the
     * month, and processes ATB scenarios.
     */
    private void processNewDayATB() {
        contractMarket.generateContractOffers(this);

        if ((getShipSearchExpiration() != null) && !getShipSearchExpiration().isAfter(getLocalDate())) {
            setShipSearchExpiration(null);
            if (getShipSearchResult() != null) {
                addReport("Opportunity for purchase of " + getShipSearchResult() + " has expired.");
                setShipSearchResult(null);
            }
        }

        if (getLocalDate().getDayOfWeek() == DayOfWeek.MONDAY) {
            processShipSearch();
            processTrainingCombatTeams(this);
        }

        if (getLocalDate().getDayOfMonth() == 1) {
            /*
             * First of the month; roll Morale.
             */
            if (campaignOptions.getUnitRatingMethod().isFMMR()) {
                IUnitRating rating = getUnitRating();
                rating.reInitialize();
            }

            boolean hasHadResupply = false;
            for (AtBContract contract : getActiveAtBContracts()) {
                AtBMoraleLevel oldMorale = contract.getMoraleLevel();

                contract.checkMorale(this, getLocalDate());
                AtBMoraleLevel newMorale = contract.getMoraleLevel();

                String report = "";
                if (contract.getContractType().isGarrisonDuty()) {
                    report = resources.getString("garrisonDutyRouted.text");
                } else if (oldMorale != newMorale) {
                    report = String.format(resources.getString("contractMoraleReport.text"),
                          newMorale,
                          contract.getHyperlinkedName(),
                          newMorale.getToolTipText());
                }

                if (!report.isBlank()) {
                    addReport(report);
                }

                // Resupply
                if (getCampaignOptions().isUseStratCon()) {
                    boolean inLocation = location.isOnPlanet() &&
                                               location.getCurrentSystem().equals(contract.getSystem());

                    if (contract.isSubcontract() || hasHadResupply) {
                        continue;
                    }

                    if (inLocation) {
                        processResupply(contract);
                        hasHadResupply = true;
                    }
                }
            }
        }

        if (campaignOptions.isUseStratCon() && (currentDay.getDayOfWeek() == DayOfWeek.MONDAY)) {
            negotiateAdditionalSupportPoints(this);
        }

        processNewDayATBScenarios();

        for (AtBContract contract : getActiveAtBContracts()) {
            if (campaignOptions.isUseGenericBattleValue() &&
                      !contract.getContractType().isGarrisonType() &&
                      contract.getStartDate().equals(currentDay)) {
                Faction enemyFaction = contract.getEnemy();
                String enemyFactionCode = contract.getEnemyCode();

                boolean allowBatchalls = true;
                if (campaignOptions.isUseFactionStandingBatchallRestrictionsSafe()) {
                    double regard = factionStandings.getRegardForFaction(enemyFactionCode, true);
                    allowBatchalls = FactionStandingUtilities.isBatchallAllowed(regard);
                }

                if (enemyFaction.performsBatchalls() && allowBatchalls) {
                    PerformBatchall batchallDialog = new PerformBatchall(this,
                          contract.getClanOpponent(),
                          contract.getEnemyCode());

                    boolean batchallAccepted = batchallDialog.isBatchallAccepted();
                    contract.setBatchallAccepted(batchallAccepted);

                    if (!batchallAccepted && campaignOptions.isTrackFactionStanding()) {
                        List<String> reports = factionStandings.processRefusedBatchall(faction.getShortName(),
                              enemyFactionCode, currentDay.getYear());

                        for (String report : reports) {
                            addReport(report);
                        }
                    }
                }
            }
        }
    }

    /**
     * Processes the resupply operation for a given contract.
     * <p>
     * This method checks if the contract type is not Guerrilla Warfare or if a d6 roll is greater than 4. If any of
     * these conditions is met, it calculates the maximum resupply size based on the contract's required lances, creates
     * an instance of the {@link Resupply} class, and initiates a resupply action.
     *
     * @param contract The relevant {@link AtBContract}
     */
    private void processResupply(AtBContract contract) {
        boolean isGuerrilla = contract.getContractType().isGuerrillaWarfare();

        if (!isGuerrilla || d6(1) > 4) {
            ResupplyType resupplyType = isGuerrilla ? ResupplyType.RESUPPLY_SMUGGLER : ResupplyType.RESUPPLY_NORMAL;
            Resupply resupply = new Resupply(this, contract, resupplyType);
            performResupply(resupply, contract);
        }
    }

    /**
     * Processes the daily activities and updates for all personnel that haven't already left the campaign.
     * <p>
     * This method iterates through all personnel and performs various daily updates, including health checks, status
     * updates, relationship events, and other daily or periodic tasks.
     * <p>
     * The following tasks are performed for each person:
     * <ul>
     * <li><b>Death Handling:</b> If the person has died, their processing is
     * skipped for the day.</li>
     * <li><b>Relationship Events:</b> Processes relationship-related events, such
     * as marriage or divorce.</li>
     * <li><b>Reset Actions:</b> Resets the person's minutes left for work and sets
     * acquisitions made to 0.</li>
     * <li><b>Medical Events:</b></li>
     * <li>- If advanced medical care is available, processes the person's daily
     * healing.</li>
     * <li>- If advanced medical care is unavailable, decreases the healing wait
     * time and
     * applies natural or doctor-assisted healing.</li>
     * <li><b>Weekly Edge Resets:</b> Resets edge points to their purchased value
     * weekly (applies
     * to support personnel).</li>
     * <li><b>Vocational XP:</b> Awards monthly vocational experience points to the
     * person where
     * applicable.</li>
     * <li><b>Anniversaries:</b> Checks for birthdays or significant anniversaries
     * and announces
     * them as needed.</li>
     * <li><b>autoAwards:</b> On the first day of every month, calculates and awards
     * support
     * points based on roles and experience levels.</li>
     * </ul>
     * <p>
     * <b>Concurrency Note:</b>
     * A separate filtered list of personnel is used to avoid concurrent
     * modification issues during iteration.
     * <p>
     * This method relies on several helper methods to perform specific tasks for
     * each person,
     * separating the responsibilities for modularity and readability.
     *
     * @see #getPersonnelFilteringOutDeparted() Filters out departed personnel before daily processing
     */
    public void processNewDayPersonnel() {
        RecoverMIAPersonnel recovery = new RecoverMIAPersonnel(this, faction, getAtBUnitRatingMod());
        MedicalController medicalController = new MedicalController(this);

        // This list ensures we don't hit a concurrent modification error
        List<Person> personnel = getPersonnelFilteringOutDeparted();

        // Prep some data for vocational xp
        int vocationalXpRate = campaignOptions.getVocationalXP();
        if (hasActiveContract) {
            if (campaignOptions.isUseAtB()) {
                for (AtBContract contract : getActiveAtBContracts()) {
                    if (!contract.getContractType().isGarrisonType()) {
                        vocationalXpRate *= 2;
                        break;
                    }
                }
            } else {
                vocationalXpRate *= 2;
            }
        }

        // Process personnel
        int peopleWhoCelebrateCommandersDay = 0;
        int commanderDayTargetNumber = 5;
        boolean isCommandersDay = isCommandersDay(currentDay) &&
                                        getCommander() != null &&
                                        campaignOptions.isShowLifeEventDialogCelebrations();
<<<<<<< HEAD
        boolean isUseAdvancedMedical = campaignOptions.isUseAdvancedMedical();
=======
        boolean isCampaignPlanetside = location.isOnPlanet();
>>>>>>> 1bfb6e4e
        for (Person person : personnel) {
            if (person.getStatus().isDepartedUnit()) {
                continue;
            }

            PersonnelOptions personnelOptions = person.getOptions();

            // Daily events
            if (person.getStatus().isMIA()) {
                recovery.attemptRescueOfPlayerCharacter(person);
            }

            if (person.getPrisonerStatus().isBecomingBondsman()) {
                // We use 'isAfter' to avoid situations where we somehow manage to miss the
                // date.
                // This shouldn't be necessary, but a safety net never hurt
                if (currentDay.isAfter(person.getBecomingBondsmanEndDate().minusDays(1))) {
                    person.setPrisonerStatus(this, BONDSMAN, true);
                    addReport(String.format(resources.getString("becomeBondsman.text"),
                          person.getHyperlinkedName(),
                          spanOpeningWithCustomColor(ReportingUtilities.getPositiveColor()),
                          CLOSING_SPAN_TAG));
                }
            }

            person.resetMinutesLeft(campaignOptions.isTechsUseAdministration());
            person.setAcquisition(0);

            medicalController.processMedicalEvents(person,
                  campaignOptions.isUseAgeEffects(),
                  isClanCampaign(),
                  currentDay);

            processAnniversaries(person);

            // Weekly events
            if (currentDay.getDayOfWeek() == DayOfWeek.MONDAY) {
                if (!randomDeath.processNewWeek(this, getLocalDate(), person)) {
                    // If the character has died, we don't need to process relationship events
                    processWeeklyRelationshipEvents(person);
                }

                person.resetCurrentEdge();

                if (!person.getStatus().isMIA()) {
                    processFatigueRecovery(this, person);
                }

                if (personnelOptions.booleanOption(MADNESS_REGRESSION)) {
                    int modifier = getCompulsionCheckModifier(MADNESS_REGRESSION);
                    boolean failedWillpowerCheck = !performQuickAttributeCheck(person, SkillAttribute.WILLPOWER, null,
                          null, modifier);
                    String report = person.processChildlikeRegression(this,
                          isUseAdvancedMedical,
                          true,
                          failedWillpowerCheck);
                    if (!report.isBlank()) {
                        addReport(report);
                    }
                }
            }

            // Monthly events
            if (currentDay.getDayOfMonth() == 1) {
                processMonthlyAutoAwards(person);

                if (vocationalXpRate > 0) {
                    if (processMonthlyVocationalXp(person, vocationalXpRate)) {
                        personnelWhoAdvancedInXP.add(person);
                    }
                }

                if (person.isCommander() &&
                          campaignOptions.isAllowMonthlyReinvestment() &&
                          !person.isHasPerformedExtremeExpenditure()) {
                    String reportString = performDiscretionarySpending(person, finances, currentDay);
                    if (reportString != null) {
                        addReport(reportString);
                    } else {
                        logger.error("Unable to process discretionary spending for {}", person.getFullTitle());
                    }
                }

                person.setHasPerformedExtremeExpenditure(false);

                int bloodmarkLevel = person.getBloodmark();
                if (bloodmarkLevel > BLOODMARK_ZERO.getLevel()) {
                    BloodmarkLevel bloodmark = BloodmarkLevel.parseBloodmarkLevelFromInt(bloodmarkLevel);
                    boolean hasAlternativeID = person.getOptions().booleanOption(ATOW_ALTERNATE_ID);
                    List<LocalDate> bloodmarkSchedule = getBloodhuntSchedule(bloodmark, currentDay, hasAlternativeID);
                    for (LocalDate assassinationAttempt : bloodmarkSchedule) {
                        person.addBloodhuntDate(assassinationAttempt);
                    }
                }
            }

            if (isCommandersDay && !faction.isClan() && (peopleWhoCelebrateCommandersDay < commanderDayTargetNumber)) {
                int age = person.getAge(currentDay);
                if (age >= 6 && age <= 12) {
                    peopleWhoCelebrateCommandersDay++;
                }
            }

            List<LocalDate> scheduledBloodhunts = person.getBloodhuntSchedule();
            if (!scheduledBloodhunts.isEmpty()) {
                boolean isDayOfBloodhunt = Bloodmark.checkForAssassinationAttempt(person,
                      currentDay,
                      isCampaignPlanetside);

                if (isDayOfBloodhunt) {
                    Bloodmark.performAssassinationAttempt(this, person, currentDay);
                }
            }
        }

        if (!personnelWhoAdvancedInXP.isEmpty()) {
            addReport(String.format(resources.getString("gainedExperience.text"),
                  spanOpeningWithCustomColor(ReportingUtilities.getPositiveColor()),
                  personnelWhoAdvancedInXP.size(),
                  CLOSING_SPAN_TAG));
        }

        // Commander's Day!
        if (isCommandersDay && (peopleWhoCelebrateCommandersDay >= commanderDayTargetNumber)) {
            new CommandersDayAnnouncement(this);
        }

        // Update the force icons based on the end-of-day unit status if desired
        if (MekHQ.getMHQOptions().getNewDayOptimizeMedicalAssignments()) {
            new OptimizeInfirmaryAssignments(this);
        }
    }

    /**
     * Processes the monthly vocational experience (XP) gain for a given person based on their eligibility and the
     * vocational experience rules defined in campaign options.
     *
     * <p>
     * Eligibility for receiving vocational XP is determined by checking the following conditions:
     * <ul>
     * <li>The person must have an <b>active status</b> (e.g., not retired,
     * deceased, or in education).</li>
     * <li>The person must not be a <b>child</b> as of the current date.</li>
     * <li>The person must not be categorized as a <b>dependent</b>.</li>
     * <li>The person must not have the status of a <b>prisoner</b>.</li>
     * <b>Note:</b> Bondsmen are exempt from this restriction and are eligible for
     * vocational XP.
     * </ul>
     *
     * @param person           the {@link Person} whose monthly vocational XP is to be processed
     * @param vocationalXpRate the amount of XP awarded on a successful roll
     *
     * @return {@code true} if XP was successfully awarded during the process, {@code false} otherwise
     */
    private boolean processMonthlyVocationalXp(Person person, int vocationalXpRate) {
        if (!person.getStatus().isActive()) {
            return false;
        }

        if (person.isChild(currentDay)) {
            return false;
        }

        if (person.isDependent()) {
            return false;
        }

        if (person.getPrisonerStatus().isCurrentPrisoner()) {
            // Prisoners can't gain vocational XP, while Bondsmen can
            return false;
        }

        int checkFrequency = campaignOptions.getVocationalXPCheckFrequency();
        int targetNumber = campaignOptions.getVocationalXPTargetNumber();

        person.setVocationalXPTimer(person.getVocationalXPTimer() + 1);
        if (person.getVocationalXPTimer() >= checkFrequency) {
            if (d6(2) >= targetNumber) {
                person.awardXP(this, vocationalXpRate);
                person.setVocationalXPTimer(0);
                return true;
            } else {
                person.setVocationalXPTimer(0);
            }
        }

        return false;
    }

    /**
     * Process weekly relationship events for a given {@link Person} on Monday. This method triggers specific events
     * related to divorce, marriage, procreation, and maternity leave.
     *
     * @param person The {@link Person} for which to process weekly relationship events
     */
    private void processWeeklyRelationshipEvents(Person person) {
        if (currentDay.getDayOfWeek() == DayOfWeek.MONDAY) {
            getDivorce().processNewWeek(this, getLocalDate(), person, false);
            getMarriage().processNewWeek(this, getLocalDate(), person, false);
            getProcreation().processNewWeek(this, getLocalDate(), person);
        }
    }

    /**
     * Process anniversaries for a given person, including birthdays and recruitment anniversaries.
     *
     * @param person The {@link Person} for whom the anniversaries will be processed
     */
    private void processAnniversaries(Person person) {
        LocalDate birthday = person.getBirthday(getGameYear());
        boolean isBirthday = birthday != null && birthday.equals(currentDay);
        int age = person.getAge(currentDay);

        boolean isUseEducation = campaignOptions.isUseEducationModule();
        boolean isUseAgingEffects = campaignOptions.isUseAgeEffects();
        boolean isUseTurnover = campaignOptions.isUseRandomRetirement();

        final int JUNIOR_SCHOOL_AGE = 3;
        final int HIGH_SCHOOL_AGE = 10;
        final int EMPLOYMENT_AGE = 16;

        if ((person.getRank().isOfficer()) || (!campaignOptions.isAnnounceOfficersOnly())) {
            if (isBirthday && campaignOptions.isAnnounceBirthdays()) {
                String report = String.format(resources.getString("anniversaryBirthday.text"),
                      person.getHyperlinkedFullTitle(),
                      spanOpeningWithCustomColor(ReportingUtilities.getPositiveColor()),
                      age,
                      CLOSING_SPAN_TAG);

                // Aging Effects
                AgingMilestone milestone = getMilestone(age);
                String milestoneText = "";
                if (isUseAgingEffects && milestone.getMinimumAge() == age) {
                    String milestoneLabel = milestone.getLabel();
                    milestoneText = String.format(resources.getString("anniversaryBirthday.milestone"), milestoneLabel);
                }
                if (!milestoneText.isBlank()) {
                    report += " " + milestoneText;
                }

                // Special Ages
                String addendum = "";
                if (isUseEducation && age == JUNIOR_SCHOOL_AGE) {
                    addendum = resources.getString("anniversaryBirthday.third");
                } else if (isUseEducation && age == HIGH_SCHOOL_AGE) {
                    addendum = resources.getString("anniversaryBirthday.tenth");
                } else if (age == EMPLOYMENT_AGE) { // This age is always relevant
                    addendum = resources.getString("anniversaryBirthday.sixteenth");
                }

                if (!addendum.isBlank()) {
                    report += " " + addendum;
                }

                // Retirement
                if (isUseTurnover && age >= RETIREMENT_AGE) {
                    report += " " + resources.getString("anniversaryBirthday.retirement");
                }

                addReport(report);
            }

            LocalDate recruitmentDate = person.getRecruitment();
            if (recruitmentDate != null) {
                LocalDate recruitmentAnniversary = recruitmentDate.withYear(getGameYear());
                int yearsOfEmployment = (int) ChronoUnit.YEARS.between(recruitmentDate, currentDay);

                if ((recruitmentAnniversary.isEqual(currentDay)) &&
                          (campaignOptions.isAnnounceRecruitmentAnniversaries())) {
                    addReport(String.format(resources.getString("anniversaryRecruitment.text"),
                          person.getHyperlinkedFullTitle(),
                          spanOpeningWithCustomColor(ReportingUtilities.getPositiveColor()),
                          yearsOfEmployment,
                          CLOSING_SPAN_TAG,
                          name));
                }
            }
        } else if ((person.getAge(getLocalDate()) == 18) && (campaignOptions.isAnnounceChildBirthdays())) {
            if (isBirthday) {
                addReport(String.format(resources.getString("anniversaryBirthday.text"),
                      person.getHyperlinkedFullTitle(),
                      spanOpeningWithCustomColor(ReportingUtilities.getPositiveColor()),
                      person.getAge(getLocalDate()),
                      CLOSING_SPAN_TAG));
            }
        }

        if (campaignOptions.isUseAgeEffects() && isBirthday) {
            // This is where we update all the aging modifiers for the character.
            updateAllSkillAgeModifiers(currentDay, person);
            applyAgingSPA(age, person);
        }

        // Coming of Age Events
        if (isBirthday && (person.getAge(currentDay) == 16)) {
            if (campaignOptions.isRewardComingOfAgeAbilities()) {
                SingleSpecialAbilityGenerator singleSpecialAbilityGenerator = new SingleSpecialAbilityGenerator();
                singleSpecialAbilityGenerator.rollSPA(this, person);
            }

            if (campaignOptions.isRewardComingOfAgeRPSkills()) {
                AbstractSkillGenerator skillGenerator = new DefaultSkillGenerator(rskillPrefs);
                skillGenerator.generateRoleplaySkills(person);
            }

            // We want the event trigger to fire before the dialog is shown, so that the character will have finished
            // updating in the gui before the player has a chance to jump to them
            MekHQ.triggerEvent(new PersonChangedEvent(person));

            if (campaignOptions.isShowLifeEventDialogComingOfAge()) {
                new ComingOfAgeAnnouncement(this, person);
            }
        }
    }

    /**
     * Process monthly auto awards for a given person based on their roles and experience level.
     *
     * @param person the person for whom the monthly auto awards are being processed
     */
    private void processMonthlyAutoAwards(Person person) {
        double multiplier = 0;

        int score = 0;

        if (person.getPrimaryRole().isSupport(true)) {
            int dice = person.getExperienceLevel(this, false);

            if (dice > 0) {
                score = d6(dice);
            }

            multiplier += 0.5;
        }

        if (person.getSecondaryRole().isSupport(true)) {
            int dice = person.getExperienceLevel(this, true);

            if (dice > 0) {
                score += d6(dice);
            }

            multiplier += 0.5;
        } else if (person.getSecondaryRole().isNone()) {
            multiplier += 0.5;
        }

        person.changeAutoAwardSupportPoints((int) (score * multiplier));
    }

    public void processNewDayUnits() {
        // need to loop through units twice, the first time to do all maintenance and
        // the second time to do whatever else. Otherwise, maintenance minutes might
        // get sucked up by other stuff. This is also a good place to ensure that a
        // unit's engineer gets reset and updated.
        for (Unit unit : getUnits()) {
            // do maintenance checks
            try {
                unit.resetEngineer();
                if (null != unit.getEngineer()) {
                    unit.getEngineer().resetMinutesLeft(campaignOptions.isTechsUseAdministration());
                }

                doMaintenance(unit);
            } catch (Exception ex) {
                logger.error(ex,
                      "Unable to perform maintenance on {} ({}) due to an error",
                      unit.getName(),
                      unit.getId().toString());
                addReport(String.format("ERROR: An error occurred performing maintenance on %s, check the log",
                      unit.getName()));
            }
        }

        // need to check for assigned tasks in two steps to avoid
        // concurrent modification problems
        List<Part> assignedParts = new ArrayList<>();
        List<Part> arrivedParts = new ArrayList<>();
        getWarehouse().forEachPart(part -> {
            if (part instanceof Refit) {
                return;
            }

            if (part.getTech() != null) {
                assignedParts.add(part);
            }

            // If the part is currently in-transit...
            if (!part.isPresent()) {
                // ... decrement the number of days until it arrives...
                part.setDaysToArrival(part.getDaysToArrival() - 1);

                if (part.isPresent()) {
                    // ... and mark the part as arrived if it is now here.
                    arrivedParts.add(part);
                }
            }
        });

        // arrive parts before attempting refit or parts will not get reserved that day
        for (Part part : arrivedParts) {
            getQuartermaster().arrivePart(part);
        }

        // finish up any overnight assigned tasks
        for (Part part : assignedParts) {
            Person tech;
            if ((part.getUnit() != null) && (part.getUnit().getEngineer() != null)) {
                tech = part.getUnit().getEngineer();
            } else {
                tech = part.getTech();
            }

            if (null != tech) {
                if (null != tech.getSkillForWorkingOn(part)) {
                    try {
                        fixPart(part, tech);
                    } catch (Exception ex) {
                        logger.error(ex,
                              "Could not perform overnight maintenance on {} ({}) due to an error",
                              part.getName(),
                              part.getId());
                        addReport(String.format(
                              "ERROR: an error occurred performing overnight maintenance on %s, check the log",
                              part.getName()));
                    }
                } else {
                    addReport(String.format(
                          "%s looks at %s, recalls his total lack of skill for working with such technology, then slowly puts the tools down before anybody gets hurt.",
                          tech.getHyperlinkedFullTitle(),
                          part.getName()));
                    part.cancelAssignment(false);
                }
            } else {
                JOptionPane.showMessageDialog(null,
                      "Could not find tech for part: " +
                            part.getName() +
                            " on unit: " +
                            part.getUnit().getHyperlinkedName(),
                      "Invalid Auto-continue",
                      JOptionPane.ERROR_MESSAGE);
            }

            // check to see if this part can now be combined with other spare parts
            if (part.isSpare() && (part.getQuantity() > 0)) {
                getQuartermaster().addPart(part, 0, false);
            }
        }

        // ok now we can check for other stuff we might need to do to units
        List<UUID> unitsToRemove = new ArrayList<>();
        for (Unit unit : getUnits()) {
            if (unit.isRefitting()) {
                refit(unit.getRefit());
            }
            if (unit.isMothballing()) {
                workOnMothballingOrActivation(unit);
            }
            if (!unit.isPresent()) {
                unit.checkArrival();

                // Has unit just been delivered?
                if (unit.isPresent()) {
                    addReport(String.format(resources.getString("unitArrived.text"),
                          unit.getHyperlinkedName(),
                          spanOpeningWithCustomColor(MekHQ.getMHQOptions().getFontColorPositiveHexColor()),
                          CLOSING_SPAN_TAG));
                }
            }

            if (!unit.isRepairable() && !unit.hasSalvageableParts()) {
                unitsToRemove.add(unit.getId());
            }
        }
        // Remove any unrepairable, unsalvageable units
        unitsToRemove.forEach(this::removeUnit);

        // Finally, run Mass Repair Mass Salvage if desired
        if (MekHQ.getMHQOptions().getNewDayMRMS()) {
            try {
                MRMSService.mrmsAllUnits(this);
            } catch (Exception ex) {
                logger.error("Could not perform mass repair/salvage on units due to an error", ex);
                addReport("ERROR: an error occurred performing mass repair/salvage on units, check the log");
            }
        }
    }

    private void processNewDayForces() {
        // update formation levels
        Force.populateFormationLevelsFromOrigin(this);
        recalculateCombatTeams(this);

        // Update the force icons based on the end-of-day unit status if desired
        if (MekHQ.getMHQOptions().getNewDayForceIconOperationalStatus()) {
            getForces().updateForceIconOperationalStatus(this);
        }
    }

    /**
     * @return <code>true</code> if the new day arrived
     */
    public boolean newDay() {
        // clear previous retirement information
        turnoverRetirementInformation.clear();

        // Refill Automated Pools, if the options are selected
        if (MekHQ.getMHQOptions().getNewDayAstechPoolFill() && requiresAdditionalAstechs()) {
            fillAstechPool();
        }

        if (MekHQ.getMHQOptions().getNewDayMedicPoolFill() && requiresAdditionalMedics()) {
            fillMedicPool();
        }

        // Ensure we don't have anything that would prevent the new day
        if (MekHQ.triggerEvent(new DayEndingEvent(this))) {
            return false;
        }

        // Autosave based on the previous day's information
        autosaveService.requestDayAdvanceAutosave(this);

        // Advance the day by one
        final LocalDate yesterday = currentDay;
        currentDay = currentDay.plusDays(1);
        boolean isMonday = currentDay.getDayOfWeek() == DayOfWeek.MONDAY;
        boolean isFirstOfMonth = currentDay.getDayOfMonth() == 1;
        boolean isNewYear = currentDay.getDayOfYear() == 1;

        // Check for important dates
        if (campaignOptions.isShowLifeEventDialogCelebrations()) {
            fetchCelebrationDialogs();
        }

        // Determine if we have an active contract or not, as this can get used
        // elsewhere before we actually hit the AtB new day (e.g., personnel market)
        if (campaignOptions.isUseAtB()) {
            setHasActiveContract();
        }

        // Clear Reports
        currentReport.clear();
        currentReportHTML = "";
        newReports.clear();
        personnelWhoAdvancedInXP.clear();
        beginReport("<b>" + MekHQ.getMHQOptions().getLongDisplayFormattedDate(getLocalDate()) + "</b>");

        // New Year Changes
        if (isNewYear) {
            // News is reloaded
            reloadNews();

            // Change Year Game Option
            getGameOptions().getOption(OptionsConstants.ALLOWED_YEAR).setValue(getGameYear());

            // Degrade Regard
            List<String> degradedRegardReports = factionStandings.processRegardDegradation(faction.getShortName(),
                  currentDay.getYear());
            for (String report : degradedRegardReports) {
                addReport(report);
            }
        }

        readNews();

        location.newDay(this);

        // Manage the Markets
        refreshPersonnelMarkets();

        // TODO : AbstractContractMarket : Uncomment
        // getContractMarket().processNewDay(this);
        unitMarket.processNewDay(this);

        updateFieldKitchenCapacity();

        processNewDayPersonnel();

        // Needs to be before 'processNewDayATB' so that Dependents can't leave the
        // moment they arrive via AtB Bonus Events
        if (location.isOnPlanet() && isFirstOfMonth) {
            RandomDependents randomDependents = new RandomDependents(this);
            randomDependents.processMonthlyRemovalAndAddition();
        }

        // Process New Day for AtB
        if (campaignOptions.isUseAtB()) {
            processNewDayATB();
        }

        if (campaignOptions.getUnitRatingMethod().isCampaignOperations()) {
            processReputationChanges();
        }

        if (campaignOptions.isUseEducationModule()) {
            processEducationNewDay();
        }

        if (campaignOptions.isEnableAutoAwards() && isFirstOfMonth) {
            AutoAwardsController autoAwardsController = new AutoAwardsController();
            autoAwardsController.ManualController(this, false);
        }

        // Prisoner events can occur on Monday or the 1st of the month depending on the
        // type of event
        if (isMonday || isFirstOfMonth) {
            new PrisonerEventManager(this);
        }

        resetAstechMinutes();

        processNewDayUnits();

        processNewDayForces();

        if (processProcurement) {
            setShoppingList(goShopping(getShoppingList()));
        }

        // check for anything in finances
        finances.newDay(this, yesterday, getLocalDate());

        // process removal of old personnel data on the first day of each month
        if (campaignOptions.isUsePersonnelRemoval() && isFirstOfMonth) {
            performPersonnelCleanUp();
        }

        // this duplicates any turnover information so that it is still available on the
        // new day. otherwise, it's only available if the user inspects history records
        if (!turnoverRetirementInformation.isEmpty()) {
            for (String entry : turnoverRetirementInformation) {
                addReport(entry);
            }
        }

        if (topUpWeekly && isMonday) {
            int bought = stockUpPartsInUse(getPartsInUse(ignoreMothballed, false, ignoreSparesUnderQuality));
            addReport(String.format(resources.getString("weeklyStockCheck.text"), bought));
        }

        // Random Events
        if (currentDay.isAfter(GRAY_MONDAY_EVENTS_BEGIN) && currentDay.isBefore(GRAY_MONDAY_EVENTS_END)) {
            new GrayMonday(this, currentDay);
        }

        // Faction Standing
        performFactionStandingChecks(isFirstOfMonth, isNewYear);

        // This must be the last step before returning true
        MekHQ.triggerEvent(new NewDayEvent(this));
        return true;
    }

    /**
     * Performs all daily and periodic standing checks for factions relevant to this campaign.
     *
     * <p>On the first day of the month, this method updates the climate regard for the active campaign faction,
     * storing a summary report. It then iterates once through all faction standings and, for each faction:</p>
     *
     * <ul>
     *     <li>Checks for new ultimatum events.</li>
     *     <li>Checks for new censure actions and handles the creation of related events.</li>
     *     <li>Evaluates for new accolade levels, creating corresponding events.</li>
     *     <li>Warns if any referenced faction cannot be resolved.</li>
     * </ul>
     *
     * <p>Finally, at the end of the checks, it processes censure degradation for all factions.</p>
     *
     * @param isFirstOfMonth {@code true} if called on the first day of the month.
     * @param isNewYear {@code true} if called on the first day of a new year
     *
     * @author Illiani
     * @since 0.50.07
     */
    private void performFactionStandingChecks(boolean isFirstOfMonth, boolean isNewYear) {
        String campaignFactionCode = faction.getShortName();
        if (isNewYear && campaignFactionCode.equals(MERCENARY_FACTION_CODE)) {
            checkForNewMercenaryOrganizationStartUp(false, false);
        }

        if (!campaignOptions.isTrackFactionStanding()) {
            return;
        }

        if (FactionStandingUltimatum.checkUltimatumForDate(currentDay,
              campaignFactionCode,
              factionStandingUltimatumsLibrary)) {
            new FactionStandingUltimatum(currentDay, this, factionStandingUltimatumsLibrary);
        }

        if (isFirstOfMonth) {
            String report = factionStandings.updateClimateRegard(faction, currentDay);
            addReport(report);
        }

        List<Mission> activeMissions = getActiveMissions(false);
        boolean isInTransit = !location.isOnPlanet();
        Factions factions = Factions.getInstance();

        for (Entry<String, Double> standing : new HashMap<>(factionStandings.getAllFactionStandings()).entrySet()) {
            String relevantFactionCode = standing.getKey();
            Faction relevantFaction = factions.getFaction(relevantFactionCode);
            if (relevantFaction == null) {
                logger.warn("Unable to fetch faction standing for faction: {}", relevantFactionCode);
                continue;
            }

            // Censure check
            boolean isMercenarySpecialCase = campaignFactionCode.equals(MERCENARY_FACTION_CODE) &&
                                                   relevantFaction.isMercenaryOrganization();
            boolean isPirateSpecialCase = isPirateCampaign() &&
                                                relevantFactionCode.equals(PIRACY_SUCCESS_INDEX_FACTION_CODE);
            if (relevantFaction.equals(faction) || isMercenarySpecialCase || isPirateSpecialCase) {
                FactionCensureLevel newCensureLevel = factionStandings.checkForCensure(
                      relevantFaction, currentDay, activeMissions, isInTransit);
                if (newCensureLevel != null) {
                    new FactionCensureEvent(this, newCensureLevel, relevantFaction);
                }
            }

            // Accolade check
            boolean ignoreEmployer = relevantFaction.isMercenaryOrganization();
            boolean isOnMission = FactionStandingUtilities.isIsOnMission(
                  !isInTransit,
                  getActiveAtBContracts(),
                  activeMissions,
                  relevantFactionCode,
                  location.getCurrentSystem(),
                  ignoreEmployer);

            FactionAccoladeLevel newAccoladeLevel = factionStandings.checkForAccolade(
                  relevantFaction, currentDay, isOnMission);

            if (newAccoladeLevel != null) {
                new FactionAccoladeEvent(this, relevantFaction, newAccoladeLevel,
                      faction.equals(relevantFaction));
            }
        }

        // Censure degradation
        factionStandings.processCensureDegradation(currentDay);
    }

    /**
     * Use {@link #checkForNewMercenaryOrganizationStartUp(boolean, boolean)} instead
     */
    @Deprecated(since = "0.50.07", forRemoval = true)
    public void checkForNewMercenaryOrganizationStartUp(boolean bypassStartYear) {
        checkForNewMercenaryOrganizationStartUp(bypassStartYear, false);
    }

    /**
     * Checks if a new mercenary organization is starting up in the current game year, and, if so, triggers a welcome
     * dialog introducing the organization's representative.
     *
     * <p>This method examines a prioritized list of known mercenary-related factions for their respective founding
     * (start) years matching the current year. The list is evaluated in the following order: Mercenary Review Board
     * (MRB), Mercenary Review Bonding Commission (MRBC), Mercenary Bonding Authority (MBA), and Mercenary Guild (MG),
     * with MG as the default fallback. If a matching faction is found (and is recognized as a mercenary organization),
     * it generates an appropriate speaker (as either a merchant or military liaison, depending on the faction) and
     * opens a welcome dialog for the player.</p>
     *
     * <p>The dialog serves to introduce the player to the new mercenary organization, using an in-universe character
     * as the spokesperson.</p>
     *
     * @param bypassStartYear {@code true} if the method should be checking if the mercenary organization is currently
     *                        active, rather than just checking whether it was founded in the current game year.
     *
     * @author Illiani
     * @since 0.50.07
     */
    public void checkForNewMercenaryOrganizationStartUp(boolean bypassStartYear, boolean isStartUp) {
        Factions factions = Factions.getInstance();
        int currentYear = getGameYear();
        Faction[] possibleFactions = new Faction[] {
              factions.getFaction("MRB"),
              factions.getFaction("MRBC"),
              factions.getFaction("MBA"),
              factions.getFaction("MG")
        };

        Faction chosenFaction = null;
        for (Faction faction : possibleFactions) {
            if (faction != null) {
                boolean isValidInYear = bypassStartYear && faction.validIn(currentYear);
                boolean isFoundedInYear = !bypassStartYear && faction.getStartYear() == currentYear;

                if (isValidInYear || isFoundedInYear) {
                    chosenFaction = faction;
                    break;
                }
            }
        }

        if (chosenFaction == null) {
            chosenFaction = factions.getFaction("MG"); // fallback
        }

        if (chosenFaction != null
                  && (chosenFaction.getStartYear() == currentYear || isStartUp)
                  && chosenFaction.isMercenaryOrganization()) {
            PersonnelRole role = chosenFaction.isClan() ? PersonnelRole.MERCHANT : PersonnelRole.MILITARY_LIAISON;
            Person speaker = newPerson(role, chosenFaction.getShortName(), Gender.RANDOMIZE);
            new FactionJudgmentDialog(this, speaker, getCommander(),
                  "HELLO", chosenFaction,
                  FactionStandingJudgmentType.WELCOME, ImmersiveDialogWidth.MEDIUM, null, null);
        } else if (chosenFaction == null) {
            logger.warn("Unable to find a suitable faction for a new mercenary organization start up");
        }
    }

    public void refreshPersonnelMarkets() {
        PersonnelMarketStyle marketStyle = campaignOptions.getPersonnelMarketStyle();
        if (marketStyle == PERSONNEL_MARKET_DISABLED) {
            personnelMarket.generatePersonnelForDay(this);
        } else {
            if (currentDay.getDayOfMonth() == 1) {
                boolean blockRecruitment = false;

                if (newPersonnelMarket.getAssociatedPersonnelMarketStyle() == MEKHQ) {
                    blockRecruitment = !location.isOnPlanet();
                }

                if (!blockRecruitment) {
                    newPersonnelMarket.gatherApplications();

                    if (newPersonnelMarket.getHasRarePersonnel()) {
                        ImmersiveDialogSimple dialog = new ImmersiveDialogSimple(this,
                              getSeniorAdminPerson(AdministratorSpecialization.HR),
                              null,
                              resources.getString("personnelMarket.rareProfession.inCharacter"),
                              List.of(resources.getString("personnelMarket.rareProfession.button.later"),
                                    resources.getString("personnelMarket.rareProfession.button.decline"),
                                    resources.getString("personnelMarket.rareProfession.button.immediate")),
                              resources.getString("personnelMarket.rareProfession.outOfCharacter"),
                              null,
                              true);

                        if (dialog.getDialogChoice() == 2) {
                            newPersonnelMarket.showPersonnelMarketDialog();
                        }
                    }
                }
            }
        }
    }

    /**
     * Performs cleanup of departed personnel by identifying and removing eligible personnel records.
     *
     * <p>This method uses the {@link AutomatedPersonnelCleanUp} utility to determine which {@link Person}
     * objects should be removed from the campaign based on current date and campaign configuration options. Identified
     * personnel are then removed, and a report entry is generated if any removals occur.</p>
     *
     * @author Illiani
     * @since 0.50.06
     */
    private void performPersonnelCleanUp() {
        AutomatedPersonnelCleanUp removal = new AutomatedPersonnelCleanUp(currentDay,
              getPersonnel(),
              campaignOptions.isUseRemovalExemptRetirees(),
              campaignOptions.isUseRemovalExemptCemetery());

        List<Person> personnelToRemove = removal.getPersonnelToCleanUp();
        for (Person person : personnelToRemove) {
            removePerson(person, false);
        }

        if (!personnelToRemove.isEmpty()) {
            addReport(resources.getString("personnelRemoval.text"));
        }
    }

    /**
     * Fetches and handles the celebration dialogs specific to the current day.
     *
     * <p><b>Note:</b> Commanders day is handled as a part of the personnel processing, so we don't need to parse
     * personnel twice.</p>
     */
    private void fetchCelebrationDialogs() {
        if (!faction.isClan()) {
            if (isWinterHolidayMajorDay(currentDay)) {
                new WinterHolidayAnnouncement(this);
            }

            if (isFreedomDay(currentDay)) {
                new FreedomDayAnnouncement(this);
            }
        }

        if (isNewYear(currentDay)) {
            new NewYearsDayAnnouncement(this);
        }
    }

    /**
     * Updates the status of whether field kitchens are operating within their required capacity.
     *
     * <p>If fatigue is enabled in the campaign options, this method calculates the total available
     * field kitchen capacity and the required field kitchen usage, then updates the {@code fieldKitchenWithinCapacity}
     * flag to reflect whether the capacity meets the demand. If fatigue is disabled, the capacity is automatically set
     * to {@code false}.</p>
     */
    private void updateFieldKitchenCapacity() {
        if (campaignOptions.isUseFatigue()) {
            int fieldKitchenCapacity = checkFieldKitchenCapacity(getForce(FORCE_ORIGIN).getAllUnitsAsUnits(units,
                  false), campaignOptions.getFieldKitchenCapacity());
            int fieldKitchenUsage = checkFieldKitchenUsage(getActivePersonnel(false),
                  campaignOptions.isUseFieldKitchenIgnoreNonCombatants());
            fieldKitchenWithinCapacity = areFieldKitchensWithinCapacity(fieldKitchenCapacity, fieldKitchenUsage);
        } else {
            fieldKitchenWithinCapacity = false;
        }
    }

    /**
     * Processes reputation changes based on various conditions.
     */
    private void processReputationChanges() {
        if (faction.isPirate()) {
            dateOfLastCrime = currentDay;
            crimePirateModifier = -100;
        }

        if (currentDay.getDayOfMonth() == 1) {
            if (dateOfLastCrime != null) {
                long yearsBetween = ChronoUnit.YEARS.between(currentDay, dateOfLastCrime);

                int remainingCrimeChange = 2;

                if (yearsBetween >= 1) {
                    if (crimePirateModifier < 0) {
                        remainingCrimeChange = max(0, 2 + crimePirateModifier);
                        changeCrimePirateModifier(2); // this is the amount of change specified by CamOps
                    }

                    if (crimeRating < 0 && remainingCrimeChange > 0) {
                        changeCrimeRating(remainingCrimeChange);
                    }
                }
            }
        }

        if (currentDay.getDayOfWeek().equals(DayOfWeek.MONDAY)) {
            reputation.initializeReputation(this);
        }
    }

    public int getInitiativeBonus() {
        return initiativeBonus;
    }

    public void setInitiativeBonus(int bonus) {
        initiativeBonus = bonus;
    }

    public void applyInitiativeBonus(int bonus) {
        if (bonus > initiativeMaxBonus) {
            initiativeMaxBonus = bonus;
        }
        if ((bonus + initiativeBonus) > initiativeMaxBonus) {
            initiativeBonus = initiativeMaxBonus;
        } else {
            initiativeBonus += bonus;
        }
    }

    public void initiativeBonusIncrement(boolean change) {
        if (change) {
            setInitiativeBonus(++initiativeBonus);
        } else {
            setInitiativeBonus(--initiativeBonus);
        }
        if (initiativeBonus > initiativeMaxBonus) {
            initiativeBonus = initiativeMaxBonus;
        }
    }

    public int getInitiativeMaxBonus() {
        return initiativeMaxBonus;
    }

    public void setInitiativeMaxBonus(int bonus) {
        initiativeMaxBonus = bonus;
    }

    /**
     * This method checks if any students in the academy should graduate, and updates their attributes and status
     * accordingly. If any students do graduate, it sends the graduation information to autoAwards.
     */
    private void processEducationNewDay() {
        List<UUID> graduatingPersonnel = new ArrayList<>();
        HashMap<UUID, List<Object>> academyAttributesMap = new HashMap<>();

        for (Person person : getStudents()) {
            List<Object> individualAcademyAttributes = new ArrayList<>();

            if (EducationController.processNewDay(this, person, false)) {
                Academy academy = getAcademy(person.getEduAcademySet(), person.getEduAcademyNameInSet());

                if (academy == null) {
                    logger.debug("Found null academy for {} skipping", person.getFullTitle());
                    continue;
                }

                graduatingPersonnel.add(person.getId());

                individualAcademyAttributes.add(academy.getEducationLevel(person));
                individualAcademyAttributes.add(academy.getType());
                individualAcademyAttributes.add(academy.getName());

                academyAttributesMap.put(person.getId(), individualAcademyAttributes);
            }
        }

        if (!graduatingPersonnel.isEmpty()) {
            AutoAwardsController autoAwardsController = new AutoAwardsController();
            autoAwardsController.PostGraduationController(this, graduatingPersonnel, academyAttributesMap);
        }
    }

    /**
     * Retrieves the flagged commander from the personnel list. If no flagged commander is found returns {@code null}.
     *
     * <p><b>Usage:</b> consider using {@link #getCommander()} instead.</p>
     *
     * @return the flagged commander if present, otherwise {@code null}
     */
    public @Nullable Person getFlaggedCommander() {
        return getPersonnel().stream().filter(Person::isCommander).findFirst().orElse(null);
    }

    /**
     * Use {@link #getCommander()} instead
     */
    @Deprecated(since = "0.50.07", forRemoval = true)
    public Person getSeniorCommander() {
        Person commander = null;
        for (Person person : getActivePersonnel(true)) {
            if (person.isCommander()) {
                return person;
            }
            if (null == commander || person.getRankNumeric() > commander.getRankNumeric()) {
                commander = person;
            }
        }
        return commander;
    }

    public void removeUnit(UUID id) {
        Unit unit = getHangar().getUnit(id);
        if (unit == null) {
            return;
        }

        // remove all parts for this unit as well
        for (Part p : unit.getParts()) {
            getWarehouse().removePart(p);
        }

        // remove any personnel from this unit
        for (Person person : unit.getCrew()) {
            unit.remove(person, true);
        }

        Person tech = unit.getTech();
        if (null != tech) {
            unit.remove(tech, true);
        }

        // remove unit from any forces
        removeUnitFromForce(unit);

        // If this is a transport, remove it from the list of potential transports
        for (CampaignTransportType campaignTransportType : CampaignTransportType.values()) {
            if (hasTransports(campaignTransportType)) {
                removeCampaignTransporter(campaignTransportType, unit);
            }

            // If we remove a transport unit from the campaign,
            // we need to remove any transported units from it
            // and clear the transport assignments for those
            // transported units
            if (unit.getTransportedUnitsSummary(campaignTransportType).hasTransportedUnits()) {
                List<Unit> transportedUnits = new ArrayList<>(unit.getTransportedUnitsSummary(campaignTransportType)
                                                                    .getTransportedUnits());
                for (Unit transportedUnit : transportedUnits) {
                    transportedUnit.unloadFromTransport(campaignTransportType);
                }
            }
        }

        // If this unit was assigned to a transport ship, remove it from the transport
        if (unit.hasTransportShipAssignment()) {
            unit.getTransportShipAssignment().getTransportShip().unloadFromTransportShip(unit);
        }

        // remove from automatic mothballing
        automatedMothballUnits.remove(unit.getId());

        // finally, remove the unit
        getHangar().removeUnit(unit.getId());

        checkDuplicateNamesDuringDelete(unit.getEntity());
        addReport(unit.getName() + " has been removed from the unit roster.");
        MekHQ.triggerEvent(new UnitRemovedEvent(unit));
    }

    public void removePerson(final @Nullable Person person) {
        removePerson(person, true);
    }

    public void removePerson(final @Nullable Person person, final boolean log) {
        if (person == null) {
            return;
        }


        Force force = getForceFor(person);
        if (force != null) {
            force.updateCommander(this);
        }

        person.getGenealogy().clearGenealogyLinks();

        final Unit unit = person.getUnit();
        if (unit != null) {
            unit.remove(person, true);
        }
        removeAllPatientsFor(person);
        person.removeAllTechJobs(this);
        removeKillsFor(person.getId());
        getRetirementDefectionTracker().removePerson(person);
        if (log) {
            addReport(person.getFullTitle() + " has been removed from the personnel roster.");
        }

        personnel.remove(person.getId());

        // Deal with Astech Pool Minutes
        if (person.getPrimaryRole().isAstech()) {
            astechPoolMinutes = max(0, astechPoolMinutes - Person.PRIMARY_ROLE_SUPPORT_TIME);
            astechPoolOvertime = max(0, astechPoolOvertime - Person.PRIMARY_ROLE_OVERTIME_SUPPORT_TIME);
        } else if (person.getSecondaryRole().isAstech()) {
            astechPoolMinutes = max(0, astechPoolMinutes - Person.SECONDARY_ROLE_SUPPORT_TIME);
            astechPoolOvertime = max(0, astechPoolOvertime - Person.SECONDARY_ROLE_OVERTIME_SUPPORT_TIME);
        }
        MekHQ.triggerEvent(new PersonRemovedEvent(person));
    }

    public void removeAllPatientsFor(Person doctor) {
        for (Person person : getPersonnel()) {
            if (null != person.getDoctorId() && person.getDoctorId().equals(doctor.getId())) {
                person.setDoctorId(null, getCampaignOptions().getNaturalHealingWaitingPeriod());
            }
        }
    }

    public void removeScenario(final Scenario scenario) {
        scenario.clearAllForcesAndPersonnel(this);
        final Mission mission = getMission(scenario.getMissionId());
        if (mission != null) {
            mission.getScenarios().remove(scenario);

            // run through the stratcon campaign state where applicable and remove the
            // "parent" scenario as well
            if ((mission instanceof AtBContract) &&
                      (((AtBContract) mission).getStratconCampaignState() != null) &&
                      (scenario instanceof AtBDynamicScenario)) {
                ((AtBContract) mission).getStratconCampaignState().removeStratconScenario(scenario.getId());
            }
        }
        scenarios.remove(scenario.getId());
        MekHQ.triggerEvent(new ScenarioRemovedEvent(scenario));
    }

    public void removeMission(final Mission mission) {
        // Loop through scenarios here! We need to remove them as well.
        for (Scenario scenario : mission.getScenarios()) {
            scenario.clearAllForcesAndPersonnel(this);
            scenarios.remove(scenario.getId());
        }
        mission.clearScenarios();

        missions.remove(mission.getId());
        MekHQ.triggerEvent(new MissionRemovedEvent(mission));
    }

    public void removeKill(Kill k) {
        if (kills.containsKey(k.getPilotId())) {
            kills.get(k.getPilotId()).remove(k);
        }
    }

    public void removeKillsFor(UUID personID) {
        kills.remove(personID);
    }

    public void removeForce(Force force) {
        int fid = force.getId();
        forceIds.remove(fid);
        // clear forceIds of all personnel with this force
        for (UUID uid : force.getUnits()) {
            Unit u = getHangar().getUnit(uid);
            if (null == u) {
                continue;
            }
            if (u.getForceId() == fid) {
                u.setForceId(FORCE_NONE);
                if (force.isDeployed()) {
                    u.setScenarioId(NO_ASSIGNED_SCENARIO);
                }
            }
        }

        // also remove this force's id from any scenarios
        if (force.isDeployed()) {
            Scenario s = getScenario(force.getScenarioId());
            s.removeForce(fid);
        }

        if (null != force.getParentForce()) {
            force.getParentForce().removeSubForce(fid);
        }

        // clear out StratCon force assignments
        for (AtBContract contract : getActiveAtBContracts()) {
            if (contract.getStratconCampaignState() != null) {
                for (StratconTrackState track : contract.getStratconCampaignState().getTracks()) {
                    track.unassignForce(fid);
                }
            }
        }

        if (campaignOptions.isUseAtB()) {
            recalculateCombatTeams(this);
        }
    }

    public void removeUnitFromForce(Unit u) {
        Force force = getForce(u.getForceId());
        if (null != force) {
            force.removeUnit(this, u.getId(), true);
            u.setForceId(FORCE_NONE);
            u.setScenarioId(NO_ASSIGNED_SCENARIO);
            if (u.getEntity().hasNavalC3() && u.getEntity().calculateFreeC3Nodes() < 5) {
                Vector<Unit> removedUnits = new Vector<>();
                removedUnits.add(u);
                removeUnitsFromNetwork(removedUnits);
                u.getEntity().setC3MasterIsUUIDAsString(null);
                u.getEntity().setC3Master(null, true);
                refreshNetworks();
            } else if (u.getEntity().hasC3i() && u.getEntity().calculateFreeC3Nodes() < 5) {
                Vector<Unit> removedUnits = new Vector<>();
                removedUnits.add(u);
                removeUnitsFromNetwork(removedUnits);
                u.getEntity().setC3MasterIsUUIDAsString(null);
                u.getEntity().setC3Master(null, true);
                refreshNetworks();
            }
            if (u.getEntity().hasC3M()) {
                removeUnitsFromC3Master(u);
                u.getEntity().setC3MasterIsUUIDAsString(null);
                u.getEntity().setC3Master(null, true);
            }

            if (campaignOptions.isUseAtB() && force.getUnits().isEmpty()) {
                combatTeams.remove(force.getId());
            }
        }
    }

    public @Nullable Force getForceFor(final @Nullable Unit unit) {
        return (unit == null) ? null : getForce(unit.getForceId());
    }

    public @Nullable Force getForceFor(final Person person) {
        final Unit unit = person.getUnit();
        if (unit != null) {
            return getForceFor(unit);
        } else if (person.isTech()) {
            return forceIds.values()
                         .stream()
                         .filter(force -> person.getId().equals(force.getTechID()))
                         .findFirst()
                         .orElse(null);
        }

        return null;
    }

    public void restore() {
        // if we fail to restore equipment parts then remove them
        // and possibly re-initialize and diagnose unit
        List<Part> partsToRemove = new ArrayList<>();
        Set<Unit> unitsToCheck = new HashSet<>();

        for (Part part : getParts()) {
            if (part instanceof EquipmentPart) {
                ((EquipmentPart) part).restore();
                if (null == ((EquipmentPart) part).getType()) {
                    partsToRemove.add(part);
                }
            }

            if (part instanceof MissingEquipmentPart) {
                ((MissingEquipmentPart) part).restore();
                if (null == ((MissingEquipmentPart) part).getType()) {
                    partsToRemove.add(part);
                }
            }
        }

        for (Part remove : partsToRemove) {
            if (remove.getUnit() != null) {
                unitsToCheck.add(remove.getUnit());
            }
            getWarehouse().removePart(remove);
        }

        for (Unit unit : getUnits()) {
            if (null != unit.getEntity()) {
                unit.getEntity().setOwner(player);
                unit.getEntity().setGame(game);
                unit.getEntity().restore();

                // Aerospace parts have changed after 0.45.4. Reinitialize parts for Small Craft
                // and up
                if (unit.getEntity().hasETypeFlag(Entity.ETYPE_JUMPSHIP) ||
                          unit.getEntity().hasETypeFlag(Entity.ETYPE_SMALL_CRAFT)) {
                    unitsToCheck.add(unit);
                }
            }

            unit.resetEngineer();
        }

        for (Unit u : unitsToCheck) {
            u.initializeParts(true);
            u.runDiagnostic(false);
        }

        shoppingList.restore();

        if (getCampaignOptions().isUseAtB()) {
            RandomFactionGenerator.getInstance().startup(this);

            int loops = 0;
            while (!RandomUnitGenerator.getInstance().isInitialized()) {
                try {
                    Thread.sleep(50);
                    if (++loops > 20) {
                        // Wait for up to a second
                        break;
                    }
                } catch (InterruptedException ignore) {
                }
            }
        }
    }

    /**
     * Cleans incongruent data present in the campaign
     */
    public void cleanUp() {
        // Cleans non-existing spouses
        for (Person person : personnel.values()) {
            if (person.getGenealogy().hasSpouse()) {
                if (!personnel.containsKey(person.getGenealogy().getSpouse().getId())) {
                    person.getGenealogy().setSpouse(null);
                    person.setMaidenName(null);
                }
            }
        }

        // clean up non-existent unit references in force unit lists
        for (Force force : forceIds.values()) {
            List<UUID> orphanForceUnitIDs = new ArrayList<>();

            for (UUID unitID : force.getUnits()) {
                if (getHangar().getUnit(unitID) == null) {
                    orphanForceUnitIDs.add(unitID);
                }
            }

            for (UUID unitID : orphanForceUnitIDs) {
                force.removeUnit(this, unitID, false);
            }
        }

        // clean up units that are assigned to non-existing scenarios
        for (Unit unit : this.getUnits()) {
            if (this.getScenario(unit.getScenarioId()) == null) {
                unit.setScenarioId(Scenario.S_DEFAULT_ID);
            }
        }
    }

    public boolean isOvertimeAllowed() {
        return overtime;
    }

    public void setOvertime(boolean b) {
        this.overtime = b;
        MekHQ.triggerEvent(new OvertimeModeEvent(b));
    }

    public boolean isGM() {
        return gmMode;
    }

    public void setGMMode(boolean b) {
        this.gmMode = b;
        MekHQ.triggerEvent(new GMModeEvent(b));
    }

    public Faction getFaction() {
        return faction;
    }

    /**
     * Determines whether the current campaign is a clan campaign.
     *
     * <p>This method checks if the faction associated with the campaign is a clan, returning {@code true}
     * if it is, and {@code false} otherwise.</p>
     *
     * @return {@code true} if the campaign belongs to a clan faction, {@code false} otherwise.
     *
     * @author Illiani
     * @since 0.50.05
     */
    public boolean isClanCampaign() {
        return faction.isClan();
    }

    /**
     * Determines whether the current campaign is a pirate campaign.
     *
     * <p>This method checks if the faction associated with the campaign is Pirates, returning {@code true} if it is,
     * and {@code false} otherwise.</p>
     *
     * @return {@code true} if the campaign is Pirates, {@code false} otherwise.
     *
     * @author Illiani
     * @since 0.50.07
     */
    public boolean isPirateCampaign() {
        return faction.getShortName().equals(PIRATE_FACTION_CODE);
    }

    /**
     * Determines whether the current campaign is a mercenary campaign.
     *
     * <p>This method checks if the faction associated with the campaign is Mercenary, returning {@code true} if it is,
     * and {@code false} otherwise.</p>
     *
     * @return {@code true} if the campaign is Mercenary, {@code false} otherwise.
     *
     * @author Illiani
     * @since 0.50.07
     */
    public boolean isMercenaryCampaign() {
        return faction.getShortName().equals(MERCENARY_FACTION_CODE);
    }

    public void setFaction(final Faction faction) {
        setFactionDirect(faction);
        updateTechFactionCode();
    }

    public void setFactionDirect(final Faction faction) {
        this.faction = faction;
    }

    public String getRetainerEmployerCode() {
        return retainerEmployerCode;
    }

    public void setRetainerEmployerCode(String code) {
        retainerEmployerCode = code;
    }

    public LocalDate getRetainerStartDate() {
        return retainerStartDate;
    }

    public void setRetainerStartDate(LocalDate retainerStartDate) {
        this.retainerStartDate = retainerStartDate;
    }

    public int getRawCrimeRating() {
        return crimeRating;
    }

    public void setCrimeRating(int crimeRating) {
        this.crimeRating = crimeRating;
    }

    /**
     * Updates the crime rating by the specified change. If improving crime rating, use a positive number, otherwise
     * negative
     *
     * @param change the change to be applied to the crime rating
     */
    public void changeCrimeRating(int change) {
        this.crimeRating = Math.min(0, crimeRating + change);
    }

    public int getCrimePirateModifier() {
        return crimePirateModifier;
    }

    public void setCrimePirateModifier(int crimePirateModifier) {
        this.crimePirateModifier = crimePirateModifier;
    }

    /**
     * Updates the crime pirate modifier by the specified change. If improving the modifier, use a positive number,
     * otherwise negative
     *
     * @param change the change to be applied to the crime modifier
     */
    public void changeCrimePirateModifier(int change) {
        this.crimePirateModifier = Math.min(0, crimePirateModifier + change);
    }

    /**
     * Calculates the adjusted crime rating by adding the crime rating with the pirate modifier.
     *
     * @return The adjusted crime rating.
     */
    public int getAdjustedCrimeRating() {
        return crimeRating + crimePirateModifier;
    }

    public @Nullable LocalDate getDateOfLastCrime() {
        return dateOfLastCrime;
    }

    public void setDateOfLastCrime(LocalDate dateOfLastCrime) {
        this.dateOfLastCrime = dateOfLastCrime;
    }

    public ReputationController getReputation() {
        return reputation;
    }

    public void setReputation(ReputationController reputation) {
        this.reputation = reputation;
    }

    public FactionStandings getFactionStandings() {
        return factionStandings;
    }

    public void setFactionStandings(FactionStandings factionStandings) {
        this.factionStandings = factionStandings;
    }

    private void addInMemoryLogHistory(LogEntry le) {
        Iterator<LogEntry> iterator = inMemoryLogHistory.iterator();
        while (iterator.hasNext() &&
              ChronoUnit.DAYS.between(iterator.next().getDate(), le.getDate()) >
                     MHQConstants.MAX_HISTORICAL_LOG_DAYS) {
            // we've hit the max size for the in-memory based on the UI display limit prune
            // the oldest entry
            iterator.remove();
        }
        inMemoryLogHistory.add(le);
    }

    /**
     * Starts a new day for the daily log
     *
     * @param r - the report String
     */
    public void beginReport(String r) {
        if (MekHQ.getMHQOptions().getHistoricalDailyLog()) {
            // add the new items to our in-memory cache
            addInMemoryLogHistory(new HistoricalLogEntry(getLocalDate(), ""));
        }
        addReportInternal(r);
    }

    /**
     * Formats and then adds a report to the daily log
     *
     * @param format  String with format markers.
     * @param objects Variable list of objects to format into {@code format}
     */
    public void addReport(final String format, final Object... objects) {
        addReport(String.format(format, objects));
    }

    /**
     * Adds a report to the daily log
     *
     * @param r - the report String
     */
    public void addReport(String r) {
        if (MekHQ.getMHQOptions().getHistoricalDailyLog()) {
            addInMemoryLogHistory(new HistoricalLogEntry(getLocalDate(), r));
        }
        addReportInternal(r);
    }

    private void addReportInternal(String r) {
        currentReport.add(r);
        if (!currentReportHTML.isEmpty()) {
            currentReportHTML = currentReportHTML + REPORT_LINEBREAK + r;
            newReports.add(REPORT_LINEBREAK);
        } else {
            currentReportHTML = r;
        }
        newReports.add(r);
        MekHQ.triggerEvent(new ReportEvent(this, r));
    }

    public Camouflage getCamouflage() {
        return camouflage;
    }

    public void setCamouflage(final Camouflage camouflage) {
        this.camouflage = camouflage;
    }

    public PlayerColour getColour() {
        return colour;
    }

    public void setColour(final PlayerColour colour) {
        this.colour = Objects.requireNonNull(colour, "Colour cannot be set to null");
    }

    public StandardForceIcon getUnitIcon() {
        return unitIcon;
    }

    public void setUnitIcon(final StandardForceIcon unitIcon) {
        this.unitIcon = unitIcon;
    }

    public void addFunds(final TransactionType type, final Money quantity, @Nullable String description) {
        if ((description == null) || description.isEmpty()) {
            description = "Rich Uncle";
        }

        finances.credit(type, getLocalDate(), quantity, description);
        String quantityString = quantity.toAmountAndSymbolString();
        addReport("Funds added : " + quantityString + " (" + description + ')');
    }

    public void removeFunds(final TransactionType type, final Money quantity, @Nullable String description) {
        if ((description == null) || description.isEmpty()) {
            description = "Rich Uncle";
        }

        finances.debit(type, getLocalDate(), quantity, description);
        String quantityString = quantity.toAmountAndSymbolString();
        addReport("Funds removed : " + quantityString + " (" + description + ')');
    }

    /**
     * Generic method for paying Personnel (Person) in the company. Debits money from the campaign and if the campaign
     * tracks total earnings it will account for that.
     *
     * @param type              TransactionType being debited
     * @param quantity          total money - it's usually displayed outside of this method
     * @param description       String displayed in the ledger and report
     * @param individualPayouts Map of Person to the Money they're owed
     */
    public void payPersonnel(TransactionType type, Money quantity, String description,
          Map<Person, Money> individualPayouts) {
        getFinances().debit(type,
              getLocalDate(),
              quantity,
              description,
              individualPayouts,
              getCampaignOptions().isTrackTotalEarnings());
        String quantityString = quantity.toAmountAndSymbolString();
        addReport("Funds removed : " + quantityString + " (" + description + ')');

    }

    public CampaignOptions getCampaignOptions() {
        return campaignOptions;
    }

    public void setCampaignOptions(CampaignOptions options) {
        campaignOptions = options;
    }

    public StoryArc getStoryArc() {
        return storyArc;
    }

    public void useStoryArc(StoryArc arc, boolean initiate) {
        arc.setCampaign(this);
        arc.initializeDataDirectories();
        this.storyArc = arc;
        if (initiate) {
            storyArc.begin();
        }
    }

    public void unloadStoryArc() {
        MekHQ.unregisterHandler(storyArc);
        storyArc = null;
    }

    public List<String> getCurrentObjectives() {
        if (null != getStoryArc()) {
            return getStoryArc().getCurrentObjectives();
        }
        return new ArrayList<>();
    }

    @Deprecated(since = "0.50.07", forRemoval = true)
    public FameAndInfamyController getFameAndInfamy() {
        return null;
    }

    /**
     * Retrieves the list of units that are configured for automated mothballing.
     *
     * <p>
     * Automated mothballing is a mechanism where certain units are automatically placed into a mothballed state,
     * reducing their active maintenance costs and operational demands over time.
     * </p>
     *
     * @return A {@link List} of {@link UUID} objects that are set for automated mothballing. Returns an empty list if
     *       no units are configured.
     */
    public List<UUID> getAutomatedMothballUnits() {
        return automatedMothballUnits;
    }

    /**
     * Sets the list of units that are configured for automated mothballing.
     *
     * <p>
     * Replaces the current list of units that have undergone automated mothballing.
     * </p>
     *
     * @param automatedMothballUnits A {@link List} of {@link UUID} objects to configure for automated mothballing.
     */
    public void setAutomatedMothballUnits(List<UUID> automatedMothballUnits) {
        this.automatedMothballUnits = automatedMothballUnits;
    }

    public int getTemporaryPrisonerCapacity() {
        return temporaryPrisonerCapacity;
    }

    public void setTemporaryPrisonerCapacity(int temporaryPrisonerCapacity) {
        this.temporaryPrisonerCapacity = max(MINIMUM_TEMPORARY_CAPACITY, temporaryPrisonerCapacity);
    }

    /**
     * Adjusts the temporary prisoner capacity by the specified delta value.
     *
     * <p>he new capacity is constrained to be at least the minimum allowed temporary capacity, as defined by {@code
     * PrisonerEventManager.MINIMUM_TEMPORARY_CAPACITY}.</p>T
     *
     * @param delta the amount by which to change the temporary prisoner capacity. A positive value increases the
     *              capacity, while a negative value decreases it.
     */
    public void changeTemporaryPrisonerCapacity(int delta) {
        int newCapacity = temporaryPrisonerCapacity + delta;
        temporaryPrisonerCapacity = max(MINIMUM_TEMPORARY_CAPACITY, newCapacity);
    }

    public RandomEventLibraries getRandomEventLibraries() {
        return randomEventLibraries;
    }

    public FactionStandingUltimatumsLibrary getFactionStandingUltimatumsLibrary() {
        return factionStandingUltimatumsLibrary;
    }

    public void writeToXML(final PrintWriter writer) {
        int indent = 0;

        // File header
        writer.println("<?xml version=\"1.0\" encoding=\"UTF-8\"?>");

        // Start the XML root.
        MHQXMLUtility.writeSimpleXMLOpenTag(writer, indent++, "campaign", "version", MHQConstants.VERSION);

        // region Basic Campaign Info
        MHQXMLUtility.writeSimpleXMLOpenTag(writer, indent++, "info");

        MHQXMLUtility.writeSimpleXMLTag(writer, indent, "id", id.toString());
        MHQXMLUtility.writeSimpleXMLTag(writer, indent, "calendar", getLocalDate());
        MHQXMLUtility.writeSimpleXMLTag(writer, indent, "name", name);
        MHQXMLUtility.writeSimpleXMLTag(writer, indent, "faction", getFaction().getShortName());
        if (retainerEmployerCode != null) {
            MHQXMLUtility.writeSimpleXMLTag(writer, indent, "retainerEmployerCode", retainerEmployerCode);
            MHQXMLUtility.writeSimpleXMLTag(writer, indent, "retainerStartDate", retainerStartDate);
        }
        MHQXMLUtility.writeSimpleXMLTag(writer, indent, "crimeRating", crimeRating);
        MHQXMLUtility.writeSimpleXMLTag(writer, indent, "crimePirateModifier", crimePirateModifier);

        if (dateOfLastCrime != null) {
            MHQXMLUtility.writeSimpleXMLTag(writer, indent, "dateOfLastCrime", dateOfLastCrime);
        }

        MHQXMLUtility.writeSimpleXMLOpenTag(writer, indent++, "reputation");
        reputation.writeReputationToXML(writer, indent);
        MHQXMLUtility.writeSimpleXMLCloseTag(writer, --indent, "reputation");
        MHQXMLUtility.writeSimpleXMLOpenTag(writer, indent++, "newPersonnelMarket");
        newPersonnelMarket.writePersonnelMarketDataToXML(writer, indent);
        MHQXMLUtility.writeSimpleXMLCloseTag(writer, --indent, "newPersonnelMarket");

        MHQXMLUtility.writeSimpleXMLOpenTag(writer, indent++, "factionStandings");
        factionStandings.writeFactionStandingsToXML(writer, indent);
        MHQXMLUtility.writeSimpleXMLCloseTag(writer, --indent, "factionStandings");

        // this handles campaigns that predate 49.20
        if (campaignStartDate == null) {
            setCampaignStartDate(getLocalDate());
        }
        MHQXMLUtility.writeSimpleXMLTag(writer, indent, "campaignStartDate", getCampaignStartDate());

        getRankSystem().writeToXML(writer, indent, false);
        MHQXMLUtility.writeSimpleXMLTag(writer, indent, "overtime", overtime);
        MHQXMLUtility.writeSimpleXMLTag(writer, indent, "gmMode", gmMode);
        MHQXMLUtility.writeSimpleXMLTag(writer, indent, "astechPool", astechPool);
        MHQXMLUtility.writeSimpleXMLTag(writer, indent, "astechPoolMinutes", astechPoolMinutes);
        MHQXMLUtility.writeSimpleXMLTag(writer, indent, "astechPoolOvertime", astechPoolOvertime);
        MHQXMLUtility.writeSimpleXMLTag(writer, indent, "medicPool", medicPool);
        getCamouflage().writeToXML(writer, indent);
        MHQXMLUtility.writeSimpleXMLTag(writer, indent, "colour", getColour().name());
        getUnitIcon().writeToXML(writer, indent);
        MHQXMLUtility.writeSimpleXMLTag(writer, indent, "lastForceId", lastForceId);
        MHQXMLUtility.writeSimpleXMLTag(writer, indent, "lastMissionId", lastMissionId);
        MHQXMLUtility.writeSimpleXMLTag(writer, indent, "lastScenarioId", lastScenarioId);
        MHQXMLUtility.writeSimpleXMLTag(writer, indent, "initiativeBonus", initiativeBonus);
        MHQXMLUtility.writeSimpleXMLTag(writer, indent, "initiativeMaxBonus", initiativeMaxBonus);
        MHQXMLUtility.writeSimpleXMLOpenTag(writer, indent++, "nameGen");
        MHQXMLUtility.writeSimpleXMLTag(writer,
              indent,
              "faction",
              RandomNameGenerator.getInstance().getChosenFaction());
        MHQXMLUtility.writeSimpleXMLTag(writer, indent, "percentFemale", RandomGenderGenerator.getPercentFemale());
        MHQXMLUtility.writeSimpleXMLCloseTag(writer, --indent, "nameGen");

        MHQXMLUtility.writeSimpleXMLOpenTag(writer, indent++, "currentReport");
        for (String s : currentReport) {
            // This cannot use the MHQXMLUtility as it cannot be escaped
            writer.println(MHQXMLUtility.indentStr(indent) + "<reportLine><![CDATA[" + s + "]]></reportLine>");
        }
        MHQXMLUtility.writeSimpleXMLCloseTag(writer, --indent, "currentReport");

        MHQXMLUtility.writeSimpleXMLCloseTag(writer, --indent, "info");
        // endregion Basic Campaign Info

        // region Options
        if (getCampaignOptions() != null) {
            getCampaignOptions().writeToXml(writer, indent);
        }
        getGameOptions().writeToXML(writer, indent);
        // endregion Options

        // Lists of objects:
        units.writeToXML(writer, indent, "units"); // Units

        MHQXMLUtility.writeSimpleXMLOpenTag(writer, indent++, "personnel");
        for (final Person person : getPersonnel()) {
            person.writeToXML(writer, indent, this);
        }
        MHQXMLUtility.writeSimpleXMLCloseTag(writer, --indent, "personnel");

        MHQXMLUtility.writeSimpleXMLOpenTag(writer, indent++, "missions");
        for (final Mission mission : getMissions()) {
            mission.writeToXML(this, writer, indent);
        }
        MHQXMLUtility.writeSimpleXMLCloseTag(writer, --indent, "missions");

        // the forces structure is hierarchical, but that should be handled
        // internally from with writeToXML function for Force
        MHQXMLUtility.writeSimpleXMLOpenTag(writer, indent++, "forces");
        forces.writeToXML(writer, indent);
        MHQXMLUtility.writeSimpleXMLCloseTag(writer, --indent, "forces");
        finances.writeToXML(writer, indent);
        location.writeToXML(writer, indent);
        MHQXMLUtility.writeSimpleXMLTag(writer, indent, "isAvoidingEmptySystems", isAvoidingEmptySystems);
        MHQXMLUtility.writeSimpleXMLTag(writer,
              indent,
              "isOverridingCommandCircuitRequirements",
              isOverridingCommandCircuitRequirements);
        shoppingList.writeToXML(writer, indent);
        MHQXMLUtility.writeSimpleXMLOpenTag(writer, indent++, "kills");
        for (List<Kill> kills : kills.values()) {
            for (Kill k : kills) {
                k.writeToXML(writer, indent);
            }
        }
        MHQXMLUtility.writeSimpleXMLCloseTag(writer, --indent, "kills");
        MHQXMLUtility.writeSimpleXMLOpenTag(writer, indent++, "skillTypes");
        for (final String skillName : SkillType.skillList) {
            final SkillType type = getType(skillName);
            if (type != null) {
                type.writeToXML(writer, indent);
            }
        }
        MHQXMLUtility.writeSimpleXMLCloseTag(writer, --indent, "skillTypes");
        MHQXMLUtility.writeSimpleXMLOpenTag(writer, indent++, "specialAbilities");
        for (String key : SpecialAbility.getSpecialAbilities().keySet()) {
            SpecialAbility.getAbility(key).writeToXML(writer, indent);
        }
        MHQXMLUtility.writeSimpleXMLCloseTag(writer, --indent, "specialAbilities");
        rskillPrefs.writeToXML(writer, indent);

        // parts is the biggest so it goes last
        parts.writeToXML(writer, indent, "parts"); // Parts

        // current story arc
        if (null != storyArc) {
            storyArc.writeToXml(writer, indent);
        }

        // Markets
        getPersonnelMarket().writeToXML(writer, indent, this);

        // TODO : AbstractContractMarket : Uncomment
        // CAW: implicit DEPENDS-ON to the <missions> and <campaignOptions> node, do not
        // move this above it
        // getContractMarket().writeToXML(pw, indent);

        // Windchild: implicit DEPENDS-ON to the <campaignOptions> node, do not move
        // this above it
        getUnitMarket().writeToXML(writer, indent);

        // Against the Bot
        if (getCampaignOptions().isUseAtB()) {
            // TODO : AbstractContractMarket : Remove next two lines
            // CAW: implicit DEPENDS-ON to the <missions> node, do not move this above it
            contractMarket.writeToXML(this, writer, indent);

            if (!combatTeams.isEmpty()) {
                MHQXMLUtility.writeSimpleXMLOpenTag(writer, indent++, "combatTeams");
                for (CombatTeam combatTeam : combatTeams.values()) {
                    if (forceIds.containsKey(combatTeam.getForceId())) {
                        combatTeam.writeToXML(writer, indent);
                    }
                }
                MHQXMLUtility.writeSimpleXMLCloseTag(writer, --indent, "combatTeams");
            }
            MHQXMLUtility.writeSimpleXMLTag(writer, indent, "shipSearchStart", getShipSearchStart());
            MHQXMLUtility.writeSimpleXMLTag(writer, indent, "shipSearchType", shipSearchType);
            MHQXMLUtility.writeSimpleXMLTag(writer, indent, "shipSearchResult", shipSearchResult);
            MHQXMLUtility.writeSimpleXMLTag(writer, indent, "shipSearchExpiration", getShipSearchExpiration());
            MHQXMLUtility.writeSimpleXMLTag(writer,
                  indent,
                  "autoResolveBehaviorSettings",
                  autoResolveBehaviorSettings.getDescription());
        }

        retirementDefectionTracker.writeToXML(writer, indent);

        MHQXMLUtility.writeSimpleXMLOpenTag(writer, indent++, "personnelWhoAdvancedInXP");
        for (Person person : personnelWhoAdvancedInXP) {
            MHQXMLUtility.writeSimpleXMLTag(writer, indent, "personWhoAdvancedInXP", person.getId());
        }
        MHQXMLUtility.writeSimpleXMLCloseTag(writer, --indent, "personnelWhoAdvancedInXP");

        MHQXMLUtility.writeSimpleXMLOpenTag(writer, indent++, "automatedMothballUnits");
        for (UUID unitId : automatedMothballUnits) {
            MHQXMLUtility.writeSimpleXMLTag(writer, indent, "mothballedUnit", unitId);
        }
        MHQXMLUtility.writeSimpleXMLCloseTag(writer, --indent, "automatedMothballUnits");
        MHQXMLUtility.writeSimpleXMLTag(writer, indent, "temporaryPrisonerCapacity", temporaryPrisonerCapacity);
        MHQXMLUtility.writeSimpleXMLTag(writer, indent, "processProcurement", processProcurement);

        MHQXMLUtility.writeSimpleXMLOpenTag(writer, ++indent, "partsInUse");
        writePartInUseToXML(writer, indent);
        MHQXMLUtility.writeSimpleXMLCloseTag(writer, --indent, "partsInUse");

        if (MekHQ.getMHQOptions().getWriteCustomsToXML()) {
            writeCustoms(writer);
        }

        // Okay, we're done.
        // Close everything out and be done with it.
        MHQXMLUtility.writeSimpleXMLCloseTag(writer, --indent, "campaign");
    }

    private void writeCustoms(PrintWriter pw1) {
        for (String name : customs) {
            MekSummary ms = MekSummaryCache.getInstance().getMek(name);
            if (ms == null) {
                continue;
            }

            MekFileParser mekFileParser = null;
            try {
                mekFileParser = new MekFileParser(ms.getSourceFile());
            } catch (EntityLoadingException ex) {
                logger.error("", ex);
            }
            if (mekFileParser == null) {
                continue;
            }
            Entity en = mekFileParser.getEntity();
            pw1.println("\t<custom>");
            pw1.println("\t\t<name>" + name + "</name>");
            if (en instanceof Mek) {
                pw1.print("\t\t<mtf><![CDATA[");
                pw1.print(((Mek) en).getMtf());
                pw1.println("]]></mtf>");
            } else {
                try {
                    BuildingBlock blk = BLKFile.getBlock(en);
                    pw1.print("\t\t<blk><![CDATA[");
                    for (String s : blk.getAllDataAsString()) {
                        if (s.isEmpty()) {
                            continue;
                        }
                        pw1.println(s);
                    }
                    pw1.println("]]></blk>");
                } catch (EntitySavingException e) {
                    logger.error("Failed to save custom entity {}", en.getDisplayName(), e);
                }
            }
            pw1.println("\t</custom>");
        }
    }

    public ArrayList<PlanetarySystem> getSystems() {
        ArrayList<PlanetarySystem> systems = new ArrayList<>();
        for (String key : Systems.getInstance().getSystems().keySet()) {
            systems.add(Systems.getInstance().getSystems().get(key));
        }
        return systems;
    }

    public PlanetarySystem getSystemById(String id) {
        return Systems.getInstance().getSystemById(id);
    }

    public Vector<String> getSystemNames() {
        Vector<String> systemNames = new Vector<>();
        for (PlanetarySystem key : Systems.getInstance().getSystems().values()) {
            systemNames.add(key.getPrintableName(getLocalDate()));
        }
        return systemNames;
    }

    public PlanetarySystem getSystemByName(String name) {
        return Systems.getInstance().getSystemByName(name, getLocalDate());
    }

    // region Ranks
    public RankSystem getRankSystem() {
        return rankSystem;
    }

    public void setRankSystem(final @Nullable RankSystem rankSystem) {
        // If they are the same object, there hasn't been a change and thus don't need
        // to process further
        if (Objects.equals(getRankSystem(), rankSystem)) {
            return;
        }

        // Then, we need to validate the rank system. Null isn't valid to be set but may
        // be the
        // result of a cancelled load. However, validation will prevent that
        final RankValidator rankValidator = new RankValidator();
        if (!rankValidator.validate(rankSystem, false)) {
            return;
        }

        // We need to know the old campaign rank system for personnel processing
        final RankSystem oldRankSystem = getRankSystem();

        // And with that, we can set the rank system
        setRankSystemDirect(rankSystem);

        // Finally, we fix all personnel ranks and ensure they are properly set
        getPersonnel().stream()
              .filter(person -> person.getRankSystem().equals(oldRankSystem))
              .forEach(person -> person.setRankSystem(rankValidator, rankSystem));
    }

    public void setRankSystemDirect(final RankSystem rankSystem) {
        this.rankSystem = rankSystem;
    }
    // endregion Ranks

    public void setFinances(Finances f) {
        finances = f;
    }

    public Finances getFinances() {
        return finances;
    }

    public Accountant getAccountant() {
        return new Accountant(this);
    }

    /**
     * Calculates and returns a {@code JumpPath} between two planetary systems, using default parameters for jump range
     * and travel safety.
     *
     * <p>This method provides a convenient way to compute the most likely or optimal jump path from the specified
     * starting system to the destination system. Internal behavior and constraints are determined by the method's
     * default parameter settings.</p>
     *
     * @param start the starting {@link PlanetarySystem}
     * @param end   the destination {@link PlanetarySystem}
     *
     * @return the calculated {@link JumpPath} between the two systems
     */
    public JumpPath calculateJumpPath(PlanetarySystem start, PlanetarySystem end) {
        return calculateJumpPath(start, end, true, true);
    }

    /**
     * Calculates the optimal jump path between two planetary systems using the A* algorithm.
     *
     * <p>This implementation minimizes a combination of jump counts and recharge times to find the most efficient
     * route between systems. The algorithm uses a heuristic based on straight-line distance combined with actual path
     * costs from the starting system.</p>
     *
     * <p>The algorithm will optionally avoid systems without population when the {@code
     * isAvoidingEmptySystems} flag equals {@code true}.</p>
     *
     * <p>Implementation is based on:
     * <a href="http://www.policyalmanac.org/games/aStarTutorial.htm">Policy Almanac A* Tutorial</a></p>
     *
     * @param start The starting planetary system
     * @param end   The destination planetary system
     * @param skipAccessCheck   {@code true} to skip checking for Outlaw status in system, {@code false} otherwise.
     *                                      Should be {@code false} when determining contract-related jump paths as
     *                                      system access is guaranteed for contract target systems.
     * @param skipEmptySystemCheck   {@code true} to skip checking for empty system status, {@code false} otherwise.
     *                                      Should be {@code false} when determining contract-related jump paths.
     *
     * @return A {@link JumpPath} containing the sequence of systems to traverse, or {@code null} if no valid path
     *       exists between the systems. If start and end are the same system, returns a path containing only that
     *       system.
     */
    public JumpPath calculateJumpPath(PlanetarySystem start, PlanetarySystem end, boolean skipAccessCheck,
          boolean skipEmptySystemCheck) {
        // Handle edge cases
        if (null == start) {
            return new JumpPath();
        }

        if ((null == end) || start.getId().equals(end.getId())) {
            JumpPath jumpPath = new JumpPath();
            jumpPath.addSystem(start);
            return jumpPath;
        }

        // Shortcuts to ensure we're not processing a lot of data when we're unable to reach the target system
        if (!skipEmptySystemCheck
                  && isAvoidingEmptySystems
                  && end.getPopulation(currentDay) == 0) {
            new ImmersiveDialogSimple(this, getSeniorAdminPerson(AdministratorSpecialization.TRANSPORT), null,
                  String.format(resources.getString("unableToEnterSystem.abandoned.ic"), getCommanderAddress()),
                  null, resources.getString("unableToEnterSystem.abandoned.ooc"), null, false);

            return new JumpPath();
        }

        List<AtBContract> activeAtBContracts = getActiveAtBContracts();

        if (!skipAccessCheck
                  && campaignOptions.isUseFactionStandingOutlawedSafe()) {
            FactionHints factionHints = FactionHints.defaultFactionHints();
            boolean canAccessSystem = FactionStandingUtilities.canEnterTargetSystem(faction, factionStandings,
                  getCurrentSystem(), end, currentDay, activeAtBContracts, factionHints);
            if (!canAccessSystem) {
                new ImmersiveDialogSimple(this, getSeniorAdminPerson(AdministratorSpecialization.TRANSPORT), null,
                      String.format(resources.getString("unableToEnterSystem.outlawed.ic"), getCommanderAddress()),
                      null, resources.getString("unableToEnterSystem.outlawed.ooc"), null, false);

                return new JumpPath();
            }
        }

        // Initialize A* algorithm variables
        String startKey = start.getId();
        String endKey = end.getId();

        Set<String> closed = new HashSet<>();
        Set<String> open = new HashSet<>();

        Map<String, String> parent = new HashMap<>();
        Map<String, Double> scoreH = new HashMap<>(); // Heuristic scores (estimated cost to goal)
        Map<String, Double> scoreG = new HashMap<>(); // Path costs from start

        // Precompute heuristics
        Systems systemsInstance = Systems.getInstance();
        Map<String, PlanetarySystem> allSystems = systemsInstance.getSystems();

        for (Entry<String, PlanetarySystem> entry : allSystems.entrySet()) {
            scoreH.put(entry.getKey(), end.getDistanceTo(entry.getValue()));
        }

        // Initialize starting node
        String current = startKey;
        scoreG.put(current, 0.0);
        closed.add(current);

        FactionHints factionHints = FactionHints.defaultFactionHints();

        // A* search
        final int MAX_JUMPS = 10000;
        for (int jumps = 0; jumps < MAX_JUMPS; jumps++) {
            PlanetarySystem currentSystem = systemsInstance.getSystemById(current);

            boolean isUseCommandCircuits =
                  FactionStandingUtilities.isUseCommandCircuit(isOverridingCommandCircuitRequirements, gmMode,
                  campaignOptions.isUseFactionStandingCommandCircuitSafe(), factionStandings, getActiveAtBContracts());

            // Get current node's information
            double currentG = scoreG.get(current) + currentSystem.getRechargeTime(getLocalDate(), isUseCommandCircuits);
            final String localCurrent = current;

            // Explore neighbors
            systemsInstance.visitNearbySystems(currentSystem, 30, neighborSystem -> {
                String neighborId = neighborSystem.getId();

                // Skip systems without population if avoiding empty systems
                if (isAvoidingEmptySystems && neighborSystem.getPopulation(currentDay) == 0) {
                    return;
                }

                // Skip systems where the campaign is outlawed
                if (!skipAccessCheck
                          && campaignOptions.isUseFactionStandingOutlawedSafe()) {
                    boolean canAccessSystem = FactionStandingUtilities.canEnterTargetSystem(faction, factionStandings,
                          getCurrentSystem(), neighborSystem, currentDay, activeAtBContracts, factionHints);
                    if (!canAccessSystem) {
                        return;
                    }
                }

                if (closed.contains(neighborId)) {
                    return; // Already evaluated
                }

                if (open.contains(neighborId)) {
                    // Check if this path is better than the previously found one
                    if (currentG < scoreG.get(neighborId)) {
                        scoreG.put(neighborId, currentG);
                        parent.put(neighborId, localCurrent);
                    }
                } else {
                    // Discover a new node
                    scoreG.put(neighborId, currentG);
                    parent.put(neighborId, localCurrent);
                    open.add(neighborId);
                }
            });

            // Find the open node with the lowest f score
            String bestMatch = findNodeWithLowestFScore(open, scoreG, scoreH);

            if (bestMatch == null) {
                break; // No path exists
            }

            // Move to the best node
            current = bestMatch;
            closed.add(current);
            open.remove(current);

            // Check if we've reached the destination
            if (current.equals(endKey)) {
                return reconstructPath(current, parent, systemsInstance);
            }
        }

        // No path found or maximum jumps reached
        return reconstructPath(current, parent, systemsInstance);
    }

    /**
     * Finds the node in the open set with the lowest f-score (g + h).
     *
     * @param openSet The set of nodes to evaluate
     * @param gScores Map of path costs from start
     * @param hScores Map of heuristic distances to goal
     *
     * @return The node with the lowest f-score, or null if openSet is empty
     */
    private String findNodeWithLowestFScore(Set<String> openSet, Map<String, Double> gScores,
          Map<String, Double> hScores) {
        String bestMatch = null;
        double bestF = Double.POSITIVE_INFINITY;

        for (String candidate : openSet) {
            double f = gScores.get(candidate) + hScores.get(candidate);
            if (f < bestF) {
                bestMatch = candidate;
                bestF = f;
            }
        }

        return bestMatch;
    }

    /**
     * Reconstructs the path from the parent map.
     *
     * @param current         The final node in the path
     * @param parent          Map of parent nodes
     * @param systemsInstance The systems registry
     *
     * @return A JumpPath containing the sequence of systems
     */
    private JumpPath reconstructPath(String current, Map<String, String> parent, Systems systemsInstance) {
        // Reconstruct path
        List<PlanetarySystem> path = new ArrayList<>();
        String nextKey = current;

        while (nextKey != null) {
            path.add(systemsInstance.getSystemById(nextKey));
            nextKey = parent.get(nextKey);
        }

        // Create the final path in the correct order (start to end)
        JumpPath finalPath = new JumpPath();
        for (int i = path.size() - 1; i >= 0; i--) {
            finalPath.addSystem(path.get(i));
        }

        return finalPath;
    }

    /**
     * This method calculates the cost per jump for interstellar travel. It operates by fitting the part of the force
     * not transported in owned DropShips into a number of prototypical DropShips of a few standard configurations, then
     * adding the JumpShip charges on top. It remains fairly hacky, but improves slightly on the prior implementation as
     * far as following the rulebooks goes.
     * <p>
     * It can be used to calculate total travel costs in the style of FM:Mercs (excludeOwnTransports and
     * campaignOpsCosts set to false), to calculate leased/rented travel costs only in the style of FM:Mercs
     * (excludeOwnTransports true, campaignOpsCosts false), or to calculate travel costs for CampaignOps-style costs
     * (excludeOwnTransports true, campaignOpsCosts true).
     *
     * @param excludeOwnTransports If true, do not display maintenance costs in the calculated travel cost.
     * @param campaignOpsCosts     If true, use the Campaign Ops method for calculating travel cost. (DropShip monthly
     *                             fees of 0.5% of purchase cost, 100,000 C-bills per collar.)
     */
    public Money calculateCostPerJump(boolean excludeOwnTransports, boolean campaignOpsCosts) {
        HangarStatistics stats = getHangarStatistics();
        CargoStatistics cargoStats = getCargoStatistics();

        Money collarCost = Money.of(campaignOpsCosts ? 100000 : 50000);

        // first we need to get the total number of units by type
        int nMek = stats.getNumberOfUnitsByType(Entity.ETYPE_MEK);
        int nLVee = stats.getNumberOfUnitsByType(Entity.ETYPE_TANK, false, true);
        int nHVee = stats.getNumberOfUnitsByType(Entity.ETYPE_TANK);
        int nAero = stats.getNumberOfUnitsByType(Entity.ETYPE_AEROSPACEFIGHTER);
        int nSC = stats.getNumberOfUnitsByType(Entity.ETYPE_SMALL_CRAFT);
        int nCF = stats.getNumberOfUnitsByType(Entity.ETYPE_CONV_FIGHTER);
        int nBA = stats.getNumberOfUnitsByType(Entity.ETYPE_BATTLEARMOR);
        int nMekInf = 0;
        int nMotorInf = 0;
        int nFootInf = 0;
        int nProto = stats.getNumberOfUnitsByType(Entity.ETYPE_PROTOMEK);
        int nDropship = stats.getNumberOfUnitsByType(Entity.ETYPE_DROPSHIP);
        int nCollars = stats.getTotalDockingCollars();
        double nCargo = cargoStats.getTotalCargoCapacity(); // ignoring refrigerated/insulated/etc.

        // get cargo tonnage including parts in transit, then get mothballed unit tonnage
        double carriedCargo = cargoStats.getCargoTonnage(true, false) + cargoStats.getCargoTonnage(false, true);

        // calculate the number of units left not transported
        int noMek = max(nMek - stats.getOccupiedBays(Entity.ETYPE_MEK), 0);
        int noDS = max(nDropship - stats.getOccupiedBays(Entity.ETYPE_DROPSHIP), 0);
        int noSC = max(nSC - stats.getOccupiedBays(Entity.ETYPE_SMALL_CRAFT), 0);
        int noCF = max(nCF - stats.getOccupiedBays(Entity.ETYPE_CONV_FIGHTER), 0);
        int noASF = max(nAero - stats.getOccupiedBays(Entity.ETYPE_AEROSPACEFIGHTER), 0);
        int nolv = max(nLVee - stats.getOccupiedBays(Entity.ETYPE_TANK, true), 0);
        int nohv = max(nHVee - stats.getOccupiedBays(Entity.ETYPE_TANK), 0);
        //TODO: Do capacity calculations for Infantry, too.
        int noinf = max(stats.getNumberOfUnitsByType(Entity.ETYPE_INFANTRY) -
                              stats.getOccupiedBays(Entity.ETYPE_INFANTRY), 0);
        int noBA = max(nBA - stats.getOccupiedBays(Entity.ETYPE_BATTLEARMOR), 0);
        int noProto = max(nProto - stats.getOccupiedBays(Entity.ETYPE_PROTOMEK), 0);
        int freehv = max(stats.getTotalHeavyVehicleBays() - stats.getOccupiedBays(Entity.ETYPE_TANK), 0);
        int freeinf = max(stats.getTotalInfantryBays() - stats.getOccupiedBays(Entity.ETYPE_INFANTRY), 0);
        int freeba = max(stats.getTotalBattleArmorBays() - stats.getOccupiedBays(Entity.ETYPE_BATTLEARMOR), 0);
        int freeSC = max(stats.getTotalSmallCraftBays() - stats.getOccupiedBays(Entity.ETYPE_SMALL_CRAFT), 0);
        int noCargo = (int) Math.ceil(max(carriedCargo - nCargo, 0));

        int newNoASF = max(noASF - freeSC, 0);
        int placedASF = max(noASF - newNoASF, 0);
        freeSC -= placedASF;

        int newNolv = max(nolv - freehv, 0);
        int placedlv = max(nolv - newNolv, 0);
        freehv -= placedlv;
        int noVehicles = (nohv + newNolv);

        Money dropshipCost;
        // The cost-figuring process: using prototypical drop-ships, figure out how many collars are required. Charge
        // for the prototypical drop-ships and the docking collar, based on the rules selected. Allow prototypical
        // drop-ships to be leased in 1/2 increments; designs of roughly 1/2 size exist for all the prototypical
        // variants chosen.

        // DropShip costs are for the duration of the trip for FM:Mercs rules, and per month for Campaign Ops. The
        // prior implementation here assumed the FM:Mercs costs were per jump, which seems reasonable. To avoid
        // having to add a bunch of code to remember the total length of the current jump path, CamOps costs are
        // normalized to per-jump, using 175 hours charge time as a baseline.

        // Roughly an Overlord
        int largeMekDropshipMekCapacity = 36;
        int largeMekDropshipASFCapacity = 6;
        int largeMekDropshipCargoCapacity = 120;
        Money largeMekDropshipCost = Money.of(campaignOpsCosts ? (1750000.0 / 4.2) : 400000);

        // Roughly a Union
        int averageMekDropshipMekCapacity = 12;
        int averageMekDropshipASFCapacity = 2;
        int averageMekDropshipCargoCapacity = 75;
        Money averageMekDropshipCost = Money.of(campaignOpsCosts ? (1450000.0 / 4.2) : 150000);

        // Roughly a Leopard
        int smallMekDropshipMekCapacity = 4;
        int smallMekDropshipASFCapacity = 2;
        int smallMekDropshipCargoCapacity = 5;
        Money smallMekDropshipCost = Money.of(campaignOpsCosts ? (750000.0 / 4.2) : 60000);

        // Roughly a Leopard CV
        int smallASFDropshipASFCapacity = 6;
        int smallASFDropshipCargoCapacity = 90;
        Money smallASFDropshipCost = Money.of(campaignOpsCosts ? (900000.0 / 4.2) : 80000);

        // Roughly a Triumph
        int largeVehicleDropshipVehicleCapacity = 50;
        int largeVehicleDropshipCargoCapacity = 750;
        Money largeVehicleDropshipCost = Money.of(campaignOpsCosts ? (1750000.0 / 4.2) : 430000);

        // Roughly a Gazelle
        int avgVehicleDropshipVehicleCapacity = 15;
        int avgVehicleDropshipCargoCapacity = 65;
        Money avgVehicleDropshipCost = Money.of(campaignOpsCosts ? (900000.0 / 4.2) : 40000);

        // Roughly a Mule
        int largeCargoDropshipCargoCapacity = 8000;
        Money largeCargoDropshipCost = Money.of(campaignOpsCosts ? (750000.0 / 4.2) : 800000);

        // Roughly a Buccaneer
        int avgCargoDropshipCargoCapacity = 2300;
        Money cargoDropshipCost = Money.of(campaignOpsCosts ? (550000.0 / 4.2) : 250000);

        int mekCollars = 0;
        double leasedLargeMekDropships = 0;
        double leasedAverageMekDropships = 0;
        double leasedSmallMekDropships = 0;

        int asfCollars = 0;
        double leasedSmallASFDropships = 0;

        int vehicleCollars = 0;
        double leasedLargeVehicleDropships = 0;
        double leasedAvgVehicleDropships = 0;

        int cargoCollars = 0;
        double leasedLargeCargoDropships = 0;
        double leasedAverageCargoDropships = 0;

        int leasedASFCapacity = 0;
        int leasedCargoCapacity = 0;

        // For each type we're concerned with, calculate the number of drop-ships needed to transport the force.
        // Smaller drop-ships are represented by half-dropships.

        // If we're transporting more than a company, Overlord or half-Overlord analogues are more efficient.
        if (noMek > largeMekDropshipMekCapacity / 3) {
            leasedLargeMekDropships = Math.round(2 * noMek / (double) largeMekDropshipMekCapacity) / 2.0;
            noMek -= (int) (leasedLargeMekDropships * largeMekDropshipMekCapacity);
            mekCollars += (int) Math.ceil(leasedLargeMekDropships);

            // If there's more than a company left over, lease another Overlord. Otherwise, fall through and get a Union.
            if (noMek > largeMekDropshipMekCapacity / 3) {
                if (noMek > largeMekDropshipMekCapacity / 2) {
                    leasedLargeMekDropships += 1;
                    noMek -= largeMekDropshipMekCapacity;
                    mekCollars += 1;
                } else {
                    leasedLargeMekDropships += 0.5;
                    noMek -= (int) (largeMekDropshipMekCapacity / 0.5);
                    mekCollars += 1;
                }
            }

            leasedASFCapacity += (int) floor(leasedLargeMekDropships * largeMekDropshipASFCapacity);
            leasedCargoCapacity += largeMekDropshipCargoCapacity;
        }

        // Unions
        if (noMek > 4) {
            leasedAverageMekDropships = Math.round(2 * noMek / (double) averageMekDropshipMekCapacity) / 2.0;
            noMek -= (int) (leasedAverageMekDropships * averageMekDropshipMekCapacity);
            mekCollars += (int) Math.ceil(leasedAverageMekDropships);

            // If we can fit in a smaller DropShip, lease one of those instead.
            if ((noMek > 0) && (noMek < (averageMekDropshipMekCapacity / 2))) {
                leasedAverageMekDropships += 0.5;
                mekCollars += 1;
            } else if (noMek > 0) {
                leasedAverageMekDropships += 1;
                mekCollars += 1;
            }

            // Our Union-ish DropShip can carry some ASFs and cargo.
            leasedASFCapacity += (int) floor(leasedAverageMekDropships * averageMekDropshipASFCapacity);
            leasedCargoCapacity += (int) floor(leasedAverageMekDropships * averageMekDropshipCargoCapacity);
        }

        // Leopards for the rest, no halvsies here
        if (noMek > 0) {
            leasedSmallMekDropships = Math.ceil(noMek / (double) smallMekDropshipMekCapacity);
            noMek -= (int) (leasedSmallMekDropships * smallMekDropshipMekCapacity);
            mekCollars += (int) Math.ceil(leasedSmallMekDropships);
        }
        leasedASFCapacity += (int) floor(leasedSmallMekDropships * smallMekDropshipASFCapacity);
        leasedCargoCapacity += (int) floor(leasedSmallMekDropships * smallMekDropshipCargoCapacity);

        // Leopard CVs are (generally) the most efficient for raw wing transports even with collar fees
        if (noASF > leasedASFCapacity) {
            noASF -= leasedASFCapacity;

            if (noASF > 0) {
                leasedSmallASFDropships = Math.round(2 * noASF / (double) smallASFDropshipASFCapacity) / 2.0;
                noASF -= (int) (leasedSmallASFDropships * smallASFDropshipASFCapacity);
                asfCollars += (int) Math.ceil(leasedSmallASFDropships);

                if ((noASF > 0) && (noASF < (smallASFDropshipASFCapacity / 2))) {
                    leasedSmallASFDropships += 0.5;
                    asfCollars += 1;
                } else if (noASF > 0) {
                    leasedSmallASFDropships += 1;
                    asfCollars += 1;
                }
            }

            // Our Leopard-ish DropShip can carry some cargo.
            leasedCargoCapacity += (int) floor(leasedSmallASFDropships * smallASFDropshipCargoCapacity);
        }

        // Triumphs
        if (noVehicles > avgVehicleDropshipVehicleCapacity) {
            leasedLargeVehicleDropships = Math.round(2 * noVehicles / (double) largeVehicleDropshipVehicleCapacity) /
                                                2.0;
            noVehicles -= (int) (leasedLargeVehicleDropships * largeVehicleDropshipVehicleCapacity);
            vehicleCollars += (int) Math.ceil(leasedLargeVehicleDropships);

            if (noVehicles > avgVehicleDropshipVehicleCapacity) {
                leasedLargeVehicleDropships += 1;
                noVehicles -= largeVehicleDropshipVehicleCapacity;
                vehicleCollars += 1;
            }

            leasedCargoCapacity += (int) floor(leasedLargeVehicleDropships * largeVehicleDropshipCargoCapacity);
        }

        // Gazelles
        // Gazelles are pretty minimal, so no halfsies.
        if (noVehicles > 0) {
            leasedAvgVehicleDropships = Math.ceil((nohv + newNolv) / (double) avgVehicleDropshipVehicleCapacity);
            noVehicles = (int) ((nohv + newNolv) - leasedAvgVehicleDropships * avgVehicleDropshipVehicleCapacity);
            vehicleCollars += (int) Math.ceil(leasedAvgVehicleDropships);

            if (noVehicles > 0) { //shouldn't be necessary, but check?
                leasedAvgVehicleDropships += 1;
                noVehicles -= avgVehicleDropshipVehicleCapacity;
                vehicleCollars += 1;
            }

            // Our Gazelle-ish DropShip can carry some cargo.
            leasedCargoCapacity += (int) floor(avgVehicleDropshipCargoCapacity * leasedAvgVehicleDropships);
        }

        // Do we have any leftover cargo?
        noCargo -= leasedCargoCapacity;

        // Mules
        if (noCargo > avgCargoDropshipCargoCapacity) {
            leasedLargeCargoDropships = Math.round(2 * noCargo / (double) largeCargoDropshipCargoCapacity) / 2.0;
            noCargo -= (int) (leasedLargeCargoDropships * largeCargoDropshipCargoCapacity);
            cargoCollars += (int) Math.ceil(leasedLargeCargoDropships);

            if (noCargo > avgCargoDropshipCargoCapacity) {
                leasedLargeCargoDropships += 1;
                noCargo -= largeCargoDropshipCargoCapacity;
                cargoCollars += 1;
            }
        }

        // Buccaneers
        if (noCargo > 0) {
            leasedAverageCargoDropships = Math.round(2 * noCargo / (double) avgCargoDropshipCargoCapacity) / 2.0;
            cargoCollars += (int) Math.ceil(leasedAverageCargoDropships);
            noCargo -= (int) (leasedAverageCargoDropships * avgCargoDropshipCargoCapacity);

            if (noCargo > 0 && noCargo < (avgCargoDropshipCargoCapacity / 2)) {
                leasedAverageCargoDropships += 0.5;
                cargoCollars += 1;
            } else if (noCargo > 0) {
                leasedAverageCargoDropships += 1;
                cargoCollars += 1;
            }
        }

        dropshipCost = largeMekDropshipCost.multipliedBy(leasedLargeMekDropships);
        dropshipCost = dropshipCost.plus(averageMekDropshipCost.multipliedBy(leasedAverageMekDropships));
        dropshipCost = dropshipCost.plus(smallMekDropshipCost.multipliedBy(leasedSmallMekDropships));

        dropshipCost = dropshipCost.plus(smallASFDropshipCost.multipliedBy(leasedSmallASFDropships));

        dropshipCost = dropshipCost.plus(avgVehicleDropshipCost.multipliedBy(leasedAvgVehicleDropships));
        dropshipCost = dropshipCost.plus(largeVehicleDropshipCost.multipliedBy(leasedLargeVehicleDropships));

        dropshipCost = dropshipCost.plus(cargoDropshipCost.multipliedBy(leasedAverageCargoDropships));
        dropshipCost = dropshipCost.plus(largeCargoDropshipCost.multipliedBy(leasedLargeCargoDropships));

        // Smaller/half-DropShips are cheaper to rent, but still take one collar each
        int collarsNeeded = mekCollars + asfCollars + vehicleCollars + cargoCollars;

        // add owned DropShips
        collarsNeeded += nDropship;

        // now factor in owned JumpShips
        collarsNeeded = max(0, collarsNeeded - nCollars);

        Money totalCost = dropshipCost.plus(collarCost.multipliedBy(collarsNeeded));

        // FM:Mercs reimburses for owned transport (CamOps handles it in peacetime
        // costs)
        if (!excludeOwnTransports) {
            Money ownDropshipCost = Money.zero();
            Money ownJumpshipCost = Money.zero();
            for (Unit u : getUnits()) {
                if (!u.isMothballed()) {
                    Entity e = u.getEntity();
                    if ((e.getEntityType() & Entity.ETYPE_DROPSHIP) != 0) {
                        ownDropshipCost = ownDropshipCost.plus(averageMekDropshipCost.multipliedBy(u.getMekCapacity())
                                                                     .dividedBy(averageMekDropshipMekCapacity));
                        ownDropshipCost = ownDropshipCost.plus(smallASFDropshipCost.multipliedBy(u.getASFCapacity())
                                                                     .dividedBy(smallASFDropshipASFCapacity));
                        ownDropshipCost = ownDropshipCost.plus(avgVehicleDropshipCost.multipliedBy(u.getHeavyVehicleCapacity() +
                                                                                                         u.getLightVehicleCapacity())
                                                                     .dividedBy(avgVehicleDropshipVehicleCapacity));
                        ownDropshipCost = ownDropshipCost.plus(cargoDropshipCost.multipliedBy(u.getCargoCapacity())
                                                                     .dividedBy(avgCargoDropshipCargoCapacity));
                    } else if ((e.getEntityType() & Entity.ETYPE_JUMPSHIP) != 0) {
                        ownJumpshipCost = ownDropshipCost.plus(collarCost.multipliedBy(e.getDockingCollars().size()));
                    }
                }
            }

            totalCost = totalCost.plus(ownDropshipCost).plus(ownJumpshipCost);
        }

        Person negotiator = getSeniorAdminPerson(AdministratorSpecialization.TRANSPORT);
        if (negotiator != null) {
            PersonnelOptions options = negotiator.getOptions();
            if (options.booleanOption(ADMIN_INTERSTELLAR_NEGOTIATOR) && totalCost.isPositive()) {
                totalCost = totalCost.multipliedBy(0.85);
            }
        }

        return totalCost;
    }

    /**
     * Calculates simplified travel time. Travel time is calculated by dividing distance (in LY) by 20 and multiplying
     * the result by 7.
     *
     * @param destination the planetary system being traveled to
     *
     * @return the simplified travel time in days
     */
    public int getSimplifiedTravelTime(PlanetarySystem destination) {
        if (Objects.equals(getCurrentSystem(), destination)) {
            return 0;
        } else {
            // I came to the value of 20 by eyeballing the average distance between planets within the Inner Sphere.
            // It looked to be around 15-20LY, so 20LY seemed a good gauge
            return (int) ((getCurrentSystem().getDistanceTo(destination) / 20) * 7);
        }
    }

    public void personUpdated(Person person) {
        Unit u = person.getUnit();
        if (null != u) {
            u.resetPilotAndEntity();
        }

        Force force = getForceFor(person);
        if (force != null) {
            force.updateCommander(this);
        }

        MekHQ.triggerEvent(new PersonChangedEvent(person));
    }

    /**
     * Calculates the {@link TargetRoll} required for a technician to work on a specific part task.
     *
     * <p>This method determines task difficulty and eligibility by evaluating the technician's skills, penalties due
     * to work mode, unit and part constraints, time availability, helper modifiers, and campaign options. It produces
     * context-specific messages when tasks are impossible due to skill, resource, or situation limitations.</p>
     *
     * <p>The result will reflect all applicable modifiers (such as overtime or era-based penalties) and communicates
     * if a task is impossible, or has automatic success (e.g., for infantry refits).</p>
     *
     * @param partWork the part work task to be performed
     * @param tech     the technician assigned to the task
     *
     * @return a {@link TargetRoll} capturing the total target value and reason for success or impossibility
     */
    public TargetRoll getTargetFor(final IPartWork partWork, final Person tech) {
        final Skill skill = tech.getSkillForWorkingOn(partWork);
        int modePenalty = partWork.getMode().expReduction;

        int actualSkillLevel = EXP_NONE;
        if (skill != null) {
            actualSkillLevel = skill.getExperienceLevel(tech.getOptions(), tech.getATOWAttributes());
        }
        int effectiveSkillLevel = actualSkillLevel - modePenalty;

        if ((partWork.getUnit() != null) && !partWork.getUnit().isAvailable(partWork instanceof Refit)) {
            return new TargetRoll(TargetRoll.IMPOSSIBLE, "This unit is not currently available!");
        } else if ((partWork.getTech() != null) && !partWork.getTech().equals(tech)) {
            return new TargetRoll(TargetRoll.IMPOSSIBLE, "Already being worked on by another team");
        } else if (skill == null) {
            return new TargetRoll(TargetRoll.IMPOSSIBLE, "Assigned tech does not have the right skills");
        } else if (!getCampaignOptions().isDestroyByMargin() && (partWork.getSkillMin() > effectiveSkillLevel)) {
            return new TargetRoll(TargetRoll.IMPOSSIBLE, "Task is beyond this tech's skill level");
        } else if (partWork.getSkillMin() > SkillType.EXP_LEGENDARY) {
            return new TargetRoll(TargetRoll.IMPOSSIBLE, "Task is impossible.");
        } else if (!partWork.needsFixing() && !partWork.isSalvaging()) {
            return new TargetRoll(TargetRoll.IMPOSSIBLE, "Task is not needed.");
        } else if ((partWork instanceof MissingPart) && (((MissingPart) partWork).findReplacement(false) == null)) {
            return new TargetRoll(TargetRoll.IMPOSSIBLE, "Replacement part not available.");
        }

        final int techTime = isOvertimeAllowed() ?
                                   tech.getMinutesLeft() + tech.getOvertimeLeft() :
                                   tech.getMinutesLeft();
        if (!(partWork instanceof Refit) && (techTime <= 0)) {
            return new TargetRoll(TargetRoll.IMPOSSIBLE, "The tech has no time left.");
        }

        final String notFixable = partWork.checkFixable();
        if (notFixable != null) {
            return new TargetRoll(TargetRoll.IMPOSSIBLE, notFixable);
        }

        // if this is an infantry refit, then automatic success
        if ((partWork instanceof Refit) &&
                  (partWork.getUnit() != null) &&
                  partWork.getUnit().isConventionalInfantry()) {
            return new TargetRoll(TargetRoll.AUTOMATIC_SUCCESS, "infantry refit");
        }

        // If we are using the MoF rule, then we will ignore mode penalty here
        // and instead assign it as a straight penalty
        if (getCampaignOptions().isDestroyByMargin()) {
            modePenalty = 0;
        }

        // this is ugly, if the mode penalty drops you to green, you drop two
        // levels instead of two
        int value = skill.getFinalSkillValue(tech.getOptions(), tech.getATOWAttributes()) + modePenalty;
        if ((modePenalty > 0) && (SkillType.EXP_GREEN == effectiveSkillLevel)) {
            value++;
        }
        final TargetRoll target = new TargetRoll(value, SkillType.getExperienceLevelName(effectiveSkillLevel));
        if (target.getValue() == TargetRoll.IMPOSSIBLE) {
            return target;
        }

        target.append(partWork.getAllMods(tech));

        if (getCampaignOptions().isUseEraMods()) {
            target.addModifier(getFaction().getEraMod(getGameYear()), "era");
        }

        final boolean isOvertime;
        if (isOvertimeAllowed() && (tech.isTaskOvertime(partWork) || partWork.hasWorkedOvertime())) {
            target.addModifier(3, "overtime");
            isOvertime = true;
        } else {
            isOvertime = false;
        }

        final int minutes = Math.min(partWork.getTimeLeft(), techTime);
        if (minutes <= 0) {
            logger.error("Attempting to get the target number for a part with zero time left.");
            return new TargetRoll(TargetRoll.AUTOMATIC_SUCCESS, "No part repair time remaining.");
        }

        int helpMod;
        if ((partWork.getUnit() != null) && partWork.getUnit().isSelfCrewed()) {
            helpMod = getShorthandedModForCrews(partWork.getUnit().getEntity().getCrew());
        } else {
            final int helpers = getAvailableAstechs(minutes, isOvertime);
            helpMod = getShorthandedMod(helpers, false);
            // we may have just gone overtime with our helpers
            if (!isOvertime && (astechPoolMinutes < (minutes * helpers))) {
                target.addModifier(3, "overtime astechs");
            }
        }

        if (partWork.getShorthandedMod() > helpMod) {
            helpMod = partWork.getShorthandedMod();
        }

        if (helpMod > 0) {
            target.addModifier(helpMod, "shorthanded");
        }
        return target;
    }

    public TargetRoll getTargetForMaintenance(IPartWork partWork, Person tech, int asTechsUsed) {
        int value = 10;
        String skillLevel = "Unmaintained";
        if (null != tech) {
            Skill skill = tech.getSkillForWorkingOn(partWork);
            if (null != skill) {
                value = skill.getFinalSkillValue(tech.getOptions(), tech.getATOWAttributes());
                skillLevel = skill.getSkillLevel(tech.getOptions(), tech.getATOWAttributes()).toString();
            }
        }

        TargetRoll target = new TargetRoll(value, skillLevel);
        if (target.getValue() == TargetRoll.IMPOSSIBLE) {
            return target;
        }

        target.append(partWork.getAllModsForMaintenance());

        if (getCampaignOptions().isUseEraMods()) {
            target.addModifier(getFaction().getEraMod(getGameYear()), "era");
        }

        if (partWork.getUnit().getSite() < SITE_FACILITY_BASIC) {
            if (getLocation().isOnPlanet() && campaignOptions.isUsePlanetaryModifiers()) {
                Planet planet = getLocation().getPlanet();
                Atmosphere atmosphere = planet.getAtmosphere(getLocalDate());
                megamek.common.planetaryconditions.Atmosphere planetaryConditions = planet.getPressure(getLocalDate());
                int temperature = planet.getTemperature(getLocalDate());

                if (planet.getGravity() < 0.8) {
                    target.addModifier(2, "Low Gravity");
                } else if (planet.getGravity() >= 2.0) {
                    target.addModifier(4, "Very High Gravity");
                } else if (planet.getGravity() > 1.2) {
                    target.addModifier(1, "High Gravity");
                }

                if (atmosphere.isTainted() || atmosphere.isToxic()) {
                    target.addModifier(2, "Tainted or Toxic Atmosphere");
                } else if (planetaryConditions.isVacuum()) {
                    target.addModifier(2, "Vacuum");
                }

                if (planetaryConditions.isTrace() || planetaryConditions.isVeryHigh()) {
                    target.addModifier(1, "Trace or Very High Pressure Atmosphere");
                }

                if (temperature < -30 || temperature > 50) {
                    target.addModifier(1, "Extreme Temperature");
                }
            }
        }

        if (null != partWork.getUnit() && null != tech) {
            // the astech issue is crazy, because you can actually be better off
            // not maintaining
            // than going it short-handed, but that is just the way it is.
            // Still, there is also some fuzziness about what happens if you are
            // short astechs
            // for part of the cycle.
            final int helpMod;
            if (partWork.getUnit().isSelfCrewed()) {
                helpMod = getShorthandedModForCrews(partWork.getUnit().getEntity().getCrew());
            } else {
                helpMod = getShorthandedMod(asTechsUsed, false);
            }

            if (helpMod > 0) {
                target.addModifier(helpMod, "shorthanded");
            }

            // like repairs, per CamOps page 208 extra time gives a
            // reduction to the TN based on x2, x3, x4
            if (partWork.getUnit().getMaintenanceMultiplier() > 1) {
                target.addModifier(-(partWork.getUnit().getMaintenanceMultiplier() - 1), "extra time");
            }
        }

        return target;
    }

    public TargetRoll getTargetForAcquisition(final IAcquisitionWork acquisition) {
        return getTargetForAcquisition(acquisition, getLogisticsPerson());
    }

    public TargetRoll getTargetForAcquisition(final IAcquisitionWork acquisition, final @Nullable Person person) {
        return getTargetForAcquisition(acquisition, person, false);
    }

    public PlanetaryConditions getCurrentPlanetaryConditions(Scenario scenario) {
            PlanetaryConditions planetaryConditions = new PlanetaryConditions();
            if (scenario instanceof AtBScenario atBScenario) {
                if (getCampaignOptions().isUseLightConditions()) {
                    planetaryConditions.setLight(atBScenario.getLight());
                }
                if (getCampaignOptions().isUseWeatherConditions()) {
                    planetaryConditions.setWeather(atBScenario.getWeather());
                    planetaryConditions.setWind(atBScenario.getWind());
                    planetaryConditions.setFog(atBScenario.getFog());
                    planetaryConditions.setEMI(atBScenario.getEMI());
                    planetaryConditions.setBlowingSand(atBScenario.getBlowingSand());
                    planetaryConditions.setTemperature(atBScenario.getModifiedTemperature());

                }
                if (getCampaignOptions().isUsePlanetaryConditions()) {
                    planetaryConditions.setAtmosphere(atBScenario.getAtmosphere());
                    planetaryConditions.setGravity(atBScenario.getGravity());
                }
            } else {
                planetaryConditions = scenario.createPlanetaryConditions();
            }

            return planetaryConditions;

    }

    /**
     * Determines the target roll required for successfully acquiring a specific part or unit based on various campaign
     * settings, the acquisition details, and the person attempting the acquisition.
     *
     * <p>
     * This method evaluates multiple conditions and factors to calculate the target roll, returning one of the
     * following outcomes:
     * <ul>
     * <li>{@code TargetRoll.AUTOMATIC_SUCCESS} if acquisitions are set to be
     * automatic in the campaign options.</li>
     * <li>{@code TargetRoll.IMPOSSIBLE} if the acquisition is not permitted based
     * on campaign settings,
     * such as missing personnel, parts restrictions, or unavailable
     * technology.</li>
     * <li>A calculated target roll value based on the skill of the assigned person,
     * acquisition modifiers,
     * and adjustments for specific campaign rules (e.g., {@code AtB}
     * restrictions).</li>
     * </ul>
     *
     * @param acquisition the {@link IAcquisitionWork} object containing details about the requested part or supply,
     *                    such as tech base, technology level, and availability.
     *
     * @return a {@link TargetRoll} object representing the roll required to successfully acquire the requested item, or
     *       an impossible/automatic result under specific circumstances.
     */
    public TargetRoll getTargetForAcquisition(final IAcquisitionWork acquisition, final @Nullable Person person,
          final boolean checkDaysToWait) {
        if (getCampaignOptions().getAcquisitionSkill().equals(S_AUTO)) {
            return new TargetRoll(TargetRoll.AUTOMATIC_SUCCESS, "Automatic Success");
        }

        if (null == person) {
            return new TargetRoll(TargetRoll.IMPOSSIBLE,
                  "Your procurement personnel have used up all their acquisition attempts for this period");
        }
        final Skill skill = person.getSkillForWorkingOn(getCampaignOptions().getAcquisitionSkill());
        if (null != getShoppingList().getShoppingItem(acquisition.getNewEquipment()) && checkDaysToWait) {
            return new TargetRoll(TargetRoll.AUTOMATIC_FAIL,
                  "You must wait until the new cycle to check for this part. Further" +
                        " attempts will be added to the shopping list.");
        }
        if (acquisition.getTechBase() == Part.TechBase.CLAN && !getCampaignOptions().isAllowClanPurchases()) {
            return new TargetRoll(TargetRoll.IMPOSSIBLE, "You cannot acquire clan parts");
        }
        if (acquisition.getTechBase() == Part.TechBase.IS && !getCampaignOptions().isAllowISPurchases()) {
            return new TargetRoll(TargetRoll.IMPOSSIBLE, "You cannot acquire inner sphere parts");
        }
        if (getCampaignOptions().getTechLevel() < Utilities.getSimpleTechLevel(acquisition.getTechLevel())) {
            return new TargetRoll(TargetRoll.IMPOSSIBLE, "You cannot acquire parts of this tech level");
        }
        if (getCampaignOptions().isLimitByYear() &&
                  !acquisition.isIntroducedBy(getGameYear(), useClanTechBase(), getTechFaction())) {
            return new TargetRoll(TargetRoll.IMPOSSIBLE, "It has not been invented yet!");
        }
        if (getCampaignOptions().isDisallowExtinctStuff() &&
                  (acquisition.isExtinctIn(getGameYear(), useClanTechBase(), getTechFaction()) ||
                         acquisition.getAvailability().equals(AvailabilityValue.X))) {
            return new TargetRoll(TargetRoll.IMPOSSIBLE, "It is extinct!");
        }

        int adjustedReputation = person.getAdjustedReputation(campaignOptions.isUseAgeEffects(),
              isClanCampaign(),
              currentDay,
              person.getRankNumeric());

        TargetRoll target = new TargetRoll(skill.getFinalSkillValue(person.getOptions(), person.getATOWAttributes()),
              skill.getSkillLevel(person.getOptions(), person.getATOWAttributes(), adjustedReputation).toString());
        target.append(acquisition.getAllAcquisitionMods());

        if (getCampaignOptions().isUseAtB() && getCampaignOptions().isRestrictPartsByMission()) {
            int contractAvailability = findAtBPartsAvailabilityLevel();

            if (contractAvailability != 0) {
                target.addModifier(contractAvailability, "Contract");
            }
        }

        if (isGrayMonday(currentDay, campaignOptions.isSimulateGrayMonday())) {
            target.addModifier(4, "Gray Monday");
        }

        return target;
    }

    public int findAtBPartsAvailabilityLevel() {
        Integer availabilityModifier = null;
        for (AtBContract contract : getActiveAtBContracts()) {
            int contractAvailability = contract.getPartsAvailabilityLevel();

            if (availabilityModifier == null || contractAvailability < availabilityModifier) {
                availabilityModifier = contractAvailability;
            }
        }

        return Objects.requireNonNullElse(availabilityModifier, 0);
    }

    public void resetAstechMinutes() {
        astechPoolMinutes = Person.PRIMARY_ROLE_SUPPORT_TIME * getNumberPrimaryAstechs() +
                                  Person.PRIMARY_ROLE_OVERTIME_SUPPORT_TIME * getNumberSecondaryAstechs();
        astechPoolOvertime = Person.SECONDARY_ROLE_SUPPORT_TIME * getNumberPrimaryAstechs() +
                                   Person.SECONDARY_ROLE_OVERTIME_SUPPORT_TIME * getNumberSecondaryAstechs();
    }

    public void setAstechPoolMinutes(int minutes) {
        astechPoolMinutes = minutes;
    }

    public int getAstechPoolMinutes() {
        return astechPoolMinutes;
    }

    public void setAstechPoolOvertime(int overtime) {
        astechPoolOvertime = overtime;
    }

    public int getAstechPoolOvertime() {
        return astechPoolOvertime;
    }

    public int getPossibleAstechPoolMinutes() {
        return 480 * getNumberPrimaryAstechs() + 240 * getNumberSecondaryAstechs();
    }

    public int getPossibleAstechPoolOvertime() {
        return 240 * getNumberPrimaryAstechs() + 120 * getNumberSecondaryAstechs();
    }

    public void setAstechPool(int size) {
        astechPool = size;
    }

    public int getAstechPool() {
        return astechPool;
    }

    public void setMedicPool(int size) {
        medicPool = size;
    }

    public int getMedicPool() {
        return medicPool;
    }

    public boolean requiresAdditionalAstechs() {
        return getAstechNeed() > 0;
    }

    public int getAstechNeed() {
        return (Math.toIntExact(getActivePersonnel(true).stream().filter(Person::isTech).count()) * MHQConstants.ASTECH_TEAM_SIZE) -
                     getNumberAstechs();
    }

    public void increaseAstechPool(int i) {
        astechPool += i;
        astechPoolMinutes += (480 * i);
        astechPoolOvertime += (240 * i);
        MekHQ.triggerEvent(new AstechPoolChangedEvent(this, i));
    }

    public void fillAstechPool() {
        final int need = getAstechNeed();
        if (need > 0) {
            increaseAstechPool(need);
        }
    }

    public void decreaseAstechPool(int i) {
        astechPool = max(0, astechPool - i);
        // always assume that we fire the ones who have not yet worked
        astechPoolMinutes = max(0, astechPoolMinutes - 480 * i);
        astechPoolOvertime = max(0, astechPoolOvertime - 240 * i);
        MekHQ.triggerEvent(new AstechPoolChangedEvent(this, -i));
    }

    public int getNumberAstechs() {
        return getNumberPrimaryAstechs() + getNumberSecondaryAstechs();
    }

    /**
     * Returns the total number of primary astechs available.
     * <p>
     * This method calculates the number of astechs by adding the base astech pool to the count of active personnel
     * whose primary role is an astech, who are not currently deployed, and are employed.
     * </p>
     *
     * @return the total number of primary astechs
     */
    public int getNumberPrimaryAstechs() {
        int astechs = getAstechPool();
        for (Person person : getActivePersonnel(false)) {
            if (person.getPrimaryRole().isAstech() && !person.isDeployed()) {
                astechs++;
            }
        }
        return astechs;
    }

    /**
     * Returns the total number of secondary astechs available.
     * <p>
     * This method calculates the number of astechs by adding the base astech pool to the count of active personnel
     * whose secondary role is an astech, who are not currently deployed, and are employed.
     * </p>
     *
     * @return the total number of secondary astechs
     */
    public int getNumberSecondaryAstechs() {
        int astechs = 0;
        for (Person person : getActivePersonnel(false)) {
            if (person.getSecondaryRole().isAstech() && !person.isDeployed()) {
                astechs++;
            }
        }
        return astechs;
    }

    public int getAvailableAstechs(final int minutes, final boolean alreadyOvertime) {
        if (minutes == 0) {
            // If 0 Astechs are assigned to the task, return 0 minutes used
            return 0;
        }

        int availableHelp = (int) floor(((double) astechPoolMinutes) / minutes);
        if (isOvertimeAllowed() && (availableHelp < MHQConstants.ASTECH_TEAM_SIZE)) {
            // if we are less than fully staffed, then determine whether
            // we should dip into overtime or just continue as short-staffed
            final int shortMod = getShorthandedMod(availableHelp, false);
            final int remainingMinutes = astechPoolMinutes - availableHelp * minutes;
            final int extraHelp = (remainingMinutes + astechPoolOvertime) / minutes;
            final int helpNeeded = MHQConstants.ASTECH_TEAM_SIZE - availableHelp;
            if (alreadyOvertime && (shortMod > 0)) {
                // then add whatever we can
                availableHelp += extraHelp;
            } else if (shortMod > 3) {
                // only dip in if we can bring ourselves up to full
                if (extraHelp >= helpNeeded) {
                    availableHelp = MHQConstants.ASTECH_TEAM_SIZE;
                }
            }
        }
        return Math.min(Math.min(availableHelp, MHQConstants.ASTECH_TEAM_SIZE), getNumberAstechs());
    }

    public int getShorthandedMod(int availableHelp, boolean medicalStaff) {
        if (medicalStaff) {
            availableHelp += 2;
        }
        int helpMod = 0;
        if (availableHelp == 0) {
            helpMod = 4;
        } else if (availableHelp == 1) {
            helpMod = 3;
        } else if (availableHelp < 4) {
            helpMod = 2;
        } else if (availableHelp < 6) {
            helpMod = 1;
        }
        return helpMod;
    }

    public int getShorthandedModForCrews(final @Nullable Crew crew) {
        final int hits = (crew == null) ? 5 : crew.getHits();
        if (hits >= 5) {
            return 4;
        } else if (hits == 4) {
            return 3;
        } else if (hits == 3) {
            return 2;
        } else if (hits > 0) {
            return 1;
        } else {
            return 0;
        }
    }

    public int getMedicsPerDoctor() {
        int ndocs = getDoctors().size();
        int nmedics = getNumberMedics();
        if (ndocs == 0) {
            return 0;
        }
        // TODO: figure out what to do with fractions
        return Math.min(nmedics / ndocs, 4);
    }

    /**
     * @return the number of medics in the campaign including any in the temporary medic pool
     */
    public int getNumberMedics() {
        int count = 0;
        for (Person person : getActivePersonnel(false)) {
            if ((person.getPrimaryRole().isMedic() || person.getSecondaryRole().isMedic()) &&
                      !person.isDeployed() &&
                      person.isEmployed()) {
                count++;
            }
        }
        return getMedicPool() + count;
    }

    public boolean requiresAdditionalMedics() {
        return getMedicsNeed() > 0;
    }

    public int getMedicsNeed() {
        return (getDoctors().size() * 4) - getNumberMedics();
    }

    public void increaseMedicPool(int i) {
        medicPool += i;
        MekHQ.triggerEvent(new MedicPoolChangedEvent(this, i));
    }

    public void fillMedicPool() {
        final int need = getMedicsNeed();
        if (need > 0) {
            increaseMedicPool(need);
        }
    }

    public void decreaseMedicPool(int i) {
        medicPool = max(0, medicPool - i);
        MekHQ.triggerEvent(new MedicPoolChangedEvent(this, -i));
    }

    public GameOptions getGameOptions() {
        return gameOptions;
    }

    public Vector<IBasicOption> getGameOptionsVector() {
        Vector<IBasicOption> options = new Vector<>();
        for (Enumeration<IOptionGroup> i = gameOptions.getGroups(); i.hasMoreElements(); ) {
            IOptionGroup group = i.nextElement();
            for (Enumeration<IOption> j = group.getOptions(); j.hasMoreElements(); ) {
                IOption option = j.nextElement();
                options.add(option);
            }
        }
        return options;
    }

    public void setGameOptions(final GameOptions gameOptions) {
        this.gameOptions = gameOptions;
    }

    public void setGameOptions(final Vector<IBasicOption> options) {
        for (final IBasicOption option : options) {
            getGameOptions().getOption(option.getName()).setValue(option.getValue());
        }
        campaignOptions.updateCampaignOptionsFromGameOptions(gameOptions);
        MekHQ.triggerEvent(new OptionsChangedEvent(this));
    }

    /**
     * Imports a {@link Kill} into a campaign.
     *
     * @param k A {@link Kill} to import into the campaign.
     */
    public void importKill(Kill k) {
        if (!kills.containsKey(k.getPilotId())) {
            kills.put(k.getPilotId(), new ArrayList<>());
        }

        kills.get(k.getPilotId()).add(k);
    }

    public void addKill(Kill k) {
        importKill(k);

        if ((getCampaignOptions().getKillsForXP() > 0) && (getCampaignOptions().getKillXPAward() > 0)) {
            if ((getKillsFor(k.getPilotId()).size() % getCampaignOptions().getKillsForXP()) == 0) {
                Person person = getPerson(k.getPilotId());
                if (null != person) {
                    person.awardXP(this, getCampaignOptions().getKillXPAward());
                    MekHQ.triggerEvent(new PersonChangedEvent(person));
                }
            }
        }
    }

    public List<Kill> getKills() {
        List<Kill> flattenedKills = new ArrayList<>();
        for (List<Kill> personKills : kills.values()) {
            flattenedKills.addAll(personKills);
        }

        return Collections.unmodifiableList(flattenedKills);
    }

    public List<Kill> getKillsFor(UUID pid) {
        List<Kill> personalKills = kills.get(pid);

        if (personalKills == null) {
            return Collections.emptyList();
        }

        personalKills.sort(Comparator.comparing(Kill::getDate));
        return personalKills;
    }

    public PartsStore getPartsStore() {
        return partsStore;
    }

    public void addCustom(String name) {
        customs.add(name);
    }

    public boolean isCustom(Unit u) {
        return customs.contains(u.getEntity().getShortNameRaw());
    }

    /**
     * borrowed from {@see megamek.MegaMek.Client}
     */
    private synchronized void checkDuplicateNamesDuringAdd(Entity entity) {
        unitNameTracker.add(entity);
    }

    /**
     * If we remove a unit, we may need to update the duplicate identifier.
     *
     * @param entity This is the entity whose name is checked for any duplicates
     */
    private synchronized void checkDuplicateNamesDuringDelete(Entity entity) {
        unitNameTracker.remove(entity, e -> {
            // Regenerate entity names after a deletion
            e.generateShortName();
            e.generateDisplayName();
        });
    }

    /**
     * Returns the text representation of the unit rating based on the selected unit rating method. If the unit rating
     * method is FMMR, the unit rating value is returned. If the unit rating method is Campaign Operations, the
     * reputation rating and unit rating modification are combined and returned. If the unit rating method is neither
     * FMMR nor Campaign Operations, "N/A" is returned.
     *
     * @return The text representation of the unit rating
     */
    public String getUnitRatingText() {
        UnitRatingMethod unitRatingMethod = campaignOptions.getUnitRatingMethod();

        if (unitRatingMethod.isFMMR()) {
            return getUnitRating().getUnitRating();
        } else if (unitRatingMethod.isCampaignOperations()) {
            return String.valueOf(reputation.getReputationRating());
        } else {
            return "N/A";
        }
    }

    /**
     * Retrieves the unit rating modifier based on campaign options. If the unit rating method is not enabled, it
     * returns the default value of IUnitRating.DRAGOON_C. If the unit rating method uses FMMR, it returns the unit
     * rating as an integer. Otherwise, it calculates the modifier using the getAtBModifier method.
     *
     * @return The unit rating modifier based on the campaign options.
     */
    public int getAtBUnitRatingMod() {
        if (!getCampaignOptions().getUnitRatingMethod().isEnabled()) {
            return IUnitRating.DRAGOON_C;
        }

        return getCampaignOptions().getUnitRatingMethod().isFMMR() ?
                     getUnitRating().getUnitRatingAsInteger() :
                     reputation.getAtbModifier();
    }

    /**
     * Returns the Strategy skill of the designated commander in the campaign.
     *
     * @return The value of the commander's strategy skill if a commander exists, otherwise 0.
     */
    public int getCommanderStrategy() {
        int commanderStrategy = 0;
        Person commander = getCommander();

        if (commander == null || !commander.hasSkill(S_STRATEGY)) {
            return commanderStrategy;
        }

        Skill strategy = commander.getSkill(S_STRATEGY);

        return strategy.getTotalSkillLevel(commander.getOptions(), commander.getATOWAttributes());
    }

    public RandomSkillPreferences getRandomSkillPreferences() {
        return rskillPrefs;
    }

    public void setRandomSkillPreferences(RandomSkillPreferences prefs) {
        rskillPrefs = prefs;
    }

    /**
     * @param planet the starting planet, or null to use the faction default
     */
    public void setStartingSystem(final @Nullable Planet planet) {
        PlanetarySystem startingSystem;
        if (planet == null) {
            final Map<String, PlanetarySystem> systemList = Systems.getInstance().getSystems();
            startingSystem = systemList.get(getFaction().getStartingPlanet(getLocalDate()));

            if (startingSystem == null) {
                startingSystem = systemList.get(JOptionPane.showInputDialog(
                      "This faction does not have a starting planet for this era. Please choose a planet."));
                while (startingSystem == null) {
                    startingSystem = systemList.get(JOptionPane.showInputDialog(
                          "This planet you entered does not exist. Please choose a valid planet."));
                }
            }
        } else {
            startingSystem = planet.getParentSystem();
        }
        setLocation(new CurrentLocation(startingSystem, 0));
    }

    /**
     * Assigns a random portrait to a {@link Person}.
     *
     * @param person The {@link Person} who should receive a randomized portrait.
     */
    public void assignRandomPortraitFor(final Person person) {
        final Boolean allowDuplicatePortraits = getCampaignOptions().isAllowDuplicatePortraits();
        final Portrait portrait = RandomPortraitGenerator.generate(getPersonnel(), person, allowDuplicatePortraits);
        if (!portrait.isDefault()) {
            person.setPortrait(portrait);
        }
    }

    /**
     * Assigns a random origin to a {@link Person}.
     *
     * @param person The {@link Person} who should receive a randomized origin.
     */
    public void assignRandomOriginFor(final Person person) {
        final Faction faction = getFactionSelector().selectFaction(this);
        if (faction != null) {
            person.setOriginFaction(faction);
        }

        final Planet planet = getPlanetSelector().selectPlanet(this, faction);
        if (planet != null) {
            person.setOriginPlanet(planet);
        }
    }

    /**
     * Clears Transient Game Data for an Entity
     *
     * @param entity the entity to clear the game data for
     */
    public void clearGameData(Entity entity) {
        // First, lets remove any improvised clubs picked up during the combat
        entity.removeMisc(EquipmentTypeLookup.LIMB_CLUB);
        entity.removeMisc(EquipmentTypeLookup.GIRDER_CLUB);
        entity.removeMisc(EquipmentTypeLookup.TREE_CLUB);

        // Then reset mounted equipment
        for (Mounted<?> m : entity.getEquipment()) {
            m.setUsedThisRound(false);
            m.resetJam();
        }

        // And clear out all the flags
        entity.setDeployed(false);
        entity.setElevation(0);
        entity.setPassedThrough(new Vector<>());
        entity.resetFiringArcs();
        entity.resetBays();
        entity.setEvading(false);
        entity.setFacing(0);
        entity.setPosition(null);
        entity.setProne(false);
        entity.setHullDown(false);
        entity.heat = 0;
        entity.heatBuildup = 0;
        entity.underwaterRounds = 0;
        entity.setTransportId(Entity.NONE);
        entity.resetTransporter();
        entity.setDeployRound(0);
        entity.setSwarmAttackerId(Entity.NONE);
        entity.setSwarmTargetId(Entity.NONE);
        entity.setUnloaded(false);
        entity.setDone(false);
        entity.setLastTarget(Entity.NONE);
        entity.setNeverDeployed(true);
        entity.setStuck(false);
        entity.resetCoolantFailureAmount();
        entity.setConversionMode(0);
        entity.setDoomed(false);
        entity.setDestroyed(false);
        entity.setHidden(false);
        entity.clearNarcAndiNarcPods();
        entity.setShutDown(false);
        entity.setSearchlightState(false);

        if (!entity.getSensors().isEmpty()) {
            if (entity.hasBAP()) {
                entity.setNextSensor(entity.getSensors().lastElement());
            } else {
                entity.setNextSensor(entity.getSensors().firstElement());
            }
        }

        if (entity instanceof IBomber bomber) {
            List<BombMounted> mountedBombs = bomber.getBombs();
            if (!mountedBombs.isEmpty()) {
                // These should return an int[] filled with 0's
                BombLoadout intBombChoices = bomber.getIntBombChoices();
                BombLoadout extBombChoices = bomber.getExtBombChoices();
                for (BombMounted m : mountedBombs) {
                    if (m.getBaseShotsLeft() == 1) {
                        if (m.isInternalBomb()) {
                            intBombChoices.addBombs(m.getType().getBombType(), 1);
                        } else {
                            extBombChoices.addBombs(m.getType().getBombType(), 1);
                        }
                    }
                }
                bomber.setIntBombChoices(intBombChoices);
                bomber.setExtBombChoices(extBombChoices);
                bomber.clearBombs();
            }
        }

        if (entity instanceof Mek m) {
            m.setCoolingFlawActive(false);
        } else if (entity instanceof Aero a) {

            if (a.isSpheroid()) {
                entity.setMovementMode(EntityMovementMode.SPHEROID);
            } else {
                entity.setMovementMode(EntityMovementMode.AERODYNE);
            }
            a.setAltitude(5);
            a.setCurrentVelocity(0);
            a.setNextVelocity(0);
        } else if (entity instanceof Tank t) {
            t.unjamTurret(t.getLocTurret());
            t.unjamTurret(t.getLocTurret2());
            t.resetJammedWeapons();
        }
        entity.getSecondaryPositions().clear();
        // TODO: still a lot of stuff to do here, but oh well
        entity.setOwner(player);
        entity.setGame(game);
    }

    public void refreshNetworks() {
        for (Unit unit : getUnits()) {
            // we are going to rebuild the c3, nc3 and c3i networks based on
            // the c3UUIDs
            // TODO: can we do this more efficiently?
            // this code is cribbed from megamek.server#receiveEntityAdd
            Entity entity = unit.getEntity();
            if (null != entity && (entity.hasC3() || entity.hasC3i() || entity.hasNavalC3())) {
                boolean C3iSet = false;
                boolean NC3Set = false;

                for (Entity e : game.getEntitiesVector()) {
                    // C3 Checks
                    if (entity.hasC3()) {
                        if ((entity.getC3MasterIsUUIDAsString() != null) &&
                                  entity.getC3MasterIsUUIDAsString().equals(e.getC3UUIDAsString())) {
                            entity.setC3Master(e, false);
                            break;
                        }
                    }
                    // Naval C3 checks
                    if (entity.hasNavalC3() && !NC3Set) {
                        entity.setC3NetIdSelf();
                        int pos = 0;
                        // Well, they're the same value of 6...
                        while (pos < Entity.MAX_C3i_NODES) {
                            // We've found a network, join it.
                            if ((entity.getNC3NextUUIDAsString(pos) != null) &&
                                      (e.getC3UUIDAsString() != null) &&
                                      entity.getNC3NextUUIDAsString(pos).equals(e.getC3UUIDAsString())) {
                                entity.setC3NetId(e);
                                NC3Set = true;
                                break;
                            }

                            pos++;
                        }
                    }
                    // C3i Checks
                    if (entity.hasC3i() && !C3iSet) {
                        entity.setC3NetIdSelf();
                        int pos = 0;
                        while (pos < Entity.MAX_C3i_NODES) {
                            // We've found a network, join it.
                            if ((entity.getC3iNextUUIDAsString(pos) != null) &&
                                      (e.getC3UUIDAsString() != null) &&
                                      entity.getC3iNextUUIDAsString(pos).equals(e.getC3UUIDAsString())) {
                                entity.setC3NetId(e);
                                C3iSet = true;
                                break;
                            }

                            pos++;
                        }
                    }
                }
            }
        }
    }

    public void disbandNetworkOf(Unit u) {
        // collect all the other units on this network to rebuild the uuids
        Vector<Unit> networkedUnits = new Vector<>();
        for (Unit unit : getUnits()) {
            if (null != unit.getEntity().getC3NetId() &&
                      unit.getEntity().getC3NetId().equals(u.getEntity().getC3NetId())) {
                networkedUnits.add(unit);
            }
        }
        for (int pos = 0; pos < Entity.MAX_C3i_NODES; pos++) {
            for (Unit nUnit : networkedUnits) {
                if (nUnit.getEntity().hasNavalC3()) {
                    nUnit.getEntity().setNC3NextUUIDAsString(pos, null);
                } else {
                    nUnit.getEntity().setC3iNextUUIDAsString(pos, null);
                }
            }
        }
        refreshNetworks();
        MekHQ.triggerEvent(new NetworkChangedEvent(networkedUnits));
    }

    public void removeUnitsFromNetwork(Vector<Unit> removedUnits) {
        // collect all the other units on this network to rebuild the uuids
        Vector<String> uuids = new Vector<>();
        Vector<Unit> networkedUnits = new Vector<>();
        String network = removedUnits.get(0).getEntity().getC3NetId();
        for (Unit unit : getUnits()) {
            if (removedUnits.contains(unit)) {
                continue;
            }
            if (null != unit.getEntity().getC3NetId() && unit.getEntity().getC3NetId().equals(network)) {
                networkedUnits.add(unit);
                uuids.add(unit.getEntity().getC3UUIDAsString());
            }
        }
        for (int pos = 0; pos < Entity.MAX_C3i_NODES; pos++) {
            for (Unit u : removedUnits) {
                if (u.getEntity().hasNavalC3()) {
                    u.getEntity().setNC3NextUUIDAsString(pos, null);
                } else {
                    u.getEntity().setC3iNextUUIDAsString(pos, null);
                }
            }
            for (Unit nUnit : networkedUnits) {
                if (pos < uuids.size()) {
                    if (nUnit.getEntity().hasNavalC3()) {
                        nUnit.getEntity().setNC3NextUUIDAsString(pos, uuids.get(pos));
                    } else {
                        nUnit.getEntity().setC3iNextUUIDAsString(pos, uuids.get(pos));
                    }
                } else {
                    if (nUnit.getEntity().hasNavalC3()) {
                        nUnit.getEntity().setNC3NextUUIDAsString(pos, null);
                    } else {
                        nUnit.getEntity().setC3iNextUUIDAsString(pos, null);
                    }
                }
            }
        }
        refreshNetworks();
    }

    public void addUnitsToNetwork(Vector<Unit> addedUnits, String netid) {
        // collect all the other units on this network to rebuild the uuids
        Vector<String> uuids = new Vector<>();
        Vector<Unit> networkedUnits = new Vector<>();
        for (Unit u : addedUnits) {
            uuids.add(u.getEntity().getC3UUIDAsString());
            networkedUnits.add(u);
        }
        for (Unit unit : getUnits()) {
            if (addedUnits.contains(unit)) {
                continue;
            }
            if (null != unit.getEntity().getC3NetId() && unit.getEntity().getC3NetId().equals(netid)) {
                networkedUnits.add(unit);
                uuids.add(unit.getEntity().getC3UUIDAsString());
            }
        }
        for (int pos = 0; pos < Entity.MAX_C3i_NODES; pos++) {
            for (Unit nUnit : networkedUnits) {
                if (pos < uuids.size()) {
                    if (nUnit.getEntity().hasNavalC3()) {
                        nUnit.getEntity().setNC3NextUUIDAsString(pos, uuids.get(pos));
                    } else {
                        nUnit.getEntity().setC3iNextUUIDAsString(pos, uuids.get(pos));
                    }
                } else {
                    if (nUnit.getEntity().hasNavalC3()) {
                        nUnit.getEntity().setNC3NextUUIDAsString(pos, null);
                    } else {
                        nUnit.getEntity().setC3iNextUUIDAsString(pos, null);
                    }
                }
            }
        }
        refreshNetworks();
        MekHQ.triggerEvent(new NetworkChangedEvent(addedUnits));
    }

    public Vector<String[]> getAvailableC3iNetworks() {
        Vector<String[]> networks = new Vector<>();
        Vector<String> networkNames = new Vector<>();

        for (Unit u : getUnits()) {

            if (u.getForceId() < 0) {
                // only units currently in the TO&E
                continue;
            }
            Entity en = u.getEntity();
            if (null == en) {
                continue;
            }
            if (en.hasC3i() && en.calculateFreeC3Nodes() < 5 && en.calculateFreeC3Nodes() > 0) {
                String[] network = new String[2];
                network[0] = en.getC3NetId();
                network[1] = "" + en.calculateFreeC3Nodes();
                if (!networkNames.contains(network[0])) {
                    networks.add(network);
                    networkNames.add(network[0]);
                }
            }
        }
        return networks;
    }

    /**
     * @return returns a Vector of the unique name Strings of all Naval C3 networks that have at least 1 free node
     *       Adapted from getAvailableC3iNetworks() as the two technologies have very similar workings
     */
    public Vector<String[]> getAvailableNC3Networks() {
        Vector<String[]> networks = new Vector<>();
        Vector<String> networkNames = new Vector<>();

        for (Unit u : getUnits()) {

            if (u.getForceId() < 0) {
                // only units currently in the TO&E
                continue;
            }
            Entity en = u.getEntity();
            if (null == en) {
                continue;
            }
            if (en.hasNavalC3() && en.calculateFreeC3Nodes() < 5 && en.calculateFreeC3Nodes() > 0) {
                String[] network = new String[2];
                network[0] = en.getC3NetId();
                network[1] = "" + en.calculateFreeC3Nodes();
                if (!networkNames.contains(network[0])) {
                    networks.add(network);
                    networkNames.add(network[0]);
                }
            }
        }
        return networks;
    }

    public Vector<String[]> getAvailableC3MastersForSlaves() {
        Vector<String[]> networks = new Vector<>();
        Vector<String> networkNames = new Vector<>();

        for (Unit u : getUnits()) {

            if (u.getForceId() < 0) {
                // only units currently in the TO&E
                continue;
            }
            Entity en = u.getEntity();
            if (null == en) {
                continue;
            }
            // count of free c3 nodes for single company-level masters
            // will not be right so skip
            if (en.hasC3M() && !en.hasC3MM() && en.C3MasterIs(en)) {
                continue;
            }
            if (en.calculateFreeC3Nodes() > 0) {
                String[] network = new String[3];
                network[0] = en.getC3UUIDAsString();
                network[1] = "" + en.calculateFreeC3Nodes();
                network[2] = en.getShortName();
                if (!networkNames.contains(network[0])) {
                    networks.add(network);
                    networkNames.add(network[0]);
                }
            }
        }

        return networks;
    }

    public Vector<String[]> getAvailableC3MastersForMasters() {
        Vector<String[]> networks = new Vector<>();
        Vector<String> networkNames = new Vector<>();

        for (Unit u : getUnits()) {

            if (u.getForceId() < 0) {
                // only units currently in the TO&E
                continue;
            }
            Entity en = u.getEntity();
            if (null == en) {
                continue;
            }
            if (en.calculateFreeC3MNodes() > 0) {
                String[] network = new String[3];
                network[0] = en.getC3UUIDAsString();
                network[1] = "" + en.calculateFreeC3MNodes();
                network[2] = en.getShortName();
                if (!networkNames.contains(network[0])) {
                    networks.add(network);
                    networkNames.add(network[0]);
                }
            }
        }

        return networks;
    }

    public void removeUnitsFromC3Master(Unit master) {
        List<Unit> removed = new ArrayList<>();
        for (Unit unit : getUnits()) {
            if (null != unit.getEntity().getC3MasterIsUUIDAsString() &&
                      unit.getEntity().getC3MasterIsUUIDAsString().equals(master.getEntity().getC3UUIDAsString())) {
                unit.getEntity().setC3MasterIsUUIDAsString(null);
                unit.getEntity().setC3Master(null, true);
                removed.add(unit);
            }
        }
        refreshNetworks();
        MekHQ.triggerEvent(new NetworkChangedEvent(removed));
    }

    /**
     * This function reloads the game entities into the game at the end of scenario resolution, so that entities are
     * properly updated and destroyed ones removed
     */
    public void reloadGameEntities() {
        game.reset();
        getHangar().forEachUnit(u -> {
            Entity en = u.getEntity();
            if (null != en) {
                game.addEntity(en, false);
            }
        });
    }

    public void completeMission(@Nullable Mission mission, MissionStatus status) {
        if (mission == null) {
            return;
        }
        mission.setStatus(status);
        if (mission instanceof Contract contract) {
            Money remainingMoney = Money.zero();
            // check for money in escrow According to FMM(r) pg 179, both failure and breach lead to no further
            // payment even though this seems foolish
            if (contract.getStatus().isSuccess()) {
                remainingMoney = contract.getMonthlyPayOut().multipliedBy(contract.getMonthsLeft(getLocalDate()));

                if (contract instanceof AtBContract) {
                    Money routedPayout = ((AtBContract) contract).getRoutedPayout();

                    remainingMoney = routedPayout == null ? remainingMoney : routedPayout;
                }
            }

            // If overage repayment is enabled, we first need to check if the salvage
            // percent is
            // under 100. 100 means you cannot have an overage.
            // Then, we check if the salvage percent is less than the percent salvaged by
            // the
            // unit in question. If it is, then they owe the assigner some cash
            if (getCampaignOptions().isOverageRepaymentInFinalPayment() && (contract.getSalvagePct() < 100.0)) {
                final double salvagePercent = contract.getSalvagePct() / 100.0;
                final Money maxSalvage = contract.getSalvagedByEmployer()
                                               .multipliedBy(salvagePercent / (1 - salvagePercent));
                if (contract.getSalvagedByUnit().isGreaterThan(maxSalvage)) {
                    final Money amountToRepay = contract.getSalvagedByUnit().minus(maxSalvage);
                    remainingMoney = remainingMoney.minus(amountToRepay);
                    contract.subtractSalvageByUnit(amountToRepay);
                }
            }

            if (getCampaignOptions().isUseShareSystem()) {
                ResourceBundle financeResources = ResourceBundle.getBundle("mekhq.resources.Finances",
                      MekHQ.getMHQOptions().getLocale());

                if (remainingMoney.isGreaterThan(Money.zero())) {
                    Money shares = remainingMoney.multipliedBy(contract.getSharesPercent()).dividedBy(100);
                    remainingMoney = remainingMoney.minus(shares);

                    if (getFinances().debit(TransactionType.SALARIES,
                          getLocalDate(),
                          shares,
                          String.format(financeResources.getString("ContractSharePayment.text"), contract.getName()))) {
                        addReport(financeResources.getString("DistributedShares.text"),
                              shares.toAmountAndSymbolString());

                        getFinances().payOutSharesToPersonnel(this, shares);
                    }
                }
            }

            if (remainingMoney.isPositive()) {
                getFinances().credit(TransactionType.CONTRACT_PAYMENT,
                      getLocalDate(),
                      remainingMoney,
                      "Remaining payment for " + contract.getName());
                addReport("Your account has been credited for " +
                                remainingMoney.toAmountAndSymbolString() +
                                " for the remaining payout from contract " +
                                contract.getHyperlinkedName());
            } else if (remainingMoney.isNegative()) {
                getFinances().credit(TransactionType.CONTRACT_PAYMENT,
                      getLocalDate(),
                      remainingMoney,
                      "Repaying payment overages for " + contract.getName());
                addReport("Your account has been debited for " +
                                remainingMoney.absolute().toAmountAndSymbolString() +
                                " to repay payment overages occurred during the contract " +
                                contract.getHyperlinkedName());
            }

            // This relies on the mission being a Contract, and AtB to be on
            if (getCampaignOptions().isUseAtB()) {
                setHasActiveContract();
            }
        }
    }

    /***
     * Calculate transit time for supplies based on what planet they are shipping from. To prevent extra computation.
     * This method does not calculate an exact jump path but rather determines the number of jumps crudely by
     * dividing distance in light years by 30 and then rounding up. Total part-time is determined by several by
     * adding the following:
     * - (number of jumps - 1) * 7 days with a minimum value of zero.
     * - transit times from current planet and planet of supply origins in cases where the supply planet is not the
     * same as current planet.
     * - a random 1d6 days for each jump plus 1d6 to simulate all the other
     * logistics of delivery.
     *
     * @param system - A <code>PlanetarySystem</code> object where the supplies are
     *               shipping from
     * @return the number of days that supplies will take to arrive.
     */
    public int calculatePartTransitTime(PlanetarySystem system) {
        // calculate number of jumps by light year distance as the crow flies divided by
        // 30
        // the basic formula assumes 7 days per jump + system transit time on each side
        // + random days equal
        // to (1 + number of jumps) d6
        double distance = system.getDistanceTo(getCurrentSystem());
        // calculate number of jumps by dividing by 30
        int jumps = (int) Math.ceil(distance / 30.0);
        // you need a recharge except for the first jump
        int recharges = max(jumps - 1, 0);
        // if you are delivering from the same planet then no transit times
        int currentTransitTime = (distance > 0) ? (int) Math.ceil(getCurrentSystem().getTimeToJumpPoint(1.0)) : 0;
        int originTransitTime = (distance > 0) ? (int) Math.ceil(system.getTimeToJumpPoint(1.0)) : 0;

        // CO 51 (errata) has much longer average part times.
        // Let's adjust amazonFreeShipping
        // based on what getUnitTransitTime is set in
        // the options in an attempt to get some
        // delivery times more in line with RAW's two-month minimum.
        // Default campaign option is TRANSIT_UNIT_MONTH
        int amazonFreeShipping = switch (campaignOptions.getUnitTransitTime()) {
            case TRANSIT_UNIT_MONTH -> 30 + (d6(14 * (1 + jumps)));
            case TRANSIT_UNIT_WEEK -> 7 + (d6(4 * (1 + jumps)));
            default -> d6(1 + jumps);
        };
        return (recharges * 7) + currentTransitTime + originTransitTime + amazonFreeShipping;
    }

    /**
     * Calculates the transit time for the arrival of parts or supplies based on the availability of the item, a random
     * roll, and campaign-specific transit time settings.
     *
     * <p>
     * The transit time is calculated using the following factors:
     * <ul>
     * <li>A fixed base modifier value defined by campaign rules.</li>
     * <li>A random roll of 1d6 to add variability to the calculation.</li>
     * <li>The availability value of the requested parts or supplies from the
     * acquisition details.</li>
     * </ul>
     *
     * <p>
     * The calculated duration is applied in units (days, weeks, or months) based on
     * the campaign's
     * configuration for transit time.
     * </p>
     *
     * @param availability the availability code of the part or unit being acquired as an integer.
     *
     * @return the number of days required for the parts or units to arrive based on the calculated transit time.
     */
    public int calculatePartTransitTime(int availability) {
        // This is accurate as of the latest rules. It was (BASE_MODIFIER - (roll + availability) / 4) months in the
        // older version.
        final int BASE_MODIFIER = 7; // CamOps p51
        final int roll = d6(1);
        final int total = max(1, (BASE_MODIFIER + roll + availability) / 4); // CamOps p51

        // now step forward through the calendar
        LocalDate arrivalDate = currentDay;
        arrivalDate = switch (campaignOptions.getUnitTransitTime()) {
            case TRANSIT_UNIT_MONTH -> arrivalDate.plusMonths(total);
            case TRANSIT_UNIT_WEEK -> arrivalDate.plusWeeks(total);
            default -> arrivalDate.plusDays(total);
        };

        return Math.toIntExact(ChronoUnit.DAYS.between(getLocalDate(), arrivalDate));
    }
    /**
     * Calculates the transit time for the arrival of parts or supplies based on the availability of the item, a random
     * roll, and campaign-specific transit time settings.
     *
     * <p>
     * The transit time is calculated using the following factors:
     * <ul>
     * <li>A fixed base modifier value defined by campaign rules.</li>
     * <li>A random roll of 1d6 to add variability to the calculation.</li>
     * <li>The availability value of the requested parts or supplies from the
     * acquisition details.</li>
     * </ul>
     *
     * <p>
     * The calculated duration is applied in units (days, weeks, or months) based on
     * the campaign's
     * configuration for transit time.
     * </p>
     *
     * @param availability the Availability of the part
     *
     * @return the number of days required for the parts or units to arrive based on the calculated transit time.
     */
    public int calculatePartTransitTime(AvailabilityValue availability) {
        return calculatePartTransitTime(availability.getIndex());
    }

    /**
     * This returns a PartInventory object detailing the current count for a part on hand, in transit, and ordered.
     *
     * @param part A part to look up its current inventory.
     *
     * @return A PartInventory object detailing the current counts of the part on hand, in transit, and ordered.
     *
     * @see PartInventory
     */
    public PartInventory getPartInventory(Part part) {
        PartInventory inventory = new PartInventory();

        int nSupply = 0;
        int nTransit = 0;
        for (Part p : getParts()) {
            if (!p.isSpare()) {
                continue;
            }
            if (part.isSamePartType(p)) {
                if (p.isPresent()) {
                    if (p instanceof Armor) { // ProtomekArmor and BaArmor are derived from Armor
                        nSupply += ((Armor) p).getAmount();
                    } else if (p instanceof AmmoStorage) {
                        nSupply += ((AmmoStorage) p).getShots();
                    } else {
                        nSupply += p.getQuantity();
                    }
                } else {
                    if (p instanceof Armor) { // ProtomekArmor and BaArmor are derived from Armor
                        nTransit += ((Armor) p).getAmount();
                    } else if (p instanceof AmmoStorage) {
                        nTransit += ((AmmoStorage) p).getShots();
                    } else {
                        nTransit += p.getQuantity();
                    }
                }
            }
        }

        inventory.setSupply(nSupply);
        inventory.setTransit(nTransit);

        int nOrdered = 0;
        IAcquisitionWork onOrder = getShoppingList().getShoppingItem(part);
        if (null != onOrder) {
            if (onOrder instanceof Armor) { // ProtoMek Armor and BaArmor are derived from Armor
                nOrdered += ((Armor) onOrder).getAmount() * ((Armor) onOrder).getQuantity();
            } else if (onOrder instanceof AmmoStorage) {
                nOrdered += ((AmmoStorage) onOrder).getShots();
            } else {
                nOrdered += onOrder.getQuantity();
            }
        }

        inventory.setOrdered(nOrdered);

        String countModifier = "";
        if (part instanceof Armor) { // ProtoMek Armor and BaArmor are derived from Armor
            countModifier = "points";
        }
        if (part instanceof AmmoStorage) {
            countModifier = "shots";
        }

        inventory.setCountModifier(countModifier);
        return inventory;
    }

    public void addLoan(Loan loan) {
        addReport("You have taken out loan " +
                        loan +
                        ". Your account has been credited " +
                        loan.getPrincipal().toAmountAndSymbolString() +
                        " for the principal amount.");
        finances.addLoan(loan);
        MekHQ.triggerEvent(new LoanNewEvent(loan));
        finances.credit(TransactionType.LOAN_PRINCIPAL,
              getLocalDate(),
              loan.getPrincipal(),
              "Loan principal for " + loan);
    }

    public void payOffLoan(Loan loan) {
        if (finances.debit(TransactionType.LOAN_PAYMENT,
              getLocalDate(),
              loan.determineRemainingValue(),
              "Loan payoff for " + loan)) {
            addReport("You have paid off the remaining loan balance of " +
                            loan.determineRemainingValue().toAmountAndSymbolString() +
                            " on " +
                            loan);
            finances.removeLoan(loan);
            MekHQ.triggerEvent(new LoanPaidEvent(loan));
        } else {
            addReport("<font color='" +
                            ReportingUtilities.getNegativeColor() +
                            "'>You do not have enough funds to pay off " +
                            loan +
                            "</font>");
        }
    }

    private CampaignTransporterMap getCampaignTransporterMap(CampaignTransportType campaignTransportType) {
        if (campaignTransportType.isTacticalTransport()) {
            return tacticalTransporters;
        } else if (campaignTransportType.isShipTransport()) {
            return shipTransporters;
        } else if (campaignTransportType.isTowTransport()) {
            return towTransporters;
        }
        return null;
    }

    /**
     * Returns a Map that maps Transporter types to another Map that maps capacity (Double) to UUID of transports for
     * the specific TransportedUnitSummary type
     *
     * @param campaignTransportType type (Enum) of TransportedUnitSummary
     *
     * @return the full map for that campaign transport type
     */
    public Map<TransporterType, Map<Double, Set<UUID>>> getTransports(CampaignTransportType campaignTransportType) {
        return Objects.requireNonNull(getCampaignTransporterMap(campaignTransportType)).getTransporters();
    }

    /**
     * Returns list of transports that have the provided TransporterType and CampaignTransportType
     *
     * @param campaignTransportType type of campaign transport
     * @param transporterType       type of Transporter
     *
     * @return units that have that transport type
     */
    public Set<Unit> getTransportsByType(CampaignTransportType campaignTransportType, TransporterType transporterType) {
        // include transports with no remaining capacity
        return Objects.requireNonNull(getCampaignTransporterMap(campaignTransportType))
                     .getTransportsByType(transporterType, -1.0);
    }

    /**
     * Returns list of transports for the specified AbstractTransportedUnitSummary class/subclass that has transport
     * capacity for the Transporter class/subclass For example, getTransportsByType(SHIP_TRANSPORT, MEK_BAY, 3.0) would
     * return all transports that have 3 or more Mek Bay slots open for the SHIP_TRANSPORT type of assignment.
     *
     * @param campaignTransportType type (Enum) of TransportedUnitSummary
     * @param transporterType       type (Enum) of Transporter
     * @param unitSize              capacity that the transport must be capable of
     *
     * @return units that have that transport type
     */
    public Set<Unit> getTransportsByType(CampaignTransportType campaignTransportType, TransporterType transporterType,
          double unitSize) {
        return Objects.requireNonNull(getCampaignTransporterMap(campaignTransportType))
                     .getTransportsByType(transporterType, unitSize);
    }

    private boolean hasTacticalTransports() {
        return tacticalTransporters.hasTransporters();
    }

    private boolean hasShipTransports() {
        return shipTransporters.hasTransporters();
    }

    private boolean hasTowTransports() {
        return towTransporters.hasTransporters();
    }

    /**
     * Do we have transports for the kind of transport?
     *
     * @param campaignTransportType class of the TransportDetail
     *
     * @return true if it has transporters, false otherwise
     */
    public boolean hasTransports(CampaignTransportType campaignTransportType) {
        if (campaignTransportType.isTacticalTransport()) {
            return hasTacticalTransports();
        } else if (campaignTransportType.isShipTransport()) {
            return hasShipTransports();
        } else if (campaignTransportType.isTowTransport()) {
            return hasTowTransports();
        }
        return false;
    }

    public void doMaintenance(Unit unit) {
        if (!unit.requiresMaintenance() || !campaignOptions.isCheckMaintenance()) {
            return;
        }
        // let's start by checking times
        int minutesUsed = unit.getMaintenanceTime();
        int asTechsUsed = 0;
        boolean maintained = false;
        boolean paidMaintenance = true;

        unit.incrementDaysSinceMaintenance(this, maintained, asTechsUsed);

        int ruggedMultiplier = 1;
        if (unit.getEntity().hasQuirk(OptionsConstants.QUIRK_POS_RUGGED_1)) {
            ruggedMultiplier = 2;
        }

        if (unit.getEntity().hasQuirk(OptionsConstants.QUIRK_POS_RUGGED_2)) {
            ruggedMultiplier = 3;
        }

        if (unit.getDaysSinceMaintenance() >= (getCampaignOptions().getMaintenanceCycleDays() * ruggedMultiplier)) {
            Person tech = unit.getTech();
            if (tech != null) {
                int availableMinutes = tech.getMinutesLeft();
                maintained = (availableMinutes >= minutesUsed);

                if (!maintained) {
                    // At this point, insufficient minutes is the only reason why this would be failed.
                    addReport(String.format(resources.getString("maintenanceNotAvailable.text"), unit.getName()));
                } else {
                    maintained = !tech.isMothballing();
                }

                if (maintained) {
                    tech.setMinutesLeft(availableMinutes - minutesUsed);
                    asTechsUsed = getAvailableAstechs(minutesUsed, false);
                    astechPoolMinutes -= asTechsUsed * minutesUsed;
                }
            }

            // maybe use the money
            if (campaignOptions.isPayForMaintain()) {
                if (!(finances.debit(TransactionType.MAINTENANCE,
                      getLocalDate(),
                      unit.getMaintenanceCost(),
                      "Maintenance for " + unit.getName()))) {
                    addReport("<font color='" +
                                    ReportingUtilities.getNegativeColor() +
                                    "'><b>You cannot afford to pay maintenance costs for " +
                                    unit.getHyperlinkedName() +
                                    "!</b></font>");
                    paidMaintenance = false;
                }
            }
            // it is time for a maintenance check
            PartQuality qualityOrig = unit.getQuality();
            String techName = "Nobody";
            String techNameLinked = techName;
            if (null != tech) {
                techName = tech.getFullTitle();
                techNameLinked = tech.getHyperlinkedFullTitle();
            }
            // don't do actual damage until we clear the for loop to avoid
            // concurrent mod problems
            // put it into a hash - 4 points of damage will mean destruction
            Map<Part, Integer> partsToDamage = new HashMap<>();
            StringBuilder maintenanceReport = new StringBuilder("<strong>" +
                                                                      techName +
                                                                      " performing maintenance</strong><br><br>");
            for (Part part : unit.getParts()) {
                try {
                    String partReport = doMaintenanceOnUnitPart(unit,
                          part,
                          partsToDamage,
                          paidMaintenance,
                          asTechsUsed);
                    if (partReport != null) {
                        maintenanceReport.append(partReport).append("<br>");
                    }
                } catch (Exception ex) {
                    logger.error(ex,
                          "Could not perform maintenance on part {} ({}) for {} ({}) due to an error",
                          part.getName(),
                          part.getId(),
                          unit.getName(),
                          unit.getId().toString());
                    addReport(String.format(
                          "ERROR: An error occurred performing maintenance on %s for unit %s, check the log",
                          part.getName(),
                          unit.getName()));
                }
            }

            int nDamage = 0;
            int nDestroy = 0;
            for (Entry<Part, Integer> p : partsToDamage.entrySet()) {
                int damage = p.getValue();
                if (damage > 3) {
                    nDestroy++;
                    p.getKey().remove(false);
                } else {
                    p.getKey().doMaintenanceDamage(damage);
                    nDamage++;
                }
            }

            unit.setLastMaintenanceReport(maintenanceReport.toString());

            if (getCampaignOptions().isLogMaintenance()) {
                logger.info(maintenanceReport.toString());
            }

            PartQuality quality = unit.getQuality();
            String qualityString;
            boolean reverse = getCampaignOptions().isReverseQualityNames();
            if (quality.toNumeric() > qualityOrig.toNumeric()) {
                qualityString = ReportingUtilities.messageSurroundedBySpanWithColor(MekHQ.getMHQOptions()
                                                                                          .getFontColorPositiveHexColor(),
                      "Overall quality improves from " +
                            qualityOrig.toName(reverse) +
                            " to " +
                            quality.toName(reverse));
            } else if (quality.toNumeric() < qualityOrig.toNumeric()) {
                qualityString = ReportingUtilities.messageSurroundedBySpanWithColor(MekHQ.getMHQOptions()
                                                                                          .getFontColorNegativeHexColor(),
                      "Overall quality declines from " +
                            qualityOrig.toName(reverse) +
                            " to " +
                            quality.toName(reverse));
            } else {
                qualityString = "Overall quality remains " + quality.toName(reverse);
            }
            String damageString = "";
            if (nDamage > 0) {
                damageString += nDamage + " parts were damaged. ";
            }
            if (nDestroy > 0) {
                damageString += nDestroy + " parts were destroyed.";
            }
            if (!damageString.isEmpty()) {
                damageString = "<b><font color='" +
                                     ReportingUtilities.getNegativeColor() +
                                     "'>" +
                                     damageString +
                                     "</b></font> [<a href='REPAIR|" +
                                     unit.getId() +
                                     "'>Repair bay</a>]";
            }
            String paidString = "";
            if (!paidMaintenance) {
                paidString = "<font color='" +
                                   ReportingUtilities.getNegativeColor() +
                                   "'>Could not afford maintenance costs, so check is at a penalty.</font>";
            }
            addReport(techNameLinked +
                            " performs maintenance on " +
                            unit.getHyperlinkedName() +
                            ". " +
                            paidString +
                            qualityString +
                            ". " +
                            damageString +
                            " [<a href='MAINTENANCE|" +
                            unit.getId() +
                            "'>Get details</a>]");

            unit.resetDaysSinceMaintenance();
        }
    }

    private String doMaintenanceOnUnitPart(Unit unit, Part part, Map<Part, Integer> partsToDamage,
          boolean paidMaintenance, int asTechsUsed) {
        String partReport = "<b>" + part.getName() + "</b> (Quality " + part.getQualityName() + ')';
        if (!part.needsMaintenance()) {
            return null;
        }
        PartQuality oldQuality = part.getQuality();
        TargetRoll target = getTargetForMaintenance(part, unit.getTech(), asTechsUsed);
        if (!paidMaintenance) {
            // TODO : Make this modifier user inputable
            target.addModifier(1, "did not pay for maintenance");
        }

        partReport += ", TN " + target.getValue() + '[' + target.getDesc() + ']';
        int roll = d6(2);
        int margin = roll - target.getValue();
        partReport += " rolled a " + roll + ", margin of " + margin;

        switch (part.getQuality()) {
            case QUALITY_A: {
                if (margin >= 4) {
                    part.improveQuality();
                }
                if (!campaignOptions.isUseUnofficialMaintenance()) {
                    if (margin < -6) {
                        partsToDamage.put(part, 4);
                    } else if (margin < -4) {
                        partsToDamage.put(part, 3);
                    } else if (margin == -4) {
                        partsToDamage.put(part, 2);
                    } else if (margin < -1) {
                        partsToDamage.put(part, 1);
                    }
                } else if (margin < -6) {
                    partsToDamage.put(part, 1);
                }
                break;
            }
            case QUALITY_B: {
                if (margin >= 4) {
                    part.improveQuality();
                } else if (margin < -5) {
                    part.reduceQuality();
                }
                if (!campaignOptions.isUseUnofficialMaintenance()) {
                    if (margin < -6) {
                        partsToDamage.put(part, 2);
                    } else if (margin < -2) {
                        partsToDamage.put(part, 1);
                    }
                }
                break;
            }
            case QUALITY_C: {
                if (margin < -4) {
                    part.reduceQuality();
                } else if (margin >= 5) {
                    part.improveQuality();
                }
                if (!campaignOptions.isUseUnofficialMaintenance()) {
                    if (margin < -6) {
                        partsToDamage.put(part, 2);
                    } else if (margin < -3) {
                        partsToDamage.put(part, 1);
                    }
                }
                break;
            }
            case QUALITY_D: {
                if (margin < -3) {
                    part.reduceQuality();
                    if ((margin < -4) && !campaignOptions.isUseUnofficialMaintenance()) {
                        partsToDamage.put(part, 1);
                    }
                } else if (margin >= 5) {
                    part.improveQuality();
                }
                break;
            }
            case QUALITY_E:
                if (margin < -2) {
                    part.reduceQuality();
                    if ((margin < -5) && !campaignOptions.isUseUnofficialMaintenance()) {
                        partsToDamage.put(part, 1);
                    }
                } else if (margin >= 6) {
                    part.improveQuality();
                }
                break;
            case QUALITY_F:
            default:
                if (margin < -2) {
                    part.reduceQuality();
                    if (margin < -6 && !campaignOptions.isUseUnofficialMaintenance()) {
                        partsToDamage.put(part, 1);
                    }
                }

                break;
        }
        if (part.getQuality().toNumeric() > oldQuality.toNumeric()) {
            partReport += ": " +
                                ReportingUtilities.messageSurroundedBySpanWithColor(MekHQ.getMHQOptions()
                                                                                          .getFontColorPositiveHexColor(),
                                      "new quality is " + part.getQualityName());
        } else if (part.getQuality().toNumeric() < oldQuality.toNumeric()) {
            partReport += ": " +
                                ReportingUtilities.messageSurroundedBySpanWithColor(MekHQ.getMHQOptions()
                                                                                          .getFontColorNegativeHexColor(),
                                      "new quality is " + part.getQualityName());
        } else {
            partReport += ": quality remains " + part.getQualityName();
        }
        if (null != partsToDamage.get(part)) {
            if (partsToDamage.get(part) > 3) {
                partReport += ", " +
                                    ReportingUtilities.messageSurroundedBySpanWithColor(MekHQ.getMHQOptions()
                                                                                              .getFontColorNegativeHexColor(),
                                          "<b>part destroyed</b>");
            } else {
                partReport += ", " +
                                    ReportingUtilities.messageSurroundedBySpanWithColor(MekHQ.getMHQOptions()
                                                                                              .getFontColorNegativeHexColor(),
                                          "<b>part damaged</b>");
            }
        }

        return partReport;
    }

    /**
     * No longer in use
     */
    @Deprecated(since = "0.50.07", forRemoval = true)
    public void initTimeInService() {
        for (Person person : getPersonnel()) {
            if (!person.getPrimaryRole().isDependent() && person.getPrisonerStatus().isFree()) {
                LocalDate join = null;
                for (LogEntry logEntry : person.getPersonalLog()) {
                    if (join == null) {
                        // If by some nightmare there is no Joined date just use the first entry.
                        join = logEntry.getDate();
                    }
                    if (logEntry.getDesc().startsWith("Joined ") || logEntry.getDesc().startsWith("Freed ")) {
                        join = logEntry.getDate();
                        break;
                    }
                }

                person.setRecruitment((join != null) ? join : getLocalDate().minusYears(1));
            }
        }
    }

    /**
     * No longer in use
     */
    @Deprecated(since = "0.50.07", forRemoval = true)
    public void initTimeInRank() {
        for (Person person : getPersonnel()) {
            if (!person.getPrimaryRole().isDependent() && person.getPrisonerStatus().isFree()) {
                LocalDate join = null;
                for (LogEntry logEntry : person.getPersonalLog()) {
                    if (join == null) {
                        // If by some nightmare there is no date from the below, just use the first
                        // entry.
                        join = logEntry.getDate();
                    }

                    if (logEntry.getDesc().startsWith("Joined ") ||
                              logEntry.getDesc().startsWith("Freed ") ||
                              logEntry.getDesc().startsWith("Promoted ") ||
                              logEntry.getDesc().startsWith("Demoted ")) {
                        join = logEntry.getDate();
                    }
                }

                // For that one in a billion chance the log is empty. Clone today's date and
                // subtract a year
                person.setLastRankChangeDate((join != null) ? join : getLocalDate().minusYears(1));
            }
        }
    }

    public void initTurnover() {
        getRetirementDefectionTracker().setLastRetirementRoll(getLocalDate());
    }

    public void initAtB(boolean newCampaign) {
        if (!newCampaign) {
            /*
             * Switch all contracts to AtBContract's
             */
            for (Entry<Integer, Mission> me : missions.entrySet()) {
                Mission m = me.getValue();
                if (m instanceof Contract && !(m instanceof AtBContract)) {
                    me.setValue(new AtBContract((Contract) m, this));
                }
            }

            /*
             * Go through all the personnel records and assume the earliest date is the date
             * the unit was founded.
             */
            LocalDate founding = null;
            for (Person person : getPersonnel()) {
                for (LogEntry logEntry : person.getPersonalLog()) {
                    if ((founding == null) || logEntry.getDate().isBefore(founding)) {
                        founding = logEntry.getDate();
                    }
                }
            }
            /*
             * Go through the personnel records again and assume that any person who joined the unit on the founding
             * date is one of the founding members. Also assume that MWs assigned to a non-Assault `Mek on the date
             * they joined came with that `Mek (which is a less certain assumption)
             */
            for (Person person : getPersonnel()) {
                LocalDate join = person.getPersonalLog()
                                       .stream()
                                       .filter(e -> e.getDesc().startsWith("Joined "))
                                       .findFirst()
                                       .map(LogEntry::getDate)
                                       .orElse(null);
                if ((join != null) && join.equals(founding)) {
                    person.setFounder(true);
                }
                if (person.getPrimaryRole().isMekWarrior() ||
                          (person.getPrimaryRole().isAerospacePilot() && getCampaignOptions().isAeroRecruitsHaveUnits()) ||
                          person.getPrimaryRole().isProtoMekPilot()) {
                    for (LogEntry logEntry : person.getPersonalLog()) {
                        if (logEntry.getDate().equals(join) && logEntry.getDesc().startsWith("Assigned to ")) {
                            String mek = logEntry.getDesc().substring(12);
                            MekSummary ms = MekSummaryCache.getInstance().getMek(mek);
                            if (null != ms &&
                                      (person.isFounder() || ms.getWeightClass() < EntityWeightClass.WEIGHT_ASSAULT)) {
                                person.setOriginalUnitWeight(ms.getWeightClass());
                                if (ms.isClan()) {
                                    person.setOriginalUnitTech(Person.TECH_CLAN);
                                } else if (ms.getYear() > 3050) {
                                    // TODO : Fix this so we aren't using a hack that just assumes IS2
                                    person.setOriginalUnitTech(Person.TECH_IS2);
                                }
                                if ((null != person.getUnit()) &&
                                          ms.getName().equals(person.getUnit().getEntity().getShortNameRaw())) {
                                    person.setOriginalUnitId(person.getUnit().getId());
                                }
                            }
                        }
                    }
                }
            }

            addAllCombatTeams(this.forces);

            // Determine whether there is an active contract
            setHasActiveContract();
        }

        setAtBConfig(AtBConfiguration.loadFromXml());
        RandomFactionGenerator.getInstance().startup(this);
        getContractMarket().generateContractOffers(this, newCampaign); // TODO : AbstractContractMarket : Remove
        setAtBEventProcessor(new AtBEventProcessor(this));
    }

    /**
     * Stop processing AtB events and release memory.
     */
    public void shutdownAtB() {
        RandomFactionGenerator.getInstance().dispose();
        atbEventProcessor.shutdown();
    }

    /**
     * Checks if an employee turnover prompt should be displayed based on campaign options, current date, and other
     * conditions (like transit status and campaign start date).
     *
     * <p>The turnover prompt is triggered based on the configured turnover frequency (weekly, monthly, quarterly, or
     * annually), but only after the campaign has been running for at least 6 days and when not in transit.<p>
     *
     * <p>The dialog will show different messages depending on whether there are pending retirees.</p>
     *
     * @return An integer representing the outcome: -1 if turnover prompt should not be displayed, 0 if user selected
     *       "Employee Turnover", 1 if user selected "Advance Day Regardless", 2 if user selected "Cancel Advance Day"
     */
    public int checkTurnoverPrompt() {
        if (!location.isOnPlanet()) {
            return -1;
        }

        if (getLocalDate().isBefore(getCampaignStartDate().plusDays(6))) {
            return -1;
        }

        boolean triggerTurnoverPrompt;
        switch (campaignOptions.getTurnoverFrequency()) {
            case WEEKLY:
                triggerTurnoverPrompt = getLocalDate().getDayOfWeek().equals(DayOfWeek.MONDAY);
                break;
            case MONTHLY:
                triggerTurnoverPrompt = getLocalDate().getDayOfMonth() == getLocalDate().lengthOfMonth();
                break;
            case QUARTERLY:
                triggerTurnoverPrompt = (getLocalDate().getDayOfMonth() == getLocalDate().lengthOfMonth()) &&
                                              (List.of(Month.MARCH, Month.JUNE, Month.SEPTEMBER, Month.DECEMBER)
                                                     .contains(getLocalDate().getMonth()));
                break;
            case ANNUALLY:
                triggerTurnoverPrompt = getLocalDate().getDayOfYear() == getLocalDate().lengthOfYear();
                break;
            default:
                return -1;
        }

        if (!triggerTurnoverPrompt) {
            return -1;
        }

        String dialogTitle;
        String dialogBody;

        if (getRetirementDefectionTracker().getRetirees().isEmpty()) {
            dialogTitle = resources.getString("turnoverRollRequired.text");
            dialogBody = resources.getString("turnoverDialogDescription.text");
        } else {
            dialogTitle = resources.getString("turnoverFinalPayments.text");
            dialogBody = resources.getString("turnoverPersonnelKilled.text");
        }

        Object[] options = { resources.getString("turnoverEmployeeTurnoverDialog.text"),
                             resources.getString("turnoverAdvanceRegardless"),
                             resources.getString("turnoverCancel.text") };

        return JOptionPane.showOptionDialog(null,
              dialogBody,
              dialogTitle,
              JOptionPane.YES_NO_CANCEL_OPTION,
              JOptionPane.INFORMATION_MESSAGE,
              null,
              options,
              options[0]);
    }

    /**
     * Checks if there are any scenarios that are due based on the current date.
     *
     * @return {@code true} if there are scenarios due, {@code false} otherwise
     */
    public boolean checkScenariosDue() {
        return getActiveMissions(true).stream()
                     .flatMap(m -> m.getCurrentScenarios().stream())
                     .anyMatch(s -> (s.getDate() != null) &&
                                          !(s instanceof AtBScenario) &&
                                          !getLocalDate().isBefore(s.getDate()));
    }

    /**
     * Sets the type of rating method used.
     */
    public void setUnitRating(IUnitRating rating) {
        unitRating = rating;
    }

    /**
     * Returns the type of rating method as selected in the Campaign Options dialog. Lazy-loaded for performance.
     * Default is CampaignOpsReputation
     */
    public IUnitRating getUnitRating() {
        // if we switched unit rating methods,
        if (unitRating != null && (unitRating.getUnitRatingMethod() != getCampaignOptions().getUnitRatingMethod())) {
            unitRating = null;
        }

        if (unitRating == null) {
            UnitRatingMethod method = getCampaignOptions().getUnitRatingMethod();

            if (UnitRatingMethod.FLD_MAN_MERCS_REV.equals(method)) {
                unitRating = new FieldManualMercRevDragoonsRating(this);
            }
        }

        return unitRating;
    }

    @Override
    public int getTechIntroYear() {
        if (getCampaignOptions().isLimitByYear()) {
            return getGameYear();
        } else {
            return Integer.MAX_VALUE;
        }
    }

    @Override
    public int getGameYear() {
        return getLocalDate().getYear();
    }

    @Override
    public ITechnology.Faction getTechFaction() {
        return techFaction;
    }

    public void updateTechFactionCode() {
        if (campaignOptions.isFactionIntroDate()) {
            for (ITechnology.Faction f : ITechnology.Faction.values()) {
                if (f.equals(ITechnology.Faction.NONE)) {
                    continue;
                }
                if (f.getCodeMM().equals(getFaction().getShortName())) {
                    techFaction = f;
                    UnitTechProgression.loadFaction(techFaction);
                    return;
                }
            }
            // If the tech progression data does not include the current faction,
            // use a generic.
            if (getFaction().isClan()) {
                techFaction = ITechnology.Faction.CLAN;
            } else if (getFaction().isPeriphery()) {
                techFaction = ITechnology.Faction.PER;
            } else {
                techFaction = ITechnology.Faction.IS;
            }
        } else {
            techFaction = ITechnology.Faction.NONE;
        }
        // Unit tech level will be calculated if the code has changed.
        UnitTechProgression.loadFaction(techFaction);
    }

    @Override
    public boolean useClanTechBase() {
        return getFaction().isClan();
    }

    @Override
    public boolean useMixedTech() {
        if (useClanTechBase()) {
            return campaignOptions.isAllowISPurchases();
        } else {
            return campaignOptions.isAllowClanPurchases();
        }
    }

    @Override
    public SimpleTechLevel getTechLevel() {
        for (SimpleTechLevel lvl : SimpleTechLevel.values()) {
            if (campaignOptions.getTechLevel() == lvl.ordinal()) {
                return lvl;
            }
        }
        return SimpleTechLevel.UNOFFICIAL;
    }

    @Override
    public boolean unofficialNoYear() {
        return false;
    }

    @Override
    public boolean useVariableTechLevel() {
        return campaignOptions.isVariableTechLevel();
    }

    @Override
    public boolean showExtinct() {
        return !campaignOptions.isDisallowExtinctStuff();
    }

    public BehaviorSettings getAutoResolveBehaviorSettings() {
        return autoResolveBehaviorSettings;
    }

    public void setAutoResolveBehaviorSettings(BehaviorSettings settings) {
        autoResolveBehaviorSettings = settings;
    }

    /**
     * Retrieves the address or form of address for the commander.
     *
     * <p>This method determines the appropriate address based on whether the campaign is considered a pirate campaign.
     * It delegates to {@link #getCommanderAddress(boolean)} with the result of {@code isPirateCampaign()}.</p>
     *
     * @return the string used to address the commander
     */
    public String getCommanderAddress() {
        return getCommanderAddress(isPirateCampaign());
    }

    /**
     * Retrieves the address or title for the commanding officer, either in a formal or informal format.
     *
     * <p>
     * This method checks for the presence of a flagged commander. If no commander is found, a general fallback address
     * is returned based on the specified formality. If a commander is present, it further tailors the address based on
     * the gender of the commander (for informal styles) or their rank and surname (for formal styles).
     * </p>
     *
     * @param isInformal A boolean flag indicating whether the address should be informal (true for informal, false for
     *                   formal).
     *
     * @return A {@link String} representing the appropriate address for the commander, either formal or informal.
     */
    public String getCommanderAddress(boolean isInformal) {
        Person commander = getCommander();

        if (commander == null) {
            if (isInformal) {
                return resources.getString("generalFallbackAddressInformal.text");
            } else {
                return resources.getString("generalFallbackAddress.text");
            }
        }

        if (isInformal) {
            Gender commanderGender = commander.getGender();

            return switch (commanderGender) {
                case MALE -> resources.getString("informalAddressMale.text");
                case FEMALE -> resources.getString("informalAddressFemale.text");
                case OTHER_MALE, OTHER_FEMALE, RANDOMIZE -> resources.getString("generalFallbackAddressInformal.text");
            };
        }

        String commanderRank = commander.getRankName();

        if (commanderRank.equalsIgnoreCase("None") || commanderRank.equalsIgnoreCase("-") || commanderRank.isBlank()) {
            return resources.getString("generalFallbackAddress.text");
        }

        return commanderRank;
    }

    public int stockUpPartsInUse(Set<PartInUse> partsInUse) {
        int bought = 0;
        for (PartInUse partInUse : partsInUse) {
            int toBuy = findStockUpAmount(partInUse);
            if (toBuy > 0) {
                IAcquisitionWork partToBuy = partInUse.getPartToBuy();
                getShoppingList().addShoppingItem(partToBuy, toBuy, this);
                bought += 1;
            }
        }
        return bought;
    }

    public void stockUpPartsInUseGM(Set<PartInUse> partsInUse) {
        for (PartInUse partInUse : partsInUse) {
            int toBuy = findStockUpAmount(partInUse);
            while (toBuy > 0) {
                IAcquisitionWork partToBuy = partInUse.getPartToBuy();
                getQuartermaster().addPart((Part) partToBuy.getNewEquipment(), 0, true);
                --toBuy;
            }
        }
    }

    private int findStockUpAmount(PartInUse PartInUse) {
        int inventory = PartInUse.getStoreCount() + PartInUse.getTransferCount() + PartInUse.getPlannedCount();
        int needed = (int) Math.ceil(PartInUse.getRequestedStock() / 100.0 * PartInUse.getUseCount());
        int toBuy = needed - inventory;

        if (PartInUse.getIsBundle()) {
            toBuy = (int) Math.ceil((float) toBuy * PartInUse.getTonnagePerItem() / 5);
            // special case for armor only, as it's bought in 5 ton blocks. Armor is the
            // only kind of item that's assigned isBundle()
        }

        return toBuy;
    }

    public boolean isProcessProcurement() {
        return processProcurement;
    }

    public void setProcessProcurement(boolean processProcurement) {
        this.processProcurement = processProcurement;
    }

    // Simple getters and setters for our stock map
    public Map<String, Double> getPartsInUseRequestedStockMap() {
        return partsInUseRequestedStockMap;
    }

    public void setPartsInUseRequestedStockMap(Map<String, Double> partsInUseRequestedStockMap) {
        this.partsInUseRequestedStockMap = partsInUseRequestedStockMap;
    }

    public boolean getIgnoreMothballed() {
        return ignoreMothballed;
    }

    public void setIgnoreMothballed(boolean ignoreMothballed) {
        this.ignoreMothballed = ignoreMothballed;
    }

    public boolean getTopUpWeekly() {
        return topUpWeekly;
    }

    public void setTopUpWeekly(boolean topUpWeekly) {
        this.topUpWeekly = topUpWeekly;
    }

    public PartQuality getIgnoreSparesUnderQuality() {
        return ignoreSparesUnderQuality;
    }

    public void setIgnoreSparesUnderQuality(PartQuality ignoreSparesUnderQuality) {
        this.ignoreSparesUnderQuality = ignoreSparesUnderQuality;
    }

    public void writePartInUseToXML(final PrintWriter pw, int indent) {
        MHQXMLUtility.writeSimpleXMLTag(pw, indent, "ignoreMothBalled", ignoreMothballed);
        MHQXMLUtility.writeSimpleXMLTag(pw, indent, "topUpWeekly", topUpWeekly);
        MHQXMLUtility.writeSimpleXMLTag(pw, indent, "ignoreSparesUnderQuality", ignoreSparesUnderQuality.name());
        MHQXMLUtility.writeSimpleXMLOpenTag(pw, indent++, "partInUseMap");
        writePartInUseMapToXML(pw, indent);
        MHQXMLUtility.writeSimpleXMLCloseTag(pw, --indent, "partInUseMap");
    }

    public void writePartInUseMapToXML(final PrintWriter pw, int indent) {
        for (String key : partsInUseRequestedStockMap.keySet()) {
            MHQXMLUtility.writeSimpleXMLOpenTag(pw, indent++, "partInUseMapEntry");
            MHQXMLUtility.writeSimpleXMLTag(pw, indent, "partInUseMapKey", key);
            MHQXMLUtility.writeSimpleXMLTag(pw, indent, "partInUseMapVal", partsInUseRequestedStockMap.get(key));
            MHQXMLUtility.writeSimpleXMLCloseTag(pw, --indent, "partInUseMapEntry");
        }
    }

    /**
     * Wipes the Parts in use map for the purpose of resetting all values to their default
     */
    public void wipePartsInUseMap() {
        this.partsInUseRequestedStockMap.clear();
    }

    /**
     * Retrieves the campaign faction icon for the specified {@link Campaign}. If a custom icon is defined in the
     * campaign's unit icon configuration, that icon is used. Otherwise, a default faction logo is fetched based on the
     * campaign's faction short name.
     *
     * @return An {@link ImageIcon} representing the faction icon for the given campaign.
     */
    public ImageIcon getCampaignFactionIcon() {
        ImageIcon icon;
        StandardForceIcon campaignIcon = getUnitIcon();

        if (campaignIcon.getFilename() == null) {
            icon = getFactionLogo(currentDay.getYear(), getFaction().getShortName());
        } else {
            icon = campaignIcon.getImageIcon();
        }
        return icon;
    }

    /**
     * Checks if another active scenario has this scenarioID as it's linkedScenarioID and returns true if it finds one.
     */
    public boolean checkLinkedScenario(int scenarioID) {
        for (Scenario scenario : getScenarios()) {
            if ((scenario.getLinkedScenario() == scenarioID) &&
                      (getScenario(scenario.getId()).getStatus().isCurrent())) {
                return true;
            }
        }
        return false;
    }

    /**
     * Returns a list of entities (units) from all combat forces.
     *
     * @return a list of entities representing all combat units in the player force
     */
    public List<Entity> getAllCombatEntities() {
        List<Entity> units = new ArrayList<>();
        for (Force force : getAllForces()) {
            if (!force.isForceType(ForceType.STANDARD)) {
                continue;
            }
            for (UUID unitID : force.getUnits()) {
                units.add(getUnit(unitID).getEntity());
            }
        }
        return units;
    }

    /**
     * Determines the appropriate starting planet for a new campaign based on campaign type, faction, and various
     * fallback scenarios.
     *
     * <p>This method first checks if the campaign is classified as a mercenary or pirate campaign. If so, it
     * delegates responsibility to {@link #getMercenaryOrPirateStartingPlanet(Factions, String)}, which implements
     * special logic to handle those campaign types.</p>
     *
     * <p>For all other campaign types, it uses the current campaign's faction to attempt to retrieve that faction’s
     * canonical starting system for the current game date. If no valid system can be found (due to, for example, the
     * faction not having a valid capital), the logic falls back to a default faction’s starting planet, and, if
     * necessary, ultimately falls back to the planet Terra as a default universal location.</p>
     *
     * <p>The method also includes special handling for Clan campaigns: if the fallback logic would result in the
     * campaign starting on Terra but the campaign is clan-based, it attempts to relocate the starting planet to
     * Strana Mechty.</p>
     *
     * @return the {@link Planet} instance where the campaign should start
     *
     * @since 0.50.07
     * @author Illiani
     */
    public Planet getNewCampaignStartingPlanet() {
        Factions factions = Factions.getInstance();

        final String TERRA_ID = "Terra";
        final String CLAN_CODE = "CLAN";

        Faction startingFaction;
        PlanetarySystem startingSystem;

        if (isMercenaryCampaign() || isPirateCampaign()) {
            return getMercenaryOrPirateStartingPlanet(factions, TERRA_ID);
        }

        // Default for non-merc/pirate campaigns
        startingFaction = faction;
        startingSystem = startingFaction.getStartingPlanet(this, currentDay);

        // Fallback if the system is unavailable
        if (startingSystem == null) {
            startingFaction = factions.getDefaultFaction();
            startingSystem = startingFaction.getStartingPlanet(this, currentDay);
            if (startingSystem == null) {
                startingSystem = Systems.getInstance().getSystemById(TERRA_ID);
            }
        }

        // Special case: Clan campaign starting on Terra, swap to Clan homeworld
        if (TERRA_ID.equals(startingSystem.getId()) && isClanCampaign()) {
            Faction clanFaction = factions.getFaction(CLAN_CODE);
            if (clanFaction != null) {
                PlanetarySystem clanSystem = clanFaction.getStartingPlanet(this, currentDay);
                if (clanSystem != null) {
                    startingSystem = clanSystem;
                }
            }
        }

        return startingSystem.getPrimaryPlanet();
    }

    /**
     * Selects a starting planet for mercenary or pirate campaigns by considering eligible factions, campaign date, and
     * appropriate weighting for periphery factions (if pirate).
     *
     * <p>For mercenary campaigns, the designated mercenary faction is used as the initial fallback. For pirate
     * campaigns, the Tortuga Dominions are preferred, but only if they are active at the campaign's start date;
     * otherwise, the game's configured default faction is used (usually Mercenary, but I opted not to hardcode
     * mercenary here incase the default changes).</p>
     *
     * <p>There is a two-thirds probability that the starting faction will be selected from all factions, subject to
     * several filters (playability, not a Clan, not deep periphery). For pirate campaigns, eligible periphery factions
     * are intentionally added multiple times to the selection pool to increase their likelihood of being chosen
     * (weighted randomness).</p>
     *
     * <p>After the faction is chosen, this method attempts to get that faction’s canonical starting world. If no
     * valid system is found, the logic falls back to Terra, ensuring that the campaign always has a valid starting
     * world even in case of missing data.</p>
     *
     * @param factions The {@link Factions} manager supplying access to all faction data.
     * @param TERRA_ID The globally unique identifier for the planet Terra, used for the ultimate fallback.
     *
     * @return the {@link Planet} used as the campaign start location.
     *
     * @author Illiani
     * @since 0.50.07
     */
    private Planet getMercenaryOrPirateStartingPlanet(Factions factions, String TERRA_ID) {
        final String TORTUGA_CODE = "TD";

        PlanetarySystem startingSystem;
        Faction startingFaction;
        // Determine fallback faction for merc/pirate
        startingFaction = isMercenaryCampaign()
                                ? factions.getFaction(MERCENARY_FACTION_CODE)
                                : factions.getFaction(TORTUGA_CODE);

        // If pirate fallback is unavailable at the campaign's start date, use the default faction
        if (isPirateCampaign() && !startingFaction.validIn(currentDay)) {
            startingFaction = factions.getDefaultFaction();
        }

        // 33% chance to start in fallback faction's capital
        if (randomInt(3) != 0) {
            // Pick a random, eligible recruiting faction
            List<Faction> recruitingFactions = new ArrayList<>();
            for (Faction possibleFaction : factions.getActiveFactions(currentDay)) {
                if (possibleFaction.isPlayable() && !possibleFaction.isClan() && !possibleFaction.isDeepPeriphery()) {
                    recruitingFactions.add(possibleFaction);

                    // If we're playing a pirate campaign, we want to triple the chance that we start in the periphery
                    if (possibleFaction.isPeriphery() && isPirateCampaign()) {
                        recruitingFactions.add(possibleFaction);
                        recruitingFactions.add(possibleFaction);
                    }
                }
            }
            if (!recruitingFactions.isEmpty()) {
                startingFaction = ObjectUtility.getRandomItem(recruitingFactions);
            }
        }

        startingSystem = startingFaction.getStartingPlanet(this, currentDay);
        if (startingSystem != null) {
            return startingSystem.getPrimaryPlanet();
        }

        // Fallback if no startingSystem
        startingSystem = Systems.getInstance().getSystemById(TERRA_ID);
        return startingSystem != null ? startingSystem.getPrimaryPlanet() : null;
    }
}<|MERGE_RESOLUTION|>--- conflicted
+++ resolved
@@ -57,12 +57,9 @@
 import static mekhq.campaign.personnel.DiscretionarySpending.performDiscretionarySpending;
 import static mekhq.campaign.personnel.PersonnelOptions.ADMIN_INTERSTELLAR_NEGOTIATOR;
 import static mekhq.campaign.personnel.PersonnelOptions.ADMIN_LOGISTICIAN;
-<<<<<<< HEAD
+import static mekhq.campaign.personnel.PersonnelOptions.ATOW_ALTERNATE_ID;
 import static mekhq.campaign.personnel.PersonnelOptions.MADNESS_REGRESSION;
 import static mekhq.campaign.personnel.PersonnelOptions.getCompulsionCheckModifier;
-=======
-import static mekhq.campaign.personnel.PersonnelOptions.ATOW_ALTERNATE_ID;
->>>>>>> 1bfb6e4e
 import static mekhq.campaign.personnel.backgrounds.BackgroundsController.randomMercenaryCompanyNameGenerator;
 import static mekhq.campaign.personnel.education.EducationController.getAcademy;
 import static mekhq.campaign.personnel.education.TrainingCombatTeams.processTrainingCombatTeams;
@@ -5256,11 +5253,8 @@
         boolean isCommandersDay = isCommandersDay(currentDay) &&
                                         getCommander() != null &&
                                         campaignOptions.isShowLifeEventDialogCelebrations();
-<<<<<<< HEAD
+        boolean isCampaignPlanetside = location.isOnPlanet();
         boolean isUseAdvancedMedical = campaignOptions.isUseAdvancedMedical();
-=======
-        boolean isCampaignPlanetside = location.isOnPlanet();
->>>>>>> 1bfb6e4e
         for (Person person : personnel) {
             if (person.getStatus().isDepartedUnit()) {
                 continue;
