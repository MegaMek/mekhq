/*
 * Campaign.java
 *
 * Copyright (c) 2009 Jay Lawson <jaylawson39 at yahoo.com>. All rights reserved.
 *
 * This file is part of MekHQ.
 *
 * MekHQ is free software: you can redistribute it and/or modify
 * it under the terms of the GNU General Public License as published by
 * the Free Software Foundation, either version 3 of the License, or
 * (at your option) any later version.
 *
 * MekHQ is distributed in the hope that it will be useful,
 * but WITHOUT ANY WARRANTY; without even the implied warranty of
 * MERCHANTABILITY or FITNESS FOR A PARTICULAR PURPOSE. See the
 * GNU General Public License for more details.
 *
 * You should have received a copy of the GNU General Public License
 * along with MekHQ. If not, see <http://www.gnu.org/licenses/>.
 */
package mekhq.campaign;

import java.io.PrintWriter;
import java.io.Serializable;
import java.text.MessageFormat;
import java.time.DayOfWeek;
import java.time.LocalDate;
import java.time.temporal.ChronoUnit;
import java.util.*;
import java.util.stream.Collectors;

import javax.swing.JOptionPane;

import megamek.client.ui.swing.util.PlayerColour;
import megamek.common.icons.AbstractIcon;
import megamek.common.icons.Camouflage;
import megamek.common.icons.Portrait;
import megamek.common.util.EncodeControl;
import megamek.utils.MegaMekXmlUtil;
import mekhq.*;
import mekhq.campaign.againstTheBot.AtBConfiguration;
import mekhq.campaign.mission.enums.AtBLanceRole;
import mekhq.campaign.event.MissionRemovedEvent;
import mekhq.campaign.event.ScenarioRemovedEvent;
import mekhq.campaign.finances.*;
import mekhq.campaign.log.*;
import mekhq.campaign.mission.enums.MissionStatus;
import mekhq.campaign.mission.enums.ScenarioStatus;
import mekhq.campaign.personnel.*;
import mekhq.campaign.personnel.enums.PersonnelRole;
import mekhq.campaign.personnel.enums.PersonnelStatus;
import mekhq.campaign.personnel.enums.Phenotype;
import mekhq.campaign.personnel.enums.PrisonerStatus;
import mekhq.campaign.personnel.generator.AbstractPersonnelGenerator;
import mekhq.campaign.personnel.generator.DefaultPersonnelGenerator;
import mekhq.campaign.personnel.generator.RandomPortraitGenerator;
import mekhq.campaign.personnel.ranks.RankSystem;
import mekhq.campaign.personnel.ranks.RankValidator;
import mekhq.campaign.personnel.ranks.Ranks;
import mekhq.service.AutosaveService;
import mekhq.service.IAutosaveService;

import megamek.common.*;
import megamek.common.enums.Gender;
import megamek.client.generator.RandomNameGenerator;
import megamek.client.generator.RandomUnitGenerator;
import megamek.client.generator.RandomGenderGenerator;
import megamek.common.annotations.Nullable;
import megamek.common.loaders.BLKFile;
import megamek.common.loaders.EntityLoadingException;
import megamek.common.options.GameOptions;
import megamek.common.options.IBasicOption;
import megamek.common.options.IOption;
import megamek.common.options.IOptionGroup;
import megamek.common.options.OptionsConstants;
import megamek.common.util.BuildingBlock;
import mekhq.campaign.event.AcquisitionEvent;
import mekhq.campaign.event.AstechPoolChangedEvent;
import mekhq.campaign.event.DayEndingEvent;
import mekhq.campaign.event.DeploymentChangedEvent;
import mekhq.campaign.event.GMModeEvent;
import mekhq.campaign.event.LoanNewEvent;
import mekhq.campaign.event.LoanPaidEvent;
import mekhq.campaign.event.LocationChangedEvent;
import mekhq.campaign.event.MedicPoolChangedEvent;
import mekhq.campaign.event.MissionNewEvent;
import mekhq.campaign.event.NetworkChangedEvent;
import mekhq.campaign.event.NewDayEvent;
import mekhq.campaign.event.OrganizationChangedEvent;
import mekhq.campaign.event.OvertimeModeEvent;
import mekhq.campaign.event.PartChangedEvent;
import mekhq.campaign.event.PartWorkEvent;
import mekhq.campaign.event.PersonChangedEvent;
import mekhq.campaign.event.PersonNewEvent;
import mekhq.campaign.event.PersonRemovedEvent;
import mekhq.campaign.event.ReportEvent;
import mekhq.campaign.event.ScenarioNewEvent;
import mekhq.campaign.event.UnitNewEvent;
import mekhq.campaign.event.UnitRemovedEvent;
import mekhq.campaign.force.Force;
import mekhq.campaign.force.Lance;
import mekhq.campaign.market.ContractMarket;
import mekhq.campaign.market.PartsStore;
import mekhq.campaign.market.PersonnelMarket;
import mekhq.campaign.market.ShoppingList;
import mekhq.campaign.market.UnitMarket;
import mekhq.campaign.mission.AtBContract;
import mekhq.campaign.mission.AtBDynamicScenario;
import mekhq.campaign.mission.AtBScenario;
import mekhq.campaign.mission.Contract;
import mekhq.campaign.mission.Mission;
import mekhq.campaign.mission.Scenario;
import mekhq.campaign.mission.atb.AtBScenarioFactory;
import mekhq.campaign.mod.am.InjuryUtil;
import mekhq.campaign.parts.AmmoStorage;
import mekhq.campaign.parts.Armor;
import mekhq.campaign.parts.BaArmor;
import mekhq.campaign.parts.MekLocation;
import mekhq.campaign.parts.MissingMekActuator;
import mekhq.campaign.parts.MissingPart;
import mekhq.campaign.parts.OmniPod;
import mekhq.campaign.parts.Part;
import mekhq.campaign.parts.PartInUse;
import mekhq.campaign.parts.PartInventory;
import mekhq.campaign.parts.ProtomekArmor;
import mekhq.campaign.parts.Refit;
import mekhq.campaign.parts.SpacecraftCoolingSystem;
import mekhq.campaign.parts.StructuralIntegrity;
import mekhq.campaign.parts.equipment.AmmoBin;
import mekhq.campaign.parts.equipment.EquipmentPart;
import mekhq.campaign.parts.equipment.MissingEquipmentPart;
import mekhq.campaign.rating.CampaignOpsReputation;
import mekhq.campaign.rating.FieldManualMercRevDragoonsRating;
import mekhq.campaign.rating.IUnitRating;
import mekhq.campaign.rating.UnitRatingMethod;
import mekhq.campaign.stratcon.StratconContractInitializer;
import mekhq.campaign.stratcon.StratconRulesManager;
import mekhq.campaign.unit.CargoStatistics;
import mekhq.campaign.unit.CrewType;
import mekhq.campaign.unit.HangarStatistics;
import mekhq.campaign.unit.TestUnit;
import mekhq.campaign.unit.Unit;
import mekhq.campaign.unit.UnitOrder;
import mekhq.campaign.unit.UnitTechProgression;
import mekhq.campaign.universe.AbstractFactionSelector;
import mekhq.campaign.universe.AbstractPlanetSelector;
import mekhq.campaign.universe.DefaultFactionSelector;
import mekhq.campaign.universe.DefaultPlanetSelector;
import mekhq.campaign.universe.Era;
import mekhq.campaign.universe.Faction;
import mekhq.campaign.universe.Factions;
import mekhq.campaign.universe.IUnitGenerator;
import mekhq.campaign.universe.News;
import mekhq.campaign.universe.NewsItem;
import mekhq.campaign.universe.Planet;
import mekhq.campaign.universe.PlanetarySystem;
import mekhq.campaign.universe.RATGeneratorConnector;
import mekhq.campaign.universe.RATManager;
import mekhq.campaign.universe.RandomFactionGenerator;
import mekhq.campaign.universe.RangedFactionSelector;
import mekhq.campaign.universe.RangedPlanetSelector;
import mekhq.campaign.universe.Systems;
import mekhq.campaign.work.IAcquisitionWork;
import mekhq.campaign.work.IPartWork;
import mekhq.module.atb.AtBEventProcessor;
import mekhq.service.MassRepairService;

/**
 * The main campaign class, keeps track of teams and units
 * @author Taharqa
 */
public class Campaign implements Serializable, ITechManager {
    public static final String REPORT_LINEBREAK = "<br/><br/>";

    private static final long serialVersionUID = -6312434701389973056L;

    private UUID id;

    // we have three things to track: (1) teams, (2) units, (3) repair tasks
    // we will use the same basic system (borrowed from MegaMek) for tracking
    // all three
    // OK now we have more, parts, personnel, forces, missions, and scenarios.
    // and more still - we're tracking DropShips and WarShips in a separate set so that we can assign units to transports
    private Hangar units = new Hangar();
    private Set<Unit> transportShips = new HashSet<>();
    private Map<UUID, Person> personnel = new LinkedHashMap<>();
    private Warehouse parts = new Warehouse();
    private TreeMap<Integer, Force> forceIds = new TreeMap<>();
    private TreeMap<Integer, Mission> missions = new TreeMap<>();
    private TreeMap<Integer, Scenario> scenarios = new TreeMap<>();
    private Map<UUID, List<Kill>> kills = new HashMap<>();

    private final UnitNameTracker unitNameTracker = new UnitNameTracker();

    private int astechPool;
    private int astechPoolMinutes;
    private int astechPoolOvertime;
    private int medicPool;

    private int lastForceId;
    private int lastMissionId;
    private int lastScenarioId;

    // I need to put a basic game object in campaign so that I can
    // assign it to the entities, otherwise some entity methods may get NPE
    // if they try to call up game options
    private Game game;
    private Player player;

    private GameOptions gameOptions;

    private String name;
    private LocalDate currentDay;

    // hierarchically structured Force object to define TO&E
    private Force forces;
    private Hashtable<Integer, Lance> lances; //AtB

    private String factionCode;
    private int techFactionCode;
    private String retainerEmployerCode; //AtB
    private RankSystem rankSystem;

    private ArrayList<String> currentReport;
    private transient String currentReportHTML;
    private transient List<String> newReports;

    //this is updated and used per gaming session, it is enabled/disabled via the Campaign options
    //we're re-using the LogEntry class that is used to store Personnel entries
    public LinkedList<LogEntry> inMemoryLogHistory = new LinkedList<>();

    private boolean overtime;
    private boolean gmMode;
    private transient boolean overviewLoadingValue = true;

    private Camouflage camouflage = new Camouflage(Camouflage.COLOUR_CAMOUFLAGE, PlayerColour.BLUE.name());
    private PlayerColour colour = PlayerColour.BLUE;

    //unit icon
    private String iconCategory = AbstractIcon.ROOT_CATEGORY;
    private String iconFileName = AbstractIcon.DEFAULT_ICON_FILENAME;

    private Finances finances;

    private CurrentLocation location;

    private News news;

    private PartsStore partsStore;

    private List<String> customs;

    private CampaignOptions campaignOptions;
    private RandomSkillPreferences rskillPrefs = new RandomSkillPreferences();
    private MekHQ app;

    private ShoppingList shoppingList;

    private PersonnelMarket personnelMarket;
    private ContractMarket contractMarket; //AtB
    private UnitMarket unitMarket; //AtB
    private RetirementDefectionTracker retirementDefectionTracker; // AtB
    private int fatigueLevel; //AtB
    private AtBConfiguration atbConfig; //AtB
    private AtBEventProcessor atbEventProcessor; //AtB
    private LocalDate shipSearchStart; //AtB
    private int shipSearchType;
    private String shipSearchResult; //AtB
    private LocalDate shipSearchExpiration; //AtB
    private IUnitGenerator unitGenerator;
    private IUnitRating unitRating;
    private CampaignSummary campaignSummary;
    private final Quartermaster quartermaster;

    private final ResourceBundle resources = ResourceBundle.getBundle("mekhq.resources.Campaign", new EncodeControl());

    /** This is used to determine if the player has an active AtB Contract, and is recalculated on load */
    private transient boolean hasActiveContract;

    private final IAutosaveService autosaveService;

    public Campaign() {
        id = UUID.randomUUID();
        game = new Game();
        player = new Player(0, "self");
        game.addPlayer(0, player);
        currentDay = LocalDate.ofYearDay(3067, 1);
        CurrencyManager.getInstance().setCampaign(this);
        location = new CurrentLocation(Systems.getInstance().getSystems().get("Outreach"), 0);
        campaignOptions = new CampaignOptions();
        currentReport = new ArrayList<>();
        currentReportHTML = "";
        newReports = new ArrayList<>();
        name = "My Campaign";
        overtime = false;
        gmMode = false;
        factionCode = "MERC";
        techFactionCode = ITechnology.F_MERC;
        retainerEmployerCode = null;
        setRankSystemDirect(Ranks.getRankSystemFromCode(Ranks.DEFAULT_SYSTEM_CODE));
        forces = new Force(name);
        forceIds.put(0, forces);
        lances = new Hashtable<>();
        finances = new Finances();
        SkillType.initializeTypes();
        SpecialAbility.initializeSPA();
        astechPool = 0;
        medicPool = 0;
        resetAstechMinutes();
        partsStore = new PartsStore(this);
        gameOptions = new GameOptions();
        gameOptions.initialize();
        gameOptions.getOption("year").setValue(getGameYear());
        game.setOptions(gameOptions);
        customs = new ArrayList<>();
        shoppingList = new ShoppingList();
        news = new News(getGameYear(), id.getLeastSignificantBits());
        personnelMarket = new PersonnelMarket();
        contractMarket = new ContractMarket();
        unitMarket = new UnitMarket();
        retirementDefectionTracker = new RetirementDefectionTracker();
        fatigueLevel = 0;
        atbConfig = null;
        autosaveService = new AutosaveService();
        hasActiveContract = false;
        campaignSummary = new CampaignSummary(this);
        quartermaster = new Quartermaster(this);
    }

    /**
     * @return the app
     */
    public MekHQ getApp() {
        return app;
    }

    /**
     * @param app the app to set
     */
    public void setApp(MekHQ app) {
        this.app = app;
    }

    /**
     * @return the overviewLoadingValue
     */
    public boolean isOverviewLoadingValue() {
        return overviewLoadingValue;
    }

    /**
     * @param overviewLoadingValue the overviewLoadingValue to set
     */
    public void setOverviewLoadingValue(boolean overviewLoadingValue) {
        this.overviewLoadingValue = overviewLoadingValue;
    }

    public Game getGame() {
        return game;
    }

    public Player getPlayer() {
        return player;
    }

    public void setId(UUID id) {
        this.id = id;
    }

    public UUID getId() {
        return id;
    }

    public String getName() {
        return name;
    }

    public void setName(String s) {
        this.name = s;
    }

    public String getEraName() {
        return Era.getEraNameFromYear(getGameYear());
    }

    public int getEra() {
        return Era.getEra(getGameYear());
    }

    public String getTitle() {
        return getName() + " (" + getFactionName() + ")" + " - "
                + MekHQ.getMekHQOptions().getLongDisplayFormattedDate(getLocalDate())
                + " (" + getEraName() + ")";
    }

    public LocalDate getLocalDate() {
        return currentDay;
    }

    public void setLocalDate(LocalDate currentDay) {
        this.currentDay = currentDay;
    }

    public PlanetarySystem getCurrentSystem() {
        return location.getCurrentSystem();
    }

    public Money getFunds() {
        return finances.getBalance();
    }

    public void setForces(Force f) {
        forces = f;
    }

    public Force getForces() {
        return forces;
    }

    public List<Force> getAllForces() {
        return new ArrayList<>(forceIds.values());
    }

    public void importLance(Lance l) {
        lances.put(l.getForceId(), l);
    }

    public Hashtable<Integer, Lance> getLances() {
        return lances;
    }

    public ArrayList<Lance> getLanceList() {
        ArrayList<Lance> retVal = new ArrayList<>();
        for (Lance l : lances.values()) {
            if (forceIds.containsKey(l.getForceId())) {
                retVal.add(l);
            }
        }
        return retVal;
    }

    public void setShoppingList(ShoppingList sl) {
        shoppingList = sl;
    }

    public ShoppingList getShoppingList() {
        return shoppingList;
    }

    public void setPersonnelMarket(PersonnelMarket pm) {
        personnelMarket = pm;
    }

    public PersonnelMarket getPersonnelMarket() {
        return personnelMarket;
    }

    public void generateNewPersonnelMarket() {
        personnelMarket.generatePersonnelForDay(this);
    }

    public void setContractMarket(ContractMarket cm) {
        contractMarket = cm;
    }

    public ContractMarket getContractMarket() {
        return contractMarket;
    }

    public void generateNewContractMarket() {
        contractMarket.generateContractOffers(this);
    }

    public void setUnitMarket(UnitMarket um) {
        unitMarket = um;
    }

    public UnitMarket getUnitMarket() {
        return unitMarket;
    }

    public void generateNewUnitMarket() {
        unitMarket.generateUnitOffers(this);
    }

    public void setRetirementDefectionTracker(RetirementDefectionTracker rdt) {
        retirementDefectionTracker = rdt;
    }

    public RetirementDefectionTracker getRetirementDefectionTracker() {
        return retirementDefectionTracker;
    }

    public void setFatigueLevel(int fl) {
        fatigueLevel = fl;
    }

    public int getFatigueLevel() {
        return fatigueLevel;
    }

    /**
     * Initializes the unit generator based on the method chosen in campaignOptions.
     * Called when the unit generator is first used or when the method has been
     * changed in campaignOptions.
     */
    public void initUnitGenerator() {
        if (unitGenerator != null && unitGenerator instanceof RATManager) {
            MekHQ.unregisterHandler(unitGenerator);
        }
        if (campaignOptions.useStaticRATs()) {
            RATManager rm = new RATManager();
            while (!RandomUnitGenerator.getInstance().isInitialized()) {
                try {
                    Thread.sleep(50);
                } catch (InterruptedException e) {
                    MekHQ.getLogger().error(e);
                }
            }
            rm.setSelectedRATs(campaignOptions.getRATs());
            rm.setIgnoreRatEra(campaignOptions.canIgnoreRatEra());
            unitGenerator = rm;
        } else {
            unitGenerator = new RATGeneratorConnector(getGameYear());
        }
    }

    /**
     * @return - the class responsible for generating random units
     */
    public IUnitGenerator getUnitGenerator() {
        if (unitGenerator == null) {
            initUnitGenerator();
        }
        return unitGenerator;
    }

    public void setAtBEventProcessor(AtBEventProcessor processor) {
        atbEventProcessor = processor;
    }

    public void setAtBConfig(AtBConfiguration config) {
        atbConfig = config;
    }

    public AtBConfiguration getAtBConfig() {
        if (atbConfig == null) {
            atbConfig = AtBConfiguration.loadFromXml();
        }
        return atbConfig;
    }

    //region Ship Search
    /**
     * Sets the date a ship search was started, or null if no search is in progress.
     */
    public void setShipSearchStart(@Nullable LocalDate shipSearchStart) {
        this.shipSearchStart = shipSearchStart;
    }

    /**
     * @return The date a ship search was started, or null if none is in progress.
     */
    public LocalDate getShipSearchStart() {
        return shipSearchStart;
    }

    /**
     * Sets the lookup name of the available ship, or null if none were found.
     */
    public void setShipSearchResult(@Nullable String result) {
        shipSearchResult = result;
    }

    /**
     * @return The lookup name of the available ship, or null if none is available
     */
    public String getShipSearchResult() {
        return shipSearchResult;
    }

    /**
     * @return The date the ship is no longer available, if there is one.
     */
    public LocalDate getShipSearchExpiration() {
        return shipSearchExpiration;
    }

    public void setShipSearchExpiration(LocalDate shipSearchExpiration) {
        this.shipSearchExpiration = shipSearchExpiration;
    }

    /**
     * Sets the unit type to search for.
     */
    public void setShipSearchType(int unitType) {
        shipSearchType = unitType;
    }

    public void startShipSearch(int unitType) {
        setShipSearchStart(getLocalDate());
        setShipSearchType(unitType);
    }

    private void processShipSearch() {
        if (getShipSearchStart() == null) {
            return;
        }
        StringBuilder report = new StringBuilder();
        if (getFinances().debit(getAtBConfig().shipSearchCostPerWeek(), Transaction.C_UNIT, "Ship search", getLocalDate())) {
            report.append(getAtBConfig().shipSearchCostPerWeek().toAmountAndSymbolString())
                    .append(" deducted for ship search.");
        } else {
            addReport("<font color=\"red\">Insufficient funds for ship search.</font>");
            setShipSearchStart(null);
            return;
        }
        long numDays = ChronoUnit.DAYS.between(getShipSearchStart(), getLocalDate());
        if (numDays > 21) {
            int roll = Compute.d6(2);
            TargetRoll target = getAtBConfig().shipSearchTargetRoll(shipSearchType, this);
            setShipSearchStart(null);
            report.append("<br/>Ship search target: ").append(target.getValueAsString()).append(" roll: ")
                    .append(roll);
            // TODO: mos zero should make ship available on retainer
            if (roll >= target.getValue()) {
                report.append("<br/>Search successful. ");
                MechSummary ms = unitGenerator.generate(getFactionCode(), shipSearchType, -1,
                        getGameYear(), getUnitRatingMod());
                if (ms == null) {
                    ms = getAtBConfig().findShip(shipSearchType);
                }
                if (ms != null) {
                    setShipSearchResult(ms.getName());
                    setShipSearchExpiration(getLocalDate().plusDays(31));
                    report.append(getShipSearchResult()).append(" is available for purchase for ")
                            .append(Money.of(ms.getCost()).toAmountAndSymbolString())
                            .append(" until ")
                            .append(MekHQ.getMekHQOptions().getDisplayFormattedDate(getShipSearchExpiration()));
                } else {
                    report.append(" <font color=\"red\">Could not determine ship type.</font>");
                }
            } else {
                report.append("<br/>Ship search unsuccessful.");
            }
        }
        addReport(report.toString());
    }

    public void purchaseShipSearchResult() {
        MechSummary ms = MechSummaryCache.getInstance().getMech(getShipSearchResult());
        if (ms == null) {
            MekHQ.getLogger().error("Cannot find entry for " + getShipSearchResult());
            return;
        }

        Money cost = Money.of(ms.getCost());

        if (getFunds().isLessThan(cost)) {
            addReport("<font color='red'><b> You cannot afford this unit. Transaction cancelled</b>.</font>");
            return;
        }

        MechFileParser mechFileParser;
        try {
            mechFileParser = new MechFileParser(ms.getSourceFile(), ms.getEntryName());
        } catch (Exception ex) {
            MekHQ.getLogger().error("Unable to load unit: " + ms.getEntryName(), ex);
            return;
        }
        Entity en = mechFileParser.getEntity();

        int transitDays = getCampaignOptions().getInstantUnitMarketDelivery() ? 0
                : calculatePartTransitTime(Compute.d6(2) - 2);

        getFinances().debit(cost, Transaction.C_UNIT, "Purchased " + en.getShortName(), getLocalDate());
        addNewUnit(en, true, transitDays);
        if (!getCampaignOptions().getInstantUnitMarketDelivery()) {
            addReport("<font color='green'>Unit will be delivered in " + transitDays + " days.</font>");
        }
        setShipSearchResult(null);
        setShipSearchExpiration(null);
    }
    //endregion Ship Search

    /**
     * Process retirements for retired personnel, if any.
     * @param totalPayout The total retirement payout.
     * @param unitAssignments List of unit assignments.
     * @return False if there were payments AND they were unable to be processed, true otherwise.
     */
    public boolean applyRetirement(Money totalPayout, HashMap<UUID, UUID> unitAssignments) {
        if ((totalPayout.isPositive()) || (null != getRetirementDefectionTracker().getRetirees())) {
            if (getFinances().debit(totalPayout, Transaction.C_SALARY, "Final Payout", getLocalDate())) {
                for (UUID pid : getRetirementDefectionTracker().getRetirees()) {
                    if (getPerson(pid).getStatus().isActive()) {
                        getPerson(pid).changeStatus(this, PersonnelStatus.RETIRED);
                        addReport(getPerson(pid).getFullName() + " has retired.");
                    }
                    if (!getRetirementDefectionTracker().getPayout(pid).getRecruitRole().isNone()) {
                        getPersonnelMarket().addPerson(newPerson(getRetirementDefectionTracker().getPayout(pid).getRecruitRole()));
                    }
                    if (getRetirementDefectionTracker().getPayout(pid).hasHeir()) {
                        Person p = newPerson(getPerson(pid).getPrimaryRole());
                        p.setOriginalUnitWeight(getPerson(pid).getOriginalUnitWeight());
                        p.setOriginalUnitTech(getPerson(pid).getOriginalUnitTech());
                        p.setOriginalUnitId(getPerson(pid).getOriginalUnitId());
                        if (unitAssignments.containsKey(pid)) {
                            getPersonnelMarket().addPerson(p, getHangar().getUnit(unitAssignments.get(pid)).getEntity());
                        } else {
                            getPersonnelMarket().addPerson(p);
                        }
                    }
                    if (getCampaignOptions().canAtBAddDependents()) {
                        int dependents = getRetirementDefectionTracker().getPayout(pid).getDependents();
                        while (dependents > 0) {
                            Person person = newDependent(false);
                            if (recruitPerson(person)) {
                                dependents--;
                            } else {
                                dependents = 0;
                            }
                        }
                    }
                    if (unitAssignments.containsKey(pid)) {
                        removeUnit(unitAssignments.get(pid));
                    }
                }
                getRetirementDefectionTracker().resolveAllContracts();
                return true;
            } else {
                addReport("<font color='red'>You cannot afford to make the final payments.</font>");
                return false;
            }
        }

        return true;
    }

    public CampaignSummary getCampaignSummary() {
        return campaignSummary;
    }

    public News getNews() {
        return news;
    }

    /**
     * Add force to an existing superforce. This method will also assign the force an id and place it in the forceId hash
     *
     * @param force      - the Force to add
     * @param superForce - the superforce to add the new force to
     */
    public void addForce(Force force, Force superForce) {
        int id = lastForceId + 1;
        force.setId(id);
        superForce.addSubForce(force, true);
        force.setScenarioId(superForce.getScenarioId());
        forceIds.put(id, force);
        lastForceId = id;

        if (campaignOptions.getUseAtB() && force.getUnits().size() > 0) {
            if (null == lances.get(id)) {
                lances.put(id, new Lance(force.getId(), this));
            }
        }
    }

    public void moveForce(Force force, Force superForce) {
        Force parentForce = force.getParentForce();
        if (null != parentForce) {
            parentForce.removeSubForce(force.getId());
        }
        superForce.addSubForce(force, true);
        force.setScenarioId(superForce.getScenarioId());
        for (Object o : force.getAllChildren(this)) {
            if (o instanceof Unit) {
                ((Unit) o).setScenarioId(superForce.getScenarioId());
            } else if (o instanceof Force) {
                ((Force) o).setScenarioId(superForce.getScenarioId());
            }
        }
    }

    /**
     * This is used by the XML loader. The id should already be set for this force so dont increment
     *
     * @param force
     */
    public void importForce(Force force) {
        lastForceId = Math.max(lastForceId, force.getId());
        forceIds.put(force.getId(), force);
    }

    /**
     * This is used by the XML loader. The id should already be set for this scenario so dont increment
     *
     * @param scenario
     */
    public void importScenario(Scenario scenario) {
        lastScenarioId = Math.max(lastScenarioId, scenario.getId());
        scenarios.put(scenario.getId(), scenario);
    }

    /**
     * Add unit to an existing force. This method will also assign that force's id to the unit.
     *
     * @param u
     * @param id
     */
    public void addUnitToForce(Unit u, int id) {
        Force prevForce = forceIds.get(u.getForceId());
        if (null != prevForce) {
            prevForce.removeUnit(u.getId());
            MekHQ.triggerEvent(new OrganizationChangedEvent(prevForce, u));
            if (null != prevForce.getTechID()) {
                u.removeTech();
            }
        }
        Force force = forceIds.get(id);
        if (null != force) {
            u.setForceId(id);
            force.addUnit(u.getId());
            u.setScenarioId(force.getScenarioId());
            MekHQ.triggerEvent(new OrganizationChangedEvent(force, u));
            if (null != force.getTechID()) {
                Person forceTech = getPerson(force.getTechID());
                if (forceTech.canTech(u.getEntity())) {
                    if (null != u.getTech()) {
                        u.removeTech();
                    }

                    u.setTech(forceTech);
                } else {
                    String cantTech = forceTech.getFullName() + " cannot maintain " + u.getName() + "\n"
                            + "You will need to assign a tech manually.";
                    JOptionPane.showMessageDialog(null, cantTech, "Warning", JOptionPane.WARNING_MESSAGE);
                }
            }
        }

        if (campaignOptions.getUseAtB()) {
            if (null != prevForce && prevForce.getUnits().size() == 0) {
                lances.remove(prevForce.getId());
            }
            if (null == lances.get(id) && null != force) {
                lances.put(id, new Lance(force.getId(), this));
            }
        }
    }

    /** Adds force and all its subforces to the AtB lance table
     */

    private void addAllLances(Force force) {
        if (force.getUnits().size() > 0) {
            lances.put(force.getId(), new Lance(force.getId(), this));
        }
        for (Force f : force.getSubForces()) {
            addAllLances(f);
        }
    }

    //region Missions/Contracts
    /**
     * Add a mission to the campaign
     *
     * @param m The mission to be added
     */
    public void addMission(Mission m) {
        int id = lastMissionId + 1;
        m.setId(id);
        missions.put(id, m);
        lastMissionId = id;
        MekHQ.triggerEvent(new MissionNewEvent(m));
    }

    /**
     * Imports a {@link Mission} into a campaign.
     * @param mission Mission to import into the campaign.
     */
    public void importMission(final Mission mission) {
        // add scenarios to the scenarioId hash
        mission.getScenarios().forEach(this::importScenario);
        addMissionWithoutId(mission);
        StratconContractInitializer.restoreTransientStratconInformation(mission, this);
    }

    private void addMissionWithoutId(Mission m) {
        lastMissionId = Math.max(lastMissionId, m.getId());
        missions.put(m.getId(), m);
        MekHQ.triggerEvent(new MissionNewEvent(m));
    }

    /**
     * @param id the mission's id
     * @return the mission in question
     */
    public @Nullable Mission getMission(int id) {
        return missions.get(id);
    }

    /**
     * @return an <code>Collection</code> of missions in the campaign
     */
    public Collection<Mission> getMissions() {
        return missions.values();
    }

    /**
     * @return missions List sorted with complete missions at the bottom
     */
    public List<Mission> getSortedMissions() {
        return getMissions().stream()
                .sorted(Comparator.comparing(Mission::getStatus).thenComparing(m ->
                        (m instanceof Contract) ? ((Contract) m).getStartDate() : LocalDate.now()))
                .collect(Collectors.toList());
    }

    public List<Mission> getActiveMissions() {
        return getMissions().stream()
                .filter(m -> m.isActiveOn(getLocalDate()))
                .collect(Collectors.toList());
    }

    public List<Mission> getCompletedMissions() {
        return getMissions().stream()
                .filter(m -> m.getStatus().isCompleted())
                .collect(Collectors.toList());
    }

    /**
     * @return a list of all currently active contracts
     */
    public List<Contract> getActiveContracts() {
        return getMissions().stream()
                .filter(c -> (c instanceof Contract) && c.isActiveOn(getLocalDate()))
                .map(c -> (Contract) c)
                .collect(Collectors.toList());
    }

    public List<AtBContract> getAtBContracts() {
        return getMissions().stream()
                .filter(c -> c instanceof AtBContract)
                .map(c -> (AtBContract) c)
                .collect(Collectors.toList());
    }

    public List<AtBContract> getActiveAtBContracts() {
        return getActiveAtBContracts(false);
    }

    public List<AtBContract> getActiveAtBContracts(boolean excludeEndDateCheck) {
        return getMissions().stream()
                .filter(c -> (c instanceof AtBContract) && c.isActiveOn(getLocalDate(), excludeEndDateCheck))
                .map(c -> (AtBContract) c)
                .collect(Collectors.toList());
    }

    public List<AtBContract> getCompletedAtBContracts() {
        return getMissions().stream()
                .filter(c -> (c instanceof AtBContract) && c.getStatus().isCompleted())
                .map(c -> (AtBContract) c)
                .collect(Collectors.toList());
    }

    /**
     * @return whether or not the current campaign has an active contract for the current date
     */
    public boolean hasActiveContract() {
        return hasActiveContract;
    }

    /**
     * This is used to check if the current campaign has one or more active contacts, and sets the
     * value of hasActiveContract based on that check. This value should not be set elsewhere
     */
    public void setHasActiveContract() {
        hasActiveContract = getMissions().stream()
                .anyMatch(c -> (c instanceof Contract) && c.isActiveOn(getLocalDate()));
    }
    //endregion Missions/Contracts

    /**
     * Adds scenario to existing mission, generating a report.
     */
    public void addScenario(Scenario s, Mission m) {
        addScenario(s, m, false);
    }

    /**
     * Add scenario to an existing mission. This method will also assign the scenario an id, provided
     * that it is a new scenario. It then adds the scenario to the scenarioId hash.
     *
     * Scenarios with previously set ids can be sent to this mission, allowing one to remove
     * and then re-add scenarios if needed. This functionality is used in the
     * <code>AtBScenarioFactory</code> class in method <code>createScenariosForNewWeek</code> to
     * ensure that scenarios are generated properly.
     *
     * @param s - the Scenario to add
     * @param m - the mission to add the new scenario to
     * @param suppressReport - whether or not to suppress the campaign report
     */
    public void addScenario(Scenario s, Mission m, boolean suppressReport) {
        final boolean newScenario = s.getId() == Scenario.S_DEFAULT_ID;
        final int id = newScenario ? ++lastScenarioId : s.getId();
        s.setId(id);
        m.addScenario(s);
        scenarios.put(id, s);

        if (newScenario && !suppressReport) {
            addReport(MessageFormat.format(
                    resources.getString("newAtBMission.format"),
                    s.getName(), MekHQ.getMekHQOptions().getDisplayFormattedDate(s.getDate())));
        }

        MekHQ.triggerEvent(new ScenarioNewEvent(s));
    }

    public Scenario getScenario(int id) {
        return scenarios.get(id);
    }

    public void setLocation(CurrentLocation l) {
        location = l;
    }

    /**
     * Moves immediately to a {@link PlanetarySystem}.
     * @param s The {@link PlanetarySystem} the campaign
     *          has been moved to.
     */
    public void moveToPlanetarySystem(PlanetarySystem s) {
        setLocation(new CurrentLocation(s, 0.0));
        MekHQ.triggerEvent(new LocationChangedEvent(getLocation(), false));
    }

    public CurrentLocation getLocation() {
        return location;
    }

    /**
     * Imports a {@link Unit} into a campaign.
     *
     * @param u A {@link Unit} to import into the campaign.
     */
    public void importUnit(Unit u) {
        Objects.requireNonNull(u);

        MekHQ.getLogger().debug("Importing unit: (" + u.getId() + "): " + u.getName());

        getHangar().addUnit(u);

        checkDuplicateNamesDuringAdd(u.getEntity());

        //If this is a ship, add it to the list of potential transports
        //Jumpships and space stations are intentionally ignored at present, because this functionality is being
        //used to auto-load ground units into bays, and doing this for large craft that can't transit is pointless.
        if ((u.getEntity() instanceof Dropship) || (u.getEntity() instanceof Warship)) {
            addTransportShip(u);
        }

        // Assign an entity ID to our new unit
        if (Entity.NONE == u.getEntity().getId()) {
            u.getEntity().setId(game.getNextEntityId());
        }

        game.addEntity(u.getEntity().getId(), u.getEntity());
    }

    /**
     * Adds an entry to the list of transit-capable transport ships. We'll use this
     * to look for empty bays that ground units can be assigned to
     * @param unit - The ship we want to add to this Set
     */
    public void addTransportShip(Unit unit) {
        MekHQ.getLogger().debug("Adding DropShip/WarShip: " + unit.getId());

        transportShips.add(Objects.requireNonNull(unit));
    }

    /**
     * Deletes an entry from the list of transit-capable transport ships. This gets updated when
     * the ship is removed from the campaign for one reason or another
     * @param unit - The ship we want to remove from this Set
     */
    public void removeTransportShip(Unit unit) {
        // If we remove a transport ship from the campaign,
        // we need to remove any transported units from it
        if (transportShips.remove(unit)
                && unit.hasTransportedUnits()) {
            List<Unit> transportedUnits = new ArrayList<>(unit.getTransportedUnits());
            for (Unit transportedUnit : transportedUnits) {
                unit.removeTransportedUnit(transportedUnit);
            }
        }
    }

    /**
     * This is for adding a TestUnit that was previously created and had parts added to
     * it. We need to do the normal stuff, but we also need to take the existing parts and
     * add them to the campaign.
     * @param tu
     */
    public void addTestUnit(TestUnit tu) {
        // we really just want the entity and the parts so lets just wrap that around a
        // new
        // unit.
        Unit unit = new Unit(tu.getEntity(), this);
        getHangar().addUnit(unit);

        // we decided we like the test unit so much we are going to keep it
        unit.getEntity().setOwner(player);
        unit.getEntity().setGame(game);
        unit.getEntity().setExternalIdAsString(unit.getId().toString());

        // now lets grab the parts from the test unit and set them up with this unit
        for (Part p : tu.getParts()) {
            unit.addPart(p);
            getQuartermaster().addPart(p, 0);
        }

        unit.resetPilotAndEntity();

        if (!unit.isRepairable()) {
            unit.setSalvage(true);
        }

        // Assign an entity ID to our new unit
        if (Entity.NONE == unit.getEntity().getId()) {
            unit.getEntity().setId(game.getNextEntityId());
        }
        game.addEntity(unit.getEntity().getId(), unit.getEntity());

        checkDuplicateNamesDuringAdd(unit.getEntity());
        addReport(unit.getHyperlinkedName() + " has been added to the unit roster.");
    }

    /**
     * Add a new unit to the campaign.
     *
     * @param en An <code>Entity</code> object that the new unit will be wrapped around
     */
    public Unit addNewUnit(Entity en, boolean allowNewPilots, int days) {
        Unit unit = new Unit(en, this);
        getHangar().addUnit(unit);

        // reset the game object
        en.setOwner(player);
        en.setGame(game);
        en.setExternalIdAsString(unit.getId().toString());

        unit.initializeBaySpace();
        removeUnitFromForce(unit); // Added to avoid the 'default force bug'
        // when calculating cargo

        //If this is a ship, add it to the list of potential transports
        //Jumpships and space stations are intentionally ignored at present, because this functionality is being
        //used to auto-load ground units into bays, and doing this for large craft that can't transit is pointless.
        if ((unit.getEntity() instanceof Dropship) || (unit.getEntity() instanceof Warship)) {
            addTransportShip(unit);
        }

        unit.initializeParts(true);
        unit.runDiagnostic(false);
        if (!unit.isRepairable()) {
            unit.setSalvage(true);
        }
        unit.setDaysToArrival(days);

        if (allowNewPilots) {
            Map<CrewType, Collection<Person>> newCrew = Utilities.genRandomCrewWithCombinedSkill(this, unit, getFactionCode());
            newCrew.forEach((type, personnel) -> personnel.forEach(p -> type.addMethod.accept(unit, p)));
        }
        unit.resetPilotAndEntity();

        // Assign an entity ID to our new unit
        if (Entity.NONE == en.getId()) {
            en.setId(game.getNextEntityId());
        }
        game.addEntity(en.getId(), en);

        checkDuplicateNamesDuringAdd(en);
        addReport(unit.getHyperlinkedName() + " has been added to the unit roster.");
        MekHQ.triggerEvent(new UnitNewEvent(unit));

        return unit;
    }

    /**
     * Gets the current hangar containing the player's units.
     */
    public Hangar getHangar() {
        return units;
    }

    /**
     * Gets statistics related to units in the hangar.
     */
    public HangarStatistics getHangarStatistics() {
        return new HangarStatistics(getHangar());
    }

    /**
     * Gets statistics related to cargo in the hangar.
     */
    public CargoStatistics getCargoStatistics() {
        return new CargoStatistics(this);
    }

    public Collection<Unit> getUnits() {
        return getHangar().getUnits();
    }

    public ArrayList<Entity> getEntities() {
        ArrayList<Entity> entities = new ArrayList<>();
        for (Unit unit : getUnits()) {
            entities.add(unit.getEntity());
        }
        return entities;
    }

    public Unit getUnit(UUID id) {
        return getHangar().getUnit(id);
    }

    //region Personnel
    //region Person Creation
    /**
     * @return A new {@link Person}, who is a dependent.
     */
    public Person newDependent(boolean baby) {
        Person person;

        if (!baby && campaignOptions.getRandomizeDependentOrigin()) {
            person = newPerson(PersonnelRole.DEPENDENT);
        } else {
            person = newPerson(PersonnelRole.DEPENDENT, PersonnelRole.NONE, new DefaultFactionSelector(),
                    new DefaultPlanetSelector(), Gender.RANDOMIZE);
        }

        return person;
    }

    /**
     * Generate a new Person of the given role using whatever randomization options have been given
     * in the CampaignOptions
     *
     * @param role The primary role
     * @return A new {@link Person}.
     */
    public Person newPerson(PersonnelRole role) {
        return newPerson(role, PersonnelRole.NONE);
    }

    /**
     * Generate a new Person of the given role using whatever randomization options have been given
     * in the CampaignOptions
     *
     * @param primaryRole The primary role
     * @param secondaryRole A secondary role
     * @return A new {@link Person}.
     */
    public Person newPerson(PersonnelRole primaryRole, PersonnelRole secondaryRole) {
        return newPerson(primaryRole, secondaryRole, getFactionSelector(), getPlanetSelector(), Gender.RANDOMIZE);
    }

    /**
     * Generate a new Person of the given role using whatever randomization options have been given
     * in the CampaignOptions
     *
     * @param primaryRole The primary role
     * @param factionCode The code for the faction this person is to be generated from
     * @param gender The gender of the person to be generated, or a randomize it value
     * @return A new {@link Person}.
     */
    public Person newPerson(final PersonnelRole primaryRole, final String factionCode, final Gender gender) {
        return newPerson(primaryRole, PersonnelRole.NONE, new DefaultFactionSelector(factionCode), getPlanetSelector(), gender);
    }

    /**
     * Generate a new Person of the given role using whatever randomization options have been given
     * in the CampaignOptions
     *
     * @param primaryRole The primary role
     * @param secondaryRole A secondary role
     * @param factionSelector The faction selector to use for the person.
     * @param planetSelector The planet selector for the person.
     * @param gender The gender of the person to be generated, or a randomize it value
     * @return A new {@link Person}.
     */
    public Person newPerson(final PersonnelRole primaryRole, final PersonnelRole secondaryRole,
                            final AbstractFactionSelector factionSelector,
                            final AbstractPlanetSelector planetSelector, Gender gender) {
        AbstractPersonnelGenerator personnelGenerator = getPersonnelGenerator(factionSelector, planetSelector);
        return newPerson(primaryRole, secondaryRole, personnelGenerator, gender);
    }

    /**
     * Generate a new {@link Person} of the given role, using the supplied {@link AbstractPersonnelGenerator}
     * @param primaryRole The primary role of the {@link Person}.
     * @param secondaryRole The secondary role of the {@link Person}.
     * @param personnelGenerator The {@link AbstractPersonnelGenerator} to use when creating the {@link Person}.
     * @param gender The gender of the person to be generated, or a randomize it value
     * @return A new {@link Person} configured using {@code personnelGenerator}.
     */
    public Person newPerson(final PersonnelRole primaryRole, final PersonnelRole secondaryRole,
                            final AbstractPersonnelGenerator personnelGenerator, final Gender gender) {
        Person person = personnelGenerator.generate(this, primaryRole, secondaryRole, gender);

        // Assign a random portrait after we generate a new person
        if (getCampaignOptions().usePortraitForRole(primaryRole)) {
            assignRandomPortraitFor(person);
        }

        return person;
    }
    //endregion Person Creation

    //region Personnel Recruitment
    /**
     * @param p         the person being added
     * @return          true if the person is hired successfully, otherwise false
     */
    public boolean recruitPerson(Person p) {
        return recruitPerson(p, p.getPrisonerStatus(), false, true);
    }

    /**
     * @param p         the person being added
     * @param gmAdd     false means that they need to pay to hire this person, provided that
     *                  the campaign option to pay for new hires is set, while
     *                  true means they are added without paying
     * @return          true if the person is hired successfully, otherwise false
     */
    public boolean recruitPerson(Person p, boolean gmAdd) {
        return recruitPerson(p, p.getPrisonerStatus(), gmAdd, true);
    }

    /**
     *
     * @param p              the person being added
     * @param prisonerStatus the person's prisoner status upon recruitment
     * @return               true if the person is hired successfully, otherwise false
     */
    public boolean recruitPerson(Person p, PrisonerStatus prisonerStatus) {
        return recruitPerson(p, prisonerStatus, false, true);
    }

    /**
     * @param p              the person being added
     * @param prisonerStatus the person's prisoner status upon recruitment
     * @param gmAdd          false means that they need to pay to hire this person, true means it is added without paying
     * @param log            whether or not to write to logs
     * @return               true if the person is hired successfully, otherwise false
     */
    public boolean recruitPerson(Person p, PrisonerStatus prisonerStatus, boolean gmAdd, boolean log) {
        if (p == null) {
            return false;
        }
        // Only pay if option set, they weren't GM added, and they aren't a dependent, prisoner or bondsman
        if (getCampaignOptions().payForRecruitment() && !p.getPrimaryRole().isDependent()
                && !gmAdd && prisonerStatus.isFree()) {
            if (!getFinances().debit(p.getSalary().multipliedBy(2), Transaction.C_SALARY,
                    "Recruitment of " + p.getFullName(), getLocalDate())) {
                addReport("<font color='red'><b>Insufficient funds to recruit "
                        + p.getFullName() + "</b></font>");
                return false;
            }
        }

        personnel.put(p.getId(), p);

        if (log) {
            String add = !prisonerStatus.isFree() ? (prisonerStatus.isBondsman() ? " as a bondsman" : " as a prisoner") : "";
            addReport(String.format("%s has been added to the personnel roster%s.", p.getHyperlinkedName(), add));
        }

        if (p.getPrimaryRole().isAstech()) {
            astechPoolMinutes += Person.PRIMARY_ROLE_SUPPORT_TIME;
            astechPoolOvertime += Person.PRIMARY_ROLE_OVERTIME_SUPPORT_TIME;
        } else if (p.getSecondaryRole().isAstech()) {
            astechPoolMinutes += Person.SECONDARY_ROLE_SUPPORT_TIME;
            astechPoolOvertime += Person.SECONDARY_ROLE_OVERTIME_SUPPORT_TIME;
        }

        p.setPrisonerStatus(prisonerStatus, log);

        MekHQ.triggerEvent(new PersonNewEvent(p));
        return true;
    }
    //endregion Personnel Recruitment

    //region Bloodnames
    /**
     * If the person does not already have a bloodname, assigns a chance of having one based on
     * skill and rank. If the roll indicates there should be a bloodname, one is assigned as
     * appropriate to the person's phenotype and the player's faction.
     *
     * @param person     The Bloodname candidate
     * @param ignoreDice If true, skips the random roll and assigns a Bloodname automatically
     */
    public void checkBloodnameAdd(Person person, boolean ignoreDice) {
        // if a non-clanner or a clanner without a phenotype is here, we can just return
        if (!person.isClanner() || (person.getPhenotype() == Phenotype.NONE)) {
            return;
        }

        // Person already has a bloodname, we open up the dialog to ask if they want to keep the
        // current bloodname or assign a new one
        if (person.getBloodname().length() > 0) {
            int result = JOptionPane.showConfirmDialog(null,
                    person.getFullTitle() + " already has the bloodname " + person.getBloodname()
                            + "\nDo you wish to remove that bloodname and generate a new one?",
                    "Already Has Bloodname", JOptionPane.YES_NO_OPTION, JOptionPane.QUESTION_MESSAGE);
            if (result == JOptionPane.NO_OPTION) {
                return;
            } else {
                ignoreDice = true;
            }
        }

        // Go ahead and generate a new bloodname
        int bloodnameTarget = 6;
        if (!ignoreDice) {
            switch (person.getPhenotype()) {
                case MECHWARRIOR: {
                    bloodnameTarget += person.hasSkill(SkillType.S_GUN_MECH)
                            ? person.getSkill(SkillType.S_GUN_MECH).getFinalSkillValue()
                            : TargetRoll.AUTOMATIC_FAIL;
                    bloodnameTarget += person.hasSkill(SkillType.S_PILOT_MECH)
                            ? person.getSkill(SkillType.S_PILOT_MECH).getFinalSkillValue()
                            : TargetRoll.AUTOMATIC_FAIL;
                    break;
                }
                case AEROSPACE: {
                    bloodnameTarget += person.hasSkill(SkillType.S_GUN_AERO)
                            ? person.getSkill(SkillType.S_GUN_AERO).getFinalSkillValue()
                            : TargetRoll.AUTOMATIC_FAIL;
                    bloodnameTarget += person.hasSkill(SkillType.S_PILOT_AERO)
                            ? person.getSkill(SkillType.S_PILOT_AERO).getFinalSkillValue()
                            : TargetRoll.AUTOMATIC_FAIL;
                    break;
                }
                case ELEMENTAL: {
                    bloodnameTarget += person.hasSkill(SkillType.S_GUN_BA)
                            ? person.getSkill(SkillType.S_GUN_BA).getFinalSkillValue()
                            : TargetRoll.AUTOMATIC_FAIL;
                    bloodnameTarget += person.hasSkill(SkillType.S_ANTI_MECH)
                            ? person.getSkill(SkillType.S_ANTI_MECH).getFinalSkillValue()
                            : TargetRoll.AUTOMATIC_FAIL;
                    break;
                }
                case VEHICLE: {
                    bloodnameTarget += person.hasSkill(SkillType.S_GUN_VEE)
                            ? person.getSkill(SkillType.S_GUN_VEE).getFinalSkillValue()
                            : TargetRoll.AUTOMATIC_FAIL;
                    switch (person.getPrimaryRole()) {
                        case GROUND_VEHICLE_DRIVER:
                            bloodnameTarget += person.hasSkill(SkillType.S_PILOT_GVEE)
                                    ? person.getSkill(SkillType.S_PILOT_GVEE).getFinalSkillValue()
                                    : TargetRoll.AUTOMATIC_FAIL;
                            break;
                        case NAVAL_VEHICLE_DRIVER:
                            bloodnameTarget += person.hasSkill(SkillType.S_PILOT_NVEE)
                                    ? person.getSkill(SkillType.S_PILOT_NVEE).getFinalSkillValue()
                                    : TargetRoll.AUTOMATIC_FAIL;
                            break;
                        case VTOL_PILOT:
                            bloodnameTarget += person.hasSkill(SkillType.S_PILOT_VTOL)
                                    ? person.getSkill(SkillType.S_PILOT_VTOL).getFinalSkillValue()
                                    : TargetRoll.AUTOMATIC_FAIL;
                            break;
                        default:
                            break;
                    }
                    break;
                }
                case PROTOMECH: {
                    bloodnameTarget += 2 * (person.hasSkill(SkillType.S_GUN_PROTO)
                            ? person.getSkill(SkillType.S_GUN_PROTO).getFinalSkillValue()
                            : TargetRoll.AUTOMATIC_FAIL);
                    break;
                }
                case NAVAL: {
                    switch (person.getPrimaryRole()) {
                        case VESSEL_PILOT:
                            bloodnameTarget += 2 * (person.hasSkill(SkillType.S_PILOT_SPACE)
                                    ? person.getSkill(SkillType.S_PILOT_SPACE).getFinalSkillValue()
                                    : TargetRoll.AUTOMATIC_FAIL);
                            break;
                        case VESSEL_GUNNER:
                            bloodnameTarget += 2 * (person.hasSkill(SkillType.S_GUN_SPACE)
                                    ? person.getSkill(SkillType.S_GUN_SPACE).getFinalSkillValue()
                                    : TargetRoll.AUTOMATIC_FAIL);
                            break;
                        case VESSEL_CREW:
                            bloodnameTarget += 2 * (person.hasSkill(SkillType.S_TECH_VESSEL)
                                    ? person.getSkill(SkillType.S_TECH_VESSEL).getFinalSkillValue()
                                    : TargetRoll.AUTOMATIC_FAIL);
                            break;
                        case VESSEL_NAVIGATOR:
                            bloodnameTarget += 2 * (person.hasSkill(SkillType.S_NAV)
                                    ? person.getSkill(SkillType.S_NAV).getFinalSkillValue()
                                    : TargetRoll.AUTOMATIC_FAIL);
                            break;
                        default:
                            break;
                    }
                    break;
                }
                default: {
                    break;
                }
            }
            // Higher rated units are more likely to have Bloodnamed
            if (getCampaignOptions().getUnitRatingMethod().isEnabled()) {
                IUnitRating rating = getUnitRating();
                bloodnameTarget += IUnitRating.DRAGOON_C - (getCampaignOptions().getUnitRatingMethod().equals(
                        mekhq.campaign.rating.UnitRatingMethod.FLD_MAN_MERCS_REV)
                        ? rating.getUnitRatingAsInteger() : rating.getModifier());
            }

            // Reavings diminish the number of available Bloodrights in later eras
            int year = getGameYear();
            if (year <= 2950) {
                bloodnameTarget--;
            }

            if (year > 3055) {
                bloodnameTarget++;
            }

            if (year > 3065) {
                bloodnameTarget++;
            }

            if (year > 3080) {
                bloodnameTarget++;
            }

            // Officers have better chance; no penalty for non-officer
            bloodnameTarget += Math.min(0, getRankSystem().getOfficerCut() - person.getRankNumeric());
        }

        if (ignoreDice || (Compute.d6(2) >= bloodnameTarget)) {
            Phenotype phenotype = person.getPhenotype();
            if (phenotype == Phenotype.NONE) {
                phenotype = Phenotype.GENERAL;
            }

            Bloodname bloodname = Bloodname.randomBloodname(
                    (getFaction().isClan() ? getFaction() : person.getOriginFaction()).getShortName(),
                    phenotype, getGameYear());
            if (bloodname != null) {
                person.setBloodname(bloodname.getName());
                personUpdated(person);
            }
        }
    }
    //endregion Bloodnames

    //region Other Personnel Methods
    /**
     * Imports a {@link Person} into a campaign.
     * @param p A {@link Person} to import into the campaign.
     */
    public void importPerson(Person p) {
        personnel.put(p.getId(), p);
        MekHQ.triggerEvent(new PersonNewEvent(p));
    }

    public Person getPerson(UUID id) {
        return personnel.get(id);
    }

    public Collection<Person> getPersonnel() {
        return personnel.values();
    }

    /**
     * Provides a filtered list of personnel including only active Persons.
     * @return List<Person>
     */
    public List<Person> getActivePersonnel() {
        List<Person> activePersonnel = new ArrayList<>();
        for (Person p : getPersonnel()) {
            if (p.getStatus().isActive()) {
                activePersonnel.add(p);
            }
        }
        return activePersonnel;
    }
    //endregion Other Personnel Methods

    //region Personnel Selectors and Generators
    /**
     * Gets the {@link AbstractFactionSelector} to use with this campaign.
     * @return An {@link AbstractFactionSelector} to use when selecting a {@link Faction}.
     */
    public AbstractFactionSelector getFactionSelector() {
        if (getCampaignOptions().randomizeOrigin()) {
            RangedFactionSelector selector = new RangedFactionSelector(getCampaignOptions().getOriginSearchRadius());
            selector.setDistanceScale(getCampaignOptions().getOriginDistanceScale());
            return selector;
        } else {
            return new DefaultFactionSelector();
        }
    }

    /**
     * Gets the {@link AbstractPlanetSelector} to use with this campaign.
     * @return An {@link AbstractPlanetSelector} to use when selecting a {@link Planet}.
     */
    public AbstractPlanetSelector getPlanetSelector() {
        if (getCampaignOptions().randomizeOrigin()) {
            RangedPlanetSelector selector =
                    new RangedPlanetSelector(getCampaignOptions().getOriginSearchRadius(),
                            getCampaignOptions().extraRandomOrigin());
            selector.setDistanceScale(getCampaignOptions().getOriginDistanceScale());
            return selector;
        } else {
            return new DefaultPlanetSelector();
        }
    }

    /**
     * Gets the {@link AbstractPersonnelGenerator} to use with this campaign.
     * @param factionSelector The {@link AbstractFactionSelector} to use when choosing a {@link Faction}.
     * @param planetSelector The {@link AbstractPlanetSelector} to use when choosing a {@link Planet}.
     * @return An {@link AbstractPersonnelGenerator} to use when creating new personnel.
     */
    public AbstractPersonnelGenerator getPersonnelGenerator(AbstractFactionSelector factionSelector, AbstractPlanetSelector planetSelector) {
        DefaultPersonnelGenerator generator = new DefaultPersonnelGenerator(factionSelector, planetSelector);
        generator.setNameGenerator(RandomNameGenerator.getInstance());
        generator.setSkillPreferences(getRandomSkillPreferences());
        return generator;
    }
    //endregion Personnel Selectors and Generators
    //endregion Personnel

    public List<Person> getPatients() {
        List<Person> patients = new ArrayList<>();
        for (Person p : getPersonnel()) {
            if (p.needsFixing()
                    || (getCampaignOptions().useAdvancedMedical() && p.hasInjuries(true) && p.getStatus().isActive())) {
                patients.add(p);
            }
        }
        return patients;
    }

    /**
     * List of all units that can show up in the repair bay.
     */
    public List<Unit> getServiceableUnits() {
        List<Unit> service = new ArrayList<>();
        for (Unit u : getUnits()) {
            if (u.isAvailable() && u.isServiceable() && !StratconRulesManager.isUnitDeployedToStratCon(u)) {
                service.add(u);
            }
        }
        return service;
    }

    /**
     * Imports a collection of parts into the campaign.
     *
     * @param newParts The collection of {@link Part} instances
     *                 to import into the campaign.
     */
    public void importParts(Collection<Part> newParts) {
        Objects.requireNonNull(newParts);

        for (Part p : newParts) {
            if ((p instanceof MissingPart) && (null == p.getUnit())) {
                // Let's not import missing parts without a valid unit.
                continue;
            }

            // Track this part as part of our Campaign
            p.setCampaign(this);

            // Add the part to the campaign, but do not
            // merge it with any existing parts
            parts.addPart(p, false);
        }
    }

    /**
     * Gets the Warehouse which stores parts.
     */
    public Warehouse getWarehouse() {
        return parts;
    }

    /**
     * Sets the Warehouse which stores parts for the campaign.
     * @param warehouse The warehouse in which to store parts.
     */
    public void setWarehouse(Warehouse warehouse) {
        parts = Objects.requireNonNull(warehouse);
    }

    public Quartermaster getQuartermaster() {
        return quartermaster;
    }

    /**
     * @return A collection of parts in the Warehouse.
     */
    @Deprecated
    public Collection<Part> getParts() {
        return parts.getParts();
    }

    private int getQuantity(Part p) {
        if (p instanceof Armor) {
            return ((Armor) p).getAmount();
        }
        if (p instanceof AmmoStorage) {
            return ((AmmoStorage) p).getShots();
        }
        return (p.getUnit() != null) ? 1 : p.getQuantity();
    }

    private PartInUse getPartInUse(Part p) {
        // SI isn't a proper "part"
        if (p instanceof StructuralIntegrity) {
            return null;
        }
        // Skip out on "not armor" (as in 0 point armer on men or field guns)
        if ((p instanceof Armor) && ((Armor) p).getType() == EquipmentType.T_ARMOR_UNKNOWN) {
            return null;
        }
        // Makes no sense buying those separately from the chasis
        if((p instanceof EquipmentPart)
                && ((EquipmentPart) p).getType() != null
                && (((EquipmentPart) p).getType().hasFlag(MiscType.F_CHASSIS_MODIFICATION))) {
            return null;
        }
        // Replace a "missing" part with a corresponding "new" one.
        if (p instanceof MissingPart) {
            p = ((MissingPart) p).getNewPart();
        }
        PartInUse result = new PartInUse(p);
        return (null != result.getPartToBuy()) ? result : null;
    }

    private void updatePartInUseData(PartInUse piu, Part p) {
        if ((p.getUnit() != null) || (p instanceof MissingPart)) {
            piu.setUseCount(piu.getUseCount() + getQuantity(p));
        } else {
            if (p.isPresent()) {
                piu.setStoreCount(piu.getStoreCount() + getQuantity(p));
            } else {
                piu.setTransferCount(piu.getTransferCount() + getQuantity(p));
            }
        }
    }

    /** Update the piu with the current campaign data */
    public void updatePartInUse(PartInUse piu) {
        piu.setUseCount(0);
        piu.setStoreCount(0);
        piu.setTransferCount(0);
        piu.setPlannedCount(0);
        getWarehouse().forEachPart(p -> {
            PartInUse newPiu = getPartInUse(p);
            if (piu.equals(newPiu)) {
                updatePartInUseData(piu, p);
            }
        });
        for (IAcquisitionWork maybePart : shoppingList.getPartList()) {
            PartInUse newPiu = getPartInUse((Part) maybePart);
            if (piu.equals(newPiu)) {
                piu.setPlannedCount(piu.getPlannedCount()
                        + getQuantity((maybePart instanceof MissingPart) ? ((MissingPart) maybePart).getNewPart()
                                : (Part) maybePart) * maybePart.getQuantity());
            }
        }
    }

    public Set<PartInUse> getPartsInUse() {
        // java.util.Set doesn't supply a get(Object) method, so we have to use a java.util.Map
        Map<PartInUse, PartInUse> inUse = new HashMap<>();
        getWarehouse().forEachPart(p -> {
            PartInUse piu = getPartInUse(p);
            if (null == piu) {
                return;
            }
            if (inUse.containsKey(piu)) {
                piu = inUse.get(piu);
            } else {
                inUse.put(piu, piu);
            }
            updatePartInUseData(piu, p);
        });
        for (IAcquisitionWork maybePart : shoppingList.getPartList()) {
            if (!(maybePart instanceof Part)) {
                continue;
            }
            PartInUse piu = getPartInUse((Part) maybePart);
            if (null == piu) {
                continue;
            }
            if ( inUse.containsKey(piu) ) {
                piu = inUse.get(piu);
            } else {
                inUse.put(piu, piu);
            }
            piu.setPlannedCount(piu.getPlannedCount()
                    + getQuantity((maybePart instanceof MissingPart) ? ((MissingPart) maybePart).getNewPart()
                            : (Part) maybePart) * maybePart.getQuantity());

        }
        return inUse.keySet();
    }

    @Deprecated
    public Part getPart(int id) {
        return parts.getPart(id);
    }

    @Nullable
    public Force getForce(int id) {
        return forceIds.get(id);
    }

    public List<String> getCurrentReport() {
        return currentReport;
    }

    public void setCurrentReportHTML(String html) {
        currentReportHTML = html;
    }

    public String getCurrentReportHTML() {
        return currentReportHTML;
    }

    public void setNewReports(List<String> reports) {
        newReports = reports;
    }

    public List<String> fetchAndClearNewReports() {
        List<String> oldReports = newReports;
        setNewReports(new ArrayList<>());
        return oldReports;
    }

    /**
     * Finds the active person in a particular role with the highest level in a
     * given, with an optional secondary skill to break ties.
     *
     * @param role One of the PersonnelRole enum values
     * @param primary The skill to use for comparison.
     * @param secondary
     *            If not null and there is more than one person tied for the most
     *            the highest, preference will be given to the one with a higher
     *            level in the secondary skill.
     * @return The person in the designated role with the most experience.
     */
    public Person findBestInRole(PersonnelRole role, String primary, String secondary) {
        int highest = 0;
        Person retVal = null;
        for (Person p : getActivePersonnel()) {
            if (((p.getPrimaryRole() == role) || (p.getSecondaryRole() == role)) && (p.getSkill(primary) != null)) {
                if (p.getSkill(primary).getLevel() > highest) {
                    retVal = p;
                    highest = p.getSkill(primary).getLevel();
                } else if (secondary != null && p.getSkill(primary).getLevel() == highest &&
                /*
                 * If the skill level of the current person is the same as the previous highest,
                 * select the current instead under the following conditions:
                 */
                        (retVal == null || // None has been selected yet (current has level 0)
                                retVal.getSkill(secondary) == null || // Previous selection does not have secondary
                                                                      // skill
                                (p.getSkill(secondary) != null // Current has secondary skill and it is higher than the
                                                               // previous.
                                        && p.getSkill(secondary).getLevel() > retVal.getSkill(secondary).getLevel()))) {
                    retVal = p;
                }
            }
        }
        return retVal;
    }

    public Person findBestInRole(PersonnelRole role, String skill) {
        return findBestInRole(role, skill, null);
    }

    /**
     * @return The list of all active {@link Person}s who qualify as technicians ({@link Person#isTech()}));
     */
    public List<Person> getTechs() {
        return getTechs(false);
    }

    public List<Person> getTechs(boolean noZeroMinute) {
        return getTechs(noZeroMinute, null, true, false);
    }

    /**
     * Returns a list of active technicians.
     *
     * @param noZeroMinute If TRUE, then techs with no time remaining will be excluded from the list.
     * @param firstTechId The ID of the tech that should appear first in the list (assuming
     *                    active and satisfies the noZeroMinute argument)
     * @param sorted If TRUE, then return the list sorted from worst to best
     * @param eliteFirst If TRUE and sorted also TRUE, then return the list sorted from best to worst
     * @return The list of active {@link Person}s who qualify as technicians ({@link Person#isTech()}).
     */
    public List<Person> getTechs(boolean noZeroMinute, UUID firstTechId, boolean sorted, boolean eliteFirst) {
        List<Person> techs = new ArrayList<>();

        // Get the first tech.
        Person firstTech = getPerson(firstTechId);
        if ((firstTech != null) && firstTech.isTech() && firstTech.getStatus().isActive()
                && (!noZeroMinute || firstTech.getMinutesLeft() > 0)) {
            techs.add(firstTech);
        }

        for (Person p : getActivePersonnel()) {
            if (p.isTech() && (!p.equals(firstTech)) && (!noZeroMinute || (p.getMinutesLeft() > 0))) {
                techs.add(p);
            }
        }
        // also need to loop through and collect engineers on self-crewed vessels
        for (Unit u : getUnits()) {
            if (u.isSelfCrewed() && !(u.getEntity() instanceof Infantry) && (null != u.getEngineer())) {
                techs.add(u.getEngineer());
            }
        }

        // Return the tech collection sorted worst to best Skill Level, or reversed if we want
        // elites first
        if (sorted) {
            Comparator<Person> techSorter = Comparator.comparingInt(person ->
                    person.getExperienceLevel(!person.getPrimaryRole().isTech()
                            && person.getSecondaryRole().isTechSecondary()));

            if (eliteFirst) {
                techSorter = techSorter.reversed().thenComparing(Comparator
                        .comparingInt(Person::getDailyAvailableTechTime).reversed());
            } else {
                techSorter = techSorter.thenComparing(Comparator.comparingInt(Person::getMinutesLeft).reversed());
            }

            techs.sort(techSorter);
        }

        return techs;
    }

    public List<Person> getAdmins() {
        List<Person> admins = new ArrayList<>();
        for (Person p : getActivePersonnel()) {
            if (p.isAdministrator()) {
                admins.add(p);
            }
        }
        return admins;
    }

    public boolean isWorkingOnRefit(Person p) {
        Objects.requireNonNull(p);

        Unit unit = getHangar().findUnit(u ->
            u.isRefitting() && p.equals(u.getRefit().getTech()));
        return unit != null;
    }

    public List<Person> getDoctors() {
        List<Person> docs = new ArrayList<>();
        for (Person p : getActivePersonnel()) {
            if (p.isDoctor()) {
                docs.add(p);
            }
        }
        return docs;
    }

    public int getPatientsFor(Person doctor) {
        int patients = 0;
        for (Person person : getActivePersonnel()) {
            if ((null != person.getDoctorId()) && person.getDoctorId().equals(doctor.getId())) {
                patients++;
            }
        }
        return patients;
    }

    public String healPerson(Person medWork, Person doctor) {
        if (getCampaignOptions().useAdvancedMedical()) {
            return "";
        }
        String report = "";
        report += doctor.getHyperlinkedFullTitle() + " attempts to heal "
                + medWork.getFullName();
        TargetRoll target = getTargetFor(medWork, doctor);
        int roll = Compute.d6(2);
        report = report + ",  needs " + target.getValueAsString()
                + " and rolls " + roll + ":";
        int xpGained = 0;
        //If we get a natural 2 that isn't an automatic success, reroll if Edge is available and in use.
        if (getCampaignOptions().useSupportEdge()
                && doctor.getOptions().booleanOption(PersonnelOptions.EDGE_MEDICAL)) {
            if ((roll == 2) && (doctor.getCurrentEdge() > 0) && (target.getValue() != TargetRoll.AUTOMATIC_SUCCESS)) {
                doctor.changeCurrentEdge(-1);
                roll = Compute.d6(2);
                report += medWork.fail() + "\n" + doctor.getHyperlinkedFullTitle() + " uses Edge to reroll:"
                        + " rolls " + roll + ":";
            }
        }
        if (roll >= target.getValue()) {
            report = report + medWork.succeed();
            Unit u = medWork.getUnit();
            if (null != u) {
                u.resetPilotAndEntity();
            }
            if (roll == 12 && target.getValue() != TargetRoll.AUTOMATIC_SUCCESS) {
                xpGained += getCampaignOptions().getSuccessXP();
            }
            if (target.getValue() != TargetRoll.AUTOMATIC_SUCCESS) {
                doctor.setNTasks(doctor.getNTasks() + 1);
            }
            if (doctor.getNTasks() >= getCampaignOptions().getNTasksXP()) {
                xpGained += getCampaignOptions().getTaskXP();
                doctor.setNTasks(0);
            }
        } else {
            report = report + medWork.fail();
            if (roll == 2 && target.getValue() != TargetRoll.AUTOMATIC_FAIL) {
                xpGained += getCampaignOptions().getMistakeXP();
            }
        }
        if (xpGained > 0) {
            doctor.awardXP(xpGained);
            report += " (" + xpGained + "XP gained) ";
        }
        medWork.setDaysToWaitForHealing(getCampaignOptions()
                .getHealingWaitingPeriod());
        return report;
    }

    public TargetRoll getTargetFor(Person medWork, Person doctor) {
        Skill skill = doctor.getSkill(SkillType.S_DOCTOR);
        if (null == skill) {
            return new TargetRoll(TargetRoll.IMPOSSIBLE, doctor.getFullName()
                    + " isn't a doctor, he just plays one on TV.");
        }
        if (medWork.getDoctorId() != null
                && !medWork.getDoctorId().equals(doctor.getId())) {
            return new TargetRoll(TargetRoll.IMPOSSIBLE,
                    medWork.getFullName() + " is already being tended by another doctor");
        }
        if (!medWork.needsFixing()
                && !(getCampaignOptions().useAdvancedMedical() && medWork.needsAMFixing())) {
            return new TargetRoll(TargetRoll.IMPOSSIBLE,
                    medWork.getFullName() + " does not require healing.");
        }
        if (getPatientsFor(doctor) > 25) {
            return new TargetRoll(TargetRoll.IMPOSSIBLE, doctor.getFullName()
                    + " already has 25 patients.");
        }
        TargetRoll target = new TargetRoll(skill.getFinalSkillValue(),
                SkillType.getExperienceLevelName(skill.getExperienceLevel()));
        if (target.getValue() == TargetRoll.IMPOSSIBLE) {
            return target;
        }
        // understaffed mods
        int helpMod = getShorthandedMod(getMedicsPerDoctor(), true);
        if (helpMod > 0) {
            target.addModifier(helpMod, "shorthanded");
        }
        target.append(medWork.getHealingMods());
        return target;
    }

    public Person getLogisticsPerson() {
        int bestSkill = -1;
        int maxAcquisitions = getCampaignOptions().getMaxAcquisitions();
        Person admin = null;
        String skill = getCampaignOptions().getAcquisitionSkill();
        if (skill.equals(CampaignOptions.S_AUTO)) {
            return null;
        } else if (skill.equals(CampaignOptions.S_TECH)) {
            for (Person p : getActivePersonnel()) {
                if (getCampaignOptions().isAcquisitionSupportStaffOnly() && !p.hasSupportRole(true)) {
                    continue;
                }
                if (maxAcquisitions > 0 && (p.getAcquisitions() >= maxAcquisitions)) {
                    continue;
                }
                if ((p.getBestTechSkill() != null) && p.getBestTechSkill().getLevel() > bestSkill) {
                    admin = p;
                    bestSkill = p.getBestTechSkill().getLevel();
                }
            }
        } else {
            for (Person p : getActivePersonnel()) {
                if (getCampaignOptions().isAcquisitionSupportStaffOnly() && !p.hasSupportRole(true)) {
                    continue;
                }
                if (maxAcquisitions > 0 && (p.getAcquisitions() >= maxAcquisitions)) {
                    continue;
                }
                if (p.hasSkill(skill) && (p.getSkill(skill).getLevel() > bestSkill)) {
                    admin = p;
                    bestSkill = p.getSkill(skill).getLevel();
                }
            }
        }
        return admin;
    }

    /**
     * Gets a list of applicable logistics personnel, or an empty list
     * if acquisitions automatically succeed.
     * @return A {@see List} of personnel who can perform logistical actions.
     */
    public List<Person> getLogisticsPersonnel() {
        String skill = getCampaignOptions().getAcquisitionSkill();
        if (skill.equals(CampaignOptions.S_AUTO)) {
            return Collections.emptyList();
        } else {
            List<Person> logisticsPersonnel = new ArrayList<>();
            int maxAcquisitions = getCampaignOptions().getMaxAcquisitions();
            for (Person p : getActivePersonnel()) {
                if (getCampaignOptions().isAcquisitionSupportStaffOnly() && !p.hasSupportRole(true)) {
                    continue;
                }
                if ((maxAcquisitions > 0) && (p.getAcquisitions() >= maxAcquisitions)) {
                    continue;
                }
                if (skill.equals(CampaignOptions.S_TECH)) {
                    if (null != p.getBestTechSkill()) {
                        logisticsPersonnel.add(p);
                    }
                } else if (p.hasSkill(skill)) {
                    logisticsPersonnel.add(p);
                }
            }

            // Sort by their skill level, descending.
            logisticsPersonnel.sort((a, b) -> {
                if (skill.equals(CampaignOptions.S_TECH)) {
                    return Integer.compare(b.getBestTechSkill().getLevel(), a.getBestTechSkill().getLevel());
                } else {
                    return Integer.compare(b.getSkill(skill).getLevel(), a.getSkill(skill).getLevel());
                }
            });

            return logisticsPersonnel;
        }
    }

    /***
     * This is the main function for getting stuff (parts, units, etc.) All non-GM
     * acquisition should go through this function to ensure the campaign rules for
     * acquisition are followed.
     *
     * @param sList - A <code>ShoppingList</code> object including items that need
     *              to be purchased
     * @return A <code>ShoppingList</code> object that includes all items that were
     *         not successfully acquired
     */
    public ShoppingList goShopping(ShoppingList sList) {
        // loop through shopping items and decrement days to wait
        for (IAcquisitionWork shoppingItem : sList.getShoppingList()) {
            shoppingItem.decrementDaysToWait();
        }

        if (getCampaignOptions().getAcquisitionSkill().equals(CampaignOptions.S_AUTO)) {
            return goShoppingAutomatically(sList);
        } else if (!getCampaignOptions().usesPlanetaryAcquisition()) {
            return goShoppingStandard(sList);
        } else {
            return goShoppingByPlanet(sList);
        }
    }

    /**
     * Shops for items on the {@link ShoppingList}, where each acquisition
     * automatically succeeds.
     *
     * @param sList The shopping list to use when shopping.
     * @return The new shopping list containing the items that were not
     *         acquired.
     */
    private ShoppingList goShoppingAutomatically(ShoppingList sList) {
        List<IAcquisitionWork> currentList = new ArrayList<>(sList.getShoppingList());

        List<IAcquisitionWork> remainingItems = new ArrayList<>(currentList.size());
        for (IAcquisitionWork shoppingItem : currentList) {
            if (shoppingItem.getDaysToWait() <= 0) {
                while (shoppingItem.getQuantity() > 0) {
                    if (!acquireEquipment(shoppingItem, null)) {
                        shoppingItem.resetDaysToWait();
                        break;
                    }
                }
            }
            if (shoppingItem.getQuantity() > 0 || shoppingItem.getDaysToWait() > 0) {
                remainingItems.add(shoppingItem);
            }
        }

        return new ShoppingList(remainingItems);
    }

    /**
     * Shops for items on the {@link ShoppingList}, where each acquisition
     * is performed by available logistics personnel.
     *
     * @param sList The shopping list to use when shopping.
     * @return The new shopping list containing the items that were not
     *         acquired.
     */
    private ShoppingList goShoppingStandard(ShoppingList sList) {
        List<Person> logisticsPersonnel = getLogisticsPersonnel();
        if (logisticsPersonnel.isEmpty()) {
            addReport("Your force has no one capable of acquiring equipment.");
            return sList;
        }

        List<IAcquisitionWork> currentList = new ArrayList<>(sList.getShoppingList());
        for (Person person : logisticsPersonnel) {
            if (currentList.isEmpty()) {
                // Nothing left to shop for!
                break;
            }

            List<IAcquisitionWork> remainingItems = new ArrayList<>(currentList.size());
            for (IAcquisitionWork shoppingItem : currentList) {
                if (shoppingItem.getDaysToWait() <= 0) {
                    while (canAcquireParts(person) && shoppingItem.getQuantity() > 0) {
                        if (!acquireEquipment(shoppingItem, person)) {
                            shoppingItem.resetDaysToWait();
                            break;
                        }
                    }
                }
                if (shoppingItem.getQuantity() > 0 || shoppingItem.getDaysToWait() > 0) {
                    remainingItems.add(shoppingItem);
                }
            }

            currentList = remainingItems;
        }

        return new ShoppingList(currentList);
    }

    /**
     * Shops for items on the {@link ShoppingList}, where each acquisition
     * is attempted on nearby planets by available logistics personnel.
     *
     * @param sList The shopping list to use when shopping.
     * @return The new shopping list containing the items that were not
     *         acquired.
     */
    private ShoppingList goShoppingByPlanet(ShoppingList sList) {
        List<Person> logisticsPersonnel = getLogisticsPersonnel();
        if (logisticsPersonnel.isEmpty()) {
            addReport("Your force has no one capable of acquiring equipment.");
            return sList;
        }

        // we are shopping by planets, so more involved
        List<IAcquisitionWork> currentList = sList.getShoppingList();
        LocalDate currentDate = getLocalDate();

        // a list of items than can be taken out of the search and put back on the
        // shopping list
        List<IAcquisitionWork> shelvedItems = new ArrayList<>();

        //find planets within a certain radius - the function will weed out dead planets
        List<PlanetarySystem> systems = Systems.getInstance().getShoppingSystems(getCurrentSystem(),
                getCampaignOptions().getMaxJumpsPlanetaryAcquisition(), currentDate);

        for (Person person : logisticsPersonnel) {
            if (currentList.isEmpty()) {
                // Nothing left to shop for!
                break;
            }

            String personTitle = person.getHyperlinkedFullTitle() + " ";

            for (PlanetarySystem system: systems) {
                if (currentList.isEmpty()) {
                    // Nothing left to shop for!
                    break;
                }

                List<IAcquisitionWork> remainingItems = new ArrayList<>();

                //loop through shopping list. If its time to check, then check as appropriate. Items not
                //found get added to the remaining item list. Rotate through personnel
                boolean done = false;
                for (IAcquisitionWork shoppingItem : currentList) {
                    if (!canAcquireParts(person)) {
                        remainingItems.add(shoppingItem);
                        done = true;
                        continue;
                    }

                    if (shoppingItem.getDaysToWait() <= 0) {
                        if (findContactForAcquisition(shoppingItem, person, system)) {
                            int transitTime = calculatePartTransitTime(system);
                            int totalQuantity = 0;
                            while (shoppingItem.getQuantity() > 0
                                    && canAcquireParts(person)
                                    && acquireEquipment(shoppingItem, person, system, transitTime)) {
                                totalQuantity++;
                            }
                            if (totalQuantity > 0) {
                                addReport(personTitle + "<font color='green'><b> found "
                                        + shoppingItem.getQuantityName(totalQuantity)
                                        + " on "
                                        + system.getPrintableName(currentDate)
                                        + ". Delivery in " + transitTime + " days.</b></font>");
                            }
                        }
                    }
                    // if we didn't find everything on this planet, then add to the remaining list
                    if (shoppingItem.getQuantity() > 0 || shoppingItem.getDaysToWait() > 0) {
                        // if we can't afford it, then don't keep searching for it on other planets
                        if (!canPayFor(shoppingItem)) {
                            if (!getCampaignOptions().usePlanetAcquisitionVerboseReporting()) {
                                addReport("<font color='red'><b>You cannot afford to purchase another "
                                        + shoppingItem.getAcquisitionName() + "</b></font>");
                            }
                            shelvedItems.add(shoppingItem);
                        } else {
                            remainingItems.add(shoppingItem);
                        }
                    }
                }

                // we are done with this planet. replace our current list with the remaining items
                currentList = remainingItems;

                if (done) {
                    break;
                }
            }
        }

        // add shelved items back to the currentlist
        currentList.addAll(shelvedItems);

        // loop through and reset waiting time on all items on the remaining shopping
        // list if they have no waiting time left
        for (IAcquisitionWork shoppingItem : currentList) {
            if (shoppingItem.getDaysToWait() <= 0) {
                shoppingItem.resetDaysToWait();
            }
        }

        return new ShoppingList(currentList);
    }

    /**
     * Gets a value indicating if {@code person} can acquire parts.
     * @param person The {@link Person} to check if they have remaining
     *               time to perform acquisitions.
     * @return True if {@code person} could acquire another part, otherwise false.
     */
    public boolean canAcquireParts(@Nullable Person person) {
        if (person == null) {
            // CAW: in this case we're using automatic success
            //      and the logistics person will be null.
            return true;
        }
        int maxAcquisitions = getCampaignOptions().getMaxAcquisitions();
        return maxAcquisitions <= 0
            || person.getAcquisitions() < maxAcquisitions;
    }

    /***
     * Checks whether the campaign can pay for a given <code>IAcquisitionWork</code> item. This will check
     * both whether the campaign is required to pay for a given type of acquisition by the options and
     * if so whether it has enough money to afford it.
     * @param acquisition - An <code>IAcquisitionWork<code> object
     * @return true if the campaign can pay for the acquisition; false if it cannot.
     */
    public boolean canPayFor(IAcquisitionWork acquisition) {
        //SHOULD we check to see if this acquisition needs to be paid for
        if ( (acquisition instanceof UnitOrder && getCampaignOptions().payForUnits())
                ||(acquisition instanceof Part && getCampaignOptions().payForParts()) ) {
            //CAN the acquisition actually be paid for
            return getFunds().isGreaterOrEqualThan(acquisition.getBuyCost());
        }
        return true;
    }

    /**
     * Make an acquisition roll for a given planet to see if you can identify a contact. Used for planetary based acquisition.
     * @param acquisition - The <code> IAcquisitionWork</code> being acquired.
     * @param person - The <code>Person</code> object attempting to do the acquiring.  may be null if no one on the force has the skill or the user is using automatic acquisition.
     * @param system - The <code>PlanetarySystem</code> object where the acquisition is being attempted. This may be null if the user is not using planetary acquisition.
     * @return true if your target roll succeeded.
     */
    public boolean findContactForAcquisition(IAcquisitionWork acquisition, Person person, PlanetarySystem system) {
        TargetRoll target = getTargetForAcquisition(acquisition, person, false);
        target = system.getPrimaryPlanet().getAcquisitionMods(target, getLocalDate(), getCampaignOptions(), getFaction(),
                acquisition.getTechBase() == Part.T_CLAN);

        if (target.getValue() == TargetRoll.IMPOSSIBLE) {
            if (getCampaignOptions().usePlanetAcquisitionVerboseReporting()) {
                addReport("<font color='red'><b>Can't search for " + acquisition.getAcquisitionName()
                        + " on " + system.getPrintableName(getLocalDate()) + " because:</b></font> " + target.getDesc());
            }
            return false;
        }
        if (Compute.d6(2) < target.getValue()) {
            //no contacts on this planet, move along
            if (getCampaignOptions().usePlanetAcquisitionVerboseReporting()) {
                addReport("<font color='red'><b>No contacts available for " + acquisition.getAcquisitionName()
                        + " on " + system.getPrintableName(getLocalDate()) + "</b></font>");
            }
            return false;
        } else {
            if (getCampaignOptions().usePlanetAcquisitionVerboseReporting()) {
                addReport("<font color='green'>Possible contact for " + acquisition.getAcquisitionName()
                        + " on " + system.getPrintableName(getLocalDate()) + "</font>");
            }
            return true;
        }
    }

    /***
     * Attempt to acquire a given <code>IAcquisitionWork</code> object.
     * This is the default method used by for non-planetary based acquisition.
     * @param acquisition  - The <code> IAcquisitionWork</code> being acquired.
     * @param person - The <code>Person</code> object attempting to do the acquiring.  may be null if no one on the force has the skill or the user is using automatic acquisition.
     * @return a boolean indicating whether the attempt to acquire equipment was successful.
     */
    public boolean acquireEquipment(IAcquisitionWork acquisition, Person person) {
        return acquireEquipment(acquisition, person, null, -1);
    }

    /***
     * Attempt to acquire a given <code>IAcquisitionWork</code> object.
     * @param acquisition - The <code> IAcquisitionWork</code> being acquired.
     * @param person - The <code>Person</code> object attempting to do the acquiring.  may be null if no one on the force has the skill or the user is using automatic acquisition.
     * @param system - The <code>PlanetarySystem</code> object where the acquisition is being attempted. This may be null if the user is not using planetary acquisition.
     * @param transitDays - The number of days that the part should take to be delivered. If this value is entered as -1, then this method will determine transit time based on the users campaign options.
     * @return a boolean indicating whether the attempt to acquire equipment was successful.
     */
    private boolean acquireEquipment(IAcquisitionWork acquisition, Person person, PlanetarySystem system, int transitDays) {
        boolean found = false;
        String report = "";

        if (null != person) {
            report += person.getHyperlinkedFullTitle() + " ";
        }

        TargetRoll target = getTargetForAcquisition(acquisition, person, false);

        //check on funds
        if (!canPayFor(acquisition)) {
            target.addModifier(TargetRoll.IMPOSSIBLE, "Cannot afford this purchase");
        }

        if (null != system) {
            target = system.getPrimaryPlanet().getAcquisitionMods(target, getLocalDate(),
                    getCampaignOptions(), getFaction(), acquisition.getTechBase() == Part.T_CLAN);
        }

        report += "attempts to find " + acquisition.getAcquisitionName();

        //if impossible then return
        if (target.getValue() == TargetRoll.IMPOSSIBLE) {
            report += ":<font color='red'><b> " + target.getDesc() + "</b></font>";
            if (!getCampaignOptions().usesPlanetaryAcquisition() || getCampaignOptions().usePlanetAcquisitionVerboseReporting()) {
                addReport(report);
            }
            return false;
        }


        int roll = Compute.d6(2);
        report += "  needs " + target.getValueAsString();
        report += " and rolls " + roll + ":";
        //Edge reroll, if applicable
        if (getCampaignOptions().useSupportEdge() && (roll < target.getValue()) && (person != null)
                && person.getOptions().booleanOption(PersonnelOptions.EDGE_ADMIN_ACQUIRE_FAIL)
                && (person.getCurrentEdge() > 0)) {
            person.changeCurrentEdge(-1);
            roll = Compute.d6(2);
            report += " <b>failed!</b> but uses Edge to reroll...getting a " + roll + ": ";
        }
        int mos = roll - target.getValue();
        if (target.getValue() == TargetRoll.AUTOMATIC_SUCCESS) {
            mos = roll - 2;
        }
        int xpGained = 0;
        if (roll >= target.getValue()) {
            if (transitDays < 0) {
                transitDays = calculatePartTransitTime(mos);
            }
            report = report + acquisition.find(transitDays);
            found = true;
            if (person != null) {
                if (roll == 12
                        && target.getValue() != TargetRoll.AUTOMATIC_SUCCESS) {
                    xpGained += getCampaignOptions().getSuccessXP();
                }
                if (target.getValue() != TargetRoll.AUTOMATIC_SUCCESS) {
                    person.setNTasks(person.getNTasks() + 1);
                }
                if (person.getNTasks() >= getCampaignOptions().getNTasksXP()) {
                    xpGained += getCampaignOptions().getTaskXP();
                    person.setNTasks(0);
                }
            }
        } else {
            report = report + acquisition.failToFind();
            if (person != null && roll == 2
                    && target.getValue() != TargetRoll.AUTOMATIC_FAIL) {
                xpGained += getCampaignOptions().getMistakeXP();
            }
        }

        if (null != person) {
            // The person should have their acquisitions incremented
            person.incrementAcquisition();

            if (xpGained > 0) {
                person.awardXP(xpGained);
                report += " (" + xpGained + "XP gained) ";
            }
        }

        if (found) {
            acquisition.decrementQuantity();
            MekHQ.triggerEvent(new AcquisitionEvent(acquisition));
        }
        if (!getCampaignOptions().usesPlanetaryAcquisition() || getCampaignOptions().usePlanetAcquisitionVerboseReporting()) {
            addReport(report);
        }
        return found;
    }

    /**
     * Performs work to either mothball or activate a unit.
     * @param u The unit to either work towards mothballing or activation.
     */
    public void workOnMothballingOrActivation(Unit u) {
        if (u.isMothballed()) {
            activate(u);
        } else {
            mothball(u);
        }
    }

    /**
     * Performs work to mothball a unit.
     * @param u The unit on which to perform mothball work.
     */
    public void mothball(Unit u) {
        if (u.isMothballed()) {
            MekHQ.getLogger().warning("Unit is already mothballed, cannot mothball.");
            return;
        }

        Person tech = u.getTech();
        if (null == tech) {
            //uh-oh
            addReport("No tech assigned to the mothballing of " + u.getHyperlinkedName());
            return;
        }

        //don't allow overtime minutes for mothballing because its cheating
        //since you don't roll
        int minutes = Math.min(tech.getMinutesLeft(), u.getMothballTime());

        //check astech time
        if (!u.isSelfCrewed() && astechPoolMinutes < minutes * 6) {
            //uh-oh
            addReport("Not enough astechs to work on mothballing of " + u.getHyperlinkedName());
            return;
        }

        u.setMothballTime(u.getMothballTime() - minutes);

        String report = tech.getHyperlinkedFullTitle() + " spent " + minutes + " minutes mothballing " + u.getHyperlinkedName();
        if (!u.isMothballing()) {
            u.completeMothball();
            report += ". Mothballing complete.";
        } else {
            report += ". " + u.getMothballTime() + " minutes remaining.";
        }

        tech.setMinutesLeft(tech.getMinutesLeft() - minutes);

        if (!u.isSelfCrewed()) {
            astechPoolMinutes -= 6 * minutes;
        }

        addReport(report);
    }

    /**
     * Performs work to activate a unit.
     * @param u The unit on which to perform activation work.
     */
    public void activate(Unit u) {
        if (!u.isMothballed()) {
            MekHQ.getLogger().warning("Unit is already activated, cannot activate.");
            return;
        }

        Person tech = u.getTech();
        if (null == tech) {
            //uh-oh
            addReport("No tech assigned to the activation of " + u.getHyperlinkedName());
            return;
        }

        //don't allow overtime minutes for activation because its cheating
        //since you don't roll
        int minutes = Math.min(tech.getMinutesLeft(), u.getMothballTime());

        //check astech time
        if (!u.isSelfCrewed() && astechPoolMinutes < minutes * 6) {
            //uh-oh
            addReport("Not enough astechs to work on activation of " + u.getHyperlinkedName());
            return;
        }

        u.setMothballTime(u.getMothballTime() - minutes);

        String report = tech.getHyperlinkedFullTitle() + " spent " + minutes + " minutes activating " + u.getHyperlinkedName();

        tech.setMinutesLeft(tech.getMinutesLeft() - minutes);
        if (!u.isSelfCrewed()) {
            astechPoolMinutes -= 6 * minutes;
        }

        if (!u.isMothballing()) {
            u.completeActivation();
            report += ". Activation complete.";
        } else {
            report += ". " + u.getMothballTime() + " minutes remaining.";
        }

        addReport(report);
    }

    public void refit(Refit r) {
        Person tech = (r.getUnit().getEngineer() == null) ? r.getTech() : r.getUnit().getEngineer();
        if (tech == null) {
            addReport("No tech is assigned to refit " + r.getOriginalEntity().getShortName() + ". Refit cancelled.");
            r.cancel();
            return;
        }
        TargetRoll target = getTargetFor(r, tech);
        // check that all parts have arrived
        if (!r.acquireParts()) {
            return;
        }
        String report = tech.getHyperlinkedFullTitle() + " works on " + r.getPartName();
        int minutes = r.getTimeLeft();
        // FIXME: Overtime?
        if (minutes > tech.getMinutesLeft()) {
            r.addTimeSpent(tech.getMinutesLeft());
            tech.setMinutesLeft(0);
            report = report + ", " + r.getTimeLeft() + " minutes left.";
        } else {
            tech.setMinutesLeft(tech.getMinutesLeft() - minutes);
            r.addTimeSpent(minutes);
            if (r.hasFailedCheck()) {
                report = report + ", " + r.succeed();
            } else {
                int roll;
                String wrongType = "";
                if (tech.isRightTechTypeFor(r)) {
                    roll = Compute.d6(2);
                } else {
                    roll = Utilities.roll3d6();
                    wrongType = " <b>Warning: wrong tech type for this refit.</b>";
                }
                report = report + ",  needs " + target.getValueAsString() + " and rolls " + roll + ": ";
                if (getCampaignOptions().useSupportEdge() && (roll < target.getValue())
                        && tech.getOptions().booleanOption(PersonnelOptions.EDGE_REPAIR_FAILED_REFIT)
                        && (tech.getCurrentEdge() > 0)) {
                    tech.changeCurrentEdge(-1);
                    roll = tech.isRightTechTypeFor(r) ? Compute.d6(2) : Utilities.roll3d6();
                    // This is needed to update the edge values of individual crewmen
                    if (tech.isEngineer()) {
                        tech.setEdgeUsed(tech.getEdgeUsed() - 1);
                    }
                    report += " <b>failed!</b> but uses Edge to reroll...getting a " + roll + ": ";
                }

                if (roll >= target.getValue()) {
                    report += r.succeed();
                } else {
                    report += r.fail(SkillType.EXP_GREEN);
                    // try to refit again in case the tech has any time left
                    if (!r.isBeingRefurbished()) {
                        refit(r);
                    }
                }
                report += wrongType;
            }
        }
        MekHQ.triggerEvent(new PartWorkEvent(tech, r));
        addReport(report);
    }

    public Part fixWarehousePart(Part part, Person tech) {
        // get a new cloned part to work with and decrement original
        Part repairable = part.clone();
        part.decrementQuantity();

        fixPart(repairable, tech);
        if (!(repairable instanceof OmniPod)) {
            getQuartermaster().addPart(repairable, 0);
        }

        // If there is at least one remaining unit of the part
        // then we need to notify interested parties that we have
        // changed the quantity of the spare part.
        if (part.getQuantity() > 0) {
            MekHQ.triggerEvent(new PartChangedEvent(part));
        }

        return repairable;
    }

    /**
     * Attempt to fix a part, which may have all kinds of effect depending on part type.
     * @param partWork - the {@link IPartWork} to be fixed
     * @param tech - the {@link Person} who will attempt to fix the part
     * @return a <code>String</code> of the report that summarizes the outcome of the attempt to fix the part
     */
    public String fixPart(IPartWork partWork, Person tech) {
        TargetRoll target = getTargetFor(partWork, tech);
        String report = "";
        String action = " fix ";

        // TODO: this should really be a method on its own class
        if (partWork instanceof AmmoBin) {
            action = " reload ";
        }
        if (partWork.isSalvaging()) {
            action = " salvage ";
        }
        if (partWork instanceof MissingPart) {
            action = " replace ";
        }
        if (partWork instanceof MekLocation) {
            if (((MekLocation) partWork).isBlownOff()) {
                action = " re-attach ";
            } else if (((MekLocation) partWork).isBreached()) {
                action = " seal ";
            }
        }
        if ((partWork instanceof Armor) && !partWork.isSalvaging()) {
            if (!((Armor) partWork).isInSupply()) {
                report += "<b>Not enough armor remaining.  Task suspended.</b>";
                addReport(report);
                return report;
            }
        }
        if ((partWork instanceof ProtomekArmor) && !partWork.isSalvaging()) {
            if (!((ProtomekArmor) partWork).isInSupply()) {
                report += "<b>Not enough Protomech armor remaining.  Task suspended.</b>";
                addReport(report);
                return report;
            }
        }
        if ((partWork instanceof BaArmor) && !partWork.isSalvaging()) {
            if (!((BaArmor) partWork).isInSupply()) {
                report += "<b>Not enough BA armor remaining.  Task suspended.</b>";
                addReport(report);
                return report;
            }
        }
        if (partWork instanceof SpacecraftCoolingSystem) {
            //Change the string since we're not working on the part itself
            report += tech.getHyperlinkedFullTitle() + " attempts to" + action
                    + "a heat sink";
        } else {
            report += tech.getHyperlinkedFullTitle() + " attempts to" + action
                    + partWork.getPartName();
        }
        if (null != partWork.getUnit()) {
            report += " on " + partWork.getUnit().getName();
        }

        int minutes = partWork.getTimeLeft();
        int minutesUsed = minutes;
        boolean usedOvertime = false;
        if (minutes > tech.getMinutesLeft()) {
            minutes -= tech.getMinutesLeft();
            // check for overtime first
            if (isOvertimeAllowed() && minutes <= tech.getOvertimeLeft()) {
                // we are working overtime
                usedOvertime = true;
                partWork.setWorkedOvertime(true);
                tech.setMinutesLeft(0);
                tech.setOvertimeLeft(tech.getOvertimeLeft() - minutes);
            } else {
                // we need to finish the task tomorrow
                minutesUsed = tech.getMinutesLeft();
                int overtimeUsed = 0;
                if (isOvertimeAllowed()) {
                    // Can't use more overtime than there are minutes remaining on the part
                    overtimeUsed = Math.min(minutes, tech.getOvertimeLeft());
                    minutesUsed += overtimeUsed;
                    partWork.setWorkedOvertime(true);
                    usedOvertime = true;
                }
                partWork.addTimeSpent(minutesUsed);
                tech.setMinutesLeft(0);
                tech.setOvertimeLeft(tech.getOvertimeLeft() - overtimeUsed);
                int helpMod = getShorthandedMod(
                        getAvailableAstechs(minutesUsed, usedOvertime), false);
                if ((null != partWork.getUnit())
                        && ((partWork.getUnit().getEntity() instanceof Dropship)
                                || (partWork.getUnit().getEntity() instanceof Jumpship))) {
                    helpMod = 0;
                }
                if (partWork.getShorthandedMod() < helpMod) {
                    partWork.setShorthandedMod(helpMod);
                }
                partWork.setTech(tech);
                partWork.reservePart();
                report += " - <b>Not enough time, the remainder of the task";
                if (null != partWork.getUnit()) {
                    report += " on " + partWork.getUnit().getName();
                }
                if (minutesUsed > 0) {
                    report += " will be finished tomorrow.</b>";
                } else {
                    report += " cannot be finished because there was no time left after maintenance tasks.</b>";
                    partWork.resetTimeSpent();
                    partWork.resetOvertime();
                    partWork.setTech(null);
                    partWork.cancelReservation();
                }
                MekHQ.triggerEvent(new PartWorkEvent(tech, partWork));
                addReport(report);
                return report;
            }
        } else {
            tech.setMinutesLeft(tech.getMinutesLeft() - minutes);
        }
        int astechMinutesUsed = minutesUsed
                * getAvailableAstechs(minutesUsed, usedOvertime);
        if (astechPoolMinutes < astechMinutesUsed) {
            astechMinutesUsed -= astechPoolMinutes;
            astechPoolMinutes = 0;
            astechPoolOvertime -= astechMinutesUsed;
        } else {
            astechPoolMinutes -= astechMinutesUsed;
        }
        // check for the type
        int roll;
        String wrongType = "";
        if (tech.isRightTechTypeFor(partWork)) {
            roll = Compute.d6(2);
        } else {
            roll = Utilities.roll3d6();
            wrongType = " <b>Warning: wrong tech type for this repair.</b>";
        }
        report = report + ",  needs " + target.getValueAsString()
                + " and rolls " + roll + ":";
        int xpGained = 0;
        //if we fail and would break a part, here's a chance to use Edge for a reroll...
        if (getCampaignOptions().useSupportEdge()
                && tech.getOptions().booleanOption(PersonnelOptions.EDGE_REPAIR_BREAK_PART)
                && (tech.getCurrentEdge() > 0)
                && (target.getValue() != TargetRoll.AUTOMATIC_SUCCESS)) {
            if ((getCampaignOptions().isDestroyByMargin()
                    && (getCampaignOptions().getDestroyMargin() <= (target.getValue() - roll)))
                    || (!getCampaignOptions().isDestroyByMargin()
                            //if an elite, primary tech and destroy by margin is NOT on
                            && ((tech.getExperienceLevel(false) == SkillType.EXP_ELITE)
                                    || tech.getPrimaryRole().isVehicleCrew())) // For vessel crews
                    && (roll < target.getValue())) {
                tech.changeCurrentEdge(-1);
                roll = tech.isRightTechTypeFor(partWork) ? Compute.d6(2) : Utilities.roll3d6();
                //This is needed to update the edge values of individual crewmen
                if (tech.isEngineer()) {
                    tech.setEdgeUsed(tech.getEdgeUsed() + 1);
                }
                report += " <b>failed!</b> and would destroy the part, but uses Edge to reroll...getting a " + roll + ":";
            }
        }

        if (roll >= target.getValue()) {
            report = report + partWork.succeed();
            if (getCampaignOptions().payForRepairs()
                    && action.equals(" fix ")
                    && !(partWork instanceof Armor)) {
                Money cost = ((Part) partWork).getStickerPrice().multipliedBy(0.2);
                report += "<br>Repairs cost " +
                        cost.toAmountAndSymbolString() +
                        " worth of parts.";
                finances.debit(cost, Transaction.C_REPAIRS, "Repair of " + partWork.getPartName(), getLocalDate());
            }
            if ((roll == 12) && (target.getValue() != TargetRoll.AUTOMATIC_SUCCESS)) {
                xpGained += getCampaignOptions().getSuccessXP();
            }
            if (target.getValue() != TargetRoll.AUTOMATIC_SUCCESS) {
                tech.setNTasks(tech.getNTasks() + 1);
            }
            if (tech.getNTasks() >= getCampaignOptions().getNTasksXP()) {
                xpGained += getCampaignOptions().getTaskXP();
                tech.setNTasks(0);
            }
        } else {
            int modePenalty = partWork.getMode().expReduction;
            int effectiveSkillLvl = tech.getSkillForWorkingOn(partWork).getExperienceLevel() - modePenalty;
            if (getCampaignOptions().isDestroyByMargin()) {
                if (getCampaignOptions().getDestroyMargin() > (target.getValue() - roll)) {
                    // not destroyed - set the effective level as low as
                    // possible
                    effectiveSkillLvl = SkillType.EXP_ULTRA_GREEN;
                } else {
                    // destroyed - set the effective level to elite
                    effectiveSkillLvl = SkillType.EXP_ELITE;
                }
            }
            report = report + partWork.fail(effectiveSkillLvl);

            if ((roll == 2) && (target.getValue() != TargetRoll.AUTOMATIC_FAIL)) {
                xpGained += getCampaignOptions().getMistakeXP();
            }
        }
        if (xpGained > 0) {
            tech.awardXP(xpGained);
            report += " (" + xpGained + "XP gained) ";
        }
        report += wrongType;
        partWork.resetTimeSpent();
        partWork.resetOvertime();
        partWork.setTech(null);
        partWork.cancelReservation();
        MekHQ.triggerEvent(new PartWorkEvent(tech, partWork));
        addReport(report);
        return report;
    }

    /**
     * Parses news file and loads news items for the current year.
     */
    public void reloadNews() {
        news.loadNewsFor(getGameYear(), id.getLeastSignificantBits());
    }

    /**
     * Checks for a news item for the current date. If found, adds it to the daily report.
     */
    public void readNews() {
        //read the news
        for (NewsItem article : news.fetchNewsFor(getLocalDate())) {
            addReport(article.getHeadlineForReport());
        }
        for (NewsItem article : Systems.getInstance().getPlanetaryNews(getLocalDate())) {
            addReport(article.getHeadlineForReport());
        }
    }

    /**
     * TODO : I should be part of AtBContract, not Campaign
     * @param contract an active AtBContract
     * @return the current deployment deficit for the contract
     */
    public int getDeploymentDeficit(AtBContract contract) {
        if (!contract.isActiveOn(getLocalDate()) || contract.getStartDate().isEqual(getLocalDate())) {
            // Do not check for deficits if the contract has not started or
            // it is the first day of the contract, as players won't have
            // had time to assign forces to the contract yet
            return 0;
        }

        int total = -contract.getRequiredLances();
        int role = -Math.max(1, contract.getRequiredLances() / 2);

        final AtBLanceRole requiredLanceRole = contract.getContractType().getRequiredLanceRole();
        for (Lance l : lances.values()) {
            if (!l.getRole().isUnassigned() && (l.getMissionId() == contract.getId())) {
                total++;
                if (l.getRole() == requiredLanceRole) {
                    role++;
                }
            }
        }

        if (total >= 0 && role >= 0) {
            return 0;
        }
        return Math.abs(Math.min(total, role));
    }

    private void processNewDayATBScenarios() {
        // First, we get the list of all active AtBContracts
        List<AtBContract> contracts = getActiveAtBContracts(true);

        // Second, we process them and any already generated scenarios
        for (AtBContract contract : contracts) {
            /*
             * Situations like a delayed start or running out of funds during transit can
             * delay arrival until after the contract start. In that case, shift the
             * starting and ending dates before making any battle rolls. We check that the
             * unit is actually on route to the planet in case the user is using a custom
             * system for transport or splitting the unit, etc.
             */
            if (!getLocation().isOnPlanet() && !getLocation().getJumpPath().isEmpty()
                    && getLocation().getJumpPath().getLastSystem().getId().equals(contract.getSystemId())) {
                // transitTime is measured in days; so we round up to the next whole day
                contract.setStartAndEndDate(getLocalDate().plusDays((int) Math.ceil(getLocation().getTransitTime())));
                addReport("The start and end dates of " + contract.getName() + " have been shifted to reflect the current ETA.");
                continue;
            }
            if (getLocalDate().getDayOfWeek() == DayOfWeek.MONDAY) {
                int deficit = getDeploymentDeficit(contract);
                if (deficit > 0) {
                    contract.addPlayerMinorBreaches(deficit);
                    addReport("Failure to meet " + contract.getName() + " requirements resulted in " + deficit
                            + ((deficit == 1) ? " minor contract breach" : " minor contract breaches"));
                }
            }

            for (final Scenario scenario : contract.getCurrentAtBScenarios()) {
                if ((scenario.getDate() != null) && scenario.getDate().isBefore(getLocalDate())) {
                    if (getCampaignOptions().getUseStratCon() && (scenario instanceof AtBDynamicScenario)) {
                        final boolean stub = StratconRulesManager.processIgnoredScenario(
                                (AtBDynamicScenario) scenario, contract.getStratconCampaignState());

                        if (stub) {
                            scenario.convertToStub(this, ScenarioStatus.DEFEAT);
                            addReport("Failure to deploy for " + scenario.getName() + " resulted in defeat.");
                        } else {
                            scenario.clearAllForcesAndPersonnel(this);
                        }
                    } else {
                        scenario.convertToStub(this, ScenarioStatus.DEFEAT);
                        contract.addPlayerMinorBreach();

                        addReport("Failure to deploy for " + scenario.getName()
                            + " resulted in defeat and a minor contract breach.");
                    }
                }
            }
        }

        // Third, on Mondays we generate new scenarios for the week
        if (getLocalDate().getDayOfWeek() == DayOfWeek.MONDAY) {
            AtBScenarioFactory.createScenariosForNewWeek(this);
        }

        // Fourth, we look at deployments for pre-existing and new scenarios
        for (AtBContract contract : contracts) {
            contract.checkEvents(this);

            // If there is a standard battle set for today, deploy the lance.
            for (Scenario s : contract.getCurrentAtBScenarios()) {
                if ((s.getDate() != null) && s.getDate().equals(getLocalDate())) {
                    int forceId = ((AtBScenario) s).getLanceForceId();
                    if ((lances.get(forceId) != null) && !forceIds.get(forceId).isDeployed()) {
                        // If any unit in the force is under repair, don't deploy the force
                        // Merely removing the unit from deployment would break with user expectation
                        boolean forceUnderRepair = false;
                        for (UUID uid : forceIds.get(forceId).getAllUnits(true)) {
                            Unit u = getHangar().getUnit(uid);
                            if ((u != null) && u.isUnderRepair()) {
                                forceUnderRepair = true;
                                break;
                            }
                        }

                        if (!forceUnderRepair) {
                            forceIds.get(forceId).setScenarioId(s.getId());
                            s.addForces(forceId);
                            for (UUID uid : forceIds.get(forceId).getAllUnits(true)) {
                                Unit u = getHangar().getUnit(uid);
                                if (u != null) {
                                    u.setScenarioId(s.getId());
                                }
                            }

                            addReport(MessageFormat.format(
                                    resources.getString("atbMissionTodayWithForce.format"),
                                    s.getName(), forceIds.get(forceId).getName()));
                            MekHQ.triggerEvent(new DeploymentChangedEvent(forceIds.get(forceId), s));
                        } else {
                            addReport(MessageFormat.format(
                                    resources.getString("atbMissionToday.format"), s.getName()));
                        }
                    } else {
                        addReport(MessageFormat.format(
                                resources.getString("atbMissionToday.format"), s.getName()));
                    }
                }
            }
        }
    }

    private void processNewDayATBFatigue() {
        boolean inContract = false;
        for (final AtBContract contract : getActiveAtBContracts()) {
            fatigueLevel += contract.getContractType().getFatigue();
            inContract = true;
        }

        if (!inContract && location.isOnPlanet()) {
            fatigueLevel -= 2;
        }
        fatigueLevel = Math.max(fatigueLevel, 0);
    }

    private void processNewDayATB() {
        contractMarket.generateContractOffers(this);
        unitMarket.generateUnitOffers(this);

        if ((getShipSearchExpiration() != null) && !getShipSearchExpiration().isAfter(getLocalDate())) {
            setShipSearchExpiration(null);
            if (getShipSearchResult() != null) {
                addReport("Opportunity for purchase of " + getShipSearchResult() + " has expired.");
                setShipSearchResult(null);
            }
        }

        if (getLocalDate().getDayOfWeek() == DayOfWeek.MONDAY) {
            processShipSearch();
        }

        // Add or remove dependents - only if one of the two options makes this possible is enabled
        if ((getLocalDate().getDayOfYear() == 1)
                && (!getCampaignOptions().getDependentsNeverLeave() || getCampaignOptions().canAtBAddDependents())) {
            int numPersonnel = 0;
            List<Person> dependents = new ArrayList<>();
            for (Person p : getActivePersonnel()) {
                numPersonnel++;
                if (p.getPrimaryRole().isDependent() && p.getGenealogy().isEmpty()) {
                    dependents.add(p);
                }
            }
            int roll = Compute.d6(2) + getUnitRatingMod() - 2;
            if (roll < 2) {
                roll = 2;
            } else if (roll > 12) {
                roll = 12;
            }
            int change = numPersonnel * (roll - 5) / 100;
            if (change < 0) {
                if (!getCampaignOptions().getDependentsNeverLeave()) {
                    while ((change < 0) && (dependents.size() > 0)) {
                        removePerson(Utilities.getRandomItem(dependents).getId());
                        change++;
                    }
                }
            } else {
                if (getCampaignOptions().canAtBAddDependents()) {
                    for (int i = 0; i < change; i++) {
                        Person p = newDependent(false);
                        recruitPerson(p);
                    }
                }
            }
        }

        if (getLocalDate().getDayOfMonth() == 1) {
            /*
             * First of the month; roll morale, track unit fatigue.
             */
            IUnitRating rating = getUnitRating();
            rating.reInitialize();

            for (AtBContract contract : getActiveAtBContracts()) {
                contract.checkMorale(getLocalDate(), getUnitRatingMod());
                addReport("Enemy morale is now " + contract.getMoraleLevel()
                        + " on contract " + contract.getName());
            }

            // Account for fatigue
            if (getCampaignOptions().getTrackUnitFatigue()) {
                processNewDayATBFatigue();
            }
        }

        processNewDayATBScenarios();
    }

    public void processNewDayPersonnel() {
        // This MUST use getActivePersonnel as we only want to process active personnel, and
        // furthermore this allows us to add and remove personnel without issue
        for (Person p : getActivePersonnel()) {
            // Random Death

            // Random Marriages
            if (getCampaignOptions().useRandomMarriages()) {
                p.randomMarriage(this);
            }

            p.resetMinutesLeft();
            // Reset acquisitions made to 0
            p.setAcquisition(0);
            if (p.needsFixing() && !getCampaignOptions().useAdvancedMedical()) {
                p.decrementDaysToWaitForHealing();
                Person doctor = getPerson(p.getDoctorId());
                if ((doctor != null) && doctor.isDoctor()) {
                    if (p.getDaysToWaitForHealing() <= 0) {
                        addReport(healPerson(p, doctor));
                    }
                } else if (p.checkNaturalHealing(15)) {
                    addReport(p.getHyperlinkedFullTitle() + " heals naturally!");
                    Unit u = p.getUnit();
                    if (u != null) {
                        u.resetPilotAndEntity();
                    }
                }
            }
            // TODO Advanced Medical needs to go away from here later on
            if (getCampaignOptions().useAdvancedMedical()) {
                InjuryUtil.resolveDailyHealing(this, p);
                Unit u = p.getUnit();
                if (u != null) {
                    u.resetPilotAndEntity();
                }
            }

            // TODO : Reset this based on hasSupportRole(false) instead of checking for each type
            // TODO : p.isEngineer will need to stay, however
            // Reset edge points to the purchased value each week. This should only
            // apply for support personnel - combat troops reset with each new mm game
            if ((p.isAdministrator() || p.isDoctor() || p.isEngineer() || p.isTech())
                    && (getLocalDate().getDayOfWeek() == DayOfWeek.MONDAY)) {
                p.resetCurrentEdge();
            }

            if ((getCampaignOptions().getIdleXP() > 0) && (getLocalDate().getDayOfMonth() == 1)
                    && !p.getPrisonerStatus().isPrisoner()) { // Prisoners can't gain XP, while Bondsmen can gain xp
                p.setIdleMonths(p.getIdleMonths() + 1);
                if (p.getIdleMonths() >= getCampaignOptions().getMonthsIdleXP()) {
                    if (Compute.d6(2) >= getCampaignOptions().getTargetIdleXP()) {
                        p.awardXP(getCampaignOptions().getIdleXP());
                        addReport(p.getHyperlinkedFullTitle() + " has gained "
                                + getCampaignOptions().getIdleXP() + " XP");
                    }
                    p.setIdleMonths(0);
                }
            }

            // Procreation
            if (p.getGender().isFemale()) {
                if (p.isPregnant()) {
                    if (getCampaignOptions().useProcreation()) {
                        if (getLocalDate().compareTo((p.getDueDate())) == 0) {
                            p.birth(this);
                        }
                    } else {
                        p.removePregnancy();
                    }
                } else if (getCampaignOptions().useProcreation()) {
                    p.procreate(this);
                }
            }
        }
    }

    public void processNewDayUnits() {
        // need to loop through units twice, the first time to do all maintenance and
        // the second time to do whatever else. Otherwise, maintenance minutes might
        // get sucked up by other stuff. This is also a good place to ensure that a
        // unit's engineer gets reset and updated.
        for (Unit u : getUnits()) {
            // do maintenance checks
            try {
                u.resetEngineer();
                if (null != u.getEngineer()) {
                    u.getEngineer().resetMinutesLeft();
                }

                doMaintenance(u);
            } catch (Exception e) {
                MekHQ.getLogger().error(String.format(
                        "Unable to perform maintenance on %s (%s) due to an error",
                        u.getName(), u.getId().toString()), e);
                addReport(String.format("ERROR: An error occurred performing maintenance on %s, check the log",
                        u.getName()));
            }
        }

        // need to check for assigned tasks in two steps to avoid
        // concurrent modification problems
        List<Part> assignedParts = new ArrayList<>();
        List<Part> arrivedParts = new ArrayList<>();
        getWarehouse().forEachPart(part -> {
            if (part instanceof Refit) {
                return;
            }

            if (part.getTech() != null) {
                assignedParts.add(part);
            }

            // If the part is currently in-transit...
            if (!part.isPresent()) {
                // ... decrement the number of days until it arrives...
                part.setDaysToArrival(part.getDaysToArrival() - 1);

                if (part.isPresent()) {
                    // ... and mark the part as arrived if it is now here.
                    arrivedParts.add(part);
                }
            }
        });

        // arrive parts before attempting refit or parts will not get reserved that day
        for (Part part : arrivedParts) {
            getQuartermaster().arrivePart(part);
        }

        // finish up any overnight assigned tasks
        for (Part part : assignedParts) {
            Person tech;
            if ((part.getUnit() != null) && (part.getUnit().getEngineer() != null)) {
                tech = part.getUnit().getEngineer();
            } else {
                tech = part.getTech();
            }

            if (null != tech) {
                if (null != tech.getSkillForWorkingOn(part)) {
                    try {
                        fixPart(part, tech);
                    } catch (Exception e) {
                        MekHQ.getLogger().error(String.format(
                                "Could not perform overnight maintenance on %s (%d) due to an error",
                                part.getName(), part.getId()), e);
                        addReport(String.format("ERROR: an error occurred performing overnight maintenance on %s, check the log",
                                part.getName()));
                    }
                } else {
                    addReport(String.format(
                            "%s looks at %s, recalls his total lack of skill for working with such technology, then slowly puts the tools down before anybody gets hurt.",
                            tech.getHyperlinkedFullTitle(), part.getName()));
                    part.setTech(null);
                }
            } else {
                JOptionPane.showMessageDialog(null,
                        "Could not find tech for part: " + part.getName() + " on unit: "
                                + part.getUnit().getHyperlinkedName(),
                        "Invalid Auto-continue", JOptionPane.ERROR_MESSAGE);
            }

            // check to see if this part can now be combined with other spare parts
            if (part.isSpare() && (part.getQuantity() > 0)) {
                getQuartermaster().addPart(part, 0);
            }
        }

        // ok now we can check for other stuff we might need to do to units
        List<UUID> unitsToRemove = new ArrayList<>();
        for (Unit u : getUnits()) {
            if (u.isRefitting()) {
                refit(u.getRefit());
            }
            if (u.isMothballing()) {
                workOnMothballingOrActivation(u);
            }
            if (!u.isPresent()) {
                u.checkArrival();
            }
            if (!u.isRepairable() && !u.hasSalvageableParts()) {
                unitsToRemove.add(u.getId());
            }
        }
        // Remove any unrepairable, unsalvageable units
        unitsToRemove.forEach(this::removeUnit);

        // Finally, run Mass Repair Mass Salvage if desired
        if (MekHQ.getMekHQOptions().getNewDayMRMS()) {
            try {
                MassRepairService.massRepairSalvageAllUnits(this);
            } catch (Exception e) {
                MekHQ.getLogger().error("Could not perform mass repair/salvage on units due to an error", e);
                addReport("ERROR: an error occurred performing mass repair/salvage on units, check the log");
            }
        }
    }

    /**
     * @return <code>true</code> if the new day arrived
     */
    public boolean newDay() {
        // Refill Automated Pools, if the options are selected
        if (MekHQ.getMekHQOptions().getNewDayAstechPoolFill() && requiresAdditionalAstechs()) {
            fillAstechPool();
        }

        if (MekHQ.getMekHQOptions().getNewDayMedicPoolFill() && requiresAdditionalMedics()) {
            fillMedicPool();
        }

        // Ensure we don't have anything that would prevent the new day
        if (MekHQ.triggerEvent(new DayEndingEvent(this))) {
            return false;
        }

        // Autosave based on the previous day's information
        this.autosaveService.requestDayAdvanceAutosave(this);

        // Advance the day by one
        currentDay = currentDay.plus(1, ChronoUnit.DAYS);

        // Determine if we have an active contract or not, as this can get used elsewhere before
        // we actually hit the AtB new day (e.g. personnel market)
        if (getCampaignOptions().getUseAtB()) {
            setHasActiveContract();
        }

        // Clear Reports
        getCurrentReport().clear();
        setCurrentReportHTML("");
        newReports.clear();
        beginReport("<b>" + MekHQ.getMekHQOptions().getLongDisplayFormattedDate(getLocalDate()) + "</b>");

        // New Year Changes
        if (getLocalDate().getDayOfYear() == 1) {
            // News is reloaded
            reloadNews();

            // Change Year Game Option
            getGameOptions().getOption("year").setValue(getGameYear());
        }

        readNews();

        getLocation().newDay(this);

        // Manage the personnel market
        getPersonnelMarket().generatePersonnelForDay(this);

        // Process New Day for AtB
        if (getCampaignOptions().getUseAtB()) {
            processNewDayATB();
        }

        processNewDayPersonnel();

        resetAstechMinutes();

        processNewDayUnits();

        setShoppingList(goShopping(getShoppingList()));

        // check for anything in finances
        getFinances().newDay(this);

        MekHQ.triggerEvent(new NewDayEvent(this));
        return true;
    }

    public Person getFlaggedCommander() {
        for (Person p : getPersonnel()) {
            if (p.isCommander()) {
                return p;
            }
        }
        return null;
    }

    public void removeUnit(UUID id) {
        Unit unit = getHangar().getUnit(id);

        // remove all parts for this unit as well
        for (Part p : unit.getParts()) {
            getWarehouse().removePart(p);
        }

        // remove any personnel from this unit
        for (Person p : unit.getCrew()) {
            unit.remove(p, true);
        }

        Person tech = unit.getTech();
        if (null != tech) {
            unit.remove(tech, true);
        }

        // remove unit from any forces
        removeUnitFromForce(unit);

        // If this is a ship, remove it from the list of potential transports
        removeTransportShip(unit);

        // If this unit was assigned to a transport ship, remove it from the transport
        if (unit.hasTransportShipAssignment()) {
            unit.getTransportShipAssignment()
                    .getTransportShip()
                    .unloadFromTransportShip(unit);
        }

        // finally remove the unit
        getHangar().removeUnit(unit.getId());

        checkDuplicateNamesDuringDelete(unit.getEntity());
        addReport(unit.getName() + " has been removed from the unit roster.");
        MekHQ.triggerEvent(new UnitRemovedEvent(unit));
    }

    public void removePerson(UUID id) {
        removePerson(id, true);
    }

    public void removePerson(UUID id, boolean log) {
        Person person = getPerson(id);

        if (person == null) {
            return;
        }

        person.getGenealogy().clearGenealogy();

        Unit u = person.getUnit();
        if (null != u) {
            u.remove(person, true);
        }
        removeAllPatientsFor(person);
        person.removeAllTechJobs(this);
        removeKillsFor(person.getId());
        getRetirementDefectionTracker().removePerson(person);

        if (log) {
            addReport(person.getFullTitle() + " has been removed from the personnel roster.");
        }

        personnel.remove(id);

        // Deal with Astech Pool Minutes
        if (person.getPrimaryRole().isAstech()) {
            astechPoolMinutes = Math.max(0, astechPoolMinutes - Person.PRIMARY_ROLE_SUPPORT_TIME);
            astechPoolOvertime = Math.max(0, astechPoolOvertime - Person.PRIMARY_ROLE_OVERTIME_SUPPORT_TIME);
        } else if (person.getSecondaryRole().isAstech()) {
            astechPoolMinutes = Math.max(0, astechPoolMinutes - Person.SECONDARY_ROLE_SUPPORT_TIME);
            astechPoolOvertime = Math.max(0, astechPoolOvertime - Person.SECONDARY_ROLE_OVERTIME_SUPPORT_TIME);
        }
        MekHQ.triggerEvent(new PersonRemovedEvent(person));
    }

    public void awardTrainingXP(Lance l) {
        awardTrainingXPByMaximumRole(l);
    }

    /**
     * Awards XP to the lance based on the maximum experience level of its
     * commanding officer and the minimum experience level of the unit's
     * members.
     * @param l The {@link Lance} to calculate XP to award for training.
     */
    private void awardTrainingXPByMaximumRole(Lance l) {
        for (UUID trainerId : forceIds.get(l.getForceId()).getAllUnits(true)) {
            Unit trainerUnit = getHangar().getUnit(trainerId);

            // not sure how this occurs, but it probably shouldn't halt processing of a new day.
            if (trainerUnit == null) {
                continue;
            }

            Person commander = trainerUnit.getCommander();
            // AtB 2.31: Training lance – needs a officer with Veteran skill levels
            //           and adds 1xp point to every Green skilled unit.
            if (commander != null && commander.getRank().isOfficer()) {
                // Take the maximum of the commander's Primary and Secondary Role
                // experience to calculate their experience level...
                int commanderExperience = Math.max(commander.getExperienceLevel(false),
                        commander.getExperienceLevel(true));
                if (commanderExperience > SkillType.EXP_REGULAR) {
                    // ...and if the commander is better than a veteran, find all of
                    // the personnel under their command...
                    for (UUID traineeId : forceIds.get(l.getForceId()).getAllUnits(true)) {
                        Unit traineeUnit = getHangar().getUnit(traineeId);

                        if (traineeUnit == null) {
                            continue;
                        }

                        for (Person p : traineeUnit.getCrew()) {
                            if (p.equals(commander)) {
                                continue;
                            }
                            // ...and if their weakest role is Green or Ultra-Green
                            int experienceLevel = Math.min(p.getExperienceLevel(false),
                                    !p.getSecondaryRole().isNone()
                                            ? p.getExperienceLevel(true)
                                            : SkillType.EXP_ELITE);
                            if (experienceLevel >= 0 && experienceLevel < SkillType.EXP_REGULAR) {
                                // ...add one XP.
                                p.awardXP(1);
                                addReport(p.getHyperlinkedName() + " has gained 1 XP from training.");
                            }
                        }
                    }
                    break;
                }
            }
        }
    }

    public void removeAllPatientsFor(Person doctor) {
        for (Person p : getPersonnel()) {
            if (null != p.getDoctorId()
                    && p.getDoctorId().equals(doctor.getId())) {
                p.setDoctorId(null, getCampaignOptions()
                        .getNaturalHealingWaitingPeriod());
            }
        }
    }

    public void removeScenario(final Scenario scenario) {
        scenario.clearAllForcesAndPersonnel(this);
        final Mission mission = getMission(scenario.getMissionId());
        if (mission != null) {
            mission.getScenarios().remove(scenario);

            // if we GM-remove the scenario and it's attached to a StratCon scenario
            // then pretend like we let the StratCon scenario expire
            if ((mission instanceof AtBContract) &&
                    (((AtBContract) mission).getStratconCampaignState() != null) &&
                    (scenario instanceof AtBDynamicScenario)) {
                StratconRulesManager.processIgnoredScenario(
                        (AtBDynamicScenario) scenario, ((AtBContract) mission).getStratconCampaignState());
            }
        }
        scenarios.remove(scenario.getId());
        MekHQ.triggerEvent(new ScenarioRemovedEvent(scenario));
    }

    public void removeMission(final Mission mission) {
        // Loop through scenarios here! We need to remove them as well.
        for (Scenario scenario : mission.getScenarios()) {
            scenario.clearAllForcesAndPersonnel(this);
            scenarios.remove(scenario.getId());
        }
        mission.clearScenarios();

        missions.remove(mission.getId());
        MekHQ.triggerEvent(new MissionRemovedEvent(mission));
    }

    public void removeKill(Kill k) {
        if (kills.containsKey(k.getPilotId())) {
            kills.get(k.getPilotId()).remove(k);
        }
    }

    public void removeKillsFor(UUID personID) {
        kills.remove(personID);
    }

    public void removeForce(Force force) {
        int fid = force.getId();
        forceIds.remove(fid);
        // clear forceIds of all personnel with this force
        for (UUID uid : force.getUnits()) {
            Unit u = getHangar().getUnit(uid);
            if (null == u) {
                continue;
            }
            if (u.getForceId() == fid) {
                u.setForceId(-1);
                if (force.isDeployed()) {
                    u.setScenarioId(-1);
                }
            }
        }
        MekHQ.triggerEvent(new OrganizationChangedEvent(force));
        // also remove this force's id from any scenarios
        if (force.isDeployed()) {
            Scenario s = getScenario(force.getScenarioId());
            s.removeForce(fid);
        }

        if (campaignOptions.getUseAtB()) {
            lances.remove(fid);
        }

        if (null != force.getParentForce()) {
            force.getParentForce().removeSubForce(fid);
        }
        ArrayList<Force> subs = new ArrayList<>(force.getSubForces());
        for (Force sub : subs) {
            removeForce(sub);
            MekHQ.triggerEvent(new OrganizationChangedEvent(sub));
        }
    }

    public void removeUnitFromForce(Unit u) {
        Force force = getForce(u.getForceId());
        if (null != force) {
            force.removeUnit(u.getId());
            u.setForceId(Force.FORCE_NONE);
            u.setScenarioId(-1);
            if (u.getEntity().hasNavalC3()
                    && u.getEntity().calculateFreeC3Nodes() < 5) {
                Vector<Unit> removedUnits = new Vector<>();
                removedUnits.add(u);
                removeUnitsFromNetwork(removedUnits);
                u.getEntity().setC3MasterIsUUIDAsString(null);
                u.getEntity().setC3Master(null, true);
                refreshNetworks();
            } else if (u.getEntity().hasC3i()
                    && u.getEntity().calculateFreeC3Nodes() < 5) {
                Vector<Unit> removedUnits = new Vector<>();
                removedUnits.add(u);
                removeUnitsFromNetwork(removedUnits);
                u.getEntity().setC3MasterIsUUIDAsString(null);
                u.getEntity().setC3Master(null, true);
                refreshNetworks();
            }
            if (u.getEntity().hasC3M()) {
                removeUnitsFromC3Master(u);
                u.getEntity().setC3MasterIsUUIDAsString(null);
                u.getEntity().setC3Master(null, true);
            }


            if (campaignOptions.getUseAtB() && force.getUnits().size() == 0) {
                lances.remove(force.getId());
            }
        }
    }

    public Force getForceFor(Unit u) {
        return getForce(u.getForceId());
    }

    public Force getForceFor(Person p) {
        Unit u = p.getUnit();
        if (u != null) {
            return getForceFor(u);
        } else if (p.isTech()) {
            for (Force force : forceIds.values()) {
                if (p.getId().equals(force.getTechID())) {
                    return force;
                }
            }
        }

        return null;
    }

    public void restore() {
        // if we fail to restore equipment parts then remove them
        // and possibly re-initialize and diagnose unit
        List<Part> partsToRemove = new ArrayList<>();
        Set<Unit> unitsToCheck = new HashSet<>();

        for (Part part : getParts()) {
            if (part instanceof EquipmentPart) {
                ((EquipmentPart) part).restore();
                if (null == ((EquipmentPart) part).getType()) {
                    partsToRemove.add(part);
                }
            }
            if (part instanceof MissingEquipmentPart) {
                ((MissingEquipmentPart) part).restore();
                if (null == ((MissingEquipmentPart) part).getType()) {
                    partsToRemove.add(part);
                }
            }
        }

        for (Part remove : partsToRemove) {
            if (remove.getUnit() != null) {
                unitsToCheck.add(remove.getUnit());
            }
            getWarehouse().removePart(remove);
        }

        for (Unit unit : getUnits()) {
            if (null != unit.getEntity()) {
                unit.getEntity().setOwner(player);
                unit.getEntity().setGame(game);
                unit.getEntity().restore();

                // Aerospace parts have changed after 0.45.4. Reinitialize parts for Small Craft and up
                if (unit.getEntity().hasETypeFlag(Entity.ETYPE_JUMPSHIP)
                        || unit.getEntity().hasETypeFlag(Entity.ETYPE_SMALL_CRAFT)) {
                    unitsToCheck.add(unit);
                }
            }

            unit.resetEngineer();
        }

        for (Unit u : unitsToCheck) {
            u.initializeParts(true);
            u.runDiagnostic(false);
        }

        shoppingList.restore();

        if (getCampaignOptions().getUseAtB()) {
            RandomFactionGenerator.getInstance().startup(this);

            int loops = 0;
            while (!RandomUnitGenerator.getInstance().isInitialized()) {
                try {
                    Thread.sleep(50);
                    if (++loops > 20) {
                        // Wait for up to a second
                        break;
                    }
                } catch (InterruptedException ignore) {
                }
            }
        }
    }

    /**
     * Cleans incongruent data present in the campaign
     */
    public void cleanUp() {
        // Cleans non-existing spouses
        for (Person p : personnel.values()) {
            if (p.getGenealogy().hasSpouse()) {
                if (!personnel.containsKey(p.getGenealogy().getSpouse().getId())) {
                    p.getGenealogy().setSpouse(null);
                    if (!getCampaignOptions().getKeepMarriedNameUponSpouseDeath()
                            && (p.getMaidenName() != null)) {
                        p.setSurname(p.getMaidenName());
                    }
                    p.setMaidenName(null);
                }
            }
        }

        // clean up non-existent unit references in force unit lists
        for (Force force : forceIds.values()) {
            List<UUID> orphanForceUnitIDs = new ArrayList<>();

            for (UUID unitID : force.getUnits()) {
                if (getHangar().getUnit(unitID) == null) {
                    orphanForceUnitIDs.add(unitID);
                }
            }

            for (UUID unitID : orphanForceUnitIDs) {
                force.removeUnit(unitID);
            }
        }

        // clean up units that are assigned to non-existing scenarios
        for (Unit unit : this.getUnits()) {
            if (this.getScenario(unit.getScenarioId()) == null) {
                unit.setScenarioId(Scenario.S_DEFAULT_ID);
            }
        }
    }

    public boolean isOvertimeAllowed() {
        return overtime;
    }

    public void setOvertime(boolean b) {
        this.overtime = b;
        MekHQ.triggerEvent(new OvertimeModeEvent(b));
    }

    public boolean isGM() {
        return gmMode;
    }

    public void setGMMode(boolean b) {
        this.gmMode = b;
        MekHQ.triggerEvent(new GMModeEvent(b));
    }

    public Faction getFaction() {
        return Factions.getInstance().getFaction(factionCode);
    }

    public String getFactionName() {
        return getFaction().getFullName(getGameYear());
    }

    public void setFactionCode(String i) {
        this.factionCode = i;
        updateTechFactionCode();
    }

    public String getFactionCode() {
        return factionCode;
    }

    public String getRetainerEmployerCode() {
        return retainerEmployerCode;
    }

    public void setRetainerEmployerCode(String code) {
        retainerEmployerCode = code;
    }

    private void addInMemoryLogHistory(LogEntry le) {
        if (inMemoryLogHistory.size() != 0) {
            while (ChronoUnit.DAYS.between(inMemoryLogHistory.get(0).getDate(), le.getDate()) > MekHqConstants.MAX_HISTORICAL_LOG_DAYS) {
                //we've hit the max size for the in-memory based on the UI display limit prune the oldest entry
                inMemoryLogHistory.remove(0);
            }
        }
        inMemoryLogHistory.add(le);
    }

    /**
     * Starts a new day for the daily log
     * @param r - the report String
     */
    public void beginReport(String r) {
        if (MekHQ.getMekHQOptions().getHistoricalDailyLog()) {
            //add the new items to our in-memory cache
            addInMemoryLogHistory(new HistoricalLogEntry(getLocalDate(), ""));
        }
        addReportInternal(r);
    }

    /**
     * Adds a report to the daily log
     * @param r - the report String
     */
    public void addReport(String r) {
        if (MekHQ.getMekHQOptions().getHistoricalDailyLog()) {
            addInMemoryLogHistory(new HistoricalLogEntry(getLocalDate(), r));
        }
        addReportInternal(r);
    }

    private void addReportInternal(String r) {
        currentReport.add(r);
        if ( currentReportHTML.length() > 0 ) {
            currentReportHTML = currentReportHTML + REPORT_LINEBREAK + r;
            newReports.add(REPORT_LINEBREAK);
        } else {
            currentReportHTML = r;
        }
        newReports.add(r);
        MekHQ.triggerEvent(new ReportEvent(this, r));
    }

    public void addReports(ArrayList<String> reports) {
        for (String r : reports) {
            addReport(r);
        }
    }

    public Camouflage getCamouflage() {
        return camouflage;
    }

    public void setCamouflage(Camouflage camouflage) {
        this.camouflage = camouflage;
    }

    public PlayerColour getColour() {
        return colour;
    }

    public void setColour(PlayerColour colour) {
        this.colour = Objects.requireNonNull(colour, "Colour cannot be set to null");
    }

    public String getIconCategory() {
        return iconCategory;
    }

    public void setIconCategory(String s) {
        this.iconCategory = s;
    }

    public String getIconFileName() {
        return iconFileName;
    }

    public void setIconFileName(String s) {
        this.iconFileName = s;
    }

    public void addFunds(Money quantity) {
        addFunds(quantity, "Rich Uncle", Transaction.C_MISC);
    }

    public void addFunds(Money quantity, String description, int category) {
        if (description == null || description.isEmpty()) {
            description = "Rich Uncle";
        }
        if (category == -1) {
            category = Transaction.C_MISC;
        }
        finances.credit(quantity, category, description, getLocalDate());
        String quantityString = quantity.toAmountAndSymbolString();
        addReport("Funds added : " + quantityString + " (" + description + ")");
    }

    public CampaignOptions getCampaignOptions() {
        return campaignOptions;
    }

    public void setCampaignOptions(CampaignOptions options) {
        campaignOptions = options;
    }

    public void writeToXml(PrintWriter pw1) {
        int indent = 1;

        // File header
        pw1.println("<?xml version=\"1.0\" encoding=\"UTF-8\"?>");

        ResourceBundle resourceMap = ResourceBundle.getBundle("mekhq.resources.MekHQ");
        // Start the XML root.
        pw1.println("<campaign version=\"" + resourceMap.getString("Application.version") + "\">");

        //region Basic Campaign Info
        MekHqXmlUtil.writeSimpleXMLOpenIndentedLine(pw1, indent, "info");

        MekHqXmlUtil.writeSimpleXmlTag(pw1, indent + 1, "id", id.toString());
        MekHqXmlUtil.writeSimpleXmlTag(pw1, indent + 1, "name", name);
        MekHqXmlUtil.writeSimpleXmlTag(pw1, indent + 1, "faction", factionCode);
        if (retainerEmployerCode != null) {
            MekHqXmlUtil.writeSimpleXmlTag(pw1, indent + 1, "retainerEmployerCode", retainerEmployerCode);
        }

        getRankSystem().writeToXML(pw1, indent + 1, false);

        MekHqXmlUtil.writeSimpleXmlTag(pw1, indent + 1, "nameGen",
                RandomNameGenerator.getInstance().getChosenFaction());
        MekHqXmlUtil.writeSimpleXmlTag(pw1, indent + 1, "percentFemale",
                RandomGenderGenerator.getPercentFemale());
        MekHqXmlUtil.writeSimpleXmlTag(pw1, indent + 1, "overtime", overtime);
        MekHqXmlUtil.writeSimpleXmlTag(pw1, indent + 1, "gmMode", gmMode);
        MekHqXmlUtil.writeSimpleXmlTag(pw1, indent + 1, "astechPool", astechPool);
        MekHqXmlUtil.writeSimpleXmlTag(pw1, indent + 1, "astechPoolMinutes",
                astechPoolMinutes);
        MekHqXmlUtil.writeSimpleXmlTag(pw1, indent + 1, "astechPoolOvertime",
                astechPoolOvertime);
        MekHqXmlUtil.writeSimpleXmlTag(pw1, indent + 1, "medicPool", medicPool);
        getCamouflage().writeToXML(pw1, indent + 1);
        MekHqXmlUtil.writeSimpleXmlTag(pw1, indent + 1, "iconCategory", iconCategory);
        MekHqXmlUtil.writeSimpleXmlTag(pw1, indent + 1, "iconFileName", iconFileName);
        MekHqXmlUtil.writeSimpleXmlTag(pw1, indent + 1, "colour", getColour().name());
        MekHqXmlUtil.writeSimpleXmlTag(pw1, indent + 1, "lastForceId", lastForceId);
        MekHqXmlUtil.writeSimpleXmlTag(pw1, indent + 1, "lastMissionId", lastMissionId);
        MekHqXmlUtil.writeSimpleXmlTag(pw1, indent + 1, "lastScenarioId", lastScenarioId);
        MekHqXmlUtil.writeSimpleXmlTag(pw1, indent + 1, "calendar",
                MegaMekXmlUtil.saveFormattedDate(getLocalDate()));
        MekHqXmlUtil.writeSimpleXmlTag(pw1, indent + 1, "fatigueLevel", fatigueLevel);

        MekHqXmlUtil.writeSimpleXMLOpenIndentedLine(pw1, indent + 1, "nameGen");
        MekHqXmlUtil.writeSimpleXmlTag(pw1, indent + 2, "faction", RandomNameGenerator.getInstance().getChosenFaction());
        MekHqXmlUtil.writeSimpleXmlTag(pw1, indent + 2, "percentFemale", RandomGenderGenerator.getPercentFemale());
        MekHqXmlUtil.writeSimpleXMLCloseIndentedLine(pw1, indent + 1, "nameGen");

        MekHqXmlUtil.writeSimpleXMLOpenIndentedLine(pw1, indent + 1, "currentReport");
        for (String s : currentReport) {
            // This cannot use the MekHQXMLUtil as it cannot be escaped
            pw1.println(MekHqXmlUtil.indentStr(indent + 2) + "<reportLine><![CDATA[" + s + "]]></reportLine>");
        }
        MekHqXmlUtil.writeSimpleXMLCloseIndentedLine(pw1, indent + 1, "currentReport");

        MekHqXmlUtil.writeSimpleXMLCloseIndentedLine(pw1, indent, "info");
        //endregion Basic Campaign Info

        //region Campaign Options
        if (getCampaignOptions() != null) {
            getCampaignOptions().writeToXml(pw1, indent);
        }
        //endregion Campaign Options

        // Lists of objects:
        units.writeToXml(pw1, indent, "units"); // Units

        MekHqXmlUtil.writeSimpleXMLOpenIndentedLine(pw1, indent++, "personnel");
        for (final Person person : getPersonnel()) {
            person.writeToXML(this, pw1, indent);
        }
        MekHqXmlUtil.writeSimpleXMLCloseIndentedLine(pw1, --indent, "personnel");

        writeMapToXml(pw1, indent, "missions", missions); // Missions
        // the forces structure is hierarchical, but that should be handled
        // internally from with writeToXML function for Force
        MekHqXmlUtil.writeSimpleXMLOpenIndentedLine(pw1, indent, "forces");
        forces.writeToXml(pw1, indent + 1);
        MekHqXmlUtil.writeSimpleXMLCloseIndentedLine(pw1, indent, "forces");
        finances.writeToXml(pw1, indent);
        location.writeToXml(pw1, indent);
        shoppingList.writeToXml(pw1, indent);

        MekHqXmlUtil.writeSimpleXMLOpenIndentedLine(pw1, indent, "kills");
        for (List<Kill> kills : kills.values()) {
            for (Kill k : kills) {
                k.writeToXml(pw1, indent + 1);
            }
        }
        MekHqXmlUtil.writeSimpleXMLCloseIndentedLine(pw1, indent, "kills");
        MekHqXmlUtil.writeSimpleXMLOpenIndentedLine(pw1, indent, "skillTypes");
        for (final String skillName : SkillType.skillList) {
            final SkillType type = SkillType.getType(skillName);
            if (type != null) {
                type.writeToXml(pw1, indent + 1);
            }
        }
        MekHqXmlUtil.writeSimpleXMLCloseIndentedLine(pw1, indent, "skillTypes");
        MekHqXmlUtil.writeSimpleXMLOpenIndentedLine(pw1, indent, "specialAbilities");
        for (String key : SpecialAbility.getAllSpecialAbilities().keySet()) {
            SpecialAbility.getAbility(key).writeToXml(pw1, indent + 1);
        }
        MekHqXmlUtil.writeSimpleXMLCloseIndentedLine(pw1, indent, "specialAbilities");
        rskillPrefs.writeToXml(pw1, indent);
        // parts is the biggest so it goes last
        parts.writeToXml(pw1, indent, "parts"); // Parts

        writeGameOptions(pw1);

        getPersonnelMarket().writeToXML(this, pw1, indent);

        // Against the Bot
        if (getCampaignOptions().getUseAtB()) {
            // CAW: implicit DEPENDS-ON to the <missions> node, do not move this above it
            contractMarket.writeToXml(pw1, indent);

            unitMarket.writeToXml(pw1, indent);
            if (lances.size() > 0)   {
                MekHqXmlUtil.writeSimpleXMLOpenIndentedLine(pw1, indent, "lances");
                for (Lance l : lances.values()) {
                    if (forceIds.containsKey(l.getForceId())) {
                        l.writeToXml(pw1, indent + 1);
                    }
                }
                MekHqXmlUtil.writeSimpleXMLCloseIndentedLine(pw1, indent, "lances");
            }
            retirementDefectionTracker.writeToXml(pw1, indent);
            if (shipSearchStart != null) {
                MekHqXmlUtil.writeSimpleXmlTag(pw1, indent, "shipSearchStart",
                        MekHqXmlUtil.saveFormattedDate(getShipSearchStart()));
            }
            MekHqXmlUtil.writeSimpleXmlTag(pw1, indent, "shipSearchType", shipSearchType);
            MekHqXmlUtil.writeSimpleXmlTag(pw1, indent, "shipSearchResult", shipSearchResult);
            if (shipSearchExpiration != null) {
                MekHqXmlUtil.writeSimpleXmlTag(pw1, indent, "shipSearchExpiration",
                        MekHqXmlUtil.saveFormattedDate(getShipSearchExpiration()));
            }
        }

        // Customised planetary events
        MekHqXmlUtil.writeSimpleXMLOpenIndentedLine(pw1, indent, "customPlanetaryEvents");
        for (PlanetarySystem psystem : Systems.getInstance().getSystems().values()) {
            //first check for system-wide events
            List<PlanetarySystem.PlanetarySystemEvent> customSysEvents = new ArrayList<>();
            for (PlanetarySystem.PlanetarySystemEvent event : psystem.getEvents()) {
                if (event.custom) {
                    customSysEvents.add(event);
                }
            }
            boolean startedSystem = false;
            if (!customSysEvents.isEmpty()) {
                MekHqXmlUtil.writeSimpleXMLOpenIndentedLine(pw1, indent + 1, "system");
                MekHqXmlUtil.writeSimpleXmlTag(pw1, indent + 2, "id", psystem.getId());
                for (PlanetarySystem.PlanetarySystemEvent event : customSysEvents) {
                    Systems.getInstance().writePlanetarySystemEvent(pw1, event);
                    pw1.println();
                }
                startedSystem = true;
            }
            //now check for planetary events
            for (Planet p : psystem.getPlanets()) {
                List<Planet.PlanetaryEvent> customEvents = p.getCustomEvents();
                if (!customEvents.isEmpty()) {
                    if (!startedSystem) {
                        //only write this if we haven't already started the system
                        MekHqXmlUtil.writeSimpleXMLOpenIndentedLine(pw1, indent + 1, "system");
                        MekHqXmlUtil.writeSimpleXmlTag(pw1, indent + 2, "id", psystem.getId());
                    }
                    MekHqXmlUtil.writeSimpleXMLOpenIndentedLine(pw1, indent + 2, "planet");
                    MekHqXmlUtil.writeSimpleXmlTag(pw1, indent + 3, "sysPos", p.getSystemPosition());
                    for (Planet.PlanetaryEvent event : customEvents) {
                        Systems.getInstance().writePlanetaryEvent(pw1, event);
                        pw1.println();
                    }
                    MekHqXmlUtil.writeSimpleXMLCloseIndentedLine(pw1, indent + 2, "planet");
                    startedSystem = true;
                }
            }
            if (startedSystem) {
                //close the system
                MekHqXmlUtil.writeSimpleXMLCloseIndentedLine(pw1, indent + 1, "system");
            }
        }
        MekHqXmlUtil.writeSimpleXMLCloseIndentedLine(pw1, indent, "customPlanetaryEvents");

        if (MekHQ.getMekHQOptions().getWriteCustomsToXML()) {
            writeCustoms(pw1);
        }

        // Okay, we're done.
        // Close everything out and be done with it.
        MekHqXmlUtil.writeSimpleXMLCloseIndentedLine(pw1, indent - 1, "campaign");
    }

    public void writeGameOptions(PrintWriter pw1) {
        pw1.println("\t<gameOptions>");
        for (IBasicOption option : getGameOptionsVector()) {
            pw1.println("\t\t<gameoption>"); //$NON-NLS-1$
            MekHqXmlUtil.writeSimpleXmlTag(pw1, 3, "name", option.getName());
            MekHqXmlUtil.writeSimpleXmlTag(pw1, 3, "value", option.getValue()
                    .toString());
            pw1.println("\t\t</gameoption>"); //$NON-NLS-1$
        }
        pw1.println("\t</gameOptions>");
    }

    /**
     * A helper function to encapsulate writing the map entries out to XML.
     *
     * @param <keyType> The key type of the map.
     * @param <valueType> The object type of the map. Must implement MekHqXmlSerializable.
     * @param pw1       The PrintWriter to output XML to.
     * @param indent    The indentation level to use for writing XML (purely for neatness).
     * @param tag       The name of the tag to use to encapsulate it.
     * @param map       The map of objects to write out.
     */
    private <keyType, valueType extends MekHqXmlSerializable> void writeMapToXml(PrintWriter pw1,
            int indent, String tag, Map<keyType, valueType> map) {
        pw1.println(MekHqXmlUtil.indentStr(indent) + "<" + tag + ">");

        for (Map.Entry<keyType, valueType> x : map.entrySet()) {
            x.getValue().writeToXml(pw1, indent + 1);
        }

        pw1.println(MekHqXmlUtil.indentStr(indent) + "</" + tag + ">");
    }

    private void writeCustoms(PrintWriter pw1) {
        for (String name : customs) {
            MechSummary ms = MechSummaryCache.getInstance().getMech(name);
            if (ms == null) {
                continue;
            }

            MechFileParser mechFileParser = null;
            try {
                mechFileParser = new MechFileParser(ms.getSourceFile());
            } catch (EntityLoadingException ex) {
                MekHQ.getLogger().error(ex);
            }
            if (mechFileParser == null) {
                continue;
            }
            Entity en = mechFileParser.getEntity();
            pw1.println("\t<custom>");
            pw1.println("\t\t<name>" + name + "</name>");
            if (en instanceof Mech) {
                pw1.print("\t\t<mtf><![CDATA[");
                pw1.print(((Mech) en).getMtf());
                pw1.println("]]></mtf>");
            } else {
                pw1.print("\t\t<blk><![CDATA[");

                BuildingBlock blk = BLKFile.getBlock(en);
                for (String s : blk.getAllDataAsString()) {
                    if (s.isEmpty()) {
                        continue;
                    }
                    pw1.println(s);
                }
                pw1.println("]]></blk>");
            }
            pw1.println("\t</custom>");
        }
    }

    public ArrayList<PlanetarySystem> getSystems() {
        ArrayList<PlanetarySystem> systems = new ArrayList<>();
        for (String key : Systems.getInstance().getSystems().keySet()) {
            systems.add(Systems.getInstance().getSystems().get(key));
        }
        return systems;
    }

    public PlanetarySystem getSystemById(String id) {
        return Systems.getInstance().getSystemById(id);
    }

    public Vector<String> getSystemNames() {
        Vector<String> systemNames = new Vector<>();
        for (PlanetarySystem key : Systems.getInstance().getSystems().values()) {
            systemNames.add(key.getPrintableName(getLocalDate()));
        }
        return systemNames;
    }

    public PlanetarySystem getSystemByName(String name) {
        return Systems.getInstance().getSystemByName(name, getLocalDate());
    }

    //region Ranks
    public RankSystem getRankSystem() {
        return rankSystem;
    }

    public void setRankSystem(final @Nullable RankSystem rankSystem) {
        // If they are the same object, there hasn't been a change and thus don't need to process further
        if (getRankSystem() == rankSystem) {
            return;
        }

        // Then, we need to validate the rank system. Null isn't valid to be set but may be the
        // result of a cancelled load. However, validation will prevent that
        final RankValidator rankValidator = new RankValidator();
        if (!rankValidator.validate(rankSystem, false)) {
            return;
        }

        // We need to know the old campaign rank system for personnel processing
        final RankSystem oldRankSystem = getRankSystem();

        // And with that, we can set the rank system
        setRankSystemDirect(rankSystem);

        // Finally, we fix all personnel ranks and ensure they are properly set
        getPersonnel().stream().filter(person -> person.getRankSystem().equals(oldRankSystem))
                .forEach(person -> person.setRankSystem(rankValidator, rankSystem));
    }

    public void setRankSystemDirect(final RankSystem rankSystem) {
        this.rankSystem = rankSystem;
    }
    //endregion Ranks

    public void setFinances(Finances f) {
        finances = f;
    }

    public Finances getFinances() {
        return finances;
    }

    public Accountant getAccountant() {
        return new Accountant(this);
    }

    /**
     * Use an A* algorithm to find the best path between two planets For right now, we are just going to minimize the number
     * of jumps but we could extend this to take advantage of recharge information or other variables as well Based on
     * http://www.policyalmanac.org/games/aStarTutorial.htm
     *
     * @param start
     * @param end
     * @return
     */
    public JumpPath calculateJumpPath(PlanetarySystem start, PlanetarySystem end) {
        if (null == start) {
            return null;
        }
        if ((null == end) || start.getId().equals(end.getId())) {
            JumpPath jpath = new JumpPath();
            jpath.addSystem(start);
            return jpath;
        }

        String startKey = start.getId();
        String endKey = end.getId();

        String current = startKey;
        Set<String> closed = new HashSet<>();
        Set<String> open = new HashSet<>();
        boolean found = false;
        int jumps = 0;

        // we are going to through and set up some hashes that will make our
        // work easier
        // hash of parent key
        Map<String, String> parent = new HashMap<>();
        // hash of H for each planet which will not change
        Map<String, Double> scoreH = new HashMap<>();
        // hash of G for each planet which might change
        Map<String, Double> scoreG = new HashMap<>();

        for (String key : Systems.getInstance().getSystems().keySet()) {
            scoreH.put(key, end.getDistanceTo(Systems.getInstance().getSystems().get(key)));
        }
        scoreG.put(current, 0.0);
        closed.add(current);

        while (!found && jumps < 10000) {
            jumps++;
            double currentG = scoreG.get(current) + Systems.getInstance().getSystemById(current).getRechargeTime(getLocalDate());

            final String localCurrent = current;
            Systems.getInstance().visitNearbySystems(Systems.getInstance().getSystemById(current), 30, p -> {
                if (closed.contains(p.getId())) {
                    return;
                } else if (open.contains(p.getId())) {
                    // is the current G better than the existing G
                    if (currentG < scoreG.get(p.getId())) {
                        // then change G and parent
                        scoreG.put(p.getId(), currentG);
                        parent.put(p.getId(), localCurrent);
                    }
                } else {
                    // put the current G for this one in memory
                    scoreG.put(p.getId(), currentG);
                    // put the parent in memory
                    parent.put(p.getId(), localCurrent);
                    open.add(p.getId());
                }
            });

            String bestMatch = null;
            double bestF = Double.POSITIVE_INFINITY;
            for (String possible : open) {
                // calculate F
                double currentF = scoreG.get(possible) + scoreH.get(possible);
                if (currentF < bestF) {
                    bestMatch = possible;
                    bestF = currentF;
                }
            }

            current = bestMatch;
            if (null == current) {
                // We're done - probably failed to find anything
                break;
            }

            closed.add(current);
            open.remove(current);
            if (current.equals(endKey)) {
                found = true;
            }
        }

        // now we just need to back up from the last current by parents until we
        // hit null
        List<PlanetarySystem> path = new ArrayList<>();
        String nextKey = current;
        while (null != nextKey) {
            path.add(Systems.getInstance().getSystemById(nextKey));
            // MekHQApp.logMessage(nextKey);
            nextKey = parent.get(nextKey);
        }

        // now reverse the direction
        JumpPath finalPath = new JumpPath();
        for (int i = (path.size() - 1); i >= 0; i--) {
            finalPath.addSystem(path.get(i));
        }

        return finalPath;
    }

    public List<PlanetarySystem> getAllReachableSystemsFrom(PlanetarySystem system) {
        return Systems.getInstance().getNearbySystems(system, 30);
    }

    /**
     * This method calculates the cost per jump for interstellar travel. It operates by fitting the part
     * of the force not transported in owned DropShips into a number of prototypical DropShips of a few
     * standard configurations, then adding the JumpShip charges on top. It remains fairly hacky, but
     * improves slightly on the prior implementation as far as following the rulebooks goes.
     *
     * It can be used to calculate total travel costs in the style of FM:Mercs (excludeOwnTransports
     * and campaignOpsCosts set to false), to calculate leased/rented travel costs only in the style
     * of FM:Mercs (excludeOwnTransports true, campaignOpsCosts false), or to calculate travel costs
     * for CampaignOps-style costs (excludeOwnTransports true, campaignOpsCosts true).
     *
     *  @param excludeOwnTransports If true, do not display maintenance costs in the calculated travel cost.
     * @param campaignOpsCosts If true, use the Campaign Ops method for calculating travel cost. (DropShip monthly fees
     *                         of 0.5% of purchase cost, 100,000 C-bills per collar.)
     */
    @SuppressWarnings("unused") // FIXME: Waiting for Dylan to finish re-writing
    public Money calculateCostPerJump(boolean excludeOwnTransports, boolean campaignOpsCosts) {
        HangarStatistics stats = getHangarStatistics();
        CargoStatistics cargoStats = getCargoStatistics();

        Money collarCost = Money.of(campaignOpsCosts ? 100000 : 50000);

        // first we need to get the total number of units by type
        int nMech = stats.getNumberOfUnitsByType(Entity.ETYPE_MECH);
        int nLVee = stats.getNumberOfUnitsByType(Entity.ETYPE_TANK, false, true);
        int nHVee = stats.getNumberOfUnitsByType(Entity.ETYPE_TANK);
        int nAero = stats.getNumberOfUnitsByType(Entity.ETYPE_AERO);
        int nSC = stats.getNumberOfUnitsByType(Entity.ETYPE_SMALL_CRAFT);
        int nCF = stats.getNumberOfUnitsByType(Entity.ETYPE_CONV_FIGHTER);
        int nBA = stats.getNumberOfUnitsByType(Entity.ETYPE_BATTLEARMOR);
        int nMechInf = 0;
        int nMotorInf = 0;
        int nFootInf = 0;
        int nProto = stats.getNumberOfUnitsByType(Entity.ETYPE_PROTOMECH);
        int nDropship = stats.getNumberOfUnitsByType(Entity.ETYPE_DROPSHIP);
        int nCollars = stats.getTotalDockingCollars();
        double nCargo = cargoStats.getTotalCargoCapacity(); // ignoring refrigerated/insulated/etc.

        // get cargo tonnage including parts in transit, then get mothballed unit
        // tonnage
        double carriedCargo = cargoStats.getCargoTonnage(true, false) + cargoStats.getCargoTonnage(false, true);

        // calculate the number of units left untransported
        int noMech = Math.max(nMech - stats.getOccupiedBays(Entity.ETYPE_MECH), 0);
        int noDS = Math.max(nDropship - stats.getOccupiedBays(Entity.ETYPE_DROPSHIP), 0);
        int noSC = Math.max(nSC - stats.getOccupiedBays(Entity.ETYPE_SMALL_CRAFT), 0);
        int noCF = Math.max(nCF - stats.getOccupiedBays(Entity.ETYPE_CONV_FIGHTER), 0);
        int noASF = Math.max(nAero - stats.getOccupiedBays(Entity.ETYPE_AERO), 0);
        int nolv = Math.max(nLVee - stats.getOccupiedBays(Entity.ETYPE_TANK, true), 0);
        int nohv = Math.max(nHVee - stats.getOccupiedBays(Entity.ETYPE_TANK), 0);
        int noinf = Math.max(stats.getNumberOfUnitsByType(Entity.ETYPE_INFANTRY) - stats.getOccupiedBays(Entity.ETYPE_INFANTRY), 0);
        int noBA = Math.max(nBA - stats.getOccupiedBays(Entity.ETYPE_BATTLEARMOR), 0);
        int noProto = Math.max(nProto - stats.getOccupiedBays(Entity.ETYPE_PROTOMECH), 0);
        int freehv = Math.max(stats.getTotalHeavyVehicleBays() - stats.getOccupiedBays(Entity.ETYPE_TANK), 0);
        int freeinf = Math.max(stats.getTotalInfantryBays() - stats.getOccupiedBays(Entity.ETYPE_INFANTRY), 0);
        int freeba = Math.max(stats.getTotalBattleArmorBays() - stats.getOccupiedBays(Entity.ETYPE_BATTLEARMOR), 0);
        int freeSC = Math.max(stats.getTotalSmallCraftBays() - stats.getOccupiedBays(Entity.ETYPE_SMALL_CRAFT), 0);
        int noCargo = (int) Math.ceil(Math.max(carriedCargo - nCargo, 0));

        int newNoASF = Math.max(noASF - freeSC, 0);
        int placedASF = Math.max(noASF - newNoASF, 0);
        freeSC -= placedASF;

        int newNolv = Math.max(nolv - freehv, 0);
        int placedlv = Math.max(nolv - newNolv, 0);
        freehv -= placedlv;
        int noVehicles = (nohv + newNolv);

        Money dropshipCost;
        // The cost-figuring process: using prototypical dropships, figure out how
        // many collars are required. Charge for the prototypical dropships and
        // the docking collar, based on the rules selected. Allow prototypical
        // dropships to be leased in 1/2 increments; designs of roughly 1/2
        // size exist for all of the prototypical variants chosen.

        // DropShip costs are for the duration of the trip for FM:Mercs rules,
        // and per month for Campaign Ops. The prior implementation here assumed
        // the FM:Mercs costs were per jump, which seems reasonable. To avoid having
        // to add a bunch of code to remember the total length of the current
        // jump path, CamOps costs are normalized to per-jump, using 175 hours charge
        // time as a baseline.

        // Roughly an Overlord
        int largeDropshipMechCapacity = 36;
        int largeMechDropshipASFCapacity = 6;
        int largeMechDropshipCargoCapacity = 120;
        Money largeMechDropshipCost = Money.of(campaignOpsCosts ? (1750000.0 / 4.2) : 400000);

        // Roughly a Union
        int averageDropshipMechCapacity = 12;
        int mechDropshipASFCapacity = 2;
        int mechDropshipCargoCapacity = 75;
        Money mechDropshipCost = Money.of(campaignOpsCosts ? (1450000.0 / 4.2) : 150000);

        // Roughly a Leopard CV
        int averageDropshipASFCapacity = 6;
        int asfDropshipCargoCapacity = 90;
        Money asfDropshipCost = Money.of(campaignOpsCosts ? (900000.0 / 4.2) : 80000);

        // Roughly a Triumph
        int largeDropshipVehicleCapacity = 50;
        int largeVehicleDropshipCargoCapacity = 750;
        Money largeVehicleDropshipCost = Money.of(campaignOpsCosts ? (1750000.0 / 4.2) : 430000);

        // Roughly a Gazelle
        int averageDropshipVehicleCapacity = 15;
        int vehicleDropshipCargoCapacity = 65;
        Money vehicleDropshipCost = Money.of(campaignOpsCosts ? (900000.0 / 4.2): 40000);

        // Roughly a Mule
        int largeDropshipCargoCapacity = 8000;
        Money largeCargoDropshipCost = Money.of(campaignOpsCosts ? (750000.0 / 4.2) : 800000);

        // Roughly a Buccaneer
        int averageDropshipCargoCapacity = 2300;
        Money cargoDropshipCost = Money.of(campaignOpsCosts ? (550000.0 / 4.2) : 250000);

        int mechCollars = 0;
        double leasedLargeMechDropships = 0;
        double leasedAverageMechDropships = 0;

        int asfCollars = 0;
        double leasedAverageASFDropships = 0;

        int vehicleCollars = 0;
        double leasedLargeVehicleDropships = 0;
        double leasedAverageVehicleDropships = 0;

        int cargoCollars = 0;
        double leasedLargeCargoDropships = 0;
        double leasedAverageCargoDropships = 0;

        int leasedASFCapacity = 0;
        int leasedCargoCapacity = 0;

        // For each type we're concerned with, calculate the number of dropships needed
        // to transport the force. Smaller dropships are represented by half-dropships.

        // If we're transporting more than a company, Overlord analogues are more efficient.
        if (noMech > 12) {
            leasedLargeMechDropships = noMech / (double) largeDropshipMechCapacity;
            noMech -= leasedLargeMechDropships * largeDropshipMechCapacity;
            mechCollars += (int) Math.ceil(leasedLargeMechDropships);

            // If there's more than a company left over, lease another Overlord. Otherwise
            // fall through and get a Union.
            if (noMech > 12) {
                leasedLargeMechDropships += 1;
                noMech -= largeDropshipMechCapacity;
                mechCollars += 1;
            }

            leasedASFCapacity += (int) Math.floor(leasedLargeMechDropships * largeMechDropshipASFCapacity);
            leasedCargoCapacity += (int) Math.floor(largeMechDropshipCargoCapacity);
        }

        // Unions
        if (noMech > 0) {
            leasedAverageMechDropships = noMech / (double) averageDropshipMechCapacity;
            noMech -= leasedAverageMechDropships * averageDropshipMechCapacity;
            mechCollars += (int) Math.ceil(leasedAverageMechDropships);

            // If we can fit in a smaller DropShip, lease one of those instead.
            if ((noMech > 0) && (noMech < (averageDropshipMechCapacity / 2))) {
                leasedAverageMechDropships += 0.5;
                mechCollars += 1;
            } else if (noMech > 0) {
                leasedAverageMechDropships += 1;
                mechCollars += 1;
            }

            // Our Union-ish DropShip can carry some ASFs and cargo.
            leasedASFCapacity += (int) Math.floor(leasedAverageMechDropships * mechDropshipASFCapacity);
            leasedCargoCapacity += (int) Math.floor(leasedAverageMechDropships * mechDropshipCargoCapacity);
        }

        // Leopard CVs
        if (noASF > leasedASFCapacity) {
            noASF -= leasedASFCapacity;

            if (noASF > 0) {
                leasedAverageASFDropships = noASF / (double) averageDropshipASFCapacity;
                noASF -= leasedAverageASFDropships * averageDropshipASFCapacity;
                asfCollars += (int) Math.ceil(leasedAverageASFDropships);

                if ((noASF > 0) && (noASF < (averageDropshipASFCapacity / 2))) {
                    leasedAverageASFDropships += 0.5;
                    asfCollars += 1;
                } else if (noASF > 0) {
                    leasedAverageASFDropships += 1;
                    asfCollars += 1;
                }
            }

            // Our Leopard-ish DropShip can carry some cargo.
            leasedCargoCapacity += (int) Math.floor(asfDropshipCargoCapacity * leasedAverageASFDropships);
        }

        // Triumphs
        if (noVehicles > averageDropshipVehicleCapacity) {
            leasedLargeVehicleDropships = noVehicles / (double) largeDropshipVehicleCapacity;
            noVehicles -= leasedLargeVehicleDropships * largeDropshipVehicleCapacity;
            vehicleCollars += (int) Math.ceil(leasedLargeVehicleDropships);

            if (noVehicles > averageDropshipVehicleCapacity) {
                leasedLargeVehicleDropships += 1;
                noVehicles -= largeDropshipVehicleCapacity;
                vehicleCollars += 1;
            }

            leasedCargoCapacity += (int) Math.floor(leasedLargeVehicleDropships * largeVehicleDropshipCargoCapacity);
        }

        // Gazelles
        if (noVehicles > 0) {
            leasedAverageVehicleDropships = (nohv + newNolv) / (double) averageDropshipVehicleCapacity;
            noVehicles = (int) ((nohv + newNolv) - leasedAverageVehicleDropships * averageDropshipVehicleCapacity);
            vehicleCollars += (int) Math.ceil(leasedAverageVehicleDropships);

            // Gazelles are pretty minimal, so no half-measures.
            if (noVehicles > 0) {
                leasedAverageVehicleDropships += 1;
                noVehicles -= averageDropshipVehicleCapacity;
                vehicleCollars += 1;
            }

            // Our Gazelle-ish DropShip can carry some cargo.
            leasedCargoCapacity += (int) Math.floor(vehicleDropshipCargoCapacity * leasedAverageVehicleDropships);
        }

        // Do we have any leftover cargo?
        noCargo -= leasedCargoCapacity;

        // Mules
        if (noCargo > averageDropshipCargoCapacity) {
            leasedLargeCargoDropships = noCargo / (double) largeDropshipCargoCapacity;
            noCargo -= leasedLargeCargoDropships * largeDropshipCargoCapacity;
            cargoCollars += (int) Math.ceil(leasedLargeCargoDropships);

            if (noCargo > averageDropshipCargoCapacity) {
                leasedLargeCargoDropships += 1;
                noCargo -= largeDropshipCargoCapacity;
                cargoCollars += 1;
            }
        }

        // Buccaneers
        if (noCargo > 0) {
            leasedAverageCargoDropships = noCargo / (double) averageDropshipCargoCapacity;
            cargoCollars += (int) Math.ceil(leasedAverageCargoDropships);
            noCargo -= leasedAverageCargoDropships * averageDropshipCargoCapacity;

            if (noCargo > 0 && noCargo < (averageDropshipCargoCapacity / 2)) {
                leasedAverageCargoDropships += 0.5;
                cargoCollars += 1;
            } else if (noCargo > 0) {
                leasedAverageCargoDropships += 1;
                cargoCollars += 1;
            }
        }

        dropshipCost = mechDropshipCost.multipliedBy(leasedAverageMechDropships);
        dropshipCost = dropshipCost.plus(largeMechDropshipCost.multipliedBy(leasedLargeMechDropships ));

        dropshipCost = dropshipCost.plus(asfDropshipCost.multipliedBy(leasedAverageASFDropships));

        dropshipCost = dropshipCost.plus(vehicleDropshipCost.multipliedBy(leasedAverageVehicleDropships));
        dropshipCost = dropshipCost.plus(largeVehicleDropshipCost.multipliedBy(leasedLargeVehicleDropships));

        dropshipCost = dropshipCost.plus(cargoDropshipCost.multipliedBy(leasedAverageCargoDropships));
        dropshipCost = dropshipCost.plus(largeCargoDropshipCost.multipliedBy(leasedLargeCargoDropships));

        // Smaller/half-DropShips are cheaper to rent, but still take one collar each
        int collarsNeeded = mechCollars + asfCollars + vehicleCollars + cargoCollars;

        // add owned DropShips
        collarsNeeded += nDropship;

        // now factor in owned JumpShips
        collarsNeeded = Math.max(0, collarsNeeded - nCollars);

        Money totalCost = dropshipCost.plus(collarCost.multipliedBy(collarsNeeded));

        // FM:Mercs reimburses for owned transport (CamOps handles it in peacetime costs)
        if (!excludeOwnTransports) {
            Money ownDropshipCost = Money.zero();
            Money ownJumpshipCost = Money.zero();
            for (Unit u : getUnits()) {
                if (!u.isMothballed()) {
                    Entity e = u.getEntity();
                    if ((e.getEntityType() & Entity.ETYPE_DROPSHIP) != 0) {
                        ownDropshipCost = ownDropshipCost.plus(mechDropshipCost.multipliedBy(u.getMechCapacity()).dividedBy(averageDropshipMechCapacity));
                        ownDropshipCost = ownDropshipCost.plus(asfDropshipCost.multipliedBy(u.getASFCapacity()).dividedBy(averageDropshipASFCapacity));
                        ownDropshipCost = ownDropshipCost.plus(vehicleDropshipCost.multipliedBy(u.getHeavyVehicleCapacity() + u.getLightVehicleCapacity()).dividedBy(averageDropshipVehicleCapacity));
                        ownDropshipCost = ownDropshipCost.plus(cargoDropshipCost.multipliedBy(u.getCargoCapacity()).dividedBy(averageDropshipCargoCapacity));
                    } else if ((e.getEntityType() & Entity.ETYPE_JUMPSHIP) != 0) {
                        ownJumpshipCost = ownDropshipCost.plus(collarCost.multipliedBy(e.getDockingCollars().size()));
                    }
                }
            }

            totalCost = totalCost.plus(ownDropshipCost).plus(ownJumpshipCost);
        }

        return totalCost;
    }

    public void personUpdated(Person p) {
        Unit u = p.getUnit();
        if (null != u) {
            u.resetPilotAndEntity();
        }
        MekHQ.triggerEvent(new PersonChangedEvent(p));
    }

    public TargetRoll getTargetFor(final IPartWork partWork, final Person tech) {
        final Skill skill = tech.getSkillForWorkingOn(partWork);
        int modePenalty = partWork.getMode().expReduction;

        if ((partWork.getUnit() != null) && !partWork.getUnit().isAvailable(partWork instanceof Refit)) {
            return new TargetRoll(TargetRoll.IMPOSSIBLE, "This unit is not currently available!");
        } else if ((partWork.getTech() != null) && !partWork.getTech().equals(tech)) {
            return new TargetRoll(TargetRoll.IMPOSSIBLE, "Already being worked on by another team");
        } else if (skill == null) {
            return new TargetRoll(TargetRoll.IMPOSSIBLE, "Assigned tech does not have the right skills");
        } else if (!getCampaignOptions().isDestroyByMargin()
                && (partWork.getSkillMin() > (skill.getExperienceLevel() - modePenalty))) {
            return new TargetRoll(TargetRoll.IMPOSSIBLE, "Task is beyond this tech's skill level");
        } else if (partWork.getSkillMin() > SkillType.EXP_ELITE) {
            return new TargetRoll(TargetRoll.IMPOSSIBLE, "Task is impossible.");
        } else if (!partWork.needsFixing() && !partWork.isSalvaging()) {
            return new TargetRoll(TargetRoll.IMPOSSIBLE, "Task is not needed.");
        } else if ((partWork instanceof MissingPart)
                && (((MissingPart) partWork).findReplacement(false) == null)) {
            return new TargetRoll(TargetRoll.IMPOSSIBLE, "Replacement part not available.");
        }

        final int techTime = isOvertimeAllowed() ? tech.getMinutesLeft() + tech.getOvertimeLeft()
                : tech.getMinutesLeft();
        if (!(partWork instanceof Refit) && (techTime <= 0)) {
            return new TargetRoll(TargetRoll.IMPOSSIBLE, "The tech has no time left.");
        }

        final String notFixable = partWork.checkFixable();
        if (notFixable != null) {
            return new TargetRoll(TargetRoll.IMPOSSIBLE, notFixable);
        }

        // if this is an infantry refit, then automatic success
        if ((partWork instanceof Refit) && (partWork.getUnit() != null)
                && partWork.getUnit().isConventionalInfantry()) {
            return new TargetRoll(TargetRoll.AUTOMATIC_SUCCESS, "infantry refit");
        }

        // If we are using the MoF rule, then we will ignore mode penalty here
        // and instead assign it as a straight penalty
        if (getCampaignOptions().isDestroyByMargin()) {
            modePenalty = 0;
        }

        // this is ugly, if the mode penalty drops you to green, you drop two
        // levels instead of two
        int value = skill.getFinalSkillValue() + modePenalty;
        if ((modePenalty > 0)
                && (SkillType.EXP_GREEN == (skill.getExperienceLevel() - modePenalty))) {
            value++;
        }
        final TargetRoll target = new TargetRoll(value,
                SkillType.getExperienceLevelName(skill.getExperienceLevel() - modePenalty));
        if (target.getValue() == TargetRoll.IMPOSSIBLE) {
            return target;
        }

        target.append(partWork.getAllMods(tech));

        if (getCampaignOptions().useEraMods()) {
            target.addModifier(getFaction().getEraMod(getGameYear()), "era");
        }

        final boolean isOvertime;
        if (isOvertimeAllowed()
                && (tech.isTaskOvertime(partWork) || partWork.hasWorkedOvertime())) {
            target.addModifier(3, "overtime");
            isOvertime = true;
        } else {
            isOvertime = false;
        }

        final int minutes = Math.min(partWork.getTimeLeft(), techTime);
        if (minutes <= 0) {
            MekHQ.getLogger().error("Attempting to get the target number for a part with zero time left.");
            return new TargetRoll(TargetRoll.AUTOMATIC_SUCCESS, "No part repair time remaining.");
        }

        int helpMod;
<<<<<<< HEAD
        if (null != partWork.getUnit() && partWork.getUnit().isSelfCrewed()) {
            helpMod = getShorthandedModForCrews(partWork.getUnit().getEntity().getCrew());
=======
        if ((partWork.getUnit() != null) && partWork.getUnit().isSelfCrewed()) {
            helpMod = getShorthandedModForCrews((partWork.getUnit().getEntity().getCrew() == null)
                    ? MekHqConstants.ASTECH_TEAM_SIZE : partWork.getUnit().getEntity().getCrew().getHits());
>>>>>>> f6e661db
        } else {
            final int helpers = getAvailableAstechs(minutes, isOvertime);
            helpMod = getShorthandedMod(helpers, false);
            // we may have just gone overtime with our helpers
            if (!isOvertime && (astechPoolMinutes < (minutes * helpers))) {
                target.addModifier(3, "overtime astechs");
            }
        }

        if (partWork.getShorthandedMod() > helpMod) {
            helpMod = partWork.getShorthandedMod();
        }

        if (helpMod > 0) {
            target.addModifier(helpMod, "shorthanded");
        }
        return target;
    }

    public TargetRoll getTargetForMaintenance(IPartWork partWork, Person tech) {
        int value = 10;
        String skillLevel = "Unmaintained";
        if (null != tech) {
            Skill skill = tech.getSkillForWorkingOn(partWork);
            if (null != skill) {
                value = skill.getFinalSkillValue();
                skillLevel = SkillType.getExperienceLevelName(skill
                        .getExperienceLevel());
            }
        }

        TargetRoll target = new TargetRoll(value, skillLevel);
        if (target.getValue() == TargetRoll.IMPOSSIBLE) {
            return target;
        }

        target.append(partWork.getAllModsForMaintenance());

        if (getCampaignOptions().useEraMods()) {
            target.addModifier(getFaction().getEraMod(getGameYear()), "era");
        }

        if (null != partWork.getUnit() && null != tech) {
            // we have no official rules for what happens when a tech is only
            // assigned
            // for part of the maintenance cycle, so we will create our own
            // penalties
            if (partWork.getUnit().getMaintainedPct() < .5) {
                target.addModifier(2, "partial maintenance");
            } else if (partWork.getUnit().getMaintainedPct() < 1) {
                target.addModifier(1, "partial maintenance");
            }

            // the astech issue is crazy, because you can actually be better off
            // not maintaining
            // than going it short-handed, but that is just the way it is.
            // Still, there is also some fuzziness about what happens if you are
            // short astechs
            // for part of the cycle. We will keep keep track of the total
            // "astech days" used over
            // the cycle and take the average per day rounding down as our team
            // size
            final int helpMod;
            if (partWork.getUnit().isSelfCrewed()) {
                helpMod = getShorthandedModForCrews(partWork.getUnit().getEntity().getCrew());
            } else {
                helpMod = getShorthandedMod(partWork.getUnit().getAstechsMaintained(), false);
            }

            if (helpMod > 0) {
                target.addModifier(helpMod, "shorthanded");
            }

            // like repairs, per CamOps page 208 extra time gives a
            // reduction to the TN based on x2, x3, x4
            if (partWork.getUnit().getMaintenanceMultiplier() > 1) {
                target.addModifier(-(partWork.getUnit().getMaintenanceMultiplier() - 1), "extra time");
            }
        }

        return target;
    }

    public TargetRoll getTargetForAcquisition(IAcquisitionWork acquisition,
            Person person) {
        return getTargetForAcquisition(acquisition, person, true);
    }

    public TargetRoll getTargetForAcquisition(IAcquisitionWork acquisition,
            Person person, boolean checkDaysToWait) {
        if (getCampaignOptions().getAcquisitionSkill().equals(
                CampaignOptions.S_AUTO)) {
            return new TargetRoll(TargetRoll.AUTOMATIC_SUCCESS,
                    "Automatic Success");
        }
        if (null == person) {
            return new TargetRoll(TargetRoll.IMPOSSIBLE,
                    "No one on your force is capable of acquiring parts");
        }
        Skill skill = person.getSkillForWorkingOn(
                getCampaignOptions().getAcquisitionSkill());
        if (null != getShoppingList().getShoppingItem(
                acquisition.getNewEquipment())
                && checkDaysToWait) {
            return new TargetRoll(
                    TargetRoll.AUTOMATIC_FAIL,
                    "You must wait until the new cycle to check for this part. Further attempts will be added to the shopping list.");
        }
        if (acquisition.getTechBase() == Part.T_CLAN
                && !getCampaignOptions().allowClanPurchases()) {
            return new TargetRoll(TargetRoll.IMPOSSIBLE,
                    "You cannot acquire clan parts");
        }
        if (acquisition.getTechBase() == Part.T_IS
                && !getCampaignOptions().allowISPurchases()) {
            return new TargetRoll(TargetRoll.IMPOSSIBLE,
                    "You cannot acquire inner sphere parts");
        }
        if (getCampaignOptions().getTechLevel() < Utilities
                .getSimpleTechLevel(acquisition.getTechLevel())) {
            return new TargetRoll(TargetRoll.IMPOSSIBLE,
                    "You cannot acquire parts of this tech level");
        }
        if (getCampaignOptions().limitByYear()
                && !acquisition.isIntroducedBy(getGameYear(), useClanTechBase(), getTechFaction())) {
            return new TargetRoll(TargetRoll.IMPOSSIBLE,
                    "It has not been invented yet!");
        }
        if (getCampaignOptions().disallowExtinctStuff() &&
                (acquisition.isExtinctIn(getGameYear(), useClanTechBase(), getTechFaction())
                        || acquisition.getAvailability() == EquipmentType.RATING_X)) {
            return new TargetRoll(TargetRoll.IMPOSSIBLE,
                    "It is extinct!");
        }
        if (getCampaignOptions().getUseAtB() &&
                getCampaignOptions().getRestrictPartsByMission() && acquisition instanceof Part) {
            int partAvailability = ((Part) acquisition).getAvailability();
            EquipmentType et = null;
            if (acquisition instanceof EquipmentPart) {
                et = ((EquipmentPart) acquisition).getType();
            } else if (acquisition instanceof MissingEquipmentPart) {
                et = ((MissingEquipmentPart) acquisition).getType();
            }

            StringBuilder partAvailabilityLog = new StringBuilder();
            partAvailabilityLog.append("Part Rating Level: " + partAvailability)
                                .append("(" + EquipmentType.ratingNames[partAvailability] + ")");

            /*
             * Even if we can acquire Clan parts, they have a minimum availability of F for
             * non-Clan units
             */
            if (acquisition.getTechBase() == Part.T_CLAN && !getFaction().isClan()) {
                partAvailability = Math.max(partAvailability, EquipmentType.RATING_F);
                partAvailabilityLog.append(";[clan part for non clan faction]");
            } else if (et != null) {
                /*
                 * AtB rules do not simply affect difficulty of obtaining parts, but whether
                 * they can be obtained at all. Changing the system to use availability codes
                 * can have a serious effect on game play, so we apply a few tweaks to keep some
                 * of the more basic items from becoming completely unobtainable, while applying
                 * a minimum for non-flamer energy weapons, which was the reason this rule was
                 * included in AtB to begin with.
                 */
                if (et instanceof megamek.common.weapons.lasers.EnergyWeapon
                        && !(et instanceof megamek.common.weapons.flamers.FlamerWeapon)
                        && partAvailability < EquipmentType.RATING_C) {
                    partAvailability = EquipmentType.RATING_C;
                    partAvailabilityLog.append(";(non-flamer lasers)");
                }
                if (et instanceof megamek.common.weapons.autocannons.ACWeapon) {
                    partAvailability -= 2;
                    partAvailabilityLog.append(";(autocannon): -2");
                }
                if (et instanceof megamek.common.weapons.gaussrifles.GaussWeapon
                        || et instanceof megamek.common.weapons.flamers.FlamerWeapon) {
                    partAvailability--;
                    partAvailabilityLog.append(";(gauss rifle or flamer): -1");
                }
                if (et instanceof megamek.common.AmmoType) {
                    switch (((megamek.common.AmmoType) et).getAmmoType()) {
                        case megamek.common.AmmoType.T_AC:
                            partAvailability -= 2;
                            partAvailabilityLog.append(";(autocannon ammo): -2");
                            break;
                        case megamek.common.AmmoType.T_GAUSS:
                            partAvailability -= 1;
                            partAvailabilityLog.append(";(gauss ammo): -1");
                            break;
                    }
                    if (((megamek.common.AmmoType) et).getMunitionType() == megamek.common.AmmoType.M_STANDARD) {
                        partAvailability--;
                        partAvailabilityLog.append(";(standard ammo): -1");
                    }
                }
            }

            if (((getGameYear() < 2950) || (getGameYear() > 3040))
                    && (acquisition instanceof Armor || acquisition instanceof MissingMekActuator
                            || acquisition instanceof mekhq.campaign.parts.MissingMekCockpit
                            || acquisition instanceof mekhq.campaign.parts.MissingMekLifeSupport
                            || acquisition instanceof mekhq.campaign.parts.MissingMekLocation
                            || acquisition instanceof mekhq.campaign.parts.MissingMekSensor)) {
                partAvailability--;
                partAvailabilityLog.append("(Mek part prior to 2950 or after 3040): - 1");
            }

            int AtBPartsAvailability = findAtBPartsAvailabilityLevel(acquisition, null);
            partAvailabilityLog.append("; Total part availability: " + partAvailability)
                            .append("; Current campaign availability: " + AtBPartsAvailability);
            if (partAvailability > AtBPartsAvailability) {
                return new TargetRoll(TargetRoll.IMPOSSIBLE, partAvailabilityLog.toString());
            }
        }
        TargetRoll target = new TargetRoll(skill.getFinalSkillValue(),
                SkillType.getExperienceLevelName(skill.getExperienceLevel()));// person.getTarget(Modes.MODE_NORMAL);
        target.append(acquisition.getAllAcquisitionMods());
        return target;
    }

    public AtBContract getAttachedAtBContract(Unit unit) {
        if (null != unit && null != lances.get(unit.getForceId())) {
            return lances.get(unit.getForceId()).getContract(this);
        }
        return null;
    }

    /**
     * AtB: count all available bonus parts
     * @return the total <code>int</code> number of bonus parts for all active contracts
     */
    public int totalBonusParts() {
        int retVal = 0;
        if (hasActiveContract()) {
            for (Contract c : getActiveContracts()) {
                if (c instanceof AtBContract) {
                    retVal += ((AtBContract) c).getNumBonusParts();
                }
            }
        }
        return retVal;
    }

    public void spendBonusPart(IAcquisitionWork targetWork) {
        // Can only spend from active contracts, so if there are none we can't spend a bonus part
        if (!hasActiveContract()) {
            return;
        }

        String report = targetWork.find(0);

        if (report.endsWith("0 days.")) {
            // First, try to spend from the contact the Acquisition's unit is attached to
            AtBContract contract = getAttachedAtBContract(targetWork.getUnit());

            if (contract == null) {
                // Then, just the first free one that is active
                for (Contract c : getActiveContracts()) {
                    if (((AtBContract) c).getNumBonusParts() > 0) {
                        contract = (AtBContract) c;
                        break;
                    }
                }
            }

            if (contract == null) {
                MekHQ.getLogger().error("AtB: used bonus part but no contract has bonus parts available.");
            } else {
                addReport(resources.getString("bonusPartLog.text") + " " + targetWork.getAcquisitionPart().getPartName());
                contract.useBonusPart();
            }
        }
    }

    public int findAtBPartsAvailabilityLevel(IAcquisitionWork acquisition, StringBuilder reportBuilder) {
        AtBContract contract = (acquisition != null) ? getAttachedAtBContract(acquisition.getUnit()) : null;

        /*
         * If the unit is not assigned to a contract, use the least restrictive active
         * contract. Don't restrict parts availability by contract if it has not started.
         */
        if (hasActiveContract()) {
            for (Contract c : getActiveContracts()) {
                if ((c instanceof AtBContract) &&
                        ((contract == null) ||
                        (((AtBContract) c).getPartsAvailabilityLevel() > contract.getPartsAvailabilityLevel()))) {
                    contract = (AtBContract) c;
                }
            }
        }

        // if we have a contract and it has started
        if ((null != contract) && getLocalDate().isBefore(contract.getStartDate())) {
            if (reportBuilder != null) {
                reportBuilder.append(contract.getPartsAvailabilityLevel() + " (" + contract.getType() +")");
            }
            return contract.getPartsAvailabilityLevel();
        }

        /* If contract is still null, the unit is not in a contract. */
        Person adminLog = findBestInRole(PersonnelRole.ADMINISTRATOR_LOGISTICS, SkillType.S_ADMIN);
        int adminLogExp = (adminLog == null) ? SkillType.EXP_ULTRA_GREEN
                : adminLog.getSkill(SkillType.S_ADMIN).getExperienceLevel();
        int adminMod = adminLogExp - SkillType.EXP_REGULAR;

        if (reportBuilder != null) {
            reportBuilder.append(getUnitRatingMod() + "(unit rating)");
            if (adminLog != null) {
                reportBuilder.append(adminMod + "(" + adminLog.getFullName() +", logistics admin)");
            } else {
                reportBuilder.append(adminMod + "(no logistics admin)");
            }
        }

        return getUnitRatingMod() + adminMod;
    }

    public void resetAstechMinutes() {
        astechPoolMinutes = 480 * getNumberPrimaryAstechs() + 240
                * getNumberSecondaryAstechs();
        astechPoolOvertime = 240 * getNumberPrimaryAstechs() + 120
                * getNumberSecondaryAstechs();
    }

    public void setAstechPoolMinutes(int minutes) {
        astechPoolMinutes = minutes;
    }

    public int getAstechPoolMinutes() {
        return astechPoolMinutes;
    }

    public void setAstechPoolOvertime(int overtime) {
        astechPoolOvertime = overtime;
    }

    public int getAstechPoolOvertime() {
        return astechPoolOvertime;
    }

    public int getPossibleAstechPoolMinutes() {
        return 480 * getNumberPrimaryAstechs() + 240 * getNumberSecondaryAstechs();
    }

    public int getPossibleAstechPoolOvertime() {
        return 240 * getNumberPrimaryAstechs() + 120 * getNumberSecondaryAstechs();
    }

    public void setAstechPool(int size) {
        astechPool = size;
    }

    public int getAstechPool() {
        return astechPool;
    }

    public void setMedicPool(int size) {
        medicPool = size;
    }

    public int getMedicPool() {
        return medicPool;
    }

    public boolean requiresAdditionalAstechs() {
        return getAstechNeed() > 0;
    }

    public int getAstechNeed() {
        return (Math.toIntExact(getActivePersonnel().stream().filter(Person::isTech).count()) * 6)
                - getNumberAstechs();
    }

    public void increaseAstechPool(int i) {
        astechPool += i;
        astechPoolMinutes += (480 * i);
        astechPoolOvertime += (240 * i);
        MekHQ.triggerEvent(new AstechPoolChangedEvent(this, i));
    }

    public void fillAstechPool() {
        final int need = getAstechNeed();
        if (need > 0) {
            increaseAstechPool(need);
        }
    }

    public void decreaseAstechPool(int i) {
        astechPool = Math.max(0, astechPool - i);
        // always assume that we fire the ones who have not yet worked
        astechPoolMinutes = Math.max(0, astechPoolMinutes - 480 * i);
        astechPoolOvertime = Math.max(0, astechPoolOvertime - 240 * i);
        MekHQ.triggerEvent(new AstechPoolChangedEvent(this, -i));
    }

    public int getNumberAstechs() {
        return getNumberPrimaryAstechs() + getNumberSecondaryAstechs();
    }

    public int getNumberPrimaryAstechs() {
        int astechs = getAstechPool();
        for (Person p : getActivePersonnel()) {
            if (p.getPrimaryRole().isAstech() && !p.isDeployed()) {
                astechs++;
            }
        }
        return astechs;
    }

    public int getNumberSecondaryAstechs() {
        int astechs = 0;
        for (Person p : getActivePersonnel()) {
            if (p.getSecondaryRole().isAstech() && !p.isDeployed()) {
                astechs++;
            }
        }
        return astechs;
    }

    public int getAvailableAstechs(final int minutes, final boolean alreadyOvertime) {
        if (minutes == 0) {
            MekHQ.getLogger().error("Tried to getAvailableAstechs with 0 minutes. Returning 0 Astechs.");
            return 0;
        }

        int availableHelp = (int) Math.floor(((double) astechPoolMinutes) / minutes);
        if (isOvertimeAllowed() && (availableHelp < MekHqConstants.ASTECH_TEAM_SIZE)) {
            // if we are less than fully staffed, then determine whether
            // we should dip into overtime or just continue as short-staffed
            final int shortMod = getShorthandedMod(availableHelp, false);
            final int remainingMinutes = astechPoolMinutes - availableHelp * minutes;
            final int extraHelp = (remainingMinutes + astechPoolOvertime) / minutes;
            final int helpNeeded = MekHqConstants.ASTECH_TEAM_SIZE - availableHelp;
            if (alreadyOvertime && (shortMod > 0)) {
                // then add whatever we can
                availableHelp += extraHelp;
            } else if (shortMod > 3) {
                // only dip in if we can bring ourselves up to full
                if (extraHelp >= helpNeeded) {
                    availableHelp = MekHqConstants.ASTECH_TEAM_SIZE;
                }
            }
        }

        return Math.min(Math.min(availableHelp, MekHqConstants.ASTECH_TEAM_SIZE), getNumberAstechs());
    }

    public int getShorthandedMod(int availableHelp, boolean medicalStaff) {
        if (medicalStaff) {
            availableHelp += 2;
        }
        int helpMod = 0;
        if (availableHelp == 0) {
            helpMod = 4;
        } else if (availableHelp == 1) {
            helpMod = 3;
        } else if (availableHelp < 4) {
            helpMod = 2;
        } else if (availableHelp < 6) {
            helpMod = 1;
        }
        return helpMod;
    }

    public int getShorthandedModForCrews(final @Nullable Crew crew) {
        final int hits = (crew == null) ? 5 : crew.getHits();
        if (hits >= 5) {
            return 4;
        } else if (hits == 4) {
            return  3;
        } else if (hits == 3) {
            return 2;
        } else if (hits > 0) {
            return 1;
        } else {
            return 0;
        }
    }

    public int getMedicsPerDoctor() {
        int ndocs = getDoctors().size();
        int nmedics = getNumberMedics();
        if (ndocs == 0) {
            return 0;
        }
        // TODO: figure out what to do with fractions
        return Math.min(nmedics / ndocs, 4);
    }

    /**
     * @return the number of medics in the campaign including any in the temporary medic pool
     */
    public int getNumberMedics() {
        int medics = getMedicPool(); // this uses a getter for unit testing
        for (Person p : getActivePersonnel()) {
            if ((p.getPrimaryRole().isMedic() || p.getSecondaryRole().isMedic()) && !p.isDeployed()) {
                medics++;
            }
        }
        return medics;
    }

    public boolean requiresAdditionalMedics() {
        return getMedicsNeed() > 0;
    }

    public int getMedicsNeed() {
        return (getDoctors().size() * 4) - getNumberMedics();
    }

    public void increaseMedicPool(int i) {
        medicPool += i;
        MekHQ.triggerEvent(new MedicPoolChangedEvent(this, i));
    }

    public void fillMedicPool() {
        final int need = getMedicsNeed();
        if (need > 0) {
            increaseMedicPool(need);
        }
    }

    public void decreaseMedicPool(int i) {
        medicPool = Math.max(0, medicPool - i);
        MekHQ.triggerEvent(new MedicPoolChangedEvent(this, -i));
    }

    public GameOptions getGameOptions() {
        return gameOptions;
    }

    public Vector<IBasicOption> getGameOptionsVector() {
        Vector<IBasicOption> options = new Vector<>();
        for (Enumeration<IOptionGroup> i = gameOptions.getGroups(); i.hasMoreElements(); ) {
            IOptionGroup group = i.nextElement();
            for (Enumeration<IOption> j = group.getOptions(); j.hasMoreElements(); ) {
                IOption option = j.nextElement();
                options.add(option);
            }
        }
        return options;
    }

    public void setGameOptions(GameOptions gameOptions) {
        this.gameOptions = gameOptions;
    }

    public void setGameOptions(Vector<IBasicOption> options) {
        for (IBasicOption option : options) {
            gameOptions.getOption(option.getName()).setValue(option.getValue());
        }
    }

    /**
     * Imports a {@link Kill} into a campaign.
     * @param k A {@link Kill} to import into the campaign.
     */
    public void importKill(Kill k) {
        if (!kills.containsKey(k.getPilotId())) {
            kills.put(k.getPilotId(), new ArrayList<>());
        }

        kills.get(k.getPilotId()).add(k);
    }

    public void addKill(Kill k) {
        importKill(k);

        if ((getCampaignOptions().getKillsForXP() > 0) && (getCampaignOptions().getKillXPAward() > 0)) {
            if ((getKillsFor(k.getPilotId()).size() % getCampaignOptions().getKillsForXP()) == 0) {
                Person p = getPerson(k.getPilotId());
                if (null != p) {
                    p.awardXP(getCampaignOptions().getKillXPAward());
                    MekHQ.triggerEvent(new PersonChangedEvent(p));
                }
            }
        }
    }

    public List<Kill> getKills() {
        List<Kill> flattenedKills = new ArrayList<>();
        for (List<Kill> personKills : kills.values()) {
            flattenedKills.addAll(personKills);
        }

        return Collections.unmodifiableList(flattenedKills);
    }

    public List<Kill> getKillsFor(UUID pid) {
        List<Kill> personalKills = kills.get(pid);

        if (personalKills == null) {
            return Collections.emptyList();
        }

        personalKills.sort(Comparator.comparing(Kill::getDate));
        return personalKills;
    }

    public PartsStore getPartsStore() {
        return partsStore;
    }

    public void addCustom(String name) {
        customs.add(name);
    }

    public boolean isCustom(Unit u) {
        return customs.contains(u.getEntity().getChassis() + " "
                + u.getEntity().getModel());
    }

    /**
     * borrowed from megamek.client
     */
    private synchronized void checkDuplicateNamesDuringAdd(Entity entity) {
        unitNameTracker.add(entity);
    }

    /**
     * If we remove a unit, we may need to update the duplicate identifier.
     *
     * @param entity This is the entity whose name is checked for any duplicates
     */
    private synchronized void checkDuplicateNamesDuringDelete(Entity entity) {
        unitNameTracker.remove(entity, e -> {
            // Regenerate entity names after a deletion
            e.generateShortName();
            e.generateDisplayName();
        });
    }

    public String getUnitRatingText() {
        return getUnitRating().getUnitRating();
    }

    /**
     * Against the Bot Calculates and returns dragoon rating if that is the chosen
     * method; for IOps method, returns unit reputation / 10. If the player chooses
     * not to use unit rating at all, use a default value of C. Note that the AtB
     * system is designed for use with FMMerc dragoon rating, and use of the IOps
     * Beta system may have unsatisfactory results, but we follow the options set by
     * the user here.
     */
    public int getUnitRatingMod() {
        if (!getCampaignOptions().getUnitRatingMethod().isEnabled()) {
            return IUnitRating.DRAGOON_C;
        }
        IUnitRating rating = getUnitRating();
        return getCampaignOptions().getUnitRatingMethod().isFMMR() ? rating.getUnitRatingAsInteger()
                : rating.getModifier();
    }

    /**
     * This is a better method for pairing AtB with IOpts with regards to Prisoner Capture
     */
    public int getUnitRatingAsInteger() {
        return getCampaignOptions().getUnitRatingMethod().isEnabled()
                ? getUnitRating().getUnitRatingAsInteger() : IUnitRating.DRAGOON_C;
    }

    public RandomSkillPreferences getRandomSkillPreferences() {
        return rskillPrefs;
    }

    public void setRandomSkillPreferences(RandomSkillPreferences prefs) {
        rskillPrefs = prefs;
    }

    public void setStartingSystem() {
        Map<String, PlanetarySystem> systemList = Systems.getInstance().getSystems();
        PlanetarySystem startingSystem = systemList.get(getFaction().getStartingPlanet(getLocalDate()));

        if (startingSystem == null) {
            startingSystem = systemList.get(JOptionPane.showInputDialog(
                    "This faction does not have a starting planet for this era. Please choose a planet."));
            while (startingSystem == null) {
                startingSystem = systemList.get(JOptionPane
                        .showInputDialog("This planet you entered does not exist. Please choose a valid planet."));
            }
        }
        location = new CurrentLocation(startingSystem, 0);
    }

    public void addLogEntry(Person p, LogEntry entry) {
        p.addLogEntry(entry);
    }

    /**
     * Assigns a random portrait to a {@link Person}.
     * @param person The {@link Person} who should receive a randomized portrait.
     */
    public void assignRandomPortraitFor(final Person person) {
        final Portrait portrait = RandomPortraitGenerator.generate(getPersonnel(), person);
        if (!portrait.isDefault()) {
            person.setPortrait(portrait);
        }
    }

    /**
     * Assigns a random origin to a {@link Person}.
     * @param p The {@link Person} who should receive a randomized origin.
     */
    public void assignRandomOriginFor(Person p) {
        AbstractFactionSelector factionSelector = getFactionSelector();
        AbstractPlanetSelector planetSelector = getPlanetSelector();

        Faction faction = factionSelector.selectFaction(this);
        Planet planet = planetSelector.selectPlanet(this, faction);

        p.setOriginFaction(faction);
        p.setOriginPlanet(planet);
    }

    public void clearGameData(Entity entity) {
        for (Mounted m : entity.getEquipment()) {
            m.setUsedThisRound(false);
            m.resetJam();
        }
        entity.setDeployed(false);
        entity.setElevation(0);
        entity.setPassedThrough(new Vector<>());
        entity.resetFiringArcs();
        entity.resetBays();
        entity.setEvading(false);
        entity.setFacing(0);
        entity.setPosition(null);
        entity.setProne(false);
        entity.setHullDown(false);
        entity.heat = 0;
        entity.heatBuildup = 0;
        entity.setTransportId(Entity.NONE);
        entity.resetTransporter();
        entity.setDeployRound(0);
        entity.setSwarmAttackerId(Entity.NONE);
        entity.setSwarmTargetId(Entity.NONE);
        entity.setUnloaded(false);
        entity.setDone(false);
        entity.setLastTarget(Entity.NONE);
        entity.setNeverDeployed(true);
        entity.setStuck(false);
        entity.resetCoolantFailureAmount();
        entity.setConversionMode(0);
        entity.setDoomed(false);

        if (!entity.getSensors().isEmpty()) {
            entity.setNextSensor(entity.getSensors().firstElement());
        }

        if (entity instanceof IBomber) {
            IBomber bomber = (IBomber) entity;
            List<Mounted> mountedBombs = bomber.getBombs();
            if (mountedBombs.size() > 0) {
                //This should return an int[] filled with 0's
                int[] bombChoices = bomber.getBombChoices();
                for (Mounted m : mountedBombs) {
                    if (!(m.getType() instanceof BombType)) {
                        continue;
                    }
                    if (m.getBaseShotsLeft() == 1) {
                        bombChoices[BombType.getBombTypeFromInternalName(m.getType().getInternalName())] += 1;
                    }
                }
                bomber.setBombChoices(bombChoices);
                bomber.clearBombs();
            }
        }

        if (entity instanceof Mech) {
            Mech m = (Mech) entity;
            m.setCoolingFlawActive(false);
        } else if (entity instanceof Aero) {
            Aero a = (Aero) entity;

            if (a.isSpheroid()) {
                entity.setMovementMode(EntityMovementMode.SPHEROID);
            } else {
                entity.setMovementMode(EntityMovementMode.AERODYNE);
            }
            a.setAltitude(5);
            a.setCurrentVelocity(0);
            a.setNextVelocity(0);
        } else if (entity instanceof Tank) {
            Tank t = (Tank) entity;
            t.unjamTurret(t.getLocTurret());
            t.unjamTurret(t.getLocTurret2());
            t.resetJammedWeapons();
        }
        entity.getSecondaryPositions().clear();
        // TODO: still a lot of stuff to do here, but oh well
        entity.setOwner(player);
        entity.setGame(game);
    }

    public void refreshNetworks() {
        for (Unit unit : getUnits()) {
            // we are going to rebuild the c3, nc3 and c3i networks based on
            // the c3UUIDs
            // TODO: can we do this more efficiently?
            // this code is cribbed from megamek.server#receiveEntityAdd
            Entity entity = unit.getEntity();
            if (null != entity && (entity.hasC3() || entity.hasC3i() || entity.hasNavalC3())) {
                boolean C3iSet = false;
                boolean NC3Set = false;

                for (Entity e : game.getEntitiesVector()) {
                    // C3 Checks
                    if (entity.hasC3()) {
                        if ((entity.getC3MasterIsUUIDAsString() != null)
                                && entity.getC3MasterIsUUIDAsString().equals(e.getC3UUIDAsString())) {
                            entity.setC3Master(e, false);
                            break;
                        }
                    }
                    //Naval C3 checks
                    if (entity.hasNavalC3() && !NC3Set) {
                        entity.setC3NetIdSelf();
                        int pos = 0;
                        //Well, they're the same value of 6...
                        while (pos < Entity.MAX_C3i_NODES) {
                            // We've found a network, join it.
                            if ((entity.getNC3NextUUIDAsString(pos) != null)
                                    && (e.getC3UUIDAsString() != null)
                                    && entity.getNC3NextUUIDAsString(pos).equals(e.getC3UUIDAsString())) {
                                entity.setC3NetId(e);
                                NC3Set = true;
                                break;
                            }

                            pos++;
                        }
                    }
                    // C3i Checks
                    if (entity.hasC3i() && !C3iSet) {
                        entity.setC3NetIdSelf();
                        int pos = 0;
                        while (pos < Entity.MAX_C3i_NODES) {
                            // We've found a network, join it.
                            if ((entity.getC3iNextUUIDAsString(pos) != null)
                                    && (e.getC3UUIDAsString() != null)
                                    && entity.getC3iNextUUIDAsString(pos).equals(e.getC3UUIDAsString())) {
                                entity.setC3NetId(e);
                                C3iSet = true;
                                break;
                            }

                            pos++;
                        }
                    }
                }
            }
        }
    }

    public void disbandNetworkOf(Unit u) {
        // collect all of the other units on this network to rebuild the uuids
        Vector<Unit> networkedUnits = new Vector<>();
        for (Unit unit : getUnits()) {
            if (null != unit.getEntity().getC3NetId()
                    && unit.getEntity().getC3NetId().equals(u.getEntity().getC3NetId())) {
                networkedUnits.add(unit);
            }
        }
        for (int pos = 0; pos < Entity.MAX_C3i_NODES; pos++) {
            for (Unit nUnit : networkedUnits) {
                if (nUnit.getEntity().hasNavalC3()) {
                    nUnit.getEntity().setNC3NextUUIDAsString(pos, null);
                } else {
                    nUnit.getEntity().setC3iNextUUIDAsString(pos, null);
                }
            }
        }
        refreshNetworks();
        MekHQ.triggerEvent(new NetworkChangedEvent(networkedUnits));
    }

    public void removeUnitsFromNetwork(Vector<Unit> removedUnits) {
        // collect all of the other units on this network to rebuild the uuids
        Vector<String> uuids = new Vector<>();
        Vector<Unit> networkedUnits = new Vector<>();
        String network = removedUnits.get(0).getEntity().getC3NetId();
        for (Unit unit : getUnits()) {
            if (removedUnits.contains(unit)) {
                continue;
            }
            if (null != unit.getEntity().getC3NetId()
                    && unit.getEntity().getC3NetId().equals(network)) {
                networkedUnits.add(unit);
                uuids.add(unit.getEntity().getC3UUIDAsString());
            }
        }
        for (int pos = 0; pos < Entity.MAX_C3i_NODES; pos++) {
            for (Unit u : removedUnits) {
                if (u.getEntity().hasNavalC3()) {
                    u.getEntity().setNC3NextUUIDAsString(pos, null);
                } else {
                    u.getEntity().setC3iNextUUIDAsString(pos, null);
                }
            }
            for (Unit nUnit : networkedUnits) {
                if (pos < uuids.size()) {
                    if (nUnit.getEntity().hasNavalC3()) {
                        nUnit.getEntity().setNC3NextUUIDAsString(pos,
                                uuids.get(pos));
                    } else {
                        nUnit.getEntity().setC3iNextUUIDAsString(pos,
                                uuids.get(pos));
                    }
                } else {
                    if (nUnit.getEntity().hasNavalC3()) {
                        nUnit.getEntity().setNC3NextUUIDAsString(pos, null);
                    } else {
                        nUnit.getEntity().setC3iNextUUIDAsString(pos, null);
                    }
                }
            }
        }
        refreshNetworks();
    }

    public void addUnitsToNetwork(Vector<Unit> addedUnits, String netid) {
        // collect all of the other units on this network to rebuild the uuids
        Vector<String> uuids = new Vector<>();
        Vector<Unit> networkedUnits = new Vector<>();
        for (Unit u : addedUnits) {
            uuids.add(u.getEntity().getC3UUIDAsString());
            networkedUnits.add(u);
        }
        for (Unit unit : getUnits()) {
            if (addedUnits.contains(unit)) {
                continue;
            }
            if (null != unit.getEntity().getC3NetId()
                    && unit.getEntity().getC3NetId().equals(netid)) {
                networkedUnits.add(unit);
                uuids.add(unit.getEntity().getC3UUIDAsString());
            }
        }
        for (int pos = 0; pos < Entity.MAX_C3i_NODES; pos++) {
            for (Unit nUnit : networkedUnits) {
                if (pos < uuids.size()) {
                    if (nUnit.getEntity().hasNavalC3()) {
                        nUnit.getEntity().setNC3NextUUIDAsString(pos,
                                uuids.get(pos));
                    } else {
                        nUnit.getEntity().setC3iNextUUIDAsString(pos,
                                uuids.get(pos));
                    }
                } else {
                    if (nUnit.getEntity().hasNavalC3()) {
                        nUnit.getEntity().setNC3NextUUIDAsString(pos, null);
                    } else {
                        nUnit.getEntity().setC3iNextUUIDAsString(pos, null);
                    }
                }
            }
        }
        refreshNetworks();
        MekHQ.triggerEvent(new NetworkChangedEvent(addedUnits));
    }

    public Vector<String[]> getAvailableC3iNetworks() {
        Vector<String[]> networks = new Vector<>();
        Vector<String> networkNames = new Vector<>();

        for (Unit u : getUnits()) {

            if (u.getForceId() < 0) {
                // only units currently in the TO&E
                continue;
            }
            Entity en = u.getEntity();
            if (null == en) {
                continue;
            }
            if (en.hasC3i() && en.calculateFreeC3Nodes() < 5
                    && en.calculateFreeC3Nodes() > 0) {
                String[] network = new String[2];
                network[0] = en.getC3NetId();
                network[1] = "" + en.calculateFreeC3Nodes();
                if (!networkNames.contains(network[0])) {
                    networks.add(network);
                    networkNames.add(network[0]);
                }
            }
        }
        return networks;
    }

    /**
     * Method that returns a Vector of the unique name Strings of all Naval C3 networks that have at least 1 free node
     * Adapted from getAvailableC3iNetworks() as the two technologies have very similar workings
     * @return
     */
    public Vector<String[]> getAvailableNC3Networks() {
        Vector<String[]> networks = new Vector<>();
        Vector<String> networkNames = new Vector<>();

        for (Unit u : getUnits()) {

            if (u.getForceId() < 0) {
                // only units currently in the TO&E
                continue;
            }
            Entity en = u.getEntity();
            if (null == en) {
                continue;
            }
            if (en.hasNavalC3() && en.calculateFreeC3Nodes() < 5
                    && en.calculateFreeC3Nodes() > 0) {
                String[] network = new String[2];
                network[0] = en.getC3NetId();
                network[1] = "" + en.calculateFreeC3Nodes();
                if (!networkNames.contains(network[0])) {
                    networks.add(network);
                    networkNames.add(network[0]);
                }
            }
        }
        return networks;
    }

    public Vector<String[]> getAvailableC3MastersForSlaves() {
        Vector<String[]> networks = new Vector<>();
        Vector<String> networkNames = new Vector<>();

        for (Unit u : getUnits()) {

            if (u.getForceId() < 0) {
                // only units currently in the TO&E
                continue;
            }
            Entity en = u.getEntity();
            if (null == en) {
                continue;
            }
            // count of free c3 nodes for single company-level masters
            // will not be right so skip
            if (en.hasC3M() && !en.hasC3MM() && en.C3MasterIs(en)) {
                continue;
            }
            if (en.calculateFreeC3Nodes() > 0) {
                String[] network = new String[3];
                network[0] = en.getC3UUIDAsString();
                network[1] = "" + en.calculateFreeC3Nodes();
                network[2] = "" + en.getShortName();
                if (!networkNames.contains(network[0])) {
                    networks.add(network);
                    networkNames.add(network[0]);
                }
            }
        }

        return networks;
    }

    public Vector<String[]> getAvailableC3MastersForMasters() {
        Vector<String[]> networks = new Vector<>();
        Vector<String> networkNames = new Vector<>();

        for (Unit u : getUnits()) {

            if (u.getForceId() < 0) {
                // only units currently in the TO&E
                continue;
            }
            Entity en = u.getEntity();
            if (null == en) {
                continue;
            }
            if (en.calculateFreeC3MNodes() > 0) {
                String[] network = new String[3];
                network[0] = en.getC3UUIDAsString();
                network[1] = "" + en.calculateFreeC3MNodes();
                network[2] = "" + en.getShortName();
                if (!networkNames.contains(network[0])) {
                    networks.add(network);
                    networkNames.add(network[0]);
                }
            }
        }

        return networks;
    }

    public void removeUnitsFromC3Master(Unit master) {
        List<Unit> removed = new ArrayList<>();
        for (Unit unit : getUnits()) {
            if (null != unit.getEntity().getC3MasterIsUUIDAsString()
                    && unit.getEntity().getC3MasterIsUUIDAsString().equals(master.getEntity().getC3UUIDAsString())) {
                unit.getEntity().setC3MasterIsUUIDAsString(null);
                unit.getEntity().setC3Master(null, true);
                removed.add(unit);
            }
        }
        refreshNetworks();
        MekHQ.triggerEvent(new NetworkChangedEvent(removed));
    }

    /**
     * This function reloads the game entities into the game at the end of scenario resolution, so that entities are
     * properly updated and destroyed ones removed
     */
    public void reloadGameEntities() {
        game.reset();
        getHangar().forEachUnit(u -> {
            Entity en = u.getEntity();
            if (null != en) {
                game.addEntity(en.getId(), en);
            }
        });
    }

    public void completeMission(@Nullable Mission mission, MissionStatus status) {
        if (mission == null) {
            return;
        }
        mission.setStatus(status);
        if (mission instanceof Contract) {
            Contract contract = (Contract) mission;
            Money remainingMoney = Money.zero();
            // check for money in escrow
            // According to FMM(r) pg 179, both failure and breach lead to no
            // further payment even though this seems stupid
            if ((contract.getStatus().isSuccess())
                    && (contract.getMonthsLeft(getLocalDate()) > 0)) {
                remainingMoney = contract.getMonthlyPayOut()
                        .multipliedBy(contract.getMonthsLeft(getLocalDate()));
            }

            // If overage repayment is enabled, we first need to check if the salvage percent is
            // under 100. 100 means you cannot have a overage.
            // Then, we check if the salvage percent is less than the percent salvaged by the
            // unit in question. If it is, then they owe the assigner some cash
            if (getCampaignOptions().getOverageRepaymentInFinalPayment()
                    && (contract.getSalvagePct() < 100.0)) {
                final double salvagePercent = contract.getSalvagePct() / 100.0;
                final Money maxSalvage = contract.getSalvagedByEmployer().multipliedBy(salvagePercent / (1 - salvagePercent));
                if (contract.getSalvagedByUnit().isGreaterThan(maxSalvage)) {
                    final Money amountToRepay = contract.getSalvagedByUnit().minus(maxSalvage);
                    remainingMoney = remainingMoney.minus(amountToRepay);
                    contract.subtractSalvageByUnit(amountToRepay);
                }
            }

            if (remainingMoney.isPositive()) {
                getFinances().credit(remainingMoney, Transaction.C_CONTRACT,
                        "Remaining payment for " + contract.getName(), getLocalDate());
                addReport("Your account has been credited for " + remainingMoney.toAmountAndSymbolString()
                        + " for the remaining payout from contract " + contract.getName());
            } else if (remainingMoney.isNegative()) {
                getFinances().credit(remainingMoney, Transaction.C_CONTRACT,
                        "Repaying payment overages for " + contract.getName(), getLocalDate());
                addReport("Your account has been debited for " + remainingMoney.absolute().toAmountAndSymbolString()
                        + " to replay payment overages occurred during the contract " + contract.getName());
            }

            // This relies on the mission being a Contract, and AtB to be on
            if (getCampaignOptions().getUseAtB()) {
                setHasActiveContract();
            }
        }
    }

    /***
     * Calculate transit time for supplies based on what planet they are shipping from. To prevent extra
     * computation. This method does not calculate an exact jump path but rather determines the number of jumps
     * crudely by dividing distance in light years by 30 and then rounding up. Total part time is determined by
     * several by adding the following:
     * - (number of jumps - 1) * 7 days with a minimum value of zero.
     * - transit times from current planet and planet of supply origins in cases where the supply planet is not the same as current planet.
     * - a random 1d6 days for each jump plus 1d6 to simulate all of the other logistics of delivery.
     * @param system - A <code>PlanetarySystem</code> object where the supplies are shipping from
     * @return the number of days that supplies will take to arrive.
     */
    public int calculatePartTransitTime(PlanetarySystem system) {
        //calculate number of jumps by light year distance as the crow flies divided by 30
        //the basic formula assumes 7 days per jump + system transit time on each side + random days equal
        //to (1 + number of jumps) d6
        double distance = system.getDistanceTo(getCurrentSystem());
        //calculate number of jumps by dividing by 30
        int jumps = (int) Math.ceil(distance / 30.0);
        //you need a recharge except for the first jump
        int recharges = Math.max(jumps - 1, 0);
        //if you are delivering from the same planet then no transit times
        int currentTransitTime = (distance > 0) ? (int) Math.ceil(getCurrentSystem().getTimeToJumpPoint(1.0)) : 0;
        int originTransitTime = (distance > 0) ? (int) Math.ceil(system.getTimeToJumpPoint(1.0)) : 0;
        int amazonFreeShipping = Compute.d6(1 + jumps);
        return (recharges * 7) + currentTransitTime+originTransitTime + amazonFreeShipping;
    }

    /***
     * Calculate transit times based on the margin of success from an acquisition roll. The values here
     * are all based on what the user entered for the campaign options.
     * @param mos - an integer of the margin of success of an acquisition roll
     * @return the number of days that supplies will take to arrive.
     */
    public int calculatePartTransitTime(int mos) {
        int nDice = getCampaignOptions().getNDiceTransitTime();
        int time = getCampaignOptions().getConstantTransitTime();
        if (nDice > 0) {
            time += Compute.d6(nDice);
        }
        // now step forward through the calendar
        LocalDate arrivalDate = getLocalDate();
        switch (getCampaignOptions().getUnitTransitTime()) {
            case CampaignOptions.TRANSIT_UNIT_MONTH:
                arrivalDate = arrivalDate.plusMonths(time);
                break;
            case CampaignOptions.TRANSIT_UNIT_WEEK:
                arrivalDate = arrivalDate.plusWeeks(time);
                break;
            case CampaignOptions.TRANSIT_UNIT_DAY:
            default:
                arrivalDate = arrivalDate.plusDays(time);
                break;
        }

        // now adjust for MoS and minimums
        int mosBonus = getCampaignOptions().getAcquireMosBonus() * mos;
        switch (getCampaignOptions().getAcquireMosUnit()) {
            case CampaignOptions.TRANSIT_UNIT_MONTH:
                arrivalDate = arrivalDate.minusMonths(mosBonus);
                break;
            case CampaignOptions.TRANSIT_UNIT_WEEK:
                arrivalDate = arrivalDate.minusWeeks(mosBonus);
                break;
            case CampaignOptions.TRANSIT_UNIT_DAY:
            default:
                arrivalDate = arrivalDate.minusDays(mosBonus);
                break;
        }

        // now establish minimum date and if this is before
        LocalDate minimumDate = getLocalDate();
        switch (getCampaignOptions().getAcquireMinimumTimeUnit()) {
            case CampaignOptions.TRANSIT_UNIT_MONTH:
                minimumDate = minimumDate.plusMonths(getCampaignOptions().getAcquireMinimumTime());
                break;
            case CampaignOptions.TRANSIT_UNIT_WEEK:
                minimumDate = minimumDate.plusWeeks(getCampaignOptions().getAcquireMinimumTime());
                break;
            case CampaignOptions.TRANSIT_UNIT_DAY:
            default:
                minimumDate = minimumDate.plusDays(getCampaignOptions().getAcquireMinimumTime());
                break;
        }

        if (arrivalDate.isBefore(minimumDate)) {
            return Math.toIntExact(ChronoUnit.DAYS.between(getLocalDate(), minimumDate));
        } else {
            return Math.toIntExact(ChronoUnit.DAYS.between(getLocalDate(), arrivalDate));
        }
    }

    /**
     * This returns a PartInventory object detailing the current count
     * for a part on hand, in transit, and ordered.
     *
     * @param part A part to lookup its current inventory.
     * @return A PartInventory object detailing the current counts of
     * the part on hand, in transit, and ordered.
     * @see mekhq.campaign.parts.PartInventory
     */
    public PartInventory getPartInventory(Part part) {
        PartInventory inventory = new PartInventory();

        int nSupply = 0;
        int nTransit = 0;
        for (Part p : getParts()) {
            if (!p.isSpare()) {
                continue;
            }
            if (part.isSamePartType(p)) {
                if (p.isPresent()) {
                    if (p instanceof Armor) { // ProtomekArmor and BaArmor are derived from Armor
                        nSupply += ((Armor) p).getAmount();
                    } else if (p instanceof AmmoStorage) {
                        nSupply += ((AmmoStorage) p).getShots();
                    } else {
                        nSupply += p.getQuantity();
                    }
                } else {
                    if (p instanceof Armor) { // ProtomekArmor and BaArmor are derived from Armor
                        nTransit += ((Armor) p).getAmount();
                    } else if (p instanceof AmmoStorage) {
                        nTransit += ((AmmoStorage) p).getShots();
                    } else {
                        nTransit += p.getQuantity();
                    }
                }
            }
        }

        inventory.setSupply(nSupply);
        inventory.setTransit(nTransit);

        int nOrdered = 0;
        IAcquisitionWork onOrder = getShoppingList().getShoppingItem(part);
        if (null != onOrder) {
            if (onOrder instanceof Armor) { // ProtoMech Armor and BaArmor are derived from Armor
                nOrdered += ((Armor) onOrder).getAmount();
            } else if (onOrder instanceof AmmoStorage) {
                nOrdered += ((AmmoStorage) onOrder).getShots();
            } else {
                nOrdered += onOrder.getQuantity();
            }
        }

        inventory.setOrdered(nOrdered);

        String countModifier = "";
        if (part instanceof Armor) { // ProtoMech Armor and BaArmor are derived from Armor
            countModifier = "points";
        }
        if (part instanceof AmmoStorage) {
            countModifier = "shots";
        }

        inventory.setCountModifier(countModifier);
        return inventory;
    }

    public void addLoan(Loan loan) {
        addReport("You have taken out loan " + loan.getDescription()
                + ". Your account has been credited "
                + loan.getPrincipal().toAmountAndSymbolString()
                + " for the principal amount.");
        finances.addLoan(loan);
        MekHQ.triggerEvent(new LoanNewEvent(loan));
        finances.credit(loan.getPrincipal(), Transaction.C_LOAN_PRINCIPAL,
                "loan principal for " + loan.getDescription(), getLocalDate());
    }

    public void payOffLoan(Loan loan) {
        if (finances.debit(loan.getRemainingValue(),
                Transaction.C_LOAN_PAYMENT, "loan payoff for " + loan.getDescription(), getLocalDate())) {
            addReport("You have paid off the remaining loan balance of "
                    + loan.getRemainingValue().toAmountAndSymbolString()
                    + "on " + loan.getDescription());
            finances.removeLoan(loan);
            MekHQ.triggerEvent(new LoanPaidEvent(loan));
        } else {
            addReport("<font color='red'>You do not have enough funds to pay off "
                    + loan.getDescription() + "</font>");
        }

    }

    public void setHealingTimeOptions(int newHeal, int newNaturalHeal) {
        // we need to check the current values and then if necessary change the
        // times for all
        // personnel, giving them credit for their current waiting time
        int currentHeal = getCampaignOptions().getHealingWaitingPeriod();
        int currentNaturalHeal = getCampaignOptions()
                .getNaturalHealingWaitingPeriod();

        getCampaignOptions().setHealingWaitingPeriod(newHeal);
        getCampaignOptions().setNaturalHealingWaitingPeriod(newNaturalHeal);

        int healDiff = newHeal - currentHeal;
        int naturalDiff = newNaturalHeal - currentNaturalHeal;

        if (healDiff != 0 || naturalDiff != 0) {
            for (Person p : getPersonnel()) {
                if (p.getDoctorId() != null) {
                    p.setDaysToWaitForHealing(Math.max(
                            p.getDaysToWaitForHealing() + healDiff, 1));
                } else {
                    p.setDaysToWaitForHealing(Math.max(
                            p.getDaysToWaitForHealing() + naturalDiff, 1));
                }
            }
        }
    }

    /**
     * Returns our list of potential transport ships
     * @return
     */
    public Set<Unit> getTransportShips() {
        return Collections.unmodifiableSet(transportShips);
    }

    public void doMaintenance(Unit u) {
        if (!u.requiresMaintenance() || !campaignOptions.checkMaintenance()) {
            return;
        }
        // lets start by checking times
        Person tech = u.getTech();
        int minutesUsed = u.getMaintenanceTime();
        int astechsUsed = getAvailableAstechs(minutesUsed, false);
        boolean maintained = ((tech != null) && (tech.getMinutesLeft() >= minutesUsed)
                && !tech.isMothballing());
        boolean paidMaintenance = true;
        if (maintained) {
            // use the time
            tech.setMinutesLeft(tech.getMinutesLeft() - minutesUsed);
            astechPoolMinutes -= astechsUsed * minutesUsed;
        }
        u.incrementDaysSinceMaintenance(maintained, astechsUsed);

        int ruggedMultiplier = 1;
        if (u.getEntity().hasQuirk(OptionsConstants.QUIRK_POS_RUGGED_1)) {
            ruggedMultiplier = 2;
        }

        if (u.getEntity().hasQuirk(OptionsConstants.QUIRK_POS_RUGGED_2)) {
            ruggedMultiplier = 3;
        }

        if (u.getDaysSinceMaintenance() >= (getCampaignOptions().getMaintenanceCycleDays() * ruggedMultiplier)) {
            // maybe use the money
            if (campaignOptions.payForMaintain()) {
                if (!(finances.debit(u.getMaintenanceCost(), Transaction.C_MAINTAIN, "Maintenance for "
                                + u.getName(), getLocalDate()))) {
                    addReport("<font color='red'><b>You cannot afford to pay maintenance costs for "
                            + u.getHyperlinkedName() + "!</b></font>");
                    paidMaintenance = false;
                }
            }
            // it is time for a maintenance check
            int qualityOrig = u.getQuality();
            String techName = "Nobody";
            String techNameLinked = techName;
            if (null != tech) {
                techName = tech.getFullTitle();
                techNameLinked = tech.getHyperlinkedFullTitle();
            }
            // don't do actual damage until we clear the for loop to avoid
            // concurrent mod problems
            // put it into a hash - 4 points of damage will mean destruction
            Map<Part, Integer> partsToDamage = new HashMap<>();
            StringBuilder maintenanceReport = new StringBuilder("<emph>" + techName + " performing maintenance</emph><br><br>");
            for (Part p : u.getParts()) {
                try {
                    String partReport = doMaintenanceOnUnitPart(u, p, partsToDamage, paidMaintenance);
                    if (partReport != null) {
                        maintenanceReport.append(partReport).append("<br>");
                    }
                } catch (Exception e) {
                    MekHQ.getLogger().error(String.format(
                            "Could not perform maintenance on part %s (%d) for %s (%s) due to an error",
                            p.getName(), p.getId(), u.getName(), u.getId().toString()), e);
                    addReport(String.format("ERROR: An error occurred performing maintenance on %s for unit %s, check the log",
                            p.getName(), u.getName()));
                }
            }

            int nDamage = 0;
            int nDestroy = 0;
            for (Map.Entry<Part, Integer> p : partsToDamage.entrySet()) {
                int damage = p.getValue();
                if (damage > 3) {
                    nDestroy++;
                    p.getKey().remove(false);
                } else {
                    p.getKey().doMaintenanceDamage(damage);
                    nDamage++;
                }
            }

            u.setLastMaintenanceReport(maintenanceReport.toString());

            if (getCampaignOptions().logMaintenance()) {
                MekHQ.getLogger().info(maintenanceReport.toString());
            }

            int quality = u.getQuality();
            String qualityString;
            boolean reverse = getCampaignOptions().reverseQualityNames();
            if (quality > qualityOrig) {
                qualityString = "<font color='green'>Overall quality improves from "
                        + Part.getQualityName(qualityOrig, reverse) + " to " + Part.getQualityName(quality, reverse)
                        + "</font>";
            } else if (quality < qualityOrig) {
                qualityString = "<font color='red'>Overall quality declines from "
                        + Part.getQualityName(qualityOrig, reverse) + " to " + Part.getQualityName(quality, reverse)
                        + "</font>";
            } else {
                qualityString = "Overall quality remains " + Part.getQualityName(quality, reverse);
            }
            String damageString = "";
            if (nDamage > 0) {
                damageString += nDamage + " parts were damaged. ";
            }
            if (nDestroy > 0) {
                damageString += nDestroy + " parts were destroyed.";
            }
            if (!damageString.isEmpty()) {
                damageString = "<b><font color='red'>" + damageString + "</b></font> [<a href='REPAIR|" + u.getId()
                        + "'>Repair bay</a>]";
            }
            String paidString = "";
            if (!paidMaintenance) {
                paidString = "<font color='red'>Could not afford maintenance costs, so check is at a penalty.</font>";
            }
            addReport(techNameLinked + " performs maintenance on " + u.getHyperlinkedName() + ". " + paidString
                    + qualityString + ". " + damageString + " [<a href='MAINTENANCE|" + u.getId()
                    + "'>Get details</a>]");

            u.resetDaysSinceMaintenance();
        }
    }

    private String doMaintenanceOnUnitPart(Unit u, Part p, Map<Part, Integer> partsToDamage, boolean paidMaintenance) {
        String partReport = "<b>" + p.getName() + "</b> (Quality " + p.getQualityName() + ")";
        if (!p.needsMaintenance()) {
            return null;
        }
        int oldQuality = p.getQuality();
        TargetRoll target = getTargetForMaintenance(p, u.getTech());
        if (!paidMaintenance) {
            // TODO : Make this modifier user inputtable
            target.addModifier(1, "did not pay for maintenance");
        }

        partReport += ", TN " + target.getValue() + "[" + target.getDesc() + "]";
        int roll = Compute.d6(2);
        int margin = roll - target.getValue();
        partReport += " rolled a " + roll + ", margin of " + margin;

        switch (p.getQuality()) {
            case Part.QUALITY_A: {
                if (margin >= 4) {
                    p.improveQuality();
                }
                if (!campaignOptions.useUnofficialMaintenance()) {
                    if (margin < -6) {
                        partsToDamage.put(p, 4);
                    } else if (margin < -4) {
                        partsToDamage.put(p, 3);
                    } else if (margin == -4) {
                        partsToDamage.put(p, 2);
                    } else if (margin < -1) {
                        partsToDamage.put(p, 1);
                    }
                } else if (margin < -6) {
                    partsToDamage.put(p, 1);
                }
                break;
            }
            case Part.QUALITY_B: {
                if (margin >= 4) {
                    p.improveQuality();
                } else if (margin < -5) {
                    p.decreaseQuality();
                }
                if (!campaignOptions.useUnofficialMaintenance()) {
                    if (margin < -6) {
                        partsToDamage.put(p, 2);
                    } else if (margin < -2) {
                        partsToDamage.put(p, 1);
                    }
                }
                break;
            }
            case Part.QUALITY_C: {
                if (margin < -4) {
                    p.decreaseQuality();
                } else if (margin >= 5) {
                    p.improveQuality();
                }
                if (!campaignOptions.useUnofficialMaintenance()) {
                    if (margin < -6) {
                        partsToDamage.put(p, 2);
                    } else if (margin < -3) {
                        partsToDamage.put(p, 1);
                    }
                }
                break;
            }
            case Part.QUALITY_D: {
                if (margin < -3) {
                    p.decreaseQuality();
                    if ((margin < -4) && !campaignOptions.useUnofficialMaintenance()) {
                        partsToDamage.put(p, 1);
                    }
                } else if (margin >= 5) {
                    p.improveQuality();
                }
                break;
            }
            case Part.QUALITY_E:
                if (margin < -2) {
                    p.decreaseQuality();
                    if ((margin < -5) && !campaignOptions.useUnofficialMaintenance()) {
                        partsToDamage.put(p, 1);
                    }
                } else if (margin >= 6) {
                    p.improveQuality();
                }
                break;
            case Part.QUALITY_F:
            default:
                if (margin < -2) {
                    p.decreaseQuality();
                    if (margin < -6 && !campaignOptions.useUnofficialMaintenance()) {
                        partsToDamage.put(p, 1);
                    }
                }
                // TODO: award XP point if margin >= 6 (make this optional)
                //if (margin >= 6) {
                //
                //}
                break;
        }
        if (p.getQuality() > oldQuality) {
            partReport += ": <font color='green'>new quality is " + p.getQualityName() + "</font>";
        } else if (p.getQuality() < oldQuality) {
            partReport += ": <font color='red'>new quality is " + p.getQualityName() + "</font>";
        } else {
            partReport += ": quality remains " + p.getQualityName();
        }
        if (null != partsToDamage.get(p)) {
            if (partsToDamage.get(p) > 3) {
                partReport += ", <font color='red'><b>part destroyed</b></font>";
            } else {
                partReport += ", <font color='red'><b>part damaged</b></font>";
            }
        }

        return partReport;
    }

    public void initTimeInService() {
        for (Person p : getPersonnel()) {
            if (!p.getPrimaryRole().isDependent() && p.getPrisonerStatus().isFree()) {
                LocalDate join = null;
                for (LogEntry e : p.getPersonnelLog()) {
                    if (join == null) {
                        // If by some nightmare there is no Joined date just use the first entry.
                        join = e.getDate();
                    }
                    if (e.getDesc().startsWith("Joined ") || e.getDesc().startsWith("Freed ")) {
                        join = e.getDate();
                        break;
                    }
                }

                p.setRecruitment((join != null) ? join : getLocalDate().minusYears(1));
            }
        }
    }

    public void initTimeInRank() {
        for (Person p : getPersonnel()) {
            if (!p.getPrimaryRole().isDependent() && p.getPrisonerStatus().isFree()) {
                LocalDate join = null;
                for (LogEntry e : p.getPersonnelLog()) {
                    if (join == null) {
                        // If by some nightmare there is no date from the below, just use the first entry.
                        join = e.getDate();
                    }

                    if (e.getDesc().startsWith("Joined ") || e.getDesc().startsWith("Freed ")
                            || e.getDesc().startsWith("Promoted ") || e.getDesc().startsWith("Demoted ")) {
                        join = e.getDate();
                    }
                }

                // For that one in a billion chance the log is empty. Clone today's date and subtract a year
                p.setLastRankChangeDate((join != null) ? join : getLocalDate().minusYears(1));
            }
        }
    }

    public void initRetirementDateTracking() {
        for (Person person : getPersonnel()) {
            if (person.getStatus().isRetired()) {
                LocalDate retired = null;
                LocalDate lastLoggedDate = null;
                for (LogEntry entry : person.getPersonnelLog()) {
                    lastLoggedDate = entry.getDate();
                    if (entry.getDesc().startsWith("Retired")) {
                        retired = entry.getDate();
                    }
                }

                if (retired == null) {
                    retired = lastLoggedDate;
                }

                // For that one in a billion chance the log is empty. Clone today's date and subtract a year
                person.setRetirement((retired != null) ? retired : getLocalDate().minusYears(1));
            }
        }
    }

    public void initAtB(boolean newCampaign) {
        getRetirementDefectionTracker().setLastRetirementRoll(getLocalDate());

        if (!newCampaign) {
            /*
            * Switch all contracts to AtBContract's
            */
            for (Map.Entry<Integer, Mission> me : missions.entrySet()) {
                Mission m = me.getValue();
                if (m instanceof Contract && !(m instanceof AtBContract)) {
                    me.setValue(new AtBContract((Contract) m, this));
                }
            }

            /*
            * Go through all the personnel records and assume the earliest date is the date
            * the unit was founded.
            */
            LocalDate founding = null;
            for (Person p : getPersonnel()) {
                for (LogEntry e : p.getPersonnelLog()) {
                    if ((founding == null) || e.getDate().isBefore(founding)) {
                        founding = e.getDate();
                    }
                }
            }
            /*
            * Go through the personnel records again and assume that any person who joined
            * the unit on the founding date is one of the founding members. Also assume
            * that MWs assigned to a non-Assault 'Mech on the date they joined came with
            * that 'Mech (which is a less certain assumption)
            */
            for (Person p : getPersonnel()) {
                LocalDate join = null;
                for (LogEntry e : p.getPersonnelLog()) {
                    if (e.getDesc().startsWith("Joined ")) {
                        join = e.getDate();
                        break;
                    }
                }
                if ((join != null) && join.equals(founding)) {
                    p.setFounder(true);
                }
                if (p.getPrimaryRole().isMechWarrior()
                        || (p.getPrimaryRole().isAerospacePilot() && getCampaignOptions().getAeroRecruitsHaveUnits())
                        || p.getPrimaryRole().isProtoMechPilot()) {
                    for (LogEntry e : p.getPersonnelLog()) {
                        if (e.getDate().equals(join) && e.getDesc().startsWith("Assigned to ")) {
                            String mech = e.getDesc().substring(12);
                            MechSummary ms = MechSummaryCache.getInstance().getMech(mech);
                            if (null != ms && (p.isFounder()
                                    || ms.getWeightClass() < megamek.common.EntityWeightClass.WEIGHT_ASSAULT)) {
                                p.setOriginalUnitWeight(ms.getWeightClass());
                                if (ms.isClan()) {
                                    p.setOriginalUnitTech(Person.TECH_CLAN);
                                } else if (ms.getYear() > 3050) {
                                    // TODO : Fix this so we aren't using a hack that just assumes IS2
                                    p.setOriginalUnitTech(Person.TECH_IS2);
                                }
                                if ((null != p.getUnit())
                                        && ms.getName().equals(p.getUnit().getEntity().getShortNameRaw())) {
                                    p.setOriginalUnitId(p.getUnit().getId());
                                }
                            }
                        }
                    }
                }
            }

            addAllLances(this.forces);

            // Determine whether or not there is an active contract
            setHasActiveContract();
        }

        setAtBConfig(AtBConfiguration.loadFromXml());
        RandomFactionGenerator.getInstance().startup(this);
        getContractMarket().generateContractOffers(this, newCampaign);
        getUnitMarket().generateUnitOffers(this);
        setAtBEventProcessor(new AtBEventProcessor(this));
    }

    /**
     * Stop processing AtB events and release memory.
     */
    public void shutdownAtB() {
        RandomFactionGenerator.getInstance().dispose();
        RandomUnitGenerator.getInstance().dispose();
        atbEventProcessor.shutdown();
    }

    public boolean checkOverDueLoans() {
        Money overdueAmount = getFinances().checkOverdueLoanPayments(this);
        if (overdueAmount.isPositive()) {
            JOptionPane.showMessageDialog(
                    null,
                    "You have overdue loan payments totaling "
                            + overdueAmount.toAmountAndSymbolString()
                            + "\nYou must deal with these payments before advancing the day.\nHere are some options:\n  - Sell off equipment to generate funds.\n  - Pay off the collateral on the loan.\n  - Default on the loan.\n  - Just cheat and remove the loan via GM mode.",
                            "Overdue Loan Payments",
                            JOptionPane.WARNING_MESSAGE);
            return true;
        }
        return false;
    }

    public boolean checkRetirementDefections() {
        if (getRetirementDefectionTracker().getRetirees().size() > 0) {
            Object[] options = { "Show Payout Dialog", "Cancel" };
            return JOptionPane.YES_OPTION == JOptionPane
                    .showOptionDialog(
                            null,
                            "You have personnel who have left the unit or been killed in action but have not received their final payout.\nYou must deal with these payments before advancing the day.\nHere are some options:\n  - Sell off equipment to generate funds.\n  - Pay one or more personnel in equipment.\n  - Just cheat and use GM mode to edit the settlement.",
                            "Unresolved Final Payments",
                            JOptionPane.OK_CANCEL_OPTION,
                            JOptionPane.WARNING_MESSAGE, null, options,
                            options[0]);
        }
        return false;
    }

    public boolean checkYearlyRetirements() {
        if (getCampaignOptions().getUseAtB()
                && (ChronoUnit.DAYS.between(getRetirementDefectionTracker().getLastRetirementRoll(),
                getLocalDate()) == getRetirementDefectionTracker().getLastRetirementRoll().lengthOfYear())) {
            Object[] options = { "Show Retirement Dialog", "Not Now" };
            return JOptionPane.YES_OPTION == JOptionPane
                    .showOptionDialog(
                            null,
                            "It has been a year since the last retirement/defection roll, and it is time to do another.",
                            "Retirement/Defection roll required",
                            JOptionPane.OK_CANCEL_OPTION,
                            JOptionPane.WARNING_MESSAGE, null, options,
                            options[0]);
        }
        return false;
    }

    /**
     * Sets the type of rating method used.
     */
    public void setUnitRating(IUnitRating rating) {
        unitRating = rating;
    }

    /**
     * Returns the type of rating method as selected in the Campaign Options dialog.
     * Lazy-loaded for performance. Default is CampaignOpsReputation
     */
    public IUnitRating getUnitRating() {
        // if we switched unit rating methods,
        if (unitRating != null && (unitRating.getUnitRatingMethod() != getCampaignOptions().getUnitRatingMethod())) {
            unitRating = null;
        }

        if (unitRating == null) {
            UnitRatingMethod method = getCampaignOptions().getUnitRatingMethod();

            if (UnitRatingMethod.FLD_MAN_MERCS_REV.equals(method)) {
                unitRating = new FieldManualMercRevDragoonsRating(this);
            } else {
                unitRating = new CampaignOpsReputation(this);
            }
        }

        return unitRating;
    }

    @Override
    public int getTechIntroYear() {
        if (getCampaignOptions().limitByYear()) {
            return getGameYear();
        } else {
            return Integer.MAX_VALUE;
        }
    }

    @Override
    public int getGameYear() {
        return getLocalDate().getYear();
    }

    @Override
    public int getTechFaction() {
        return techFactionCode;
    }

    public void updateTechFactionCode() {
        if (campaignOptions.useFactionIntroDate()) {
            for (int i = 0; i < ITechnology.MM_FACTION_CODES.length; i++) {
                if (ITechnology.MM_FACTION_CODES[i].equals(factionCode)) {
                    techFactionCode = i;
                    UnitTechProgression.loadFaction(techFactionCode);
                    return;
                }
            }
            // If the tech progression data does not include the current faction,
            // use a generic.
            if (getFaction().isClan()) {
                techFactionCode = ITechnology.F_CLAN;
            } else if (getFaction().isPeriphery()) {
                techFactionCode = ITechnology.F_PER;
            } else {
                techFactionCode = ITechnology.F_IS;
            }
        } else {
            techFactionCode = ITechnology.F_NONE;
        }
        // Unit tech level will be calculated if the code has changed.
        UnitTechProgression.loadFaction(techFactionCode);
    }

    @Override
    public boolean useClanTechBase() {
        return getFaction().isClan();
    }

    @Override
    public boolean useMixedTech() {
        if (useClanTechBase()) {
            return campaignOptions.allowISPurchases();
        } else {
            return campaignOptions.allowClanPurchases();
        }
    }

    @Override
    public SimpleTechLevel getTechLevel() {
        for (SimpleTechLevel lvl : SimpleTechLevel.values()) {
            if (campaignOptions.getTechLevel() == lvl.ordinal()) {
                return lvl;
            }
        }
        return SimpleTechLevel.UNOFFICIAL;
    }

    @Override
    public boolean unofficialNoYear() {
        return false;
    }

    @Override
    public boolean useVariableTechLevel() {
        return campaignOptions.useVariableTechLevel();
    }

    @Override
    public boolean showExtinct() {
        return !campaignOptions.disallowExtinctStuff();
    }
}<|MERGE_RESOLUTION|>--- conflicted
+++ resolved
@@ -4858,14 +4858,8 @@
         }
 
         int helpMod;
-<<<<<<< HEAD
-        if (null != partWork.getUnit() && partWork.getUnit().isSelfCrewed()) {
+        if ((partWork.getUnit() != null) && partWork.getUnit().isSelfCrewed()) {
             helpMod = getShorthandedModForCrews(partWork.getUnit().getEntity().getCrew());
-=======
-        if ((partWork.getUnit() != null) && partWork.getUnit().isSelfCrewed()) {
-            helpMod = getShorthandedModForCrews((partWork.getUnit().getEntity().getCrew() == null)
-                    ? MekHqConstants.ASTECH_TEAM_SIZE : partWork.getUnit().getEntity().getCrew().getHits());
->>>>>>> f6e661db
         } else {
             final int helpers = getAvailableAstechs(minutes, isOvertime);
             helpMod = getShorthandedMod(helpers, false);
