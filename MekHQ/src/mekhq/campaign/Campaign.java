--- conflicted
+++ resolved
@@ -24,14 +24,10 @@
 import java.io.File;
 import java.io.PrintWriter;
 import java.io.Serializable;
-<<<<<<< HEAD
-import java.text.*;
-=======
 import java.text.DateFormat;
 import java.text.DecimalFormat;
 import java.text.NumberFormat;
 import java.text.SimpleDateFormat;
->>>>>>> f1ee3fc5
 import java.util.ArrayList;
 import java.util.Calendar;
 import java.util.Collection;
@@ -3907,7 +3903,6 @@
             SkillType type = SkillType.getType(name);
             if (null != type) {
                 type.writeToXml(pw1, 2);
-<<<<<<< HEAD
             }
         }
         pw1.println("\t</skillTypes>");
@@ -3927,6 +3922,7 @@
 
         // Against the Bot
         if (getCampaignOptions().getUseAtB()) {
+            DateFormat sdf = getShortDateFormatter();
             contractMarket.writeToXml(pw1, 1);
             unitMarket.writeToXml(pw1, 1);
             MekHqXmlUtil.writeSimpleXmlTag(pw1, 2, "colorIndex", colorIndex);
@@ -3942,13 +3938,13 @@
             retirementDefectionTracker.writeToXml(pw1, 1);
             if (shipSearchStart != null) {
                 MekHqXmlUtil.writeSimpleXmlTag(pw1, 2, "shipSearchStart",
-                        shortDateFormat.format(shipSearchStart.getTime()));
+                        sdf.format(shipSearchStart.getTime()));
             }
             MekHqXmlUtil.writeSimpleXmlTag(pw1, 2, "shipSearchType", shipSearchType);
             MekHqXmlUtil.writeSimpleXmlTag(pw1, 2, "shipSearchResult", shipSearchResult);
             if (shipSearchExpiration != null) {
                 MekHqXmlUtil.writeSimpleXmlTag(pw1, 2, "shipSearchExpiration",
-                        shortDateFormat.format(shipSearchExpiration.getTime()));
+                        sdf.format(shipSearchExpiration.getTime()));
             }
         }
 
@@ -4051,1425 +4047,6 @@
      *
      * @param <keyType> The key type of the map.
      * @param <valueType> The object type of the map. Must implement MekHqXmlSerializable.
-     * @param pw1       The PrintWriter to output XML to.
-     * @param indent    The indentation level to use for writing XML (purely for neatness).
-     * @param tag       The name of the tag to use to encapsulate it.
-     * @param map       The map of objects to write out.
-     */
-    private <keyType, valueType extends MekHqXmlSerializable> void writeMapToXml(PrintWriter pw1,
-            int indent, String tag, Map<keyType, valueType> map) {
-        pw1.println(MekHqXmlUtil.indentStr(indent) + "<" + tag + ">");
-
-        for (Map.Entry<keyType, valueType> x : map.entrySet()) {
-            x.getValue().writeToXml(pw1, indent + 1);
-        }
-
-        pw1.println(MekHqXmlUtil.indentStr(indent) + "</" + tag + ">");
-    }
-
-    private void writeCustoms(PrintWriter pw1) {
-        for (String name : customs) {
-            MechSummary ms = MechSummaryCache.getInstance().getMech(name);
-            if (ms == null) {
-                continue;
-            }
-
-            MechFileParser mechFileParser = null;
-            try {
-                mechFileParser = new MechFileParser(ms.getSourceFile());
-            } catch (EntityLoadingException ex) {
-                MekHQ.getLogger().error(Campaign.class, "writeCustoms(PrintWriter)", ex);
-            }
-            if (mechFileParser == null) {
-                continue;
-            }
-            Entity en = mechFileParser.getEntity();
-            pw1.println("\t<custom>");
-            pw1.println("\t\t<name>" + name + "</name>");
-            if (en instanceof Mech) {
-                pw1.print("\t\t<mtf>");
-                pw1.print(((Mech) en).getMtf());
-                pw1.print("\t\t</mtf>\n");
-            } else {
-                pw1.print("\t\t<blk><![CDATA[");
-
-                BuildingBlock blk = BLKFile.getBlock(en);
-                for (String s : blk.getAllDataAsString()) {
-                    if (s.isEmpty()) {
-                        continue;
-                    }
-                    pw1.print(s + "\n");
-                }
-                pw1.print("]]>\n\t\t</blk>\n");
-            }
-            pw1.println("\t</custom>");
-        }
-    }
-
-    /**
-     * Designed to create a campaign object from a file containing an XML structure. Instead of actually manually parsing
-     * it all, lets pull it into a DOM and parse that.
-     *
-     * @param fis The file holding the XML, in FileInputStream form.
-     * @return The created Campaign object, or null if there was a problem.
-     * @throws ParseException
-     * @throws DOMException
-     */
-    public static Campaign createCampaignFromXMLFileInputStream(
-            FileInputStream fis, MekHQ app) throws DOMException, ParseException,
-            NullEntityException {
-        final String METHOD_NAME = "createCampaignFromXMLFileInputStream(FileInputStream,MekHQ)"; //$NON-NLS-1$
-
-        MekHQ.getLogger().log(Campaign.class, METHOD_NAME, LogLevel.INFO,
-                "Starting load of campaign file from XML..."); //$NON-NLS-1$
-        // Initialize variables.
-        Campaign retVal = new Campaign();
-        retVal.app = app;
-
-        Document xmlDoc = null;
-
-        try {
-            // Using factory get an instance of document builder
-            DocumentBuilder db = MekHqXmlUtil.newSafeDocumentBuilder();
-
-            // Parse using builder to get DOM representation of the XML file
-            xmlDoc = db.parse(fis);
-        } catch (Exception ex) {
-            MekHQ.getLogger().error(Campaign.class, METHOD_NAME, ex);
-        }
-
-        Element campaignEle = xmlDoc.getDocumentElement();
-        NodeList nl = campaignEle.getChildNodes();
-
-        // Get rid of empty text nodes and adjacent text nodes...
-        // Stupid weird parsing of XML. At least this cleans it up.
-        campaignEle.normalize();
-
-        Version version = new Version(campaignEle.getAttribute("version"));
-
-        // we need to iterate through three times, the first time to collect
-        // any custom units that might not be written yet
-        for (int x = 0; x < nl.getLength(); x++) {
-            Node wn = nl.item(x);
-
-            if (wn.getParentNode() != campaignEle) {
-                continue;
-            }
-
-            int xc = wn.getNodeType();
-
-            if (xc == Node.ELEMENT_NODE) {
-                // This is what we really care about.
-                // All the meat of our document is in this node type, at this
-                // level.
-                // Okay, so what element is it?
-                String xn = wn.getNodeName();
-
-                if (xn.equalsIgnoreCase("info")) { // This is needed so that the campaign name gets set in retVal
-                    processInfoNode(retVal, wn, version);
-                } else if (xn.equalsIgnoreCase("custom")) {
-                    processCustom(retVal, wn);
-                }
-            } else {
-                // If it's a text node or attribute or whatever at this level,
-                // it's probably white-space.
-                // We can safely ignore it even if it isn't, for now.
-                continue;
-            }
-        }
-        MechSummaryCache.getInstance().loadMechData();
-
-        // the second time to check for any null entities
-        for (int x = 0; x < nl.getLength(); x++) {
-            Node wn = nl.item(x);
-
-            if (wn.getParentNode() != campaignEle) {
-                continue;
-            }
-
-            int xc = wn.getNodeType();
-
-            if (xc == Node.ELEMENT_NODE) {
-                // This is what we really care about.
-                // All the meat of our document is in this node type, at this
-                // level.
-                // Okay, so what element is it?
-                String xn = wn.getNodeName();
-
-                if (xn.equalsIgnoreCase("units")) {
-                    String missingList = checkUnits(wn);
-                    if (null != missingList) {
-                        throw new NullEntityException(missingList);
-                    }
-                }
-            } else {
-                // If it's a text node or attribute or whatever at this level,
-                // it's probably white-space.
-                // We can safely ignore it even if it isn't, for now.
-                continue;
-            }
-        }
-
-        boolean foundPersonnelMarket = false;
-        boolean foundContractMarket = false;
-        boolean foundUnitMarket = false;
-
-        // Okay, lets iterate through the children, eh?
-        for (int x = 0; x < nl.getLength(); x++) {
-            Node wn = nl.item(x);
-
-            if (wn.getParentNode() != campaignEle) {
-                continue;
-            }
-
-            int xc = wn.getNodeType();
-
-            if (xc == Node.ELEMENT_NODE) {
-                // This is what we really care about.
-                // All the meat of our document is in this node type, at this
-                // level.
-                // Okay, so what element is it?
-                String xn = wn.getNodeName();
-
-                if (xn.equalsIgnoreCase("campaignOptions")) {
-                    retVal.campaignOptions = CampaignOptions
-                            .generateCampaignOptionsFromXml(wn);
-                } else if (xn.equalsIgnoreCase("randomSkillPreferences")) {
-                    retVal.rskillPrefs = RandomSkillPreferences
-                            .generateRandomSkillPreferencesFromXml(wn);
-                } /* We don't need this since info is processed above in the first iteration...
-                else if (xn.equalsIgnoreCase("info")) {
-                    processInfoNode(retVal, wn, version);
-                }*/ else if (xn.equalsIgnoreCase("parts")) {
-                    processPartNodes(retVal, wn, version);
-                } else if (xn.equalsIgnoreCase("personnel")) {
-                    // TODO: Make this depending on campaign options
-                    InjuryTypes.registerAll();
-                    processPersonnelNodes(retVal, wn, version);
-                } else if (xn.equalsIgnoreCase("ancestors")) {
-                    processAncestorNodes(retVal, wn, version);
-                } else if (xn.equalsIgnoreCase("units")) {
-                    processUnitNodes(retVal, wn, version);
-                } else if (xn.equalsIgnoreCase("missions")) {
-                    processMissionNodes(retVal, wn, version);
-                } else if (xn.equalsIgnoreCase("forces")) {
-                    processForces(retVal, wn, version);
-                } else if (xn.equalsIgnoreCase("finances")) {
-                    processFinances(retVal, wn);
-                } else if (xn.equalsIgnoreCase("location")) {
-                    retVal.location = CurrentLocation.generateInstanceFromXML(
-                            wn, retVal);
-                } else if (xn.equalsIgnoreCase("skillTypes")) {
-                    processSkillTypeNodes(retVal, wn, version);
-                } else if (xn.equalsIgnoreCase("specialAbilities")) {
-                    processSpecialAbilityNodes(retVal, wn, version);
-                } else if (xn.equalsIgnoreCase("gameOptions")) {
-                    processGameOptionNodes(retVal, wn);
-                } else if (xn.equalsIgnoreCase("kills")) {
-                    processKillNodes(retVal, wn, version);
-                } else if (xn.equalsIgnoreCase("shoppingList")) {
-                    retVal.shoppingList = ShoppingList.generateInstanceFromXML(
-                            wn, retVal, version);
-                } else if (xn.equalsIgnoreCase("personnelMarket")) {
-                    retVal.personnelMarket = PersonnelMarket.generateInstanceFromXML(
-                            wn, retVal, version);
-                    foundPersonnelMarket = true;
-                } else if (xn.equalsIgnoreCase("contractMarket")) {
-                    retVal.contractMarket = ContractMarket.generateInstanceFromXML(
-                            wn, retVal, version);
-                    foundContractMarket = true;
-                } else if (xn.equalsIgnoreCase("unitMarket")) {
-                    retVal.unitMarket = UnitMarket.generateInstanceFromXML(
-                            wn, retVal, version);
-                    foundUnitMarket = true;
-                } else if (xn.equalsIgnoreCase("lances")) {
-                    processLanceNodes(retVal, wn);
-                } else if (xn.equalsIgnoreCase("retirementDefectionTracker")) {
-                    retVal.retirementDefectionTracker = RetirementDefectionTracker.generateInstanceFromXML(wn, retVal);
-                } else if (xn.equalsIgnoreCase("shipSearchStart")) {
-                    retVal.shipSearchStart = new GregorianCalendar();
-                    retVal.shipSearchStart.setTime(retVal.shortDateFormat.parse(wn.getTextContent()));
-                } else if (xn.equalsIgnoreCase("shipSearchType")) {
-                    retVal.shipSearchType = Integer.parseInt(wn.getTextContent());
-                } else if (xn.equalsIgnoreCase("shipSearchResult")) {
-                    retVal.shipSearchResult = wn.getTextContent();
-                } else if (xn.equalsIgnoreCase("shipSearchExpiration")) {
-                    retVal.shipSearchExpiration = new GregorianCalendar();
-                    retVal.shipSearchExpiration.setTime(retVal.shortDateFormat.parse(wn.getTextContent()));
-                } else if (xn.equalsIgnoreCase("customPlanetaryEvents")) {
-                    updatePlanetaryEventsFromXML(wn);
-                }
-
-            } else {
-                // If it's a text node or attribute or whatever at this level,
-                // it's probably white-space.
-                // We can safely ignore it even if it isn't, for now.
-                continue;
-            }
-        }
-
-        // Okay, after we've gone through all the nodes and constructed the
-        // Campaign object...
-        // We need to do a post-process pass to restore a number of references.
-
-        // If the version is earlier than 0.3.4 r1782, then we need to translate
-        // the rank system.
-        if (Version.versionCompare(version, "0.3.4-r1782")) {
-            retVal.setRankSystem(
-                    RankTranslator.translateRankSystem(retVal.getRanks().getOldRankSystem(), retVal.getFactionCode()));
-            if (retVal.getRanks() == null) {
-
-            }
-        }
-
-        // if the version is earlier than 0.1.14, then we need to replace all
-        // the old integer
-        // ids of units and personnel with their UUIDs where they are
-        // referenced.
-        if (version.getMajorVersion() == 0 && version.getMinorVersion() < 2
-                && version.getSnapshot() < 14) {
-            fixIdReferences(retVal);
-        }
-        // if the version is earlier than 0.1.16, then we need to run another
-        // fix to update
-        // the externalIds to match the Unit IDs.
-        if (version.getMajorVersion() == 0 && version.getMinorVersion() < 2
-                && version.getSnapshot() < 16) {
-            fixIdReferencesB(retVal);
-        }
-
-        // adjust tech levels for version before 0.1.21
-        if (version.getMajorVersion() == 0 && version.getMinorVersion() < 2
-                && version.getSnapshot() < 21) {
-            retVal.campaignOptions.setTechLevel(retVal.campaignOptions
-                    .getTechLevel() + 1);
-        }
-
-        long timestamp = System.currentTimeMillis();
-
-        // loop through forces to set force id
-        for (Map.Entry<Integer, Force> mf : retVal.forceIds.entrySet()) {
-            int fid = mf.getKey();
-            Force f = mf.getValue();
-            Scenario s = retVal.getScenario(f.getScenarioId());
-            if (null != s
-                    && (null == f.getParentForce() || !f.getParentForce().isDeployed())) {
-                s.addForces(fid);
-            }
-            // some units may need force id set for backwards compatability
-            // some may also need scenario id set
-            for (UUID uid : f.getUnits()) {
-                Unit u = retVal.getUnit(uid);
-                if (null != u) {
-                    u.setForceId(f.getId());
-                    if (f.isDeployed()) {
-                        u.setScenarioId(f.getScenarioId());
-                    }
-                }
-            }
-        }
-
-        MekHQ.getLogger().log(Campaign.class, METHOD_NAME, LogLevel.INFO,
-                String.format("[Campaign Load] Force IDs set in %dms", System.currentTimeMillis() - timestamp)); //$NON-NLS-1$
-        timestamp = System.currentTimeMillis();
-
-        // Process parts...
-        ArrayList<Part> spareParts = new ArrayList<Part>();
-        ArrayList<Part> removeParts = new ArrayList<Part>();
-        for (Part prt : retVal.getParts()) {
-            Unit u = retVal.getUnit(prt.getUnitId());
-            prt.setUnit(u);
-            if (null != u) {
-                // get rid of any equipmentparts without locations or mounteds
-                if (prt instanceof EquipmentPart) {
-                    Mounted m = u.getEntity().getEquipment(
-                            ((EquipmentPart) prt).getEquipmentNum());
-                    if (null == m || m.getLocation() == Entity.LOC_NONE) {
-                        removeParts.add(prt);
-                        continue;
-                    }
-                    // Remove existing duplicate parts.
-                    if (u.getPartForEquipmentNum(((EquipmentPart) prt).getEquipmentNum(), ((EquipmentPart) prt).getLocation()) != null) {
-                        removeParts.add(prt);
-                        continue;
-                    }
-                }
-                if (prt instanceof MissingEquipmentPart) {
-                    Mounted m = u.getEntity().getEquipment(
-                            ((MissingEquipmentPart) prt).getEquipmentNum());
-                    if (null == m || m.getLocation() == Entity.LOC_NONE) {
-                        removeParts.add(prt);
-                        continue;
-                    }
-                    // Remove existing duplicate parts.
-                    if (u.getPartForEquipmentNum(((MissingEquipmentPart) prt).getEquipmentNum(), ((MissingEquipmentPart) prt).getLocation()) != null) {
-                        removeParts.add(prt);
-                        continue;
-                    }
-                }
-                //if the type is a BayWeapon, remove
-                if(prt instanceof EquipmentPart
-                        && ((EquipmentPart) prt).getType() instanceof BayWeapon) {
-                    removeParts.add(prt);
-                    continue;
-                }
-
-                if(prt instanceof MissingEquipmentPart
-                        && ((MissingEquipmentPart) prt).getType() instanceof BayWeapon) {
-                    removeParts.add(prt);
-                    continue;
-                }
-
-                // if actuators on units have no location (on version 1.23 and
-                // earlier) then remove them and let initializeParts (called
-                // later) create new ones
-                if (prt instanceof MekActuator
-                        && ((MekActuator) prt).getLocation() == Entity.LOC_NONE) {
-                    removeParts.add(prt);
-                } else if (prt instanceof MissingMekActuator
-                        && ((MissingMekActuator) prt).getLocation() == Entity.LOC_NONE) {
-                    removeParts.add(prt);
-                } else if ((u.getEntity() instanceof SmallCraft || u.getEntity() instanceof Jumpship) && (prt instanceof EnginePart || prt instanceof MissingEnginePart)) {
-                    //units from earlier versions might have the wrong kind of engine
-                    removeParts.add(prt);
-                } else {
-                    u.addPart(prt);
-                    if (prt instanceof AmmoBin) {
-                        ((AmmoBin) prt).restoreMunitionType();
-                    }
-                }
-
-            } else if (version.getMajorVersion() == 0
-                    && version.getMinorVersion() < 2 && version.getSnapshot() < 16) {
-                boolean found = false;
-                for (Part spare : spareParts) {
-                    if (spare.isSamePartTypeAndStatus(prt)) {
-                        spare.incrementQuantity();
-                        removeParts.add(prt);
-                        found = true;
-                        break;
-                    }
-                }
-                if (!found) {
-                    spareParts.add(prt);
-                }
-            }
-            if (prt instanceof MissingPart) {
-                // Missing Parts should only exist on units, but there have
-                // been cases where they continue to float around outside of units
-                // so this should clean that up
-                if (null == u) {
-                    removeParts.add(prt);
-                } else {
-                    // run this to make sure that slots for missing parts are set as
-                    // unrepairable
-                    // because they will not be in missing locations
-                    prt.updateConditionFromPart();
-                }
-            }
-            // old versions didnt distinguish tank engines
-            if (prt instanceof EnginePart && prt.getName().contains("Vehicle")) {
-                boolean isHover = null != u
-                        && u.getEntity().getMovementMode() == EntityMovementMode.HOVER && u.getEntity() instanceof Tank;
-                ((EnginePart) prt).fixTankFlag(isHover);
-            }
-            // clan flag might not have been properly set in early versions
-            if (prt instanceof EnginePart && prt.getName().contains("(Clan")
-                    && prt.getTechBase() != Part.T_CLAN) {
-                ((EnginePart) prt).fixClanFlag();
-            }
-            if (prt instanceof MissingEnginePart && null != u
-                    && u.getEntity() instanceof Tank) {
-                boolean isHover = null != u
-                        && u.getEntity().getMovementMode() == EntityMovementMode.HOVER && u.getEntity() instanceof Tank;
-                ((MissingEnginePart) prt).fixTankFlag(isHover);
-            }
-            if (prt instanceof MissingEnginePart
-                    && prt.getName().contains("(Clan") && prt.getTechBase() != Part.T_CLAN) {
-                ((MissingEnginePart) prt).fixClanFlag();
-            }
-
-            if ((version.getMajorVersion() == 0)
-                    && ((version.getMinorVersion() < 44)
-                            || ((version.getMinorVersion() == 43) && (version.getSnapshot() < 7)))) {
-                if ((prt instanceof MekLocation)
-                        && (((MekLocation)prt).getStructureType() == EquipmentType.T_STRUCTURE_ENDO_STEEL)) {
-                    if (null != u) {
-                        ((MekLocation)prt).setClan(TechConstants.isClan(u.getEntity().getStructureTechLevel()));
-                    } else {
-                        ((MekLocation)prt).setClan(retVal.getFaction().isClan());
-                    }
-                } else if ((prt instanceof MissingMekLocation)
-                        && (((MissingMekLocation)prt).getStructureType() == EquipmentType.T_STRUCTURE_ENDO_STEEL)) {
-                    if (null != u) {
-                        ((MissingMekLocation)prt).setClan(TechConstants.isClan(u.getEntity().getStructureTechLevel()));
-                    }
-                }
-            }
-
-        }
-        for (Part prt : removeParts) {
-            retVal.removePart(prt);
-        }
-
-        MekHQ.getLogger().log(Campaign.class, METHOD_NAME, LogLevel.INFO,
-                String.format("[Campaign Load] Parts processed in %dms", //$NON-NLS-1$
-                        System.currentTimeMillis() - timestamp));
-        timestamp = System.currentTimeMillis();
-
-        // All personnel need the rank reference fixed
-        for (Person psn : retVal.getPersonnel()) {
-            // skill types might need resetting
-            psn.resetSkillTypes();
-
-            //versions before 0.3.4 did not have proper clan phenotypes
-            if (version.getMajorVersion() == 0
-                    && (version.getMinorVersion() <= 2 ||
-                            (version.getMinorVersion() <= 3 && version.getSnapshot() < 4))
-                    && retVal.getFaction().isClan()) {
-                //assume personnel are clan and trueborn if the right role
-                psn.setClanner(true);
-                switch (psn.getPrimaryRole()) {
-                    case Person.T_MECHWARRIOR:
-                        psn.setPhenotype(Person.PHENOTYPE_MW);
-                        break;
-                    case Person.T_AERO_PILOT:
-                    case Person.T_CONV_PILOT:
-                        psn.setPhenotype(Person.PHENOTYPE_AERO);
-                    case Person.T_BA:
-                        psn.setPhenotype(Person.PHENOTYPE_BA);
-                    case Person.T_VEE_GUNNER:
-                    case Person.T_GVEE_DRIVER:
-                    case Person.T_NVEE_DRIVER:
-                    case Person.T_VTOL_PILOT:
-                        psn.setPhenotype(Person.PHENOTYPE_VEE);
-                    default:
-                        psn.setPhenotype(Person.PHENOTYPE_NONE);
-                }
-            }
-        }
-
-        MekHQ.getLogger().log(Campaign.class, METHOD_NAME, LogLevel.INFO,
-                String.format("[Campaign Load] Rank references fixed in %dms", //$NON-NLS-1$
-                        System.currentTimeMillis() - timestamp));
-        timestamp = System.currentTimeMillis();
-
-        // Okay, Units, need their pilot references fixed.
-        for(Unit unit : retVal.getUnits()) {
-            // Also, the unit should have its campaign set.
-            unit.campaign = retVal;
-
-            // reset the pilot and entity, to reflect newly assigned personnel
-            unit.resetPilotAndEntity();
-
-            if (null != unit.getRefit()) {
-                unit.getRefit().reCalc();
-                if (null == unit.getRefit().getNewArmorSupplies()
-                        && unit.getRefit().getNewArmorSuppliesId() > 0) {
-                    Armor armorSupplies = (Armor) retVal.getPart(
-                            unit.getRefit().getNewArmorSuppliesId());
-                    unit.getRefit().setNewArmorSupplies(armorSupplies);
-                    if (null == armorSupplies.getUnit()) {
-                        armorSupplies.setUnit(unit);
-                    }
-                }
-                if (!unit.getRefit().isCustomJob()
-                        && !unit.getRefit().kitFound()) {
-                    retVal.shoppingList.addShoppingItemWithoutChecking(unit
-                            .getRefit());
-                }
-            }
-
-            // lets make sure the force id set actually corresponds to a force
-            // TODO: we have some reports of force id relics - need to fix
-            if (unit.getForceId() > 0
-                    && null == retVal.getForce(unit.getForceId())) {
-                unit.setForceId(-1);
-            }
-
-            // Its annoying to have to do this, but this helps to ensure
-            // that equipment numbers correspond to the right parts - its
-            // possible that these might have changed if changes were made to
-            // the
-            // ordering of equipment in the underlying data file for the unit
-            Utilities.unscrambleEquipmentNumbers(unit);
-
-            // some units might need to be assigned to scenarios
-            Scenario s = retVal.getScenario(unit.getScenarioId());
-            if (null != s) {
-                // most units will be properly assigned through their
-                // force, so check to make sure they aren't already here
-                if (!s.isAssigned(unit, retVal)) {
-                    s.addUnit(unit.getId());
-                }
-            }
-
-            //get rid of BA parts before 0.3.4
-            if(unit.getEntity() instanceof BattleArmor
-                    && version.getMajorVersion() == 0
-                    && (version.getMinorVersion() <= 2 ||
-                            (version.getMinorVersion() <= 3 && version.getSnapshot() < 16))) {
-                for(Part p : unit.getParts()) {
-                    retVal.removePart(p);
-                }
-                unit.resetParts();
-                if(version.getSnapshot() < 4) {
-                    for (int loc = 0; loc < unit.getEntity().locations(); loc++) {
-                        unit.getEntity().setInternal(0, loc);
-                    }
-                }
-            }
-        }
-
-        MekHQ.getLogger().log(Campaign.class, METHOD_NAME, LogLevel.INFO,
-                String.format("[Campaign Load] Pilot references fixed in %dms", //$NON-NLS-1$
-                        System.currentTimeMillis() - timestamp));
-        timestamp = System.currentTimeMillis();
-
-        for(Unit unit : retVal.getUnits()) {
-            // Some units have been incorrectly assigned a null C3UUID as a string. This should correct that by setting a new C3UUID
-            if ((unit.getEntity().hasC3() || unit.getEntity().hasC3i())
-                    && (unit.getEntity().getC3UUIDAsString() == null || unit.getEntity().getC3UUIDAsString().equals("null"))) {
-                unit.getEntity().setC3UUID();
-                unit.getEntity().setC3NetIdSelf();
-            }
-        }
-        retVal.refreshNetworks();
-
-        MekHQ.getLogger().log(Campaign.class, METHOD_NAME, LogLevel.INFO,
-                String.format("[Campaign Load] C3 networks refreshed in %dms", //$NON-NLS-1$
-                        System.currentTimeMillis() - timestamp));
-        timestamp = System.currentTimeMillis();
-
-        // ok, once we are sure that campaign has been set for all units, we can
-        // now go through and initializeParts and run diagnostics
-        List<Unit> removeUnits = new ArrayList<>();
-        for (Unit unit : retVal.getUnits()) {
-            // just in case parts are missing (i.e. because they weren't tracked
-            // in previous versions)            
-            unit.initializeParts(true);
-            unit.runDiagnostic(false);
-            if (!unit.isRepairable()) {
-                if (!unit.hasSalvageableParts()) {
-                    // we shouldnt get here but some units seem to stick around
-                    // for some reason
-                    removeUnits.add(unit);
-                } else {
-                    unit.setSalvage(true);
-                }
-            }
-        }
-        for (Unit unit : removeUnits) {
-            retVal.removeUnit(unit.getId());
-        }
-
-        MekHQ.getLogger().log(Campaign.class, METHOD_NAME, LogLevel.INFO,
-                String.format("[Campaign Load] Units initialized in %dms", //$NON-NLS-1$
-                        System.currentTimeMillis() - timestamp));
-        timestamp = System.currentTimeMillis();
-
-        retVal.reloadNews();
-
-        MekHQ.getLogger().log(Campaign.class, METHOD_NAME, LogLevel.INFO,
-                String.format("[Campaign Load] News loaded in %dms", //$NON-NLS-1$
-                        System.currentTimeMillis() - timestamp));
-        timestamp = System.currentTimeMillis();
-
-        // If we don't have a personnel market, create one.
-        if (!foundPersonnelMarket) {
-            retVal.personnelMarket = new PersonnelMarket(retVal);
-        }
-        if (!foundContractMarket) {
-            retVal.contractMarket = new ContractMarket();
-        }
-        if (!foundUnitMarket) {
-            retVal.unitMarket = new UnitMarket();
-        }
-        if (null == retVal.retirementDefectionTracker) {
-            retVal.retirementDefectionTracker = new RetirementDefectionTracker();
-        }
-        if (retVal.getCampaignOptions().getUseAtB()) {
-            retVal.atbConfig = AtBConfiguration.loadFromXml();
-            retVal.atbEventProcessor = new AtBEventProcessor(retVal);
-        }
-
-        //**EVERYTHING HAS BEEN LOADED. NOW FOR SANITY CHECKS**//
-
-        //unload any ammo bins in the warehouse
-        ArrayList<AmmoBin> binsToUnload = new ArrayList<AmmoBin>();
-        for(Part prt : retVal.getSpareParts()) {
-            if (prt instanceof AmmoBin && !prt.isReservedForRefit() && ((AmmoBin) prt).getShotsNeeded() == 0) {
-                binsToUnload.add((AmmoBin) prt);
-            }
-        }
-        for(AmmoBin bin : binsToUnload) {
-            bin.unload();
-        }
-
-        MekHQ.getLogger().log(Campaign.class, METHOD_NAME, LogLevel.INFO,
-                String.format("[Campaign Load] Ammo bins cleared in %dms", //$NON-NLS-1$
-                        System.currentTimeMillis() - timestamp));
-        timestamp = System.currentTimeMillis();
-
-
-        //Check all parts that are reserved for refit and if the refit id unit
-        //is not refitting or is gone then unreserve
-        for(Part part : retVal.getParts()) {
-            if (part.isReservedForRefit()) {
-                Unit u = retVal.getUnit(part.getRefitId());
-                if (null == u || !u.isRefitting()) {
-                    part.setRefitId(null);
-                }
-            }
-        }
-
-        MekHQ.getLogger().log(Campaign.class, METHOD_NAME, LogLevel.INFO,
-                String.format("[Campaign Load] Reserved refit parts fixed in %dms", //$NON-NLS-1$
-                        System.currentTimeMillis() - timestamp));
-        timestamp = System.currentTimeMillis();
-
-        //try to stack as much as possible the parts in the warehouse that may be unstacked
-        //for a variety of reasons
-        ArrayList<Part> partsToRemove = new ArrayList<Part>();
-        ArrayList<Part> partsToKeep = new ArrayList<Part>();
-        for(Part part : retVal.getParts()) {
-            if (part.isSpare() && part.isPresent()) {
-                for (Part oPart : partsToKeep) {
-                    if (part.isSamePartTypeAndStatus(oPart)) {
-                        if (part instanceof Armor) {
-                            if (oPart instanceof Armor) {
-                                ((Armor) oPart).setAmount(((Armor) oPart).getAmount() + ((Armor) part).getAmount());
-                                partsToRemove.add(part);
-                                break;
-                            }
-                        } else if (part instanceof AmmoStorage) {
-                            if (oPart instanceof AmmoStorage) {
-                                ((AmmoStorage) oPart).changeShots(((AmmoStorage) part).getShots());
-                                partsToRemove.add(part);
-                                break;
-                            }
-                        } else {
-                            int q = part.getQuantity();
-                            while (q > 0) {
-                                oPart.incrementQuantity();
-                                q--;
-                            }
-                            partsToRemove.add(part);
-                            break;
-                        }
-                    }
-                }
-                partsToKeep.add(part);
-            }
-        }
-        for(Part toRemove : partsToRemove) {
-            retVal.removePart(toRemove);
-        }
-
-        MekHQ.getLogger().log(Campaign.class, METHOD_NAME, LogLevel.INFO,
-                String.format("[Campaign Load] Warehouse cleaned up in %dms", //$NON-NLS-1$
-                        System.currentTimeMillis() - timestamp));
-        timestamp = System.currentTimeMillis();
-
-        retVal.unitRating = null;
-
-        MekHQ.getLogger().log(Campaign.class, METHOD_NAME, LogLevel.INFO,
-                "Load of campaign file complete!"); //$NON-NLS-1$
-
-        return retVal;
-    }
-
-    private static void updatePlanetaryEventsFromXML(Node wn) {
-        Planets.reload(true);
-        NodeList wList = wn.getChildNodes();
-        for (int x = 0; x < wList.getLength(); x++) {
-            Node wn2 = wList.item(x);
-
-            // If it's not an element node, we ignore it.
-            if (wn2.getNodeType() != Node.ELEMENT_NODE) {
-                continue;
-            }
-
-            if (wn2.getNodeName().equalsIgnoreCase("planet")) {
-                NodeList planetNodes = wn2.getChildNodes();
-                String planetId = null;
-                List<Planet.PlanetaryEvent> events = new ArrayList<>();
-                for(int n = 0; n < planetNodes.getLength(); ++ n) {
-                    Node planetNode = planetNodes.item(n);
-                    if(planetNode.getNodeType() != Node.ELEMENT_NODE) {
-                        continue;
-                    }
-                    if(planetNode.getNodeName().equalsIgnoreCase("id")) {
-                        planetId = planetNode.getTextContent();
-                    } else if(planetNode.getNodeName().equalsIgnoreCase("event")) {
-                        Planet.PlanetaryEvent event = Planets.getInstance().readPlanetaryEvent(planetNode);
-                        if(null != event) {
-                            event.custom = true;
-                            events.add(event);
-                        }
-                    }
-                }
-                if(null != planetId) {
-                    Planets.getInstance().updatePlanetaryEvents(planetId, events, true);
-                }
-            }
-        }
-    }
-
-    private static void fixIdReferences(Campaign retVal) {
-        // set up translation hashes
-        Map<Integer, UUID> uHash = new HashMap<>();
-        Map<Integer, UUID> pHash = new HashMap<>();
-        for (Unit u : retVal.getUnits()) {
-            uHash.put(u.getOldId(), u.getId());
-        }
-        for (Person p : retVal.getPersonnel()) {
-            pHash.put(p.getOldId(), p.getId());
-        }
-        // ok now go through and fix
-        for (Unit u : retVal.getUnits()) {
-            u.fixIdReferences(uHash, pHash);
-        }
-        for (Person p : retVal.getPersonnel()) {
-            p.fixIdReferences(uHash, pHash);
-        }
-        retVal.forces.fixIdReferences(uHash);
-        for (Part p : retVal.getParts()) {
-            p.fixIdReferences(uHash, pHash);
-        }
-        ArrayList<Kill> ghostKills = new ArrayList<Kill>();
-        for (Kill k : retVal.kills) {
-            k.fixIdReferences(pHash);
-            if (null == k.getPilotId()) {
-                ghostKills.add(k);
-            }
-        }
-        // check for kills with missing person references
-        for (Kill k : ghostKills) {
-            if (null == k.getPilotId()) {
-                retVal.removeKill(k);
-            }
-        }
-    }
-
-    private static void fixIdReferencesB(Campaign retVal) {
-        for (Map.Entry<UUID, Unit> u : retVal.units.entrySet()) {
-            Entity en = u.getValue().getEntity();
-            UUID id = u.getKey();
-            en.setExternalIdAsString(id.toString());
-
-            // If they have C3 or C3i we need to set their ID
-            if (en.hasC3() || en.hasC3i()) {
-                en.setC3UUID();
-                en.setC3NetIdSelf();
-            }
-        }
-    }
-
-    private static void processFinances(Campaign retVal, Node wn) {
-        MekHQ.getLogger().log(Campaign.class, "processFinances(Campaign,Node)", LogLevel.INFO, //$NON-NLS-1$
-                "Loading Finances from XML..."); //$NON-NLS-1$
-        retVal.finances = Finances.generateInstanceFromXML(wn);
-        MekHQ.getLogger().log(Campaign.class, "processFinances(Campaign,Node)", LogLevel.INFO, //$NON-NLS-1$
-                "Load of Finances complete!"); //$NON-NLS-1$
-    }
-
-    private static void processForces(Campaign retVal, Node wn, Version version) {
-        final String METHOD_NAME = "processForces(Campaign,Node,Version)"; //$NON-NLS-1$
-        MekHQ.getLogger().log(Campaign.class, METHOD_NAME, LogLevel.INFO,
-                "Loading Force Organization from XML..."); //$NON-NLS-1$
-
-        NodeList wList = wn.getChildNodes();
-
-        boolean foundForceAlready = false;
-        // Okay, lets iterate through the children, eh?
-        for (int x = 0; x < wList.getLength(); x++) {
-            Node wn2 = wList.item(x);
-
-            // If it's not an element node, we ignore it.
-            if (wn2.getNodeType() != Node.ELEMENT_NODE) {
-                continue;
-            }
-
-            if (!wn2.getNodeName().equalsIgnoreCase("force")) {
-                // Error condition of sorts!
-                // Errr, what should we do here?
-                MekHQ.getLogger().log(Campaign.class, METHOD_NAME, LogLevel.ERROR,
-                        "Unknown node type not loaded in Forces nodes: " //$NON-NLS-1$
-                                + wn2.getNodeName());
-
-                continue;
-            }
-
-            if (!foundForceAlready) {
-                Force f = Force.generateInstanceFromXML(wn2, retVal, version);
-                if (null != f) {
-                    retVal.forces = f;
-                    foundForceAlready = true;
-                }
-            } else {
-                MekHQ.getLogger().log(Campaign.class, METHOD_NAME, LogLevel.ERROR,
-                        "More than one type-level force found"); //$NON-NLS-1$
-            }
-        }
-
-        MekHQ.getLogger().log(Campaign.class, METHOD_NAME, LogLevel.INFO,
-                "Load of Force Organization complete!");
-    }
-
-    private static void processPersonnelNodes(Campaign retVal, Node wn,
-            Version version) {
-        final String METHOD_NAME = "processPersonnelNodes(Campaign,Node,Version)"; //$NON-NLS-1$
-        MekHQ.getLogger().log(Campaign.class, METHOD_NAME, LogLevel.INFO,
-                "Loading Personnel Nodes from XML..."); //$NON-NLS-1$
-
-        NodeList wList = wn.getChildNodes();
-
-        // Okay, lets iterate through the children, eh?
-        for (int x = 0; x < wList.getLength(); x++) {
-            Node wn2 = wList.item(x);
-
-            // If it's not an element node, we ignore it.
-            if (wn2.getNodeType() != Node.ELEMENT_NODE) {
-                continue;
-            }
-
-            if (!wn2.getNodeName().equalsIgnoreCase("person")) {
-                // Error condition of sorts!
-                // Errr, what should we do here?
-                MekHQ.getLogger().log(Campaign.class, METHOD_NAME, LogLevel.ERROR,
-                        "Unknown node type not loaded in Personnel nodes: " //$NON-NLS-1$
-                                + wn2.getNodeName());
-
-                continue;
-            }
-
-            Person p = Person.generateInstanceFromXML(wn2, retVal, version);
-
-            if (p != null) {
-                retVal.addPersonWithoutId(p);
-            }
-        }
-
-        MekHQ.getLogger().log(Campaign.class, METHOD_NAME, LogLevel.INFO,
-                "Load Personnel Nodes Complete!"); //$NON-NLS-1$
-    }
-
-    private static void processAncestorNodes(Campaign retVal, Node wn,
-            Version version) {
-        final String METHOD_NAME = "processAncestorNodes(Campaign,Node,Version)"; //$NON-NLS-1$
-
-        MekHQ.getLogger().log(Campaign.class, METHOD_NAME, LogLevel.INFO,
-                "Loading Ancestor Nodes from XML..."); //$NON-NLS-1$
-
-        NodeList wList = wn.getChildNodes();
-
-        // Okay, lets iterate through the children, eh?
-        for (int x = 0; x < wList.getLength(); x++) {
-            Node wn2 = wList.item(x);
-
-            // If it's not an element node, we ignore it.
-            if (wn2.getNodeType() != Node.ELEMENT_NODE) {
-                continue;
-            }
-
-            if (!wn2.getNodeName().equalsIgnoreCase("ancestor")) {
-                // Error condition of sorts!
-                // Errr, what should we do here?
-                MekHQ.getLogger().log(Campaign.class, METHOD_NAME, LogLevel.ERROR,
-                        "Unknown node type not loaded in Ancestor nodes: " //$NON-NLS-1$
-                                + wn2.getNodeName());
-
-                continue;
-            }
-
-            Ancestors a = Ancestors.generateInstanceFromXML(wn2, retVal, version);
-
-            if (a != null) {
-                retVal.addAncestorsWithoutId(a);
-            }
-        }
-
-        MekHQ.getLogger().log(Campaign.class, METHOD_NAME, LogLevel.INFO,
-                "Load Ancestor Nodes Complete!"); //$NON-NLS-1$
-    }
-
-    private static void processSkillTypeNodes(Campaign retVal, Node wn,
-            Version version) {
-        final String METHOD_NAME = "processSkillTypeNodes(Campaign,Node,Version)"; //$NON-NLS-1$
-
-        MekHQ.getLogger().log(Campaign.class, METHOD_NAME, LogLevel.INFO,
-                "Loading Skill Type Nodes from XML..."); //$NON-NLS-1$
-
-        NodeList wList = wn.getChildNodes();
-
-        // Okay, lets iterate through the children, eh?
-        for (int x = 0; x < wList.getLength(); x++) {
-            Node wn2 = wList.item(x);
-
-            // If it's not an element node, we ignore it.
-            if (wn2.getNodeType() != Node.ELEMENT_NODE) {
-                continue;
-            }
-
-            if (wn2.getNodeName().startsWith("ability-")) {
-                continue;
-            } else if (!wn2.getNodeName().equalsIgnoreCase("skillType")) {
-                // Error condition of sorts!
-                // Errr, what should we do here?
-                MekHQ.getLogger().log(Campaign.class, METHOD_NAME, LogLevel.ERROR,
-                        "Unknown node type not loaded in Skill Type nodes: " //$NON-NLS-1$
-                                + wn2.getNodeName());
-
-                continue;
-            }
-
-            SkillType.generateInstanceFromXML(wn2, version);
-        }
-
-        MekHQ.getLogger().log(Campaign.class, METHOD_NAME, LogLevel.INFO,
-                "Load Skill Type Nodes Complete!"); //$NON-NLS-1$
-    }
-
-    private static void processSpecialAbilityNodes(Campaign retVal, Node wn,
-            Version version) {
-        final String METHOD_NAME = "processSpecialAbilityNodes(Campaign,Node,Version)"; //$NON-NLS-1$
-
-        MekHQ.getLogger().log(Campaign.class, METHOD_NAME, LogLevel.INFO,
-                "Loading Special Ability Nodes from XML..."); //$NON-NLS-1$
-
-        PilotOptions options = new PilotOptions();
-        SpecialAbility.clearSPA();
-
-        NodeList wList = wn.getChildNodes();
-
-        // Okay, lets iterate through the children, eh?
-        for (int x = 0; x < wList.getLength(); x++) {
-            Node wn2 = wList.item(x);
-
-            // If it's not an element node, we ignore it.
-            if (wn2.getNodeType() != Node.ELEMENT_NODE) {
-                continue;
-            }
-
-            if (!wn2.getNodeName().equalsIgnoreCase("ability")) {
-                // Error condition of sorts!
-                // Errr, what should we do here?
-                MekHQ.getLogger().log(Campaign.class, METHOD_NAME, LogLevel.ERROR,
-                        "Unknown node type not loaded in Special Ability nodes: " //$NON-NLS-1$
-                        + wn2.getNodeName());
-
-                continue;
-            }
-
-            SpecialAbility.generateInstanceFromXML(wn2, options, version);
-        }
-
-        MekHQ.getLogger().log(Campaign.class, METHOD_NAME, LogLevel.INFO,
-                "Load Special Ability Nodes Complete!"); //$NON-NLS-1$
-    }
-
-    private static void processKillNodes(Campaign retVal, Node wn,
-            Version version) {
-        final String METHOD_NAME = "processKillNodes(Campaign,Node,Version"; //$NON-NLS-1$
-        MekHQ.getLogger().log(Campaign.class, METHOD_NAME, LogLevel.INFO,
-                "Loading Kill Nodes from XML..."); //$NON-NLS-1$
-
-        NodeList wList = wn.getChildNodes();
-
-        // Okay, lets iterate through the children, eh?
-        for (int x = 0; x < wList.getLength(); x++) {
-            Node wn2 = wList.item(x);
-
-            // If it's not an element node, we ignore it.
-            if (wn2.getNodeType() != Node.ELEMENT_NODE) {
-                continue;
-            } else if (!wn2.getNodeName().equalsIgnoreCase("kill")) {
-                // Error condition of sorts!
-                // Errr, what should we do here?
-                MekHQ.getLogger().log(Campaign.class, METHOD_NAME, LogLevel.ERROR,
-                        "Unknown node type not loaded in Kill nodes: " //$NON-NLS-1$
-                                + wn2.getNodeName());
-
-                continue;
-            }
-
-            retVal.kills.add(Kill.generateInstanceFromXML(wn2, version));
-        }
-
-        MekHQ.getLogger().log(Campaign.class, METHOD_NAME, LogLevel.INFO,
-                "Load Kill Nodes Complete!"); //$NON-NLS-1$
-    }
-
-    private static void processGameOptionNodes(Campaign retVal, Node wn) {
-        final String METHOD_NAME = "processGameOptionNodes(Campaign,Node)"; //$NON-NLS-1$
-        MekHQ.getLogger().log(Campaign.class, METHOD_NAME, LogLevel.INFO,
-                "Loading GameOption Nodes from XML..."); //$NON-NLS-1$
-
-        NodeList wList = wn.getChildNodes();
-
-        // Okay, lets iterate through the children, eh?
-        for (int x = 0; x < wList.getLength(); x++) {
-            Node wn2 = wList.item(x);
-
-            // If it's not an element node, we ignore it.
-            if (wn2.getNodeType() != Node.ELEMENT_NODE) {
-                continue;
-            } else if (!wn2.getNodeName().equalsIgnoreCase("gameoption")) {
-                // Error condition of sorts!
-                // Errr, what should we do here?
-                MekHQ.getLogger().log(Campaign.class, METHOD_NAME, LogLevel.ERROR,
-                        "Unknown node type not loaded in Game Option nodes: " //$NON-NLS-1$
-                                + wn2.getNodeName());
-
-                continue;
-            }
-            NodeList nl = wn2.getChildNodes();
-
-            String name = null;
-            Object value = null;
-            for (int y = 0; y < nl.getLength(); y++) {
-                Node wn3 = nl.item(y);
-                if (wn3.getNodeName().equalsIgnoreCase("name")) {
-                    name = wn3.getTextContent();
-                } else if (wn3.getNodeName().equalsIgnoreCase("value")) {
-                    value = wn3.getTextContent();
-                }
-            }
-            if ((null != name) && (null != value)) {
-                IOption option = retVal.gameOptions.getOption(name);
-                if (null != option) {
-                    if (!option.getValue().toString().equals(value.toString())) {
-                        try {
-                            switch (option.getType()) {
-                                case IOption.STRING:
-                                case IOption.CHOICE:
-                                    option.setValue((String) value);
-                                    break;
-
-                                case IOption.BOOLEAN:
-                                    option.setValue(new Boolean(value.toString()));
-                                    break;
-
-                                case IOption.INTEGER:
-                                    option.setValue(new Integer(value.toString()));
-                                    break;
-
-                                case IOption.FLOAT:
-                                    option.setValue(new Float(value.toString()));
-                                    break;
-
-                            }
-                        } catch (IllegalArgumentException iaEx) {
-                            MekHQ.getLogger().log(Campaign.class, METHOD_NAME, LogLevel.ERROR,
-                                    "Error trying to load option '" + name + "' with a value of '" //$NON-NLS-1$
-                                    + value + "'.");
-                        }
-                    }
-                } else {
-                    MekHQ.getLogger().log(Campaign.class, METHOD_NAME, LogLevel.ERROR,
-                            "Invalid option '" + name + "' when trying to load options file."); //$NON-NLS-1$
-                }
-            }
-        }
-
-        MekHQ.getLogger().log(Campaign.class, METHOD_NAME, LogLevel.INFO,
-                "Load Game Option Nodes Complete!"); //$NON-NLS-1$
-    }
-
-    private static void processCustom(Campaign retVal, Node wn) {
-        final String METHOD_NAME = "processCustom(Campaign,Node)"; //$NON-NLS-1$
-
-        String sCustomsDir = "data" + File.separator + "mechfiles"
-                + File.separator + "customs";
-        String sCustomsDirCampaign = sCustomsDir + File.separator + retVal.getName();
-        File customsDir = new File(sCustomsDir);
-        if (!customsDir.exists()) {
-            customsDir.mkdir();
-        }
-        File customsDirCampaign = new File(sCustomsDirCampaign);
-        if (!customsDirCampaign.exists()) {
-            customsDirCampaign.mkdir();
-        }
-
-        NodeList wList = wn.getChildNodes();
-
-        String name = null;
-        String mtf = null;
-        String blk = null;
-
-        // Okay, lets iterate through the children, eh?
-        for (int x = 0; x < wList.getLength(); x++) {
-            Node wn2 = wList.item(x);
-
-            // If it's not an element node, we ignore it.
-            if (wn2.getNodeType() != Node.ELEMENT_NODE) {
-                continue;
-            }
-
-            if (wn2.getNodeName().equalsIgnoreCase("name")) {
-                name = wn2.getTextContent();
-            } else if (wn2.getNodeName().equalsIgnoreCase("mtf")) {
-                mtf = wn2.getTextContent();
-            } else if (wn2.getNodeName().equalsIgnoreCase("blk")) {
-                blk = wn2.getTextContent();
-            }
-        }
-        retVal.addCustom(name);
-        if (null != name && null != mtf) {
-            try {
-                // if this file already exists then don't overwrite it or we
-                // will end up with a bunch of copies
-                String fileName = sCustomsDir + File.separator + name + ".mtf";
-                String fileNameCampaign = sCustomsDirCampaign + File.separator
-                        + name + ".mtf";
-                if ((new File(fileName)).exists()
-                        || (new File(fileNameCampaign)).exists()) {
-                    return;
-                }
-                MekHQ.getLogger().log(Campaign.class, METHOD_NAME, LogLevel.INFO,
-                        "Loading Custom unit from XML..."); //$NON-NLS-1$
-                FileOutputStream out = new FileOutputStream(fileNameCampaign);
-                PrintStream p = new PrintStream(out);
-                p.println(mtf);
-                p.close();
-                out.close();
-                MekHQ.getLogger().log(Campaign.class, METHOD_NAME, LogLevel.INFO,
-                        "Loaded Custom unit!"); //$NON-NLS-1$
-            } catch (Exception ex) {
-                ex.printStackTrace();
-            }
-        }
-        if (null != name && null != blk) {
-            try {
-                // if this file already exists then don't overwrite it or we
-                // will end up with a bunch of copies
-                String fileName = sCustomsDir + File.separator + name + ".blk";
-                String fileNameCampaign = sCustomsDirCampaign + File.separator
-                        + name + ".blk";
-                if ((new File(fileName)).exists()
-                        || (new File(fileNameCampaign)).exists()) {
-                    return;
-                }
-                MekHQ.getLogger().log(Campaign.class, METHOD_NAME, LogLevel.INFO,
-                        "Loading Custom unit from XML..."); //$NON-NLS-1$
-                FileOutputStream out = new FileOutputStream(fileNameCampaign);
-                PrintStream p = new PrintStream(out);
-                p.println(blk);
-                p.close();
-                out.close();
-                MekHQ.getLogger().log(Campaign.class, METHOD_NAME, LogLevel.INFO,
-                        "Loaded Custom unit!"); //$NON-NLS-1$
-            } catch (Exception ex) {
-                ex.printStackTrace();
-            }
-        }
-    }
-
-    private static void processMissionNodes(Campaign retVal, Node wn, Version version) {
-        final String METHOD_NAME = "processMissionNodes(Campaign,Node,Version)"; //$NON-NLS-1$
-
-        MekHQ.getLogger().log(Campaign.class, METHOD_NAME, LogLevel.INFO,
-                "Loading Mission Nodes from XML..."); //$NON-NLS-1$
-
-        NodeList wList = wn.getChildNodes();
-
-        // Okay, lets iterate through the children, eh?
-        for (int x = 0; x < wList.getLength(); x++) {
-            Node wn2 = wList.item(x);
-
-            // If it's not an element node, we ignore it.
-            if (wn2.getNodeType() != Node.ELEMENT_NODE) {
-                continue;
-            }
-
-            if (!wn2.getNodeName().equalsIgnoreCase("mission")) {
-                // Error condition of sorts!
-                // Errr, what should we do here?
-                MekHQ.getLogger().log(Campaign.class, METHOD_NAME, LogLevel.INFO,
-                        "Unknown node type not loaded in Mission nodes: " //$NON-NLS-1$
-                                + wn2.getNodeName());
-
-                continue;
-            }
-
-            Mission m = Mission.generateInstanceFromXML(wn2, retVal, version);
-
-            if (m != null) {
-                // add scenarios to the scenarioId hash
-                for (Scenario s : m.getScenarios()) {
-                    retVal.addScenarioToHash(s);
-                }
-                retVal.addMissionWithoutId(m);
-            }
-        }
-
-        MekHQ.getLogger().log(Campaign.class, METHOD_NAME, LogLevel.INFO,
-                "Load Mission Nodes Complete!"); //$NON-NLS-1$
-    }
-
-    private static String checkUnits(Node wn) {
-        final String METHOD_NAME = "checkUnits(Node)"; //$NON-NLS-1$
-
-        MekHQ.getLogger().log(Campaign.class, METHOD_NAME, LogLevel.INFO, //$NON-NLS-1$
-                "Checking for missing entities..."); //$NON-NLS-1$
-
-        ArrayList<String> unitList = new ArrayList<String>();
-        NodeList wList = wn.getChildNodes();
-
-        // Okay, lets iterate through the children, eh?
-        for (int x = 0; x < wList.getLength(); x++) {
-            Node wn2 = wList.item(x);
-
-            // If it's not an element node, we ignore it.
-            if (wn2.getNodeType() != Node.ELEMENT_NODE) {
-                continue;
-=======
->>>>>>> f1ee3fc5
-            }
-        }
-        pw1.println("\t</skillTypes>");
-        pw1.println("\t<specialAbilities>");
-        for(String key : SpecialAbility.getAllSpecialAbilities().keySet()) {
-            SpecialAbility.getAbility(key).writeToXml(pw1, 2);
-        }
-        pw1.println("\t</specialAbilities>");
-        rskillPrefs.writeToXml(pw1, 1);
-        // parts is the biggest so it goes last
-        writeMapToXml(pw1, 1, "parts", parts); // Parts
-
-        writeGameOptions(pw1);
-
-        // Personnel Market
-        personnelMarket.writeToXml(pw1, 1);
-
-        // Against the Bot
-        if (getCampaignOptions().getUseAtB()) {
-            DateFormat sdf = getShortDateFormatter();
-            contractMarket.writeToXml(pw1, 1);
-            unitMarket.writeToXml(pw1, 1);
-            MekHqXmlUtil.writeSimpleXmlTag(pw1, 2, "colorIndex", colorIndex);
-            if (lances.size() > 0)   {
-                pw1.println("\t<lances>");
-                for (Lance l : lances.values()) {
-                    if (forceIds.containsKey(l.getForceId())) {
-                        l.writeToXml(pw1, 2);
-                    }
-                }
-                pw1.println("\t</lances>");
-            }
-            retirementDefectionTracker.writeToXml(pw1, 1);
-            if (shipSearchStart != null) {
-                MekHqXmlUtil.writeSimpleXmlTag(pw1, 2, "shipSearchStart",
-                        sdf.format(shipSearchStart.getTime()));
-            }
-            MekHqXmlUtil.writeSimpleXmlTag(pw1, 2, "shipSearchType", shipSearchType);
-            MekHqXmlUtil.writeSimpleXmlTag(pw1, 2, "shipSearchResult", shipSearchResult);
-            if (shipSearchExpiration != null) {
-                MekHqXmlUtil.writeSimpleXmlTag(pw1, 2, "shipSearchExpiration",
-                        sdf.format(shipSearchExpiration.getTime()));
-            }
-        }
-
-        // Customised planetary events
-        pw1.println("\t<customPlanetaryEvents>");
-        for(Planet p : Planets.getInstance().getPlanets().values()) {
-            List<Planet.PlanetaryEvent> customEvents = new ArrayList<>();
-            for(Planet.PlanetaryEvent event : p.getEvents()) {
-                if(event.custom) {
-                    customEvents.add(event);
-                }
-            }
-            if(!customEvents.isEmpty()) {
-                pw1.println("\t\t<planet><id>" + p.getId() + "</id>");
-                for(Planet.PlanetaryEvent event : customEvents) {
-                    Planets.getInstance().writePlanetaryEvent(pw1, event);
-                    pw1.println();
-                }
-                pw1.println("\t\t</planet>");
-            }
-        }
-        pw1.println("\t</customPlanetaryEvents>");
-
-        writeCustoms(pw1);
-        // Okay, we're done.
-        // Close everything out and be done with it.
-        pw1.println("</campaign>");
-    }
-
-    public void writeGameOptions(PrintWriter pw1) {
-        pw1.println("\t<gameOptions>");
-        for (IBasicOption option : getGameOptionsVector()) {
-            pw1.println("\t\t<gameoption>"); //$NON-NLS-1$
-            MekHqXmlUtil.writeSimpleXmlTag(pw1, 3, "name", option.getName());
-            MekHqXmlUtil.writeSimpleXmlTag(pw1, 3, "value", option.getValue()
-                    .toString());
-            pw1.println("\t\t</gameoption>"); //$NON-NLS-1$
-        }
-        pw1.println("\t</gameOptions>");
-    }
-
-    /**
-     * A helper function to encapsulate writing the array/hash pairs out to XML. Each of the types requires a different XML
-     * structure, but is in an identical holding structure. Thus, genericized function and interface to cleanly wrap it up.
-     * God, I love 3rd-generation programming languages.
-     *
-     * @param <arrType> The object type in the list. Must implement MekHqXmlSerializable.
-     * @param pw1       The PrintWriter to output XML to.
-     * @param indent    The indentation level to use for writing XML (purely for neatness).
-     * @param tag       The name of the tag to use to encapsulate it.
-     * @param array     The list of objects to write out.
-     * @param hashtab   The lookup hashtable for the associated array.
-     */
-    private <arrType> void writeArrayAndHashToXml(PrintWriter pw1, int indent,
-            String tag, ArrayList<arrType> array, Hashtable<Integer, arrType> hashtab) {
-        // Hooray for implicitly-type-detected genericized functions!
-        // However, I still ended up making an interface to handle this.
-        // That way, I can cast it and call "writeToXml" to make it cleaner.
-        pw1.println(MekHqXmlUtil.indentStr(indent) + "<" + tag + ">");
-
-        // Enumeration<Integer> = hashtab.keys
-        for (Integer x : hashtab.keySet()) {
-            ((MekHqXmlSerializable) (hashtab.get(x))).writeToXml(pw1,
-                    indent + 1);
-        }
-
-        pw1.println(MekHqXmlUtil.indentStr(indent) + "</" + tag + ">");
-    }
-
-    /**
-     * A helper function to encapsulate writing the array/hash pairs out to XML. Each of the types requires a different XML
-     * structure, but is in an identical holding structure. Thus, genericized function and interface to cleanly wrap it up.
-     * God, I love 3rd-generation programming languages.
-     *
-     * @param <arrType> The object type in the list. Must implement MekHqXmlSerializable.
-     * @param pw1       The PrintWriter to output XML to.
-     * @param indent    The indentation level to use for writing XML (purely for neatness).
-     * @param tag       The name of the tag to use to encapsulate it.
-     * @param array     The list of objects to write out.
-     * @param hashtab   The lookup hashtable for the associated array.
-     */
-    private <arrType> void writeArrayAndHashToXmlforUUID(PrintWriter pw1,
-            int indent, String tag, ArrayList<arrType> array, Hashtable<UUID, arrType> hashtab) {
-        // Hooray for implicitly-type-detected genericized functions!
-        // However, I still ended up making an interface to handle this.
-        // That way, I can cast it and call "writeToXml" to make it cleaner.
-        pw1.println(MekHqXmlUtil.indentStr(indent) + "<" + tag + ">");
-
-        // Enumeration<Integer> = hashtab.keys
-        for (UUID x : hashtab.keySet()) {
-            ((MekHqXmlSerializable) (hashtab.get(x))).writeToXml(pw1,
-                    indent + 1);
-        }
-
-        pw1.println(MekHqXmlUtil.indentStr(indent) + "</" + tag + ">");
-    }
-    
-    /**
-     * A helper function to encapsulate writing the map entries out to XML.
-     *
-     * @param <keyType> The key type of the map.
-     * @param <arrType> The object type of the map. Must implement MekHqXmlSerializable.
      * @param pw1       The PrintWriter to output XML to.
      * @param indent    The indentation level to use for writing XML (purely for neatness).
      * @param tag       The name of the tag to use to encapsulate it.
