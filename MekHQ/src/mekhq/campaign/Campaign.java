--- conflicted
+++ resolved
@@ -3274,13 +3274,8 @@
                     } else {
                         p.removePregnancy();
                     }
-<<<<<<< HEAD
-                } else if (getCampaignOptions().useUnofficialProcreation()) {
+                } else if (getCampaignOptions().useProcreation()) {
                     p.procreate(this, getLocalDate());
-=======
-                } else if (getCampaignOptions().useProcreation()) {
-                    p.procreate(this);
->>>>>>> 91576e19
                 }
             }
         }
