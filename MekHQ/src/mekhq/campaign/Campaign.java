--- conflicted
+++ resolved
@@ -273,12 +273,8 @@
     private LocalDate shipSearchStart; //AtB
     private int shipSearchType;
     private String shipSearchResult; //AtB
-<<<<<<< HEAD
-    private Calendar shipSearchExpiration; //AtB
     private StratconRulesManager stratconRulesManager; // AtB
-=======
     private LocalDate shipSearchExpiration; //AtB
->>>>>>> bb9f2440
     private IUnitGenerator unitGenerator;
     private IUnitRating unitRating;
     private CampaignSummary campaignSummary;
@@ -606,7 +602,6 @@
         return atbConfig;
     }
 
-<<<<<<< HEAD
     public boolean stratconRulesManagerInitialized() {
         return stratconRulesManager != null;
     }
@@ -619,9 +614,7 @@
         stratconRulesManager.shutdown();
     }
     
-=======
     //region Ship Search
->>>>>>> bb9f2440
     /**
      * Sets the date a ship search was started, or null if no search is in progress.
      */
