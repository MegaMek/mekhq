--- conflicted
+++ resolved
@@ -193,11 +193,8 @@
 import mekhq.campaign.personnel.Person;
 import mekhq.campaign.personnel.PersonnelOptions;
 import mekhq.campaign.personnel.SpecialAbility;
-<<<<<<< HEAD
 import mekhq.campaign.personnel.advancedCharacterBuilder.LifePath;
 import mekhq.campaign.personnel.autoAwards.AutoAwardsController;
-=======
->>>>>>> bbea015a
 import mekhq.campaign.personnel.death.RandomDeath;
 import mekhq.campaign.personnel.divorce.AbstractDivorce;
 import mekhq.campaign.personnel.enums.PersonnelRole;
@@ -513,10 +510,7 @@
               campConf.getfinances(),
               campConf.getRandomEvents(),
               campConf.getUltimatums(),
-<<<<<<< HEAD
               campConf.getLifePaths(),
-=======
->>>>>>> bbea015a
               campConf.getRetDefTracker(),
               campConf.getAutosave(),
               campConf.getBehaviorSettings(),
@@ -3265,267 +3259,7 @@
 
     @Deprecated(since = "0.50.10", forRemoval = true)
     private int getQuantity(Part part) {
-<<<<<<< HEAD
-        return getWarehouse().getPartQuantity(part);
-    }
-
-    private PartInUse getPartInUse(Part part) {
-        // SI isn't a proper "part"
-        if (part instanceof StructuralIntegrity) {
-            return null;
-        }
-        // Skip out on "not armor" (as in 0 point armer on men or field guns)
-        if ((part instanceof Armor armor) && (armor.getType() == EquipmentType.T_ARMOR_UNKNOWN)) {
-            return null;
-        }
-        // Makes no sense buying those separately from the chasis
-        if ((part instanceof EquipmentPart equipmentPart) &&
-                  (equipmentPart.getType() instanceof MiscType miscType) &&
-                  (miscType.hasFlag(MiscType.F_CHASSIS_MODIFICATION))) {
-            return null;
-        }
-        // Replace a "missing" part with a corresponding "new" one.
-        if (part instanceof MissingPart missingPart) {
-            part = missingPart.getNewPart();
-        }
-        PartInUse result = new PartInUse(part);
-        result.setRequestedStock(getDefaultStockPercent(part));
-        return (null != result.getPartToBuy()) ? result : null;
-    }
-
-    /**
-     * Determines the default stock percentage for a given part type.
-     *
-     * <p>
-     * This method uses the type of the provided {@link Part} to decide which default stock percentage to return. The
-     * values for each part type are retrieved from the campaign options.
-     * </p>
-     *
-     * @param part The {@link Part} for which the default stock percentage is to be determined. The part must not be
-     *             {@code null}.
-     *
-     * @return An {@code int} representing the default stock percentage for the given part type, as defined in the
-     *       campaign options.
-     */
-    private int getDefaultStockPercent(Part part) {
-        if (part instanceof HeatSink) {
-            return campaignOptions.getAutoLogisticsHeatSink();
-        } else if (part instanceof MekLocation) {
-            if (((MekLocation) part).getLoc() == Mek.LOC_HEAD) {
-                return campaignOptions.getAutoLogisticsMekHead();
-            }
-
-            if (((MekLocation) part).getLoc() == Mek.LOC_CENTER_TORSO) {
-                return campaignOptions.getAutoLogisticsNonRepairableLocation();
-            }
-
-            return campaignOptions.getAutoLogisticsMekLocation();
-        } else if (part instanceof TankLocation) {
-            return campaignOptions.getAutoLogisticsNonRepairableLocation();
-        } else if (part instanceof AmmoBin || part instanceof AmmoStorage) {
-            return campaignOptions.getAutoLogisticsAmmunition();
-        } else if (part instanceof Armor) {
-            return campaignOptions.getAutoLogisticsArmor();
-        } else if (part instanceof MekActuator) {
-            return campaignOptions.getAutoLogisticsActuators();
-        } else if (part instanceof JumpJet) {
-            return campaignOptions.getAutoLogisticsJumpJets();
-        } else if (part instanceof EnginePart) {
-            return campaignOptions.getAutoLogisticsEngines();
-        } else if (part instanceof EquipmentPart equipmentPart) {
-            if (equipmentPart.getType() instanceof WeaponType) {
-                return campaignOptions.getAutoLogisticsWeapons();
-            }
-        }
-
-        return campaignOptions.getAutoLogisticsOther();
-    }
-
-    /**
-     * Updates a {@link PartInUse} record with data from an incoming {@link Part}.
-     *
-     * <p>
-     * This method processes the incoming part to update the usage, storage, or transfer count of the specified part in
-     * use, based on the type, quality, and associated unit of the incoming part. Certain parts are ignored based on
-     * their state or configuration, such as being part of conventional infantry, salvage, or mothballed units.
-     * </p>
-     *
-     * @param partInUse                the {@link PartInUse} record to update.
-     * @param incomingPart             the new {@link Part} that is being processed for this record.
-     * @param ignoreMothballedUnits    if {@code true}, parts belonging to mothballed units are excluded.
-     * @param ignoreSparesUnderQuality spares with a quality lower than this threshold are excluded from counting.
-     */
-    private void updatePartInUseData(PartInUse partInUse, Part incomingPart, boolean ignoreMothballedUnits,
-          PartQuality ignoreSparesUnderQuality) {
-        Unit unit = incomingPart.getUnit();
-        if (unit != null) {
-            // Ignore conventional infantry
-            if (unit.isConventionalInfantry()) {
-                return;
-            }
-
-            // Ignore parts if they are from mothballed units and the flag is set
-            if (ignoreMothballedUnits && incomingPart.getUnit() != null && incomingPart.getUnit().isMothballed()) {
-                return;
-            }
-
-            // Ignore units set to salvage
-            if (unit.isSalvage()) {
-                return;
-            }
-        }
-
-        // Case 1: Part is associated with a unit or is a MissingPart
-        if ((unit != null) || (incomingPart instanceof MissingPart)) {
-            partInUse.setUseCount(partInUse.getUseCount() + getQuantity(incomingPart));
-            return;
-        }
-
-        // Case 2: Part is present and meets quality requirements
-        if (incomingPart.isPresent()) {
-            if (incomingPart.getQuality().toNumeric() >= ignoreSparesUnderQuality.toNumeric()) {
-                partInUse.setStoreCount(partInUse.getStoreCount() + getQuantity(incomingPart));
-                partInUse.addSpare(incomingPart);
-            }
-            return;
-        }
-
-        // Case 3: Part is not present, update transfer count
-        partInUse.setTransferCount(partInUse.getTransferCount() + getQuantity(incomingPart));
-    }
-
-    /**
-     * Find all the parts that match this PartInUse and update their data
-     *
-     * @param partInUse                part in use record to update
-     * @param ignoreMothballedUnits    don't count parts in mothballed units
-     * @param ignoreSparesUnderQuality don't count spare parts lower than this quality
-     */
-    public void updatePartInUse(PartInUse partInUse, boolean ignoreMothballedUnits,
-          PartQuality ignoreSparesUnderQuality) {
-        partInUse.setUseCount(0);
-        partInUse.setStoreCount(0);
-        partInUse.setTransferCount(0);
-        partInUse.setPlannedCount(0);
-        getWarehouse().forEachPart(incomingPart -> {
-            PartInUse newPartInUse = getPartInUse(incomingPart);
-            if (partInUse.equals(newPartInUse)) {
-                updatePartInUseData(partInUse, incomingPart, ignoreMothballedUnits, ignoreSparesUnderQuality);
-            }
-        });
-        for (IAcquisitionWork maybePart : shoppingList.getPartList()) {
-            PartInUse newPartInUse = getPartInUse((Part) maybePart);
-            if (partInUse.equals(newPartInUse)) {
-                Part newPart = (maybePart instanceof MissingPart) ?
-                                     (((MissingPart) maybePart).getNewPart())
-                                     : (Part) maybePart;
-                partInUse.setPlannedCount(partInUse.getPlannedCount() + newPart.getTotalQuantity());
-            }
-        }
-    }
-
-    /**
-     * Analyzes the warehouse inventory and returns a data set that summarizes the usage state of all parts, including
-     * their use counts, store counts, and planned counts, while filtering based on specific conditions.
-     *
-     * <p>
-     * This method aggregates all parts currently in use or available as spares, while taking into account constraints
-     * like ignoring mothballed units or filtering spares below a specific quality. It uses a map structure to
-     * efficiently track and update parts during processing.
-     * </p>
-     *
-     * @param ignoreMothballedUnits    If {@code true}, parts from mothballed units will not be included in the
-     *                                 results.
-     * @param isResupply               If {@code true}, specific units (e.g., prohibited unit types) are skipped based
-     *                                 on the current context as defined in {@code Resupply.isProhibitedUnitType()}.
-     * @param ignoreSparesUnderQuality Spare parts of a lower quality than the specified value will be excluded from the
-     *                                 results.
-     *
-     * @return A {@link Set} of {@link PartInUse} objects detailing the state of each relevant part, including:
-     *       <ul>
-     *       <li>Use count: How many of this part are currently in use.</li>
-     *       <li>Store count: How many of this part are available as spares in the
-     *       warehouse.</li>
-     *       <li>Planned count: The quantity of this part included in acquisition
-     *       orders or
-     *       planned procurement.</li>
-     *       <li>Requested stock: The target or default quantity to maintain, as
-     *       derived from
-     *       settings or requests.</li>
-     *       </ul>
-     *       Only parts with non-zero counts (use, store, or planned) will be
-     *       included in the
-     *       result.
-     */
-
-    public Set<PartInUse> getPartsInUse(boolean ignoreMothballedUnits, boolean isResupply,
-          PartQuality ignoreSparesUnderQuality) {
-        // java.util.Set doesn't supply a get(Object) method, so we have to use a
-        // java.util.Map
-        Map<PartInUse, PartInUse> inUse = new HashMap<>();
-        getWarehouse().forEachPart(incomingPart -> {
-            if (isResupply) {
-                Unit unit = incomingPart.getUnit();
-
-                Entity entity = null;
-                if (unit != null) {
-                    entity = unit.getEntity();
-                }
-
-                if (entity != null) {
-                    if (isProhibitedUnitType(entity, false, false)) {
-                        return;
-                    }
-                }
-            }
-
-            PartInUse partInUse = getPartInUse(incomingPart);
-            if (null == partInUse) {
-                return;
-            }
-            if (inUse.containsKey(partInUse)) {
-                partInUse = inUse.get(partInUse);
-            } else {
-                if (partsInUseRequestedStockMap.containsKey(partInUse.getDescription())) {
-                    partInUse.setRequestedStock(partsInUseRequestedStockMap.get(partInUse.getDescription()));
-                } else {
-                    partInUse.setRequestedStock(getDefaultStockPercent(incomingPart));
-                }
-                inUse.put(partInUse, partInUse);
-            }
-            updatePartInUseData(partInUse, incomingPart, ignoreMothballedUnits, ignoreSparesUnderQuality);
-        });
-        for (IAcquisitionWork maybePart : shoppingList.getPartList()) {
-            if (!(maybePart instanceof Part)) {
-                continue;
-            }
-            PartInUse partInUse = getPartInUse((Part) maybePart);
-            if (null == partInUse) {
-                continue;
-            }
-            if (inUse.containsKey(partInUse)) {
-                partInUse = inUse.get(partInUse);
-            } else {
-                if (partsInUseRequestedStockMap.containsKey(partInUse.getDescription())) {
-                    partInUse.setRequestedStock(partsInUseRequestedStockMap.get(partInUse.getDescription()));
-                } else {
-                    partInUse.setRequestedStock(getDefaultStockPercent((Part) maybePart));
-                }
-                inUse.put(partInUse, partInUse);
-            }
-            Part newPart = (maybePart instanceof MissingPart) ?
-                                 (((MissingPart) maybePart).getNewPart())
-                                 : (Part) maybePart;
-            partInUse.setPlannedCount(partInUse.getPlannedCount() + newPart.getTotalQuantity());
-        }
-        return inUse.keySet()
-                     .stream()
-                     // Hacky but otherwise we end up with zero lines when filtering things out
-                     .filter(p -> p.getUseCount() != 0 || p.getStoreCount() != 0 || p.getPlannedCount() != 0)
-                     .collect(Collectors.toSet());
-=======
         return getWarehouse().getPartQuantity(part, true);
->>>>>>> bbea015a
     }
 
     public Part getPart(int id) {
