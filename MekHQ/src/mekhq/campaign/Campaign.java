--- conflicted
+++ resolved
@@ -795,15 +795,12 @@
      * @param u
      * @param id
      */
-<<<<<<< HEAD
     public void addUnitToForce(@Nullable Unit u, int id) {
         if (u == null) {
             return;
         }
-=======
-    public void addUnitToForce(Unit u, int id) {
+
         Force force = forceIds.get(id);
->>>>>>> 9994bd44
         Force prevForce = forceIds.get(u.getForceId());
         boolean useTransfers = false;
         boolean transferLog = !getCampaignOptions().useTransfers();
