/*
 * Copyright (c) 2009 - Jay Lawson (jaylawson39 at yahoo.com). All Rights Reserved.
 * Copyright (C) 2013-2025 The MegaMek Team. All Rights Reserved.
 *
 * This file is part of MekHQ.
 *
 * MekHQ is free software: you can redistribute it and/or modify
 * it under the terms of the GNU General Public License (GPL),
 * version 3 or (at your option) any later version,
 * as published by the Free Software Foundation.
 *
 * MekHQ is distributed in the hope that it will be useful,
 * but WITHOUT ANY WARRANTY; without even the implied warranty
 * of MERCHANTABILITY or FITNESS FOR A PARTICULAR PURPOSE.
 * See the GNU General Public License for more details.
 *
 * A copy of the GPL should have been included with this project;
 * if not, see <https://www.gnu.org/licenses/>.
 *
 * NOTICE: The MegaMek organization is a non-profit group of volunteers
 * creating free software for the BattleTech community.
 *
 * MechWarrior, BattleMech, `Mech and AeroTech are registered trademarks
 * of The Topps Company, Inc. All Rights Reserved.
 *
 * Catalyst Game Labs and the Catalyst Game Labs logo are trademarks of
 * InMediaRes Productions, LLC.
 *
 * MechWarrior Copyright Microsoft Corporation. MekHQ was created under
 * Microsoft's "Game Content Usage Rules"
 * <https://www.xbox.com/en-US/developers/rules> and it is not endorsed by or
 * affiliated with Microsoft.
 */
package mekhq.campaign;

import static java.lang.Math.floor;
import static java.lang.Math.max;
import static megamek.common.compute.Compute.d6;
import static megamek.common.compute.Compute.randomInt;
import static mekhq.campaign.campaignOptions.CampaignOptions.S_AUTO;
import static mekhq.campaign.campaignOptions.CampaignOptions.S_TECH;
import static mekhq.campaign.campaignOptions.CampaignOptions.TRANSIT_UNIT_MONTH;
import static mekhq.campaign.campaignOptions.CampaignOptions.TRANSIT_UNIT_WEEK;
import static mekhq.campaign.force.CombatTeam.recalculateCombatTeams;
import static mekhq.campaign.force.Force.FORCE_NONE;
import static mekhq.campaign.force.Force.FORCE_ORIGIN;
import static mekhq.campaign.force.Force.NO_ASSIGNED_SCENARIO;
import static mekhq.campaign.force.ForceType.STANDARD;
import static mekhq.campaign.market.contractMarket.ContractAutomation.performAutomatedActivation;
import static mekhq.campaign.market.personnelMarket.enums.PersonnelMarketStyle.PERSONNEL_MARKET_DISABLED;
import static mekhq.campaign.mission.AtBContract.pickRandomCamouflage;
import static mekhq.campaign.mission.resupplyAndCaches.PerformResupply.performResupply;
import static mekhq.campaign.mission.resupplyAndCaches.Resupply.isProhibitedUnitType;
import static mekhq.campaign.mission.resupplyAndCaches.ResupplyUtilities.processAbandonedConvoy;
import static mekhq.campaign.parts.enums.PartQuality.QUALITY_A;
import static mekhq.campaign.personnel.Bloodmark.getBloodhuntSchedule;
import static mekhq.campaign.personnel.DiscretionarySpending.performDiscretionarySpending;
import static mekhq.campaign.personnel.PersonnelOptions.*;
import static mekhq.campaign.personnel.education.EducationController.getAcademy;
import static mekhq.campaign.personnel.education.TrainingCombatTeams.processTrainingCombatTeams;
import static mekhq.campaign.personnel.enums.BloodmarkLevel.BLOODMARK_ZERO;
import static mekhq.campaign.personnel.lifeEvents.CommandersDayAnnouncement.isCommandersDay;
import static mekhq.campaign.personnel.lifeEvents.FreedomDayAnnouncement.isFreedomDay;
import static mekhq.campaign.personnel.lifeEvents.NewYearsDayAnnouncement.isNewYear;
import static mekhq.campaign.personnel.lifeEvents.WinterHolidayAnnouncement.isWinterHolidayMajorDay;
import static mekhq.campaign.personnel.skills.Aging.applyAgingSPA;
import static mekhq.campaign.personnel.skills.Aging.getMilestone;
import static mekhq.campaign.personnel.skills.Aging.updateAllSkillAgeModifiers;
import static mekhq.campaign.personnel.skills.AttributeCheckUtility.performQuickAttributeCheck;
import static mekhq.campaign.personnel.skills.SkillType.EXP_NONE;
import static mekhq.campaign.personnel.skills.SkillType.S_STRATEGY;
import static mekhq.campaign.personnel.skills.SkillType.getType;
import static mekhq.campaign.personnel.turnoverAndRetention.Fatigue.areFieldKitchensWithinCapacity;
import static mekhq.campaign.personnel.turnoverAndRetention.Fatigue.checkFieldKitchenCapacity;
import static mekhq.campaign.personnel.turnoverAndRetention.Fatigue.checkFieldKitchenUsage;
import static mekhq.campaign.personnel.turnoverAndRetention.Fatigue.processFatigueRecovery;
import static mekhq.campaign.personnel.turnoverAndRetention.RetirementDefectionTracker.Payout.isBreakingContract;
import static mekhq.campaign.personnel.turnoverAndRetention.RetirementDefectionTracker.RETIREMENT_AGE;
import static mekhq.campaign.randomEvents.GrayMonday.GRAY_MONDAY_EVENTS_BEGIN;
import static mekhq.campaign.randomEvents.GrayMonday.GRAY_MONDAY_EVENTS_END;
import static mekhq.campaign.randomEvents.GrayMonday.isGrayMonday;
import static mekhq.campaign.randomEvents.prisoners.PrisonerEventManager.DEFAULT_TEMPORARY_CAPACITY;
import static mekhq.campaign.randomEvents.prisoners.PrisonerEventManager.MINIMUM_TEMPORARY_CAPACITY;
import static mekhq.campaign.randomEvents.prisoners.enums.PrisonerStatus.BONDSMAN;
import static mekhq.campaign.stratCon.StratConRulesManager.processIgnoredDynamicScenario;
import static mekhq.campaign.stratCon.SupportPointNegotiation.negotiateAdditionalSupportPoints;
import static mekhq.campaign.unit.Unit.SITE_FACILITY_BASIC;
import static mekhq.campaign.unit.Unit.TECH_WORK_DAY;
import static mekhq.campaign.universe.Faction.MERCENARY_FACTION_CODE;
import static mekhq.campaign.universe.Faction.PIRATE_FACTION_CODE;
import static mekhq.campaign.universe.Factions.getFactionLogo;
import static mekhq.campaign.universe.factionStanding.FactionStandingUtilities.PIRACY_SUCCESS_INDEX_FACTION_CODE;
import static mekhq.gui.campaignOptions.enums.ProcurementPersonnelPick.isIneligibleToPerformProcurement;
import static mekhq.utilities.ReportingUtilities.CLOSING_SPAN_TAG;
import static mekhq.utilities.ReportingUtilities.spanOpeningWithCustomColor;

import java.io.PrintWriter;
import java.text.MessageFormat;
import java.time.DayOfWeek;
import java.time.LocalDate;
import java.time.Month;
import java.time.temporal.ChronoUnit;
import java.time.temporal.WeekFields;
import java.util.*;
import java.util.Map.Entry;
import java.util.stream.Collectors;
import javax.swing.ImageIcon;
import javax.swing.JOptionPane;

import megamek.Version;
import megamek.client.bot.princess.BehaviorSettings;
import megamek.client.generator.RandomGenderGenerator;
import megamek.client.generator.RandomNameGenerator;
import megamek.client.generator.RandomUnitGenerator;
import megamek.client.ui.util.PlayerColour;
import megamek.codeUtilities.ObjectUtility;
import megamek.common.Player;
import megamek.common.SimpleTechLevel;
import megamek.common.annotations.Nullable;
import megamek.common.enums.AvailabilityValue;
import megamek.common.enums.Gender;
import megamek.common.enums.TechBase;
import megamek.common.equipment.BombLoadout;
import megamek.common.equipment.BombMounted;
import megamek.common.equipment.EquipmentType;
import megamek.common.equipment.EquipmentTypeLookup;
import megamek.common.equipment.MiscType;
import megamek.common.equipment.Mounted;
import megamek.common.equipment.WeaponType;
import megamek.common.game.Game;
import megamek.common.icons.Camouflage;
import megamek.common.icons.Portrait;
import megamek.common.interfaces.ITechManager;
import megamek.common.loaders.BLKFile;
import megamek.common.loaders.EntityLoadingException;
import megamek.common.loaders.EntitySavingException;
import megamek.common.loaders.MekFileParser;
import megamek.common.loaders.MekSummary;
import megamek.common.loaders.MekSummaryCache;
import megamek.common.options.GameOptions;
import megamek.common.options.IBasicOption;
import megamek.common.options.IOption;
import megamek.common.options.IOptionGroup;
import megamek.common.options.OptionsConstants;
import megamek.common.planetaryConditions.PlanetaryConditions;
import megamek.common.rolls.TargetRoll;
import megamek.common.units.*;
import megamek.common.util.BuildingBlock;
import megamek.logging.MMLogger;
import mekhq.MHQConstants;
import mekhq.MekHQ;
import mekhq.Utilities;
import mekhq.campaign.Quartermaster.PartAcquisitionResult;
import mekhq.campaign.againstTheBot.AtBConfiguration;
import mekhq.campaign.campaignOptions.CampaignOptions;
import mekhq.campaign.campaignOptions.CampaignOptionsMarshaller;
import mekhq.campaign.enums.CampaignTransportType;
import mekhq.campaign.events.*;
import mekhq.campaign.events.loans.LoanNewEvent;
import mekhq.campaign.events.loans.LoanPaidEvent;
import mekhq.campaign.events.missions.MissionNewEvent;
import mekhq.campaign.events.missions.MissionRemovedEvent;
import mekhq.campaign.events.parts.PartChangedEvent;
import mekhq.campaign.events.parts.PartWorkEvent;
import mekhq.campaign.events.persons.PersonChangedEvent;
import mekhq.campaign.events.persons.PersonNewEvent;
import mekhq.campaign.events.persons.PersonRemovedEvent;
import mekhq.campaign.events.scenarios.ScenarioNewEvent;
import mekhq.campaign.events.scenarios.ScenarioRemovedEvent;
import mekhq.campaign.events.units.UnitNewEvent;
import mekhq.campaign.events.units.UnitRemovedEvent;
import mekhq.campaign.finances.Accountant;
import mekhq.campaign.finances.CurrencyManager;
import mekhq.campaign.finances.Finances;
import mekhq.campaign.finances.Loan;
import mekhq.campaign.finances.Money;
import mekhq.campaign.finances.enums.TransactionType;
import mekhq.campaign.force.CombatTeam;
import mekhq.campaign.force.Force;
import mekhq.campaign.force.ForceType;
import mekhq.campaign.icons.StandardForceIcon;
import mekhq.campaign.icons.UnitIcon;
import mekhq.campaign.log.HistoricalLogEntry;
import mekhq.campaign.log.LogEntry;
import mekhq.campaign.log.ServiceLogger;
import mekhq.campaign.market.PartsStore;
import mekhq.campaign.market.PersonnelMarket;
import mekhq.campaign.market.ShoppingList;
import mekhq.campaign.market.contractMarket.AbstractContractMarket;
import mekhq.campaign.market.personnelMarket.enums.PersonnelMarketStyle;
import mekhq.campaign.market.personnelMarket.markets.NewPersonnelMarket;
import mekhq.campaign.market.unitMarket.AbstractUnitMarket;
import mekhq.campaign.mission.AtBContract;
import mekhq.campaign.mission.AtBDynamicScenario;
import mekhq.campaign.mission.AtBScenario;
import mekhq.campaign.mission.Contract;
import mekhq.campaign.mission.Mission;
import mekhq.campaign.mission.Scenario;
import mekhq.campaign.mission.atb.AtBScenarioFactory;
import mekhq.campaign.mission.enums.AtBMoraleLevel;
import mekhq.campaign.mission.enums.CombatRole;
import mekhq.campaign.mission.enums.MissionStatus;
import mekhq.campaign.mission.enums.ScenarioStatus;
import mekhq.campaign.mission.enums.ScenarioType;
import mekhq.campaign.mission.resupplyAndCaches.Resupply;
import mekhq.campaign.mission.resupplyAndCaches.Resupply.ResupplyType;
import mekhq.campaign.parts.*;
import mekhq.campaign.parts.enums.PartQuality;
import mekhq.campaign.parts.equipment.AmmoBin;
import mekhq.campaign.parts.equipment.EquipmentPart;
import mekhq.campaign.parts.equipment.HeatSink;
import mekhq.campaign.parts.equipment.JumpJet;
import mekhq.campaign.parts.equipment.MissingEquipmentPart;
import mekhq.campaign.parts.meks.MekActuator;
import mekhq.campaign.parts.meks.MekLocation;
import mekhq.campaign.parts.missing.MissingPart;
import mekhq.campaign.parts.protomeks.ProtoMekArmor;
import mekhq.campaign.personnel.Bloodmark;
import mekhq.campaign.personnel.Bloodname;
import mekhq.campaign.personnel.Person;
import mekhq.campaign.personnel.PersonnelOptions;
import mekhq.campaign.personnel.RandomDependents;
import mekhq.campaign.personnel.SpecialAbility;
import mekhq.campaign.personnel.advancedCharacterBuilder.LifePath;
import mekhq.campaign.personnel.advancedCharacterBuilder.LifePathIO;
import mekhq.campaign.personnel.autoAwards.AutoAwardsController;
import mekhq.campaign.personnel.death.RandomDeath;
import mekhq.campaign.personnel.divorce.AbstractDivorce;
import mekhq.campaign.personnel.education.Academy;
import mekhq.campaign.personnel.education.EducationController;
import mekhq.campaign.personnel.enums.BloodmarkLevel;
import mekhq.campaign.personnel.enums.PersonnelRole;
import mekhq.campaign.personnel.enums.PersonnelStatus;
import mekhq.campaign.personnel.enums.Phenotype;
import mekhq.campaign.personnel.enums.SplittingSurnameStyle;
import mekhq.campaign.personnel.generator.AbstractPersonnelGenerator;
import mekhq.campaign.personnel.generator.AbstractSkillGenerator;
import mekhq.campaign.personnel.generator.AbstractSpecialAbilityGenerator;
import mekhq.campaign.personnel.generator.DefaultPersonnelGenerator;
import mekhq.campaign.personnel.generator.DefaultSkillGenerator;
import mekhq.campaign.personnel.generator.DefaultSpecialAbilityGenerator;
import mekhq.campaign.personnel.generator.RandomPortraitGenerator;
import mekhq.campaign.personnel.generator.SingleSpecialAbilityGenerator;
import mekhq.campaign.personnel.lifeEvents.ComingOfAgeAnnouncement;
import mekhq.campaign.personnel.lifeEvents.CommandersDayAnnouncement;
import mekhq.campaign.personnel.lifeEvents.FreedomDayAnnouncement;
import mekhq.campaign.personnel.lifeEvents.NewYearsDayAnnouncement;
import mekhq.campaign.personnel.lifeEvents.WinterHolidayAnnouncement;
import mekhq.campaign.personnel.marriage.AbstractMarriage;
import mekhq.campaign.personnel.medical.MedicalController;
import mekhq.campaign.personnel.procreation.AbstractProcreation;
import mekhq.campaign.personnel.ranks.RankSystem;
import mekhq.campaign.personnel.ranks.RankValidator;
import mekhq.campaign.personnel.skills.Attributes;
import mekhq.campaign.personnel.skills.RandomSkillPreferences;
import mekhq.campaign.personnel.skills.Skill;
import mekhq.campaign.personnel.skills.SkillType;
import mekhq.campaign.personnel.skills.enums.AgingMilestone;
import mekhq.campaign.personnel.skills.enums.SkillAttribute;
import mekhq.campaign.personnel.turnoverAndRetention.RetirementDefectionTracker;
import mekhq.campaign.randomEvents.GrayMonday;
import mekhq.campaign.randomEvents.RandomEventLibraries;
import mekhq.campaign.randomEvents.prisoners.PrisonerEventManager;
import mekhq.campaign.randomEvents.prisoners.RecoverMIAPersonnel;
import mekhq.campaign.randomEvents.prisoners.enums.PrisonerStatus;
import mekhq.campaign.rating.CamOpsReputation.ReputationController;
import mekhq.campaign.rating.FieldManualMercRevDragoonsRating;
import mekhq.campaign.rating.IUnitRating;
import mekhq.campaign.rating.UnitRatingMethod;
import mekhq.campaign.storyArc.StoryArc;
import mekhq.campaign.stratCon.StratConCampaignState;
import mekhq.campaign.stratCon.StratConContractInitializer;
import mekhq.campaign.stratCon.StratConRulesManager;
import mekhq.campaign.stratCon.StratConTrackState;
import mekhq.campaign.unit.CargoStatistics;
import mekhq.campaign.unit.CrewType;
import mekhq.campaign.unit.HangarStatistics;
import mekhq.campaign.unit.TestUnit;
import mekhq.campaign.unit.Unit;
import mekhq.campaign.unit.UnitOrder;
import mekhq.campaign.unit.UnitTechProgression;
import mekhq.campaign.unit.enums.TransporterType;
import mekhq.campaign.universe.*;
import mekhq.campaign.universe.enums.HiringHallLevel;
import mekhq.campaign.universe.eras.Era;
import mekhq.campaign.universe.eras.Eras;
import mekhq.campaign.universe.factionStanding.*;
import mekhq.campaign.universe.fameAndInfamy.FameAndInfamyController;
import mekhq.campaign.universe.selectors.factionSelectors.AbstractFactionSelector;
import mekhq.campaign.universe.selectors.factionSelectors.DefaultFactionSelector;
import mekhq.campaign.universe.selectors.factionSelectors.RangedFactionSelector;
import mekhq.campaign.universe.selectors.planetSelectors.AbstractPlanetSelector;
import mekhq.campaign.universe.selectors.planetSelectors.DefaultPlanetSelector;
import mekhq.campaign.universe.selectors.planetSelectors.RangedPlanetSelector;
import mekhq.campaign.utilities.AutomatedPersonnelCleanUp;
import mekhq.campaign.work.IAcquisitionWork;
import mekhq.campaign.work.IPartWork;
import mekhq.gui.baseComponents.immersiveDialogs.ImmersiveDialogSimple;
import mekhq.gui.baseComponents.immersiveDialogs.ImmersiveDialogWidth;
import mekhq.gui.campaignOptions.enums.ProcurementPersonnelPick;
import mekhq.gui.dialog.factionStanding.factionJudgment.FactionJudgmentDialog;
import mekhq.module.atb.AtBEventProcessor;
import mekhq.service.IAutosaveService;
import mekhq.service.mrms.MRMSService;
import mekhq.utilities.MHQXMLUtility;
import mekhq.utilities.ReportingUtilities;

/**
 * The main campaign class, keeps track of teams and units
 *
 * @author Taharqa
 */
public class Campaign implements ITechManager {
    private static final MMLogger LOGGER = MMLogger.create(Campaign.class);

    public static final String REPORT_LINEBREAK = "<br/><br/>";

    private UUID id;
    private Version version; // this is dynamically populated on load and doesn't need to be saved
    private final List<Version> pastVersions = new ArrayList<>();

    // we have three things to track: (1) teams, (2) units, (3) repair tasks
    // we will use the same basic system (borrowed from MegaMek) for tracking
    // all three
    // OK now we have more, parts, personnel, forces, missions, and scenarios.
    // and more still - we're tracking DropShips and WarShips in a separate set so
    // that we can assign units to transports
    private final Hangar units = new Hangar();
    CampaignTransporterMap shipTransporters = new CampaignTransporterMap(this, CampaignTransportType.SHIP_TRANSPORT);
    CampaignTransporterMap tacticalTransporters = new CampaignTransporterMap(this,
          CampaignTransportType.TACTICAL_TRANSPORT);
    CampaignTransporterMap towTransporters = new CampaignTransporterMap(this, CampaignTransportType.TOW_TRANSPORT);
    private final Map<UUID, Person> personnel = new LinkedHashMap<>();
    private Warehouse parts = new Warehouse();
    private final TreeMap<Integer, Force> forceIds = new TreeMap<>();
    private final TreeMap<Integer, Mission> missions = new TreeMap<>();
    private final TreeMap<Integer, Scenario> scenarios = new TreeMap<>();
    private final Map<UUID, List<Kill>> kills = new HashMap<>();

    // This maps PartInUse ToString() results to doubles, representing a mapping
    // of parts in use to their requested stock percentages to make these values
    // persistent
    private Map<String, Double> partsInUseRequestedStockMap = new LinkedHashMap<>();

    private transient final UnitNameTracker unitNameTracker = new UnitNameTracker();

    private int asTechPool;
    private int asTechPoolMinutes;
    private int asTechPoolOvertime;
    private int medicPool;

    private int lastForceId;
    private int lastMissionId;
    private int lastScenarioId;

    // I need to put a basic game object in campaign so that I can
    // assign it to the entities, otherwise some entity methods may get NPE
    // if they try to call up game options
    private final Game game;
    private final Player player;

    private GameOptions gameOptions;

    private String name;
    private LocalDate currentDay;
    private LocalDate campaignStartDate;

    // hierarchically structured Force object to define TO&E
    private Force forces;
    private Hashtable<Integer, CombatTeam> combatTeams; // AtB

    private Faction faction;
    private megamek.common.enums.Faction techFaction;
    private String retainerEmployerCode; // AtB
    private LocalDate retainerStartDate; // AtB
    private RankSystem rankSystem;

    private final ArrayList<String> currentReport;
    private transient String currentReportHTML;
    private transient List<String> newReports;

    private Boolean fieldKitchenWithinCapacity;

    // this is updated and used per gaming session, it is enabled/disabled via the
    // Campaign options
    // we're re-using the LogEntry class that is used to store Personnel entries
    public LinkedList<LogEntry> inMemoryLogHistory = new LinkedList<>();

    private boolean overtime;
    private boolean gmMode;
    private transient boolean overviewLoadingValue = true;

    private Camouflage camouflage = pickRandomCamouflage(3025, "Root");
    private PlayerColour colour = PlayerColour.BLUE;
    private StandardForceIcon unitIcon = new UnitIcon(null, null);

    private Finances finances;

    private Systems systemsInstance;
    private CurrentLocation location;
    private boolean isAvoidingEmptySystems;
    private boolean isOverridingCommandCircuitRequirements;

    private final News news;

    private PartsStore partsStore;

    private final List<String> customs;

    private CampaignOptions campaignOptions;
    private RandomSkillPreferences randomSkillPreferences = new RandomSkillPreferences();
    private MekHQ app;

    private ShoppingList shoppingList;

    private NewPersonnelMarket newPersonnelMarket;

    @Deprecated(since = "0.50.06")
    private PersonnelMarket personnelMarket;

    private AbstractContractMarket contractMarket;
    private AbstractUnitMarket unitMarket;

    private RandomDeath randomDeath;
    private transient AbstractDivorce divorce;
    private transient AbstractMarriage marriage;
    private transient AbstractProcreation procreation;
    private List<Person> personnelWhoAdvancedInXP;

    private RetirementDefectionTracker retirementDefectionTracker;
    private final List<String> turnoverRetirementInformation;

    private AtBConfiguration atbConfig; // AtB
    private AtBEventProcessor atbEventProcessor; // AtB
    private LocalDate shipSearchStart; // AtB
    private int shipSearchType;
    private String shipSearchResult; // AtB
    private LocalDate shipSearchExpiration; // AtB
    private IUnitGenerator unitGenerator; // deprecated
    private IUnitRating unitRating; // deprecated
    private ReputationController reputation;
    private int crimeRating;
    private int crimePirateModifier;
    private LocalDate dateOfLastCrime;
    private FactionStandings factionStandings;
    private int initiativeBonus;
    private int initiativeMaxBonus;
    private CampaignSummary campaignSummary;
    private final Quartermaster quartermaster;
    private StoryArc storyArc;
    private BehaviorSettings autoResolveBehaviorSettings;
    private List<UUID> automatedMothballUnits;
    private int temporaryPrisonerCapacity;
    private boolean processProcurement;

    // options relating to parts in use and restock
    private boolean ignoreMothballed;
    private boolean topUpWeekly;
    private PartQuality ignoreSparesUnderQuality;

    // Libraries
    // We deliberately don't write this data to the save file as we want it rebuilt
    // every time the campaign loads. This ensures updates can be applied and there is no risk of
    // bugs being permanently locked into the campaign file.
    private RandomEventLibraries randomEventLibraries;
    private FactionStandingUltimatumsLibrary factionStandingUltimatumsLibrary;
    private Map<UUID, LifePath> lifePathLibrary;

    /**
     * A constant that provides the ISO-8601 definition of week-based fields.
     *
     * <p>This includes the first day of the week set to Monday and the minimal number of days in the first week of
     * the year set to 4.</p>
     */
    private static final WeekFields WEEK_FIELDS = WeekFields.ISO;

    /**
     * Represents the different types of administrative specializations. Each specialization corresponds to a distinct
     * administrative role within the organization.
     *
     * <p>
     * These specializations are used to determine administrative roles and responsibilities, such as by identifying the
     * most senior administrator for a given role.
     * </p>
     */
    public enum AdministratorSpecialization {
        COMMAND, LOGISTICS, TRANSPORT, HR
    }

    private final transient ResourceBundle resources = ResourceBundle.getBundle("mekhq.resources.Campaign",
          MekHQ.getMHQOptions().getLocale());

    /**
     * This is used to determine if the player has an active AtB Contract, and is recalculated on load
     */
    private transient boolean hasActiveContract;

    private final IAutosaveService autosaveService;

    public Campaign(CampaignConfiguration campConf) {
        this(
            campConf.getGame(),
            campConf.getPlayer(),
            campConf.getName(),
            campConf.getDate(),
            campConf.getCampaignOpts(),
            campConf.getGameOptions(),
            campConf.getPartsStore(),
            campConf.getNewPersonnelMarket(),
            campConf.getRandomDeath(),
            campConf.getCampaignSummary(),
            campConf.getfaction(),
            campConf.getTechFaction(),
            campConf.getCurrencyManager(),
            campConf.getSystemsInstance(),
            campConf.getLocation(),
            campConf.getReputationController(),
            campConf.getFactionStandings(),
            campConf.getRankSystem(),
            campConf.getforce(),
            campConf.getfinances(),
            campConf.getRandomEvents(),
            campConf.getUltimatums(),
            campConf.getRetDefTracker(),
            campConf.getAutosave(),
            campConf.getBehaviorSettings(),
            campConf.getPersonnelMarket(),
            campConf.getAtBMonthlyContractMarket(),
            campConf.getUnitMarket(),
            campConf.getDivorce(),
            campConf.getMarriage(),
            campConf.getProcreation()
        );
    }

    public Campaign(Game game,
          Player player, String name, LocalDate date, CampaignOptions campaignOpts, GameOptions gameOptions,
          PartsStore partsStore, NewPersonnelMarket newPersonnelMarket,
          RandomDeath randomDeath, CampaignSummary campaignSummary,
          Faction faction, megamek.common.enums.Faction techFaction, CurrencyManager currencyManager,
          Systems systemsInstance, CurrentLocation startLocation, ReputationController reputationController,
          FactionStandings factionStandings, RankSystem rankSystem, Force force, Finances finances,
          RandomEventLibraries randomEvents, FactionStandingUltimatumsLibrary ultimatums,
          RetirementDefectionTracker retDefTracker, IAutosaveService autosave,
          BehaviorSettings behaviorSettings,
          PersonnelMarket persMarket, AbstractContractMarket atbMonthlyContractMarket,
          AbstractUnitMarket unitMarket,
          AbstractDivorce divorce, AbstractMarriage marriage,
          AbstractProcreation procreation) {

        // Essential state
        id = UUID.randomUUID();
        this.game = game;
        this.player = player;
        this.game.addPlayer(0, this.player);
        this.name = name;
        currentDay = date;
        campaignOptions = campaignOpts;
        this.gameOptions = gameOptions;
        game.setOptions(gameOptions);
        this.techFaction = techFaction;
        this.systemsInstance = systemsInstance;
        location = startLocation;
        reputation = reputationController;
        this.factionStandings = factionStandings;
        forces = force;
        forceIds.put(0, forces);
        this.finances = finances;
        randomEventLibraries = randomEvents;
        factionStandingUltimatumsLibrary = ultimatums;
        retirementDefectionTracker = retDefTracker;
        autosaveService = autosave;
        autoResolveBehaviorSettings = behaviorSettings;
        this.partsStore = partsStore;
        this.newPersonnelMarket = newPersonnelMarket;
        this.randomDeath = randomDeath;
        this.campaignSummary = campaignSummary;

        // Members that take `this` as an argument
        this.quartermaster = new Quartermaster(this);

        // Primary init, sets state from passed values
        setFaction(faction);
        setRankSystemDirect(rankSystem);
        setPersonnelMarket(persMarket);
        setContractMarket(atbMonthlyContractMarket);
        setUnitMarket(unitMarket);
        setDivorce(divorce);
        setMarriage(marriage);
        setProcreation(procreation);

        // Starting config / default values
        campaignStartDate = null;
        shoppingList = new ShoppingList();
        isAvoidingEmptySystems = true;
        isOverridingCommandCircuitRequirements = false;
        overtime = false;
        gmMode = false;
        retainerEmployerCode = null;
        retainerStartDate = null;
        crimeRating = 0;
        crimePirateModifier = 0;
        dateOfLastCrime = null;
        initiativeBonus = 0;
        initiativeMaxBonus = 1;
        combatTeams = new Hashtable<>();
        asTechPool = 0;
        medicPool = 0;
        customs = new ArrayList<>();
        personnelWhoAdvancedInXP = new ArrayList<>();
        turnoverRetirementInformation = new ArrayList<>();
        atbConfig = null;
        hasActiveContract = false;
        fieldKitchenWithinCapacity = false;
        automatedMothballUnits = new ArrayList<>();
        temporaryPrisonerCapacity = DEFAULT_TEMPORARY_CAPACITY;
        processProcurement = true;
        topUpWeekly = false;
        ignoreMothballed = true;
        ignoreSparesUnderQuality = QUALITY_A;

        // Reports
        currentReport = new ArrayList<>();
        currentReportHTML = "";
        newReports = new ArrayList<>();

<<<<<<< HEAD
        try {
            factionStandingUltimatumsLibrary = new FactionStandingUltimatumsLibrary();
        } catch (Exception ex) {
            LOGGER.error("Unable to initialize FactionStandingUltimatumsLibrary. If this wasn't during automated " +
                               "testing this must be investigated.", ex);
        }

        try {
            lifePathLibrary = LifePathIO.loadAllLifePaths(this);
        } catch (Exception ex) {
            LOGGER.error("Unable to initialize Life Path Library. If this wasn't during automated testing this must " +
                               "be investigated.", ex);
        }
=======
        // Secondary initialization from passed / derived values
        news = new News(getGameYear(), id.getLeastSignificantBits());
        resetAsTechMinutes();

        // These classes require a Campaign reference to operate/initialize
        currencyManager.setCampaign(this);
        this.partsStore.stock(this);
        this.newPersonnelMarket.setCampaign(this);
        this.randomDeath.setCampaign(this);
        this.campaignSummary.setCampaign(this);
>>>>>>> 13fa8ef2
    }

    /**
     * @return the app
     */
    public MekHQ getApp() {
        return app;
    }

    /**
     * @param app the app to set
     */
    public void setApp(MekHQ app) {
        this.app = app;
    }

    /**
     * @param overviewLoadingValue the overviewLoadingValue to set
     */
    public void setOverviewLoadingValue(boolean overviewLoadingValue) {
        this.overviewLoadingValue = overviewLoadingValue;
    }

    public Game getGame() {
        return game;
    }

    public Player getPlayer() {
        return player;
    }

    public void setId(UUID id) {
        this.id = id;
    }

    public UUID getId() {
        return id;
    }

    public void setVersion(Version version) {
        this.version = version;
    }

    public @Nullable Version getVersion() {
        return version;
    }

    public List<Version> getPastVersions() {
        return pastVersions;
    }

    public void addPastVersion(Version pastVersion) {
        this.pastVersions.add(pastVersion);
    }

    public String getName() {
        return name;
    }

    public void setName(String s) {
        this.name = s;
    }

    public Era getEra() {
        return Eras.getInstance().getEra(getLocalDate());
    }

    public String getTitle() {
        return getName() +
                     " (" +
                     getFaction().getFullName(getGameYear()) +
                     ')' +
                     " - " +
                     MekHQ.getMHQOptions().getLongDisplayFormattedDate(getLocalDate()) +
                     " (" +
                     getEra() +
                     ')';
    }

    public LocalDate getLocalDate() {
        return currentDay;
    }

    public void setLocalDate(LocalDate currentDay) {
        this.currentDay = currentDay;
    }

    public LocalDate getCampaignStartDate() {
        return campaignStartDate;
    }

    public void setCampaignStartDate(LocalDate campaignStartDate) {
        this.campaignStartDate = campaignStartDate;
    }

    public PlanetarySystem getCurrentSystem() {
        return location.getCurrentSystem();
    }

    public boolean isAvoidingEmptySystems() {
        return isAvoidingEmptySystems;
    }

    public void setIsAvoidingEmptySystems(boolean isAvoidingEmptySystems) {
        this.isAvoidingEmptySystems = isAvoidingEmptySystems;
    }

    public boolean isOverridingCommandCircuitRequirements() {
        return isOverridingCommandCircuitRequirements;
    }

    public void setIsOverridingCommandCircuitRequirements(boolean isOverridingCommandCircuitRequirements) {
        this.isOverridingCommandCircuitRequirements = isOverridingCommandCircuitRequirements;
    }

    /**
     * Returns the Hiring Hall level from the force's current system on the current date. If there is no hiring hall
     * present, the level is HiringHallLevel.NONE.
     *
     * @return The Hiring Hall level of the current system at the present date.
     */
    public HiringHallLevel getSystemHiringHallLevel() {
        return getCurrentSystem().getHiringHallLevel(getLocalDate());
    }

    public Money getFunds() {
        return finances.getBalance();
    }

    public void setForces(Force f) {
        forces = f;
    }

    public Force getForces() {
        return forces;
    }

    public List<Force> getAllForces() {
        return new ArrayList<>(forceIds.values());
    }

    /**
     * Retrieves all units in the Table of Organization and Equipment (TOE).
     *
     * <p>This method provides a list of unique identifiers for all units currently included in the force's TOE
     * structure.</p>
     *
     * @param standardForcesOnly if {@code true}, returns only units in {@link ForceType#STANDARD} forces; if
     *                           {@code false}, returns all units.
     *
     * @return a List of UUID objects representing all units in the TOE according to the specified filter
     *
     * @author Illiani
     * @since 0.50.05
     */
    public List<UUID> getAllUnitsInTheTOE(boolean standardForcesOnly) {
        return forces.getAllUnits(standardForcesOnly);
    }

    /**
     * Adds a {@link CombatTeam} to the {@code combatTeams} {@link Hashtable} using {@code forceId} as the key.
     *
     * @param combatTeam the {@link CombatTeam} to be added to the {@link Hashtable}
     */
    public void addCombatTeam(CombatTeam combatTeam) {
        combatTeams.put(combatTeam.getForceId(), combatTeam);
    }

    /**
     * Removes a {@link CombatTeam} from the {@code combatTeams} {@link Hashtable} using {@code forceId} as the key.
     *
     * @param forceId the key of the {@link CombatTeam} to be removed from the {@link Hashtable}
     */
    public void removeCombatTeam(final int forceId) {
        this.combatTeams.remove(forceId);
    }

    /**
     * Returns the {@link Hashtable} using the combatTeam's {@code forceId} as the key and containing all the
     * {@link CombatTeam} objects after removing the ineligible ones. Although sanitization might not be necessary, it
     * ensures that there is no need for {@code isEligible()} checks when fetching the {@link Hashtable}.
     *
     * @return the sanitized {@link Hashtable} of {@link CombatTeam} objects stored in the current campaign.
     */
    public Hashtable<Integer, CombatTeam> getCombatTeamsTable() {
        // Here we sanitize the list, ensuring ineligible formations have been removed
        // before
        // returning the hashtable. In theory, this shouldn't be necessary, however,
        // having this
        // sanitizing step should remove the need for isEligible() checks whenever we
        // fetch the
        // hashtable.
        for (Force force : getAllForces()) {
            int forceId = force.getId();
            if (combatTeams.containsKey(forceId)) {
                CombatTeam combatTeam = combatTeams.get(forceId);

                if (combatTeam.isEligible(this)) {
                    continue;
                }
            } else {
                CombatTeam combatTeam = new CombatTeam(forceId, this);

                if (combatTeam.isEligible(this)) {
                    combatTeams.put(forceId, combatTeam);
                    continue;
                }
            }

            combatTeams.remove(forceId);
        }

        return combatTeams;
    }

    /**
     * Returns an {@link ArrayList} of all {@link CombatTeam} objects in the {@code combatTeams} {@link Hashtable}.
     * Calls the {@code getCombatTeamsTable()} method to sanitize the {@link Hashtable} before conversion to
     * {@link ArrayList}.
     *
     * @return an {@link ArrayList} of all the {@link CombatTeam} objects in the {@code combatTeams} {@link Hashtable}
     */
    public ArrayList<CombatTeam> getAllCombatTeams() {
        // This call allows us to utilize the self-sanitizing feature of
        // getCombatTeamsTable(),
        // without needing to directly include the code here, too.
        combatTeams = getCombatTeamsTable();

        return combatTeams.values()
                     .stream()
                     .filter(l -> forceIds.containsKey(l.getForceId()))
                     .collect(Collectors.toCollection(ArrayList::new));
    }

    public void setShoppingList(ShoppingList sl) {
        shoppingList = sl;
    }

    public ShoppingList getShoppingList() {
        return shoppingList;
    }

    // region Markets
    public PersonnelMarket getPersonnelMarket() {
        return personnelMarket;
    }

    public void setPersonnelMarket(final PersonnelMarket personnelMarket) {
        this.personnelMarket = personnelMarket;
    }

    public AbstractContractMarket getContractMarket() {
        return contractMarket;
    }

    public void setContractMarket(final AbstractContractMarket contractMarket) {
        this.contractMarket = contractMarket;
    }

    public AbstractUnitMarket getUnitMarket() {
        return unitMarket;
    }

    public void setUnitMarket(final AbstractUnitMarket unitMarket) {
        this.unitMarket = unitMarket;
    }

    public NewPersonnelMarket getNewPersonnelMarket() {
        return newPersonnelMarket;
    }

    public void setNewPersonnelMarket(final NewPersonnelMarket newPersonnelMarket) {
        this.newPersonnelMarket = newPersonnelMarket;
        this.newPersonnelMarket.setCampaign(this);
    }
    // endregion Markets

    // region Personnel Modules
    public void resetRandomDeath() {
        setRandomDeath(new RandomDeath());
    }

    public void setRandomDeath(RandomDeath randomDeath) {
        this.randomDeath = randomDeath;
        this.randomDeath.setCampaign(this);
    }

    public AbstractDivorce getDivorce() {
        return divorce;
    }

    public void setDivorce(final AbstractDivorce divorce) {
        this.divorce = divorce;
    }

    public AbstractMarriage getMarriage() {
        return marriage;
    }

    public void setMarriage(final AbstractMarriage marriage) {
        this.marriage = marriage;
    }

    public AbstractProcreation getProcreation() {
        return procreation;
    }

    public void setProcreation(final AbstractProcreation procreation) {
        this.procreation = procreation;
    }
    // endregion Personnel Modules

    public void setRetirementDefectionTracker(RetirementDefectionTracker rdt) {
        retirementDefectionTracker = rdt;
    }

    public RetirementDefectionTracker getRetirementDefectionTracker() {
        return retirementDefectionTracker;
    }

    /**
     * Sets the list of personnel who have advanced in experience points (XP) via vocational xp.
     *
     * @param personnelWhoAdvancedInXP a {@link List} of {@link Person} objects representing personnel who have gained
     *                                 XP.
     */
    public void setPersonnelWhoAdvancedInXP(List<Person> personnelWhoAdvancedInXP) {
        this.personnelWhoAdvancedInXP = personnelWhoAdvancedInXP;
    }

    /**
     * Retrieves the list of personnel who have advanced in experience points (XP) via vocational xp.
     *
     * @return a {@link List} of {@link Person} objects representing personnel who have gained XP.
     */
    public List<Person> getPersonnelWhoAdvancedInXP() {
        return personnelWhoAdvancedInXP;
    }

    /**
     * Initializes the unit generator. Called when the unit generator is first used or when the method has been changed
     * in {@link CampaignOptions}.
     */
    public void initUnitGenerator() {
        unitGenerator = new RATGeneratorConnector(getGameYear());
    }

    /**
     * @return - the class responsible for generating random units
     */
    public IUnitGenerator getUnitGenerator() {
        if (unitGenerator == null) {
            initUnitGenerator();
        }
        return unitGenerator;
    }

    public void setAtBEventProcessor(AtBEventProcessor processor) {
        atbEventProcessor = processor;
    }

    public void setAtBConfig(AtBConfiguration config) {
        atbConfig = config;
    }

    public AtBConfiguration getAtBConfig() {
        if (atbConfig == null) {
            atbConfig = AtBConfiguration.loadFromXml();
        }
        return atbConfig;
    }

    // region Ship Search

    /**
     * Sets the date a ship search was started, or null if no search is in progress.
     */
    public void setShipSearchStart(@Nullable LocalDate shipSearchStart) {
        this.shipSearchStart = shipSearchStart;
    }

    /**
     * @return The date a ship search was started, or null if none is in progress.
     */
    public LocalDate getShipSearchStart() {
        return shipSearchStart;
    }

    /**
     * Sets the lookup name of the available ship, or null if none were found.
     */
    public void setShipSearchResult(@Nullable String result) {
        shipSearchResult = result;
    }

    /**
     * @return The lookup name of the available ship, or null if none is available
     */
    public String getShipSearchResult() {
        return shipSearchResult;
    }

    /**
     * @return The date the ship is no longer available, if there is one.
     */
    public LocalDate getShipSearchExpiration() {
        return shipSearchExpiration;
    }

    public void setShipSearchExpiration(LocalDate shipSearchExpiration) {
        this.shipSearchExpiration = shipSearchExpiration;
    }

    /**
     * Sets the unit type to search for.
     */
    public void setShipSearchType(int unitType) {
        shipSearchType = unitType;
    }

    public void startShipSearch(int unitType) {
        setShipSearchStart(getLocalDate());
        setShipSearchType(unitType);
    }

    private void processShipSearch() {
        if (getShipSearchStart() == null) {
            return;
        }

        StringBuilder report = new StringBuilder();
        if (getFinances().debit(TransactionType.UNIT_PURCHASE,
              getLocalDate(),
              getAtBConfig().shipSearchCostPerWeek(),
              "Ship Search")) {
            report.append(getAtBConfig().shipSearchCostPerWeek().toAmountAndSymbolString())
                  .append(" deducted for ship search.");
        } else {
            addReport("<font color=" +
                            ReportingUtilities.getNegativeColor() +
                            ">Insufficient funds for ship search.</font>");
            setShipSearchStart(null);
            return;
        }

        long numDays = ChronoUnit.DAYS.between(getShipSearchStart(), getLocalDate());
        if (numDays > 21) {
            int roll = d6(2);
            TargetRoll target = getAtBConfig().shipSearchTargetRoll(shipSearchType, this);
            setShipSearchStart(null);
            report.append("<br/>Ship search target: ").append(target.getValueAsString()).append(" roll: ").append(roll);
            // TODO : mos zero should make ship available on retainer
            if (roll >= target.getValue()) {
                report.append("<br/>Search successful. ");

                MekSummary ms = getUnitGenerator().generate(getFaction().getShortName(),
                      shipSearchType,
                      -1,
                      getGameYear(),
                      getAtBUnitRatingMod());

                if (ms == null) {
                    ms = getAtBConfig().findShip(shipSearchType);
                }

                if (ms != null) {
                    setShipSearchResult(ms.getName());
                    setShipSearchExpiration(getLocalDate().plusDays(31));
                    report.append(getShipSearchResult())
                          .append(" is available for purchase for ")
                          .append(Money.of(ms.getCost()).toAmountAndSymbolString())
                          .append(" until ")
                          .append(MekHQ.getMHQOptions().getDisplayFormattedDate(getShipSearchExpiration()));
                } else {
                    report.append(" <font color=")
                          .append(ReportingUtilities.getNegativeColor())
                          .append(">Could not determine ship type.</font>");
                }
            } else {
                report.append("<br/>Ship search unsuccessful.");
            }
        }
        addReport(report.toString());
    }

    public void purchaseShipSearchResult() {
        MekSummary ms = MekSummaryCache.getInstance().getMek(getShipSearchResult());
        if (ms == null) {
            LOGGER.error("Cannot find entry for {}", getShipSearchResult());
            return;
        }

        Money cost = Money.of(ms.getCost());

        if (getFunds().isLessThan(cost)) {
            addReport("<font color='" +
                            ReportingUtilities.getNegativeColor() +
                            "'><b> You cannot afford this unit. Transaction cancelled</b>.</font>");
            return;
        }

        MekFileParser mekFileParser;

        try {
            mekFileParser = new MekFileParser(ms.getSourceFile(), ms.getEntryName());
        } catch (Exception ex) {
            LOGGER.error("Unable to load unit: {}", ms.getEntryName(), ex);
            return;
        }

        Entity en = mekFileParser.getEntity();

        int transitDays = getCampaignOptions().isInstantUnitMarketDelivery() ?
                                0 :
                                calculatePartTransitTime(en.calcYearAvailability(getGameYear(),
                                      useClanTechBase(),
                                      getTechFaction()));

        getFinances().debit(TransactionType.UNIT_PURCHASE, getLocalDate(), cost, "Purchased " + en.getShortName());
        PartQuality quality = PartQuality.QUALITY_D;

        if (campaignOptions.isUseRandomUnitQualities()) {
            quality = Unit.getRandomUnitQuality(0);
        }

        addNewUnit(en, true, transitDays, quality);

        if (!getCampaignOptions().isInstantUnitMarketDelivery()) {
            addReport("<font color='" +
                            ReportingUtilities.getPositiveColor() +
                            "'>Unit will be delivered in " +
                            transitDays +
                            " days.</font>");
        }
        setShipSearchResult(null);
        setShipSearchExpiration(null);
    }
    // endregion Ship Search

    /**
     * Process retirements for retired personnel, if any.
     *
     * @param totalPayout     The total retirement payout.
     * @param unitAssignments List of unit assignments.
     *
     * @return False if there were payments AND they were unable to be processed, true otherwise.
     */
    public boolean applyRetirement(Money totalPayout, Map<UUID, UUID> unitAssignments) {
        turnoverRetirementInformation.clear();

        if ((totalPayout.isPositive()) || (null != getRetirementDefectionTracker().getRetirees())) {
            if (getFinances().debit(TransactionType.PAYOUT, getLocalDate(), totalPayout, "Final Payout")) {
                for (UUID pid : getRetirementDefectionTracker().getRetirees()) {
                    Person person = getPerson(pid);
                    boolean wasKilled = getRetirementDefectionTracker().getPayout(pid).isWasKilled();
                    boolean wasSacked = getRetirementDefectionTracker().getPayout(pid).isWasSacked();

                    if ((!wasKilled) && (!wasSacked)) {
                        if (!person.getPermanentInjuries().isEmpty()) {
                            person.changeStatus(this, getLocalDate(), PersonnelStatus.RETIRED);
                        }
                        if (isBreakingContract(person,
                              getLocalDate(),
                              getCampaignOptions().getServiceContractDuration())) {
                            if (!getActiveContracts().isEmpty()) {
                                int roll = randomInt(20);

                                if (roll == 0) {
                                    person.changeStatus(this, getLocalDate(), PersonnelStatus.DEFECTED);
                                }
                            } else {
                                person.changeStatus(this, getLocalDate(), PersonnelStatus.RESIGNED);
                            }
                        } else if (person.getAge(getLocalDate()) >= 50) {
                            person.changeStatus(this, getLocalDate(), PersonnelStatus.RETIRED);
                        } else {
                            person.changeStatus(this, getLocalDate(), PersonnelStatus.RESIGNED);
                        }
                    }

                    if (!person.getStatus().isActive()) {
                        turnoverRetirementInformation.add(String.format(person.getStatus().getReportText(),
                              person.getHyperlinkedFullTitle()));
                    }

                    if (wasSacked) {
                        if (person.getPermanentInjuries().isEmpty()) {
                            person.changeStatus(this, getLocalDate(), PersonnelStatus.SACKED);
                        } else {
                            person.changeStatus(this, getLocalDate(), PersonnelStatus.RETIRED);
                        }
                    }

                    // civilian spouses follow their partner in departing
                    Person spouse = person.getGenealogy().getSpouse();

                    if ((spouse != null) && (spouse.getPrimaryRole().isCivilian())) {
                        addReport(spouse.getHyperlinkedFullTitle() +
                                        ' ' +
                                        resources.getString("turnoverJointDeparture.text"));
                        spouse.changeStatus(this, getLocalDate(), PersonnelStatus.LEFT);

                        turnoverRetirementInformation.add(spouse.getHyperlinkedFullTitle() +
                                                                ' ' +
                                                                resources.getString("turnoverJointDeparture.text"));
                    }

                    // non-civilian spouses may divorce the remaining partner
                    if ((person.getAge(getLocalDate()) >= 50) && (!campaignOptions.getRandomDivorceMethod().isNone())) {
                        if ((spouse != null) && (spouse.isDivorceable()) && (!spouse.getPrimaryRole().isCivilian())) {
                            if ((person.getStatus().isDefected()) || (randomInt(6) == 0)) {
                                getDivorce().divorce(this, getLocalDate(), person, SplittingSurnameStyle.WEIGHTED);

                                turnoverRetirementInformation.add(String.format(resources.getString("divorce.text"),
                                      person.getHyperlinkedFullTitle(),
                                      spouse.getHyperlinkedFullTitle()));
                            }
                        }
                    }

                    // This ensures children have a chance of following their parent into departure
                    // This needs to be after spouses, to ensure joint-departure spouses are
                    // factored in
                    for (Person child : person.getGenealogy().getChildren()) {
                        if ((child.isChild(getLocalDate())) && (!child.getStatus().isDepartedUnit())) {
                            boolean hasRemainingParent = child.getGenealogy()
                                                               .getParents()
                                                               .stream()
                                                               .anyMatch(parent -> (!parent.getStatus()
                                                                                           .isDepartedUnit()) &&
                                                                                         (!parent.getStatus()
                                                                                                 .isAbsent()));

                            // if there is a remaining parent, there is a 50/50 chance the child departs
                            if ((hasRemainingParent) && (randomInt(2) == 0)) {
                                addReport(child.getHyperlinkedFullTitle() +
                                                ' ' +
                                                resources.getString("turnoverJointDepartureChild.text"));
                                child.changeStatus(this, getLocalDate(), PersonnelStatus.LEFT);

                                turnoverRetirementInformation.add(child.getHyperlinkedFullTitle() +
                                                                        ' ' +
                                                                        resources.getString(
                                                                              "turnoverJointDepartureChild.text"));
                            }

                            // if there is no remaining parent, the child will always depart, unless the
                            // parents are dead
                            if ((!hasRemainingParent) && (child.getGenealogy().hasLivingParents())) {
                                addReport(child.getHyperlinkedFullTitle() +
                                                ' ' +
                                                resources.getString("turnoverJointDepartureChild.text"));
                                child.changeStatus(this, getLocalDate(), PersonnelStatus.LEFT);

                                turnoverRetirementInformation.add(child.getHyperlinkedFullTitle() +
                                                                        ' ' +
                                                                        resources.getString(
                                                                              "turnoverJointDepartureChild.text"));
                            } else if (!child.getGenealogy().hasLivingParents()) {
                                addReport(child.getHyperlinkedFullTitle() + ' ' + resources.getString("orphaned.text"));

                                turnoverRetirementInformation.add(child.getHyperlinkedFullTitle() +
                                                                        ' ' +
                                                                        resources.getString("orphaned.text"));
                                ServiceLogger.orphaned(person, getLocalDate());
                            }
                        }
                    }

                    if (unitAssignments.containsKey(pid)) {
                        removeUnit(unitAssignments.get(pid));
                    }
                }
                getRetirementDefectionTracker().resolveAllContracts();
                return true;
            }
        } else {
            addReport("<font color='" +
                            ReportingUtilities.getNegativeColor() +
                            "'>You cannot afford to make the final payments.</font>");
            return false;
        }

        return true;
    }

    public CampaignSummary getCampaignSummary() {
        return campaignSummary;
    }

    public void setCampaignSummary(CampaignSummary campaignSummary) {
        this.campaignSummary = campaignSummary;
        this.campaignSummary.setCampaign(this);
    }

    public News getNews() {
        return news;
    }

    /**
     * Add force to an existing superforce. This method will also assign the force an id and place it in the forceId
     * hash
     *
     * @param force      - the Force to add
     * @param superForce - the superforce to add the new force to
     */
    public void addForce(Force force, Force superForce) {
        int id = lastForceId + 1;
        force.setId(id);
        superForce.addSubForce(force, true);
        force.setScenarioId(superForce.getScenarioId(), this);
        forceIds.put(id, force);
        lastForceId = id;

        force.updateCommander(this);

        if (campaignOptions.isUseAtB()) {
            recalculateCombatTeams(this);
        }
    }

    public void moveForce(Force force, Force superForce) {
        Force parentForce = force.getParentForce();

        if (null != parentForce) {
            parentForce.removeSubForce(force.getId());
        }

        superForce.addSubForce(force, true);
        force.setScenarioId(superForce.getScenarioId(), this);

        ForceType forceType = force.getForceType();

        if (forceType.shouldStandardizeParents()) {
            for (Force individualParentForce : force.getAllParents()) {
                individualParentForce.setForceType(STANDARD, false);
            }
        }

        if (forceType.shouldChildrenInherit()) {
            for (Force childForce : force.getAllSubForces()) {
                childForce.setForceType(forceType, false);
            }
        }

        // repopulate formation levels across the TO&E
        Force.populateFormationLevelsFromOrigin(this);
    }

    /**
     * This is used by the XML loader. The id should already be set for this force so don't increment
     *
     * @param force Force to add
     */
    public void importForce(Force force) {
        lastForceId = max(lastForceId, force.getId());
        forceIds.put(force.getId(), force);
    }

    /**
     * This is used by the XML loader. The id should already be set for this scenario so don't increment
     *
     * @param scenario Scenario to Add.
     */
    public void importScenario(Scenario scenario) {
        lastScenarioId = max(lastScenarioId, scenario.getId());
        scenarios.put(scenario.getId(), scenario);
    }

    public void addUnitToForce(final @Nullable Unit unit, final Force force) {
        addUnitToForce(unit, force.getId());
    }

    /**
     * Add unit to an existing force. This method will also assign that force's id to the unit.
     *
     * @param unit Unit to add to the existing force.
     * @param id   Force ID to add unit to
     */
    public void addUnitToForce(@Nullable Unit unit, int id) {
        if (unit == null) {
            return;
        }

        Force force = forceIds.get(id);
        Force prevForce = forceIds.get(unit.getForceId());
        boolean useTransfers = false;
        boolean transferLog = !getCampaignOptions().isUseTransfers();

        if (null != prevForce) {
            if (null != prevForce.getTechID()) {
                unit.removeTech();
            }
            // We log removal if we don't use transfers or if it can't be assigned to a new
            // force
            prevForce.removeUnit(this, unit.getId(), transferLog || (force == null));
            useTransfers = !transferLog;
            MekHQ.triggerEvent(new OrganizationChangedEvent(this, prevForce, unit));
        }

        if (null != force) {
            unit.setForceId(id);
            unit.setScenarioId(force.getScenarioId());
            if (null != force.getTechID()) {
                Person forceTech = getPerson(force.getTechID());
                if (forceTech.canTech(unit.getEntity())) {
                    if (null != unit.getTech()) {
                        unit.removeTech();
                    }

                    unit.setTech(forceTech);
                } else {
                    String cantTech = forceTech.getFullName() +
                                            " cannot maintain " +
                                            unit.getName() +
                                            '\n' +
                                            "You will need to assign a tech manually.";
                    JOptionPane.showMessageDialog(null, cantTech, "Warning", JOptionPane.WARNING_MESSAGE);
                }
            }
            force.addUnit(this, unit.getId(), useTransfers, prevForce);
            MekHQ.triggerEvent(new OrganizationChangedEvent(this, force, unit));
        }

        if (campaignOptions.isUseAtB()) {
            recalculateCombatTeams(this);
        }
    }

    /**
     * Adds force and all its sub-forces to the Combat Teams table
     */
    private void addAllCombatTeams(Force force) {
        recalculateCombatTeams(this);

        for (Force subForce : force.getSubForces()) {
            addAllCombatTeams(subForce);
        }
    }

    // region Missions/Contracts

    /**
     * Add a mission to the campaign
     *
     * @param mission The mission to be added
     */
    public void addMission(Mission mission) {
        int missionID = lastMissionId + 1;
        mission.setId(missionID);
        missions.put(missionID, mission);
        lastMissionId = missionID;
        MekHQ.triggerEvent(new MissionNewEvent(mission));
    }

    /**
     * Imports a {@link Mission} into a campaign.
     *
     * @param mission Mission to import into the campaign.
     */
    public void importMission(final Mission mission) {
        mission.getScenarios().forEach(this::importScenario);
        addMissionWithoutId(mission);
        StratConContractInitializer.restoreTransientStratconInformation(mission, this);
    }

    private void addMissionWithoutId(Mission m) {
        lastMissionId = max(lastMissionId, m.getId());
        missions.put(m.getId(), m);
        MekHQ.triggerEvent(new MissionNewEvent(m));
    }

    /**
     * @param id the mission's id
     *
     * @return the mission in question
     */
    public @Nullable Mission getMission(int id) {
        return missions.get(id);
    }

    /**
     * @return an <code>Collection</code> of missions in the campaign
     */
    public Collection<Mission> getMissions() {
        return missions.values();
    }

    /**
     * @return missions List sorted with complete missions at the bottom
     */
    public List<Mission> getSortedMissions() {
        return getMissions().stream()
                     .sorted(Comparator.comparing(Mission::getStatus)
                                   .thenComparing(m -> (m instanceof Contract) ?
                                                             ((Contract) m).getStartDate() :
                                                             LocalDate.now()))
                     .collect(Collectors.toList());
    }

    public List<Mission> getActiveMissions(final boolean excludeEndDateCheck) {
        return getMissions().stream()
                     .filter(m -> m.isActiveOn(getLocalDate(), excludeEndDateCheck))
                     .collect(Collectors.toList());
    }

    public List<Mission> getCompletedMissions() {
        return getMissions().stream().filter(m -> m.getStatus().isCompleted()).collect(Collectors.toList());
    }

    /**
     * Retrieves a list of currently active contracts.
     *
     * <p>This method is a shorthand for {@link #getActiveContracts(boolean)} with {@code includeFutureContracts}
     * set to {@code false}. It fetches all contracts from the list of missions and filters them for those that are
     * currently active on the current local date.</p>
     *
     * @return A list of {@link Contract} objects that are currently active.
     */
    public List<Contract> getActiveContracts() {
        return getActiveContracts(false);
    }

    /**
     * Retrieves a list of active contracts, with an option to include future contracts.
     *
     * <p>This method iterates through all missions and checks if they are instances of {@link Contract}.
     * If so, it filters them based on their active status, as determined by the
     * {@link Contract#isActiveOn(LocalDate, boolean)} method.</p>
     *
     * @param includeFutureContracts If {@code true}, contracts that are scheduled to start in the future will also be
     *                               included in the final result. If {@code false}, only contracts active on the
     *                               current local date are included.
     *
     * @return A list of {@link Contract} objects that match the active criteria.
     */
    public List<Contract> getActiveContracts(boolean includeFutureContracts) {
        List<Contract> activeContracts = new ArrayList<>();

        for (Mission mission : getMissions()) {
            // Skip if the mission is not a Contract
            if (!(mission instanceof Contract contract)) {
                continue;
            }

            if (contract.isActiveOn(getLocalDate(), includeFutureContracts)) {
                activeContracts.add(contract);
            }
        }

        return activeContracts;
    }

    /**
     * Retrieves a list of future contracts.
     *
     * <p>This method fetches all missions and checks if they are instances of {@link Contract}. It filters the
     * contracts where the start date is after the current day.</p>
     *
     * @return A list of {@link Contract} objects whose start dates are in the future.
     */
    public List<Contract> getFutureContracts() {
        List<Contract> activeContracts = new ArrayList<>();

        for (Mission mission : getMissions()) {
            // Skip if the mission is not a Contract
            if (!(mission instanceof Contract contract)) {
                continue;
            }

            if (contract.getStartDate().isAfter(currentDay)) {
                activeContracts.add(contract);
            }
        }

        return activeContracts;
    }

    public List<AtBContract> getAtBContracts() {
        return getMissions().stream()
                     .filter(c -> c instanceof AtBContract)
                     .map(c -> (AtBContract) c)
                     .collect(Collectors.toList());
    }

    /**
     * Determines whether there is an active AtB (Against the Bot) contract. This method checks if there are contracts
     * currently active. Optionally, it can also consider future contracts that have been accepted but have not yet
     * started.
     *
     * @param includeFutureContracts a boolean indicating whether contracts that have been accepted but have not yet
     *                               started should also be considered as active.
     *
     * @return {@code true} if there is any currently active AtB contract, or if {@code includeFutureContracts} is
     *       {@code true} and there are future contracts starting after the current date. Otherwise, {@code false}.
     *
     * @see #hasFutureAtBContract()
     */
    public boolean hasActiveAtBContract(boolean includeFutureContracts) {
        if (!getActiveAtBContracts().isEmpty()) {
            return true;
        }

        if (includeFutureContracts) {
            return hasFutureAtBContract();
        }

        return false;
    }

    /**
     * Checks if there is at least one active AtB (Against the Bot) contract, using the default search parameters.
     *
     * @return {@code true} if an active AtB contract exists; {@code false} otherwise
     *
     * @author Illiani
     * @since 0.50.06
     */
    public boolean hasActiveAtBContract() {
        return hasActiveAtBContract(false);
    }

    /**
     * Determines whether there are any future AtB (Against the Bot) contracts. A future contract is defined as a
     * contract that has been accepted but has a start date later than the current day.
     *
     * @return true if there is at least one future AtB contract (accepted but starting after the current date).
     *       Otherwise, false.
     */
    public boolean hasFutureAtBContract() {
        List<AtBContract> contracts = getAtBContracts();

        for (AtBContract contract : contracts) {
            // This catches any contracts that have been accepted, but haven't yet started
            if (contract.getStartDate().isAfter(currentDay)) {
                return true;
            }
        }

        return false;
    }

    /**
     * Retrieves a list of {@link AtBContract} objects that have a start date after the current day.
     *
     * @return a list of future AtBContract objects whose start date is after the current day
     */
    public List<AtBContract> getFutureAtBContracts() {
        return getAtBContracts().stream()
                     .filter(c -> c.getStartDate().isAfter(currentDay))
                     .collect(Collectors.toList());
    }

    public List<AtBContract> getActiveAtBContracts() {
        return getActiveAtBContracts(false);
    }

    public List<AtBContract> getActiveAtBContracts(boolean excludeEndDateCheck) {
        return getMissions().stream()
                     .filter(c -> (c instanceof AtBContract) && c.isActiveOn(getLocalDate(), excludeEndDateCheck))
                     .map(c -> (AtBContract) c)
                     .collect(Collectors.toList());
    }

    public List<AtBContract> getCompletedAtBContracts() {
        return getMissions().stream()
                     .filter(c -> (c instanceof AtBContract) && c.getStatus().isCompleted())
                     .map(c -> (AtBContract) c)
                     .collect(Collectors.toList());
    }

    /**
     * @return whether the current campaign has an active contract for the current date
     */
    public boolean hasActiveContract() {
        return hasActiveContract;
    }

    /**
     * This is used to check if the current campaign has one or more active contacts, and sets the value of
     * hasActiveContract based on that check. This value should not be set elsewhere
     */
    public void setHasActiveContract() {
        hasActiveContract = getMissions().stream()
                                  .anyMatch(c -> (c instanceof Contract) && c.isActiveOn(getLocalDate()));
    }
    // endregion Missions/Contracts

    /**
     * Adds scenario to existing mission, generating a report.
     */
    public void addScenario(Scenario s, Mission m) {
        addScenario(s, m, false);
    }

    /**
     * Add scenario to an existing mission. This method will also assign the scenario an id, provided that it is a new
     * scenario. It then adds the scenario to the scenarioId hash.
     * <p>
     * Scenarios with previously set ids can be sent to this mission, allowing one to remove and then re-add scenarios
     * if needed. This functionality is used in the
     * <code>AtBScenarioFactory</code> class in method
     * <code>createScenariosForNewWeek</code> to
     * ensure that scenarios are generated properly.
     *
     * @param s              - the Scenario to add
     * @param m              - the mission to add the new scenario to
     * @param suppressReport - whether to suppress the campaign report
     */
    public void addScenario(Scenario s, Mission m, boolean suppressReport) {
        final boolean newScenario = s.getId() == Scenario.S_DEFAULT_ID;
        final int id = newScenario ? ++lastScenarioId : s.getId();
        s.setId(id);
        m.addScenario(s);
        scenarios.put(id, s);

        if (newScenario && !suppressReport) {
            addReport(MessageFormat.format(resources.getString("newAtBScenario.format"),
                  s.getHyperlinkedName(),
                  MekHQ.getMHQOptions().getDisplayFormattedDate(s.getDate())));
        }

        MekHQ.triggerEvent(new ScenarioNewEvent(s));
    }

    public Scenario getScenario(int id) {
        return scenarios.get(id);
    }

    public Collection<Scenario> getScenarios() {
        return scenarios.values();
    }

    public void setLocation(CurrentLocation l) {
        location = l;
    }

    /**
     * Moves immediately to a {@link PlanetarySystem}.
     *
     * @param s The {@link PlanetarySystem} the campaign has been moved to.
     */
    public void moveToPlanetarySystem(PlanetarySystem s) {
        setLocation(new CurrentLocation(s, 0.0));
        MekHQ.triggerEvent(new LocationChangedEvent(getLocation(), false));
    }

    public CurrentLocation getLocation() {
        return location;
    }

    /**
     * Imports a {@link Unit} into a campaign.
     *
     * @param unit A {@link Unit} to import into the campaign.
     */
    public void importUnit(Unit unit) {
        Objects.requireNonNull(unit);

        LOGGER.debug("Importing unit: ({}): {}", unit.getId(), unit.getName());

        getHangar().addUnit(unit);

        checkDuplicateNamesDuringAdd(unit.getEntity());

        // Assign an entity ID to our new unit
        if (Entity.NONE == unit.getEntity().getId()) {
            unit.getEntity().setId(game.getNextEntityId());
        }

        // Entity should exist before we initialize transport space
        game.addEntity(unit.getEntity());

        unit.initializeAllTransportSpace();

        if (!unit.isMothballed()) {
            for (CampaignTransportType campaignTransportType : CampaignTransportType.values()) {
                if (!unit.getTransportCapabilities(campaignTransportType).isEmpty()) {
                    addCampaignTransport(campaignTransportType, unit);
                }
            }
        }

    }

    /**
     * Adds a transport (Unit) to the list specified transporters map. This transporters map is used to store
     * transports, the kinds of transporters they have, and their remaining capacity. The transporters map is meant to
     * be utilized by the GUI.
     *
     * @param campaignTransportType Transport Type (enum) we're adding to
     * @param unit                  unit with transport capabilities
     *
     * @see CampaignTransporterMap
     */
    public void addCampaignTransport(CampaignTransportType campaignTransportType, Unit unit) {
        if (campaignTransportType.isShipTransport()) {
            shipTransporters.addTransporter(unit);
        } else if (campaignTransportType.isTacticalTransport()) {
            tacticalTransporters.addTransporter(unit);
        } else if (campaignTransportType.isTowTransport()) {
            towTransporters.addTransporter(unit);
        }
    }

    /**
     * This will update the transport in the transports list with current capacities. When a unit is added or removed
     * from a transport, that information needs updated in the campaign transport map. This method will update the map
     * for every {@code CampaignTransportType} for the given transport.
     *
     * @param transport Unit
     *
     * @see Campaign#updateTransportInTransports(CampaignTransportType, Unit)
     */
    public void updateTransportInTransports(Unit transport) {
        for (CampaignTransportType campaignTransportType : CampaignTransportType.values()) {
            updateTransportInTransports(campaignTransportType, transport);
        }
    }

    /**
     * This will update the transport in the transports list with current capacities. When a unit is added or removed
     * from a transport, that information needs updated in the campaign transport map. This method takes the
     * CampaignTransportType and transport as inputs and updates the map with the current capacities of the transport.
     *
     * @param campaignTransportType type (Enum) of TransportedUnitsSummary we're interested in
     * @param transport             Unit
     */
    public void updateTransportInTransports(CampaignTransportType campaignTransportType, Unit transport) {
        Objects.requireNonNull(getCampaignTransporterMap(campaignTransportType))
              .updateTransportInTransporterMap(transport);
    }

    /**
     * Deletes an entry from the list of specified list of transports. This gets updated when the transport should no
     * longer be in the CampaignTransporterMap, such as when Transport is mothballed or removed from the campaign.
     *
     * @param campaignTransportType Transport Type (enum) we're checking
     * @param unit                  - The ship we want to remove from this Set
     *
     * @see CampaignTransporterMap
     */
    public void removeCampaignTransporter(CampaignTransportType campaignTransportType, Unit unit) {
        if (campaignTransportType.isShipTransport()) {
            shipTransporters.removeTransport(unit);
        } else if (campaignTransportType.isTacticalTransport()) {
            tacticalTransporters.removeTransport(unit);
        } else if (campaignTransportType.isTowTransport()) {
            towTransporters.removeTransport(unit);
        }
    }

    /**
     * This is for adding a TestUnit that was previously created and had parts added to it. We need to do the normal
     * stuff, but we also need to take the existing parts and add them to the campaign.
     *
     * @param testUnit TestUnit to add.
     */
    public void addTestUnit(TestUnit testUnit) {
        // we really just want the entity and the parts so let's just wrap that around a new unit.
        Unit unit = new Unit(testUnit.getEntity(), this);
        getHangar().addUnit(unit);

        // we decided we like the test unit so much we are going to keep it
        unit.getEntity().setOwner(player);
        unit.getEntity().setGame(game);
        unit.getEntity().setExternalIdAsString(unit.getId().toString());
        unit.setMaintenanceMultiplier(getCampaignOptions().getDefaultMaintenanceTime());

        // now lets grab the parts from the test unit and set them up with this unit
        for (Part p : testUnit.getParts()) {
            unit.addPart(p);
            getQuartermaster().addPart(p, 0, false);
        }

        unit.resetPilotAndEntity();

        if (!unit.isRepairable()) {
            unit.setSalvage(true);
        }

        // Assign an entity ID to our new unit
        if (Entity.NONE == unit.getEntity().getId()) {
            unit.getEntity().setId(game.getNextEntityId());
        }
        game.addEntity(unit.getEntity());

        checkDuplicateNamesDuringAdd(unit.getEntity());
        addReport(unit.getHyperlinkedName() + " has been added to the unit roster.");
    }

    /**
     * Add a new unit to the campaign and set its quality to D.
     *
     * @param en             An <code>Entity</code> object that the new unit will be wrapped around
     * @param allowNewPilots A boolean indicating whether to add new pilots for the unit
     * @param days           The number of days for the new unit to arrive
     *
     * @return The newly added unit
     */
    public Unit addNewUnit(Entity en, boolean allowNewPilots, int days) {
        return addNewUnit(en, allowNewPilots, days, PartQuality.QUALITY_D);
    }

    /**
     * Add a new unit to the campaign and set its quality.
     *
     * @param en             An <code>Entity</code> object that the new unit will be wrapped around
     * @param allowNewPilots A boolean indicating whether to add new pilots for the unit
     * @param days           The number of days for the new unit to arrive
     * @param quality        The quality of the new unit (0-5)
     *
     * @return The newly added unit
     *
     * @throws IllegalArgumentException If the quality is not within the valid range (0-5)
     */
    public Unit addNewUnit(Entity en, boolean allowNewPilots, int days, PartQuality quality) {
        Unit unit = new Unit(en, this);
        unit.setMaintenanceMultiplier(getCampaignOptions().getDefaultMaintenanceTime());
        getHangar().addUnit(unit);

        // reset the game object
        en.setOwner(player);
        en.setGame(game);
        en.setExternalIdAsString(unit.getId().toString());

        // Added to avoid the 'default force bug' when calculating cargo
        removeUnitFromForce(unit);

        unit.initializeParts(true);
        unit.runDiagnostic(false);
        if (!unit.isRepairable()) {
            unit.setSalvage(true);
        }

        unit.setDaysToArrival(days);

        if (days > 0) {
            unit.setMothballed(campaignOptions.isMothballUnitMarketDeliveries());
        }

        if (allowNewPilots) {
            Map<CrewType, Collection<Person>> newCrew = Utilities.genRandomCrewWithCombinedSkill(this,
                  unit,
                  getFaction().getShortName());
            newCrew.forEach((type, personnel) -> personnel.forEach(p -> type.getAddMethod().accept(unit, p)));
        }

        unit.resetPilotAndEntity();

        unit.setQuality(quality);

        // Assign an entity ID to our new unit
        if (Entity.NONE == en.getId()) {
            en.setId(game.getNextEntityId());
        }
        game.addEntity(en);

        unit.initializeAllTransportSpace();

        if (!unit.isMothballed()) {
            for (CampaignTransportType campaignTransportType : CampaignTransportType.values()) {
                if (!unit.getTransportCapabilities(campaignTransportType).isEmpty()) {
                    addCampaignTransport(campaignTransportType, unit);
                }
            }
        }

        checkDuplicateNamesDuringAdd(en);
        addReport(unit.getHyperlinkedName() + " has been added to the unit roster.");
        MekHQ.triggerEvent(new UnitNewEvent(unit));

        return unit;
    }

    /**
     * @return the current hangar containing the player's units.
     */
    public Hangar getHangar() {
        return units;
    }

    /**
     * Gets statistics related to units in the hangar.
     */
    public HangarStatistics getHangarStatistics() {
        return new HangarStatistics(getHangar());
    }

    /**
     * Gets statistics related to cargo in the hangar.
     */
    public CargoStatistics getCargoStatistics() {
        return new CargoStatistics(this);
    }

    public Collection<Unit> getUnits() {
        return getHangar().getUnits();
    }

    /**
     * Retrieves a collection of units that are not mothballed or being salvaged.
     *
     * @return a collection of active units
     */
    public Collection<Unit> getActiveUnits() {
        return getHangar().getUnits().stream().filter(unit -> !unit.isMothballed() && !unit.isSalvage()).toList();
    }

    public List<Entity> getEntities() {
        return getUnits().stream().map(Unit::getEntity).collect(Collectors.toList());
    }

    public Unit getUnit(UUID id) {
        return getHangar().getUnit(id);
    }

    // region Personnel
    // region Person Creation

    /**
     * Creates a new dependent with given gender. The origin faction and planet are set to null.
     *
     * @param gender The {@link Gender} of the new dependent.
     *
     * @return Return a {@link Person} object representing the new dependent.
     */
    public Person newDependent(Gender gender) {
        return newDependent(gender, null, null);
    }

    /**
     * Creates a new dependent with the given gender, origin faction, and origin planet.
     *
     * @param gender        The {@link Gender} of the new dependent.
     * @param originFaction The {@link Faction} that represents the origin faction for the new dependent. This can be
     *                      null, suggesting the faction will be chosen based on campaign options.
     * @param originPlanet  The {@link Planet} that represents the origin planet for the new dependent. This can be
     *                      null, suggesting the planet will be chosen based on campaign options.
     *
     * @return Return a {@link Person} object representing the new dependent.
     */
    public Person newDependent(Gender gender, @Nullable Faction originFaction, @Nullable Planet originPlanet) {
        PersonnelRole civilianProfession = PersonnelRole.MISCELLANEOUS_JOB;

        int dependentProfessionDieSize = campaignOptions.getDependentProfessionDieSize();
        if (dependentProfessionDieSize == 0 || randomInt(dependentProfessionDieSize) == 0) {
            civilianProfession = PersonnelRole.DEPENDENT;
        }

        int civilianProfessionDieSize = campaignOptions.getCivilianProfessionDieSize();
        if (civilianProfessionDieSize > 0) { // A value of 0 denotes that this system has been disabled
            if (randomInt(civilianProfessionDieSize) == 0) {
                List<PersonnelRole> civilianRoles = PersonnelRole.getCivilianRolesExceptNone();
                civilianProfession = ObjectUtility.getRandomItem(civilianRoles);
            }
        }

        // When a character is generated we include age checks to ensure they're old enough for the profession
        // chosen, so we don't need to include age-checks here.

        return newPerson(civilianProfession,
              PersonnelRole.NONE,
              new DefaultFactionSelector(getCampaignOptions().getRandomOriginOptions(), originFaction),
              new DefaultPlanetSelector(getCampaignOptions().getRandomOriginOptions(), originPlanet),
              gender);
    }

    /**
     * Generate a new Person of the given role using whatever randomization options have been given in the
     * CampaignOptions
     *
     * @param role The primary role
     *
     * @return A new {@link Person}.
     */
    public Person newPerson(final PersonnelRole role) {
        return newPerson(role, PersonnelRole.NONE);
    }

    /**
     * Generate a new Person of the given role using whatever randomization options have been given in the
     * CampaignOptions
     *
     * @param primaryRole   The primary role
     * @param secondaryRole A secondary role
     *
     * @return A new {@link Person}.
     */
    public Person newPerson(final PersonnelRole primaryRole, final PersonnelRole secondaryRole) {
        return newPerson(primaryRole, secondaryRole, getFactionSelector(), getPlanetSelector(), Gender.RANDOMIZE);
    }

    /**
     * Generate a new Person of the given role using whatever randomization options have been given in the
     * CampaignOptions
     *
     * @param primaryRole The primary role
     * @param factionCode The code for the faction this person is to be generated from
     * @param gender      The gender of the person to be generated, or a randomize it value
     *
     * @return A new {@link Person}.
     */
    public Person newPerson(final PersonnelRole primaryRole, final String factionCode, final Gender gender) {
        return newPerson(primaryRole,
              PersonnelRole.NONE,
              new DefaultFactionSelector(getCampaignOptions().getRandomOriginOptions(),
                    (factionCode == null) ? null : Factions.getInstance().getFaction(factionCode)),
              getPlanetSelector(),
              gender);
    }

    /**
     * Generate a new Person of the given role using whatever randomization options have been given in the
     * CampaignOptions
     *
     * @param primaryRole     The primary role
     * @param secondaryRole   A secondary role
     * @param factionSelector The faction selector to use for the person.
     * @param planetSelector  The planet selector for the person.
     * @param gender          The gender of the person to be generated, or a randomize it value
     *
     * @return A new {@link Person}.
     */
    public Person newPerson(final PersonnelRole primaryRole, final PersonnelRole secondaryRole,
          final AbstractFactionSelector factionSelector, final AbstractPlanetSelector planetSelector,
          final Gender gender) {
        return newPerson(primaryRole, secondaryRole, getPersonnelGenerator(factionSelector, planetSelector), gender);
    }

    /**
     * Generate a new {@link Person} of the given role, using the supplied {@link AbstractPersonnelGenerator}
     *
     * @param primaryRole        The primary role of the {@link Person}.
     * @param personnelGenerator The {@link AbstractPersonnelGenerator} to use when creating the {@link Person}.
     *
     * @return A new {@link Person} configured using {@code personnelGenerator}.
     */
    public Person newPerson(final PersonnelRole primaryRole, final AbstractPersonnelGenerator personnelGenerator) {
        return newPerson(primaryRole, PersonnelRole.NONE, personnelGenerator, Gender.RANDOMIZE);
    }

    /**
     * Generate a new {@link Person} of the given role, using the supplied {@link AbstractPersonnelGenerator}
     *
     * @param primaryRole        The primary role of the {@link Person}.
     * @param secondaryRole      The secondary role of the {@link Person}.
     * @param personnelGenerator The {@link AbstractPersonnelGenerator} to use when creating the {@link Person}.
     * @param gender             The gender of the person to be generated, or a randomize it value
     *
     * @return A new {@link Person} configured using {@code personnelGenerator}.
     */
    public Person newPerson(final PersonnelRole primaryRole, final PersonnelRole secondaryRole,
          final AbstractPersonnelGenerator personnelGenerator, final Gender gender) {
        final Person person = personnelGenerator.generate(this, primaryRole, secondaryRole, gender);

        // Assign a random portrait after we generate a new person
        if (getCampaignOptions().isUsePortraitForRole(primaryRole)) {
            assignRandomPortraitFor(person);
        }

        return person;
    }

    public Boolean getFieldKitchenWithinCapacity() {
        return fieldKitchenWithinCapacity;
    }
    // endregion Person Creation

    // region Personnel Recruitment

    /**
     * Recruits a person into the campaign roster using their current prisoner status, assuming recruitment is not
     * performed by a game master that recruitment actions should be logged, and the character should be employed.
     *
     * @param person the person to recruit; must not be {@code null}
     *
     * @return {@code true} if recruitment was successful and the person was added or employed; {@code false} otherwise
     *
     * @see #recruitPerson(Person, PrisonerStatus, boolean, boolean, boolean, boolean)
     */
    public boolean recruitPerson(Person person) {
        return recruitPerson(person, person.getPrisonerStatus(), false, true, true, false);
    }

    /**
     * @deprecated use {@link #recruitPerson(Person, boolean, boolean)} instead
     */
    @Deprecated(since = "0.50.06", forRemoval = true)
    public boolean recruitPerson(Person person, boolean gmAdd) {
        return recruitPerson(person, person.getPrisonerStatus(), gmAdd, true);
    }

    /**
     * Recruits a person into the campaign roster using their current prisoner status, allowing specification of both
     * game master and employment flags.
     * <p>
     * This is a convenience overload that enables logging and allows caller to choose whether the person is employed
     * upon recruitment.
     * </p>
     *
     * @param person the person to recruit; must not be {@code null}
     * @param gmAdd  if {@code true}, recruitment is performed by a game master (bypassing funds check)
     * @param employ if {@code true}, the person is marked as employed in the campaign
     *
     * @return {@code true} if recruitment was successful and personnel was added or employed; {@code false} otherwise
     *
     * @see #recruitPerson(Person, PrisonerStatus, boolean, boolean, boolean, boolean)
     */
    public boolean recruitPerson(Person person, boolean gmAdd, boolean employ) {
        return recruitPerson(person, person.getPrisonerStatus(), gmAdd, true, employ, false);
    }

    /**
     * @deprecated use {@link #recruitPerson(Person, PrisonerStatus, boolean)} instead
     */
    @Deprecated(since = "0.50.06", forRemoval = true)
    public boolean recruitPerson(Person person, PrisonerStatus prisonerStatus) {
        return recruitPerson(person, prisonerStatus, false, true);
    }

    /**
     * Recruits a person into the campaign roster with default parameters for game master and logging options.
     * <p>
     * This is a convenience overload that assumes recruitment is not performed by a game master and that recruitment
     * actions should be logged. If successful, the person is marked as employed based on the given flag.
     * </p>
     *
     * @param person         the person to recruit; must not be {@code null}
     * @param prisonerStatus the prison status to assign to the person
     * @param employ         if {@code true}, the person is marked as employed in the campaign
     *
     * @return {@code true} if recruitment was successful and personnel was added or employed; {@code false} otherwise
     *
     * @see #recruitPerson(Person, PrisonerStatus, boolean, boolean, boolean, boolean)
     */
    public boolean recruitPerson(Person person, PrisonerStatus prisonerStatus, boolean employ) {
        return recruitPerson(person, prisonerStatus, false, true, employ, false);
    }

    /**
     * Attempts to recruit a given person into the campaign with the specified prisoner status.
     *
     * <p>This is a convenience method that calls
     * {@link #recruitPerson(Person, PrisonerStatus, boolean, boolean, boolean, boolean)} with
     * {@code bypassSimulateRelationships} set to {@code false}.</p>
     *
     * @param person         the {@link Person} to recruit
     * @param prisonerStatus the {@link PrisonerStatus} applied to the recruited person
     * @param gmAdd          if {@code true}, the person is added in GM Mode
     * @param log            if {@code true}, the recruitment is logged
     * @param employ         if {@code true}, the person is immediately employed
     *
     * @return {@code true} if the person was successfully recruited; {@code false} otherwise
     *
     * @author Illiani
     * @since 0.50.07
     */
    public boolean recruitPerson(Person person, PrisonerStatus prisonerStatus, boolean gmAdd, boolean log,
          boolean employ) {
        return recruitPerson(person, prisonerStatus, gmAdd, log, employ, false);
    }

    /**
     * @deprecated use {@link #recruitPerson(Person, PrisonerStatus, boolean, boolean, boolean, boolean)} instead.
     */
    @Deprecated(since = "0.50.06", forRemoval = true)
    public boolean recruitPerson(Person person, PrisonerStatus prisonerStatus, boolean gmAdd, boolean log) {
        return recruitPerson(person, prisonerStatus, gmAdd, log, true, false);
    }

    /**
     * Recruits a person into the campaign roster, handling employment status, prisoner status, finances, logging, and
     * optional relationship simulation.
     *
     * <p>If the {@code employ} parameter is {@code true} and the person is not already employed, this method
     * optionally deducts recruitment costs from campaign finances (unless performed by a game master). The person's
     * status and campaign logs are updated accordingly.</p>
     *
     * <p>If the person is a new recruit, their joining date and personnel entry are initialized, and relationship
     * history may be simulated based on campaign options and role.</p>
     *
     * <p>The method also manages staff role-specific timing pools and can log recruitment events.</p>
     *
     * @param person                      the person to recruit; must not be {@code null}
     * @param prisonerStatus              the prison status to assign to the person
     * @param gmAdd                       if {@code true}, indicates the recruitment is being performed by a game master
     *                                    (bypassing funds check)
     * @param log                         if {@code true}, a record of the recruitment will be added to campaign logs
     * @param employ                      if {@code true}, the person is marked as employed in the campaign
     * @param bypassSimulateRelationships if {@code true}, relationship simulation does not occur
     *
     * @return {@code true} if recruitment was successful and personnel was added or employed; {@code false} on failure
     *       or insufficient funds
     */
    public boolean recruitPerson(Person person, PrisonerStatus prisonerStatus, boolean gmAdd, boolean log,
          boolean employ, boolean bypassSimulateRelationships) {
        if (person == null) {
            LOGGER.warn("A null person was passed into recruitPerson.");
            return false;
        }

        if (employ && !person.isEmployed()) {
            if (getCampaignOptions().isPayForRecruitment() && !gmAdd) {
                if (!getFinances().debit(TransactionType.RECRUITMENT,
                      getLocalDate(),
                      person.getSalary(this).multipliedBy(2),
                      String.format(resources.getString("personnelRecruitmentFinancesReason.text"),
                            person.getFullName()))) {
                    addReport(String.format(resources.getString("personnelRecruitmentInsufficientFunds.text"),
                          ReportingUtilities.getNegativeColor(),
                          person.getFullName()));
                    return false;
                }
            }
        }

        String formerSurname = person.getSurname();

        if (!personnel.containsValue(person)) {
            person.setJoinedCampaign(currentDay);
            personnel.put(person.getId(), person);

            if (!bypassSimulateRelationships && getCampaignOptions().isUseSimulatedRelationships()) {
                if ((prisonerStatus.isFree()) &&
                          (!person.getOriginFaction().isClan()) &&
                          // We don't simulate for civilians, otherwise MekHQ will try to simulate the entire
                          // relationship history of everyone the recruit has ever married or birthed. This will
                          // cause a StackOverflow. -- Illiani, May/21/2025
                          (!person.getPrimaryRole().isCivilian())) {
                    simulateRelationshipHistory(person);
                }
            }
        }

        if (employ) {
            if (person.getPrimaryRole().isAstech()) {
                asTechPoolMinutes += Person.PRIMARY_ROLE_SUPPORT_TIME;
                asTechPoolOvertime += Person.PRIMARY_ROLE_OVERTIME_SUPPORT_TIME;
            } else if (person.getSecondaryRole().isAstech()) {
                asTechPoolMinutes += Person.SECONDARY_ROLE_SUPPORT_TIME;
                asTechPoolOvertime += Person.SECONDARY_ROLE_OVERTIME_SUPPORT_TIME;
            }
        } else {
            person.changeStatus(this, currentDay, PersonnelStatus.CAMP_FOLLOWER);
        }

        person.setPrisonerStatus(this, prisonerStatus, log);

        if (log) {
            formerSurname = person.getSurname().equals(formerSurname) ?
                                  "" :
                                  ' ' +
                                        String.format(resources.getString("personnelRecruitmentFormerSurname.text") +
                                                            ' ', formerSurname);
            String add = !prisonerStatus.isFree() ?
                               (' ' +
                                      resources.getString(prisonerStatus.isBondsman() ?
                                                                "personnelRecruitmentBondsman.text" :
                                                                "personnelRecruitmentPrisoner.text")) :
                               "";
            addReport(String.format(resources.getString("personnelRecruitmentAddedToRoster.text"),
                  person.getHyperlinkedFullTitle(),
                  formerSurname,
                  add));
        }

        MekHQ.triggerEvent(new PersonNewEvent(person));
        return true;
    }

    private void simulateRelationshipHistory(Person person) {
        // how many weeks should the simulation run?
        LocalDate localDate = getLocalDate();
        long weeksBetween = ChronoUnit.WEEKS.between(person.getDateOfBirth().plusYears(18), localDate);

        // this means there is nothing to simulate
        if (weeksBetween == 0) {
            return;
        }

        Person babysFather = null;
        Person spousesBabysFather = null;
        List<Person> currentChildren = new ArrayList<>(); // Children that join with the character
        List<Person> priorChildren = new ArrayList<>(); // Children that were lost during divorce

        Person currentSpouse = null; // The current spouse
        List<Person> allSpouses = new ArrayList<>(); // All spouses current or divorced


        // run the simulation
        for (long weeksRemaining = weeksBetween; weeksRemaining >= 0; weeksRemaining--) {
            LocalDate currentDate = getLocalDate().minusWeeks(weeksRemaining);

            // first, we check for old relationships ending and new relationships beginning
            if (currentSpouse != null) {
                getDivorce().processNewWeek(this, currentDate, person, true);

                if (!person.getGenealogy().hasSpouse()) {
                    List<Person> toRemove = new ArrayList<>();

                    // there is a chance a departing spouse might take some of their children with
                    // them
                    for (Person child : currentChildren) {
                        if (child.getGenealogy().getParents().contains(currentSpouse)) {
                            if (randomInt(2) == 0) {
                                toRemove.add(child);
                            }
                        }
                    }

                    currentChildren.removeAll(toRemove);

                    priorChildren.addAll(toRemove);

                    currentSpouse = null;
                }
            } else {
                getMarriage().processBackgroundMarriageRolls(this, currentDate, person);

                if (person.getGenealogy().hasSpouse()) {
                    currentSpouse = person.getGenealogy().getSpouse();
                    allSpouses.add(currentSpouse);
                }
            }

            // then we check for children
            if ((person.getGender().isFemale()) && (!person.isPregnant())) {
                getProcreation().processRandomProcreationCheck(this,
                      localDate.minusWeeks(weeksRemaining),
                      person,
                      true);

                if (person.isPregnant()) {

                    if ((currentSpouse != null) && (currentSpouse.getGender().isMale())) {
                        babysFather = currentSpouse;
                    }
                }
            }

            if ((currentSpouse != null) && (currentSpouse.getGender().isFemale()) && (!currentSpouse.isPregnant())) {
                getProcreation().processRandomProcreationCheck(this,
                      localDate.minusWeeks(weeksRemaining),
                      currentSpouse,
                      true);

                if (currentSpouse.isPregnant()) {
                    if (person.getGender().isMale()) {
                        spousesBabysFather = person;
                    }
                }
            }

            if ((person.isPregnant()) && (currentDate.isAfter(person.getDueDate()))) {
                currentChildren.addAll(getProcreation().birthHistoric(this, currentDate, person, babysFather));
                babysFather = null;
            }

            if ((currentSpouse != null) &&
                      (currentSpouse.isPregnant()) &&
                      (currentDate.isAfter(currentSpouse.getDueDate()))) {
                currentChildren.addAll(getProcreation().birthHistoric(this,
                      currentDate,
                      currentSpouse,
                      spousesBabysFather));
                spousesBabysFather = null;
            }
        }

        // with the simulation concluded, we add the current spouse (if any) and any
        // remaining children to the unit
        for (Person spouse : allSpouses) {
            recruitPerson(spouse, PrisonerStatus.FREE, true, false, false);

            if (currentSpouse == spouse) {
                addReport(String.format(resources.getString("relativeJoinsForce.text"),
                      spouse.getHyperlinkedFullTitle(),
                      person.getHyperlinkedFullTitle(),
                      resources.getString("relativeJoinsForceSpouse.text")));
            } else {
                spouse.setStatus(PersonnelStatus.BACKGROUND_CHARACTER);
            }

            MekHQ.triggerEvent(new PersonChangedEvent(spouse));
        }

        List<Person> allChildren = new ArrayList<>();
        allChildren.addAll(currentChildren);
        allChildren.addAll(priorChildren);

        for (Person child : allChildren) {
            child.setOriginFaction(person.getOriginFaction());
            child.setOriginPlanet(person.getOriginPlanet());

            int age = child.getAge(localDate);

            // Limit skills by age for children and adolescents
            if (age < 16) {
                child.removeAllSkills();
            } else if (age < 18) {
                child.limitSkills(0);
            }

            // re-roll SPAs to include in any age and skill adjustments
            Enumeration<IOption> options = new PersonnelOptions().getOptions(PersonnelOptions.LVL3_ADVANTAGES);

            for (IOption option : Collections.list(options)) {
                child.getOptions().getOption(option.getName()).clearValue();
            }

            int experienceLevel = child.getExperienceLevel(this, false);

            // set loyalty
            if (experienceLevel <= 0) {
                person.setLoyalty(d6(3) + 2);
            } else if (experienceLevel == 1) {
                person.setLoyalty(d6(3) + 1);
            } else {
                person.setLoyalty(d6(3));
            }

            if (experienceLevel >= 0) {
                AbstractSpecialAbilityGenerator specialAbilityGenerator = new DefaultSpecialAbilityGenerator();
                specialAbilityGenerator.setSkillPreferences(new RandomSkillPreferences());
                specialAbilityGenerator.generateSpecialAbilities(this, child, experienceLevel);
            }

            recruitPerson(child, PrisonerStatus.FREE, true, false, false);

            if (currentChildren.contains(child)) {
                addReport(String.format(resources.getString("relativeJoinsForce.text"),
                      child.getHyperlinkedFullTitle(),
                      person.getHyperlinkedFullTitle(),
                      resources.getString("relativeJoinsForceChild.text")));
            } else {
                child.setStatus(PersonnelStatus.BACKGROUND_CHARACTER);
            }

            MekHQ.triggerEvent(new PersonChangedEvent(child));
        }

        MekHQ.triggerEvent(new PersonChangedEvent(person));
    }
    // endregion Personnel Recruitment

    // region Bloodnames

    /**
     * If the person does not already have a bloodname, assigns a chance of having one based on skill and rank. If the
     * roll indicates there should be a bloodname, one is assigned as appropriate to the person's phenotype and the
     * player's faction.
     *
     * @param person     The Bloodname candidate
     * @param ignoreDice If true, skips the random roll and assigns a Bloodname automatically
     */
    public void checkBloodnameAdd(Person person, boolean ignoreDice) {
        // if person is non-clan or does not have a phenotype
        if (!person.isClanPersonnel() || person.getPhenotype().isNone()) {
            return;
        }

        // Person already has a bloodname, we open up the dialog to ask if they want to
        // keep the
        // current bloodname or assign a new one
        if (!person.getBloodname().isEmpty()) {
            int result = JOptionPane.showConfirmDialog(null,
                  person.getFullTitle() +
                        " already has the bloodname " +
                        person.getBloodname() +
                        "\nDo you wish to remove that bloodname and generate a new one?",
                  "Already Has Bloodname",
                  JOptionPane.YES_NO_OPTION,
                  JOptionPane.QUESTION_MESSAGE);
            if (result == JOptionPane.NO_OPTION) {
                return;
            } else {
                ignoreDice = true;
            }
        }

        // Go ahead and generate a new bloodname
        int bloodnameTarget = 6;
        PersonnelOptions options = person.getOptions();
        Attributes attributes = person.getATOWAttributes();
        if (!ignoreDice) {
            switch (person.getPhenotype()) {
                case MEKWARRIOR: {
                    bloodnameTarget += person.hasSkill(SkillType.S_GUN_MEK) ?
                                             person.getSkill(SkillType.S_GUN_MEK)
                                                   .getFinalSkillValue(options, attributes) :
                                             TargetRoll.AUTOMATIC_FAIL;
                    bloodnameTarget += person.hasSkill(SkillType.S_PILOT_MEK) ?
                                             person.getSkill(SkillType.S_PILOT_MEK)
                                                   .getFinalSkillValue(options, attributes) :
                                             TargetRoll.AUTOMATIC_FAIL;
                    break;
                }
                case AEROSPACE: {
                    bloodnameTarget += person.hasSkill(SkillType.S_GUN_AERO) ?
                                             person.getSkill(SkillType.S_GUN_AERO)
                                                   .getFinalSkillValue(options, attributes) :
                                             TargetRoll.AUTOMATIC_FAIL;
                    bloodnameTarget += person.hasSkill(SkillType.S_PILOT_AERO) ?
                                             person.getSkill(SkillType.S_PILOT_AERO)
                                                   .getFinalSkillValue(options, attributes) :
                                             TargetRoll.AUTOMATIC_FAIL;
                    break;
                }
                case ELEMENTAL: {
                    bloodnameTarget += person.hasSkill(SkillType.S_GUN_BA) ?
                                             person.getSkill(SkillType.S_GUN_BA)
                                                   .getFinalSkillValue(options, attributes) :
                                             TargetRoll.AUTOMATIC_FAIL;
                    bloodnameTarget += person.hasSkill(SkillType.S_ANTI_MEK) ?
                                             person.getSkill(SkillType.S_ANTI_MEK)
                                                   .getFinalSkillValue(options, attributes) :
                                             TargetRoll.AUTOMATIC_FAIL;
                    break;
                }
                case VEHICLE: {
                    bloodnameTarget += person.hasSkill(SkillType.S_GUN_VEE) ?
                                             person.getSkill(SkillType.S_GUN_VEE)
                                                   .getFinalSkillValue(options, attributes) :
                                             TargetRoll.AUTOMATIC_FAIL;
                    switch (person.getPrimaryRole()) {
                        case GROUND_VEHICLE_DRIVER:
                            bloodnameTarget += person.hasSkill(SkillType.S_PILOT_GVEE) ?
                                                     person.getSkill(SkillType.S_PILOT_GVEE)
                                                           .getFinalSkillValue(options, attributes) :
                                                     TargetRoll.AUTOMATIC_FAIL;
                            break;
                        case NAVAL_VEHICLE_DRIVER:
                            bloodnameTarget += person.hasSkill(SkillType.S_PILOT_NVEE) ?
                                                     person.getSkill(SkillType.S_PILOT_NVEE)
                                                           .getFinalSkillValue(options, attributes) :
                                                     TargetRoll.AUTOMATIC_FAIL;
                            break;
                        case VTOL_PILOT:
                            bloodnameTarget += person.hasSkill(SkillType.S_PILOT_VTOL) ?
                                                     person.getSkill(SkillType.S_PILOT_VTOL)
                                                           .getFinalSkillValue(options, attributes) :
                                                     TargetRoll.AUTOMATIC_FAIL;
                            break;
                        default:
                            break;
                    }
                    break;
                }
                case PROTOMEK: {
                    bloodnameTarget += 2 *
                                             (person.hasSkill(SkillType.S_GUN_PROTO) ?
                                                    person.getSkill(SkillType.S_GUN_PROTO)
                                                          .getFinalSkillValue(options, attributes) :
                                                    TargetRoll.AUTOMATIC_FAIL);
                    break;
                }
                case NAVAL: {
                    switch (person.getPrimaryRole()) {
                        case VESSEL_PILOT:
                            bloodnameTarget += 2 *
                                                     (person.hasSkill(SkillType.S_PILOT_SPACE) ?
                                                            person.getSkill(SkillType.S_PILOT_SPACE)
                                                                  .getFinalSkillValue(options, attributes) :
                                                            TargetRoll.AUTOMATIC_FAIL);
                            break;
                        case VESSEL_GUNNER:
                            bloodnameTarget += 2 *
                                                     (person.hasSkill(SkillType.S_GUN_SPACE) ?
                                                            person.getSkill(SkillType.S_GUN_SPACE)
                                                                  .getFinalSkillValue(options, attributes) :
                                                            TargetRoll.AUTOMATIC_FAIL);
                            break;
                        case VESSEL_CREW:
                            bloodnameTarget += 2 *
                                                     (person.hasSkill(SkillType.S_TECH_VESSEL) ?
                                                            person.getSkill(SkillType.S_TECH_VESSEL)
                                                                  .getFinalSkillValue(options, attributes) :
                                                            TargetRoll.AUTOMATIC_FAIL);
                            break;
                        case VESSEL_NAVIGATOR:
                            bloodnameTarget += 2 *
                                                     (person.hasSkill(SkillType.S_NAVIGATION) ?
                                                            person.getSkill(SkillType.S_NAVIGATION)
                                                                  .getFinalSkillValue(options, attributes) :
                                                            TargetRoll.AUTOMATIC_FAIL);
                            break;
                        default:
                            break;
                    }
                    break;
                }
                default: {
                    break;
                }
            }
            // Higher-rated units are more likely to have Blood named
            if (getCampaignOptions().getUnitRatingMethod().isEnabled()) {
                bloodnameTarget += IUnitRating.DRAGOON_C - getAtBUnitRatingMod();
            }

            // Reavings diminish the number of available Blood rights in later eras
            int year = getGameYear();
            if (year <= 2950) {
                bloodnameTarget--;
            }

            if (year > 3055) {
                bloodnameTarget++;
            }

            if (year > 3065) {
                bloodnameTarget++;
            }

            if (year > 3080) {
                bloodnameTarget++;
            }

            // Officers have better chance; no penalty for non-officer
            bloodnameTarget += Math.min(0, getRankSystem().getOfficerCut() - person.getRankNumeric());
        }

        if (ignoreDice || (d6(2) >= bloodnameTarget)) {
            final Phenotype phenotype = person.getPhenotype().isNone() ? Phenotype.GENERAL : person.getPhenotype();

            final Bloodname bloodname = Bloodname.randomBloodname((getFaction().isClan() ?
                                                                         getFaction() :
                                                                         person.getOriginFaction()).getShortName(),
                  phenotype,
                  getGameYear());
            if (bloodname != null) {
                person.setBloodname(bloodname.getName());
                personUpdated(person);
            }
        }
    }
    // endregion Bloodnames

    // region Other Personnel Methods

    /**
     * Imports a {@link Person} into a campaign.
     *
     * @param person A {@link Person} to import into the campaign.
     */
    public void importPerson(Person person) {
        personnel.put(person.getId(), person);
        MekHQ.triggerEvent(new PersonNewEvent(person));
    }

    public @Nullable Person getPerson(final UUID id) {
        return personnel.get(id);
    }

    public Collection<Person> getPersonnel() {
        return personnel.values();
    }

    /**
     * Retrieves a list of personnel, excluding those whose status indicates they have left the unit.
     * <p>
     * This method filters the personnel collection to only include individuals who are still part of the unit, as
     * determined by their status.
     * </p>
     *
     * @return a {@code List} of {@link Person} objects who have not left the unit
     */
    public List<Person> getPersonnelFilteringOutDeparted() {
        return getPersonnel().stream()
                     .filter(person -> !person.getStatus().isDepartedUnit())
                     .collect(Collectors.toList());
    }

    /**
     * Retrieves a list of active personnel in the campaign, optionally including prisoners.
     *
     * <p>
     * This method iterates through all personnel and filters out inactive members. It then further filters prisoners
     * based on the provided parameter:
     * </p>
     * <ul>
     * <li>If {@code includePrisoners} is {@code true}, all active personnel,
     * including prisoners,
     * are included in the result.</li>
     * <li>If {@code includePrisoners} is {@code false}, only active personnel who
     * are either
     * free or classified as bondsmen are included.</li>
     * </ul>
     *
     * @param includePrisoners {@code true} to include all active prisoners in the result, {@code false} to exclude them
     *                         unless they are free or bondsmen.
     *
     * @return A {@link List} of {@link Person} objects representing the filtered active personnel.
     */
    public List<Person> getActivePersonnel(boolean includePrisoners) {
        List<Person> activePersonnel = new ArrayList<>();

        for (Person person : getPersonnel()) {
            if (!person.getStatus().isActive()) {
                continue;
            }

            PrisonerStatus prisonerStatus = person.getPrisonerStatus();
            if (includePrisoners || prisonerStatus.isFreeOrBondsman()) {
                activePersonnel.add(person);
            }
        }

        return activePersonnel;
    }

    /**
     * @return a list of people who are currently eligible to receive a salary.
     *
     * @author Illiani
     * @since 0.50.06
     */
    public List<Person> getSalaryEligiblePersonnel() {
        return getActivePersonnel(false).stream()
                     .filter(person -> person.getStatus().isSalaryEligible())
                     .collect(Collectors.toList());
    }

    /**
     * Retrieves a filtered list of personnel who have at least one combat profession.
     * <p>
     * This method filters the list of all personnel to include only those whose primary or secondary role is designated
     * as a combat role.
     * </p>
     *
     * @return a {@link List} of {@link Person} objects representing combat-capable personnel
     */
    public List<Person> getActiveCombatPersonnel() {
        return getActivePersonnel(true).stream()
                     .filter(p -> p.getPrimaryRole().isCombat() || p.getSecondaryRole().isCombat())
                     .collect(Collectors.toList());
    }

    /**
     * Provides a filtered list of personnel including only active Dependents.
     *
     * @return a {@link Person} <code>List</code> containing all active personnel
     */
    public List<Person> getActiveDependents() {
        return getPersonnel().stream()
                     .filter(person -> person.getPrimaryRole().isDependent())
                     .filter(person -> person.getStatus().isActive())
                     .collect(Collectors.toList());
    }

    /**
     * Provides a filtered list of personnel including only active prisoners.
     *
     * @return a {@link Person} <code>List</code> containing all active personnel
     */
    public List<Person> getCurrentPrisoners() {
        return getActivePersonnel(true).stream()
                     .filter(person -> person.getPrisonerStatus().isCurrentPrisoner())
                     .collect(Collectors.toList());
    }

    /**
     * Provides a filtered list of personnel including only active prisoners who are willing to defect.
     *
     * @return a {@link Person} <code>List</code> containing all active personnel
     */
    public List<Person> getPrisonerDefectors() {
        return getActivePersonnel(false).stream()
                     .filter(person -> person.getPrisonerStatus().isPrisonerDefector())
                     .collect(Collectors.toList());
    }

    /**
     * Provides a filtered list of personnel including only friendly PoWs.
     *
     * @return a {@link Person} <code>List</code> containing all active personnel
     */
    public List<Person> getFriendlyPrisoners() {
        return getPersonnel().stream().filter(p -> p.getStatus().isPoW()).collect(Collectors.toList());
    }

    /**
     * Provides a filtered list of personnel including only Persons with the Student status.
     *
     * @return a {@link Person} <code>List</code> containing all active personnel
     */
    public List<Person> getStudents() {
        return getPersonnel().stream().filter(p -> p.getStatus().isStudent()).collect(Collectors.toList());
    }
    // endregion Other Personnel Methods

    // region Personnel Selectors and Generators

    /**
     * Gets the {@link AbstractFactionSelector} to use with this campaign.
     *
     * @return An {@link AbstractFactionSelector} to use when selecting a {@link Faction}.
     */
    public AbstractFactionSelector getFactionSelector() {
        return getFactionSelector(getCampaignOptions().getRandomOriginOptions());
    }

    /**
     * Gets the {@link AbstractFactionSelector} to use
     *
     * @param options the random origin options to use
     *
     * @return An {@link AbstractFactionSelector} to use when selecting a {@link Faction}.
     */
    public AbstractFactionSelector getFactionSelector(final RandomOriginOptions options) {
        return options.isRandomizeOrigin() ? new RangedFactionSelector(options) : new DefaultFactionSelector(options);
    }

    /**
     * Gets the {@link AbstractPlanetSelector} to use with this campaign.
     *
     * @return An {@link AbstractPlanetSelector} to use when selecting a {@link Planet}.
     */
    public AbstractPlanetSelector getPlanetSelector() {
        return getPlanetSelector(getCampaignOptions().getRandomOriginOptions());
    }

    /**
     * Gets the {@link AbstractPlanetSelector} to use
     *
     * @param options the random origin options to use
     *
     * @return An {@link AbstractPlanetSelector} to use when selecting a {@link Planet}.
     */
    public AbstractPlanetSelector getPlanetSelector(final RandomOriginOptions options) {
        return options.isRandomizeOrigin() ? new RangedPlanetSelector(options) : new DefaultPlanetSelector(options);
    }

    /**
     * Gets the {@link AbstractPersonnelGenerator} to use with this campaign.
     *
     * @param factionSelector The {@link AbstractFactionSelector} to use when choosing a {@link Faction}.
     * @param planetSelector  The {@link AbstractPlanetSelector} to use when choosing a {@link Planet}.
     *
     * @return An {@link AbstractPersonnelGenerator} to use when creating new personnel.
     */
    public AbstractPersonnelGenerator getPersonnelGenerator(final AbstractFactionSelector factionSelector,
          final AbstractPlanetSelector planetSelector) {
        final DefaultPersonnelGenerator generator = new DefaultPersonnelGenerator(factionSelector, planetSelector);
        generator.setNameGenerator(RandomNameGenerator.getInstance());
        generator.setSkillPreferences(getRandomSkillPreferences());
        return generator;
    }
    // endregion Personnel Selectors and Generators
    // endregion Personnel

    public List<Person> getPatients() {
        List<Person> patients = new ArrayList<>();
        for (Person person : getPersonnel()) {
            if (person.needsFixing() ||
                      (getCampaignOptions().isUseAdvancedMedical() &&
                             person.hasInjuries(true) &&
                             person.getStatus().isActive())) {
                patients.add(person);
            }
        }
        return patients;
    }

    /**
     * List of all units that can show up in the repair bay.
     */
    public List<Unit> getServiceableUnits() {
        List<Unit> service = new ArrayList<>();
        for (Unit u : getUnits()) {
            if (u.isAvailable() && u.isServiceable() && !StratConRulesManager.isUnitDeployedToStratCon(u)) {
                service.add(u);
            }
        }
        return service;
    }

    /**
     * Imports a collection of parts into the campaign.
     *
     * @param newParts The collection of {@link Part} instances to import into the campaign.
     */
    public void importParts(Collection<Part> newParts) {
        Objects.requireNonNull(newParts);

        for (Part p : newParts) {
            if ((p instanceof MissingPart) && (null == p.getUnit())) {
                // Let's not import missing parts without a valid unit.
                continue;
            }

            // Track this part as part of our Campaign
            p.setCampaign(this);

            // Add the part to the campaign, but do not
            // merge it with any existing parts
            parts.addPart(p, false);
        }
    }

    /**
     * Gets the Warehouse which stores parts.
     */
    public Warehouse getWarehouse() {
        return parts;
    }

    /**
     * Sets the Warehouse which stores parts for the campaign.
     *
     * @param warehouse The warehouse in which to store parts.
     */
    public void setWarehouse(Warehouse warehouse) {
        parts = Objects.requireNonNull(warehouse);
    }

    public Quartermaster getQuartermaster() {
        return quartermaster;
    }

    /**
     * @return A collection of parts in the Warehouse.
     */
    public Collection<Part> getParts() {
        return parts.getParts();
    }

    private int getQuantity(Part part) {
        return getWarehouse().getPartQuantity(part);
    }

    private PartInUse getPartInUse(Part part) {
        // SI isn't a proper "part"
        if (part instanceof StructuralIntegrity) {
            return null;
        }
        // Skip out on "not armor" (as in 0 point armer on men or field guns)
        if ((part instanceof Armor armor) && (armor.getType() == EquipmentType.T_ARMOR_UNKNOWN)) {
            return null;
        }
        // Makes no sense buying those separately from the chasis
        if ((part instanceof EquipmentPart equipmentPart) &&
                  (equipmentPart.getType() instanceof MiscType miscType) &&
                  (miscType.hasFlag(MiscType.F_CHASSIS_MODIFICATION))) {
            return null;
        }
        // Replace a "missing" part with a corresponding "new" one.
        if (part instanceof MissingPart missingPart) {
            part = missingPart.getNewPart();
        }
        PartInUse result = new PartInUse(part);
        result.setRequestedStock(getDefaultStockPercent(part));
        return (null != result.getPartToBuy()) ? result : null;
    }

    /**
     * Determines the default stock percentage for a given part type.
     *
     * <p>
     * This method uses the type of the provided {@link Part} to decide which default stock percentage to return. The
     * values for each part type are retrieved from the campaign options.
     * </p>
     *
     * @param part The {@link Part} for which the default stock percentage is to be determined. The part must not be
     *             {@code null}.
     *
     * @return An {@code int} representing the default stock percentage for the given part type, as defined in the
     *       campaign options.
     */
    private int getDefaultStockPercent(Part part) {
        if (part instanceof HeatSink) {
            return campaignOptions.getAutoLogisticsHeatSink();
        } else if (part instanceof MekLocation) {
            if (((MekLocation) part).getLoc() == Mek.LOC_HEAD) {
                return campaignOptions.getAutoLogisticsMekHead();
            }

            if (((MekLocation) part).getLoc() == Mek.LOC_CENTER_TORSO) {
                return campaignOptions.getAutoLogisticsNonRepairableLocation();
            }

            return campaignOptions.getAutoLogisticsMekLocation();
        } else if (part instanceof TankLocation) {
            return campaignOptions.getAutoLogisticsNonRepairableLocation();
        } else if (part instanceof AmmoBin || part instanceof AmmoStorage) {
            return campaignOptions.getAutoLogisticsAmmunition();
        } else if (part instanceof Armor) {
            return campaignOptions.getAutoLogisticsArmor();
        } else if (part instanceof MekActuator) {
            return campaignOptions.getAutoLogisticsActuators();
        } else if (part instanceof JumpJet) {
            return campaignOptions.getAutoLogisticsJumpJets();
        } else if (part instanceof EnginePart) {
            return campaignOptions.getAutoLogisticsEngines();
        } else if (part instanceof EquipmentPart equipmentPart) {
            if (equipmentPart.getType() instanceof WeaponType) {
                return campaignOptions.getAutoLogisticsWeapons();
            }
        }

        return campaignOptions.getAutoLogisticsOther();
    }

    /**
     * Updates a {@link PartInUse} record with data from an incoming {@link Part}.
     *
     * <p>
     * This method processes the incoming part to update the usage, storage, or transfer count of the specified part in
     * use, based on the type, quality, and associated unit of the incoming part. Certain parts are ignored based on
     * their state or configuration, such as being part of conventional infantry, salvage, or mothballed units.
     * </p>
     *
     * @param partInUse                the {@link PartInUse} record to update.
     * @param incomingPart             the new {@link Part} that is being processed for this record.
     * @param ignoreMothballedUnits    if {@code true}, parts belonging to mothballed units are excluded.
     * @param ignoreSparesUnderQuality spares with a quality lower than this threshold are excluded from counting.
     */
    private void updatePartInUseData(PartInUse partInUse, Part incomingPart, boolean ignoreMothballedUnits,
          PartQuality ignoreSparesUnderQuality) {
        Unit unit = incomingPart.getUnit();
        if (unit != null) {
            // Ignore conventional infantry
            if (unit.isConventionalInfantry()) {
                return;
            }

            // Ignore parts if they are from mothballed units and the flag is set
            if (ignoreMothballedUnits && incomingPart.getUnit() != null && incomingPart.getUnit().isMothballed()) {
                return;
            }

            // Ignore units set to salvage
            if (unit.isSalvage()) {
                return;
            }
        }

        // Case 1: Part is associated with a unit or is a MissingPart
        if ((unit != null) || (incomingPart instanceof MissingPart)) {
            partInUse.setUseCount(partInUse.getUseCount() + getQuantity(incomingPart));
            return;
        }

        // Case 2: Part is present and meets quality requirements
        if (incomingPart.isPresent()) {
            if (incomingPart.getQuality().toNumeric() >= ignoreSparesUnderQuality.toNumeric()) {
                partInUse.setStoreCount(partInUse.getStoreCount() + getQuantity(incomingPart));
                partInUse.addSpare(incomingPart);
            }
            return;
        }

        // Case 3: Part is not present, update transfer count
        partInUse.setTransferCount(partInUse.getTransferCount() + getQuantity(incomingPart));
    }

    /**
     * Find all the parts that match this PartInUse and update their data
     *
     * @param partInUse                part in use record to update
     * @param ignoreMothballedUnits    don't count parts in mothballed units
     * @param ignoreSparesUnderQuality don't count spare parts lower than this quality
     */
    public void updatePartInUse(PartInUse partInUse, boolean ignoreMothballedUnits,
          PartQuality ignoreSparesUnderQuality) {
        partInUse.setUseCount(0);
        partInUse.setStoreCount(0);
        partInUse.setTransferCount(0);
        partInUse.setPlannedCount(0);
        getWarehouse().forEachPart(incomingPart -> {
            PartInUse newPartInUse = getPartInUse(incomingPart);
            if (partInUse.equals(newPartInUse)) {
                updatePartInUseData(partInUse, incomingPart, ignoreMothballedUnits, ignoreSparesUnderQuality);
            }
        });
        for (IAcquisitionWork maybePart : shoppingList.getPartList()) {
            PartInUse newPartInUse = getPartInUse((Part) maybePart);
            if (partInUse.equals(newPartInUse)) {
                Part newPart = (maybePart instanceof MissingPart) ?
                                        (((MissingPart) maybePart).getNewPart())
                                        : (Part) maybePart;
                partInUse.setPlannedCount(partInUse.getPlannedCount() + newPart.getTotalQuantity());
            }
        }
    }

    /**
     * Analyzes the warehouse inventory and returns a data set that summarizes the usage state of all parts, including
     * their use counts, store counts, and planned counts, while filtering based on specific conditions.
     *
     * <p>
     * This method aggregates all parts currently in use or available as spares, while taking into account constraints
     * like ignoring mothballed units or filtering spares below a specific quality. It uses a map structure to
     * efficiently track and update parts during processing.
     * </p>
     *
     * @param ignoreMothballedUnits    If {@code true}, parts from mothballed units will not be included in the
     *                                 results.
     * @param isResupply               If {@code true}, specific units (e.g., prohibited unit types) are skipped based
     *                                 on the current context as defined in {@code Resupply.isProhibitedUnitType()}.
     * @param ignoreSparesUnderQuality Spare parts of a lower quality than the specified value will be excluded from the
     *                                 results.
     *
     * @return A {@link Set} of {@link PartInUse} objects detailing the state of each relevant part, including:
     *       <ul>
     *       <li>Use count: How many of this part are currently in use.</li>
     *       <li>Store count: How many of this part are available as spares in the
     *       warehouse.</li>
     *       <li>Planned count: The quantity of this part included in acquisition
     *       orders or
     *       planned procurement.</li>
     *       <li>Requested stock: The target or default quantity to maintain, as
     *       derived from
     *       settings or requests.</li>
     *       </ul>
     *       Only parts with non-zero counts (use, store, or planned) will be
     *       included in the
     *       result.
     */

    public Set<PartInUse> getPartsInUse(boolean ignoreMothballedUnits, boolean isResupply,
          PartQuality ignoreSparesUnderQuality) {
        // java.util.Set doesn't supply a get(Object) method, so we have to use a
        // java.util.Map
        Map<PartInUse, PartInUse> inUse = new HashMap<>();
        getWarehouse().forEachPart(incomingPart -> {
            if (isResupply) {
                Unit unit = incomingPart.getUnit();

                Entity entity = null;
                if (unit != null) {
                    entity = unit.getEntity();
                }

                if (entity != null) {
                    if (isProhibitedUnitType(entity, false, false)) {
                        return;
                    }
                }
            }

            PartInUse partInUse = getPartInUse(incomingPart);
            if (null == partInUse) {
                return;
            }
            if (inUse.containsKey(partInUse)) {
                partInUse = inUse.get(partInUse);
            } else {
                if (partsInUseRequestedStockMap.containsKey(partInUse.getDescription())) {
                    partInUse.setRequestedStock(partsInUseRequestedStockMap.get(partInUse.getDescription()));
                } else {
                    partInUse.setRequestedStock(getDefaultStockPercent(incomingPart));
                }
                inUse.put(partInUse, partInUse);
            }
            updatePartInUseData(partInUse, incomingPart, ignoreMothballedUnits, ignoreSparesUnderQuality);
        });
        for (IAcquisitionWork maybePart : shoppingList.getPartList()) {
            if (!(maybePart instanceof Part)) {
                continue;
            }
            PartInUse partInUse = getPartInUse((Part) maybePart);
            if (null == partInUse) {
                continue;
            }
            if (inUse.containsKey(partInUse)) {
                partInUse = inUse.get(partInUse);
            } else {
                if (partsInUseRequestedStockMap.containsKey(partInUse.getDescription())) {
                    partInUse.setRequestedStock(partsInUseRequestedStockMap.get(partInUse.getDescription()));
                } else {
                    partInUse.setRequestedStock(getDefaultStockPercent((Part) maybePart));
                }
                inUse.put(partInUse, partInUse);
            }
            Part newPart = (maybePart instanceof MissingPart) ?
                    (((MissingPart) maybePart).getNewPart())
                    : (Part) maybePart;
            partInUse.setPlannedCount(partInUse.getPlannedCount() + newPart.getTotalQuantity());
        }
        return inUse.keySet()
                     .stream()
                     // Hacky but otherwise we end up with zero lines when filtering things out
                     .filter(p -> p.getUseCount() != 0 || p.getStoreCount() != 0 || p.getPlannedCount() != 0)
                     .collect(Collectors.toSet());
    }

    public Part getPart(int id) {
        return parts.getPart(id);
    }

    @Nullable
    public Force getForce(int id) {
        return forceIds.get(id);
    }

    public List<String> getCurrentReport() {
        return currentReport;
    }

    public void setCurrentReportHTML(String html) {
        currentReportHTML = html;
    }

    public String getCurrentReportHTML() {
        return currentReportHTML;
    }

    public void setNewReports(List<String> reports) {
        newReports = reports;
    }

    public List<String> fetchAndClearNewReports() {
        List<String> oldReports = newReports;
        setNewReports(new ArrayList<>());
        return oldReports;
    }

    /**
     * Finds the active person in a particular role with the highest level in a given, with an optional secondary skill
     * to break ties.
     *
     * @param role      One of the PersonnelRole enum values
     * @param primary   The skill to use for comparison.
     * @param secondary If not null and there is more than one person tied for the most the highest, preference will be
     *                  given to the one with a higher level in the secondary skill.
     *
     * @return The person in the designated role with the most experience.
     */
    public Person findBestInRole(PersonnelRole role, String primary, @Nullable String secondary) {
        int highest = 0;
        Person bestInRole = null;

        boolean isUseAgingEffects = campaignOptions.isUseAgeEffects();
        boolean isClanCampaign = isClanCampaign();

        for (Person person : getActivePersonnel(false)) {
            int adjustedReputation = person.getAdjustedReputation(isUseAgingEffects,
                  isClanCampaign,
                  currentDay,
                  person.getRankNumeric());

            if (((person.getPrimaryRole() == role) || (person.getSecondaryRole() == role)) &&
                      (person.getSkill(primary) != null)) {
                Skill primarySkill = person.getSkill(primary);
                int currentSkillLevel = Integer.MIN_VALUE;

                if (primarySkill != null) {
                    currentSkillLevel = primarySkill.getTotalSkillLevel(person.getOptions(),
                          person.getATOWAttributes(),
                          adjustedReputation);
                }

                if (bestInRole == null || currentSkillLevel > highest) {
                    bestInRole = person;
                    highest = currentSkillLevel;
                } else if (secondary != null && currentSkillLevel == highest) {
                    Skill secondarySkill = person.getSkill(secondary);

                    if (secondarySkill == null) {
                        continue;
                    }

                    currentSkillLevel = secondarySkill.getTotalSkillLevel(person.getOptions(),
                          person.getATOWAttributes(),
                          adjustedReputation);

                    int bestInRoleSecondarySkill = Integer.MIN_VALUE;
                    if (bestInRole.hasSkill(secondary)) {
                        int bestInRoleAdjustedReputation = bestInRole.getAdjustedReputation(isUseAgingEffects,
                              isClanCampaign,
                              currentDay,
                              bestInRole.getRankNumeric());
                        bestInRoleSecondarySkill = secondarySkill.getTotalSkillLevel(bestInRole.getOptions(),
                              bestInRole.getATOWAttributes(),
                              bestInRoleAdjustedReputation);
                    }

                    if (currentSkillLevel > bestInRoleSecondarySkill) {
                        bestInRole = person;
                    }
                }
            }
        }
        return bestInRole;
    }

    public Person findBestInRole(PersonnelRole role, String skill) {
        return findBestInRole(role, skill, null);
    }

    /**
     * Finds and returns the {@link Person} with the highest total skill level for a specified skill.
     *
     * <p>This method iterates over all active personnel, calculates each individual's total skill level
     * for the given skill (taking into account campaign options, reputation modifiers, and attributes), and determines
     * who possesses the highest skill value. If none are found, {@code null} is returned.</p>
     *
     * @param skillName the name of the skill to evaluate among all active personnel
     *
     * @return the {@link Person} with the highest calculated total skill level in the specified skill, or {@code null}
     *       if no qualifying person is found
     */
    public @Nullable Person findBestAtSkill(String skillName) {
        Person bestAtSkill = null;
        int highest = 0;
        for (Person person : getActivePersonnel(false)) {
            int adjustedReputation = person.getAdjustedReputation(campaignOptions.isUseAgeEffects(),
                  isClanCampaign(),
                  currentDay,
                  person.getRankNumeric());
            Skill skill = person.getSkill(skillName);

            int totalSkillLevel = Integer.MIN_VALUE;
            if (skill != null) {
                totalSkillLevel = skill.getTotalSkillLevel(person.getOptions(),
                      person.getATOWAttributes(),
                      adjustedReputation);
            }

            if (totalSkillLevel > highest) {
                highest = totalSkillLevel;
                bestAtSkill = person;
            }
        }
        return bestAtSkill;
    }

    /**
     * @return The list of all active {@link Person}s who qualify as technicians ({@link Person#isTech()});
     */
    public List<Person> getTechs() {
        return getTechs(false);
    }

    public List<Person> getTechs(final boolean noZeroMinute) {
        return getTechs(noZeroMinute, false);
    }

    public List<Person> getTechsExpanded() {
        return getTechsExpanded(false, false, true);
    }

    public List<Person> getTechs(final boolean noZeroMinute, final boolean eliteFirst) {
        return getTechsExpanded(noZeroMinute, eliteFirst, false);
    }

    /**
     * Retrieves a list of active technicians, with options to include only those with time remaining, prioritize elite
     * technicians, and expand the search to include technicians with additional roles.
     *
     * <p>The resulting list includes {@link Person} objects who qualify as technicians ({@link Person#isTech()})
     * or, if specified, as expanded technicians ({@link Person#isTechExpanded()}). If the person is part of a
     * self-crewed unit (e.g., an engineer on a self-crewed vessel), they are also included in the list.</p>
     *
     * <p>The returned list can be customized and sorted based on a variety of criteria:</p>
     * <ul>
     *   <li>Technicians with no remaining available time can be excluded if {@code noZeroMinute} is set to {@code true}.</li>
     *   <li>The list can be sorted from elite (best) to the least skilled if {@code eliteFirst} is set to {@code true}.</li>
     *   <li>When {@code expanded} is set to {@code true}, technicians with expanded roles (e.g., dual skill sets) are included
     *       in addition to regular technicians.</li>
     *   <li>The list is further sorted in the following order:
     *     <ol>
     *       <li>By skill level (default: lowest to highest, or highest to lowest if elite-first enabled).</li>
     *       <li>By available daily tech time (highest to lowest).</li>
     *       <li>By rank (lowest to highest).</li>
     *     </ol>
     *   </li>
     * </ul>
     *
     * @param noZeroMinute If {@code true}, excludes technicians with no remaining available minutes.
     * @param eliteFirst   If {@code true}, sorts the list to place the most skilled technicians at the top.
     * @param expanded     If {@code true}, includes technicians with expanded roles (e.g., those qualifying under
     *                     {@link Person#isTechExpanded()}).
     *
     * @return A list of active {@link Person} objects who qualify as technicians or expanded technicians, sorted by
     *       skill, available time, and rank as specified by the input parameters.
     */
    public List<Person> getTechsExpanded(final boolean noZeroMinute, final boolean eliteFirst, final boolean expanded) {
        final List<Person> techs = getActivePersonnel(true).stream()
                                         .filter(person -> (expanded ? person.isTechExpanded() : person.isTech()) &&
                                                                 (!noZeroMinute || (person.getMinutesLeft() > 0)))
                                         .collect(Collectors.toList());

        // also need to loop through and collect engineers on self-crewed vessels
        for (final Unit unit : getUnits()) {
            if (unit.isSelfCrewed() && !(unit.getEntity() instanceof Infantry) && (unit.getEngineer() != null)) {
                techs.add(unit.getEngineer());
            }
        }

        // Return the tech collection sorted worst to best Skill Level, or reversed if we want elites first
        techs.sort(Comparator.comparingInt(person -> person.getSkillLevel(this,
              !person.getPrimaryRole().isTech() && person.getSecondaryRole().isTechSecondary()).ordinal()));

        if (eliteFirst) {
            Collections.reverse(techs);
        }

        // sort based on available minutes (highest -> lowest)
        techs.sort(Comparator.comparingInt(person -> -person.getDailyAvailableTechTime(false)));

        // finally, sort based on rank (lowest -> highest)
        techs.sort((person1, person2) -> {
            if (person1.outRanks(person2)) {
                return 1; // person1 outranks person2 -> person2 should come first
            } else if (person2.outRanks(person1)) {
                return -1; // person2 outranks person1 -> person1 should come first
            } else {
                return 0; // They are considered equal
            }
        });

        return techs;
    }

    public List<Person> getAdmins() {
        List<Person> admins = new ArrayList<>();
        for (Person person : getActivePersonnel(true)) {
            if (person.isAdministrator()) {
                admins.add(person);
            }
        }
        return admins;
    }

    public boolean isWorkingOnRefit(Person person) {
        Objects.requireNonNull(person);

        Unit unit = getHangar().findUnit(u -> u.isRefitting() && person.equals(u.getRefit().getTech()));
        return unit != null;
    }

    public List<Person> getDoctors() {
        List<Person> docs = new ArrayList<>();
        for (Person person : getActivePersonnel(true)) {
            if (person.isDoctor()) {
                docs.add(person);
            }
        }
        return docs;
    }

    public int getPatientsFor(Person doctor) {
        int patients = 0;
        for (Person person : getActivePersonnel(true)) {
            if ((null != person.getDoctorId()) && person.getDoctorId().equals(doctor.getId())) {
                patients++;
            }
        }
        return patients;
    }

    /**
     * Retrieves the best logistics person based on the acquisition skill, personnel category, and maximum acquisitions
     * allowed for the campaign.
     *
     * <p>This method evaluates all active personnel to determine the most suitable candidate
     * for logistics tasks, depending on the specified acquisition skill and rules. The determination is made according
     * to the following logic:</p>
     * <ul>
     *   <li>If the skill is {@code S_AUTO}, the method immediately returns {@code null}.</li>
     *   <li>If the skill is {@code S_TECH}, the method evaluates personnel based on their technical
     *       skill level, ignoring those who are ineligible for procurement or who exceed
     *       the maximum acquisition limit.</li>
     *   <li>For all other skills, the method evaluates personnel who possess the specified skill,
     *       ensuring their eligibility for procurement and checking that they have not exceeded
     *       the maximum acquisition limit.</li>
     * </ul>
     *
     * <p>The "best" logistics person is selected as the one with the highest skill level (based on the skill being
     * evaluated). If no suitable candidate is found, the method returns {@code null}.
     *
     * @return The {@link Person} representing the best logistics character, or {@code null} if no suitable person is
     *       found.
     */
    public @Nullable Person getLogisticsPerson() {
        final String skillName = campaignOptions.getAcquisitionSkill();
        final ProcurementPersonnelPick acquisitionCategory = campaignOptions.getAcquisitionPersonnelCategory();
        final int defaultMaxAcquisitions = campaignOptions.getMaxAcquisitions();

        int bestSkill = -1;
        Person procurementCharacter = null;
        if (skillName.equals(S_AUTO)) {
            return null;
        } else if (skillName.equals(S_TECH)) {
            for (Person person : getActivePersonnel(false)) {

                if (isIneligibleToPerformProcurement(person, acquisitionCategory)) {
                    continue;
                }

                if (defaultMaxAcquisitions > 0 && (person.getAcquisitions() >= defaultMaxAcquisitions)) {
                    continue;
                }

                int adjustedReputation = person.getAdjustedReputation(campaignOptions.isUseAgeEffects(),
                      isClanCampaign(),
                      currentDay,
                      person.getRankNumeric());
                Skill skill = person.getSkill(skillName);

                int totalSkillLevel = Integer.MIN_VALUE;
                if (skill != null) {
                    totalSkillLevel = skill.getTotalSkillLevel(person.getOptions(),
                          person.getATOWAttributes(),
                          adjustedReputation);
                }

                if (totalSkillLevel > bestSkill) {
                    procurementCharacter = person;
                    bestSkill = totalSkillLevel;
                }
            }
        } else {
            for (Person person : getActivePersonnel(false)) {

                if (isIneligibleToPerformProcurement(person, acquisitionCategory)) {
                    continue;
                }

                if (defaultMaxAcquisitions > 0 && (person.getAcquisitions() >= defaultMaxAcquisitions)) {
                    continue;
                }

                int adjustedReputation = person.getAdjustedReputation(campaignOptions.isUseAgeEffects(),
                      isClanCampaign(),
                      currentDay,
                      person.getRankNumeric());
                Skill skill = person.getSkill(skillName);

                int totalSkillLevel = Integer.MIN_VALUE;
                if (skill != null) {
                    totalSkillLevel = skill.getTotalSkillLevel(person.getOptions(),
                          person.getATOWAttributes(),
                          adjustedReputation);
                }

                if (totalSkillLevel > bestSkill) {
                    procurementCharacter = person;
                    bestSkill = totalSkillLevel;
                }
            }
        }

        return procurementCharacter;
    }

    /**
     * Finds and returns the most senior administrator for a specific type of administrative role. Seniority is
     * determined using the {@link Person#outRanksUsingSkillTiebreaker} method when there are multiple eligible
     * administrators for the specified role.
     *
     * <p>
     * The method evaluates both the primary and secondary roles of each administrator against the provided
     * {@link AdministratorSpecialization} type.
     * </p>
     *
     * <p>
     * The valid types of administrative roles are represented by the {@link AdministratorSpecialization} enum:
     * </p>
     * <ul>
     * <li>{@link AdministratorSpecialization#COMMAND} - Command Administrator</li>
     * <li>{@link AdministratorSpecialization#LOGISTICS} - Logistics
     * Administrator</li>
     * <li>{@link AdministratorSpecialization#TRANSPORT} - Transport
     * Administrator</li>
     * <li>{@link AdministratorSpecialization#HR} - HR Administrator</li>
     * </ul>
     *
     * @param type the {@link AdministratorSpecialization} representing the administrative role to check for. Passing a
     *             {@code null} type will result in an {@link IllegalStateException}.
     *
     * @return the most senior {@link Person} with the specified administrative role, or {@code null} if no eligible
     *       administrator is found.
     *
     *       <p>
     *       <b>Behavior:</b>
     *       </p>
     *       <ul>
     *       <li>The method iterates through all administrators retrieved by
     *       {@link #getAdmins()}.</li>
     *       <li>For each {@link Person}, it checks if their primary or secondary
     *       role matches the specified type
     *       via utility methods like
     *       {@code AdministratorRole#isAdministratorCommand}.</li>
     *       <li>If no eligible administrators exist, the method returns
     *       {@code null}.</li>
     *       <li>If multiple administrators are eligible, the one with the highest
     *       seniority is returned.</li>
     *       <li>Seniority is determined by the
     *       {@link Person#outRanksUsingSkillTiebreaker} method,
     *       which uses a skill-based tiebreaker when necessary.</li>
     *       </ul>
     *
     * @throws IllegalStateException if {@code type} is null or an unsupported value.
     */
    public @Nullable Person getSeniorAdminPerson(AdministratorSpecialization type) {
        Person seniorAdmin = null;

        for (Person person : getAdmins()) {
            boolean isEligible = switch (type) {
                case COMMAND -> person.getPrimaryRole().isAdministratorCommand() ||
                                      person.getSecondaryRole().isAdministratorCommand();
                case LOGISTICS -> person.getPrimaryRole().isAdministratorLogistics() ||
                                        person.getSecondaryRole().isAdministratorLogistics();
                case TRANSPORT -> person.getPrimaryRole().isAdministratorTransport() ||
                                        person.getSecondaryRole().isAdministratorTransport();
                case HR -> person.getPrimaryRole().isAdministratorHR() || person.getSecondaryRole().isAdministratorHR();
            };

            if (isEligible) {
                if (seniorAdmin == null) {
                    seniorAdmin = person;
                    continue;
                }

                if (person.outRanksUsingSkillTiebreaker(this, seniorAdmin)) {
                    seniorAdmin = person;
                }
            }
        }
        return seniorAdmin;
    }

    /**
     * Retrieves the current campaign commander.
     *
     * <p>If a commander is specifically flagged, that person will be returned. Otherwise, the highest-ranking member
     * among the unit's active personnel is selected.</p>
     *
     * @return the {@link Person} who is the commander, or {@code null} if there are no suitable candidates.
     *
     * @author Illiani
     * @since 0.50.07
     */
    public @Nullable Person getCommander() {
        return findTopCommanders()[0];
    }

    /**
     * Retrieves the second-in-command among the unit's active personnel.
     *
     * <p>The second-in-command is determined as the highest-ranking active personnel member who is not the flagged
     * commander (if one exists). If multiple candidates have the same rank, a skill-based tiebreaker is used.</p>
     *
     * @return the {@link Person} who is considered the second-in-command, or {@code null} if there are no suitable
     *       candidates.
     *
     * @author Illiani
     * @since 0.50.07
     */
    public @Nullable Person getSecondInCommand() {
        return findTopCommanders()[1];
    }

    /**
     * Finds the current top two candidates for command among active personnel.
     *
     * <p>In a single pass, this method determines the commander and the second-in-command using a flagged commander
     * if one is specified, otherwise relying on rank and skill tiebreakers.</p>
     *
     * @return an array where index 0 is the commander (maybe the flagged commander), and index 1 is the
     *       second-in-command; either or both may be {@code null} if no suitable personnel are available.
     *
     * @author Illiani
     * @since 0.50.07
     */
    private Person[] findTopCommanders() {
        Person flaggedCommander = getFlaggedCommander();
        Person commander = flaggedCommander;
        Person secondInCommand = null;

        for (Person person : getActivePersonnel(false)) {
            // If we have a flagged commander, skip them
            if (flaggedCommander != null) {
                if (person.equals(flaggedCommander)) {
                    continue;
                }
                // Second in command is best among non-flagged
                if (secondInCommand == null || person.outRanksUsingSkillTiebreaker(this, secondInCommand)) {
                    secondInCommand = person;
                }
            } else {
                if (commander == null) {
                    commander = person;
                } else if (person.outRanksUsingSkillTiebreaker(this, commander)) {
                    secondInCommand = commander;
                    commander = person;
                } else if (secondInCommand == null || person.outRanksUsingSkillTiebreaker(this, secondInCommand)) {
                    if (!person.equals(commander)) {
                        secondInCommand = person;
                    }
                }
            }
        }

        return new Person[] { commander, secondInCommand };
    }

    /**
     * Retrieves a list of eligible logistics personnel who can perform procurement actions based on the current
     * campaign options. If acquisitions are set to automatically succeed, an empty list is returned.
     *
     * <p>This method evaluates active personnel to determine who is eligible for procurement
     * actions under the current campaign configuration. Personnel are filtered and sorted based on specific
     * criteria:</p>
     * <ul>
     *   <li><strong>Automatic Success:</strong> If the acquisition skill equals {@code S_AUTO},
     *       an empty list is immediately returned.</li>
     *   <li><strong>Eligibility Filtering:</strong> The following checks are applied to filter personnel:
     *       <ul>
     *          <li>Personnel must not be ineligible based on the {@link ProcurementPersonnelPick} category.</li>
     *          <li>Personnel must not have exceeded the maximum acquisition limit, if specified.</li>
     *          <li>If the skill is {@code S_TECH}, the person must have a valid technical skill.</li>
     *          <li>For other skills, the person must have the specified skill.</li>
     *       </ul>
     *    </li>
     *   <li><b>Sorting:</b> The resulting list is sorted in descending order by skill level:
     *       <ul>
     *          <li>When the skill is {@code S_TECH}, sorting is based on the person's best technical skill level.</li>
     *          <li>For other skills, sorting is based on the level of the specified skill.</li>
     *       </ul>
     *   </li>
     * </ul>
     *
     * @return A {@link List} of {@link Person} objects who are eligible and sorted to perform logistical actions, or an
     *       empty list if acquisitions automatically succeed.
     */
    public List<Person> getLogisticsPersonnel() {
        final String skillName = getCampaignOptions().getAcquisitionSkill();

        if (skillName.equals(S_AUTO)) {
            return Collections.emptyList();
        } else {
            final int maxAcquisitions = campaignOptions.getMaxAcquisitions();
            final ProcurementPersonnelPick acquisitionCategory = campaignOptions.getAcquisitionPersonnelCategory();
            List<Person> logisticsPersonnel = new ArrayList<>();

            for (Person person : getActivePersonnel(true)) {
                if (isIneligibleToPerformProcurement(person, acquisitionCategory)) {
                    continue;
                }

                if ((maxAcquisitions > 0) && (person.getAcquisitions() >= maxAcquisitions)) {
                    continue;
                }
                if (skillName.equals(S_TECH)) {
                    if (null != person.getBestTechSkill()) {
                        logisticsPersonnel.add(person);
                    }
                } else if (person.hasSkill(skillName)) {
                    logisticsPersonnel.add(person);
                }
            }

            // Sort by their skill level, descending.
            logisticsPersonnel.sort((person1, person2) -> {
                if (skillName.equals(S_TECH)) {
                    // Person 1
                    int adjustedReputation = person1.getAdjustedReputation(campaignOptions.isUseAgeEffects(),
                          isClanCampaign(),
                          currentDay,
                          person1.getRankNumeric());
                    Skill skill = person1.getBestTechSkill();

                    int person1SkillLevel = Integer.MIN_VALUE;
                    if (skill != null) {
                        person1SkillLevel = skill.getTotalSkillLevel(person1.getOptions(),
                              person1.getATOWAttributes(),
                              adjustedReputation);
                    }

                    // Person 2
                    adjustedReputation = person2.getAdjustedReputation(campaignOptions.isUseAgeEffects(),
                          isClanCampaign(),
                          currentDay,
                          person2.getRankNumeric());
                    skill = person2.getBestTechSkill();

                    int person2SkillLevel = Integer.MIN_VALUE;
                    if (skill != null) {
                        person2SkillLevel = skill.getTotalSkillLevel(person2.getOptions(),
                              person2.getATOWAttributes(),
                              adjustedReputation);
                    }

                    return Integer.compare(person1SkillLevel, person2SkillLevel);
                } else {
                    // Person 1
                    int adjustedReputation = person1.getAdjustedReputation(campaignOptions.isUseAgeEffects(),
                          isClanCampaign(),
                          currentDay,
                          person1.getRankNumeric());
                    Skill skill = person1.getSkill(S_TECH);

                    int person1SkillLevel = Integer.MIN_VALUE;
                    if (skill != null) {
                        person1SkillLevel = skill.getTotalSkillLevel(person1.getOptions(),
                              person1.getATOWAttributes(),
                              adjustedReputation);
                    }

                    // Person 2
                    adjustedReputation = person2.getAdjustedReputation(campaignOptions.isUseAgeEffects(),
                          isClanCampaign(),
                          currentDay,
                          person2.getRankNumeric());
                    skill = person2.getSkill(S_TECH);

                    int person2SkillLevel = Integer.MIN_VALUE;
                    if (skill != null) {
                        person2SkillLevel = skill.getTotalSkillLevel(person2.getOptions(),
                              person2.getATOWAttributes(),
                              adjustedReputation);
                    }

                    return Integer.compare(person1SkillLevel, person2SkillLevel);
                }
            });

            return logisticsPersonnel;
        }
    }

    /***
     * This is the main function for getting stuff (parts, units, etc.) All non-GM
     * acquisition should go through this function to ensure the campaign rules for
     * acquisition are followed.
     *
     * @param sList - A <code>ShoppingList</code> object including items that need
     *              to be purchased
     * @return A <code>ShoppingList</code> object that includes all items that were
     *         not successfully acquired
     */
    public ShoppingList goShopping(ShoppingList sList) {
        // loop through shopping items and decrement days to wait
        for (IAcquisitionWork shoppingItem : sList.getShoppingList()) {
            shoppingItem.decrementDaysToWait();
        }

        if (getCampaignOptions().getAcquisitionSkill().equals(S_AUTO)) {
            return goShoppingAutomatically(sList);
        } else if (!getCampaignOptions().isUsePlanetaryAcquisition()) {
            return goShoppingStandard(sList);
        } else {
            return goShoppingByPlanet(sList);
        }
    }

    /**
     * Shops for items on the {@link ShoppingList}, where each acquisition automatically succeeds.
     *
     * @param sList The shopping list to use when shopping.
     *
     * @return The new shopping list containing the items that were not acquired.
     */
    private ShoppingList goShoppingAutomatically(ShoppingList sList) {
        List<IAcquisitionWork> currentList = new ArrayList<>(sList.getShoppingList());

        List<IAcquisitionWork> remainingItems = new ArrayList<>(currentList.size());
        for (IAcquisitionWork shoppingItem : currentList) {
            if (shoppingItem.getDaysToWait() <= 0) {
                while (shoppingItem.getQuantity() > 0) {
                    if (!acquireEquipment(shoppingItem, null)) {
                        shoppingItem.resetDaysToWait();
                        break;
                    }
                }
            }
            if (shoppingItem.getQuantity() > 0 || shoppingItem.getDaysToWait() > 0) {
                remainingItems.add(shoppingItem);
            }
        }

        return new ShoppingList(remainingItems);
    }

    /**
     * Shops for items on the {@link ShoppingList}, where each acquisition is performed by available logistics
     * personnel.
     *
     * @param sList The shopping list to use when shopping.
     *
     * @return The new shopping list containing the items that were not acquired.
     */
    private ShoppingList goShoppingStandard(ShoppingList sList) {
        List<Person> logisticsPersonnel = getLogisticsPersonnel();
        if (logisticsPersonnel.isEmpty()) {
            addReport("Your force has no one capable of acquiring equipment.");
            return sList;
        }

        List<IAcquisitionWork> currentList = new ArrayList<>(sList.getShoppingList());
        for (Person person : logisticsPersonnel) {
            if (currentList.isEmpty()) {
                // Nothing left to shop for!
                break;
            }

            List<IAcquisitionWork> remainingItems = new ArrayList<>(currentList.size());
            for (IAcquisitionWork shoppingItem : currentList) {
                if (shoppingItem.getDaysToWait() <= 0) {
                    while (canAcquireParts(person) && shoppingItem.getQuantity() > 0) {
                        if (!acquireEquipment(shoppingItem, person)) {
                            shoppingItem.resetDaysToWait();
                            break;
                        }
                    }
                }
                if (shoppingItem.getQuantity() > 0 || shoppingItem.getDaysToWait() > 0) {
                    remainingItems.add(shoppingItem);
                }
            }

            currentList = remainingItems;
        }

        return new ShoppingList(currentList);
    }

    /**
     * Shops for items on the {@link ShoppingList}, where each acquisition is attempted on nearby planets by available
     * logistics personnel.
     *
     * @param sList The shopping list to use when shopping.
     *
     * @return The new shopping list containing the items that were not acquired.
     */
    private ShoppingList goShoppingByPlanet(ShoppingList sList) {
        List<Person> logisticsPersonnel = getLogisticsPersonnel();
        if (logisticsPersonnel.isEmpty()) {
            addReport("Your force has no one capable of acquiring equipment.");
            return sList;
        }

        // we are shopping by planets, so more involved
        List<IAcquisitionWork> currentList = sList.getShoppingList();
        LocalDate currentDate = getLocalDate();

        // a list of items than can be taken out of the search and put back on the
        // shopping list
        List<IAcquisitionWork> shelvedItems = new ArrayList<>();

        // find planets within a certain radius - the function will weed out dead
        // planets
        List<PlanetarySystem> systems = this.systemsInstance
                                              .getShoppingSystems(getCurrentSystem(),
                                                    getCampaignOptions().getMaxJumpsPlanetaryAcquisition(),
                                                    currentDate);

        for (Person person : logisticsPersonnel) {
            if (currentList.isEmpty()) {
                // Nothing left to shop for!
                break;
            }

            String personTitle = person.getHyperlinkedFullTitle() + ' ';

            for (PlanetarySystem system : systems) {
                if (currentList.isEmpty()) {
                    // Nothing left to shop for!
                    break;
                }

                List<IAcquisitionWork> remainingItems = new ArrayList<>();

                // loop through shopping list. If it's time to check, then check as appropriate.
                // Items not
                // found get added to the remaining item list. Rotate through personnel
                boolean done = false;
                for (IAcquisitionWork shoppingItem : currentList) {
                    if (!canAcquireParts(person)) {
                        remainingItems.add(shoppingItem);
                        done = true;
                        continue;
                    }

                    if (shoppingItem.getDaysToWait() <= 0) {
                        PartAcquisitionResult result = findContactForAcquisition(shoppingItem, person, system);
                        if (result == PartAcquisitionResult.Success) {
                            int transitTime = calculatePartTransitTime(system);

                            PersonnelOptions options = person.getOptions();
                            double logisticianModifier = options.booleanOption(ADMIN_LOGISTICIAN) ? 0.9 : 1.0;
                            transitTime = (int) Math.round(transitTime * logisticianModifier);

                            int totalQuantity = 0;
                            while (shoppingItem.getQuantity() > 0 &&
                                         canAcquireParts(person) &&
                                         acquireEquipment(shoppingItem, person, system, transitTime)) {
                                totalQuantity++;
                            }
                            if (totalQuantity > 0) {
                                addReport(personTitle +
                                                "<font color='" +
                                                ReportingUtilities.getPositiveColor() +
                                                "'><b> found " +
                                                shoppingItem.getQuantityName(totalQuantity) +
                                                " on " +
                                                system.getPrintableName(currentDate) +
                                                ". Delivery in " +
                                                transitTime +
                                                " days.</b></font>");
                            }
                        } else if (result == PartAcquisitionResult.PartInherentFailure) {
                            shelvedItems.add(shoppingItem);
                            continue;
                        }
                    }

                    // if we didn't find everything on this planet, then add to the remaining list
                    if (shoppingItem.getQuantity() > 0 || shoppingItem.getDaysToWait() > 0) {
                        // if we can't afford it, then don't keep searching for it on other planets
                        if (!canPayFor(shoppingItem)) {
                            if (!getCampaignOptions().isPlanetAcquisitionVerbose()) {
                                addReport("<font color='" +
                                                ReportingUtilities.getNegativeColor() +
                                                "'><b>You cannot afford to purchase another " +
                                                shoppingItem.getAcquisitionName() +
                                                "</b></font>");
                            }
                            shelvedItems.add(shoppingItem);
                        } else {
                            remainingItems.add(shoppingItem);
                        }
                    }
                }

                // we are done with this planet. replace our current list with the remaining
                // items
                currentList = remainingItems;

                if (done) {
                    break;
                }
            }
        }

        // add shelved items back to the current list
        currentList.addAll(shelvedItems);

        // loop through and reset waiting time on all items on the remaining shopping
        // list if they have no waiting time left
        for (IAcquisitionWork shoppingItem : currentList) {
            if (shoppingItem.getDaysToWait() <= 0) {
                shoppingItem.resetDaysToWait();
            }
        }

        return new ShoppingList(currentList);
    }

    /**
     * Gets a value indicating if {@code person} can acquire parts.
     *
     * @param person The {@link Person} to check if they have remaining time to perform acquisitions.
     *
     * @return True if {@code person} could acquire another part, otherwise false.
     */
    public boolean canAcquireParts(@Nullable Person person) {
        if (person == null) {
            // CAW: in this case we're using automatic success
            // and the logistics person will be null.
            return true;
        }
        int maxAcquisitions = getCampaignOptions().getMaxAcquisitions();
        return maxAcquisitions <= 0 || person.getAcquisitions() < maxAcquisitions;
    }

    /***
     * Checks whether the campaign can pay for a given <code>IAcquisitionWork</code>
     * item. This will check
     * both whether the campaign is required to pay for a given type of acquisition
     * by the options and
     * if so whether it has enough money to afford it.
     *
     * @param acquisition - An <code>IAcquisitionWork</code> object
     * @return true if the campaign can pay for the acquisition; false if it cannot.
     */
    public boolean canPayFor(IAcquisitionWork acquisition) {
        // SHOULD we check to see if this acquisition needs to be paid for
        if ((acquisition instanceof UnitOrder && getCampaignOptions().isPayForUnits()) ||
                  (acquisition instanceof Part && getCampaignOptions().isPayForParts())) {
            // CAN the acquisition actually be paid for
            return getFunds().isGreaterOrEqualThan(acquisition.getBuyCost());
        }
        return true;
    }

    /**
     * Make an acquisition roll for a given planet to see if you can identify a contact. Used for planetary based
     * acquisition.
     *
     * @param acquisition - The <code> IAcquisitionWork</code> being acquired.
     * @param person      - The <code>Person</code> object attempting to do the acquiring. may be null if no one on the
     *                    force has the skill or the user is using automatic acquisition.
     * @param system      - The <code>PlanetarySystem</code> object where the acquisition is being attempted. This may
     *                    be null if the user is not using planetary acquisition.
     *
     * @return The result of the rolls.
     */
    public PartAcquisitionResult findContactForAcquisition(IAcquisitionWork acquisition, Person person,
          PlanetarySystem system) {
        TargetRoll target = getTargetForAcquisition(acquisition, person);

        String impossibleSentencePrefix = person == null ?
                                                "Can't search for " :
                                                person.getFullName() + " can't search for ";
        String failedSentencePrefix = person == null ?
                                            "No contacts available for " :
                                            person.getFullName() + " is unable to find contacts for ";
        String succeededSentencePrefix = person == null ?
                                               "Possible contact for " :
                                               person.getFullName() + " has found a contact for ";

        // if it's already impossible, don't bother with the rest
        if (target.getValue() == TargetRoll.IMPOSSIBLE) {
            if (getCampaignOptions().isPlanetAcquisitionVerbose()) {
                addReport("<font color='" +
                                ReportingUtilities.getNegativeColor() +
                                "'><b>" +
                                impossibleSentencePrefix +
                                acquisition.getAcquisitionName() +
                                " on " +
                                system.getPrintableName(getLocalDate()) +
                                " because:</b></font> " +
                                target.getDesc());
            }
            return PartAcquisitionResult.PartInherentFailure;
        }

        target = system.getPrimaryPlanet()
                       .getAcquisitionMods(target,
                             getLocalDate(),
                             getCampaignOptions(),
                             getFaction(),
                             acquisition.getTechBase() == TechBase.CLAN);

        if (target.getValue() == TargetRoll.IMPOSSIBLE) {
            if (getCampaignOptions().isPlanetAcquisitionVerbose()) {
                addReport("<font color='" +
                                ReportingUtilities.getNegativeColor() +
                                "'><b>" +
                                impossibleSentencePrefix +
                                acquisition.getAcquisitionName() +
                                " on " +
                                system.getPrintableName(getLocalDate()) +
                                " because:</b></font> " +
                                target.getDesc());
            }
            return PartAcquisitionResult.PlanetSpecificFailure;
        }
        SocioIndustrialData socioIndustrial = system.getPrimaryPlanet().getSocioIndustrial(getLocalDate());
        CampaignOptions options = getCampaignOptions();
        int techBonus = options.getPlanetTechAcquisitionBonus(socioIndustrial.tech);
        int industryBonus = options.getPlanetIndustryAcquisitionBonus(socioIndustrial.industry);
        int outputsBonus = options.getPlanetOutputAcquisitionBonus(socioIndustrial.output);
        if (d6(2) < target.getValue()) {
            // no contacts on this planet, move along
            if (getCampaignOptions().isPlanetAcquisitionVerbose()) {
                addReport("<font color='" +
                                ReportingUtilities.getNegativeColor() +
                                "'><b>" +
                                failedSentencePrefix +
                                acquisition.getAcquisitionName() +
                                " on " +
                                system.getPrintableName(getLocalDate()) +
                                " at TN: " +
                                target.getValue() +
                                " - Modifiers (Tech: " +
                                (techBonus > 0 ? "+" : "") +
                                techBonus +
                                ", Industry: " +
                                (industryBonus > 0 ? "+" : "") +
                                industryBonus +
                                ", Outputs: " +
                                (outputsBonus > 0 ? "+" : "") +
                                outputsBonus +
                                ") </font>");
            }
            return PartAcquisitionResult.PlanetSpecificFailure;
        } else {
            if (getCampaignOptions().isPlanetAcquisitionVerbose()) {
                addReport("<font color='" +
                                ReportingUtilities.getPositiveColor() +
                                "'>" +
                                succeededSentencePrefix +
                                acquisition.getAcquisitionName() +
                                " on " +
                                system.getPrintableName(getLocalDate()) +
                                " at TN: " +
                                target.getValue() +
                                " - Modifiers (Tech: " +
                                (techBonus > 0 ? "+" : "") +
                                techBonus +
                                ", Industry: " +
                                (industryBonus > 0 ? "+" : "") +
                                industryBonus +
                                ", Outputs: " +
                                (outputsBonus > 0 ? "+" : "") +
                                outputsBonus +
                                ") </font>");
            }
            return PartAcquisitionResult.Success;
        }
    }

    /***
     * Attempt to acquire a given <code>IAcquisitionWork</code> object.
     * This is the default method used by for non-planetary based acquisition.
     *
     * @param acquisition - The <code> IAcquisitionWork</code> being acquired.
     * @param person      - The <code>Person</code> object attempting to do the
     *                    acquiring. may be null if no one on the force has the
     *                    skill or the user is using automatic acquisition.
     * @return a boolean indicating whether the attempt to acquire equipment was
     *         successful.
     */
    public boolean acquireEquipment(IAcquisitionWork acquisition, Person person) {
        return acquireEquipment(acquisition, person, null, -1);
    }

    /***
     * Attempt to acquire a given <code>IAcquisitionWork</code> object.
     *
     * @param acquisition - The <code> IAcquisitionWork</code> being acquired.
     * @param person      - The <code>Person</code> object attempting to do the
     *                    acquiring. may be null if no one on the force has the
     *                    skill or the user is using automatic acquisition.
     * @param system      - The <code>PlanetarySystem</code> object where the
     *                    acquisition is being attempted. This may be null if the
     *                    user is not using planetary acquisition.
     * @param transitDays - The number of days that the part should take to be
     *                    delivered. If this value is entered as -1, then this
     *                    method will determine transit time based on the users
     *                    campaign options.
     * @return a boolean indicating whether the attempt to acquire equipment was
     *         successful.
     */
    private boolean acquireEquipment(IAcquisitionWork acquisition, Person person, PlanetarySystem system,
          int transitDays) {
        boolean found = false;
        String report = "";

        if (null != person) {
            report += person.getHyperlinkedFullTitle() + ' ';
        }

        TargetRoll target = getTargetForAcquisition(acquisition, person);

        // check on funds
        if (!canPayFor(acquisition)) {
            target.addModifier(TargetRoll.IMPOSSIBLE, "Cannot afford this purchase");
        }

        if (null != system) {
            target = system.getPrimaryPlanet()
                           .getAcquisitionMods(target,
                                 getLocalDate(),
                                 getCampaignOptions(),
                                 getFaction(),
                                 acquisition.getTechBase() == TechBase.CLAN);
        }
        report += "attempts to find " + acquisition.getAcquisitionName();

        // if impossible, then return
        if (target.getValue() == TargetRoll.IMPOSSIBLE) {
            report += ":<font color='" +
                            ReportingUtilities.getNegativeColor() +
                            "'><b> " +
                            target.getDesc() +
                            "</b></font>";
            if (!getCampaignOptions().isUsePlanetaryAcquisition() ||
                      getCampaignOptions().isPlanetAcquisitionVerbose()) {
                addReport(report);
            }
            return false;
        }

        int roll = d6(2);
        report += "  needs " + target.getValueAsString();
        report += " and rolls " + roll + ':';
        // Edge reroll, if applicable
        if (getCampaignOptions().isUseSupportEdge() &&
                  (roll < target.getValue()) &&
                  (person != null) &&
                  person.getOptions().booleanOption(PersonnelOptions.EDGE_ADMIN_ACQUIRE_FAIL) &&
                  (person.getCurrentEdge() > 0)) {
            person.changeCurrentEdge(-1);
            roll = d6(2);
            report += " <b>failed!</b> but uses Edge to reroll...getting a " + roll + ": ";
        }
        int xpGained = 0;
        if (roll >= target.getValue()) {
            if (transitDays < 0) {
                transitDays = calculatePartTransitTime(acquisition.getAvailability());
            }
            report = report + acquisition.find(transitDays);
            found = true;
            if (person != null) {
                if (roll == 12 && target.getValue() != TargetRoll.AUTOMATIC_SUCCESS) {
                    xpGained += getCampaignOptions().getSuccessXP();
                }
                if (target.getValue() != TargetRoll.AUTOMATIC_SUCCESS) {
                    person.setNTasks(person.getNTasks() + 1);
                }
                if (person.getNTasks() >= getCampaignOptions().getNTasksXP()) {
                    xpGained += getCampaignOptions().getTaskXP();
                    person.setNTasks(0);
                }
            }
        } else {
            report = report + acquisition.failToFind();
            if (person != null && roll == 2 && target.getValue() != TargetRoll.AUTOMATIC_FAIL) {
                xpGained += getCampaignOptions().getMistakeXP();
            }
        }

        if (null != person) {
            // The person should have their acquisitions incremented
            person.incrementAcquisition();

            if (xpGained > 0) {
                person.awardXP(this, xpGained);
                report += " (" + xpGained + "XP gained) ";
            }
        }

        if (found) {
            acquisition.decrementQuantity();
            MekHQ.triggerEvent(new AcquisitionEvent(acquisition));
        }
        if (!getCampaignOptions().isUsePlanetaryAcquisition() || getCampaignOptions().isPlanetAcquisitionVerbose()) {
            addReport(report);
        }
        return found;
    }

    /**
     * Performs work to either mothball or activate a unit.
     *
     * @param unit The unit to either work towards mothballing or activation.
     */
    public void workOnMothballingOrActivation(Unit unit) {
        if (unit.isMothballed()) {
            activate(unit);
        } else {
            mothball(unit);
        }
    }

    /**
     * Performs work to mothball a unit, preparing it for long-term storage.
     *
     * <p>Mothballing process varies based on unit type:</p>
     * <ul>
     *   <li>Non-Infantry Units:
     *     <ul>
     *       <li>Requires an assigned tech</li>
     *       <li>Consumes tech work minutes</li>
     *       <li>Requires AsTech support time (6 minutes per tech minute)</li>
     *     </ul>
     *   </li>
     *   <li>Infantry Units:
     *     <ul>
     *       <li>Uses standard work day time</li>
     *       <li>No tech required</li>
     *     </ul>
     *   </li>
     * </ul>
     * <p>
     * The process tracks progress and can span multiple work periods until complete.
     *
     * @param unit The unit to mothball. Must be active (not already mothballed)
     */
    public void mothball(Unit unit) {
        if (unit.isMothballed()) {
            LOGGER.warn("Unit is already mothballed, cannot mothball.");
            return;
        }

        String report;
        if (!unit.isConventionalInfantry()) {
            Person tech = unit.getTech();
            if (null == tech) {
                // uh-oh
                addReport(String.format(resources.getString("noTech.mothballing"), unit.getHyperlinkedName()));
                unit.cancelMothballOrActivation();
                return;
            }

            // don't allow overtime minutes for mothballing because it's cheating since you don't roll
            int minutes = Math.min(tech.getMinutesLeft(), unit.getMothballTime());

            // check AsTech time
            if (!unit.isSelfCrewed() && asTechPoolMinutes < minutes * 6) {
                // uh-oh
                addReport(String.format(resources.getString("notEnoughAstechTime.mothballing"),
                      unit.getHyperlinkedName()));
                return;
            }

            unit.setMothballTime(unit.getMothballTime() - minutes);

            tech.setMinutesLeft(tech.getMinutesLeft() - minutes);
            if (!unit.isSelfCrewed()) {
                asTechPoolMinutes -= 6 * minutes;
            }

            report = String.format(resources.getString("timeSpent.mothballing.tech"),
                  tech.getHyperlinkedFullTitle(),
                  minutes,
                  unit.getHyperlinkedName());
        } else {
            unit.setMothballTime(unit.getMothballTime() - TECH_WORK_DAY);

            report = String.format(resources.getString("timeSpent.mothballing.noTech"),
                  TECH_WORK_DAY,
                  unit.getHyperlinkedName());
        }

        if (!unit.isMothballing()) {
            unit.completeMothball();
            report += String.format(resources.getString("complete.mothballing"));
        } else {
            report += String.format(resources.getString("remaining.text"), unit.getMothballTime());
        }

        addReport(report);
    }

    /**
     * Performs work to activate a unit from its mothballed state. This process requires either:
     *
     * <ul>
     *   <li>A tech and sufficient AsTech support time for non-self-crewed units</li>
     *   <li>Only time for self-crewed units</li>
     * </ul>
     *
     * <p>The activation process:</p>
     * <ol>
     *   <li>Verifies the unit is mothballed</li>
     *   <li>For non-self-crewed units:
     *     <ul>
     *       <li>Checks for assigned tech</li>
     *       <li>Verifies sufficient tech and AsTech time</li>
     *       <li>Consumes tech and AsTech time</li>
     *     </ul>
     *   </li>
     *   <li>For self-crewed units:
     *     <ul>
     *       <li>Uses standard work day time</li>
     *     </ul>
     *   </li>
     *   <li>Updates mothball status</li>
     *   <li>Reports progress or completion</li>
     * </ol>
     *
     * @param unit The unit to activate. Must be mothballed for activation to proceed.
     */
    public void activate(Unit unit) {
        if (!unit.isMothballed()) {
            LOGGER.warn("Unit is already activated, cannot activate.");
            return;
        }

        String report;
        if (!unit.isConventionalInfantry()) {
            Person tech = unit.getTech();
            if (null == tech) {
                // uh-oh
                addReport(String.format(resources.getString("noTech.activation"), unit.getHyperlinkedName()));
                unit.cancelMothballOrActivation();
                return;
            }

            // don't allow overtime minutes for activation because it's cheating since you don't roll
            int minutes = Math.min(tech.getMinutesLeft(), unit.getMothballTime());

            // check AsTech time
            if (!unit.isSelfCrewed() && asTechPoolMinutes < minutes * 6) {
                // uh-oh
                addReport(String.format(resources.getString("notEnoughAstechTime.activation"),
                      unit.getHyperlinkedName()));
                return;
            }

            unit.setMothballTime(unit.getMothballTime() - minutes);

            tech.setMinutesLeft(tech.getMinutesLeft() - minutes);
            if (!unit.isSelfCrewed()) {
                asTechPoolMinutes -= 6 * minutes;
            }

            report = String.format(resources.getString("timeSpent.activation.tech"),
                  tech.getHyperlinkedFullTitle(),
                  minutes,
                  unit.getHyperlinkedName());
        } else {
            unit.setMothballTime(unit.getMothballTime() - TECH_WORK_DAY);

            report = String.format(resources.getString("timeSpent.activation.noTech"),
                  TECH_WORK_DAY,
                  unit.getHyperlinkedName());
        }

        if (!unit.isMothballing()) {
            unit.completeActivation();
            report += String.format(resources.getString("complete.activation"));
        } else {
            report += String.format(resources.getString("remaining.text"), unit.getMothballTime());
        }

        addReport(report);
    }

    public void refit(Refit theRefit) {
        Person tech = (theRefit.getUnit().getEngineer() == null) ?
                            theRefit.getTech() :
                            theRefit.getUnit().getEngineer();
        if (tech == null) {
            addReport("No tech is assigned to refit " +
                            theRefit.getOriginalEntity().getShortName() +
                            ". Refit cancelled.");
            theRefit.cancel();
            return;
        }
        TargetRoll target = getTargetFor(theRefit, tech);
        // check that all parts have arrived
        if (!theRefit.acquireParts()) {
            return;
        }
        String report = tech.getHyperlinkedFullTitle() + " works on " + theRefit.getPartName();
        int minutes = theRefit.getTimeLeft();
        // FIXME: Overtime?
        if (minutes > tech.getMinutesLeft()) {
            theRefit.addTimeSpent(tech.getMinutesLeft());
            tech.setMinutesLeft(0);
            report = report + ", " + theRefit.getTimeLeft() + " minutes left. Completion ";
            int daysLeft = (int) Math.ceil((double) theRefit.getTimeLeft() /
                                                 (double) tech.getDailyAvailableTechTime(campaignOptions.isTechsUseAdministration()));
            if (daysLeft == 1) {
                report += " tomorrow.</b>";
            } else {
                report += " in " + daysLeft + " days.</b>";
            }
        } else {
            tech.setMinutesLeft(tech.getMinutesLeft() - minutes);
            theRefit.addTimeSpent(minutes);
            if (theRefit.hasFailedCheck()) {
                report = report + ", " + theRefit.succeed();
            } else {
                int roll;
                String wrongType = "";
                if (tech.isRightTechTypeFor(theRefit)) {
                    roll = d6(2);
                } else {
                    roll = Utilities.roll3d6();
                    wrongType = " <b>Warning: wrong tech type for this refit.</b>";
                }
                report = report + ",  needs " + target.getValueAsString() + " and rolls " + roll + ": ";
                if (getCampaignOptions().isUseSupportEdge() &&
                          (roll < target.getValue()) &&
                          tech.getOptions().booleanOption(PersonnelOptions.EDGE_REPAIR_FAILED_REFIT) &&
                          (tech.getCurrentEdge() > 0)) {
                    tech.changeCurrentEdge(-1);
                    roll = tech.isRightTechTypeFor(theRefit) ? d6(2) : Utilities.roll3d6();
                    // This is needed to update the edge values of individual crewmen
                    if (tech.isEngineer()) {
                        tech.setEdgeUsed(tech.getEdgeUsed() - 1);
                    }
                    report += " <b>failed!</b> but uses Edge to reroll...getting a " + roll + ": ";
                }

                if (roll >= target.getValue()) {
                    report += theRefit.succeed();
                } else {
                    report += theRefit.fail(SkillType.EXP_GREEN);
                    // try to refit again in case the tech has any time left
                    if (!theRefit.isBeingRefurbished()) {
                        refit(theRefit);
                        report += " Completion ";
                        int daysLeft = (int) Math.ceil((double) theRefit.getTimeLeft() /
                                                             (double) tech.getDailyAvailableTechTime(campaignOptions.isTechsUseAdministration()));
                        if (daysLeft == 1) {
                            report += " tomorrow.</b>";
                        } else {
                            report += " in " + daysLeft + " days.</b>";
                        }
                    }
                }
                report += wrongType;
            }
        }
        MekHQ.triggerEvent(new PartWorkEvent(tech, theRefit));
        addReport(report);
    }

    /**
     * Repairs a specified part from the warehouse by creating a clone of it, decrementing the quantity in stock,
     * repairing the cloned part, and optionally adding the repaired part back to the warehouse inventory.
     *
     * <p>If the original part's quantity drops to zero or below, no event notification is triggered.
     * Otherwise, an event is triggered to update the system about changes in the spare part's stock.</p>
     *
     * @param part The {@link Part} object to be repaired. Its quantity is decremented by one during this operation.
     * @param tech The {@link Person} who is performing the repair.
     *
     * @return A new repaired {@link Part} cloned from the original.
     */
    public Part fixWarehousePart(Part part, Person tech) {
        // get a new cloned part to work with and decrement original
        Part repairable = part.clone();
        part.changeQuantity(-1);

        fixPart(repairable, tech);
        if (!(repairable instanceof OmniPod)) {
            getQuartermaster().addPart(repairable, 0, false);
        }

        // If there is at least one remaining unit of the part
        // then we need to notify interested parties that we have
        // changed the quantity of the spare part.
        if (part.getQuantity() > 0) {
            MekHQ.triggerEvent(new PartChangedEvent(part));
        }

        return repairable;
    }

    /**
     * Attempt to fix a part, which may have all kinds of effect depending on part type.
     *
     * @param partWork - the {@link IPartWork} to be fixed
     * @param tech     - the {@link Person} who will attempt to fix the part
     *
     * @return a <code>String</code> of the report that summarizes the outcome of the attempt to fix the part
     */
    public String fixPart(IPartWork partWork, Person tech) {
        TargetRoll target = getTargetFor(partWork, tech);
        String report = "";
        String action = getAction(partWork);
        if ((partWork instanceof Armor) && !partWork.isSalvaging()) {
            if (!((Armor) partWork).isInSupply()) {
                report += "<b>Not enough armor remaining.  Task suspended.</b>";
                addReport(report);
                return report;
            }
        }
        if ((partWork instanceof ProtoMekArmor) && !partWork.isSalvaging()) {
            if (!((ProtoMekArmor) partWork).isInSupply()) {
                report += "<b>Not enough Protomek armor remaining.  Task suspended.</b>";
                addReport(report);
                return report;
            }
        }
        if ((partWork instanceof BAArmor) && !partWork.isSalvaging()) {
            if (!((BAArmor) partWork).isInSupply()) {
                report += "<b>Not enough BA armor remaining.  Task suspended.</b>";
                addReport(report);
                return report;
            }
        }
        if (partWork instanceof SpacecraftCoolingSystem) {
            // Change the string since we're not working on the part itself
            report += tech.getHyperlinkedFullTitle() + " attempts to" + action + "a heat sink";
        } else {
            report += tech.getHyperlinkedFullTitle() + " attempts to" + action + partWork.getPartName();
        }
        if (null != partWork.getUnit()) {
            report += " on " + partWork.getUnit().getName();
        }

        int minutes = partWork.getTimeLeft();
        int minutesUsed = minutes;
        boolean usedOvertime = false;
        if (minutes > tech.getMinutesLeft()) {
            minutes -= tech.getMinutesLeft();
            // check for overtime first
            if (isOvertimeAllowed() && minutes <= tech.getOvertimeLeft()) {
                // we are working overtime
                usedOvertime = true;
                partWork.setWorkedOvertime(true);
                tech.setMinutesLeft(0);
                tech.setOvertimeLeft(tech.getOvertimeLeft() - minutes);
            } else {
                // we need to finish the task tomorrow
                minutesUsed = tech.getMinutesLeft();
                int overtimeUsed = 0;
                if (isOvertimeAllowed()) {
                    // Can't use more overtime than there are minutes remaining on the part
                    overtimeUsed = Math.min(minutes, tech.getOvertimeLeft());
                    minutesUsed += overtimeUsed;
                    partWork.setWorkedOvertime(true);
                    usedOvertime = true;
                }
                partWork.addTimeSpent(minutesUsed);
                tech.setMinutesLeft(0);
                tech.setOvertimeLeft(tech.getOvertimeLeft() - overtimeUsed);
                int helpMod = getShorthandedMod(getAvailableAsTechs(minutesUsed, usedOvertime), false);
                if ((null != partWork.getUnit()) &&
                          ((partWork.getUnit().getEntity() instanceof Dropship) ||
                                 (partWork.getUnit().getEntity() instanceof Jumpship))) {
                    helpMod = 0;
                }

                if (partWork.getShorthandedMod() < helpMod) {
                    partWork.setShorthandedMod(helpMod);
                }
                partWork.setTech(tech);
                partWork.reservePart();
                report += " - <b>";
                report += partWork.getTimeLeft();
                report += " minutes left. Work";
                if ((minutesUsed > 0) &&
                          (tech.getDailyAvailableTechTime(campaignOptions.isTechsUseAdministration()) > 0)) {
                    report += " will be finished ";
                    int daysLeft = (int) Math.ceil((double) partWork.getTimeLeft() /
                                                         (double) tech.getDailyAvailableTechTime(campaignOptions.isTechsUseAdministration()));
                    if (daysLeft == 1) {
                        report += " tomorrow.</b>";
                    } else {
                        report += " in " + daysLeft + " days.</b>";
                    }
                } else {
                    report += " cannot be finished because there was no time left after maintenance tasks.</b>";
                    partWork.cancelAssignment(true);
                }
                MekHQ.triggerEvent(new PartWorkEvent(tech, partWork));
                addReport(report);
                return report;
            }
        } else {
            tech.setMinutesLeft(tech.getMinutesLeft() - minutes);
        }
        int asTechMinutesUsed = minutesUsed * getAvailableAsTechs(minutesUsed, usedOvertime);
        if (asTechPoolMinutes < asTechMinutesUsed) {
            asTechMinutesUsed -= asTechPoolMinutes;
            asTechPoolMinutes = 0;
            asTechPoolOvertime -= asTechMinutesUsed;
        } else {
            asTechPoolMinutes -= asTechMinutesUsed;
        }
        // check for the type
        int roll;
        String wrongType = "";
        if (tech.isRightTechTypeFor(partWork)) {
            roll = d6(2);
        } else {
            roll = Utilities.roll3d6();
            wrongType = " <b>Warning: wrong tech type for this repair.</b>";
        }
        report = report + ",  needs " + target.getValueAsString() + " and rolls " + roll + ':';
        int xpGained = 0;
        // if we fail and would break apart, here's a chance to use Edge for a
        // re-roll...
        if (getCampaignOptions().isUseSupportEdge() &&
                  tech.getOptions().booleanOption(PersonnelOptions.EDGE_REPAIR_BREAK_PART) &&
                  (tech.getCurrentEdge() > 0) &&
                  (target.getValue() != TargetRoll.AUTOMATIC_SUCCESS)) {
            if ((getCampaignOptions().isDestroyByMargin() &&
                       (getCampaignOptions().getDestroyMargin() <= (target.getValue() - roll))) ||
                      (!getCampaignOptions().isDestroyByMargin()
                             // if a legendary, primary tech and destroy by margin is NOT on
                             &&
                             ((tech.getExperienceLevel(this, false) == SkillType.EXP_LEGENDARY) ||
                                    tech.getPrimaryRole().isVesselCrew())) // For vessel crews
                            && (roll < target.getValue())) {
                tech.changeCurrentEdge(-1);
                roll = tech.isRightTechTypeFor(partWork) ? d6(2) : Utilities.roll3d6();
                // This is needed to update the edge values of individual crewmen
                if (tech.isEngineer()) {
                    tech.setEdgeUsed(tech.getEdgeUsed() + 1);
                }
                report += " <b>failed!</b> and would destroy the part, but uses Edge to reroll...getting a " +
                                roll +
                                ':';
            }
        }

        if (roll >= target.getValue()) {
            report = report + partWork.succeed();
            if (getCampaignOptions().isPayForRepairs() && action.equals(" fix ") && !(partWork instanceof Armor)) {
                Money cost = partWork.getUndamagedValue().multipliedBy(0.2);
                report += "<br>Repairs cost " + cost.toAmountAndSymbolString() + " worth of parts.";
                finances.debit(TransactionType.REPAIRS, getLocalDate(), cost, "Repair of " + partWork.getPartName());
            }
            if ((roll == 12) && (target.getValue() != TargetRoll.AUTOMATIC_SUCCESS)) {
                xpGained += getCampaignOptions().getSuccessXP();
            }
            if (target.getValue() != TargetRoll.AUTOMATIC_SUCCESS) {
                tech.setNTasks(tech.getNTasks() + 1);
            }
            if (tech.getNTasks() >= getCampaignOptions().getNTasksXP()) {
                xpGained += getCampaignOptions().getTaskXP();
                tech.setNTasks(0);
            }
        } else {
            int modePenalty = partWork.getMode().expReduction;
            Skill relevantSkill = tech.getSkillForWorkingOn(partWork);
            int actualSkillLevel = EXP_NONE;

            if (relevantSkill != null) {
                actualSkillLevel = relevantSkill.getExperienceLevel(tech.getOptions(), tech.getATOWAttributes());
            }
            int effectiveSkillLevel = actualSkillLevel - modePenalty;
            if (getCampaignOptions().isDestroyByMargin()) {
                if (getCampaignOptions().getDestroyMargin() > (target.getValue() - roll)) {
                    // not destroyed - set the effective level as low as
                    // possible
                    effectiveSkillLevel = SkillType.EXP_ULTRA_GREEN;
                } else {
                    // destroyed - set the effective level to legendary
                    effectiveSkillLevel = SkillType.EXP_LEGENDARY;
                }
            }
            report = report + partWork.fail(effectiveSkillLevel);

            if ((roll == 2) && (target.getValue() != TargetRoll.AUTOMATIC_FAIL)) {
                xpGained += getCampaignOptions().getMistakeXP();
            }
        }

        if (xpGained > 0) {
            tech.awardXP(this, xpGained);
            report += " (" + xpGained + "XP gained) ";
        }
        report += wrongType;
        partWork.cancelAssignment(true);
        MekHQ.triggerEvent(new PartWorkEvent(tech, partWork));
        addReport(report);
        return report;
    }

    private static String getAction(IPartWork partWork) {
        String action = " fix ";

        // TODO: this should really be a method on its own class
        if (partWork instanceof AmmoBin) {
            action = " reload ";
        }
        if (partWork.isSalvaging()) {
            action = " salvage ";
        }
        if (partWork instanceof MissingPart) {
            action = " replace ";
        }
        if (partWork instanceof MekLocation) {
            if (((MekLocation) partWork).isBlownOff()) {
                action = " re-attach ";
            } else if (((MekLocation) partWork).isBreached()) {
                action = " seal ";
            }
        }
        return action;
    }

    /**
     * Parses news file and loads news items for the current year.
     */
    public void reloadNews() {
        news.loadNewsFor(getGameYear(), id.getLeastSignificantBits());
    }

    /**
     * Checks for a news item for the current date. If found, adds it to the daily report.
     */
    public void readNews() {
        // read the news
        for (NewsItem article : news.fetchNewsFor(getLocalDate())) {
            addReport(article.getHeadlineForReport());
        }

        for (NewsItem article : this.systemsInstance.getPlanetaryNews(getLocalDate())) {
            addReport(article.getHeadlineForReport());
        }
    }

    /**
     * TODO : I should be part of AtBContract, not Campaign
     *
     * @param contract an active AtBContract
     *
     * @return the current deployment deficit for the contract
     */
    public int getDeploymentDeficit(AtBContract contract) {
        if (!contract.isActiveOn(getLocalDate()) || contract.getStartDate().isEqual(getLocalDate())) {
            // Do not check for deficits if the contract has not started, or
            // it is the first day of the contract, as players won't have
            // had time to assign forces to the contract yet
            return 0;
        }

        int total = -contract.getRequiredCombatElements();
        int role = -max(1, contract.getRequiredCombatElements() / 2);

        final CombatRole requiredLanceRole = contract.getContractType().getRequiredCombatRole();
        for (CombatTeam combatTeam : combatTeams.values()) {
            CombatRole combatRole = combatTeam.getRole();

            if (!combatRole.isReserve() && !combatRole.isAuxiliary()) {
                if ((combatTeam.getMissionId() == contract.getId())) {
                    if (!combatRole.isTraining() || contract.getContractType().isCadreDuty()) {
                        total += combatTeam.getSize(this);
                    }
                }

                if (combatRole == requiredLanceRole) {
                    role += combatTeam.getSize(this);
                }
            }
        }

        if (total >= 0 && role >= 0) {
            return 0;
        }
        return Math.abs(Math.min(total, role));
    }

    private void processNewDayATBScenarios() {
        // First, we get the list of all active AtBContracts
        List<AtBContract> contracts = getActiveAtBContracts(true);

        // Second, we process them and any already generated scenarios
        for (AtBContract contract : contracts) {
            /*
             * Situations like a delayed start or running out of funds during transit can
             * delay arrival until after the contract start. In that case, shift the
             * starting and ending dates before making any battle rolls. We check that the
             * unit is actually on route to the planet in case the user is using a custom
             * system for transport or splitting the unit, etc.
             */
            if (!getLocation().isOnPlanet() &&
                      !getLocation().getJumpPath().isEmpty() &&
                      getLocation().getJumpPath().getLastSystem().getId().equals(contract.getSystemId())) {
                // transitTime is measured in days; so we round up to the next whole day
                contract.setStartAndEndDate(getLocalDate().plusDays((int) Math.ceil(getLocation().getTransitTime())));
                addReport("The start and end dates of " +
                                contract.getHyperlinkedName() +
                                " have been shifted to reflect the current ETA.");

                if (campaignOptions.isUseStratCon() && contract.getMoraleLevel().isRouted()) {
                    LocalDate newRoutEndDate = contract.getStartDate().plusMonths(max(1, d6() - 3)).minusDays(1);
                    contract.setRoutEndDate(newRoutEndDate);
                }

                continue;
            }

            if (getLocalDate().equals(contract.getStartDate())) {
                getUnits().forEach(unit -> unit.setSite(contract.getRepairLocation(getAtBUnitRatingMod())));
            }

            if (getLocalDate().getDayOfWeek() == DayOfWeek.MONDAY) {
                int deficit = getDeploymentDeficit(contract);
                StratConCampaignState campaignState = contract.getStratconCampaignState();

                if (campaignState != null && deficit > 0) {
                    addReport(String.format(resources.getString("contractBreach.text"),
                          contract.getHyperlinkedName(),
                          spanOpeningWithCustomColor(ReportingUtilities.getNegativeColor()),
                          CLOSING_SPAN_TAG));

                    campaignState.updateVictoryPoints(-1);
                } else if (deficit > 0) {
                    contract.addPlayerMinorBreaches(deficit);
                    addReport("Failure to meet " +
                                    contract.getHyperlinkedName() +
                                    " requirements resulted in " +
                                    deficit +
                                    ((deficit == 1) ? " minor contract breach" : " minor contract breaches"));
                }
            }

            if (Objects.equals(location.getCurrentSystem(), contract.getSystem())) {
                if (!automatedMothballUnits.isEmpty()) {
                    performAutomatedActivation(this);
                }
            }

            for (final Scenario scenario : contract.getCurrentAtBScenarios()) {
                if ((scenario.getDate() != null) && scenario.getDate().isBefore(getLocalDate())) {
                    if (getCampaignOptions().isUseStratCon() && (scenario instanceof AtBDynamicScenario)) {
                        StratConCampaignState campaignState = contract.getStratconCampaignState();

                        if (campaignState == null) {
                            return;
                        }

                        processIgnoredDynamicScenario(scenario.getId(), campaignState);

                        ScenarioType scenarioType = scenario.getStratConScenarioType();
                        if (scenarioType.isResupply()) {
                            processAbandonedConvoy(this, contract, (AtBDynamicScenario) scenario);
                        }

                        scenario.convertToStub(this, ScenarioStatus.REFUSED_ENGAGEMENT);
                        scenario.clearAllForcesAndPersonnel(this);
                    } else {
                        scenario.convertToStub(this, ScenarioStatus.REFUSED_ENGAGEMENT);
                        contract.addPlayerMinorBreach();

                        addReport("Failure to deploy for " +
                                        scenario.getHyperlinkedName() +
                                        " resulted in a minor contract breach.");
                    }
                }
            }
        }

        // Third, on Mondays we generate new scenarios for the week
        if (getLocalDate().getDayOfWeek() == DayOfWeek.MONDAY) {
            AtBScenarioFactory.createScenariosForNewWeek(this);
        }

        // Fourth, we look at deployments for pre-existing and new scenarios
        for (AtBContract contract : contracts) {
            contract.checkEvents(this);

            // If there is a standard battle set for today, deploy the lance.
            for (final AtBScenario atBScenario : contract.getCurrentAtBScenarios()) {
                if ((atBScenario.getDate() != null) && atBScenario.getDate().equals(getLocalDate())) {
                    int forceId = atBScenario.getCombatTeamId();
                    if ((combatTeams.get(forceId) != null) && !forceIds.get(forceId).isDeployed()) {
                        // If any unit in the force is under repair, don't deploy the force
                        // Merely removing the unit from deployment would break with user expectation
                        boolean forceUnderRepair = false;
                        for (UUID uid : forceIds.get(forceId).getAllUnits(false)) {
                            Unit u = getHangar().getUnit(uid);
                            if ((u != null) && u.isUnderRepair()) {
                                forceUnderRepair = true;
                                break;
                            }
                        }

                        if (!forceUnderRepair) {
                            forceIds.get(forceId).setScenarioId(atBScenario.getId(), this);
                            atBScenario.addForces(forceId);

                            addReport(MessageFormat.format(resources.getString("atbScenarioTodayWithForce.format"),
                                  atBScenario.getHyperlinkedName(),
                                  forceIds.get(forceId).getName()));
                            MekHQ.triggerEvent(new DeploymentChangedEvent(forceIds.get(forceId), atBScenario));
                        } else {
                            if (atBScenario.getHasTrack()) {
                                addReport(MessageFormat.format(resources.getString("atbScenarioToday.stratCon"),
                                      atBScenario.getHyperlinkedName()));
                            } else {
                                addReport(MessageFormat.format(resources.getString("atbScenarioToday.atb"),
                                      atBScenario.getHyperlinkedName()));
                            }
                        }
                    } else {
                        if (atBScenario.getHasTrack()) {
                            addReport(MessageFormat.format(resources.getString("atbScenarioToday.stratCon"),
                                  atBScenario.getHyperlinkedName()));
                        } else {
                            addReport(MessageFormat.format(resources.getString("atbScenarioToday.atb"),
                                  atBScenario.getHyperlinkedName()));
                        }
                    }
                }
            }
        }
    }

    /**
     * Processes the new day actions for various AtB systems
     * <p>
     * It generates contract offers in the contract market, updates ship search expiration and results, processes ship
     * search on Mondays, awards training experience to eligible training lances on active contracts on Mondays, adds or
     * removes dependents at the start of the year if the options are enabled, rolls for morale at the start of the
     * month, and processes ATB scenarios.
     */
    private void processNewDayATB() {
        contractMarket.generateContractOffers(this);

        if ((getShipSearchExpiration() != null) && !getShipSearchExpiration().isAfter(getLocalDate())) {
            setShipSearchExpiration(null);
            if (getShipSearchResult() != null) {
                addReport("Opportunity for purchase of " + getShipSearchResult() + " has expired.");
                setShipSearchResult(null);
            }
        }

        if (getLocalDate().getDayOfWeek() == DayOfWeek.MONDAY) {
            processShipSearch();
            processTrainingCombatTeams(this);
        }

        if (getLocalDate().getDayOfMonth() == 1) {
            /*
             * First of the month; roll Morale.
             */
            if (campaignOptions.getUnitRatingMethod().isFMMR()) {
                IUnitRating rating = getUnitRating();
                rating.reInitialize();
            }

            for (AtBContract contract : getActiveAtBContracts()) {
                AtBMoraleLevel oldMorale = contract.getMoraleLevel();

                contract.checkMorale(this, getLocalDate());
                AtBMoraleLevel newMorale = contract.getMoraleLevel();

                String report = "";
                if (contract.isPeaceful()) {
                    report = resources.getString("garrisonDutyRouted.text");
                } else if (oldMorale != newMorale) {
                    report = String.format(resources.getString("contractMoraleReport.text"),
                          newMorale,
                          contract.getHyperlinkedName(),
                          newMorale.getToolTipText());
                }

                if (!report.isBlank()) {
                    addReport(report);
                }
            }
        }

        // Resupply
        if (currentDay.getDayOfMonth() == 2) {
            // This occurs at the end of the 1st day, each month to avoid an awkward mechanics interaction where
            // personnel might quit or get taken out of fatigue without the player having any opportunity to
            // intervene before their resupply attempt becomes active.
            List<AtBContract> activeContracts = getActiveAtBContracts();
            AtBContract firstNonSubcontract = null;
            for (AtBContract contract : activeContracts) {
                if (!contract.isSubcontract()) {
                    firstNonSubcontract = contract;
                    break;
                }
            }

            if (firstNonSubcontract != null) {
                if (campaignOptions.isUseStratCon()) {
                    boolean inLocation = location.isOnPlanet() &&
                                               location.getCurrentSystem().equals(firstNonSubcontract.getSystem());

                    if (inLocation) {
                        processResupply(firstNonSubcontract);
                    }
                }
            }
        }

        int weekOfYear = currentDay.get(WEEK_FIELDS.weekOfYear());
        boolean isOddWeek = (weekOfYear % 2 == 1);
        if (campaignOptions.isUseStratCon()
                  && (currentDay.getDayOfWeek() == DayOfWeek.MONDAY)
                  && isOddWeek) {
            negotiateAdditionalSupportPoints(this);
        }

        processNewDayATBScenarios();

        for (AtBContract contract : getActiveAtBContracts()) {
            if (campaignOptions.isUseGenericBattleValue() &&
                      !contract.getContractType().isGarrisonType() &&
                      contract.getStartDate().equals(currentDay)) {
                Faction enemyFaction = contract.getEnemy();
                String enemyFactionCode = contract.getEnemyCode();

                boolean allowBatchalls = true;
                if (campaignOptions.isUseFactionStandingBatchallRestrictionsSafe()) {
                    double regard = factionStandings.getRegardForFaction(enemyFactionCode, true);
                    allowBatchalls = FactionStandingUtilities.isBatchallAllowed(regard);
                }

                if (enemyFaction.performsBatchalls() && allowBatchalls) {
                    PerformBatchall batchallDialog = new PerformBatchall(this,
                          contract.getClanOpponent(),
                          contract.getEnemyCode());

                    boolean batchallAccepted = batchallDialog.isBatchallAccepted();
                    contract.setBatchallAccepted(batchallAccepted);

                    if (!batchallAccepted && campaignOptions.isTrackFactionStanding()) {
                        List<String> reports = factionStandings.processRefusedBatchall(faction.getShortName(),
                              enemyFactionCode, currentDay.getYear(), campaignOptions.getRegardMultiplier());

                        for (String report : reports) {
                            addReport(report);
                        }
                    }
                }
            }
        }
    }

    /**
     * Processes the resupply operation for a given contract.
     * <p>This method checks if the contract type is not Guerrilla Warfare or if randomInt(4) == 0. If any of
     * these conditions is met, it calculates the maximum resupply size based on the contract's required lances, creates
     * an instance of the {@link Resupply} class, and initiates a resupply action.</p>
     *
     * @param contract The relevant {@link AtBContract}
     */
    private void processResupply(AtBContract contract) {
        boolean isGuerrilla = contract.getContractType().isGuerrillaWarfare()
                                    || PIRATE_FACTION_CODE.equals(contract.getEmployerCode());

        if (!isGuerrilla || randomInt(4) == 0) {
            ResupplyType resupplyType = isGuerrilla ? ResupplyType.RESUPPLY_SMUGGLER : ResupplyType.RESUPPLY_NORMAL;
            Resupply resupply = new Resupply(this, contract, resupplyType);
            performResupply(resupply, contract);
        }
    }

    /**
     * Processes the daily activities and updates for all personnel that haven't already left the campaign.
     * <p>
     * This method iterates through all personnel and performs various daily updates, including health checks, status
     * updates, relationship events, and other daily or periodic tasks.
     * <p>
     * The following tasks are performed for each person:
     * <ul>
     * <li><b>Death Handling:</b> If the person has died, their processing is
     * skipped for the day.</li>
     * <li><b>Relationship Events:</b> Processes relationship-related events, such
     * as marriage or divorce.</li>
     * <li><b>Reset Actions:</b> Resets the person's minutes left for work and sets
     * acquisitions made to 0.</li>
     * <li><b>Medical Events:</b></li>
     * <li>- If advanced medical care is available, processes the person's daily
     * healing.</li>
     * <li>- If advanced medical care is unavailable, decreases the healing wait
     * time and
     * applies natural or doctor-assisted healing.</li>
     * <li><b>Weekly Edge Resets:</b> Resets edge points to their purchased value
     * weekly (applies
     * to support personnel).</li>
     * <li><b>Vocational XP:</b> Awards monthly vocational experience points to the
     * person where
     * applicable.</li>
     * <li><b>Anniversaries:</b> Checks for birthdays or significant anniversaries
     * and announces
     * them as needed.</li>
     * <li><b>autoAwards:</b> On the first day of every month, calculates and awards
     * support
     * points based on roles and experience levels.</li>
     * </ul>
     * <p>
     * <b>Concurrency Note:</b>
     * A separate filtered list of personnel is used to avoid concurrent
     * modification issues during iteration.
     * <p>
     * This method relies on several helper methods to perform specific tasks for
     * each person,
     * separating the responsibilities for modularity and readability.
     *
     * @see #getPersonnelFilteringOutDeparted() Filters out departed personnel before daily processing
     */
    public void processNewDayPersonnel() {
        RecoverMIAPersonnel recovery = new RecoverMIAPersonnel(this, faction, getAtBUnitRatingMod());
        MedicalController medicalController = new MedicalController(this);

        // This list ensures we don't hit a concurrent modification error
        List<Person> personnel = getPersonnelFilteringOutDeparted();

        // Prep some data for vocational xp
        int vocationalXpRate = campaignOptions.getVocationalXP();
        if (hasActiveContract) {
            if (campaignOptions.isUseAtB()) {
                for (AtBContract contract : getActiveAtBContracts()) {
                    if (!contract.getContractType().isGarrisonType()) {
                        vocationalXpRate *= 2;
                        break;
                    }
                }
            } else {
                vocationalXpRate *= 2;
            }
        }

        // Process personnel
        int peopleWhoCelebrateCommandersDay = 0;
        int commanderDayTargetNumber = 5;
        boolean isCommandersDay = isCommandersDay(currentDay) &&
                                        getCommander() != null &&
                                        campaignOptions.isShowLifeEventDialogCelebrations();
        boolean isCampaignPlanetside = location.isOnPlanet();
        boolean isUseAdvancedMedical = campaignOptions.isUseAdvancedMedical();
        boolean isUseFatigue = campaignOptions.isUseFatigue();
        for (Person person : personnel) {
            if (person.getStatus().isDepartedUnit()) {
                continue;
            }

            PersonnelOptions personnelOptions = person.getOptions();

            // Daily events
            if (person.getStatus().isMIA()) {
                recovery.attemptRescueOfPlayerCharacter(person);
            }

            if (person.getPrisonerStatus().isBecomingBondsman()) {
                // We use 'isAfter' to avoid situations where we somehow manage to miss the
                // date.
                // This shouldn't be necessary, but a safety net never hurt
                if (currentDay.isAfter(person.getBecomingBondsmanEndDate().minusDays(1))) {
                    person.setPrisonerStatus(this, BONDSMAN, true);
                    addReport(String.format(resources.getString("becomeBondsman.text"),
                          person.getHyperlinkedName(),
                          spanOpeningWithCustomColor(ReportingUtilities.getPositiveColor()),
                          CLOSING_SPAN_TAG));
                }
            }

            person.getATOWAttributes().setIlliterate(person.isIlliterate());

            person.resetMinutesLeft(campaignOptions.isTechsUseAdministration());
            person.setAcquisition(0);

            medicalController.processMedicalEvents(person,
                  campaignOptions.isUseAgeEffects(),
                  isClanCampaign(),
                  currentDay);

            processAnniversaries(person);

            // Weekly events
            if (currentDay.getDayOfWeek() == DayOfWeek.MONDAY) {
                if (!randomDeath.processNewWeek(this, getLocalDate(), person)) {
                    // If the character has died, we don't need to process relationship events
                    processWeeklyRelationshipEvents(person);
                }

                person.resetCurrentEdge();

                if (!person.getStatus().isMIA()) {
                    processFatigueRecovery(this, person, fieldKitchenWithinCapacity);
                }

                processCompulsionsAndMadness(person, personnelOptions, isUseAdvancedMedical, isUseFatigue);
            }

            // Monthly events
            if (currentDay.getDayOfMonth() == 1) {
                processMonthlyAutoAwards(person);

                if (vocationalXpRate > 0) {
                    if (processMonthlyVocationalXp(person, vocationalXpRate)) {
                        personnelWhoAdvancedInXP.add(person);
                    }
                }

                if (person.isCommander() &&
                          campaignOptions.isAllowMonthlyReinvestment() &&
                          !person.isHasPerformedExtremeExpenditure()) {
                    String reportString = performDiscretionarySpending(person, finances, currentDay);
                    if (reportString != null) {
                        addReport(reportString);
                    } else {
                        LOGGER.error("Unable to process discretionary spending for {}", person.getFullTitle());
                    }
                }

                person.setHasPerformedExtremeExpenditure(false);

                int bloodmarkLevel = person.getBloodmark();
                if (bloodmarkLevel > BLOODMARK_ZERO.getLevel()) {
                    BloodmarkLevel bloodmark = BloodmarkLevel.parseBloodmarkLevelFromInt(bloodmarkLevel);
                    boolean hasAlternativeID = person.getOptions().booleanOption(ATOW_ALTERNATE_ID);
                    List<LocalDate> bloodmarkSchedule = getBloodhuntSchedule(bloodmark, currentDay, hasAlternativeID);
                    for (LocalDate assassinationAttempt : bloodmarkSchedule) {
                        person.addBloodhuntDate(assassinationAttempt);
                    }
                }

                if (currentDay.getMonthValue() % 3 == 0) {
                    if (person.hasDarkSecret()) {
                        String report = person.isDarkSecretRevealed(true, false);
                        if (report != null) {
                            addReport(report);
                        }
                    }
                }

                if (person.getBurnedConnectionsEndDate() != null) {
                    person.checkForConnectionsReestablishContact(currentDay);
                }

                if (campaignOptions.isAllowMonthlyConnections()) {
                    String report = person.performConnectionsWealthCheck(currentDay, finances);
                    if (!report.isBlank()) {
                        addReport(report);
                    }
                }
            }

            if (isCommandersDay && !faction.isClan() && (peopleWhoCelebrateCommandersDay < commanderDayTargetNumber)) {
                int age = person.getAge(currentDay);
                if (age >= 6 && age <= 12) {
                    peopleWhoCelebrateCommandersDay++;
                }
            }

            List<LocalDate> scheduledBloodHunts = person.getBloodhuntSchedule();
            if (!scheduledBloodHunts.isEmpty()) {
                boolean isDayOfBloodHunt = Bloodmark.checkForAssassinationAttempt(person,
                      currentDay,
                      isCampaignPlanetside);

                if (isDayOfBloodHunt) {
                    Bloodmark.performAssassinationAttempt(this, person, currentDay);
                }
            }
        }

        if (!personnelWhoAdvancedInXP.isEmpty()) {
            addReport(String.format(resources.getString("gainedExperience.text"),
                  spanOpeningWithCustomColor(ReportingUtilities.getPositiveColor()),
                  personnelWhoAdvancedInXP.size(),
                  CLOSING_SPAN_TAG));
        }

        // Commander's Day!
        if (isCommandersDay && (peopleWhoCelebrateCommandersDay >= commanderDayTargetNumber)) {
            new CommandersDayAnnouncement(this);
        }

        // Update the force icons based on the end-of-day unit status if desired
        if (MekHQ.getMHQOptions().getNewDayOptimizeMedicalAssignments()) {
            new OptimizeInfirmaryAssignments(this);
        }
    }

    /**
     * Processes all compulsions and madness-related effects for a given person, adjusting their status and generating
     * reports as needed.
     *
     * <p>This method checks for various mental conditions or compulsions that a person might suffer from, such as
     * addiction, flashbacks, split personality, paranoia, regression, catatonia, berserker rage, or hysteria. For each
     * condition the person possesses, the relevant check is performed and any resulting effects—such as status changes,
     * injuries, or event reports—are handled accordingly.</p>
     *
     * <p>The results of these checks may also generate narrative or status reports, which are added to the campaign
     * as appropriate. If certain conditions are no longer present, some status flags (such as clinical paranoia) may be
     * reset.</p>
     *
     * @param person               the person whose conditions are being processed
     * @param personnelOptions     the set of personnel options or traits affecting which conditions are relevant
     * @param isUseAdvancedMedical {@code true} if advanced medical rules are applied, {@code false} otherwise
     * @param isUseFatigue         {@code true} if fatigue rules are applied, {@code false} otherwise
     *
     * @author Illiani
     * @since 0.50.07
     */
    private void processCompulsionsAndMadness(Person person, PersonnelOptions personnelOptions,
          boolean isUseAdvancedMedical, boolean isUseFatigue) {
        String gamblingReport = person.gambleWealth();
        if (!gamblingReport.isBlank()) {
            addReport(gamblingReport);
        }

        if (personnelOptions.booleanOption(COMPULSION_ADDICTION)) {
            int modifier = getCompulsionCheckModifier(COMPULSION_ADDICTION);
            boolean failedWillpowerCheck = !performQuickAttributeCheck(person, SkillAttribute.WILLPOWER, null,
                  null, modifier);
            person.processDiscontinuationSyndrome(this,
                  isUseAdvancedMedical,
                  isUseFatigue,
                  true,
                  failedWillpowerCheck);
        }

        if (personnelOptions.booleanOption(MADNESS_FLASHBACKS)) {
            int modifier = getCompulsionCheckModifier(MADNESS_FLASHBACKS);
            boolean failedWillpowerCheck = !performQuickAttributeCheck(person, SkillAttribute.WILLPOWER, null,
                  null, modifier);
            person.processCripplingFlashbacks(this,
                  isUseAdvancedMedical,
                  true,
                  failedWillpowerCheck);
        }

        if (personnelOptions.booleanOption(MADNESS_SPLIT_PERSONALITY)) {
            int modifier = getCompulsionCheckModifier(MADNESS_SPLIT_PERSONALITY);
            boolean failedWillpowerCheck = !performQuickAttributeCheck(person, SkillAttribute.WILLPOWER, null,
                  null, modifier);
            String report = person.processSplitPersonality(true,
                  failedWillpowerCheck);
            if (!report.isBlank()) {
                addReport(report);
            }
        }

        boolean resetClinicalParanoia = true;
        if (personnelOptions.booleanOption(MADNESS_CLINICAL_PARANOIA)) {
            int modifier = getCompulsionCheckModifier(MADNESS_CLINICAL_PARANOIA);
            boolean failedWillpowerCheck = !performQuickAttributeCheck(person, SkillAttribute.WILLPOWER, null,
                  null, modifier);
            String report = person.processClinicalParanoia(true,
                  failedWillpowerCheck);
            if (!report.isBlank()) {
                addReport(report);
            }

            resetClinicalParanoia = false;
        }

        if (personnelOptions.booleanOption(MADNESS_REGRESSION)) {
            int modifier = getCompulsionCheckModifier(MADNESS_REGRESSION);
            boolean failedWillpowerCheck = !performQuickAttributeCheck(person, SkillAttribute.WILLPOWER, null,
                  null, modifier);
            String report = person.processChildlikeRegression(this,
                  isUseAdvancedMedical,
                  true,
                  failedWillpowerCheck);
            if (!report.isBlank()) {
                addReport(report);
            }
        }

        if (personnelOptions.booleanOption(MADNESS_CATATONIA)) {
            int modifier = getCompulsionCheckModifier(MADNESS_CATATONIA);
            boolean failedWillpowerCheck = !performQuickAttributeCheck(person, SkillAttribute.WILLPOWER, null,
                  null, modifier);
            String report = person.processCatatonia(this,
                  isUseAdvancedMedical,
                  true,
                  failedWillpowerCheck);
            if (!report.isBlank()) {
                addReport(report);
            }
        }

        if (personnelOptions.booleanOption(MADNESS_BERSERKER)) {
            int modifier = getCompulsionCheckModifier(MADNESS_BERSERKER);
            boolean failedWillpowerCheck = !performQuickAttributeCheck(person, SkillAttribute.WILLPOWER, null,
                  null, modifier);
            String report = person.processBerserkerFrenzy(this,
                  isUseAdvancedMedical,
                  true,
                  failedWillpowerCheck);
            if (!report.isBlank()) {
                addReport(report);
            }
        }

        if (personnelOptions.booleanOption(MADNESS_HYSTERIA)) {
            int modifier = getCompulsionCheckModifier(MADNESS_HYSTERIA);
            boolean failedWillpowerCheck = !performQuickAttributeCheck(person, SkillAttribute.WILLPOWER, null,
                  null, modifier);
            String report = person.processHysteria(this, true, isUseAdvancedMedical, failedWillpowerCheck);
            if (!report.isBlank()) {
                addReport(report);
            }

            resetClinicalParanoia = false;
        }

        // This is necessary to stop a character from getting permanently locked in a paranoia state if the
        // relevant madness are removed.
        if (resetClinicalParanoia) {
            person.setSufferingFromClinicalParanoia(false);
        }
    }

    /**
     * Processes the monthly vocational experience (XP) gain for a given person based on their eligibility and the
     * vocational experience rules defined in campaign options.
     *
     * <p>
     * Eligibility for receiving vocational XP is determined by checking the following conditions:
     * <ul>
     * <li>The person must have an <b>active status</b> (e.g., not retired,
     * deceased, or in education).</li>
     * <li>The person must not be a <b>child</b> as of the current date.</li>
     * <li>The person must not be categorized as a <b>dependent</b>.</li>
     * <li>The person must not have the status of a <b>prisoner</b>.</li>
     * <b>Note:</b> Bondsmen are exempt from this restriction and are eligible for
     * vocational XP.
     * </ul>
     *
     * @param person           the {@link Person} whose monthly vocational XP is to be processed
     * @param vocationalXpRate the amount of XP awarded on a successful roll
     *
     * @return {@code true} if XP was successfully awarded during the process, {@code false} otherwise
     */
    private boolean processMonthlyVocationalXp(Person person, int vocationalXpRate) {
        if (!person.getStatus().isActive()) {
            return false;
        }

        if (person.isChild(currentDay)) {
            return false;
        }

        if (person.isDependent()) {
            return false;
        }

        if (person.getPrisonerStatus().isCurrentPrisoner()) {
            // Prisoners can't gain vocational XP, while Bondsmen can
            return false;
        }

        int checkFrequency = campaignOptions.getVocationalXPCheckFrequency();
        int targetNumber = campaignOptions.getVocationalXPTargetNumber();

        person.setVocationalXPTimer(person.getVocationalXPTimer() + 1);
        if (person.getVocationalXPTimer() >= checkFrequency) {
            if (d6(2) >= targetNumber) {
                person.awardXP(this, vocationalXpRate);
                person.setVocationalXPTimer(0);
                return true;
            } else {
                person.setVocationalXPTimer(0);
            }
        }

        return false;
    }

    /**
     * Process weekly relationship events for a given {@link Person} on Monday. This method triggers specific events
     * related to divorce, marriage, procreation, and maternity leave.
     *
     * @param person The {@link Person} for which to process weekly relationship events
     */
    private void processWeeklyRelationshipEvents(Person person) {
        if (currentDay.getDayOfWeek() == DayOfWeek.MONDAY) {
            getDivorce().processNewWeek(this, getLocalDate(), person, false);
            getMarriage().processNewWeek(this, getLocalDate(), person, false);
            getProcreation().processNewWeek(this, getLocalDate(), person);
        }
    }

    /**
     * Process anniversaries for a given person, including birthdays and recruitment anniversaries.
     *
     * @param person The {@link Person} for whom the anniversaries will be processed
     */
    private void processAnniversaries(Person person) {
        LocalDate birthday = person.getBirthday(getGameYear());
        boolean isBirthday = birthday != null && birthday.equals(currentDay);
        int age = person.getAge(currentDay);

        boolean isUseEducation = campaignOptions.isUseEducationModule();
        boolean isUseAgingEffects = campaignOptions.isUseAgeEffects();
        boolean isUseTurnover = campaignOptions.isUseRandomRetirement();

        final int JUNIOR_SCHOOL_AGE = 3;
        final int HIGH_SCHOOL_AGE = 10;
        final int EMPLOYMENT_AGE = 16;

        if ((person.getRank().isOfficer()) || (!campaignOptions.isAnnounceOfficersOnly())) {
            if (isBirthday && campaignOptions.isAnnounceBirthdays()) {
                String report = String.format(resources.getString("anniversaryBirthday.text"),
                      person.getHyperlinkedFullTitle(),
                      spanOpeningWithCustomColor(ReportingUtilities.getPositiveColor()),
                      age,
                      CLOSING_SPAN_TAG);

                // Aging Effects
                AgingMilestone milestone = getMilestone(age);
                String milestoneText = "";
                if (isUseAgingEffects && milestone.getMinimumAge() == age) {
                    String milestoneLabel = milestone.getLabel();
                    milestoneText = String.format(resources.getString("anniversaryBirthday.milestone"), milestoneLabel);
                }
                if (!milestoneText.isBlank()) {
                    report += " " + milestoneText;
                }

                // Special Ages
                String addendum = "";
                if (isUseEducation && age == JUNIOR_SCHOOL_AGE) {
                    addendum = resources.getString("anniversaryBirthday.third");
                } else if (isUseEducation && age == HIGH_SCHOOL_AGE) {
                    addendum = resources.getString("anniversaryBirthday.tenth");
                } else if (age == EMPLOYMENT_AGE) { // This age is always relevant
                    addendum = resources.getString("anniversaryBirthday.sixteenth");
                }

                if (!addendum.isBlank()) {
                    report += " " + addendum;
                }

                // Retirement
                if (isUseTurnover && age >= RETIREMENT_AGE) {
                    report += " " + resources.getString("anniversaryBirthday.retirement");
                }

                addReport(report);
            }

            LocalDate recruitmentDate = person.getRecruitment();
            if (recruitmentDate != null) {
                LocalDate recruitmentAnniversary = recruitmentDate.withYear(getGameYear());
                int yearsOfEmployment = (int) ChronoUnit.YEARS.between(recruitmentDate, currentDay);

                if ((recruitmentAnniversary.isEqual(currentDay)) &&
                          (campaignOptions.isAnnounceRecruitmentAnniversaries())) {
                    addReport(String.format(resources.getString("anniversaryRecruitment.text"),
                          person.getHyperlinkedFullTitle(),
                          spanOpeningWithCustomColor(ReportingUtilities.getPositiveColor()),
                          yearsOfEmployment,
                          CLOSING_SPAN_TAG,
                          name));
                }
            }
        } else if ((person.getAge(getLocalDate()) == 18) && (campaignOptions.isAnnounceChildBirthdays())) {
            if (isBirthday) {
                addReport(String.format(resources.getString("anniversaryBirthday.text"),
                      person.getHyperlinkedFullTitle(),
                      spanOpeningWithCustomColor(ReportingUtilities.getPositiveColor()),
                      person.getAge(getLocalDate()),
                      CLOSING_SPAN_TAG));
            }
        }

        if (campaignOptions.isUseAgeEffects() && isBirthday) {
            // This is where we update all the aging modifiers for the character.
            updateAllSkillAgeModifiers(currentDay, person);
            applyAgingSPA(age, person);
        }

        // Coming of Age Events
        if (isBirthday && (person.getAge(currentDay) == 16)) {
            if (campaignOptions.isRewardComingOfAgeAbilities()) {
                SingleSpecialAbilityGenerator singleSpecialAbilityGenerator = new SingleSpecialAbilityGenerator();
                singleSpecialAbilityGenerator.rollSPA(this, person);
            }

            if (campaignOptions.isRewardComingOfAgeRPSkills()) {
                AbstractSkillGenerator skillGenerator = new DefaultSkillGenerator(randomSkillPreferences);
                skillGenerator.generateRoleplaySkills(person);
            }

            // We want the event trigger to fire before the dialog is shown, so that the character will have finished
            // updating in the gui before the player has a chance to jump to them
            MekHQ.triggerEvent(new PersonChangedEvent(person));

            if (campaignOptions.isShowLifeEventDialogComingOfAge()) {
                new ComingOfAgeAnnouncement(this, person);
            }
        }
    }

    /**
     * Process monthly auto awards for a given person based on their roles and experience level.
     *
     * @param person the person for whom the monthly auto awards are being processed
     */
    private void processMonthlyAutoAwards(Person person) {
        double multiplier = 0;

        int score = 0;

        if (person.getPrimaryRole().isSupport(true)) {
            int dice = person.getExperienceLevel(this, false);

            if (dice > 0) {
                score = d6(dice);
            }

            multiplier += 0.5;
        }

        if (person.getSecondaryRole().isSupport(true)) {
            int dice = person.getExperienceLevel(this, true);

            if (dice > 0) {
                score += d6(dice);
            }

            multiplier += 0.5;
        } else if (person.getSecondaryRole().isNone()) {
            multiplier += 0.5;
        }

        person.changeAutoAwardSupportPoints((int) (score * multiplier));
    }

    public void processNewDayUnits() {
        // need to loop through units twice, the first time to do all maintenance and
        // the second time to do whatever else. Otherwise, maintenance minutes might
        // get sucked up by other stuff. This is also a good place to ensure that a
        // unit's engineer gets reset and updated.
        for (Unit unit : getUnits()) {
            // do maintenance checks
            try {
                unit.resetEngineer();
                if (null != unit.getEngineer()) {
                    unit.getEngineer().resetMinutesLeft(campaignOptions.isTechsUseAdministration());
                }

                doMaintenance(unit);
            } catch (Exception ex) {
                LOGGER.error(ex,
                      "Unable to perform maintenance on {} ({}) due to an error",
                      unit.getName(),
                      unit.getId().toString());
                addReport(String.format("ERROR: An error occurred performing maintenance on %s, check the log",
                      unit.getName()));
            }
        }

        // need to check for assigned tasks in two steps to avoid
        // concurrent modification problems
        List<Part> assignedParts = new ArrayList<>();
        List<Part> arrivedParts = new ArrayList<>();
        getWarehouse().forEachPart(part -> {
            if (part instanceof Refit) {
                return;
            }

            if (part.getTech() != null) {
                assignedParts.add(part);
            }

            // If the part is currently in-transit...
            if (!part.isPresent()) {
                // ... decrement the number of days until it arrives...
                part.setDaysToArrival(part.getDaysToArrival() - 1);

                if (part.isPresent()) {
                    // ... and mark the part as arrived if it is now here.
                    arrivedParts.add(part);
                }
            }
        });

        // arrive parts before attempting refit or parts will not get reserved that day
        for (Part part : arrivedParts) {
            getQuartermaster().arrivePart(part);
        }

        // finish up any overnight assigned tasks
        for (Part part : assignedParts) {
            Person tech;
            if ((part.getUnit() != null) && (part.getUnit().getEngineer() != null)) {
                tech = part.getUnit().getEngineer();
            } else {
                tech = part.getTech();
            }

            if (null != tech) {
                if (null != tech.getSkillForWorkingOn(part)) {
                    try {
                        fixPart(part, tech);
                    } catch (Exception ex) {
                        LOGGER.error(ex,
                              "Could not perform overnight maintenance on {} ({}) due to an error",
                              part.getName(),
                              part.getId());
                        addReport(String.format(
                              "ERROR: an error occurred performing overnight maintenance on %s, check the log",
                              part.getName()));
                    }
                } else {
                    addReport(String.format(
                          "%s looks at %s, recalls his total lack of skill for working with such technology, then slowly puts the tools down before anybody gets hurt.",
                          tech.getHyperlinkedFullTitle(),
                          part.getName()));
                    part.cancelAssignment(false);
                }
            } else {
                JOptionPane.showMessageDialog(null,
                      "Could not find tech for part: " +
                            part.getName() +
                            " on unit: " +
                            part.getUnit().getHyperlinkedName(),
                      "Invalid Auto-continue",
                      JOptionPane.ERROR_MESSAGE);
            }

            // check to see if this part can now be combined with other spare parts
            if (part.isSpare() && (part.getQuantity() > 0)) {
                getQuartermaster().addPart(part, 0, false);
            }
        }

        // ok now we can check for other stuff we might need to do to units
        List<UUID> unitsToRemove = new ArrayList<>();
        for (Unit unit : getUnits()) {
            if (unit.isRefitting()) {
                refit(unit.getRefit());
            }
            if (unit.isMothballing()) {
                workOnMothballingOrActivation(unit);
            }
            if (!unit.isPresent()) {
                unit.checkArrival();

                // Has unit just been delivered?
                if (unit.isPresent()) {
                    addReport(String.format(resources.getString("unitArrived.text"),
                          unit.getHyperlinkedName(),
                          spanOpeningWithCustomColor(MekHQ.getMHQOptions().getFontColorPositiveHexColor()),
                          CLOSING_SPAN_TAG));
                }
            }

            if (!unit.isRepairable() && !unit.hasSalvageableParts()) {
                unitsToRemove.add(unit.getId());
            }
        }
        // Remove any unrepairable, unsalvageable units
        unitsToRemove.forEach(this::removeUnit);

        // Finally, run Mass Repair Mass Salvage if desired
        if (MekHQ.getMHQOptions().getNewDayMRMS()) {
            try {
                MRMSService.mrmsAllUnits(this);
            } catch (Exception ex) {
                LOGGER.error("Could not perform mass repair/salvage on units due to an error", ex);
                addReport("ERROR: an error occurred performing mass repair/salvage on units, check the log");
            }
        }
    }

    private void processNewDayForces() {
        // update formation levels
        Force.populateFormationLevelsFromOrigin(this);
        recalculateCombatTeams(this);

        // Update the force icons based on the end-of-day unit status if desired
        if (MekHQ.getMHQOptions().getNewDayForceIconOperationalStatus()) {
            getForces().updateForceIconOperationalStatus(this);
        }
    }

    /**
     * @return <code>true</code> if the new day arrived
     */
    public boolean newDay() {
        // clear previous retirement information
        turnoverRetirementInformation.clear();

        // Refill Automated Pools, if the options are selected
        if (MekHQ.getMHQOptions().getNewDayAsTechPoolFill() && requiresAdditionalAsTechs()) {
            fillAsTechPool();
        }

        if (MekHQ.getMHQOptions().getNewDayMedicPoolFill() && requiresAdditionalMedics()) {
            fillMedicPool();
        }

        // Ensure we don't have anything that would prevent the new day
        if (MekHQ.triggerEvent(new DayEndingEvent(this))) {
            return false;
        }

        // Autosave based on the previous day's information
        autosaveService.requestDayAdvanceAutosave(this);

        // Advance the day by one
        final LocalDate yesterday = currentDay;
        currentDay = currentDay.plusDays(1);
        boolean isMonday = currentDay.getDayOfWeek() == DayOfWeek.MONDAY;
        boolean isFirstOfMonth = currentDay.getDayOfMonth() == 1;
        boolean isNewYear = currentDay.getDayOfYear() == 1;

        // Check for important dates
        if (campaignOptions.isShowLifeEventDialogCelebrations()) {
            fetchCelebrationDialogs();
        }

        // Determine if we have an active contract or not, as this can get used
        // elsewhere before we actually hit the AtB new day (e.g., personnel market)
        if (campaignOptions.isUseAtB()) {
            setHasActiveContract();
        }

        // Clear Reports
        currentReport.clear();
        currentReportHTML = "";
        newReports.clear();
        personnelWhoAdvancedInXP.clear();
        beginReport("<b>" + MekHQ.getMHQOptions().getLongDisplayFormattedDate(getLocalDate()) + "</b>");

        // New Year Changes
        if (isNewYear) {
            // News is reloaded
            reloadNews();

            // Change Year Game Option
            getGameOptions().getOption(OptionsConstants.ALLOWED_YEAR).setValue(getGameYear());

            // Degrade Regard
            List<String> degradedRegardReports = factionStandings.processRegardDegradation(faction.getShortName(),
                  currentDay.getYear(), campaignOptions.getRegardMultiplier());
            for (String report : degradedRegardReports) {
                addReport(report);
            }
        }

        readNews();

        location.newDay(this);

        updateFieldKitchenCapacity();

        processNewDayPersonnel();

        // Manage the Markets
        refreshPersonnelMarkets(false);

        // TODO : AbstractContractMarket : Uncomment
        // getContractMarket().processNewDay(this);
        unitMarket.processNewDay(this);

        // This needs to be after both personnel and markets
        if (campaignOptions.isAllowMonthlyConnections() && isFirstOfMonth) {
            checkForBurnedContacts();
        }

        // Needs to be before 'processNewDayATB' so that Dependents can't leave the
        // moment they arrive via AtB Bonus Events
        if (location.isOnPlanet() && isFirstOfMonth) {
            RandomDependents randomDependents = new RandomDependents(this);
            randomDependents.processMonthlyRemovalAndAddition();
        }

        // Process New Day for AtB
        if (campaignOptions.isUseAtB()) {
            processNewDayATB();
        }

        if (campaignOptions.getUnitRatingMethod().isCampaignOperations()) {
            processReputationChanges();
        }

        if (campaignOptions.isUseEducationModule()) {
            processEducationNewDay();
        }

        if (campaignOptions.isEnableAutoAwards() && isFirstOfMonth) {
            AutoAwardsController autoAwardsController = new AutoAwardsController();
            autoAwardsController.ManualController(this, false);
        }

        // Prisoner events can occur on Monday or the 1st of the month depending on the
        // type of event
        if (isMonday || isFirstOfMonth) {
            new PrisonerEventManager(this);
        }

        resetAsTechMinutes();

        processNewDayUnits();

        processNewDayForces();

        if (processProcurement) {
            setShoppingList(goShopping(getShoppingList()));
        }

        // check for anything in finances
        finances.newDay(this, yesterday, getLocalDate());

        // process removal of old personnel data on the first day of each month
        if (campaignOptions.isUsePersonnelRemoval() && isFirstOfMonth) {
            performPersonnelCleanUp();
        }

        // this duplicates any turnover information so that it is still available on the
        // new day. otherwise, it's only available if the user inspects history records
        if (!turnoverRetirementInformation.isEmpty()) {
            for (String entry : turnoverRetirementInformation) {
                addReport(entry);
            }
        }

        if (topUpWeekly && isMonday) {
            int bought = stockUpPartsInUse(getPartsInUse(ignoreMothballed, false, ignoreSparesUnderQuality));
            addReport(String.format(resources.getString("weeklyStockCheck.text"), bought));
        }

        // Random Events
        if (currentDay.isAfter(GRAY_MONDAY_EVENTS_BEGIN) && currentDay.isBefore(GRAY_MONDAY_EVENTS_END)) {
            new GrayMonday(this, currentDay);
        }

        // Faction Standing
        performFactionStandingChecks(isFirstOfMonth, isNewYear);

        // This must be the last step before returning true
        MekHQ.triggerEvent(new NewDayEvent(this));
        return true;
    }

    /**
     * Checks if the commander has any burned contacts, and if so, generates and records a report.
     *
     * <p>This method is only executed if monthly connections are allowed by campaign options. If the commander
     * exists and their burned connections end date has not been set, it invokes the commander's check for burned
     * contacts on the current day. If a non-blank report is returned, the report is added to the campaign logs.</p>
     *
     * @author Illiani
     * @since 0.50.07
     */
    private void checkForBurnedContacts() {
        if (campaignOptions.isAllowMonthlyConnections()) {
            Person commander = getCommander();
            if (commander != null && commander.getBurnedConnectionsEndDate() == null) {
                String report = commander.checkForBurnedContacts(currentDay);
                if (!report.isBlank()) {
                    addReport(report);
                }
            }
        }
    }

    /**
     * Performs all daily and periodic standing checks for factions relevant to this campaign.
     *
     * <p>On the first day of the month, this method updates the climate regard for the active campaign faction,
     * storing a summary report. It then iterates once through all faction standings and, for each faction:</p>
     *
     * <ul>
     *     <li>Checks for new ultimatum events.</li>
     *     <li>Checks for new censure actions and handles the creation of related events.</li>
     *     <li>Evaluates for new accolade levels, creating corresponding events.</li>
     *     <li>Warns if any referenced faction cannot be resolved.</li>
     * </ul>
     *
     * <p>Finally, at the end of the checks, it processes censure degradation for all factions.</p>
     *
     * @param isFirstOfMonth {@code true} if called on the first day of the month.
     * @param isNewYear      {@code true} if called on the first day of a new year
     *
     * @author Illiani
     * @since 0.50.07
     */
    private void performFactionStandingChecks(boolean isFirstOfMonth, boolean isNewYear) {
        String campaignFactionCode = faction.getShortName();
        if (isNewYear && campaignFactionCode.equals(MERCENARY_FACTION_CODE)) {
            checkForNewMercenaryOrganizationStartUp(false, false);
        }

        if (!campaignOptions.isTrackFactionStanding()) {
            return;
        }

        if (FactionStandingUltimatum.checkUltimatumForDate(currentDay,
              campaignFactionCode,
              factionStandingUltimatumsLibrary)) {
            new FactionStandingUltimatum(currentDay, this, factionStandingUltimatumsLibrary);
        }

        if (isFirstOfMonth) {
            String report = factionStandings.updateClimateRegard(faction,
                  currentDay,
                  campaignOptions.getRegardMultiplier());
            addReport(report);
        }

        List<Mission> activeMissions = getActiveMissions(false);
        boolean isInTransit = !location.isOnPlanet();
        Factions factions = Factions.getInstance();

        for (Entry<String, Double> standing : new HashMap<>(factionStandings.getAllFactionStandings()).entrySet()) {
            String relevantFactionCode = standing.getKey();
            Faction relevantFaction = factions.getFaction(relevantFactionCode);
            if (relevantFaction == null) {
                LOGGER.warn("Unable to fetch faction standing for faction: {}", relevantFactionCode);
                continue;
            }

            // Censure check
            boolean isMercenarySpecialCase = campaignFactionCode.equals(MERCENARY_FACTION_CODE) &&
                                                   relevantFaction.isMercenaryOrganization();
            boolean isPirateSpecialCase = isPirateCampaign() &&
                                                relevantFactionCode.equals(PIRACY_SUCCESS_INDEX_FACTION_CODE);
            if (relevantFaction.equals(faction) || isMercenarySpecialCase || isPirateSpecialCase) {
                FactionCensureLevel newCensureLevel = factionStandings.checkForCensure(
                      relevantFaction, currentDay, activeMissions, isInTransit);
                if (newCensureLevel != null) {
                    new FactionCensureEvent(this, newCensureLevel, relevantFaction);
                }
            }

            // Accolade check
            boolean ignoreEmployer = relevantFaction.isMercenaryOrganization();
            boolean isOnMission = FactionStandingUtilities.isIsOnMission(
                  !isInTransit,
                  getActiveAtBContracts(),
                  activeMissions,
                  relevantFactionCode,
                  location.getCurrentSystem(),
                  ignoreEmployer);

            FactionAccoladeLevel newAccoladeLevel = factionStandings.checkForAccolade(
                  relevantFaction, currentDay, isOnMission);

            if (newAccoladeLevel != null) {
                new FactionAccoladeEvent(this, relevantFaction, newAccoladeLevel,
                      faction.equals(relevantFaction));
            }
        }

        // Censure degradation
        factionStandings.processCensureDegradation(currentDay);
    }

    /**
     * Use {@link #checkForNewMercenaryOrganizationStartUp(boolean, boolean)} instead
     */
    @Deprecated(since = "0.50.07", forRemoval = true)
    public void checkForNewMercenaryOrganizationStartUp(boolean bypassStartYear) {
        checkForNewMercenaryOrganizationStartUp(bypassStartYear, false);
    }

    /**
     * Checks if a new mercenary organization is starting up in the current game year, and, if so, triggers a welcome
     * dialog introducing the organization's representative.
     *
     * <p>This method examines a prioritized list of known mercenary-related factions for their respective founding
     * (start) years matching the current year. The list is evaluated in the following order: Mercenary Review Board
     * (MRB), Mercenary Review Bonding Commission (MRBC), Mercenary Bonding Authority (MBA), and Mercenary Guild (MG),
     * with MG as the default fallback. If a matching faction is found (and is recognized as a mercenary organization),
     * it generates an appropriate speaker (as either a merchant or military liaison, depending on the faction) and
     * opens a welcome dialog for the player.</p>
     *
     * <p>The dialog serves to introduce the player to the new mercenary organization, using an in-universe character
     * as the spokesperson.</p>
     *
     * @param bypassStartYear {@code true} if the method should be checking if the mercenary organization is currently
     *                        active, rather than just checking whether it was founded in the current game year.
     *
     * @author Illiani
     * @since 0.50.07
     */
    public void checkForNewMercenaryOrganizationStartUp(boolean bypassStartYear, boolean isStartUp) {
        Factions factions = Factions.getInstance();
        int currentYear = getGameYear();
        Faction[] possibleFactions = new Faction[] {
              factions.getFaction("MRB"),
              factions.getFaction("MRBC"),
              factions.getFaction("MBA"),
              factions.getFaction("MG")
        };

        Faction chosenFaction = null;
        for (Faction faction : possibleFactions) {
            if (faction != null) {
                boolean isValidInYear = bypassStartYear && faction.validIn(currentYear);
                boolean isFoundedInYear = !bypassStartYear && faction.getStartYear() == currentYear;

                if (isValidInYear || isFoundedInYear) {
                    chosenFaction = faction;
                    break;
                }
            }
        }

        if (chosenFaction == null) {
            chosenFaction = factions.getFaction("MG"); // fallback
        }

        if (chosenFaction != null
                  && (chosenFaction.getStartYear() == currentYear || isStartUp)
                  && chosenFaction.isMercenaryOrganization()) {
            PersonnelRole role = chosenFaction.isClan() ? PersonnelRole.MERCHANT : PersonnelRole.MILITARY_LIAISON;
            Person speaker = newPerson(role, chosenFaction.getShortName(), Gender.RANDOMIZE);
            new FactionJudgmentDialog(this, speaker, getCommander(),
                  "HELLO", chosenFaction,
                  FactionStandingJudgmentType.WELCOME, ImmersiveDialogWidth.MEDIUM, null, null);
        } else if (chosenFaction == null) {
            LOGGER.warn("Unable to find a suitable faction for a new mercenary organization start up");
        }
    }

    /** Use {@link #refreshPersonnelMarkets(boolean)} instead */
    @Deprecated(since = "0.50.07", forRemoval = true)
    public void refreshPersonnelMarkets() {
        refreshPersonnelMarkets(false);
    }

    /**
     * Refreshes the personnel markets based on the current market style and the current date.
     *
     * <p>If the new personnel market is disabled, generates a daily set of available personnel using the old
     * method. Otherwise, if it is the first day of the month, gathers new applications for the personnel market.
     *
     * <p>If rare professions are present, presents a dialog with options regarding these rare personnel. Optionally,
     * allowing the user to view the new personnel market dialog immediately.</p>
     *
     * @param isCampaignStart {@code true} if this method is being called at the start of the campaign
     *
     * @author Illiani
     * @since 0.50.06
     */
    public void refreshPersonnelMarkets(boolean isCampaignStart) {
        PersonnelMarketStyle marketStyle = campaignOptions.getPersonnelMarketStyle();
        if (marketStyle == PERSONNEL_MARKET_DISABLED) {
            personnelMarket.generatePersonnelForDay(this);
        } else {
            if (currentDay.getDayOfMonth() == 1) {
                newPersonnelMarket.gatherApplications();

                if (newPersonnelMarket.getHasRarePersonnel()) {
                    StringBuilder oocReport = new StringBuilder(resources.getString(
                          "personnelMarket.rareProfession.outOfCharacter"));
                    for (PersonnelRole profession : newPersonnelMarket.getRareProfessions()) {
                        oocReport.append("<p>- ").append(profession.getLabel(isClanCampaign())).append("</p>");
                    }

                    List<String> buttons = new ArrayList<>();
                    buttons.add(resources.getString("personnelMarket.rareProfession.button.later"));
                    buttons.add(resources.getString("personnelMarket.rareProfession.button.decline"));
                    // If the player attempts to jump to the personnel market, while the campaign is booting, they
                    // will get an NPE as the Campaign GUI won't have finished launching.
                    if (!isCampaignStart) {
                        buttons.add(resources.getString("personnelMarket.rareProfession.button.immediate"));
                    }

                    ImmersiveDialogSimple dialog = new ImmersiveDialogSimple(this,
                          getSeniorAdminPerson(AdministratorSpecialization.HR),
                          null,
                          resources.getString("personnelMarket.rareProfession.inCharacter"),
                          buttons,
                          oocReport.toString(),
                          null,
                          true);

                    if (dialog.getDialogChoice() == 2) {
                        newPersonnelMarket.showPersonnelMarketDialog();
                    }
                }
            }
        }
    }

    /**
     * Performs cleanup of departed personnel by identifying and removing eligible personnel records.
     *
     * <p>This method uses the {@link AutomatedPersonnelCleanUp} utility to determine which {@link Person}
     * objects should be removed from the campaign based on current date and campaign configuration options. Identified
     * personnel are then removed, and a report entry is generated if any removals occur.</p>
     *
     * @author Illiani
     * @since 0.50.06
     */
    private void performPersonnelCleanUp() {
        AutomatedPersonnelCleanUp removal = new AutomatedPersonnelCleanUp(currentDay,
              getPersonnel(),
              campaignOptions.isUseRemovalExemptRetirees(),
              campaignOptions.isUseRemovalExemptCemetery());

        List<Person> personnelToRemove = removal.getPersonnelToCleanUp();
        for (Person person : personnelToRemove) {
            removePerson(person, false);
        }

        if (!personnelToRemove.isEmpty()) {
            addReport(resources.getString("personnelRemoval.text"));
        }
    }

    /**
     * Fetches and handles the celebration dialogs specific to the current day.
     *
     * <p><b>Note:</b> Commanders day is handled as a part of the personnel processing, so we don't need to parse
     * personnel twice.</p>
     */
    private void fetchCelebrationDialogs() {
        if (!faction.isClan()) {
            if (isWinterHolidayMajorDay(currentDay)) {
                new WinterHolidayAnnouncement(this);
            }

            if (isFreedomDay(currentDay)) {
                new FreedomDayAnnouncement(this);
            }
        }

        if (isNewYear(currentDay)) {
            new NewYearsDayAnnouncement(this);
        }
    }

    /**
     * Updates the status of whether field kitchens are operating within their required capacity.
     *
     * <p>If fatigue is enabled in the campaign options, this method calculates the total available
     * field kitchen capacity and the required field kitchen usage, then updates the {@code fieldKitchenWithinCapacity}
     * flag to reflect whether the capacity meets the demand. If fatigue is disabled, the capacity is automatically set
     * to {@code false}.</p>
     */
    private void updateFieldKitchenCapacity() {
        if (campaignOptions.isUseFatigue()) {
            int fieldKitchenCapacity = checkFieldKitchenCapacity(getForce(FORCE_ORIGIN).getAllUnitsAsUnits(units,
                  false), campaignOptions.getFieldKitchenCapacity());
            int fieldKitchenUsage = checkFieldKitchenUsage(getActivePersonnel(false),
                  campaignOptions.isUseFieldKitchenIgnoreNonCombatants());
            fieldKitchenWithinCapacity = areFieldKitchensWithinCapacity(fieldKitchenCapacity, fieldKitchenUsage);
        } else {
            fieldKitchenWithinCapacity = false;
        }
    }

    /**
     * Processes reputation changes based on various conditions.
     */
    private void processReputationChanges() {
        if (faction.isPirate()) {
            dateOfLastCrime = currentDay;
            crimePirateModifier = -100;
        }

        if (currentDay.getDayOfMonth() == 1) {
            if (dateOfLastCrime != null) {
                long yearsBetween = ChronoUnit.YEARS.between(currentDay, dateOfLastCrime);

                int remainingCrimeChange = 2;

                if (yearsBetween >= 1) {
                    if (crimePirateModifier < 0) {
                        remainingCrimeChange = max(0, 2 + crimePirateModifier);
                        changeCrimePirateModifier(2); // this is the amount of change specified by CamOps
                    }

                    if (crimeRating < 0 && remainingCrimeChange > 0) {
                        changeCrimeRating(remainingCrimeChange);
                    }
                }
            }
        }

        if (currentDay.getDayOfWeek().equals(DayOfWeek.MONDAY)) {
            reputation.initializeReputation(this);
        }
    }

    public int getInitiativeBonus() {
        return initiativeBonus;
    }

    public void setInitiativeBonus(int bonus) {
        initiativeBonus = bonus;
    }

    public void applyInitiativeBonus(int bonus) {
        if (bonus > initiativeMaxBonus) {
            initiativeMaxBonus = bonus;
        }
        if ((bonus + initiativeBonus) > initiativeMaxBonus) {
            initiativeBonus = initiativeMaxBonus;
        } else {
            initiativeBonus += bonus;
        }
    }

    public void initiativeBonusIncrement(boolean change) {
        if (change) {
            setInitiativeBonus(++initiativeBonus);
        } else {
            setInitiativeBonus(--initiativeBonus);
        }
        if (initiativeBonus > initiativeMaxBonus) {
            initiativeBonus = initiativeMaxBonus;
        }
    }

    public int getInitiativeMaxBonus() {
        return initiativeMaxBonus;
    }

    public void setInitiativeMaxBonus(int bonus) {
        initiativeMaxBonus = bonus;
    }

    /**
     * This method checks if any students in the academy should graduate, and updates their attributes and status
     * accordingly. If any students do graduate, it sends the graduation information to autoAwards.
     */
    private void processEducationNewDay() {
        List<UUID> graduatingPersonnel = new ArrayList<>();
        HashMap<UUID, List<Object>> academyAttributesMap = new HashMap<>();

        for (Person person : getStudents()) {
            List<Object> individualAcademyAttributes = new ArrayList<>();

            if (EducationController.processNewDay(this, person, false)) {
                Academy academy = getAcademy(person.getEduAcademySet(), person.getEduAcademyNameInSet());

                if (academy == null) {
                    LOGGER.debug("Found null academy for {} skipping", person.getFullTitle());
                    continue;
                }

                graduatingPersonnel.add(person.getId());

                individualAcademyAttributes.add(academy.getEducationLevel(person));
                individualAcademyAttributes.add(academy.getType());
                individualAcademyAttributes.add(academy.getName());

                academyAttributesMap.put(person.getId(), individualAcademyAttributes);
            }
        }

        if (!graduatingPersonnel.isEmpty()) {
            AutoAwardsController autoAwardsController = new AutoAwardsController();
            autoAwardsController.PostGraduationController(this, graduatingPersonnel, academyAttributesMap);
        }
    }

    /**
     * Retrieves the flagged commander from the personnel list. If no flagged commander is found returns {@code null}.
     *
     * <p><b>Usage:</b> consider using {@link #getCommander()} instead.</p>
     *
     * @return the flagged commander if present, otherwise {@code null}
     */
    public @Nullable Person getFlaggedCommander() {
        return getPersonnel().stream().filter(Person::isCommander).findFirst().orElse(null);
    }

    /**
     * Use {@link #getCommander()} instead
     */
    @Deprecated(since = "0.50.07", forRemoval = true)
    public Person getSeniorCommander() {
        Person commander = null;
        for (Person person : getActivePersonnel(true)) {
            if (person.isCommander()) {
                return person;
            }
            if (null == commander || person.getRankNumeric() > commander.getRankNumeric()) {
                commander = person;
            }
        }
        return commander;
    }

    public void removeUnit(UUID id) {
        Unit unit = getHangar().getUnit(id);
        if (unit == null) {
            return;
        }

        // remove all parts for this unit as well
        for (Part p : unit.getParts()) {
            getWarehouse().removePart(p);
        }

        // remove any personnel from this unit
        for (Person person : unit.getCrew()) {
            unit.remove(person, true);
        }

        Person tech = unit.getTech();
        if (null != tech) {
            unit.remove(tech, true);
        }

        // remove unit from any forces
        removeUnitFromForce(unit);

        // If this is a transport, remove it from the list of potential transports
        for (CampaignTransportType campaignTransportType : CampaignTransportType.values()) {
            if (hasTransports(campaignTransportType)) {
                removeCampaignTransporter(campaignTransportType, unit);
            }

            // If we remove a transport unit from the campaign,
            // we need to remove any transported units from it
            // and clear the transport assignments for those
            // transported units
            if (unit.getTransportedUnitsSummary(campaignTransportType).hasTransportedUnits()) {
                List<Unit> transportedUnits = new ArrayList<>(unit.getTransportedUnitsSummary(campaignTransportType)
                                                                    .getTransportedUnits());
                for (Unit transportedUnit : transportedUnits) {
                    transportedUnit.unloadFromTransport(campaignTransportType);
                }
            }
        }

        // If this unit was assigned to a transport ship, remove it from the transport
        if (unit.hasTransportShipAssignment()) {
            unit.getTransportShipAssignment().getTransportShip().unloadFromTransportShip(unit);
        }

        // remove from automatic mothballing
        automatedMothballUnits.remove(unit.getId());

        // finally, remove the unit
        getHangar().removeUnit(unit.getId());

        checkDuplicateNamesDuringDelete(unit.getEntity());
        addReport(unit.getName() + " has been removed from the unit roster.");
        MekHQ.triggerEvent(new UnitRemovedEvent(unit));
    }

    public void removePerson(final @Nullable Person person) {
        removePerson(person, true);
    }

    public void removePerson(final @Nullable Person person, final boolean log) {
        if (person == null) {
            return;
        }


        Force force = getForceFor(person);
        if (force != null) {
            force.updateCommander(this);
        }

        person.getGenealogy().clearGenealogyLinks();

        final Unit unit = person.getUnit();
        if (unit != null) {
            unit.remove(person, true);
        }
        removeAllPatientsFor(person);
        person.removeAllTechJobs(this);
        removeKillsFor(person.getId());
        getRetirementDefectionTracker().removePerson(person);
        if (log) {
            addReport(person.getFullTitle() + " has been removed from the personnel roster.");
        }

        personnel.remove(person.getId());

        // Deal with Astech Pool Minutes
        if (person.getPrimaryRole().isAstech()) {
            asTechPoolMinutes = max(0, asTechPoolMinutes - Person.PRIMARY_ROLE_SUPPORT_TIME);
            asTechPoolOvertime = max(0, asTechPoolOvertime - Person.PRIMARY_ROLE_OVERTIME_SUPPORT_TIME);
        } else if (person.getSecondaryRole().isAstech()) {
            asTechPoolMinutes = max(0, asTechPoolMinutes - Person.SECONDARY_ROLE_SUPPORT_TIME);
            asTechPoolOvertime = max(0, asTechPoolOvertime - Person.SECONDARY_ROLE_OVERTIME_SUPPORT_TIME);
        }
        MekHQ.triggerEvent(new PersonRemovedEvent(person));
    }

    public void removeAllPatientsFor(Person doctor) {
        for (Person person : getPersonnel()) {
            if (null != person.getDoctorId() && person.getDoctorId().equals(doctor.getId())) {
                person.setDoctorId(null, getCampaignOptions().getNaturalHealingWaitingPeriod());
            }
        }
    }

    public void removeScenario(final Scenario scenario) {
        scenario.clearAllForcesAndPersonnel(this);
        final Mission mission = getMission(scenario.getMissionId());
        if (mission != null) {
            mission.getScenarios().remove(scenario);

            // run through the StratCon campaign state where applicable and remove the
            // "parent" scenario as well
            if ((mission instanceof AtBContract) &&
                      (((AtBContract) mission).getStratconCampaignState() != null) &&
                      (scenario instanceof AtBDynamicScenario)) {
                ((AtBContract) mission).getStratconCampaignState().removeStratConScenario(scenario.getId());
            }
        }
        scenarios.remove(scenario.getId());
        MekHQ.triggerEvent(new ScenarioRemovedEvent(scenario));
    }

    public void removeMission(final Mission mission) {
        // Loop through scenarios here! We need to remove them as well.
        for (Scenario scenario : mission.getScenarios()) {
            scenario.clearAllForcesAndPersonnel(this);
            scenarios.remove(scenario.getId());
        }
        mission.clearScenarios();

        missions.remove(mission.getId());
        MekHQ.triggerEvent(new MissionRemovedEvent(mission));
    }

    public void removeKill(Kill k) {
        if (kills.containsKey(k.getPilotId())) {
            kills.get(k.getPilotId()).remove(k);
        }
    }

    public void removeKillsFor(UUID personID) {
        kills.remove(personID);
    }

    public void removeForce(Force force) {
        int fid = force.getId();
        forceIds.remove(fid);
        // clear forceIds of all personnel with this force
        for (UUID uid : force.getUnits()) {
            Unit u = getHangar().getUnit(uid);
            if (null == u) {
                continue;
            }
            if (u.getForceId() == fid) {
                u.setForceId(FORCE_NONE);
                if (force.isDeployed()) {
                    u.setScenarioId(NO_ASSIGNED_SCENARIO);
                }
            }
        }

        // also remove this force's id from any scenarios
        if (force.isDeployed()) {
            Scenario s = getScenario(force.getScenarioId());
            s.removeForce(fid);
        }

        if (null != force.getParentForce()) {
            force.getParentForce().removeSubForce(fid);
        }

        // clear out StratCon force assignments
        for (AtBContract contract : getActiveAtBContracts()) {
            if (contract.getStratconCampaignState() != null) {
                for (StratConTrackState track : contract.getStratconCampaignState().getTracks()) {
                    track.unassignForce(fid);
                }
            }
        }

        if (campaignOptions.isUseAtB()) {
            recalculateCombatTeams(this);
        }
    }

    public void removeUnitFromForce(Unit u) {
        Force force = getForce(u.getForceId());
        if (null != force) {
            force.removeUnit(this, u.getId(), true);
            u.setForceId(FORCE_NONE);
            u.setScenarioId(NO_ASSIGNED_SCENARIO);
            if (u.getEntity().hasNavalC3() && u.getEntity().calculateFreeC3Nodes() < 5) {
                Vector<Unit> removedUnits = new Vector<>();
                removedUnits.add(u);
                removeUnitsFromNetwork(removedUnits);
                u.getEntity().setC3MasterIsUUIDAsString(null);
                u.getEntity().setC3Master(null, true);
                refreshNetworks();
            } else if (u.getEntity().hasC3i() && u.getEntity().calculateFreeC3Nodes() < 5) {
                Vector<Unit> removedUnits = new Vector<>();
                removedUnits.add(u);
                removeUnitsFromNetwork(removedUnits);
                u.getEntity().setC3MasterIsUUIDAsString(null);
                u.getEntity().setC3Master(null, true);
                refreshNetworks();
            }
            if (u.getEntity().hasC3M()) {
                removeUnitsFromC3Master(u);
                u.getEntity().setC3MasterIsUUIDAsString(null);
                u.getEntity().setC3Master(null, true);
            }

            if (campaignOptions.isUseAtB() && force.getUnits().isEmpty()) {
                combatTeams.remove(force.getId());
            }
        }
    }

    public @Nullable Force getForceFor(final @Nullable Unit unit) {
        return (unit == null) ? null : getForce(unit.getForceId());
    }

    public @Nullable Force getForceFor(final Person person) {
        final Unit unit = person.getUnit();
        if (unit != null) {
            return getForceFor(unit);
        } else if (person.isTech()) {
            return forceIds.values()
                         .stream()
                         .filter(force -> person.getId().equals(force.getTechID()))
                         .findFirst()
                         .orElse(null);
        }

        return null;
    }

    public void restore() {
        // if we fail to restore equipment parts then remove them
        // and possibly re-initialize and diagnose unit
        List<Part> partsToRemove = new ArrayList<>();
        Set<Unit> unitsToCheck = new HashSet<>();

        for (Part part : getParts()) {
            if (part instanceof EquipmentPart) {
                ((EquipmentPart) part).restore();
                if (null == ((EquipmentPart) part).getType()) {
                    partsToRemove.add(part);
                }
            }

            if (part instanceof MissingEquipmentPart) {
                ((MissingEquipmentPart) part).restore();
                if (null == ((MissingEquipmentPart) part).getType()) {
                    partsToRemove.add(part);
                }
            }
        }

        for (Part remove : partsToRemove) {
            if (remove.getUnit() != null) {
                unitsToCheck.add(remove.getUnit());
            }
            getWarehouse().removePart(remove);
        }

        for (Unit unit : getUnits()) {
            if (null != unit.getEntity()) {
                unit.getEntity().setOwner(player);
                unit.getEntity().setGame(game);
                unit.getEntity().restore();

                // Aerospace parts have changed after 0.45.4. Reinitialize parts for Small Craft
                // and up
                if (unit.getEntity().hasETypeFlag(Entity.ETYPE_JUMPSHIP) ||
                          unit.getEntity().hasETypeFlag(Entity.ETYPE_SMALL_CRAFT)) {
                    unitsToCheck.add(unit);
                }
            }

            unit.resetEngineer();
        }

        for (Unit u : unitsToCheck) {
            u.initializeParts(true);
            u.runDiagnostic(false);
        }

        shoppingList.restore();

        if (getCampaignOptions().isUseAtB()) {
            RandomFactionGenerator.getInstance().startup(this);

            int loops = 0;
            while (!RandomUnitGenerator.getInstance().isInitialized()) {
                try {
                    Thread.sleep(50);
                    if (++loops > 20) {
                        // Wait for up to a second
                        break;
                    }
                } catch (InterruptedException ignore) {
                }
            }
        }
    }

    /**
     * Cleans incongruent data present in the campaign
     */
    public void cleanUp() {
        // Cleans non-existing spouses
        for (Person person : personnel.values()) {
            if (person.getGenealogy().hasSpouse()) {
                if (!personnel.containsKey(person.getGenealogy().getSpouse().getId())) {
                    person.getGenealogy().setSpouse(null);
                    person.setMaidenName(null);
                }
            }
        }

        // clean up non-existent unit references in force unit lists
        for (Force force : forceIds.values()) {
            List<UUID> orphanForceUnitIDs = new ArrayList<>();

            for (UUID unitID : force.getUnits()) {
                if (getHangar().getUnit(unitID) == null) {
                    orphanForceUnitIDs.add(unitID);
                }
            }

            for (UUID unitID : orphanForceUnitIDs) {
                force.removeUnit(this, unitID, false);
            }
        }

        // clean up units that are assigned to non-existing scenarios
        for (Unit unit : this.getUnits()) {
            if (this.getScenario(unit.getScenarioId()) == null) {
                unit.setScenarioId(Scenario.S_DEFAULT_ID);
            }
        }
    }

    public boolean isOvertimeAllowed() {
        return overtime;
    }

    public void setOvertime(boolean b) {
        this.overtime = b;
        MekHQ.triggerEvent(new OvertimeModeEvent(b));
    }

    public boolean isGM() {
        return gmMode;
    }

    public void setGMMode(boolean b) {
        this.gmMode = b;
        MekHQ.triggerEvent(new GMModeEvent(b));
    }

    public Faction getFaction() {
        return faction;
    }

    /**
     * Determines whether the current campaign is a clan campaign.
     *
     * <p>This method checks if the faction associated with the campaign is a clan, returning {@code true}
     * if it is, and {@code false} otherwise.</p>
     *
     * @return {@code true} if the campaign belongs to a clan faction, {@code false} otherwise.
     *
     * @author Illiani
     * @since 0.50.05
     */
    public boolean isClanCampaign() {
        return faction.isClan();
    }

    /**
     * Determines whether the current campaign is a pirate campaign.
     *
     * <p>This method checks if the faction associated with the campaign is Pirates, returning {@code true} if it is,
     * and {@code false} otherwise.</p>
     *
     * @return {@code true} if the campaign is Pirates, {@code false} otherwise.
     *
     * @author Illiani
     * @since 0.50.07
     */
    public boolean isPirateCampaign() {
        return faction.getShortName().equals(PIRATE_FACTION_CODE);
    }

    /**
     * Determines whether the current campaign is a mercenary campaign.
     *
     * <p>This method checks if the faction associated with the campaign is Mercenary, returning {@code true} if it is,
     * and {@code false} otherwise.</p>
     *
     * @return {@code true} if the campaign is Mercenary, {@code false} otherwise.
     *
     * @author Illiani
     * @since 0.50.07
     */
    public boolean isMercenaryCampaign() {
        return faction.getShortName().equals(MERCENARY_FACTION_CODE);
    }

    public void setFaction(final Faction faction) {
        setFactionDirect(faction);
        updateTechFactionCode();
    }

    public void setFactionDirect(final Faction faction) {
        this.faction = faction;
    }

    public String getRetainerEmployerCode() {
        return retainerEmployerCode;
    }

    public void setRetainerEmployerCode(String code) {
        retainerEmployerCode = code;
    }

    public LocalDate getRetainerStartDate() {
        return retainerStartDate;
    }

    public void setRetainerStartDate(LocalDate retainerStartDate) {
        this.retainerStartDate = retainerStartDate;
    }

    public int getRawCrimeRating() {
        return crimeRating;
    }

    public void setCrimeRating(int crimeRating) {
        this.crimeRating = crimeRating;
    }

    /**
     * Updates the crime rating by the specified change. If improving crime rating, use a positive number, otherwise
     * negative
     *
     * @param change the change to be applied to the crime rating
     */
    public void changeCrimeRating(int change) {
        this.crimeRating = Math.min(0, crimeRating + change);
    }

    public int getCrimePirateModifier() {
        return crimePirateModifier;
    }

    public void setCrimePirateModifier(int crimePirateModifier) {
        this.crimePirateModifier = crimePirateModifier;
    }

    /**
     * Updates the crime pirate modifier by the specified change. If improving the modifier, use a positive number,
     * otherwise negative
     *
     * @param change the change to be applied to the crime modifier
     */
    public void changeCrimePirateModifier(int change) {
        this.crimePirateModifier = Math.min(0, crimePirateModifier + change);
    }

    /**
     * Calculates the adjusted crime rating by adding the crime rating with the pirate modifier.
     *
     * @return The adjusted crime rating.
     */
    public int getAdjustedCrimeRating() {
        return crimeRating + crimePirateModifier;
    }

    public @Nullable LocalDate getDateOfLastCrime() {
        return dateOfLastCrime;
    }

    public void setDateOfLastCrime(LocalDate dateOfLastCrime) {
        this.dateOfLastCrime = dateOfLastCrime;
    }

    public ReputationController getReputation() {
        return reputation;
    }

    public void setReputation(ReputationController reputation) {
        this.reputation = reputation;
    }

    public FactionStandings getFactionStandings() {
        return factionStandings;
    }

    public void setFactionStandings(FactionStandings factionStandings) {
        this.factionStandings = factionStandings;
    }

    private void addInMemoryLogHistory(LogEntry le) {
        Iterator<LogEntry> iterator = inMemoryLogHistory.iterator();
        while (iterator.hasNext() &&
                     ChronoUnit.DAYS.between(iterator.next().getDate(), le.getDate()) >
                           MHQConstants.MAX_HISTORICAL_LOG_DAYS) {
            // we've hit the max size for the in-memory based on the UI display limit prune
            // the oldest entry
            iterator.remove();
        }
        inMemoryLogHistory.add(le);
    }

    /**
     * Starts a new day for the daily log
     *
     * @param r - the report String
     */
    public void beginReport(String r) {
        if (MekHQ.getMHQOptions().getHistoricalDailyLog()) {
            // add the new items to our in-memory cache
            addInMemoryLogHistory(new HistoricalLogEntry(getLocalDate(), ""));
        }
        addReportInternal(r);
    }

    /**
     * Formats and then adds a report to the daily log
     *
     * @param format  String with format markers.
     * @param objects Variable list of objects to format into {@code format}
     */
    public void addReport(final String format, final Object... objects) {
        addReport(String.format(format, objects));
    }

    /**
     * Adds a report to the daily log
     *
     * @param r - the report String
     */
    public void addReport(String r) {
        if (MekHQ.getMHQOptions().getHistoricalDailyLog()) {
            addInMemoryLogHistory(new HistoricalLogEntry(getLocalDate(), r));
        }
        addReportInternal(r);
    }

    private void addReportInternal(String r) {
        currentReport.add(r);
        if (!currentReportHTML.isEmpty()) {
            currentReportHTML = currentReportHTML + REPORT_LINEBREAK + r;
            newReports.add(REPORT_LINEBREAK);
        } else {
            currentReportHTML = r;
        }
        newReports.add(r);
        MekHQ.triggerEvent(new ReportEvent(this, r));
    }

    public Camouflage getCamouflage() {
        return camouflage;
    }

    public void setCamouflage(final Camouflage camouflage) {
        this.camouflage = camouflage;
    }

    public PlayerColour getColour() {
        return colour;
    }

    public void setColour(final PlayerColour colour) {
        this.colour = Objects.requireNonNull(colour, "Colour cannot be set to null");
    }

    public StandardForceIcon getUnitIcon() {
        return unitIcon;
    }

    public void setUnitIcon(final StandardForceIcon unitIcon) {
        this.unitIcon = unitIcon;
    }

    public void addFunds(final TransactionType type, final Money quantity, @Nullable String description) {
        if ((description == null) || description.isEmpty()) {
            description = "Rich Uncle";
        }

        finances.credit(type, getLocalDate(), quantity, description);
        String quantityString = quantity.toAmountAndSymbolString();
        addReport("Funds added : " + quantityString + " (" + description + ')');
    }

    public void removeFunds(final TransactionType type, final Money quantity, @Nullable String description) {
        if ((description == null) || description.isEmpty()) {
            description = "Rich Uncle";
        }

        finances.debit(type, getLocalDate(), quantity, description);
        String quantityString = quantity.toAmountAndSymbolString();
        addReport("Funds removed : " + quantityString + " (" + description + ')');
    }

    /**
     * Generic method for paying Personnel (Person) in the company. Debits money from the campaign and if the campaign
     * tracks total earnings it will account for that.
     *
     * @param type              TransactionType being debited
     * @param quantity          total money - it's usually displayed outside of this method
     * @param description       String displayed in the ledger and report
     * @param individualPayouts Map of Person to the Money they're owed
     */
    public void payPersonnel(TransactionType type, Money quantity, String description,
          Map<Person, Money> individualPayouts) {
        getFinances().debit(type,
              getLocalDate(),
              quantity,
              description,
              individualPayouts,
              getCampaignOptions().isTrackTotalEarnings());
        String quantityString = quantity.toAmountAndSymbolString();
        addReport("Funds removed : " + quantityString + " (" + description + ')');

    }

    public CampaignOptions getCampaignOptions() {
        return campaignOptions;
    }

    public void setCampaignOptions(CampaignOptions options) {
        campaignOptions = options;
    }

    public StoryArc getStoryArc() {
        return storyArc;
    }

    public void useStoryArc(StoryArc arc, boolean initiate) {
        arc.setCampaign(this);
        arc.initializeDataDirectories();
        this.storyArc = arc;
        if (initiate) {
            storyArc.begin();
        }
    }

    public void unloadStoryArc() {
        MekHQ.unregisterHandler(storyArc);
        storyArc = null;
    }

    public List<String> getCurrentObjectives() {
        if (null != getStoryArc()) {
            return getStoryArc().getCurrentObjectives();
        }
        return new ArrayList<>();
    }

    @Deprecated(since = "0.50.07", forRemoval = true)
    public FameAndInfamyController getFameAndInfamy() {
        return null;
    }

    /**
     * Retrieves the list of units that are configured for automated mothballing.
     *
     * <p>
     * Automated mothballing is a mechanism where certain units are automatically placed into a mothballed state,
     * reducing their active maintenance costs and operational demands over time.
     * </p>
     *
     * @return A {@link List} of {@link UUID} objects that are set for automated mothballing. Returns an empty list if
     *       no units are configured.
     */
    public List<UUID> getAutomatedMothballUnits() {
        return automatedMothballUnits;
    }

    /**
     * Sets the list of units that are configured for automated mothballing.
     *
     * <p>
     * Replaces the current list of units that have undergone automated mothballing.
     * </p>
     *
     * @param automatedMothballUnits A {@link List} of {@link UUID} objects to configure for automated mothballing.
     */
    public void setAutomatedMothballUnits(List<UUID> automatedMothballUnits) {
        this.automatedMothballUnits = automatedMothballUnits;
    }

    public int getTemporaryPrisonerCapacity() {
        return temporaryPrisonerCapacity;
    }

    public void setTemporaryPrisonerCapacity(int temporaryPrisonerCapacity) {
        this.temporaryPrisonerCapacity = max(MINIMUM_TEMPORARY_CAPACITY, temporaryPrisonerCapacity);
    }

    /**
     * Adjusts the temporary prisoner capacity by the specified delta value.
     *
     * <p>the new capacity is constrained to be at least the minimum allowed temporary capacity, as defined by {@code
     * PrisonerEventManager.MINIMUM_TEMPORARY_CAPACITY}.</p>T
     *
     * @param delta the amount by which to change the temporary prisoner capacity. A positive value increases the
     *              capacity, while a negative value decreases it.
     */
    public void changeTemporaryPrisonerCapacity(int delta) {
        int newCapacity = temporaryPrisonerCapacity + delta;
        temporaryPrisonerCapacity = max(MINIMUM_TEMPORARY_CAPACITY, newCapacity);
    }

    public RandomEventLibraries getRandomEventLibraries() {
        return randomEventLibraries;
    }

    public FactionStandingUltimatumsLibrary getFactionStandingUltimatumsLibrary() {
        return factionStandingUltimatumsLibrary;
    }

    public Map<UUID, LifePath> getLifePathLibrary() {
        return lifePathLibrary;
    }

    public @Nullable LifePath getSingleLifePath(UUID lifePathID) {
        return lifePathLibrary.get(lifePathID);
    }

    public void setLifePathLibrary(Map<UUID, LifePath> lifePathLibrary) {
        this.lifePathLibrary = lifePathLibrary;
    }

    public void writeToXML(final PrintWriter writer) {
        int indent = 0;

        // File header
        writer.println("<?xml version=\"1.0\" encoding=\"UTF-8\"?>");

        // Start the XML root.
        MHQXMLUtility.writeSimpleXMLOpenTag(writer, indent++, "campaign", "version", MHQConstants.VERSION);
        MHQXMLUtility.writeSimpleXMLOpenTag(writer, indent++, "pastVersions");
        for (final Version pastVersion : pastVersions) {
            MHQXMLUtility.writeSimpleXMLTag(writer, indent, "pastVersion", pastVersion.toString());
        }
        MHQXMLUtility.writeSimpleXMLCloseTag(writer, --indent, "pastVersions");

        // region Basic Campaign Info
        MHQXMLUtility.writeSimpleXMLOpenTag(writer, indent++, "info");

        MHQXMLUtility.writeSimpleXMLTag(writer, indent, "id", id.toString());
        MHQXMLUtility.writeSimpleXMLTag(writer, indent, "calendar", getLocalDate());
        MHQXMLUtility.writeSimpleXMLTag(writer, indent, "name", name);
        MHQXMLUtility.writeSimpleXMLTag(writer, indent, "faction", getFaction().getShortName());
        if (retainerEmployerCode != null) {
            MHQXMLUtility.writeSimpleXMLTag(writer, indent, "retainerEmployerCode", retainerEmployerCode);
            MHQXMLUtility.writeSimpleXMLTag(writer, indent, "retainerStartDate", retainerStartDate);
        }
        MHQXMLUtility.writeSimpleXMLTag(writer, indent, "crimeRating", crimeRating);
        MHQXMLUtility.writeSimpleXMLTag(writer, indent, "crimePirateModifier", crimePirateModifier);

        if (dateOfLastCrime != null) {
            MHQXMLUtility.writeSimpleXMLTag(writer, indent, "dateOfLastCrime", dateOfLastCrime);
        }

        MHQXMLUtility.writeSimpleXMLOpenTag(writer, indent++, "reputation");
        reputation.writeReputationToXML(writer, indent);
        MHQXMLUtility.writeSimpleXMLCloseTag(writer, --indent, "reputation");
        MHQXMLUtility.writeSimpleXMLOpenTag(writer, indent++, "newPersonnelMarket");
        newPersonnelMarket.writePersonnelMarketDataToXML(writer, indent);
        MHQXMLUtility.writeSimpleXMLCloseTag(writer, --indent, "newPersonnelMarket");

        MHQXMLUtility.writeSimpleXMLOpenTag(writer, indent++, "factionStandings");
        factionStandings.writeFactionStandingsToXML(writer, indent);
        MHQXMLUtility.writeSimpleXMLCloseTag(writer, --indent, "factionStandings");

        // this handles campaigns that predate 49.20
        if (campaignStartDate == null) {
            setCampaignStartDate(getLocalDate());
        }
        MHQXMLUtility.writeSimpleXMLTag(writer, indent, "campaignStartDate", getCampaignStartDate());

        getRankSystem().writeToXML(writer, indent, false);
        MHQXMLUtility.writeSimpleXMLTag(writer, indent, "overtime", overtime);
        MHQXMLUtility.writeSimpleXMLTag(writer, indent, "gmMode", gmMode);
        MHQXMLUtility.writeSimpleXMLTag(writer, indent, "asTechPool", asTechPool);
        MHQXMLUtility.writeSimpleXMLTag(writer, indent, "asTechPoolMinutes", asTechPoolMinutes);
        MHQXMLUtility.writeSimpleXMLTag(writer, indent, "asTechPoolOvertime", asTechPoolOvertime);
        MHQXMLUtility.writeSimpleXMLTag(writer, indent, "medicPool", medicPool);
        getCamouflage().writeToXML(writer, indent);
        MHQXMLUtility.writeSimpleXMLTag(writer, indent, "colour", getColour().name());
        getUnitIcon().writeToXML(writer, indent);
        MHQXMLUtility.writeSimpleXMLTag(writer, indent, "lastForceId", lastForceId);
        MHQXMLUtility.writeSimpleXMLTag(writer, indent, "lastMissionId", lastMissionId);
        MHQXMLUtility.writeSimpleXMLTag(writer, indent, "lastScenarioId", lastScenarioId);
        MHQXMLUtility.writeSimpleXMLTag(writer, indent, "initiativeBonus", initiativeBonus);
        MHQXMLUtility.writeSimpleXMLTag(writer, indent, "initiativeMaxBonus", initiativeMaxBonus);
        MHQXMLUtility.writeSimpleXMLOpenTag(writer, indent++, "nameGen");
        MHQXMLUtility.writeSimpleXMLTag(writer,
              indent,
              "faction",
              RandomNameGenerator.getInstance().getChosenFaction());
        MHQXMLUtility.writeSimpleXMLTag(writer, indent, "percentFemale", RandomGenderGenerator.getPercentFemale());
        MHQXMLUtility.writeSimpleXMLCloseTag(writer, --indent, "nameGen");

        MHQXMLUtility.writeSimpleXMLOpenTag(writer, indent++, "currentReport");
        for (String s : currentReport) {
            // This cannot use the MHQXMLUtility as it cannot be escaped
            writer.println(MHQXMLUtility.indentStr(indent) + "<reportLine><![CDATA[" + s + "]]></reportLine>");
        }
        MHQXMLUtility.writeSimpleXMLCloseTag(writer, --indent, "currentReport");

        MHQXMLUtility.writeSimpleXMLCloseTag(writer, --indent, "info");
        // endregion Basic Campaign Info

        // region Options
        if (getCampaignOptions() != null) {
            CampaignOptionsMarshaller.writeCampaignOptionsToXML(getCampaignOptions(), writer, indent);
        }
        getGameOptions().writeToXML(writer, indent);
        // endregion Options

        // Lists of objects:
        units.writeToXML(writer, indent, "units"); // Units

        MHQXMLUtility.writeSimpleXMLOpenTag(writer, indent++, "personnel");
        for (final Person person : getPersonnel()) {
            person.writeToXML(writer, indent, this);
        }
        MHQXMLUtility.writeSimpleXMLCloseTag(writer, --indent, "personnel");

        MHQXMLUtility.writeSimpleXMLOpenTag(writer, indent++, "missions");
        for (final Mission mission : getMissions()) {
            mission.writeToXML(this, writer, indent);
        }
        MHQXMLUtility.writeSimpleXMLCloseTag(writer, --indent, "missions");

        // the forces structure is hierarchical, but that should be handled
        // internally from with writeToXML function for Force
        MHQXMLUtility.writeSimpleXMLOpenTag(writer, indent++, "forces");
        forces.writeToXML(writer, indent);
        MHQXMLUtility.writeSimpleXMLCloseTag(writer, --indent, "forces");
        finances.writeToXML(writer, indent);
        location.writeToXML(writer, indent);
        MHQXMLUtility.writeSimpleXMLTag(writer, indent, "isAvoidingEmptySystems", isAvoidingEmptySystems);
        MHQXMLUtility.writeSimpleXMLTag(writer,
              indent,
              "isOverridingCommandCircuitRequirements",
              isOverridingCommandCircuitRequirements);
        shoppingList.writeToXML(writer, indent);
        MHQXMLUtility.writeSimpleXMLOpenTag(writer, indent++, "kills");
        for (List<Kill> kills : kills.values()) {
            for (Kill k : kills) {
                k.writeToXML(writer, indent);
            }
        }
        MHQXMLUtility.writeSimpleXMLCloseTag(writer, --indent, "kills");
        MHQXMLUtility.writeSimpleXMLOpenTag(writer, indent++, "skillTypes");
        for (final String skillName : SkillType.skillList) {
            final SkillType type = getType(skillName);
            if (type != null) {
                type.writeToXML(writer, indent);
            }
        }
        MHQXMLUtility.writeSimpleXMLCloseTag(writer, --indent, "skillTypes");
        MHQXMLUtility.writeSimpleXMLOpenTag(writer, indent++, "specialAbilities");
        for (String key : SpecialAbility.getSpecialAbilities().keySet()) {
            SpecialAbility.getAbility(key).writeToXML(writer, indent);
        }
        MHQXMLUtility.writeSimpleXMLCloseTag(writer, --indent, "specialAbilities");
        randomSkillPreferences.writeToXML(writer, indent);

        // parts is the biggest so it goes last
        parts.writeToXML(writer, indent, "parts"); // Parts

        // current story arc
        if (null != storyArc) {
            storyArc.writeToXml(writer, indent);
        }

        // Markets
        getPersonnelMarket().writeToXML(writer, indent, this);

        // TODO : AbstractContractMarket : Uncomment
        // CAW: implicit DEPENDS-ON to the <missions> and <campaignOptions> node, do not
        // move this above it
        // getContractMarket().writeToXML(pw, indent);

        // Windchild: implicit DEPENDS-ON to the <campaignOptions> node, do not move
        // this above it
        getUnitMarket().writeToXML(writer, indent);

        // Against the Bot
        if (getCampaignOptions().isUseAtB()) {
            // TODO : AbstractContractMarket : Remove next two lines
            // CAW: implicit DEPENDS-ON to the <missions> node, do not move this above it
            contractMarket.writeToXML(this, writer, indent);

            if (!combatTeams.isEmpty()) {
                MHQXMLUtility.writeSimpleXMLOpenTag(writer, indent++, "combatTeams");
                for (CombatTeam combatTeam : combatTeams.values()) {
                    if (forceIds.containsKey(combatTeam.getForceId())) {
                        combatTeam.writeToXML(writer, indent);
                    }
                }
                MHQXMLUtility.writeSimpleXMLCloseTag(writer, --indent, "combatTeams");
            }
            MHQXMLUtility.writeSimpleXMLTag(writer, indent, "shipSearchStart", getShipSearchStart());
            MHQXMLUtility.writeSimpleXMLTag(writer, indent, "shipSearchType", shipSearchType);
            MHQXMLUtility.writeSimpleXMLTag(writer, indent, "shipSearchResult", shipSearchResult);
            MHQXMLUtility.writeSimpleXMLTag(writer, indent, "shipSearchExpiration", getShipSearchExpiration());
            MHQXMLUtility.writeSimpleXMLTag(writer,
                  indent,
                  "autoResolveBehaviorSettings",
                  autoResolveBehaviorSettings.getDescription());
        }

        retirementDefectionTracker.writeToXML(writer, indent);

        MHQXMLUtility.writeSimpleXMLOpenTag(writer, indent++, "personnelWhoAdvancedInXP");
        for (Person person : personnelWhoAdvancedInXP) {
            MHQXMLUtility.writeSimpleXMLTag(writer, indent, "personWhoAdvancedInXP", person.getId());
        }
        MHQXMLUtility.writeSimpleXMLCloseTag(writer, --indent, "personnelWhoAdvancedInXP");

        MHQXMLUtility.writeSimpleXMLOpenTag(writer, indent++, "automatedMothballUnits");
        for (UUID unitId : automatedMothballUnits) {
            MHQXMLUtility.writeSimpleXMLTag(writer, indent, "mothballedUnit", unitId);
        }
        MHQXMLUtility.writeSimpleXMLCloseTag(writer, --indent, "automatedMothballUnits");
        MHQXMLUtility.writeSimpleXMLTag(writer, indent, "temporaryPrisonerCapacity", temporaryPrisonerCapacity);
        MHQXMLUtility.writeSimpleXMLTag(writer, indent, "processProcurement", processProcurement);

        MHQXMLUtility.writeSimpleXMLOpenTag(writer, ++indent, "partsInUse");
        writePartInUseToXML(writer, indent);
        MHQXMLUtility.writeSimpleXMLCloseTag(writer, --indent, "partsInUse");

        if (MekHQ.getMHQOptions().getWriteCustomsToXML()) {
            writeCustoms(writer);
        }

        // Okay, we're done.
        // Close everything out and be done with it.
        MHQXMLUtility.writeSimpleXMLCloseTag(writer, --indent, "campaign");
    }

    private void writeCustoms(PrintWriter pw1) {
        for (String name : customs) {
            MekSummary ms = MekSummaryCache.getInstance().getMek(name);
            if (ms == null) {
                continue;
            }

            MekFileParser mekFileParser = null;
            try {
                mekFileParser = new MekFileParser(ms.getSourceFile());
            } catch (EntityLoadingException ex) {
                LOGGER.error("", ex);
            }
            if (mekFileParser == null) {
                continue;
            }
            Entity en = mekFileParser.getEntity();
            pw1.println("\t<custom>");
            pw1.println("\t\t<name>" + name + "</name>");
            if (en instanceof Mek) {
                pw1.print("\t\t<mtf><![CDATA[");
                pw1.print(((Mek) en).getMtf());
                pw1.println("]]></mtf>");
            } else {
                try {
                    BuildingBlock blk = BLKFile.getBlock(en);
                    pw1.print("\t\t<blk><![CDATA[");
                    for (String s : blk.getAllDataAsString()) {
                        if (s.isEmpty()) {
                            continue;
                        }
                        pw1.println(s);
                    }
                    pw1.println("]]></blk>");
                } catch (EntitySavingException e) {
                    LOGGER.error("Failed to save custom entity {}", en.getDisplayName(), e);
                }
            }
            pw1.println("\t</custom>");
        }
    }

    public ArrayList<PlanetarySystem> getSystems() {
        ArrayList<PlanetarySystem> systems = new ArrayList<>();
        for (String key : this.systemsInstance.getSystems().keySet()) {
            systems.add(this.systemsInstance.getSystems().get(key));
        }
        return systems;
    }

    public PlanetarySystem getSystemById(String id) {
        return this.systemsInstance.getSystemById(id);
    }

    public Vector<String> getSystemNames() {
        Vector<String> systemNames = new Vector<>();
        for (PlanetarySystem key : this.systemsInstance.getSystems().values()) {
            systemNames.add(key.getPrintableName(getLocalDate()));
        }
        return systemNames;
    }

    public PlanetarySystem getSystemByName(String name) {
        return this.systemsInstance.getSystemByName(name, getLocalDate());
    }

    // region Ranks
    public RankSystem getRankSystem() {
        return rankSystem;
    }

    public void setRankSystem(final @Nullable RankSystem rankSystem) {
        // If they are the same object, there hasn't been a change and thus don't need
        // to process further
        if (Objects.equals(getRankSystem(), rankSystem)) {
            return;
        }

        // Then, we need to validate the rank system. Null isn't valid to be set but may
        // be the
        // result of a cancelled load. However, validation will prevent that
        final RankValidator rankValidator = new RankValidator();
        if (!rankValidator.validate(rankSystem, false)) {
            return;
        }

        // We need to know the old campaign rank system for personnel processing
        final RankSystem oldRankSystem = getRankSystem();

        // And with that, we can set the rank system
        setRankSystemDirect(rankSystem);

        // Finally, we fix all personnel ranks and ensure they are properly set
        getPersonnel().stream()
              .filter(person -> person.getRankSystem().equals(oldRankSystem))
              .forEach(person -> person.setRankSystem(rankValidator, rankSystem));
    }

    public void setRankSystemDirect(final RankSystem rankSystem) {
        this.rankSystem = rankSystem;
    }
    // endregion Ranks

    public void setFinances(Finances f) {
        finances = f;
    }

    public Finances getFinances() {
        return finances;
    }

    public Accountant getAccountant() {
        return new Accountant(this);
    }

    /**
     * Calculates and returns a {@code JumpPath} between two planetary systems, using default parameters for jump range
     * and travel safety.
     *
     * <p>This method provides a convenient way to compute the most likely or optimal jump path from the specified
     * starting system to the destination system. Internal behavior and constraints are determined by the method's
     * default parameter settings.</p>
     *
     * @param start the starting {@link PlanetarySystem}
     * @param end   the destination {@link PlanetarySystem}
     *
     * @return the calculated {@link JumpPath} between the two systems
     */
    public JumpPath calculateJumpPath(PlanetarySystem start, PlanetarySystem end) {
        return calculateJumpPath(start, end, true, true);
    }

    /**
     * Calculates the optimal jump path between two planetary systems using the A* algorithm.
     *
     * <p>This implementation minimizes a combination of jump counts and recharge times to find the most efficient
     * route between systems. The algorithm uses a heuristic based on straight-line distance combined with actual path
     * costs from the starting system.</p>
     *
     * <p>The algorithm will optionally avoid systems without population when the {@code
     * isAvoidingEmptySystems} flag equals {@code true}.</p>
     *
     * <p>Implementation is based on:
     * <a href="http://www.policyalmanac.org/games/aStarTutorial.htm">Policy Almanac A* Tutorial</a></p>
     *
     * @param start                The starting planetary system
     * @param end                  The destination planetary system
     * @param skipAccessCheck      {@code true} to skip checking for Outlaw status in system, {@code false} otherwise.
     *                             Should be {@code false} when determining contract-related jump paths as system access
     *                             is guaranteed for contract target systems.
     * @param skipEmptySystemCheck {@code true} to skip checking for empty system status, {@code false} otherwise.
     *                             Should be {@code false} when determining contract-related jump paths.
     *
     * @return A {@link JumpPath} containing the sequence of systems to traverse, or {@code null} if no valid path
     *       exists between the systems. If start and end are the same system, returns a path containing only that
     *       system.
     */
    public JumpPath calculateJumpPath(PlanetarySystem start, PlanetarySystem end, boolean skipAccessCheck,
          boolean skipEmptySystemCheck) {
        // Handle edge cases
        if (null == start) {
            return new JumpPath();
        }

        if ((null == end) || start.getId().equals(end.getId())) {
            JumpPath jumpPath = new JumpPath();
            jumpPath.addSystem(start);
            return jumpPath;
        }

        // Shortcuts to ensure we're not processing a lot of data when we're unable to reach the target system
        if (!skipEmptySystemCheck
                  && isAvoidingEmptySystems
                  && end.getPopulation(currentDay) == 0) {
            new ImmersiveDialogSimple(this, getSeniorAdminPerson(AdministratorSpecialization.TRANSPORT), null,
                  String.format(resources.getString("unableToEnterSystem.abandoned.ic"), getCommanderAddress()),
                  null, resources.getString("unableToEnterSystem.abandoned.ooc"), null, false);

            return new JumpPath();
        }

        List<AtBContract> activeAtBContracts = getActiveAtBContracts();

        if (!skipAccessCheck
                  && campaignOptions.isUseFactionStandingOutlawedSafe()) {
            FactionHints factionHints = FactionHints.defaultFactionHints();
            boolean canAccessSystem = FactionStandingUtilities.canEnterTargetSystem(faction, factionStandings,
                  getCurrentSystem(), end, currentDay, activeAtBContracts, factionHints);
            if (!canAccessSystem) {
                new ImmersiveDialogSimple(this, getSeniorAdminPerson(AdministratorSpecialization.TRANSPORT), null,
                      String.format(resources.getString("unableToEnterSystem.outlawed.ic"), getCommanderAddress()),
                      null, resources.getString("unableToEnterSystem.outlawed.ooc"), null, false);

                return new JumpPath();
            }
        }

        // Initialize A* algorithm variables
        String startKey = start.getId();
        String endKey = end.getId();

        Set<String> closed = new HashSet<>();
        Set<String> open = new HashSet<>();

        Map<String, String> parent = new HashMap<>();
        Map<String, Double> scoreH = new HashMap<>(); // Heuristic scores (estimated cost to goal)
        Map<String, Double> scoreG = new HashMap<>(); // Path costs from start

        // Precompute heuristics
        Map<String, PlanetarySystem> allSystems = this.systemsInstance.getSystems();

        for (Entry<String, PlanetarySystem> entry : allSystems.entrySet()) {
            scoreH.put(entry.getKey(), end.getDistanceTo(entry.getValue()));
        }

        // Initialize starting node
        String current = startKey;
        scoreG.put(current, 0.0);
        closed.add(current);

        FactionHints factionHints = FactionHints.defaultFactionHints();

        // A* search
        final int MAX_JUMPS = 10000;
        for (int jumps = 0; jumps < MAX_JUMPS; jumps++) {
            PlanetarySystem currentSystem = systemsInstance.getSystemById(current);

            boolean isUseCommandCircuits =
                  FactionStandingUtilities.isUseCommandCircuit(isOverridingCommandCircuitRequirements, gmMode,
                        campaignOptions.isUseFactionStandingCommandCircuitSafe(),
                        factionStandings,
                        getFutureAtBContracts());

            // Get current node's information
            double currentG = scoreG.get(current) + currentSystem.getRechargeTime(getLocalDate(), isUseCommandCircuits);
            final String localCurrent = current;

            // Explore neighbors
            systemsInstance.visitNearbySystems(currentSystem, 30, neighborSystem -> {
                String neighborId = neighborSystem.getId();

                // Skip systems without population if avoiding empty systems
                if (isAvoidingEmptySystems && neighborSystem.getPopulation(currentDay) == 0) {
                    return;
                }

                // Skip systems where the campaign is outlawed
                if (!skipAccessCheck
                          && campaignOptions.isUseFactionStandingOutlawedSafe()) {
                    boolean canAccessSystem = FactionStandingUtilities.canEnterTargetSystem(faction, factionStandings,
                          getCurrentSystem(), neighborSystem, currentDay, activeAtBContracts, factionHints);
                    if (!canAccessSystem) {
                        return;
                    }
                }

                if (closed.contains(neighborId)) {
                    return; // Already evaluated
                }

                if (open.contains(neighborId)) {
                    // Check if this path is better than the previously found one
                    if (currentG < scoreG.get(neighborId)) {
                        scoreG.put(neighborId, currentG);
                        parent.put(neighborId, localCurrent);
                    }
                } else {
                    // Discover a new node
                    scoreG.put(neighborId, currentG);
                    parent.put(neighborId, localCurrent);
                    open.add(neighborId);
                }
            });

            // Find the open node with the lowest f score
            String bestMatch = findNodeWithLowestFScore(open, scoreG, scoreH);

            if (bestMatch == null) {
                break; // No path exists
            }

            // Move to the best node
            current = bestMatch;
            closed.add(current);
            open.remove(current);

            // Check if we've reached the destination
            if (current.equals(endKey)) {
                return reconstructPath(current, parent, systemsInstance);
            }
        }

        // No path found or maximum jumps reached
        return reconstructPath(current, parent, systemsInstance);
    }

    /**
     * Finds the node in the open set with the lowest f-score (g + h).
     *
     * @param openSet The set of nodes to evaluate
     * @param gScores Map of path costs from start
     * @param hScores Map of heuristic distances to goal
     *
     * @return The node with the lowest f-score, or null if openSet is empty
     */
    private String findNodeWithLowestFScore(Set<String> openSet, Map<String, Double> gScores,
          Map<String, Double> hScores) {
        String bestMatch = null;
        double bestF = Double.POSITIVE_INFINITY;

        for (String candidate : openSet) {
            double f = gScores.get(candidate) + hScores.get(candidate);
            if (f < bestF) {
                bestMatch = candidate;
                bestF = f;
            }
        }

        return bestMatch;
    }

    /**
     * Reconstructs the path from the parent map.
     *
     * @param current         The final node in the path
     * @param parent          Map of parent nodes
     * @param systemsInstance The systems registry
     *
     * @return A JumpPath containing the sequence of systems
     */
    private JumpPath reconstructPath(String current, Map<String, String> parent, Systems systemsInstance) {
        // Reconstruct path
        List<PlanetarySystem> path = new ArrayList<>();
        String nextKey = current;

        while (nextKey != null) {
            path.add(systemsInstance.getSystemById(nextKey));
            nextKey = parent.get(nextKey);
        }

        // Create the final path in the correct order (start to end)
        JumpPath finalPath = new JumpPath();
        for (int i = path.size() - 1; i >= 0; i--) {
            finalPath.addSystem(path.get(i));
        }

        return finalPath;
    }

    /**
     * This method calculates the cost per jump for interstellar travel. It operates by fitting the part of the force
     * not transported in owned DropShips into a number of prototypical DropShips of a few standard configurations, then
     * adding the JumpShip charges on top. It remains fairly hacky, but improves slightly on the prior implementation as
     * far as following the rulebooks goes.
     * <p>
     * It can be used to calculate total travel costs in the style of FM:Mercs (excludeOwnTransports and
     * campaignOpsCosts set to false), to calculate leased/rented travel costs only in the style of FM:Mercs
     * (excludeOwnTransports true, campaignOpsCosts false), or to calculate travel costs for CampaignOps-style costs
     * (excludeOwnTransports true, campaignOpsCosts true).
     *
     * @param excludeOwnTransports If true, do not display maintenance costs in the calculated travel cost.
     * @param campaignOpsCosts     If true, use the Campaign Ops method for calculating travel cost. (DropShip monthly
     *                             fees of 0.5% of purchase cost, 100,000 C-bills per collar.)
     */
    public Money calculateCostPerJump(boolean excludeOwnTransports, boolean campaignOpsCosts) {
        HangarStatistics stats = getHangarStatistics();
        CargoStatistics cargoStats = getCargoStatistics();

        Money collarCost = Money.of(campaignOpsCosts ? 100000 : 50000);

        // first we need to get the total number of units by type
        int nMek = stats.getNumberOfUnitsByType(Entity.ETYPE_MEK);
        int nLVee = stats.getNumberOfUnitsByType(Entity.ETYPE_TANK, false, true);
        int nHVee = stats.getNumberOfUnitsByType(Entity.ETYPE_TANK);
        int nAero = stats.getNumberOfUnitsByType(Entity.ETYPE_AEROSPACE_FIGHTER);
        int nDropship = stats.getNumberOfUnitsByType(Entity.ETYPE_DROPSHIP);
        int nCollars = stats.getTotalDockingCollars();
        double nCargo = cargoStats.getTotalCargoCapacity(); // ignoring refrigerated/insulated/etc.

        // get cargo tonnage including parts in transit, then get mothballed unit tonnage
        double carriedCargo = cargoStats.getCargoTonnage(true, false) + cargoStats.getCargoTonnage(false, true);

        // calculate the number of units left not transported
        int noMek = max(nMek - stats.getOccupiedBays(Entity.ETYPE_MEK), 0);
        int noASF = max(nAero - stats.getOccupiedBays(Entity.ETYPE_AEROSPACE_FIGHTER), 0);
        int noLV = max(nLVee - stats.getOccupiedBays(Entity.ETYPE_TANK, true), 0);
        int noHV = max(nHVee - stats.getOccupiedBays(Entity.ETYPE_TANK), 0);
        //TODO: Do capacity calculations for Infantry, too.
        int freeHV = max(stats.getTotalHeavyVehicleBays() - stats.getOccupiedBays(Entity.ETYPE_TANK), 0);
        int noCargo = (int) Math.ceil(max(carriedCargo - nCargo, 0));

        int newNoLV = max(noLV - freeHV, 0);
        int noVehicles = (noHV + newNoLV);

        Money dropshipCost;
        // The cost-figuring process: using prototypical drop-ships, figure out how many collars are required. Charge
        // for the prototypical drop-ships and the docking collar, based on the rules selected. Allow prototypical
        // drop-ships to be leased in 1/2 increments; designs of roughly 1/2 size exist for all the prototypical
        // variants chosen.

        // DropShip costs are for the duration of the trip for FM:Mercs rules, and per month for Campaign Ops. The
        // prior implementation here assumed the FM:Mercs costs were per jump, which seems reasonable. To avoid
        // having to add a bunch of code to remember the total length of the current jump path, CamOps costs are
        // normalized to per-jump, using 175 hours charge time as a baseline.

        // Roughly an Overlord
        int largeMekDropshipMekCapacity = 36;
        int largeMekDropshipASFCapacity = 6;
        int largeMekDropshipCargoCapacity = 120;
        Money largeMekDropshipCost = Money.of(campaignOpsCosts ? (1750000.0 / 4.2) : 400000);

        // Roughly a Union
        int averageMekDropshipMekCapacity = 12;
        int averageMekDropshipASFCapacity = 2;
        int averageMekDropshipCargoCapacity = 75;
        Money averageMekDropshipCost = Money.of(campaignOpsCosts ? (1450000.0 / 4.2) : 150000);

        // Roughly a Leopard
        int smallMekDropshipMekCapacity = 4;
        int smallMekDropshipASFCapacity = 2;
        int smallMekDropshipCargoCapacity = 5;
        Money smallMekDropshipCost = Money.of(campaignOpsCosts ? (750000.0 / 4.2) : 60000);

        // Roughly a Leopard CV
        int smallASFDropshipASFCapacity = 6;
        int smallASFDropshipCargoCapacity = 90;
        Money smallASFDropshipCost = Money.of(campaignOpsCosts ? (900000.0 / 4.2) : 80000);

        // Roughly a Triumph
        int largeVehicleDropshipVehicleCapacity = 50;
        int largeVehicleDropshipCargoCapacity = 750;
        Money largeVehicleDropshipCost = Money.of(campaignOpsCosts ? (1750000.0 / 4.2) : 430000);

        // Roughly a Gazelle
        int avgVehicleDropshipVehicleCapacity = 15;
        int avgVehicleDropshipCargoCapacity = 65;
        Money avgVehicleDropshipCost = Money.of(campaignOpsCosts ? (900000.0 / 4.2) : 40000);

        // Roughly a Mule
        int largeCargoDropshipCargoCapacity = 8000;
        Money largeCargoDropshipCost = Money.of(campaignOpsCosts ? (750000.0 / 4.2) : 800000);

        // Roughly a Buccaneer
        int avgCargoDropshipCargoCapacity = 2300;
        Money cargoDropshipCost = Money.of(campaignOpsCosts ? (550000.0 / 4.2) : 250000);

        int mekCollars = 0;
        double leasedLargeMekDropships = 0;
        double leasedAverageMekDropships = 0;
        double leasedSmallMekDropships = 0;

        int asfCollars = 0;
        double leasedSmallASFDropships = 0;

        int vehicleCollars = 0;
        double leasedLargeVehicleDropships = 0;
        double leasedAvgVehicleDropships = 0;

        int cargoCollars = 0;
        double leasedLargeCargoDropships = 0;
        double leasedAverageCargoDropships = 0;

        int leasedASFCapacity = 0;
        int leasedCargoCapacity = 0;

        // For each type we're concerned with, calculate the number of drop-ships needed to transport the force.
        // Smaller drop-ships are represented by half-dropships.

        // If we're transporting more than a company, Overlord or half-Overlord analogues are more efficient.
        if (noMek > largeMekDropshipMekCapacity / 3) {
            leasedLargeMekDropships = Math.round(2 * noMek / (double) largeMekDropshipMekCapacity) / 2.0;
            noMek -= (int) (leasedLargeMekDropships * largeMekDropshipMekCapacity);
            mekCollars += (int) Math.ceil(leasedLargeMekDropships);

            // If there's more than a company left over, lease another Overlord. Otherwise, fall through and get a Union.
            if (noMek > largeMekDropshipMekCapacity / 3) {
                if (noMek > largeMekDropshipMekCapacity / 2) {
                    leasedLargeMekDropships += 1;
                    noMek -= largeMekDropshipMekCapacity;
                } else {
                    leasedLargeMekDropships += 0.5;
                    noMek -= (int) (largeMekDropshipMekCapacity / 0.5);
                }
                mekCollars += 1;
            }

            leasedASFCapacity += (int) floor(leasedLargeMekDropships * largeMekDropshipASFCapacity);
            leasedCargoCapacity += largeMekDropshipCargoCapacity;
        }

        // Unions
        if (noMek > 4) {
            leasedAverageMekDropships = Math.round(2 * noMek / (double) averageMekDropshipMekCapacity) / 2.0;
            noMek -= (int) (leasedAverageMekDropships * averageMekDropshipMekCapacity);
            mekCollars += (int) Math.ceil(leasedAverageMekDropships);

            // If we can fit in a smaller DropShip, lease one of those instead.
            if ((noMek > 0) && (noMek < (averageMekDropshipMekCapacity / 2))) {
                leasedAverageMekDropships += 0.5;
                mekCollars += 1;
            } else if (noMek > 0) {
                leasedAverageMekDropships += 1;
                mekCollars += 1;
            }

            // Our Union-ish DropShip can carry some ASFs and cargo.
            leasedASFCapacity += (int) floor(leasedAverageMekDropships * averageMekDropshipASFCapacity);
            leasedCargoCapacity += (int) floor(leasedAverageMekDropships * averageMekDropshipCargoCapacity);
        }

        // Leopards for the rest, no halves here
        if (noMek > 0) {
            leasedSmallMekDropships = Math.ceil(noMek / (double) smallMekDropshipMekCapacity);
            mekCollars += (int) Math.ceil(leasedSmallMekDropships);
        }
        leasedASFCapacity += (int) floor(leasedSmallMekDropships * smallMekDropshipASFCapacity);
        leasedCargoCapacity += (int) floor(leasedSmallMekDropships * smallMekDropshipCargoCapacity);

        // Leopard CVs are (generally) the most efficient for raw wing transports even with collar fees
        if (noASF > leasedASFCapacity) {
            noASF -= leasedASFCapacity;

            if (noASF > 0) {
                leasedSmallASFDropships = Math.round(2 * noASF / (double) smallASFDropshipASFCapacity) / 2.0;
                noASF -= (int) (leasedSmallASFDropships * smallASFDropshipASFCapacity);
                asfCollars += (int) Math.ceil(leasedSmallASFDropships);

                if ((noASF > 0) && (noASF < (smallASFDropshipASFCapacity / 2))) {
                    leasedSmallASFDropships += 0.5;
                    asfCollars += 1;
                } else if (noASF > 0) {
                    leasedSmallASFDropships += 1;
                    asfCollars += 1;
                }
            }

            // Our Leopard-ish DropShip can carry some cargo.
            leasedCargoCapacity += (int) floor(leasedSmallASFDropships * smallASFDropshipCargoCapacity);
        }

        // Triumphs
        if (noVehicles > avgVehicleDropshipVehicleCapacity) {
            leasedLargeVehicleDropships = Math.round(2 * noVehicles / (double) largeVehicleDropshipVehicleCapacity) /
                                                2.0;
            noVehicles -= (int) (leasedLargeVehicleDropships * largeVehicleDropshipVehicleCapacity);
            vehicleCollars += (int) Math.ceil(leasedLargeVehicleDropships);

            if (noVehicles > avgVehicleDropshipVehicleCapacity) {
                leasedLargeVehicleDropships += 1;
                noVehicles -= largeVehicleDropshipVehicleCapacity;
                vehicleCollars += 1;
            }

            leasedCargoCapacity += (int) floor(leasedLargeVehicleDropships * largeVehicleDropshipCargoCapacity);
        }

        // Gazelles are pretty minimal, so no halfsies.
        if (noVehicles > 0) {
            leasedAvgVehicleDropships = Math.ceil((noHV + newNoLV) / (double) avgVehicleDropshipVehicleCapacity);
            noVehicles = (int) ((noHV + newNoLV) - leasedAvgVehicleDropships * avgVehicleDropshipVehicleCapacity);
            vehicleCollars += (int) Math.ceil(leasedAvgVehicleDropships);

            if (noVehicles > 0) { //shouldn't be necessary, but check?
                leasedAvgVehicleDropships += 1;
                vehicleCollars += 1;
            }

            // Our Gazelle-ish DropShip can carry some cargo.
            leasedCargoCapacity += (int) floor(avgVehicleDropshipCargoCapacity * leasedAvgVehicleDropships);
        }

        // Do we have any leftover cargo?
        noCargo -= leasedCargoCapacity;

        // Mules
        if (noCargo > avgCargoDropshipCargoCapacity) {
            leasedLargeCargoDropships = Math.round(2 * noCargo / (double) largeCargoDropshipCargoCapacity) / 2.0;
            noCargo -= (int) (leasedLargeCargoDropships * largeCargoDropshipCargoCapacity);
            cargoCollars += (int) Math.ceil(leasedLargeCargoDropships);

            if (noCargo > avgCargoDropshipCargoCapacity) {
                leasedLargeCargoDropships += 1;
                noCargo -= largeCargoDropshipCargoCapacity;
                cargoCollars += 1;
            }
        }

        // Buccaneers
        if (noCargo > 0) {
            leasedAverageCargoDropships = Math.round(2 * noCargo / (double) avgCargoDropshipCargoCapacity) / 2.0;
            cargoCollars += (int) Math.ceil(leasedAverageCargoDropships);
            noCargo -= (int) (leasedAverageCargoDropships * avgCargoDropshipCargoCapacity);

            if (noCargo > 0 && noCargo < (avgCargoDropshipCargoCapacity / 2)) {
                leasedAverageCargoDropships += 0.5;
                cargoCollars += 1;
            } else if (noCargo > 0) {
                leasedAverageCargoDropships += 1;
                cargoCollars += 1;
            }
        }

        dropshipCost = largeMekDropshipCost.multipliedBy(leasedLargeMekDropships);
        dropshipCost = dropshipCost.plus(averageMekDropshipCost.multipliedBy(leasedAverageMekDropships));
        dropshipCost = dropshipCost.plus(smallMekDropshipCost.multipliedBy(leasedSmallMekDropships));

        dropshipCost = dropshipCost.plus(smallASFDropshipCost.multipliedBy(leasedSmallASFDropships));

        dropshipCost = dropshipCost.plus(avgVehicleDropshipCost.multipliedBy(leasedAvgVehicleDropships));
        dropshipCost = dropshipCost.plus(largeVehicleDropshipCost.multipliedBy(leasedLargeVehicleDropships));

        dropshipCost = dropshipCost.plus(cargoDropshipCost.multipliedBy(leasedAverageCargoDropships));
        dropshipCost = dropshipCost.plus(largeCargoDropshipCost.multipliedBy(leasedLargeCargoDropships));

        // Smaller/half-DropShips are cheaper to rent, but still take one collar each
        int collarsNeeded = mekCollars + asfCollars + vehicleCollars + cargoCollars;

        // add owned DropShips
        collarsNeeded += nDropship;

        // now factor in owned JumpShips
        collarsNeeded = max(0, collarsNeeded - nCollars);

        Money totalCost = dropshipCost.plus(collarCost.multipliedBy(collarsNeeded));

        // FM:Mercs reimburses for owned transport (CamOps handles it in peacetime
        // costs)
        if (!excludeOwnTransports) {
            Money ownDropshipCost = Money.zero();
            Money ownJumpshipCost = Money.zero();
            for (Unit u : getUnits()) {
                if (!u.isMothballed()) {
                    Entity e = u.getEntity();
                    if ((e.getEntityType() & Entity.ETYPE_DROPSHIP) != 0) {
                        ownDropshipCost = ownDropshipCost.plus(averageMekDropshipCost.multipliedBy(u.getMekCapacity())
                                                                     .dividedBy(averageMekDropshipMekCapacity));
                        ownDropshipCost = ownDropshipCost.plus(smallASFDropshipCost.multipliedBy(u.getASFCapacity())
                                                                     .dividedBy(smallASFDropshipASFCapacity));
                        ownDropshipCost = ownDropshipCost.plus(avgVehicleDropshipCost.multipliedBy(u.getHeavyVehicleCapacity() +
                                                                                                         u.getLightVehicleCapacity())
                                                                     .dividedBy(avgVehicleDropshipVehicleCapacity));
                        ownDropshipCost = ownDropshipCost.plus(cargoDropshipCost.multipliedBy(u.getCargoCapacity())
                                                                     .dividedBy(avgCargoDropshipCargoCapacity));
                    } else if ((e.getEntityType() & Entity.ETYPE_JUMPSHIP) != 0) {
                        ownJumpshipCost = ownDropshipCost.plus(collarCost.multipliedBy(e.getDockingCollars().size()));
                    }
                }
            }

            totalCost = totalCost.plus(ownDropshipCost).plus(ownJumpshipCost);
        }

        Person negotiator = getSeniorAdminPerson(AdministratorSpecialization.TRANSPORT);
        if (negotiator != null) {
            PersonnelOptions options = negotiator.getOptions();
            if (options.booleanOption(ADMIN_INTERSTELLAR_NEGOTIATOR) && totalCost.isPositive()) {
                totalCost = totalCost.multipliedBy(0.85);
            }
        }

        return totalCost;
    }

    /**
     * Calculates simplified travel time. Travel time is calculated by dividing distance (in LY) by 20 and multiplying
     * the result by 7.
     *
     * @param destination the planetary system being traveled to
     *
     * @return the simplified travel time in days
     */
    public int getSimplifiedTravelTime(PlanetarySystem destination) {
        if (Objects.equals(getCurrentSystem(), destination)) {
            return 0;
        } else {
            // I came to the value of 20 by eyeballing the average distance between planets within the Inner Sphere.
            // It looked to be around 15-20LY, so 20LY seemed a good gauge
            return (int) ((getCurrentSystem().getDistanceTo(destination) / 20) * 7);
        }
    }

    public void personUpdated(Person person) {
        Unit u = person.getUnit();
        if (null != u) {
            u.resetPilotAndEntity();
        }

        Force force = getForceFor(person);
        if (force != null) {
            force.updateCommander(this);
        }

        MekHQ.triggerEvent(new PersonChangedEvent(person));
    }

    /**
     * Calculates the {@link TargetRoll} required for a technician to work on a specific part task.
     *
     * <p>This method determines task difficulty and eligibility by evaluating the technician's skills, penalties due
     * to work mode, unit and part constraints, time availability, helper modifiers, and campaign options. It produces
     * context-specific messages when tasks are impossible due to skill, resource, or situation limitations.</p>
     *
     * <p>The result will reflect all applicable modifiers (such as overtime or era-based penalties) and communicates
     * if a task is impossible, or has automatic success (e.g., for infantry refits).</p>
     *
     * @param partWork the part work task to be performed
     * @param tech     the technician assigned to the task
     *
     * @return a {@link TargetRoll} capturing the total target value and reason for success or impossibility
     */
    public TargetRoll getTargetFor(final IPartWork partWork, final Person tech) {
        final Skill skill = tech.getSkillForWorkingOn(partWork);
        int modePenalty = partWork.getMode().expReduction;

        int actualSkillLevel = EXP_NONE;
        if (skill != null) {
            actualSkillLevel = skill.getExperienceLevel(tech.getOptions(), tech.getATOWAttributes());
        }
        int effectiveSkillLevel = actualSkillLevel - modePenalty;

        if ((partWork.getUnit() != null) && !partWork.getUnit().isAvailable(partWork instanceof Refit)) {
            return new TargetRoll(TargetRoll.IMPOSSIBLE, "This unit is not currently available!");
        } else if ((partWork.getTech() != null) && !partWork.getTech().equals(tech)) {
            return new TargetRoll(TargetRoll.IMPOSSIBLE, "Already being worked on by another team");
        } else if (skill == null) {
            return new TargetRoll(TargetRoll.IMPOSSIBLE, "Assigned tech does not have the right skills");
        } else if (!getCampaignOptions().isDestroyByMargin() && (partWork.getSkillMin() > effectiveSkillLevel)) {
            return new TargetRoll(TargetRoll.IMPOSSIBLE, "Task is beyond this tech's skill level");
        } else if (partWork.getSkillMin() > SkillType.EXP_LEGENDARY) {
            return new TargetRoll(TargetRoll.IMPOSSIBLE, "Task is impossible.");
        } else if (!partWork.needsFixing() && !partWork.isSalvaging()) {
            return new TargetRoll(TargetRoll.IMPOSSIBLE, "Task is not needed.");
        } else if ((partWork instanceof MissingPart) && (((MissingPart) partWork).findReplacement(false) == null)) {
            return new TargetRoll(TargetRoll.IMPOSSIBLE, "Replacement part not available.");
        }

        final int techTime = isOvertimeAllowed() ?
                                   tech.getMinutesLeft() + tech.getOvertimeLeft() :
                                   tech.getMinutesLeft();
        if (!(partWork instanceof Refit) && (techTime <= 0)) {
            return new TargetRoll(TargetRoll.IMPOSSIBLE, "The tech has no time left.");
        }

        final String notFixable = partWork.checkFixable();
        if (notFixable != null) {
            return new TargetRoll(TargetRoll.IMPOSSIBLE, notFixable);
        }

        // if this is an infantry refit, then automatic success
        if ((partWork instanceof Refit) &&
                  (partWork.getUnit() != null) &&
                  partWork.getUnit().isConventionalInfantry()) {
            return new TargetRoll(TargetRoll.AUTOMATIC_SUCCESS, "infantry refit");
        }

        // If we are using the MoF rule, then we will ignore mode penalty here
        // and instead assign it as a straight penalty
        if (getCampaignOptions().isDestroyByMargin()) {
            modePenalty = 0;
        }

        // this is ugly, if the mode penalty drops you to green, you drop two
        // levels instead of two
        int value = skill.getFinalSkillValue(tech.getOptions(), tech.getATOWAttributes()) + modePenalty;
        if ((modePenalty > 0) && (SkillType.EXP_GREEN == effectiveSkillLevel)) {
            value++;
        }
        final TargetRoll target = new TargetRoll(value, SkillType.getExperienceLevelName(effectiveSkillLevel));
        if (target.getValue() == TargetRoll.IMPOSSIBLE) {
            return target;
        }

        target.append(partWork.getAllMods(tech));

        if (getCampaignOptions().isUseEraMods()) {
            target.addModifier(getFaction().getEraMod(getGameYear()), "era");
        }

        final boolean isOvertime;
        if (isOvertimeAllowed() && (tech.isTaskOvertime(partWork) || partWork.hasWorkedOvertime())) {
            target.addModifier(3, "overtime");
            isOvertime = true;
        } else {
            isOvertime = false;
        }

        final int minutes = Math.min(partWork.getTimeLeft(), techTime);
        if (minutes <= 0) {
            LOGGER.error("Attempting to get the target number for a part with zero time left.");
            return new TargetRoll(TargetRoll.AUTOMATIC_SUCCESS, "No part repair time remaining.");
        }

        int helpMod;
        if ((partWork.getUnit() != null) && partWork.getUnit().isSelfCrewed()) {
            helpMod = getShorthandedModForCrews(partWork.getUnit().getEntity().getCrew());
        } else {
            final int helpers = getAvailableAsTechs(minutes, isOvertime);
            helpMod = getShorthandedMod(helpers, false);
            // we may have just gone overtime with our helpers
            if (!isOvertime && (asTechPoolMinutes < (minutes * helpers))) {
                target.addModifier(3, "overtime astechs");
            }
        }

        if (partWork.getShorthandedMod() > helpMod) {
            helpMod = partWork.getShorthandedMod();
        }

        if (helpMod > 0) {
            target.addModifier(helpMod, "shorthanded");
        }
        return target;
    }

    public TargetRoll getTargetForMaintenance(IPartWork partWork, Person tech, int asTechsUsed) {
        int value = 10;
        String skillLevel = "Unmaintained";
        if (null != tech) {
            Skill skill = tech.getSkillForWorkingOn(partWork);
            if (null != skill) {
                value = skill.getFinalSkillValue(tech.getOptions(), tech.getATOWAttributes());
                skillLevel = skill.getSkillLevel(tech.getOptions(), tech.getATOWAttributes()).toString();
            }
        }

        TargetRoll target = new TargetRoll(value, skillLevel);
        if (target.getValue() == TargetRoll.IMPOSSIBLE) {
            return target;
        }

        target.append(partWork.getAllModsForMaintenance());

        if (getCampaignOptions().isUseEraMods()) {
            target.addModifier(getFaction().getEraMod(getGameYear()), "era");
        }

        if (partWork.getUnit().getSite() < SITE_FACILITY_BASIC) {
            if (getLocation().isOnPlanet() && campaignOptions.isUsePlanetaryModifiers()) {
                Planet planet = getLocation().getPlanet();
                Atmosphere atmosphere = planet.getAtmosphere(getLocalDate());
                megamek.common.planetaryConditions.Atmosphere planetaryConditions = planet.getPressure(getLocalDate());
                int temperature = planet.getTemperature(getLocalDate());

                if (planet.getGravity() < 0.8) {
                    target.addModifier(2, "Low Gravity");
                } else if (planet.getGravity() >= 2.0) {
                    target.addModifier(4, "Very High Gravity");
                } else if (planet.getGravity() > 1.2) {
                    target.addModifier(1, "High Gravity");
                }

                if (atmosphere.isTainted() || atmosphere.isToxic()) {
                    target.addModifier(2, "Tainted or Toxic Atmosphere");
                } else if (planetaryConditions.isVacuum()) {
                    target.addModifier(2, "Vacuum");
                }

                if (planetaryConditions.isTrace() || planetaryConditions.isVeryHigh()) {
                    target.addModifier(1, "Trace or Very High Pressure Atmosphere");
                }

                if (temperature < -30 || temperature > 50) {
                    target.addModifier(1, "Extreme Temperature");
                }
            }
        }

        if (null != partWork.getUnit() && null != tech) {
            // the AsTech issue is crazy, because you can actually be better off
            // not maintaining
            // than going it short-handed, but that is just the way it is.
            // Still, there is also some fuzziness about what happens if you are
            // short AsTechs
            // for part of the cycle.
            final int helpMod;
            if (partWork.getUnit().isSelfCrewed()) {
                helpMod = getShorthandedModForCrews(partWork.getUnit().getEntity().getCrew());
            } else {
                helpMod = getShorthandedMod(asTechsUsed, false);
            }

            if (helpMod > 0) {
                target.addModifier(helpMod, "shorthanded");
            }

            // like repairs, per CamOps page 208 extra time gives a
            // reduction to the TN based on x2, x3, x4
            if (partWork.getUnit().getMaintenanceMultiplier() > 1) {
                target.addModifier(-(partWork.getUnit().getMaintenanceMultiplier() - 1), "extra time");
            }
        }

        return target;
    }

    public TargetRoll getTargetForAcquisition(final IAcquisitionWork acquisition) {
        return getTargetForAcquisition(acquisition, getLogisticsPerson());
    }

    public TargetRoll getTargetForAcquisition(final IAcquisitionWork acquisition, final @Nullable Person person) {
        return getTargetForAcquisition(acquisition, person, false);
    }

    public PlanetaryConditions getCurrentPlanetaryConditions(Scenario scenario) {
        PlanetaryConditions planetaryConditions = new PlanetaryConditions();
        if (scenario instanceof AtBScenario atBScenario) {
            if (getCampaignOptions().isUseLightConditions()) {
                planetaryConditions.setLight(atBScenario.getLight());
            }
            if (getCampaignOptions().isUseWeatherConditions()) {
                planetaryConditions.setWeather(atBScenario.getWeather());
                planetaryConditions.setWind(atBScenario.getWind());
                planetaryConditions.setFog(atBScenario.getFog());
                planetaryConditions.setEMI(atBScenario.getEMI());
                planetaryConditions.setBlowingSand(atBScenario.getBlowingSand());
                planetaryConditions.setTemperature(atBScenario.getModifiedTemperature());

            }
            if (getCampaignOptions().isUsePlanetaryConditions()) {
                planetaryConditions.setAtmosphere(atBScenario.getAtmosphere());
                planetaryConditions.setGravity(atBScenario.getGravity());
            }
        } else {
            planetaryConditions = scenario.createPlanetaryConditions();
        }

        return planetaryConditions;

    }

    /**
     * Determines the target roll required for successfully acquiring a specific part or unit based on various campaign
     * settings, the acquisition details, and the person attempting the acquisition.
     *
     * <p>
     * This method evaluates multiple conditions and factors to calculate the target roll, returning one of the
     * following outcomes:
     * <ul>
     * <li>{@code TargetRoll.AUTOMATIC_SUCCESS} if acquisitions are set to be
     * automatic in the campaign options.</li>
     * <li>{@code TargetRoll.IMPOSSIBLE} if the acquisition is not permitted based
     * on campaign settings,
     * such as missing personnel, parts restrictions, or unavailable
     * technology.</li>
     * <li>A calculated target roll value based on the skill of the assigned person,
     * acquisition modifiers,
     * and adjustments for specific campaign rules (e.g., {@code AtB}
     * restrictions).</li>
     * </ul>
     *
     * @param acquisition the {@link IAcquisitionWork} object containing details about the requested part or supply,
     *                    such as tech base, technology level, and availability.
     *
     * @return a {@link TargetRoll} object representing the roll required to successfully acquire the requested item, or
     *       an impossible/automatic result under specific circumstances.
     */
    public TargetRoll getTargetForAcquisition(final IAcquisitionWork acquisition, final @Nullable Person person,
          final boolean checkDaysToWait) {
        if (getCampaignOptions().getAcquisitionSkill().equals(S_AUTO)) {
            return new TargetRoll(TargetRoll.AUTOMATIC_SUCCESS, "Automatic Success");
        }

        if (null == person) {
            return new TargetRoll(TargetRoll.IMPOSSIBLE,
                  "Your procurement personnel have used up all their acquisition attempts for this period");
        }
        final Skill skill = person.getSkillForWorkingOn(getCampaignOptions().getAcquisitionSkill());
        if (null != getShoppingList().getShoppingItem(acquisition.getNewEquipment()) && checkDaysToWait) {
            return new TargetRoll(TargetRoll.AUTOMATIC_FAIL,
                  "You must wait until the new cycle to check for this part. Further" +
                        " attempts will be added to the shopping list.");
        }
        if (acquisition.getTechBase() == TechBase.CLAN && !getCampaignOptions().isAllowClanPurchases()) {
            return new TargetRoll(TargetRoll.IMPOSSIBLE, "You cannot acquire clan parts");
        }
        if (acquisition.getTechBase() == TechBase.IS && !getCampaignOptions().isAllowISPurchases()) {
            return new TargetRoll(TargetRoll.IMPOSSIBLE, "You cannot acquire inner sphere parts");
        }
        if (getCampaignOptions().getTechLevel() < Utilities.getSimpleTechLevel(acquisition.getTechLevel())) {
            return new TargetRoll(TargetRoll.IMPOSSIBLE, "You cannot acquire parts of this tech level");
        }
        if (getCampaignOptions().isLimitByYear() &&
                  !acquisition.isIntroducedBy(getGameYear(), useClanTechBase(), getTechFaction())) {
            return new TargetRoll(TargetRoll.IMPOSSIBLE, "It has not been invented yet!");
        }
        if (getCampaignOptions().isDisallowExtinctStuff() &&
                  (acquisition.isExtinctIn(getGameYear(), useClanTechBase(), getTechFaction()) ||
                         acquisition.getAvailability().equals(AvailabilityValue.X))) {
            return new TargetRoll(TargetRoll.IMPOSSIBLE, "It is extinct!");
        }

        int adjustedReputation = person.getAdjustedReputation(campaignOptions.isUseAgeEffects(),
              isClanCampaign(),
              currentDay,
              person.getRankNumeric());

        TargetRoll target = new TargetRoll(skill.getFinalSkillValue(person.getOptions(), person.getATOWAttributes()),
              skill.getSkillLevel(person.getOptions(), person.getATOWAttributes(), adjustedReputation).toString());
        target.append(acquisition.getAllAcquisitionMods());

        if (getCampaignOptions().isUseAtB() && getCampaignOptions().isRestrictPartsByMission()) {
            int contractAvailability = findAtBPartsAvailabilityLevel();

            if (contractAvailability != 0) {
                target.addModifier(contractAvailability, "Contract");
            }
        }

        if (isGrayMonday(currentDay, campaignOptions.isSimulateGrayMonday())) {
            target.addModifier(4, "Gray Monday");
        }

        return target;
    }

    public int findAtBPartsAvailabilityLevel() {
        Integer availabilityModifier = null;
        for (AtBContract contract : getActiveAtBContracts()) {
            int contractAvailability = contract.getPartsAvailabilityLevel();

            if (availabilityModifier == null || contractAvailability < availabilityModifier) {
                availabilityModifier = contractAvailability;
            }
        }

        return Objects.requireNonNullElse(availabilityModifier, 0);
    }

    public void resetAsTechMinutes() {
        asTechPoolMinutes = Person.PRIMARY_ROLE_SUPPORT_TIME * getNumberPrimaryAsTechs() +
                                  Person.PRIMARY_ROLE_OVERTIME_SUPPORT_TIME * getNumberSecondaryAsTechs();
        asTechPoolOvertime = Person.SECONDARY_ROLE_SUPPORT_TIME * getNumberPrimaryAsTechs() +
                                   Person.SECONDARY_ROLE_OVERTIME_SUPPORT_TIME * getNumberSecondaryAsTechs();
    }

    public void setAsTechPoolMinutes(int minutes) {
        asTechPoolMinutes = minutes;
    }

    public int getAsTechPoolMinutes() {
        return asTechPoolMinutes;
    }

    public void setAsTechPoolOvertime(int overtime) {
        asTechPoolOvertime = overtime;
    }

    public int getAsTechPoolOvertime() {
        return asTechPoolOvertime;
    }

    public int getPossibleAsTechPoolMinutes() {
        return 480 * getNumberPrimaryAsTechs() + 240 * getNumberSecondaryAsTechs();
    }

    public int getPossibleAsTechPoolOvertime() {
        return 240 * getNumberPrimaryAsTechs() + 120 * getNumberSecondaryAsTechs();
    }

    public void setAsTechPool(int size) {
        asTechPool = size;
    }

    public int getAsTechPool() {
        return asTechPool;
    }

    public void setMedicPool(int size) {
        medicPool = size;
    }

    public int getMedicPool() {
        return medicPool;
    }

    public boolean requiresAdditionalAsTechs() {
        return getAsTechNeed() > 0;
    }

    public int getAsTechNeed() {
        return (Math.toIntExact(getActivePersonnel(true).stream().filter(Person::isTech).count()) *
                      MHQConstants.AS_TECH_TEAM_SIZE) -
                     getNumberAsTechs();
    }

    public void increaseAsTechPool(int i) {
        asTechPool += i;
        asTechPoolMinutes += (480 * i);
        asTechPoolOvertime += (240 * i);
        MekHQ.triggerEvent(new AsTechPoolChangedEvent(this, i));
    }

    public void fillAsTechPool() {
        final int need = getAsTechNeed();
        if (need > 0) {
            increaseAsTechPool(need);
        }
    }

    public void decreaseAsTechPool(int i) {
        asTechPool = max(0, asTechPool - i);
        // always assume that we fire the ones who have not yet worked
        asTechPoolMinutes = max(0, asTechPoolMinutes - 480 * i);
        asTechPoolOvertime = max(0, asTechPoolOvertime - 240 * i);
        MekHQ.triggerEvent(new AsTechPoolChangedEvent(this, -i));
    }

    public int getNumberAsTechs() {
        return getNumberPrimaryAsTechs() + getNumberSecondaryAsTechs();
    }

    /**
     * Returns the total number of primary AsTechs available.
     * <p>
     * This method calculates the number of AsTechs by adding the base AsTech pool to the count of active personnel
     * whose primary role is an AsTech, who are not currently deployed, and are employed.
     * </p>
     *
     * @return the total number of primary AsTechs
     */
    public int getNumberPrimaryAsTechs() {
        int asTechs = getAsTechPool();
        for (Person person : getActivePersonnel(false)) {
            if (person.getPrimaryRole().isAstech() && !person.isDeployed()) {
                asTechs++;
            }
        }
        return asTechs;
    }

    /**
     * Returns the total number of secondary AsTechs available.
     * <p>
     * This method calculates the number of AsTechs by adding the base AsTech pool to the count of active personnel
     * whose secondary role is an AsTech, who are not currently deployed, and are employed.
     * </p>
     *
     * @return the total number of secondary AsTechs
     */
    public int getNumberSecondaryAsTechs() {
        int asTechs = 0;
        for (Person person : getActivePersonnel(false)) {
            if (person.getSecondaryRole().isAstech() && !person.isDeployed()) {
                asTechs++;
            }
        }
        return asTechs;
    }

    public int getAvailableAsTechs(final int minutes, final boolean alreadyOvertime) {
        if (minutes == 0) {
            // If 0 AsTechs are assigned to the task, return 0 minutes used
            return 0;
        }

        int availableHelp = (int) floor(((double) asTechPoolMinutes) / minutes);
        if (isOvertimeAllowed() && (availableHelp < MHQConstants.AS_TECH_TEAM_SIZE)) {
            // if we are less than fully staffed, then determine whether
            // we should dip into overtime or just continue as short-staffed
            final int shortMod = getShorthandedMod(availableHelp, false);
            final int remainingMinutes = asTechPoolMinutes - availableHelp * minutes;
            final int extraHelp = (remainingMinutes + asTechPoolOvertime) / minutes;
            final int helpNeeded = MHQConstants.AS_TECH_TEAM_SIZE - availableHelp;
            if (alreadyOvertime && (shortMod > 0)) {
                // then add whatever we can
                availableHelp += extraHelp;
            } else if (shortMod > 3) {
                // only dip in if we can bring ourselves up to full
                if (extraHelp >= helpNeeded) {
                    availableHelp = MHQConstants.AS_TECH_TEAM_SIZE;
                }
            }
        }
        return Math.min(Math.min(availableHelp, MHQConstants.AS_TECH_TEAM_SIZE), getNumberAsTechs());
    }

    public int getShorthandedMod(int availableHelp, boolean medicalStaff) {
        if (medicalStaff) {
            availableHelp += 2;
        }
        int helpMod = 0;
        if (availableHelp == 0) {
            helpMod = 4;
        } else if (availableHelp == 1) {
            helpMod = 3;
        } else if (availableHelp < 4) {
            helpMod = 2;
        } else if (availableHelp < 6) {
            helpMod = 1;
        }
        return helpMod;
    }

    public int getShorthandedModForCrews(final @Nullable Crew crew) {
        final int hits = (crew == null) ? 5 : crew.getHits();
        if (hits >= 5) {
            return 4;
        } else if (hits == 4) {
            return 3;
        } else if (hits == 3) {
            return 2;
        } else if (hits > 0) {
            return 1;
        } else {
            return 0;
        }
    }

    public int getMedicsPerDoctor() {
        int numDocs = getDoctors().size();
        int numMedics = getNumberMedics();
        if (numDocs == 0) {
            return 0;
        }
        // TODO: figure out what to do with fractions
        return Math.min(numMedics / numDocs, 4);
    }

    /**
     * @return the number of medics in the campaign including any in the temporary medic pool
     */
    public int getNumberMedics() {
        int count = 0;
        for (Person person : getActivePersonnel(false)) {
            if ((person.getPrimaryRole().isMedic() || person.getSecondaryRole().isMedic()) &&
                      !person.isDeployed() &&
                      person.isEmployed()) {
                count++;
            }
        }
        return getMedicPool() + count;
    }

    public boolean requiresAdditionalMedics() {
        return getMedicsNeed() > 0;
    }

    public int getMedicsNeed() {
        return (getDoctors().size() * 4) - getNumberMedics();
    }

    public void increaseMedicPool(int i) {
        medicPool += i;
        MekHQ.triggerEvent(new MedicPoolChangedEvent(this, i));
    }

    public void fillMedicPool() {
        final int need = getMedicsNeed();
        if (need > 0) {
            increaseMedicPool(need);
        }
    }

    public void decreaseMedicPool(int i) {
        medicPool = max(0, medicPool - i);
        MekHQ.triggerEvent(new MedicPoolChangedEvent(this, -i));
    }

    public GameOptions getGameOptions() {
        return gameOptions;
    }

    public Vector<IBasicOption> getGameOptionsVector() {
        Vector<IBasicOption> options = new Vector<>();
        for (Enumeration<IOptionGroup> i = gameOptions.getGroups(); i.hasMoreElements(); ) {
            IOptionGroup group = i.nextElement();
            for (Enumeration<IOption> j = group.getOptions(); j.hasMoreElements(); ) {
                IOption option = j.nextElement();
                options.add(option);
            }
        }
        return options;
    }

    public void setGameOptions(final GameOptions gameOptions) {
        this.gameOptions = gameOptions;
    }

    public void setGameOptions(final Vector<IBasicOption> options) {
        for (final IBasicOption option : options) {
            getGameOptions().getOption(option.getName()).setValue(option.getValue());
        }
        campaignOptions.updateCampaignOptionsFromGameOptions(gameOptions);
        MekHQ.triggerEvent(new OptionsChangedEvent(this));
    }

    /**
     * Imports a {@link Kill} into a campaign.
     *
     * @param k A {@link Kill} to import into the campaign.
     */
    public void importKill(Kill k) {
        if (!kills.containsKey(k.getPilotId())) {
            kills.put(k.getPilotId(), new ArrayList<>());
        }

        kills.get(k.getPilotId()).add(k);
    }

    public void addKill(Kill k) {
        importKill(k);

        if ((getCampaignOptions().getKillsForXP() > 0) && (getCampaignOptions().getKillXPAward() > 0)) {
            if ((getKillsFor(k.getPilotId()).size() % getCampaignOptions().getKillsForXP()) == 0) {
                Person person = getPerson(k.getPilotId());
                if (null != person) {
                    person.awardXP(this, getCampaignOptions().getKillXPAward());
                    MekHQ.triggerEvent(new PersonChangedEvent(person));
                }
            }
        }
    }

    public List<Kill> getKills() {
        List<Kill> flattenedKills = new ArrayList<>();
        for (List<Kill> personKills : kills.values()) {
            flattenedKills.addAll(personKills);
        }

        return Collections.unmodifiableList(flattenedKills);
    }

    public List<Kill> getKillsFor(UUID pid) {
        List<Kill> personalKills = kills.get(pid);

        if (personalKills == null) {
            return Collections.emptyList();
        }

        personalKills.sort(Comparator.comparing(Kill::getDate));
        return personalKills;
    }

    public PartsStore getPartsStore() {
        return partsStore;
    }

    public void setPartsStore(PartsStore partsStore) {
        this.partsStore = partsStore;
        this.partsStore.stock(this);
    }

    public void addCustom(String name) {
        customs.add(name);
    }

    public boolean isCustom(Unit u) {
        return customs.contains(u.getEntity().getShortNameRaw());
    }

    /**
     * borrowed from {@see megamek.MegaMek.Client}
     */
    private synchronized void checkDuplicateNamesDuringAdd(Entity entity) {
        unitNameTracker.add(entity);
    }

    /**
     * If we remove a unit, we may need to update the duplicate identifier.
     *
     * @param entity This is the entity whose name is checked for any duplicates
     */
    private synchronized void checkDuplicateNamesDuringDelete(Entity entity) {
        unitNameTracker.remove(entity, e -> {
            // Regenerate entity names after a deletion
            e.generateShortName();
            e.generateDisplayName();
        });
    }

    /**
     * Returns the text representation of the unit rating based on the selected unit rating method. If the unit rating
     * method is FMMR, the unit rating value is returned. If the unit rating method is Campaign Operations, the
     * reputation rating and unit rating modification are combined and returned. If the unit rating method is neither
     * FMMR nor Campaign Operations, "N/A" is returned.
     *
     * @return The text representation of the unit rating
     */
    public String getUnitRatingText() {
        UnitRatingMethod unitRatingMethod = campaignOptions.getUnitRatingMethod();

        if (unitRatingMethod.isFMMR()) {
            return getUnitRating().getUnitRating();
        } else if (unitRatingMethod.isCampaignOperations()) {
            return String.valueOf(reputation.getReputationRating());
        } else {
            return "N/A";
        }
    }

    /**
     * Retrieves the unit rating modifier based on campaign options. If the unit rating method is not enabled, it
     * returns the default value of IUnitRating.DRAGOON_C. If the unit rating method uses FMMR, it returns the unit
     * rating as an integer. Otherwise, it calculates the modifier using the getAtBModifier method.
     *
     * @return The unit rating modifier based on the campaign options.
     */
    public int getAtBUnitRatingMod() {
        if (!getCampaignOptions().getUnitRatingMethod().isEnabled()) {
            return IUnitRating.DRAGOON_C;
        }

        return getCampaignOptions().getUnitRatingMethod().isFMMR() ?
                     getUnitRating().getUnitRatingAsInteger() :
                     reputation.getAtbModifier();
    }

    /**
     * Returns the Strategy skill of the designated commander in the campaign.
     *
     * @return The value of the commander's strategy skill if a commander exists, otherwise 0.
     */
    public int getCommanderStrategy() {
        int commanderStrategy = 0;
        Person commander = getCommander();

        if (commander == null || !commander.hasSkill(S_STRATEGY)) {
            return commanderStrategy;
        }

        Skill strategy = commander.getSkill(S_STRATEGY);

        return strategy.getTotalSkillLevel(commander.getOptions(), commander.getATOWAttributes());
    }

    public RandomSkillPreferences getRandomSkillPreferences() {
        return randomSkillPreferences;
    }

    public void setRandomSkillPreferences(RandomSkillPreferences prefs) {
        randomSkillPreferences = prefs;
    }

    /**
     * @param planet the starting planet, or null to use the faction default
     */
    public void setStartingSystem(final @Nullable Planet planet) {
        PlanetarySystem startingSystem;
        if (planet == null) {
            final Map<String, PlanetarySystem> systemList = this.systemsInstance.getSystems();
            startingSystem = systemList.get(getFaction().getStartingPlanet(getLocalDate()));

            if (startingSystem == null) {
                startingSystem = systemList.get(JOptionPane.showInputDialog(
                      "This faction does not have a starting planet for this era. Please choose a planet."));
                while (startingSystem == null) {
                    startingSystem = systemList.get(JOptionPane.showInputDialog(
                          "This planet you entered does not exist. Please choose a valid planet."));
                }
            }
        } else {
            startingSystem = planet.getParentSystem();
        }
        setLocation(new CurrentLocation(startingSystem, 0));
    }

    /**
     * Assigns a random portrait to a {@link Person}.
     *
     * @param person The {@link Person} who should receive a randomized portrait.
     */
    public void assignRandomPortraitFor(final Person person) {
        final Boolean allowDuplicatePortraits = getCampaignOptions().isAllowDuplicatePortraits();
        final Portrait portrait = RandomPortraitGenerator.generate(getPersonnel(), person, allowDuplicatePortraits);
        if (!portrait.isDefault()) {
            person.setPortrait(portrait);
        }
    }

    /**
     * Assigns a random origin to a {@link Person}.
     *
     * @param person The {@link Person} who should receive a randomized origin.
     */
    public void assignRandomOriginFor(final Person person) {
        final Faction faction = getFactionSelector().selectFaction(this);
        if (faction != null) {
            person.setOriginFaction(faction);
        }

        final Planet planet = getPlanetSelector().selectPlanet(this, faction);
        if (planet != null) {
            person.setOriginPlanet(planet);
        }
    }

    /**
     * Clears Transient Game Data for an Entity
     *
     * @param entity the entity to clear the game data for
     */
    public void clearGameData(Entity entity) {
        // First, lets remove any improvised clubs picked up during the combat
        entity.removeMisc(EquipmentTypeLookup.LIMB_CLUB);
        entity.removeMisc(EquipmentTypeLookup.GIRDER_CLUB);
        entity.removeMisc(EquipmentTypeLookup.TREE_CLUB);

        // Then reset mounted equipment
        for (Mounted<?> m : entity.getEquipment()) {
            m.setUsedThisRound(false);
            m.resetJam();
        }

        // And clear out all the flags
        entity.setDeployed(false);
        entity.setElevation(0);
        entity.setPassedThrough(new Vector<>());
        entity.resetFiringArcs();
        entity.resetBays();
        entity.setEvading(false);
        entity.setFacing(0);
        entity.setPosition(null);
        entity.setProne(false);
        entity.setHullDown(false);
        entity.heat = 0;
        entity.heatBuildup = 0;
        entity.underwaterRounds = 0;
        entity.setTransportId(Entity.NONE);
        entity.resetTransporter();
        entity.setDeployRound(0);
        entity.setSwarmAttackerId(Entity.NONE);
        entity.setSwarmTargetId(Entity.NONE);
        entity.setUnloaded(false);
        entity.setDone(false);
        entity.setLastTarget(Entity.NONE);
        entity.setNeverDeployed(true);
        entity.setStuck(false);
        entity.resetCoolantFailureAmount();
        entity.setConversionMode(0);
        entity.setDoomed(false);
        entity.setDestroyed(false);
        entity.setHidden(false);
        entity.clearNarcAndiNarcPods();
        entity.setShutDown(false);
        entity.setSearchlightState(false);

        if (!entity.getSensors().isEmpty()) {
            if (entity.hasBAP()) {
                entity.setNextSensor(entity.getSensors().lastElement());
            } else {
                entity.setNextSensor(entity.getSensors().firstElement());
            }
        }

        if (entity instanceof IBomber bomber) {
            List<BombMounted> mountedBombs = bomber.getBombs();
            if (!mountedBombs.isEmpty()) {
                // These should return an int[] filled with 0's
                BombLoadout intBombChoices = bomber.getIntBombChoices();
                BombLoadout extBombChoices = bomber.getExtBombChoices();
                for (BombMounted m : mountedBombs) {
                    if (m.getBaseShotsLeft() == 1) {
                        if (m.isInternalBomb()) {
                            intBombChoices.addBombs(m.getType().getBombType(), 1);
                        } else {
                            extBombChoices.addBombs(m.getType().getBombType(), 1);
                        }
                    }
                }
                bomber.setIntBombChoices(intBombChoices);
                bomber.setExtBombChoices(extBombChoices);
                bomber.clearBombs();
            }
        }

        if (entity instanceof Mek m) {
            m.setCoolingFlawActive(false);
        } else if (entity instanceof Aero a) {

            if (a.isSpheroid()) {
                entity.setMovementMode(EntityMovementMode.SPHEROID);
            } else {
                entity.setMovementMode(EntityMovementMode.AERODYNE);
            }
            a.setAltitude(5);
            a.setCurrentVelocity(0);
            a.setNextVelocity(0);
        } else if (entity instanceof Tank t) {
            t.unjamTurret(t.getLocTurret());
            t.unjamTurret(t.getLocTurret2());
            t.resetJammedWeapons();
        }
        entity.getSecondaryPositions().clear();
        // TODO: still a lot of stuff to do here, but oh well
        entity.setOwner(player);
        entity.setGame(game);
    }

    public void refreshNetworks() {
        for (Unit unit : getUnits()) {
            // we are going to rebuild the c3, nc3 and c3i networks based on
            // the c3UUIDs
            // TODO: can we do this more efficiently?
            // this code is cribbed from megamek.server#receiveEntityAdd
            Entity entity = unit.getEntity();
            if (null != entity && (entity.hasC3() || entity.hasC3i() || entity.hasNavalC3())) {
                boolean C3iSet = false;
                boolean NC3Set = false;

                for (Entity e : game.getEntitiesVector()) {
                    // C3 Checks
                    if (entity.hasC3()) {
                        if ((entity.getC3MasterIsUUIDAsString() != null) &&
                                  entity.getC3MasterIsUUIDAsString().equals(e.getC3UUIDAsString())) {
                            entity.setC3Master(e, false);
                            break;
                        }
                    }
                    // Naval C3 checks
                    if (entity.hasNavalC3() && !NC3Set) {
                        entity.setC3NetIdSelf();
                        int pos = 0;
                        // Well, they're the same value of 6...
                        while (pos < Entity.MAX_C3i_NODES) {
                            // We've found a network, join it.
                            if ((entity.getNC3NextUUIDAsString(pos) != null) &&
                                      (e.getC3UUIDAsString() != null) &&
                                      entity.getNC3NextUUIDAsString(pos).equals(e.getC3UUIDAsString())) {
                                entity.setC3NetId(e);
                                NC3Set = true;
                                break;
                            }

                            pos++;
                        }
                    }
                    // C3i Checks
                    if (entity.hasC3i() && !C3iSet) {
                        entity.setC3NetIdSelf();
                        int pos = 0;
                        while (pos < Entity.MAX_C3i_NODES) {
                            // We've found a network, join it.
                            if ((entity.getC3iNextUUIDAsString(pos) != null) &&
                                      (e.getC3UUIDAsString() != null) &&
                                      entity.getC3iNextUUIDAsString(pos).equals(e.getC3UUIDAsString())) {
                                entity.setC3NetId(e);
                                C3iSet = true;
                                break;
                            }

                            pos++;
                        }
                    }
                }
            }
        }
    }

    public void disbandNetworkOf(Unit u) {
        // collect all the other units on this network to rebuild the uuids
        Vector<Unit> networkedUnits = new Vector<>();
        for (Unit unit : getUnits()) {
            if (null != unit.getEntity().getC3NetId() &&
                      unit.getEntity().getC3NetId().equals(u.getEntity().getC3NetId())) {
                networkedUnits.add(unit);
            }
        }
        for (int pos = 0; pos < Entity.MAX_C3i_NODES; pos++) {
            for (Unit nUnit : networkedUnits) {
                if (nUnit.getEntity().hasNavalC3()) {
                    nUnit.getEntity().setNC3NextUUIDAsString(pos, null);
                } else {
                    nUnit.getEntity().setC3iNextUUIDAsString(pos, null);
                }
            }
        }
        refreshNetworks();
        MekHQ.triggerEvent(new NetworkChangedEvent(networkedUnits));
    }

    public void removeUnitsFromNetwork(Vector<Unit> removedUnits) {
        // collect all the other units on this network to rebuild the uuids
        Vector<String> uuids = new Vector<>();
        Vector<Unit> networkedUnits = new Vector<>();
        String network = removedUnits.get(0).getEntity().getC3NetId();
        for (Unit unit : getUnits()) {
            if (removedUnits.contains(unit)) {
                continue;
            }
            if (null != unit.getEntity().getC3NetId() && unit.getEntity().getC3NetId().equals(network)) {
                networkedUnits.add(unit);
                uuids.add(unit.getEntity().getC3UUIDAsString());
            }
        }
        for (int pos = 0; pos < Entity.MAX_C3i_NODES; pos++) {
            for (Unit u : removedUnits) {
                if (u.getEntity().hasNavalC3()) {
                    u.getEntity().setNC3NextUUIDAsString(pos, null);
                } else {
                    u.getEntity().setC3iNextUUIDAsString(pos, null);
                }
            }
            for (Unit nUnit : networkedUnits) {
                if (pos < uuids.size()) {
                    if (nUnit.getEntity().hasNavalC3()) {
                        nUnit.getEntity().setNC3NextUUIDAsString(pos, uuids.get(pos));
                    } else {
                        nUnit.getEntity().setC3iNextUUIDAsString(pos, uuids.get(pos));
                    }
                } else {
                    if (nUnit.getEntity().hasNavalC3()) {
                        nUnit.getEntity().setNC3NextUUIDAsString(pos, null);
                    } else {
                        nUnit.getEntity().setC3iNextUUIDAsString(pos, null);
                    }
                }
            }
        }
        refreshNetworks();
    }

    public void addUnitsToNetwork(Vector<Unit> addedUnits, String networkID) {
        // collect all the other units on this network to rebuild the uuids
        Vector<String> uuids = new Vector<>();
        Vector<Unit> networkedUnits = new Vector<>();
        for (Unit u : addedUnits) {
            uuids.add(u.getEntity().getC3UUIDAsString());
            networkedUnits.add(u);
        }
        for (Unit unit : getUnits()) {
            if (addedUnits.contains(unit)) {
                continue;
            }
            if (null != unit.getEntity().getC3NetId() && unit.getEntity().getC3NetId().equals(networkID)) {
                networkedUnits.add(unit);
                uuids.add(unit.getEntity().getC3UUIDAsString());
            }
        }
        for (int pos = 0; pos < Entity.MAX_C3i_NODES; pos++) {
            for (Unit nUnit : networkedUnits) {
                if (pos < uuids.size()) {
                    if (nUnit.getEntity().hasNavalC3()) {
                        nUnit.getEntity().setNC3NextUUIDAsString(pos, uuids.get(pos));
                    } else {
                        nUnit.getEntity().setC3iNextUUIDAsString(pos, uuids.get(pos));
                    }
                } else {
                    if (nUnit.getEntity().hasNavalC3()) {
                        nUnit.getEntity().setNC3NextUUIDAsString(pos, null);
                    } else {
                        nUnit.getEntity().setC3iNextUUIDAsString(pos, null);
                    }
                }
            }
        }
        refreshNetworks();
        MekHQ.triggerEvent(new NetworkChangedEvent(addedUnits));
    }

    public Vector<String[]> getAvailableC3iNetworks() {
        Vector<String[]> networks = new Vector<>();
        Vector<String> networkNames = new Vector<>();

        for (Unit u : getUnits()) {

            if (u.getForceId() < 0) {
                // only units currently in the TO&E
                continue;
            }
            Entity en = u.getEntity();
            if (null == en) {
                continue;
            }
            if (en.hasC3i() && en.calculateFreeC3Nodes() < 5 && en.calculateFreeC3Nodes() > 0) {
                String[] network = new String[2];
                network[0] = en.getC3NetId();
                network[1] = "" + en.calculateFreeC3Nodes();
                if (!networkNames.contains(network[0])) {
                    networks.add(network);
                    networkNames.add(network[0]);
                }
            }
        }
        return networks;
    }

    /**
     * @return returns a Vector of the unique name Strings of all Naval C3 networks that have at least 1 free node
     *       Adapted from getAvailableC3iNetworks() as the two technologies have very similar workings
     */
    public Vector<String[]> getAvailableNC3Networks() {
        Vector<String[]> networks = new Vector<>();
        Vector<String> networkNames = new Vector<>();

        for (Unit u : getUnits()) {

            if (u.getForceId() < 0) {
                // only units currently in the TO&E
                continue;
            }
            Entity en = u.getEntity();
            if (null == en) {
                continue;
            }
            if (en.hasNavalC3() && en.calculateFreeC3Nodes() < 5 && en.calculateFreeC3Nodes() > 0) {
                String[] network = new String[2];
                network[0] = en.getC3NetId();
                network[1] = "" + en.calculateFreeC3Nodes();
                if (!networkNames.contains(network[0])) {
                    networks.add(network);
                    networkNames.add(network[0]);
                }
            }
        }
        return networks;
    }

    public Vector<String[]> getAvailableC3MastersForSlaves() {
        Vector<String[]> networks = new Vector<>();
        Vector<String> networkNames = new Vector<>();

        for (Unit u : getUnits()) {

            if (u.getForceId() < 0) {
                // only units currently in the TO&E
                continue;
            }
            Entity en = u.getEntity();
            if (null == en) {
                continue;
            }
            // count of free c3 nodes for single company-level masters
            // will not be right so skip
            if (en.hasC3M() && !en.hasC3MM() && en.C3MasterIs(en)) {
                continue;
            }
            if (en.calculateFreeC3Nodes() > 0) {
                String[] network = new String[3];
                network[0] = en.getC3UUIDAsString();
                network[1] = "" + en.calculateFreeC3Nodes();
                network[2] = en.getShortName();
                if (!networkNames.contains(network[0])) {
                    networks.add(network);
                    networkNames.add(network[0]);
                }
            }
        }

        return networks;
    }

    public Vector<String[]> getAvailableC3MastersForMasters() {
        Vector<String[]> networks = new Vector<>();
        Vector<String> networkNames = new Vector<>();

        for (Unit u : getUnits()) {

            if (u.getForceId() < 0) {
                // only units currently in the TO&E
                continue;
            }
            Entity en = u.getEntity();
            if (null == en) {
                continue;
            }
            if (en.calculateFreeC3MNodes() > 0) {
                String[] network = new String[3];
                network[0] = en.getC3UUIDAsString();
                network[1] = "" + en.calculateFreeC3MNodes();
                network[2] = en.getShortName();
                if (!networkNames.contains(network[0])) {
                    networks.add(network);
                    networkNames.add(network[0]);
                }
            }
        }

        return networks;
    }

    public void removeUnitsFromC3Master(Unit master) {
        List<Unit> removed = new ArrayList<>();
        for (Unit unit : getUnits()) {
            if (null != unit.getEntity().getC3MasterIsUUIDAsString() &&
                      unit.getEntity().getC3MasterIsUUIDAsString().equals(master.getEntity().getC3UUIDAsString())) {
                unit.getEntity().setC3MasterIsUUIDAsString(null);
                unit.getEntity().setC3Master(null, true);
                removed.add(unit);
            }
        }
        refreshNetworks();
        MekHQ.triggerEvent(new NetworkChangedEvent(removed));
    }

    /**
     * This function reloads the game entities into the game at the end of scenario resolution, so that entities are
     * properly updated and destroyed ones removed
     */
    public void reloadGameEntities() {
        game.reset();
        getHangar().forEachUnit(u -> {
            Entity en = u.getEntity();
            if (null != en) {
                game.addEntity(en, false);
            }
        });
    }

    public void completeMission(@Nullable Mission mission, MissionStatus status) {
        if (mission == null) {
            return;
        }
        mission.setStatus(status);
        if (mission instanceof Contract contract) {
            Money remainingMoney = Money.zero();
            // check for money in escrow According to FMM(r) pg 179, both failure and breach lead to no further
            // payment even though this seems foolish
            if (contract.getStatus().isSuccess()) {
                remainingMoney = contract.getMonthlyPayOut().multipliedBy(contract.getMonthsLeft(getLocalDate()));

                if (contract instanceof AtBContract) {
                    Money routedPayout = ((AtBContract) contract).getRoutedPayout();

                    remainingMoney = routedPayout == null ? remainingMoney : routedPayout;
                }
            }

            // If overage repayment is enabled, we first need to check if the salvage
            // percent is
            // under 100. 100 means you cannot have an overage.
            // Then, we check if the salvage percent is less than the percent salvaged by
            // the
            // unit in question. If it is, then they owe the assigner some cash
            if (getCampaignOptions().isOverageRepaymentInFinalPayment() && (contract.getSalvagePct() < 100.0)) {
                final double salvagePercent = contract.getSalvagePct() / 100.0;
                final Money maxSalvage = contract.getSalvagedByEmployer()
                                               .multipliedBy(salvagePercent / (1 - salvagePercent));
                if (contract.getSalvagedByUnit().isGreaterThan(maxSalvage)) {
                    final Money amountToRepay = contract.getSalvagedByUnit().minus(maxSalvage);
                    remainingMoney = remainingMoney.minus(amountToRepay);
                    contract.subtractSalvageByUnit(amountToRepay);
                }
            }

            if (getCampaignOptions().isUseShareSystem()) {
                ResourceBundle financeResources = ResourceBundle.getBundle("mekhq.resources.Finances",
                      MekHQ.getMHQOptions().getLocale());

                if (remainingMoney.isGreaterThan(Money.zero())) {
                    Money shares = remainingMoney.multipliedBy(contract.getSharesPercent()).dividedBy(100);
                    remainingMoney = remainingMoney.minus(shares);

                    if (getFinances().debit(TransactionType.SALARIES,
                          getLocalDate(),
                          shares,
                          String.format(financeResources.getString("ContractSharePayment.text"), contract.getName()))) {
                        addReport(financeResources.getString("DistributedShares.text"),
                              shares.toAmountAndSymbolString());

                        getFinances().payOutSharesToPersonnel(this, shares);
                    }
                }
            }

            if (remainingMoney.isPositive()) {
                getFinances().credit(TransactionType.CONTRACT_PAYMENT,
                      getLocalDate(),
                      remainingMoney,
                      "Remaining payment for " + contract.getName());
                addReport("Your account has been credited for " +
                                remainingMoney.toAmountAndSymbolString() +
                                " for the remaining payout from contract " +
                                contract.getHyperlinkedName());
            } else if (remainingMoney.isNegative()) {
                getFinances().credit(TransactionType.CONTRACT_PAYMENT,
                      getLocalDate(),
                      remainingMoney,
                      "Repaying payment overages for " + contract.getName());
                addReport("Your account has been debited for " +
                                remainingMoney.absolute().toAmountAndSymbolString() +
                                " to repay payment overages occurred during the contract " +
                                contract.getHyperlinkedName());
            }

            // This relies on the mission being a Contract, and AtB to be on
            if (getCampaignOptions().isUseAtB()) {
                setHasActiveContract();
            }
        }
    }

    /***
     * Calculate transit time for supplies based on what planet they are shipping from. To prevent extra computation.
     * This method does not calculate an exact jump path but rather determines the number of jumps crudely by
     * dividing distance in light years by 30 and then rounding up. Total part-time is determined by several by
     * adding the following:
     * - (number of jumps - 1) * 7 days with a minimum value of zero.
     * - transit times from current planet and planet of supply origins in cases where the supply planet is not the
     * same as current planet.
     * - a random 1d6 days for each jump plus 1d6 to simulate all the other
     * logistics of delivery.
     *
     * @param system - A <code>PlanetarySystem</code> object where the supplies are
     *               shipping from
     * @return the number of days that supplies will take to arrive.
     */
    public int calculatePartTransitTime(PlanetarySystem system) {
        // calculate number of jumps by light year distance as the crow flies divided by
        // 30
        // the basic formula assumes 7 days per jump + system transit time on each side
        // + random days equal
        // to (1 + number of jumps) d6
        double distance = system.getDistanceTo(getCurrentSystem());
        // calculate number of jumps by dividing by 30
        int jumps = (int) Math.ceil(distance / 30.0);
        // you need a recharge except for the first jump
        int recharges = max(jumps - 1, 0);
        // if you are delivering from the same planet then no transit times
        int currentTransitTime = (distance > 0) ? (int) Math.ceil(getCurrentSystem().getTimeToJumpPoint(1.0)) : 0;
        int originTransitTime = (distance > 0) ? (int) Math.ceil(system.getTimeToJumpPoint(1.0)) : 0;

        // CO 51 (errata) has much longer average part times.
        // Let's adjust amazonFreeShipping
        // based on what getUnitTransitTime is set in
        // the options in an attempt to get some
        // delivery times more in line with RAW's two-month minimum.
        // Default campaign option is TRANSIT_UNIT_MONTH
        int amazonFreeShipping = switch (campaignOptions.getUnitTransitTime()) {
            case TRANSIT_UNIT_MONTH -> 30 + (d6(14 * (1 + jumps)));
            case TRANSIT_UNIT_WEEK -> 7 + (d6(4 * (1 + jumps)));
            default -> d6(1 + jumps);
        };
        return (recharges * 7) + currentTransitTime + originTransitTime + amazonFreeShipping;
    }

    /**
     * Calculates the transit time for the arrival of parts or supplies based on the availability of the item, a random
     * roll, and campaign-specific transit time settings.
     *
     * <p>
     * The transit time is calculated using the following factors:
     * <ul>
     * <li>A fixed base modifier value defined by campaign rules.</li>
     * <li>A random roll of 1d6 to add variability to the calculation.</li>
     * <li>The availability value of the requested parts or supplies from the
     * acquisition details.</li>
     * </ul>
     *
     * <p>
     * The calculated duration is applied in units (days, weeks, or months) based on
     * the campaign's
     * configuration for transit time.
     * </p>
     *
     * @param availability the availability code of the part or unit being acquired as an integer.
     *
     * @return the number of days required for the parts or units to arrive based on the calculated transit time.
     */
    public int calculatePartTransitTime(int availability) {
        // This is accurate as of the latest rules. It was (BASE_MODIFIER - (roll + availability) / 4) months in the
        // older version.
        final int BASE_MODIFIER = 7; // CamOps p51
        final int roll = d6(1);
        final int total = max(1, (BASE_MODIFIER + roll + availability) / 4); // CamOps p51

        // now step forward through the calendar
        LocalDate arrivalDate = currentDay;
        arrivalDate = switch (campaignOptions.getUnitTransitTime()) {
            case TRANSIT_UNIT_MONTH -> arrivalDate.plusMonths(total);
            case TRANSIT_UNIT_WEEK -> arrivalDate.plusWeeks(total);
            default -> arrivalDate.plusDays(total);
        };

        return Math.toIntExact(ChronoUnit.DAYS.between(getLocalDate(), arrivalDate));
    }

    /**
     * Calculates the transit time for the arrival of parts or supplies based on the availability of the item, a random
     * roll, and campaign-specific transit time settings.
     *
     * <p>
     * The transit time is calculated using the following factors:
     * <ul>
     * <li>A fixed base modifier value defined by campaign rules.</li>
     * <li>A random roll of 1d6 to add variability to the calculation.</li>
     * <li>The availability value of the requested parts or supplies from the
     * acquisition details.</li>
     * </ul>
     *
     * <p>
     * The calculated duration is applied in units (days, weeks, or months) based on
     * the campaign's
     * configuration for transit time.
     * </p>
     *
     * @param availability the Availability of the part
     *
     * @return the number of days required for the parts or units to arrive based on the calculated transit time.
     */
    public int calculatePartTransitTime(AvailabilityValue availability) {
        return calculatePartTransitTime(availability.getIndex());
    }

    /**
     * This returns a PartInventory object detailing the current count for a part on hand, in transit, and ordered.
     *
     * @param part A part to look up its current inventory.
     *
     * @return A PartInventory object detailing the current counts of the part on hand, in transit, and ordered.
     *
     * @see PartInventory
     */
    public PartInventory getPartInventory(Part part) {
        PartInventory inventory = new PartInventory();

        int nSupply = 0;
        int nTransit = 0;
        for (Part p : getParts()) {
            if (!p.isSpare()) {
                continue;
            }
            if (part.isSamePartType(p)) {
                if (p.isPresent()) {
                    nSupply += p.getTotalQuantity();
                } else {
                    nTransit += p.getTotalQuantity();
                }
            }
        }

        inventory.setSupply(nSupply);
        inventory.setTransit(nTransit);

        int nOrdered = 0;
        IAcquisitionWork onOrder = getShoppingList().getShoppingItem(part);
        if (null != onOrder) {
            nOrdered += onOrder.getTotalQuantity();
        }

        inventory.setOrdered(nOrdered);

        String countModifier = "";
        if (part instanceof Armor) { // ProtoMek Armor and BAArmor are derived from Armor
            countModifier = "points";
        }
        if (part instanceof AmmoStorage) {
            countModifier = "shots";
        }

        inventory.setCountModifier(countModifier);
        return inventory;
    }

    public void addLoan(Loan loan) {
        addReport("You have taken out loan " +
                        loan +
                        ". Your account has been credited " +
                        loan.getPrincipal().toAmountAndSymbolString() +
                        " for the principal amount.");
        finances.addLoan(loan);
        MekHQ.triggerEvent(new LoanNewEvent(loan));
        finances.credit(TransactionType.LOAN_PRINCIPAL,
              getLocalDate(),
              loan.getPrincipal(),
              "Loan principal for " + loan);
    }

    public void payOffLoan(Loan loan) {
        if (finances.debit(TransactionType.LOAN_PAYMENT,
              getLocalDate(),
              loan.determineRemainingValue(),
              "Loan payoff for " + loan)) {
            addReport("You have paid off the remaining loan balance of " +
                            loan.determineRemainingValue().toAmountAndSymbolString() +
                            " on " +
                            loan);
            finances.removeLoan(loan);
            MekHQ.triggerEvent(new LoanPaidEvent(loan));
        } else {
            addReport("<font color='" +
                            ReportingUtilities.getNegativeColor() +
                            "'>You do not have enough funds to pay off " +
                            loan +
                            "</font>");
        }
    }

    private CampaignTransporterMap getCampaignTransporterMap(CampaignTransportType campaignTransportType) {
        if (campaignTransportType.isTacticalTransport()) {
            return tacticalTransporters;
        } else if (campaignTransportType.isShipTransport()) {
            return shipTransporters;
        } else if (campaignTransportType.isTowTransport()) {
            return towTransporters;
        }
        return null;
    }

    /**
     * Returns a Map that maps Transporter types to another Map that maps capacity (Double) to UUID of transports for
     * the specific TransportedUnitSummary type
     *
     * @param campaignTransportType type (Enum) of TransportedUnitSummary
     *
     * @return the full map for that campaign transport type
     */
    public Map<TransporterType, Map<Double, Set<UUID>>> getTransports(CampaignTransportType campaignTransportType) {
        return Objects.requireNonNull(getCampaignTransporterMap(campaignTransportType)).getTransporters();
    }

    /**
     * Returns list of transports that have the provided TransporterType and CampaignTransportType
     *
     * @param campaignTransportType type of campaign transport
     * @param transporterType       type of Transporter
     *
     * @return units that have that transport type
     */
    public Set<Unit> getTransportsByType(CampaignTransportType campaignTransportType, TransporterType transporterType) {
        // include transports with no remaining capacity
        return Objects.requireNonNull(getCampaignTransporterMap(campaignTransportType))
                     .getTransportsByType(transporterType, -1.0);
    }

    /**
     * Returns list of transports for the specified AbstractTransportedUnitSummary class/subclass that has transport
     * capacity for the Transporter class/subclass For example, getTransportsByType(SHIP_TRANSPORT, MEK_BAY, 3.0) would
     * return all transports that have 3 or more Mek Bay slots open for the SHIP_TRANSPORT type of assignment.
     *
     * @param campaignTransportType type (Enum) of TransportedUnitSummary
     * @param transporterType       type (Enum) of Transporter
     * @param unitSize              capacity that the transport must be capable of
     *
     * @return units that have that transport type
     */
    public Set<Unit> getTransportsByType(CampaignTransportType campaignTransportType, TransporterType transporterType,
          double unitSize) {
        return Objects.requireNonNull(getCampaignTransporterMap(campaignTransportType))
                     .getTransportsByType(transporterType, unitSize);
    }

    private boolean hasTacticalTransports() {
        return tacticalTransporters.hasTransporters();
    }

    private boolean hasShipTransports() {
        return shipTransporters.hasTransporters();
    }

    private boolean hasTowTransports() {
        return towTransporters.hasTransporters();
    }

    /**
     * Do we have transports for the kind of transport?
     *
     * @param campaignTransportType class of the TransportDetail
     *
     * @return true if it has transporters, false otherwise
     */
    public boolean hasTransports(CampaignTransportType campaignTransportType) {
        if (campaignTransportType.isTacticalTransport()) {
            return hasTacticalTransports();
        } else if (campaignTransportType.isShipTransport()) {
            return hasShipTransports();
        } else if (campaignTransportType.isTowTransport()) {
            return hasTowTransports();
        }
        return false;
    }

    public void doMaintenance(Unit unit) {
        if (!unit.requiresMaintenance() || !campaignOptions.isCheckMaintenance()) {
            return;
        }
        // let's start by checking times
        int minutesUsed = unit.getMaintenanceTime();
        int asTechsUsed = 0;
        boolean maintained;
        boolean paidMaintenance = true;

        unit.incrementDaysSinceMaintenance(this, false, asTechsUsed);

        int ruggedMultiplier = 1;
        if (unit.getEntity().hasQuirk(OptionsConstants.QUIRK_POS_RUGGED_1)) {
            ruggedMultiplier = 2;
        }

        if (unit.getEntity().hasQuirk(OptionsConstants.QUIRK_POS_RUGGED_2)) {
            ruggedMultiplier = 3;
        }

        if (unit.getDaysSinceMaintenance() >= (getCampaignOptions().getMaintenanceCycleDays() * ruggedMultiplier)) {
            Person tech = unit.getTech();
            if (tech != null) {
                int availableMinutes = tech.getMinutesLeft();
                maintained = (availableMinutes >= minutesUsed);

                if (!maintained) {
                    // At this point, insufficient minutes is the only reason why this would be failed.
                    addReport(String.format(resources.getString("maintenanceNotAvailable.text"), unit.getName()));
                } else {
                    maintained = !tech.isMothballing();
                }

                if (maintained) {
                    tech.setMinutesLeft(availableMinutes - minutesUsed);
                    asTechsUsed = getAvailableAsTechs(minutesUsed, false);
                    asTechPoolMinutes -= asTechsUsed * minutesUsed;
                }
            }

            // maybe use the money
            if (campaignOptions.isPayForMaintain()) {
                if (!(finances.debit(TransactionType.MAINTENANCE,
                      getLocalDate(),
                      unit.getMaintenanceCost(),
                      "Maintenance for " + unit.getName()))) {
                    addReport("<font color='" +
                                    ReportingUtilities.getNegativeColor() +
                                    "'><b>You cannot afford to pay maintenance costs for " +
                                    unit.getHyperlinkedName() +
                                    "!</b></font>");
                    paidMaintenance = false;
                }
            }
            // it is time for a maintenance check
            PartQuality qualityOrig = unit.getQuality();
            String techName = "Nobody";
            String techNameLinked = techName;
            if (null != tech) {
                techName = tech.getFullTitle();
                techNameLinked = tech.getHyperlinkedFullTitle();
            }
            // don't do actual damage until we clear the for loop to avoid
            // concurrent mod problems
            // put it into a hash - 4 points of damage will mean destruction
            Map<Part, Integer> partsToDamage = new HashMap<>();
            StringBuilder maintenanceReport = new StringBuilder("<strong>" +
                                                                      techName +
                                                                      " performing maintenance</strong><br><br>");
            for (Part part : unit.getParts()) {
                try {
                    String partReport = doMaintenanceOnUnitPart(unit,
                          part,
                          partsToDamage,
                          paidMaintenance,
                          asTechsUsed);
                    if (partReport != null) {
                        maintenanceReport.append(partReport).append("<br>");
                    }
                } catch (Exception ex) {
                    LOGGER.error(ex,
                          "Could not perform maintenance on part {} ({}) for {} ({}) due to an error",
                          part.getName(),
                          part.getId(),
                          unit.getName(),
                          unit.getId().toString());
                    addReport(String.format(
                          "ERROR: An error occurred performing maintenance on %s for unit %s, check the log",
                          part.getName(),
                          unit.getName()));
                }
            }

            int nDamage = 0;
            int nDestroy = 0;
            for (Entry<Part, Integer> p : partsToDamage.entrySet()) {
                int damage = p.getValue();
                if (damage > 3) {
                    nDestroy++;
                    p.getKey().remove(false);
                } else {
                    p.getKey().doMaintenanceDamage(damage);
                    nDamage++;
                }
            }

            unit.setLastMaintenanceReport(maintenanceReport.toString());

            if (getCampaignOptions().isLogMaintenance()) {
                LOGGER.info(maintenanceReport.toString());
            }

            PartQuality quality = unit.getQuality();
            String qualityString;
            boolean reverse = getCampaignOptions().isReverseQualityNames();
            if (quality.toNumeric() > qualityOrig.toNumeric()) {
                qualityString = ReportingUtilities.messageSurroundedBySpanWithColor(MekHQ.getMHQOptions()
                                                                                          .getFontColorPositiveHexColor(),
                      "Overall quality improves from " +
                            qualityOrig.toName(reverse) +
                            " to " +
                            quality.toName(reverse));
            } else if (quality.toNumeric() < qualityOrig.toNumeric()) {
                qualityString = ReportingUtilities.messageSurroundedBySpanWithColor(MekHQ.getMHQOptions()
                                                                                          .getFontColorNegativeHexColor(),
                      "Overall quality declines from " +
                            qualityOrig.toName(reverse) +
                            " to " +
                            quality.toName(reverse));
            } else {
                qualityString = "Overall quality remains " + quality.toName(reverse);
            }
            String damageString = getDamageString(unit, nDamage, nDestroy);
            String paidString = "";
            if (!paidMaintenance) {
                paidString = "<font color='" +
                                   ReportingUtilities.getNegativeColor() +
                                   "'>Could not afford maintenance costs, so check is at a penalty.</font>";
            }
            addReport(techNameLinked +
                            " performs maintenance on " +
                            unit.getHyperlinkedName() +
                            ". " +
                            paidString +
                            qualityString +
                            ". " +
                            damageString +
                            " [<a href='MAINTENANCE|" +
                            unit.getId() +
                            "'>Get details</a>]");

            unit.resetDaysSinceMaintenance();
        }
    }

    private static String getDamageString(Unit unit, int nDamage, int nDestroy) {
        String damageString = "";
        if (nDamage > 0) {
            damageString += nDamage + " parts were damaged. ";
        }
        if (nDestroy > 0) {
            damageString += nDestroy + " parts were destroyed.";
        }
        if (!damageString.isEmpty()) {
            damageString = "<b><font color='" +
                                 ReportingUtilities.getNegativeColor() +
                                 "'>" +
                                 damageString +
                                 "</b></font> [<a href='REPAIR|" +
                                 unit.getId() +
                                 "'>Repair bay</a>]";
        }
        return damageString;
    }

    private String doMaintenanceOnUnitPart(Unit unit, Part part, Map<Part, Integer> partsToDamage,
          boolean paidMaintenance, int asTechsUsed) {
        String partReport = "<b>" + part.getName() + "</b> (Quality " + part.getQualityName() + ')';
        if (!part.needsMaintenance()) {
            return null;
        }
        PartQuality oldQuality = part.getQuality();
        TargetRoll target = getTargetForMaintenance(part, unit.getTech(), asTechsUsed);
        if (!paidMaintenance) {
            // TODO : Make this modifier user imputable
            target.addModifier(1, "did not pay for maintenance");
        }

        partReport += ", TN " + target.getValue() + '[' + target.getDesc() + ']';
        int roll = d6(2);
        int margin = roll - target.getValue();
        partReport += " rolled a " + roll + ", margin of " + margin;

        switch (part.getQuality()) {
            case QUALITY_A: {
                if (margin >= 4) {
                    part.improveQuality();
                }
                if (!campaignOptions.isUseUnofficialMaintenance()) {
                    if (margin < -6) {
                        partsToDamage.put(part, 4);
                    } else if (margin < -4) {
                        partsToDamage.put(part, 3);
                    } else if (margin == -4) {
                        partsToDamage.put(part, 2);
                    } else if (margin < -1) {
                        partsToDamage.put(part, 1);
                    }
                } else if (margin < -6) {
                    partsToDamage.put(part, 1);
                }
                break;
            }
            case QUALITY_B: {
                if (margin >= 4) {
                    part.improveQuality();
                } else if (margin < -5) {
                    part.reduceQuality();
                }
                if (!campaignOptions.isUseUnofficialMaintenance()) {
                    if (margin < -6) {
                        partsToDamage.put(part, 2);
                    } else if (margin < -2) {
                        partsToDamage.put(part, 1);
                    }
                }
                break;
            }
            case QUALITY_C: {
                if (margin < -4) {
                    part.reduceQuality();
                } else if (margin >= 5) {
                    part.improveQuality();
                }
                if (!campaignOptions.isUseUnofficialMaintenance()) {
                    if (margin < -6) {
                        partsToDamage.put(part, 2);
                    } else if (margin < -3) {
                        partsToDamage.put(part, 1);
                    }
                }
                break;
            }
            case QUALITY_D: {
                if (margin < -3) {
                    part.reduceQuality();
                    if ((margin < -4) && !campaignOptions.isUseUnofficialMaintenance()) {
                        partsToDamage.put(part, 1);
                    }
                } else if (margin >= 5) {
                    part.improveQuality();
                }
                break;
            }
            case QUALITY_E:
                if (margin < -2) {
                    part.reduceQuality();
                    if ((margin < -5) && !campaignOptions.isUseUnofficialMaintenance()) {
                        partsToDamage.put(part, 1);
                    }
                } else if (margin >= 6) {
                    part.improveQuality();
                }
                break;
            case QUALITY_F:
            default:
                if (margin < -2) {
                    part.reduceQuality();
                    if (margin < -6 && !campaignOptions.isUseUnofficialMaintenance()) {
                        partsToDamage.put(part, 1);
                    }
                }

                break;
        }
        if (part.getQuality().toNumeric() > oldQuality.toNumeric()) {
            partReport += ": " +
                                ReportingUtilities.messageSurroundedBySpanWithColor(MekHQ.getMHQOptions()
                                                                                          .getFontColorPositiveHexColor(),
                                      "new quality is " + part.getQualityName());
        } else if (part.getQuality().toNumeric() < oldQuality.toNumeric()) {
            partReport += ": " +
                                ReportingUtilities.messageSurroundedBySpanWithColor(MekHQ.getMHQOptions()
                                                                                          .getFontColorNegativeHexColor(),
                                      "new quality is " + part.getQualityName());
        } else {
            partReport += ": quality remains " + part.getQualityName();
        }
        if (null != partsToDamage.get(part)) {
            if (partsToDamage.get(part) > 3) {
                partReport += ", " +
                                    ReportingUtilities.messageSurroundedBySpanWithColor(MekHQ.getMHQOptions()
                                                                                              .getFontColorNegativeHexColor(),
                                          "<b>part destroyed</b>");
            } else {
                partReport += ", " +
                                    ReportingUtilities.messageSurroundedBySpanWithColor(MekHQ.getMHQOptions()
                                                                                              .getFontColorNegativeHexColor(),
                                          "<b>part damaged</b>");
            }
        }

        return partReport;
    }

    /**
     * No longer in use
     */
    @Deprecated(since = "0.50.07", forRemoval = true)
    public void initTimeInService() {
        for (Person person : getPersonnel()) {
            if (!person.getPrimaryRole().isDependent() && person.getPrisonerStatus().isFree()) {
                LocalDate join = null;
                for (LogEntry logEntry : person.getPersonalLog()) {
                    if (join == null) {
                        // If by some nightmare there is no Joined date just use the first entry.
                        join = logEntry.getDate();
                    }
                    if (logEntry.getDesc().startsWith("Joined ") || logEntry.getDesc().startsWith("Freed ")) {
                        join = logEntry.getDate();
                        break;
                    }
                }

                person.setRecruitment((join != null) ? join : getLocalDate().minusYears(1));
            }
        }
    }

    /**
     * No longer in use
     */
    @Deprecated(since = "0.50.07", forRemoval = true)
    public void initTimeInRank() {
        for (Person person : getPersonnel()) {
            if (!person.getPrimaryRole().isDependent() && person.getPrisonerStatus().isFree()) {
                LocalDate join = null;
                for (LogEntry logEntry : person.getPersonalLog()) {
                    if (join == null) {
                        // If by some nightmare there is no date from the below, just use the first
                        // entry.
                        join = logEntry.getDate();
                    }

                    if (logEntry.getDesc().startsWith("Joined ") ||
                              logEntry.getDesc().startsWith("Freed ") ||
                              logEntry.getDesc().startsWith("Promoted ") ||
                              logEntry.getDesc().startsWith("Demoted ")) {
                        join = logEntry.getDate();
                    }
                }

                // For that one in a billion chance the log is empty. Clone today's date and
                // subtract a year
                person.setLastRankChangeDate((join != null) ? join : getLocalDate().minusYears(1));
            }
        }
    }

    public void initTurnover() {
        getRetirementDefectionTracker().setLastRetirementRoll(getLocalDate());
    }

    public void initAtB(boolean newCampaign) {
        if (!newCampaign) {
            /*
             * Switch all contracts to AtBContract's
             */
            for (Entry<Integer, Mission> me : missions.entrySet()) {
                Mission m = me.getValue();
                if (m instanceof Contract && !(m instanceof AtBContract)) {
                    me.setValue(new AtBContract((Contract) m, this));
                }
            }

            /*
             * Go through all the personnel records and assume the earliest date is the date
             * the unit was founded.
             */
            LocalDate founding = null;
            for (Person person : getPersonnel()) {
                for (LogEntry logEntry : person.getPersonalLog()) {
                    if ((founding == null) || logEntry.getDate().isBefore(founding)) {
                        founding = logEntry.getDate();
                    }
                }
            }
            /*
             * Go through the personnel records again and assume that any person who joined the unit on the founding
             * date is one of the founding members. Also assume that MWs assigned to a non-Assault `Mek on the date
             * they joined came with that `Mek (which is a less certain assumption)
             */
            for (Person person : getPersonnel()) {
                LocalDate join = person.getPersonalLog()
                                       .stream()
                                       .filter(e -> e.getDesc().startsWith("Joined "))
                                       .findFirst()
                                       .map(LogEntry::getDate)
                                       .orElse(null);
                if ((join != null) && join.equals(founding)) {
                    person.setFounder(true);
                }
                if (person.getPrimaryRole().isMekWarrior() ||
                          (person.getPrimaryRole().isAerospacePilot() &&
                                 getCampaignOptions().isAeroRecruitsHaveUnits()) ||
                          person.getPrimaryRole().isProtoMekPilot()) {
                    for (LogEntry logEntry : person.getPersonalLog()) {
                        if (logEntry.getDate().equals(join) && logEntry.getDesc().startsWith("Assigned to ")) {
                            String mek = logEntry.getDesc().substring(12);
                            MekSummary ms = MekSummaryCache.getInstance().getMek(mek);
                            if (null != ms &&
                                      (person.isFounder() || ms.getWeightClass() < EntityWeightClass.WEIGHT_ASSAULT)) {
                                person.setOriginalUnitWeight(ms.getWeightClass());
                                if (ms.isClan()) {
                                    person.setOriginalUnitTech(Person.TECH_CLAN);
                                } else if (ms.getYear() > 3050) {
                                    // TODO : Fix this so we aren't using a hack that just assumes IS2
                                    person.setOriginalUnitTech(Person.TECH_IS2);
                                }
                                if ((null != person.getUnit()) &&
                                          ms.getName().equals(person.getUnit().getEntity().getShortNameRaw())) {
                                    person.setOriginalUnitId(person.getUnit().getId());
                                }
                            }
                        }
                    }
                }
            }

            addAllCombatTeams(this.forces);

            // Determine whether there is an active contract
            setHasActiveContract();
        }

        setAtBConfig(AtBConfiguration.loadFromXml());
        RandomFactionGenerator.getInstance().startup(this);
        getContractMarket().generateContractOffers(this, newCampaign); // TODO : AbstractContractMarket : Remove
        setAtBEventProcessor(new AtBEventProcessor(this));
    }

    /**
     * Stop processing AtB events and release memory.
     */
    public void shutdownAtB() {
        RandomFactionGenerator.getInstance().dispose();
        atbEventProcessor.shutdown();
    }

    /**
     * Checks if an employee turnover prompt should be displayed based on campaign options, current date, and other
     * conditions (like transit status and campaign start date).
     *
     * <p>The turnover prompt is triggered based on the configured turnover frequency (weekly, monthly, quarterly, or
     * annually), but only after the campaign has been running for at least 6 days and when not in transit.<p>
     *
     * <p>The dialog will show different messages depending on whether there are pending retirees.</p>
     *
     * @return An integer representing the outcome: -1 if turnover prompt should not be displayed, 0 if user selected
     *       "Employee Turnover", 1 if user selected "Advance Day Regardless", 2 if user selected "Cancel Advance Day"
     */
    public int checkTurnoverPrompt() {
        if (!location.isOnPlanet()) {
            return -1;
        }

        if (getLocalDate().isBefore(getCampaignStartDate().plusDays(6))) {
            return -1;
        }

        boolean triggerTurnoverPrompt;
        switch (campaignOptions.getTurnoverFrequency()) {
            case WEEKLY:
                triggerTurnoverPrompt = getLocalDate().getDayOfWeek().equals(DayOfWeek.MONDAY);
                break;
            case MONTHLY:
                triggerTurnoverPrompt = getLocalDate().getDayOfMonth() == getLocalDate().lengthOfMonth();
                break;
            case QUARTERLY:
                triggerTurnoverPrompt = (getLocalDate().getDayOfMonth() == getLocalDate().lengthOfMonth()) &&
                                              (List.of(Month.MARCH, Month.JUNE, Month.SEPTEMBER, Month.DECEMBER)
                                                     .contains(getLocalDate().getMonth()));
                break;
            case ANNUALLY:
                triggerTurnoverPrompt = getLocalDate().getDayOfYear() == getLocalDate().lengthOfYear();
                break;
            default:
                return -1;
        }

        if (!triggerTurnoverPrompt) {
            return -1;
        }

        String dialogTitle;
        String dialogBody;

        if (getRetirementDefectionTracker().getRetirees().isEmpty()) {
            dialogTitle = resources.getString("turnoverRollRequired.text");
            dialogBody = resources.getString("turnoverDialogDescription.text");
        } else {
            dialogTitle = resources.getString("turnoverFinalPayments.text");
            dialogBody = resources.getString("turnoverPersonnelKilled.text");
        }

        Object[] options = { resources.getString("turnoverEmployeeTurnoverDialog.text"),
                             resources.getString("turnoverAdvanceRegardless"),
                             resources.getString("turnoverCancel.text") };

        return JOptionPane.showOptionDialog(null,
              dialogBody,
              dialogTitle,
              JOptionPane.YES_NO_CANCEL_OPTION,
              JOptionPane.INFORMATION_MESSAGE,
              null,
              options,
              options[0]);
    }

    /**
     * Checks if there are any scenarios that are due based on the current date.
     *
     * @return {@code true} if there are scenarios due, {@code false} otherwise
     */
    public boolean checkScenariosDue() {
        return getActiveMissions(true).stream()
                     .flatMap(m -> m.getCurrentScenarios().stream())
                     .anyMatch(s -> (s.getDate() != null) &&
                                          !(s instanceof AtBScenario) &&
                                          !getLocalDate().isBefore(s.getDate()));
    }

    /**
     * Sets the type of rating method used.
     */
    public void setUnitRating(IUnitRating rating) {
        unitRating = rating;
    }

    /**
     * Returns the type of rating method as selected in the Campaign Options dialog. Lazy-loaded for performance.
     * Default is CampaignOpsReputation
     */
    public IUnitRating getUnitRating() {
        // if we switched unit rating methods,
        if (unitRating != null && (unitRating.getUnitRatingMethod() != getCampaignOptions().getUnitRatingMethod())) {
            unitRating = null;
        }

        if (unitRating == null) {
            UnitRatingMethod method = getCampaignOptions().getUnitRatingMethod();

            if (UnitRatingMethod.FLD_MAN_MERCS_REV.equals(method)) {
                unitRating = new FieldManualMercRevDragoonsRating(this);
            }
        }

        return unitRating;
    }

    @Override
    public int getTechIntroYear() {
        if (getCampaignOptions().isLimitByYear()) {
            return getGameYear();
        } else {
            return Integer.MAX_VALUE;
        }
    }

    @Override
    public int getGameYear() {
        return getLocalDate().getYear();
    }

    @Override
    public megamek.common.enums.Faction getTechFaction() {
        return techFaction;
    }

    public void updateTechFactionCode() {
        if (campaignOptions.isFactionIntroDate()) {
            for (megamek.common.enums.Faction f : megamek.common.enums.Faction.values()) {
                if (f.equals(megamek.common.enums.Faction.NONE)) {
                    continue;
                }
                if (f.getCodeMM().equals(getFaction().getShortName())) {
                    techFaction = f;
                    UnitTechProgression.loadFaction(techFaction);
                    return;
                }
            }
            // If the tech progression data does not include the current faction,
            // use a generic.
            if (getFaction().isClan()) {
                techFaction = megamek.common.enums.Faction.CLAN;
            } else if (getFaction().isPeriphery()) {
                techFaction = megamek.common.enums.Faction.PER;
            } else {
                techFaction = megamek.common.enums.Faction.IS;
            }
        } else {
            techFaction = megamek.common.enums.Faction.NONE;
        }
        // Unit tech level will be calculated if the code has changed.
        UnitTechProgression.loadFaction(techFaction);
    }

    @Override
    public boolean useClanTechBase() {
        return getFaction().isClan();
    }

    @Override
    public boolean useMixedTech() {
        if (useClanTechBase()) {
            return campaignOptions.isAllowISPurchases();
        } else {
            return campaignOptions.isAllowClanPurchases();
        }
    }

    @Override
    public SimpleTechLevel getTechLevel() {
        for (SimpleTechLevel lvl : SimpleTechLevel.values()) {
            if (campaignOptions.getTechLevel() == lvl.ordinal()) {
                return lvl;
            }
        }
        return SimpleTechLevel.UNOFFICIAL;
    }

    @Override
    public boolean unofficialNoYear() {
        return false;
    }

    @Override
    public boolean useVariableTechLevel() {
        return campaignOptions.isVariableTechLevel();
    }

    @Override
    public boolean showExtinct() {
        return !campaignOptions.isDisallowExtinctStuff();
    }

    public BehaviorSettings getAutoResolveBehaviorSettings() {
        return autoResolveBehaviorSettings;
    }

    public void setAutoResolveBehaviorSettings(BehaviorSettings settings) {
        autoResolveBehaviorSettings = settings;
    }

    /**
     * Retrieves the address or form of address for the commander.
     *
     * <p>This method determines the appropriate address based on whether the campaign is considered a pirate campaign.
     * It delegates to {@link #getCommanderAddress(boolean)} with the result of {@code isPirateCampaign()}.</p>
     *
     * @return the string used to address the commander
     */
    public String getCommanderAddress() {
        return getCommanderAddress(isPirateCampaign());
    }

    /**
     * Retrieves the address or title for the commanding officer, either in a formal or informal format.
     *
     * <p>
     * This method checks for the presence of a flagged commander. If no commander is found, a general fallback address
     * is returned based on the specified formality. If a commander is present, it further tailors the address based on
     * the gender of the commander (for informal styles) or their rank and surname (for formal styles).
     * </p>
     *
     * @param isInformal A boolean flag indicating whether the address should be informal (true for informal, false for
     *                   formal).
     *
     * @return A {@link String} representing the appropriate address for the commander, either formal or informal.
     */
    public String getCommanderAddress(boolean isInformal) {
        Person commander = getCommander();

        if (commander == null) {
            if (isInformal) {
                return resources.getString("generalFallbackAddressInformal.text");
            } else {
                return resources.getString("generalFallbackAddress.text");
            }
        }

        if (isInformal) {
            Gender commanderGender = commander.getGender();

            return switch (commanderGender) {
                case MALE -> resources.getString("informalAddressMale.text");
                case FEMALE -> resources.getString("informalAddressFemale.text");
                case OTHER_MALE, OTHER_FEMALE, RANDOMIZE -> resources.getString("generalFallbackAddressInformal.text");
            };
        }

        String commanderRank = commander.getRankName();

        if (commanderRank.equalsIgnoreCase("None") || commanderRank.equalsIgnoreCase("-") || commanderRank.isBlank()) {
            return resources.getString("generalFallbackAddress.text");
        }

        return commanderRank;
    }

    public int stockUpPartsInUse(Set<PartInUse> partsInUse) {
        int bought = 0;
        for (PartInUse partInUse : partsInUse) {
            int toBuy = findStockUpAmount(partInUse);
            if (toBuy > 0) {
                IAcquisitionWork partToBuy = partInUse.getPartToBuy();
                getShoppingList().addShoppingItem(partToBuy, toBuy, this);
                bought += 1;
            }
        }
        return bought;
    }

    public void stockUpPartsInUseGM(Set<PartInUse> partsInUse) {
        for (PartInUse partInUse : partsInUse) {
            int toBuy = findStockUpAmount(partInUse);
            while (toBuy > 0) {
                IAcquisitionWork partToBuy = partInUse.getPartToBuy();
                getQuartermaster().addPart((Part) partToBuy.getNewEquipment(), 0, true);
                --toBuy;
            }
        }
    }

    private int findStockUpAmount(PartInUse PartInUse) {
        int inventory = PartInUse.getStoreCount() + PartInUse.getTransferCount() + PartInUse.getPlannedCount();
        int needed = (int) Math.ceil(PartInUse.getRequestedStock() / 100.0 * PartInUse.getUseCount());
        int toBuy = needed - inventory;

        if (PartInUse.getIsBundle()) {
            toBuy = (int) Math.ceil((float) toBuy * PartInUse.getTonnagePerItem() / 5);
            // special case for armor only, as it's bought in 5 ton blocks. Armor is the
            // only kind of item that's assigned isBundle()
        }

        return toBuy;
    }

    public boolean isProcessProcurement() {
        return processProcurement;
    }

    public void setProcessProcurement(boolean processProcurement) {
        this.processProcurement = processProcurement;
    }

    // Simple getters and setters for our stock map
    public Map<String, Double> getPartsInUseRequestedStockMap() {
        return partsInUseRequestedStockMap;
    }

    public void setPartsInUseRequestedStockMap(Map<String, Double> partsInUseRequestedStockMap) {
        this.partsInUseRequestedStockMap = partsInUseRequestedStockMap;
    }

    public boolean getIgnoreMothballed() {
        return ignoreMothballed;
    }

    public void setIgnoreMothballed(boolean ignoreMothballed) {
        this.ignoreMothballed = ignoreMothballed;
    }

    public boolean getTopUpWeekly() {
        return topUpWeekly;
    }

    public void setTopUpWeekly(boolean topUpWeekly) {
        this.topUpWeekly = topUpWeekly;
    }

    public PartQuality getIgnoreSparesUnderQuality() {
        return ignoreSparesUnderQuality;
    }

    public void setIgnoreSparesUnderQuality(PartQuality ignoreSparesUnderQuality) {
        this.ignoreSparesUnderQuality = ignoreSparesUnderQuality;
    }

    public void writePartInUseToXML(final PrintWriter pw, int indent) {
        MHQXMLUtility.writeSimpleXMLTag(pw, indent, "ignoreMothBalled", ignoreMothballed);
        MHQXMLUtility.writeSimpleXMLTag(pw, indent, "topUpWeekly", topUpWeekly);
        MHQXMLUtility.writeSimpleXMLTag(pw, indent, "ignoreSparesUnderQuality", ignoreSparesUnderQuality.name());
        MHQXMLUtility.writeSimpleXMLOpenTag(pw, indent++, "partInUseMap");
        writePartInUseMapToXML(pw, indent);
        MHQXMLUtility.writeSimpleXMLCloseTag(pw, --indent, "partInUseMap");
    }

    public void writePartInUseMapToXML(final PrintWriter pw, int indent) {
        for (String key : partsInUseRequestedStockMap.keySet()) {
            MHQXMLUtility.writeSimpleXMLOpenTag(pw, indent++, "partInUseMapEntry");
            MHQXMLUtility.writeSimpleXMLTag(pw, indent, "partInUseMapKey", key);
            MHQXMLUtility.writeSimpleXMLTag(pw, indent, "partInUseMapVal", partsInUseRequestedStockMap.get(key));
            MHQXMLUtility.writeSimpleXMLCloseTag(pw, --indent, "partInUseMapEntry");
        }
    }

    /**
     * Wipes the Parts in use map for the purpose of resetting all values to their default
     */
    public void wipePartsInUseMap() {
        this.partsInUseRequestedStockMap.clear();
    }

    /**
     * Retrieves the campaign faction icon for the specified {@link Campaign}. If a custom icon is defined in the
     * campaign's unit icon configuration, that icon is used. Otherwise, a default faction logo is fetched based on the
     * campaign's faction short name.
     *
     * @return An {@link ImageIcon} representing the faction icon for the given campaign.
     */
    public ImageIcon getCampaignFactionIcon() {
        ImageIcon icon;
        StandardForceIcon campaignIcon = getUnitIcon();

        if (campaignIcon.getFilename() == null) {
            icon = getFactionLogo(currentDay.getYear(), getFaction().getShortName());
        } else {
            icon = campaignIcon.getImageIcon();
        }
        return icon;
    }

    /**
     * Checks if another active scenario has this scenarioID as it's linkedScenarioID and returns true if it finds one.
     */
    public boolean checkLinkedScenario(int scenarioID) {
        for (Scenario scenario : getScenarios()) {
            if ((scenario.getLinkedScenario() == scenarioID) &&
                      (getScenario(scenario.getId()).getStatus().isCurrent())) {
                return true;
            }
        }
        return false;
    }

    /**
     * Returns a list of entities (units) from all combat forces.
     *
     * @return a list of entities representing all combat units in the player force
     */
    public List<Entity> getAllCombatEntities() {
        List<Entity> units = new ArrayList<>();
        for (Force force : getAllForces()) {
            if (!force.isForceType(ForceType.STANDARD)) {
                continue;
            }
            for (UUID unitID : force.getUnits()) {
                units.add(getUnit(unitID).getEntity());
            }
        }
        return units;
    }

    /**
     * Determines the appropriate starting planet for a new campaign based on campaign type, faction, and various
     * fallback scenarios.
     *
     * <p>This method first checks if the campaign is classified as a mercenary or pirate campaign. If so, it
     * delegates responsibility to {@link #getMercenaryOrPirateStartingPlanet(Factions, String)}, which implements
     * special logic to handle those campaign types.</p>
     *
     * <p>For all other campaign types, it uses the current campaign's faction to attempt to retrieve that faction’s
     * canonical starting system for the current game date. If no valid system can be found (due to, for example, the
     * faction not having a valid capital), the logic falls back to a default faction’s starting planet, and, if
     * necessary, ultimately falls back to the planet Terra as a default universal location.</p>
     *
     * <p>The method also includes special handling for Clan campaigns: if the fallback logic would result in the
     * campaign starting on Terra but the campaign is clan-based, it attempts to relocate the starting planet to Strana
     * Mechty.</p>
     *
     * @return the {@link Planet} instance where the campaign should start
     *
     * @author Illiani
     * @since 0.50.07
     */
    public Planet getNewCampaignStartingPlanet() {
        Factions factions = Factions.getInstance();

        final String TERRA_ID = "Terra";
        final String CLAN_CODE = "CLAN";

        Faction startingFaction;
        PlanetarySystem startingSystem;

        if (isMercenaryCampaign() || isPirateCampaign()) {
            return getMercenaryOrPirateStartingPlanet(factions, TERRA_ID);
        }

        // Default for non-merc/pirate campaigns
        startingFaction = faction;
        startingSystem = startingFaction.getStartingPlanet(this, currentDay);

        // Fallback if the system is unavailable
        if (startingSystem == null) {
            startingFaction = factions.getDefaultFaction();
            startingSystem = startingFaction.getStartingPlanet(this, currentDay);
            if (startingSystem == null) {
                startingSystem = this.systemsInstance.getSystemById(TERRA_ID);
            }
        }

        // Special case: Clan campaign starting on Terra, swap to Clan homeworld
        if (TERRA_ID.equals(startingSystem.getId()) && isClanCampaign()) {
            Faction clanFaction = factions.getFaction(CLAN_CODE);
            if (clanFaction != null) {
                PlanetarySystem clanSystem = clanFaction.getStartingPlanet(this, currentDay);
                if (clanSystem != null) {
                    startingSystem = clanSystem;
                }
            }
        }

        return startingSystem.getPrimaryPlanet();
    }

    /**
     * Selects a starting planet for mercenary or pirate campaigns by considering eligible factions, campaign date, and
     * appropriate weighting for periphery factions (if pirate).
     *
     * <p>For mercenary campaigns, the designated mercenary faction is used as the initial fallback. For pirate
     * campaigns, the Tortuga Dominions are preferred, but only if they are active at the campaign's start date;
     * otherwise, the game's configured default faction is used (usually Mercenary, but I opted not to hardcode
     * mercenary here in case the default changes).</p>
     *
     * <p>There is a two-thirds probability that the starting faction will be selected from all factions, subject to
     * several filters (playability, not a Clan, not deep periphery). For pirate campaigns, eligible periphery factions
     * are intentionally added multiple times to the selection pool to increase their likelihood of being chosen
     * (weighted randomness).</p>
     *
     * <p>After the faction is chosen, this method attempts to get that faction’s canonical starting world. If no
     * valid system is found, the logic falls back to Terra, ensuring that the campaign always has a valid starting
     * world even in case of missing data.</p>
     *
     * @param factions The {@link Factions} manager supplying access to all faction data.
     * @param TERRA_ID The globally unique identifier for the planet Terra, used for the ultimate fallback.
     *
     * @return the {@link Planet} used as the campaign start location.
     *
     * @author Illiani
     * @since 0.50.07
     */
    private Planet getMercenaryOrPirateStartingPlanet(Factions factions, String TERRA_ID) {
        final String TORTUGA_CODE = "TD";

        PlanetarySystem startingSystem;
        Faction startingFaction;
        // Determine fallback faction for merc/pirate
        startingFaction = isMercenaryCampaign()
                                ? factions.getFaction(MERCENARY_FACTION_CODE)
                                : factions.getFaction(TORTUGA_CODE);

        // If pirate fallback is unavailable at the campaign's start date, use the default faction
        if (isPirateCampaign() && !startingFaction.validIn(currentDay)) {
            startingFaction = factions.getDefaultFaction();
        }

        // 33% chance to start in fallback faction's capital
        if (randomInt(3) != 0) {
            // Pick a random, eligible recruiting faction
            List<Faction> recruitingFactions = new ArrayList<>();
            for (Faction possibleFaction : factions.getActiveFactions(currentDay)) {
                if (possibleFaction.isPlayable() && !possibleFaction.isClan() && !possibleFaction.isDeepPeriphery()) {
                    recruitingFactions.add(possibleFaction);

                    // If we're playing a pirate campaign, we want to triple the chance that we start in the periphery
                    if (possibleFaction.isPeriphery() && isPirateCampaign()) {
                        recruitingFactions.add(possibleFaction);
                        recruitingFactions.add(possibleFaction);
                    }
                }
            }
            if (!recruitingFactions.isEmpty()) {
                startingFaction = ObjectUtility.getRandomItem(recruitingFactions);
            }
        }

        startingSystem = startingFaction.getStartingPlanet(this, currentDay);
        if (startingSystem != null) {
            return startingSystem.getPrimaryPlanet();
        }

        // Fallback if no startingSystem
        startingSystem = this.systemsInstance.getSystemById(TERRA_ID);
        return startingSystem != null ? startingSystem.getPrimaryPlanet() : null;
    }

    /**
     * Now that systemsInstance is injectable and non-final, we may wish to update it on the fly.
     * @return systemsInstance Systems instance used when instantiating this Campaign instance.
     */
    public Systems getSystemsInstance() {
        return systemsInstance;
    }

    /**
     * Set the systemsInstance to a new instance.  Useful for testing, or updating the set of systems
     * within a running Campaign.
     * @param systemsInstance new Systems instance that this campaign should use.
     */
    public void setSystemsInstance(Systems systemsInstance) {
        this.systemsInstance = systemsInstance;
    }
}<|MERGE_RESOLUTION|>--- conflicted
+++ resolved
@@ -624,21 +624,6 @@
         currentReportHTML = "";
         newReports = new ArrayList<>();
 
-<<<<<<< HEAD
-        try {
-            factionStandingUltimatumsLibrary = new FactionStandingUltimatumsLibrary();
-        } catch (Exception ex) {
-            LOGGER.error("Unable to initialize FactionStandingUltimatumsLibrary. If this wasn't during automated " +
-                               "testing this must be investigated.", ex);
-        }
-
-        try {
-            lifePathLibrary = LifePathIO.loadAllLifePaths(this);
-        } catch (Exception ex) {
-            LOGGER.error("Unable to initialize Life Path Library. If this wasn't during automated testing this must " +
-                               "be investigated.", ex);
-        }
-=======
         // Secondary initialization from passed / derived values
         news = new News(getGameYear(), id.getLeastSignificantBits());
         resetAsTechMinutes();
@@ -649,7 +634,19 @@
         this.newPersonnelMarket.setCampaign(this);
         this.randomDeath.setCampaign(this);
         this.campaignSummary.setCampaign(this);
->>>>>>> 13fa8ef2
+        try {
+            factionStandingUltimatumsLibrary = new FactionStandingUltimatumsLibrary();
+        } catch (Exception ex) {
+            LOGGER.error("Unable to initialize FactionStandingUltimatumsLibrary. If this wasn't during automated " +
+                               "testing this must be investigated.", ex);
+        }
+
+        try {
+            lifePathLibrary = LifePathIO.loadAllLifePaths(this);
+        } catch (Exception ex) {
+            LOGGER.error("Unable to initialize Life Path Library. If this wasn't during automated testing this must " +
+                               "be investigated.", ex);
+        }
     }
 
     /**
