--- conflicted
+++ resolved
@@ -4509,15 +4509,11 @@
                   getCampaign().getCampaignOptions().isUseInitiativeBonus()) {
             // Tactics command bonus. This should actually reflect the unit's commander
             if (null != commander && commander.hasSkill(SkillType.S_TACTICS)) {
-<<<<<<< HEAD
-                entity.getCrew().setCommandBonus(commander.getSkill(SkillType.S_TACTICS).getTotalSkillLevel());
-=======
                 entity.getCrew()
                       .setCommandBonus(commander.getSkill(SkillType.S_TACTICS)
                                              .getTotalSkillLevel(commander.getOptions(),
                                                    commander.getATOWAttributes(),
                                                    0));
->>>>>>> 2e302df0
             }
         }
 
