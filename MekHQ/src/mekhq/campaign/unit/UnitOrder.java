--- conflicted
+++ resolved
@@ -35,14 +35,11 @@
 
 import java.io.PrintWriter;
 
-<<<<<<< HEAD
-=======
 import mekhq.utilities.ReportingUtilities;
 import org.w3c.dom.Element;
 import org.w3c.dom.Node;
 import org.w3c.dom.NodeList;
 
->>>>>>> 2e302df0
 import megamek.common.*;
 import megamek.common.loaders.EntityLoadingException;
 import megamek.logging.MMLogger;
@@ -206,36 +203,18 @@
     public String find(int transitDays) {
         // TODO: probably get a duplicate entity
         if (getCampaign().getQuartermaster().buyUnit((Entity) getNewEquipment(), transitDays)) {
-<<<<<<< HEAD
-            return "<font color='" +
-                         MekHQ.getMHQOptions().getFontColorPositiveHexColor() +
-                         "'><b> unit found</b>.</font> It will be delivered in " +
-                         transitDays +
-                         " days.";
-        } else {
-            return "<font color='" +
-                         MekHQ.getMHQOptions().getFontColorNegativeHexColor() +
-                         "'><b> You cannot afford this unit. Transaction cancelled</b>.</font>";
-=======
             return "<font color='" + ReportingUtilities.getPositiveColor()
                     + "'><b> unit found</b>.</font> It will be delivered in " + transitDays + " days.";
         } else {
             return "<font color='" + ReportingUtilities.getNegativeColor()
                     + "'><b> You cannot afford this unit. Transaction cancelled</b>.</font>";
->>>>>>> 2e302df0
         }
     }
 
     @Override
     public String failToFind() {
-<<<<<<< HEAD
-        return "<font color='" +
-                     MekHQ.getMHQOptions().getFontColorNegativeHexColor() +
-                     "'><b> unit not found</b>.</font>";
-=======
         return "<font color='" + ReportingUtilities.getNegativeColor()
                 + "'><b> unit not found</b>.</font>";
->>>>>>> 2e302df0
     }
 
     @Override
@@ -421,16 +400,9 @@
     }
 
     @Override
-<<<<<<< HEAD
-    public int getAvailability() {
-        return calcYearAvailability(getCampaign().getGameYear(),
-              getCampaign().useClanTechBase(),
-              getCampaign().getTechFaction());
-=======
     public AvailabilityValue getAvailability() {
         return calcYearAvailability(getCampaign().getGameYear(), getCampaign().useClanTechBase(),
-                getCampaign().getTechFaction());
->>>>>>> 2e302df0
+              getCampaign().getTechFaction());
     }
 
     @Override
