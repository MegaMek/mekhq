/*
 * Copyright (c) 2009 - Jay Lawson <jaylawson39 at yahoo.com>. All Rights Reserved.
 * Copyright (c) 2020-2021 - The MegaMek Team. All Rights Reserved.
 *
 * This file is part of MekHQ.
 *
 * MekHQ is free software: you can redistribute it and/or modify
 * it under the terms of the GNU General Public License as published by
 * the Free Software Foundation, either version 3 of the License, or
 * (at your option) any later version.
 *
 * MekHQ is distributed in the hope that it will be useful,
 * but WITHOUT ANY WARRANTY; without even the implied warranty of
 * MERCHANTABILITY or FITNESS FOR A PARTICULAR PURPOSE. See the
 * GNU General Public License for more details.
 *
 * You should have received a copy of the GNU General Public License
 * along with MekHQ. If not, see <http://www.gnu.org/licenses/>.
 */
package mekhq.campaign;

<<<<<<< HEAD
=======
import java.io.PrintWriter;
import java.io.Serializable;
import java.util.ArrayList;
import java.util.Arrays;
import java.util.List;

import mekhq.Version;
import mekhq.campaign.mission.enums.AtBLanceRole;
import mekhq.campaign.enums.PlanetaryAcquisitionFactionLimit;
import mekhq.campaign.market.enums.ContractMarketMethod;
import mekhq.campaign.market.enums.UnitMarketMethod;
import mekhq.campaign.parts.enums.PartRepairType;
import mekhq.campaign.personnel.enums.FamilialRelationshipDisplayLevel;
import mekhq.campaign.personnel.enums.PersonnelRole;
import mekhq.campaign.personnel.enums.Phenotype;
import mekhq.campaign.personnel.enums.PrisonerCaptureStyle;
import mekhq.service.MassRepairOption;
import org.apache.commons.lang3.StringUtils;
import org.w3c.dom.Node;
import org.w3c.dom.NodeList;

>>>>>>> 616cfdbd
import megamek.common.EquipmentType;
import megamek.common.TechConstants;
import mekhq.MekHQ;
import mekhq.MekHqXmlUtil;
import mekhq.Utilities;
import mekhq.Version;
import mekhq.campaign.enums.PlanetaryAcquisitionFactionLimit;
import mekhq.campaign.finances.Money;
import mekhq.campaign.finances.enums.FinancialYearDuration;
import mekhq.campaign.market.PersonnelMarket;
import mekhq.campaign.mission.enums.AtBLanceRole;
import mekhq.campaign.parts.enums.PartRepairType;
import mekhq.campaign.personnel.SkillType;
import mekhq.campaign.personnel.enums.*;
import mekhq.campaign.rating.UnitRatingMethod;
import mekhq.service.MassRepairOption;
import org.apache.commons.lang3.StringUtils;
import org.w3c.dom.Node;
import org.w3c.dom.NodeList;

import java.io.PrintWriter;
import java.io.Serializable;
import java.util.ArrayList;
import java.util.Arrays;
import java.util.List;

/**
 * @author natit
 */
public class CampaignOptions implements Serializable {
    //region Variable Declarations
    private static final long serialVersionUID = 5698008431749303602L;

    //region Magic Numbers and Constants
    public static final int TECH_INTRO = 0;
    public static final int TECH_STANDARD = 1;
    public static final int TECH_ADVANCED = 2;
    public static final int TECH_EXPERIMENTAL = 3;
    public static final int TECH_UNOFFICIAL = 4;
    // This must always be the highest tech level in order to hide parts
    // that haven't been invented yet, or that are completely extinct
    public static final int TECH_UNKNOWN = 5;

    public static final int TRANSIT_UNIT_DAY = 0;
    public static final int TRANSIT_UNIT_WEEK = 1;
    public static final int TRANSIT_UNIT_MONTH = 2;
    public static final int TRANSIT_UNIT_NUM = 3;

    public static final String S_TECH = "Tech";
    public static final String S_AUTO = "Automatic Success";

    public static final double MAXIMUM_COMBAT_EQUIPMENT_PERCENT = 5.0;
    public static final double MAXIMUM_DROPSHIP_EQUIPMENT_PERCENT = 1.0;
    public static final double MAXIMUM_JUMPSHIP_EQUIPMENT_PERCENT = 1.0;
    public static final double MAXIMUM_WARSHIP_EQUIPMENT_PERCENT = 1.0;
    //endregion Magic Numbers and Constants

    //region Unlisted Variables
    //Mass Repair/Salvage Options
    private boolean massRepairUseRepair;
    private boolean massRepairUseSalvage;
    private boolean massRepairUseExtraTime;
    private boolean massRepairUseRushJob;
    private boolean massRepairAllowCarryover;
    private boolean massRepairOptimizeToCompleteToday;
    private boolean massRepairScrapImpossible;
    private boolean massRepairUseAssignedTechsFirst;
    private boolean massRepairReplacePod;
    private List<MassRepairOption> massRepairOptions;
    //endregion Unlisted Variables

    //region General Tab
    private UnitRatingMethod unitRatingMethod;
    private int manualUnitRatingModifier;
    //endregion General Tab

    //region Repair and Maintenance Tab
    // Repair
    private boolean useEraMods;
    private boolean assignedTechFirst;
    private boolean resetToFirstTech;
    private boolean useQuirks;
    private boolean useAeroSystemHits;
    private boolean destroyByMargin;
    private int destroyMargin;
    private int destroyPartTarget;

    // Maintenance
    private boolean checkMaintenance;
    private int maintenanceCycleDays;
    private int maintenanceBonus;
    private boolean useQualityMaintenance;
    private boolean reverseQualityNames;
    private boolean useUnofficialMaintenance;
    private boolean logMaintenance;
    //endregion Repair and Maintenance Tab

    //region Supplies and Acquisition Tab
    // Acquisition
    private int waitingPeriod;
    private String acquisitionSkill;
    private boolean acquisitionSupportStaffOnly;
    private int clanAcquisitionPenalty;
    private int isAcquisitionPenalty;
    private int maxAcquisitions;

    // Delivery
    private int nDiceTransitTime;
    private int constantTransitTime;
    private int unitTransitTime;
    private int acquireMinimumTime;
    private int acquireMinimumTimeUnit;
    private int acquireMosBonus;
    private int acquireMosUnit;

    // Planetary Acquisition
    private boolean usePlanetaryAcquisition;
    private int maxJumpsPlanetaryAcquisition;
    private PlanetaryAcquisitionFactionLimit planetAcquisitionFactionLimit;
    private boolean planetAcquisitionNoClanCrossover;
    private boolean noClanPartsFromIS;
    private int penaltyClanPartsFromIS;
    private boolean planetAcquisitionVerbose;
    private int[] planetTechAcquisitionBonus;
    private int[] planetIndustryAcquisitionBonus;
    private int[] planetOutputAcquisitionBonus;
    //endregion Supplies and Acquisition Tab

    //region Tech Limits Tab
    private boolean limitByYear;
    private boolean disallowExtinctStuff;
    private boolean allowClanPurchases;
    private boolean allowISPurchases;
    private boolean allowCanonOnly;
    private boolean allowCanonRefitOnly;
    private int techLevel;
    private boolean variableTechLevel;
    private boolean factionIntroDate;
    private boolean useAmmoByType; // Unofficial
    //endregion Tech Limits Tab

    //region Personnel Tab
    // General Personnel
    private boolean useTactics;
    private boolean useInitiativeBonus;
    private boolean useToughness;
    private boolean useArtillery;
    private boolean useAbilities;
    private boolean useEdge;
    private boolean useSupportEdge;
    private boolean useImplants;
    private boolean alternativeQualityAveraging;
    private boolean useTransfers;
    private boolean personnelLogSkillGain;
    private boolean personnelLogAbilityGain;
    private boolean personnelLogEdgeGain;

    // Expanded Personnel Information
    private boolean useTimeInService;
    private TimeInDisplayFormat timeInServiceDisplayFormat;
    private boolean useTimeInRank;
    private TimeInDisplayFormat timeInRankDisplayFormat;
    private boolean useRetirementDateTracking;
    private boolean trackTotalEarnings;
    private boolean trackTotalXPEarnings;
    private boolean showOriginFaction;

    // Medical
    private boolean useAdvancedMedical; // Unofficial
    private int healWaitingPeriod;
    private int naturalHealingWaitingPeriod;
    private int minimumHitsForVehicles;
    private boolean useRandomHitsForVehicles;
    private boolean tougherHealing;

    // Prisoners
    private PrisonerCaptureStyle prisonerCaptureStyle;
    private PrisonerStatus defaultPrisonerStatus;
    private boolean prisonerBabyStatus;
    private boolean useAtBPrisonerDefection;
    private boolean useAtBPrisonerRansom;

    // Personnel Randomization
    private boolean useDylansRandomXP; // Unofficial
    private boolean randomizeOrigin;
    private boolean randomizeDependentOrigin;
    private int originSearchRadius;
    private boolean extraRandomOrigin;
    private double originDistanceScale;

    // Family
    private FamilialRelationshipDisplayLevel displayFamilyLevel;

    // Salary
    private double salaryCommissionMultiplier;
    private double salaryEnlistedMultiplier;
    private double salaryAntiMekMultiplier;
    private double[] salaryXPMultipliers;
    private Money[] roleBaseSalaries;

    // Marriage
    private boolean useManualMarriages;
    private int minimumMarriageAge;
    private int checkMutualAncestorsDepth;
    private boolean logMarriageNameChange;
    private int[] marriageSurnameWeights;
    private boolean useRandomMarriages;
    private double chanceRandomMarriages;
    private int marriageAgeRange;
    private boolean useRandomSameSexMarriages;
    private double chanceRandomSameSexMarriages;

    // Procreation
    private boolean useManualProcreation;
    private int multiplePregnancyOccurrences;
    private BabySurnameStyle babySurnameStyle;
    private boolean assignNonPrisonerBabiesFounderTag;
    private boolean assignChildrenOfFoundersFounderTag;
    private boolean determineFatherAtBirth;
    private boolean displayTrueDueDate;
    private boolean logProcreation;
    private RandomProcreationMethod randomProcreationMethod;
    private boolean useRelationshiplessRandomProcreation;
    private double percentageRandomProcreationRelationshipChance;
    private double percentageRandomProcreationRelationshiplessChance;

    // Death
    private boolean keepMarriedNameUponSpouseDeath;
    //endregion Personnel Tab

    //region Finance tab
    private boolean payForParts;
    private boolean payForRepairs;
    private boolean payForUnits;
    private boolean payForSalaries;
    private boolean payForOverhead;
    private boolean payForMaintain;
    private boolean payForTransport;
    private boolean sellUnits;
    private boolean sellParts;
    private boolean payForRecruitment;
    private boolean useLoanLimits;
    private boolean usePercentageMaint; // Unofficial
    private boolean infantryDontCount; // Unofficial
    private boolean usePeacetimeCost;
    private boolean useExtendedPartsModifier;
    private boolean showPeacetimeCost;
    private FinancialYearDuration financialYearDuration;
    private boolean newFinancialYearFinancesToCSVExport;

    // Price Multipliers
    private double commonPartPriceMultiplier;
    private double innerSphereUnitPriceMultiplier;
    private double innerSpherePartPriceMultiplier;
    private double clanUnitPriceMultiplier;
    private double clanPartPriceMultiplier;
    private double mixedTechUnitPriceMultiplier;
    private double[] usedPartPriceMultipliers;
    private double damagedPartsValueMultiplier;
    private double unrepairablePartsValueMultiplier;
    private double cancelledOrderRefundMultiplier;
    //endregion Finance Tab

    //region Mercenary Tab
    private boolean equipmentContractBase;
    private double equipmentContractPercent;
    private boolean equipmentContractSaleValue;
    private double dropshipContractPercent;
    private double jumpshipContractPercent;
    private double warshipContractPercent;
    private boolean blcSaleValue;
    private boolean overageRepaymentInFinalPayment;
    //endregion Mercenary Tab

    //region Experience Tab
    private int scenarioXP;
    private int killXPAward;
    private int killsForXP;
    private int tasksXP;
    private int nTasksXP;
    private int successXP;
    private int mistakeXP;
    private int idleXP;
    private int monthsIdleXP;
    private int targetIdleXP;
    private int contractNegotiationXP;
    private int adminXP;
    private int adminXPPeriod;
    private int edgeCost;
    //endregion Experience Tab

    //region Skills Tab
    //endregion Skills Tab

    //region Special Abilities Tab
    //endregion Special Abilities Tab

    //region Skill Randomization Tab
    private int[] phenotypeProbabilities;
    //endregion Skill Randomization Tab

    //region Rank System Tab
    //endregion Rank System Tab

    //region Name and Portrait Generation
    private boolean useOriginFactionForNames;
    private boolean[] usePortraitForRole;
    private boolean assignPortraitOnRoleChange;
    //endregion Name and Portrait Generation

    //region Markets Tab
    // Personnel Market
    private String personnelMarketName;
    private boolean personnelMarketReportRefresh;
    private int personnelMarketRandomEliteRemoval;
    private int personnelMarketRandomVeteranRemoval;
    private int personnelMarketRandomRegularRemoval;
    private int personnelMarketRandomGreenRemoval;
    private int personnelMarketRandomUltraGreenRemoval;
    private double personnelMarketDylansWeight;

    // Unit Market
    private UnitMarketMethod unitMarketMethod;
    private boolean unitMarketRegionalMechVariations;
    private boolean instantUnitMarketDelivery;
    private boolean unitMarketReportRefresh;

    // Contract Market
    private ContractMarketMethod contractMarketMethod;
    private boolean contractMarketReportRefresh;
    //endregion Markets Tab

    //region Against the Bot Tab
    private boolean useAtB;
    private boolean useStratCon;
    private int skillLevel;

    // Unit Administration
    private boolean useShareSystem;
    private boolean sharesExcludeLargeCraft;
    private boolean sharesForAll;
    private boolean aeroRecruitsHaveUnits;
    private boolean retirementRolls;
    private boolean customRetirementMods;
    private boolean foundersNeverRetire;
    private boolean atbAddDependents;
    private boolean dependentsNeverLeave;
    private boolean trackUnitFatigue;
    private boolean useLeadership;
    private boolean trackOriginalUnit;
    private boolean useAero;
    private boolean useVehicles;
    private boolean clanVehicles;

    // Contract Operations
    private int searchRadius;
    private boolean variableContractLength;
    private boolean mercSizeLimited;
    private boolean restrictPartsByMission;
    private boolean limitLanceWeight;
    private boolean limitLanceNumUnits;
    private boolean useStrategy;
    private int baseStrategyDeployment;
    private int additionalStrategyDeployment;
    private boolean adjustPaymentForStrategy;
    private int[] atbBattleChance;
    private boolean generateChases;

    // RATs
    private boolean staticRATs;
    private String[] rats;
    private boolean ignoreRatEra;

    // Scenarios
    private boolean doubleVehicles;
    private int opforLanceTypeMechs;
    private int opforLanceTypeMixed;
    private int opforLanceTypeVehicles;
    private boolean opforUsesVTOLs;
    private boolean allowOpforAeros;
    private int opforAeroChance;
    private boolean allowOpforLocalUnits;
    private int opforLocalUnitChance;
    private boolean adjustPlayerVehicles;
    private boolean regionalMechVariations;
    private boolean attachedPlayerCamouflage;
    private boolean playerControlsAttachedUnits;
    private boolean useDropShips;
    private boolean useWeatherConditions;
    private boolean useLightConditions;
    private boolean usePlanetaryConditions;
    private int fixedMapChance;
    //endregion Against the Bot Tab
    //endregion Variable Declarations

    //region Constructors
    public CampaignOptions() {
        // Initialize any reused variables
        final PersonnelRole[] personnelRoles = PersonnelRole.values();

        //region Unlisted Variables
        //Mass Repair/Salvage Options
        massRepairUseRepair = true;
        massRepairUseSalvage = true;
        massRepairUseExtraTime = true;
        massRepairUseRushJob = true;
        massRepairAllowCarryover = true;
        massRepairOptimizeToCompleteToday = false;
        massRepairScrapImpossible = false;
        massRepairUseAssignedTechsFirst = false;
        massRepairReplacePod = true;
        massRepairOptions = new ArrayList<>();

        for (PartRepairType type : PartRepairType.values()) {
            massRepairOptions.add(new MassRepairOption(type));
        }
        //endregion Unlisted Variables

        //region General Tab
        unitRatingMethod = UnitRatingMethod.CAMPAIGN_OPS;
        manualUnitRatingModifier = 0;
        //endregion General Tab

        //region Repair and Maintenance Tab
        // Repair
        useEraMods = false;
        assignedTechFirst = false;
        resetToFirstTech = false;
        useQuirks = false;
        useAeroSystemHits = false;
        destroyByMargin = false;
        destroyMargin = 4;
        destroyPartTarget = 10;

        // Maintenance
        checkMaintenance = true;
        maintenanceCycleDays = 7;
        maintenanceBonus = -1;
        useQualityMaintenance = true;
        reverseQualityNames = false;
        useUnofficialMaintenance = false;
        logMaintenance = false;
        //endregion Repair and Maintenance Tab

        //region Supplies and Acquisitions Tab
        // Acquisition
        waitingPeriod = 7;
        acquisitionSkill = S_TECH;
        acquisitionSupportStaffOnly = true;
        clanAcquisitionPenalty = 0;
        isAcquisitionPenalty = 0;
        maxAcquisitions = 0;

        // Delivery
        nDiceTransitTime = 1;
        constantTransitTime = 0;
        unitTransitTime = TRANSIT_UNIT_MONTH;
        acquireMinimumTime = 1;
        acquireMinimumTimeUnit = TRANSIT_UNIT_MONTH;
        acquireMosBonus = 1;
        acquireMosUnit = TRANSIT_UNIT_MONTH;

        // Planetary Acquisition
        usePlanetaryAcquisition = false;
        maxJumpsPlanetaryAcquisition = 2;
        planetAcquisitionFactionLimit = PlanetaryAcquisitionFactionLimit.NEUTRAL;
        planetAcquisitionNoClanCrossover = true;
        noClanPartsFromIS = true;
        penaltyClanPartsFromIS = 4;
        planetAcquisitionVerbose = false;
        // Planet Socio-Industrial Modifiers
        planetTechAcquisitionBonus = new int[6];
        planetTechAcquisitionBonus[EquipmentType.RATING_A] = -1;
        planetTechAcquisitionBonus[EquipmentType.RATING_B] = 0;
        planetTechAcquisitionBonus[EquipmentType.RATING_C] = 1;
        planetTechAcquisitionBonus[EquipmentType.RATING_D] = 2;
        planetTechAcquisitionBonus[EquipmentType.RATING_E] = 4;
        planetTechAcquisitionBonus[EquipmentType.RATING_F] = 8;
        planetIndustryAcquisitionBonus = new int[6];
        planetIndustryAcquisitionBonus[EquipmentType.RATING_A] = 0;
        planetIndustryAcquisitionBonus[EquipmentType.RATING_B] = 0;
        planetIndustryAcquisitionBonus[EquipmentType.RATING_C] = 0;
        planetIndustryAcquisitionBonus[EquipmentType.RATING_D] = 0;
        planetIndustryAcquisitionBonus[EquipmentType.RATING_E] = 0;
        planetIndustryAcquisitionBonus[EquipmentType.RATING_F] = 0;
        planetOutputAcquisitionBonus = new int[6];
        planetOutputAcquisitionBonus[EquipmentType.RATING_A] = -1;
        planetOutputAcquisitionBonus[EquipmentType.RATING_B] = 0;
        planetOutputAcquisitionBonus[EquipmentType.RATING_C] = 1;
        planetOutputAcquisitionBonus[EquipmentType.RATING_D] = 2;
        planetOutputAcquisitionBonus[EquipmentType.RATING_E] = 4;
        planetOutputAcquisitionBonus[EquipmentType.RATING_F] = 8;
        //endregion Supplies and Acquisitions Tab

        //region Tech Limits Tab
        limitByYear = true;
        disallowExtinctStuff = false;
        allowClanPurchases = true;
        allowISPurchases = true;
        allowCanonOnly = false;
        allowCanonRefitOnly = false;
        techLevel = TECH_EXPERIMENTAL;
        variableTechLevel = false;
        factionIntroDate = false;
        useAmmoByType = false;
        //endregion Tech Limits Tab

        //region Personnel Tab
        // General Personnel
        setUseTactics(false);
        setUseInitiativeBonus(false);
        setUseToughness(false);
        setUseArtillery(false);
        setUseAbilities(false);
        setUseEdge(false);
        setUseSupportEdge(false);
        setUseImplants(false);
        setAlternativeQualityAveraging(false);
        setUseTransfers(true);
        setPersonnelLogSkillGain(false);
        setPersonnelLogAbilityGain(false);
        setPersonnelLogEdgeGain(false);

        // Expanded Personnel Information
        setUseTimeInService(false);
        setTimeInServiceDisplayFormat(TimeInDisplayFormat.YEARS);
        setUseTimeInRank(false);
        setTimeInRankDisplayFormat(TimeInDisplayFormat.MONTHS_YEARS);
        setUseRetirementDateTracking(false);
        setTrackTotalEarnings(false);
        setTrackTotalXPEarnings(false);
        setShowOriginFaction(true);

        // Medical
        setUseAdvancedMedical(false);
        setHealingWaitingPeriod(1);
        setNaturalHealingWaitingPeriod(15);
        setMinimumHitsForVehicles(1);
        setUseRandomHitsForVehicles(false);
        setTougherHealing(false);

        // Prisoners
        setPrisonerCaptureStyle(PrisonerCaptureStyle.TAHARQA);
        setDefaultPrisonerStatus(PrisonerStatus.PRISONER);
        setPrisonerBabyStatus(true);
        setUseAtBPrisonerDefection(false);
        setUseAtBPrisonerRansom(false);

        // Personnel Randomization
        setUseDylansRandomXP(false);
        setRandomizeOrigin(false);
        setRandomizeDependentOrigin(false);
        setOriginSearchRadius(45);
        setExtraRandomOrigin(false);
        setOriginDistanceScale(0.6);

        // Family
        setDisplayFamilyLevel(FamilialRelationshipDisplayLevel.SPOUSE);

        // Salary
        setSalaryCommissionMultiplier(1.2);
        setSalaryEnlistedMultiplier(1.0);
        setSalaryAntiMekMultiplier(1.5);
        setSalaryXPMultipliers(new double[5]);
        setSalaryXPMultiplier(SkillType.EXP_ULTRA_GREEN, 0.6);
        setSalaryXPMultiplier(SkillType.EXP_GREEN, 0.6);
        setSalaryXPMultiplier(SkillType.EXP_REGULAR, 1.0);
        setSalaryXPMultiplier(SkillType.EXP_VETERAN, 1.6);
        setSalaryXPMultiplier(SkillType.EXP_ELITE, 3.2);
        setRoleBaseSalaries(new Money[personnelRoles.length]);
        setRoleBaseSalary(PersonnelRole.MECHWARRIOR, 1500);
        setRoleBaseSalary(PersonnelRole.LAM_PILOT, 3000);
        setRoleBaseSalary(PersonnelRole.GROUND_VEHICLE_DRIVER, 900);
        setRoleBaseSalary(PersonnelRole.NAVAL_VEHICLE_DRIVER, 900);
        setRoleBaseSalary(PersonnelRole.VTOL_PILOT, 900);
        setRoleBaseSalary(PersonnelRole.VEHICLE_GUNNER, 900);
        setRoleBaseSalary(PersonnelRole.VEHICLE_CREW, 900);
        setRoleBaseSalary(PersonnelRole.AEROSPACE_PILOT, 1500);
        setRoleBaseSalary(PersonnelRole.CONVENTIONAL_AIRCRAFT_PILOT, 900);
        setRoleBaseSalary(PersonnelRole.PROTOMECH_PILOT, 960);
        setRoleBaseSalary(PersonnelRole.BATTLE_ARMOUR, 960);
        setRoleBaseSalary(PersonnelRole.SOLDIER, 750);
        setRoleBaseSalary(PersonnelRole.VESSEL_PILOT, 1000);
        setRoleBaseSalary(PersonnelRole.VESSEL_GUNNER, 1000);
        setRoleBaseSalary(PersonnelRole.VESSEL_CREW, 1000);
        setRoleBaseSalary(PersonnelRole.VESSEL_NAVIGATOR, 1000);
        setRoleBaseSalary(PersonnelRole.MECH_TECH, 800);
        setRoleBaseSalary(PersonnelRole.MECHANIC, 800);
        setRoleBaseSalary(PersonnelRole.AERO_TECH, 800);
        setRoleBaseSalary(PersonnelRole.BA_TECH, 800);
        setRoleBaseSalary(PersonnelRole.ASTECH, 400);
        setRoleBaseSalary(PersonnelRole.DOCTOR, 1500);
        setRoleBaseSalary(PersonnelRole.MEDIC, 400);
        setRoleBaseSalary(PersonnelRole.ADMINISTRATOR_COMMAND, 500);
        setRoleBaseSalary(PersonnelRole.ADMINISTRATOR_LOGISTICS, 500);
        setRoleBaseSalary(PersonnelRole.ADMINISTRATOR_TRANSPORT, 500);
        setRoleBaseSalary(PersonnelRole.ADMINISTRATOR_HR, 500);
        setRoleBaseSalary(PersonnelRole.DEPENDENT, 0);
        setRoleBaseSalary(PersonnelRole.NONE, 0);

        // Marriage
        setUseManualMarriages(true);
        setMinimumMarriageAge(16);
        setCheckMutualAncestorsDepth(4);
        setLogMarriageNameChange(false);
        setMarriageSurnameWeights(new int[Marriage.values().length - 1]);
        setMarriageSurnameWeight(Marriage.NO_CHANGE.ordinal(), 100);
        setMarriageSurnameWeight(Marriage.YOURS.ordinal(), 55);
        setMarriageSurnameWeight(Marriage.SPOUSE.ordinal(), 55);
        setMarriageSurnameWeight(Marriage.SPACE_YOURS.ordinal(), 10);
        setMarriageSurnameWeight(Marriage.BOTH_SPACE_YOURS.ordinal(), 5);
        setMarriageSurnameWeight(Marriage.HYP_YOURS.ordinal(), 30);
        setMarriageSurnameWeight(Marriage.BOTH_HYP_YOURS.ordinal(), 20);
        setMarriageSurnameWeight(Marriage.SPACE_SPOUSE.ordinal(), 10);
        setMarriageSurnameWeight(Marriage.BOTH_SPACE_SPOUSE.ordinal(), 5);
        setMarriageSurnameWeight(Marriage.HYP_SPOUSE.ordinal(), 30);
        setMarriageSurnameWeight(Marriage.BOTH_HYP_SPOUSE.ordinal(), 20);
        setMarriageSurnameWeight(Marriage.MALE.ordinal(), 500);
        setMarriageSurnameWeight(Marriage.FEMALE.ordinal(), 160);
        setUseRandomMarriages(false);
        setChanceRandomMarriages(0.00025);
        setMarriageAgeRange(10);
        setUseRandomSameSexMarriages(false);
        setChanceRandomSameSexMarriages(0.00002);

        // Procreation
        setUseManualProcreation(false);
        setMultiplePregnancyOccurrences(50); // Hellin's Law is 89, but we make it more common so it shows up more
        setBabySurnameStyle(BabySurnameStyle.MOTHERS);
        setAssignNonPrisonerBabiesFounderTag(false);
        setAssignChildrenOfFoundersFounderTag(false);
        setDetermineFatherAtBirth(false);
        setDisplayTrueDueDate(false);
        setLogProcreation(false);
        setRandomProcreationMethod(RandomProcreationMethod.NONE);
        setUseRelationshiplessRandomProcreation(false);
        setPercentageRandomProcreationRelationshipChance(0.0005);
        setPercentageRandomProcreationRelationshiplessChance(0.00005);

        // Death
        setKeepMarriedNameUponSpouseDeath(true);
        //endregion Personnel Tab

        //region Finances Tab
        payForParts = false;
        payForRepairs = false;
        payForUnits = false;
        payForSalaries = false;
        payForOverhead = false;
        payForMaintain = false;
        payForTransport = false;
        sellUnits = false;
        sellParts = false;
        payForRecruitment = false;
        useLoanLimits = false;
        usePercentageMaint = false;
        infantryDontCount = false;
        usePeacetimeCost = false;
        useExtendedPartsModifier = false;
        showPeacetimeCost = false;
        setFinancialYearDuration(FinancialYearDuration.ANNUAL);
        newFinancialYearFinancesToCSVExport = false;

        // Price Multipliers
        setCommonPartPriceMultiplier(1.0);
        setInnerSphereUnitPriceMultiplier(1.0);
        setInnerSpherePartPriceMultiplier(1.0);
        setClanUnitPriceMultiplier(1.0);
        setClanPartPriceMultiplier(1.0);
        setMixedTechUnitPriceMultiplier(1.0);
        setUsedPartPriceMultipliers(0.1, 0.2, 0.3, 0.5, 0.7, 0.9);
        setDamagedPartsValueMultiplier(0.33);
        setUnrepairablePartsValueMultiplier(0.1);
        setCancelledOrderRefundMultiplier(0.5);
        //endregion Finances Tab

        //region Mercenary Tab
        equipmentContractBase = false;
        equipmentContractPercent = 5.0;
        equipmentContractSaleValue = false;
        dropshipContractPercent = 1.0;
        jumpshipContractPercent = 0.0;
        warshipContractPercent = 0.0;
        blcSaleValue = false;
        overageRepaymentInFinalPayment = false;
        //endregion Mercenary Tab

        //region Experience Tab
        scenarioXP = 1;
        killXPAward = 0;
        killsForXP = 0;
        tasksXP = 1;
        nTasksXP = 25;
        successXP = 0;
        mistakeXP = 0;
        idleXP = 0;
        monthsIdleXP = 2;
        targetIdleXP = 10;
        contractNegotiationXP = 0;
        adminXP = 0;
        adminXPPeriod = 1;
        edgeCost = 10;
        //endregion Experience Tab

        //region Skills Tab
        //endregion Skills Tab

        //region Special Abilities Tab
        //endregion Special Abilities Tab

        //region Skill Randomization Tab
        phenotypeProbabilities = new int[Phenotype.getExternalPhenotypes().size()];
        phenotypeProbabilities[Phenotype.MECHWARRIOR.getIndex()] = 95;
        phenotypeProbabilities[Phenotype.ELEMENTAL.getIndex()] = 100;
        phenotypeProbabilities[Phenotype.AEROSPACE.getIndex()] = 95;
        phenotypeProbabilities[Phenotype.VEHICLE.getIndex()] = 0;
        phenotypeProbabilities[Phenotype.PROTOMECH.getIndex()] = 95;
        phenotypeProbabilities[Phenotype.NAVAL.getIndex()] = 25;
        //endregion Skill Randomization Tab

        //region Rank System Tab
        //endregion Rank System Tab

        //region Name and Portrait Generation Tab
        useOriginFactionForNames = true;
        usePortraitForRole = new boolean[personnelRoles.length];
        Arrays.fill(usePortraitForRole, false);
        usePortraitForRole[PersonnelRole.MECHWARRIOR.ordinal()] = true;
        assignPortraitOnRoleChange = false;
        //endregion Name and Portrait Generation Tab

        //region Markets Tab
        // Personnel Market
        setPersonnelMarketType(PersonnelMarket.getTypeName(PersonnelMarket.TYPE_STRAT_OPS));
        setPersonnelMarketReportRefresh(true);
        setPersonnelMarketRandomEliteRemoval(10);
        setPersonnelMarketRandomVeteranRemoval(8);
        setPersonnelMarketRandomRegularRemoval(6);
        setPersonnelMarketRandomGreenRemoval(4);
        setPersonnelMarketRandomUltraGreenRemoval(4);
        setPersonnelMarketDylansWeight(0.3);

        // Unit Market
        setUnitMarketMethod(UnitMarketMethod.NONE);
        setUnitMarketRegionalMechVariations(true);
        setInstantUnitMarketDelivery(false);
        setUnitMarketReportRefresh(true);

        // Contract Market
        setContractMarketMethod(ContractMarketMethod.NONE);
        setContractMarketReportRefresh(true);
        //endregion Markets Tab

        //region Against the Bot Tab
        useAtB = false;
        useStratCon = false;
        skillLevel = 2;

        // Unit Administration
        useShareSystem = false;
        sharesExcludeLargeCraft = false;
        sharesForAll = false;
        aeroRecruitsHaveUnits = false;
        retirementRolls = true;
        customRetirementMods = false;
        foundersNeverRetire = false;
        atbAddDependents = true;
        dependentsNeverLeave = false;
        trackUnitFatigue = false;
        useLeadership = true;
        trackOriginalUnit = false;
        useAero = false;
        useVehicles = true;
        clanVehicles = false;

        // Contract Operations
        searchRadius = 800;
        variableContractLength = false;
        mercSizeLimited = false;
        restrictPartsByMission = true;
        limitLanceWeight = true;
        limitLanceNumUnits = true;
        useStrategy = true;
        baseStrategyDeployment = 3;
        additionalStrategyDeployment = 1;
        adjustPaymentForStrategy = false;
        atbBattleChance = new int[AtBLanceRole.values().length - 1];
        atbBattleChance[AtBLanceRole.FIGHTING.ordinal()] = 40;
        atbBattleChance[AtBLanceRole.DEFENCE.ordinal()] = 20;
        atbBattleChance[AtBLanceRole.SCOUTING.ordinal()] = 60;
        atbBattleChance[AtBLanceRole.TRAINING.ordinal()] = 10;
        generateChases = true;

        // RATs
        staticRATs = false;
        rats = new String[]{ "Xotl", "Total Warfare" }; // TODO : Localize me
        ignoreRatEra = false;

        // Scenarios
        doubleVehicles = false;
        opforLanceTypeMechs = 1;
        opforLanceTypeMixed = 2;
        opforLanceTypeVehicles = 3;
        opforUsesVTOLs = true;
        allowOpforAeros = false;
        opforAeroChance = 5;
        allowOpforLocalUnits = false;
        opforLocalUnitChance = 5;
        setFixedMapChance(25);
        adjustPlayerVehicles = false;
        regionalMechVariations = false;
        attachedPlayerCamouflage = true;
        playerControlsAttachedUnits = false;
        useDropShips = false;
        useWeatherConditions = true;
        useLightConditions = true;
        usePlanetaryConditions = false;
        //endregion Against the Bot Tab
    }
    //endregion Constructors

    //region General Tab
    /**
     * @return the method of unit rating to use
     */
    public UnitRatingMethod getUnitRatingMethod() {
        return unitRatingMethod;
    }

    /**
     * @param method the method of unit rating to use
     */
    public void setUnitRatingMethod(UnitRatingMethod method) {
        this.unitRatingMethod = method;
    }

    public int getManualUnitRatingModifier() {
        return manualUnitRatingModifier;
    }

    public void setManualUnitRatingModifier(int manualUnitRatingModifier) {
        this.manualUnitRatingModifier = manualUnitRatingModifier;
    }
    //endregion General Tab

    //region Repair and Maintenance Tab
    //region Repair
    //endregion Repair

    //region Maintenance
    public boolean checkMaintenance() {
        return checkMaintenance;
    }

    public void setCheckMaintenance(boolean b) {
        checkMaintenance = b;
    }

    public int getMaintenanceCycleDays() {
        return maintenanceCycleDays;
    }

    public void setMaintenanceCycleDays(int d) {
        maintenanceCycleDays = d;
    }

    public int getMaintenanceBonus() {
        return maintenanceBonus;
    }

    public void setMaintenanceBonus(int d) {
        maintenanceBonus = d;
    }

    public boolean useQualityMaintenance() {
        return useQualityMaintenance;
    }

    public void setUseQualityMaintenance(boolean b) {
        useQualityMaintenance = b;
    }

    public boolean reverseQualityNames() {
        return reverseQualityNames;
    }

    public void setReverseQualityNames(boolean b) {
        reverseQualityNames = b;
    }

    public boolean useUnofficialMaintenance() {
        return useUnofficialMaintenance;
    }

    public void setUseUnofficialMaintenance(boolean b) {
        useUnofficialMaintenance = b;
    }

    public boolean logMaintenance() {
        return logMaintenance;
    }

    public void setLogMaintenance(boolean b) {
        logMaintenance = b;
    }
    //endregion Maintenance
    //endregion Repair and Maintenance Tab

    //region Supplies and Acquisitions Tab
    //endregion Supplies and Acquisitions Tab

    //region Personnel Tab
    //region General Personnel
    public boolean useTactics() {
        return useTactics;
    }

    public void setUseTactics(final boolean useTactics) {
        this.useTactics = useTactics;
    }

    public boolean useInitiativeBonus() {
        return useInitiativeBonus;
    }

    public void setUseInitiativeBonus(final boolean useInitiativeBonus) {
        this.useInitiativeBonus = useInitiativeBonus;
    }

    public boolean useToughness() {
        return useToughness;
    }

    public void setUseToughness(final boolean useToughness) {
        this.useToughness = useToughness;
    }

    public boolean useArtillery() {
        return useArtillery;
    }

    public void setUseArtillery(final boolean useArtillery) {
        this.useArtillery = useArtillery;
    }

    public boolean useAbilities() {
        return useAbilities;
    }

    public void setUseAbilities(final boolean useAbilities) {
        this.useAbilities = useAbilities;
    }

    public boolean useEdge() {
        return useEdge;
    }

    public void setUseEdge(final boolean useEdge) {
        this.useEdge = useEdge;
    }

    public boolean useSupportEdge() {
        return useSupportEdge;
    }

    public void setUseSupportEdge(final boolean useSupportEdge) {
        this.useSupportEdge = useSupportEdge;
    }

    public boolean useImplants() {
        return useImplants;
    }

    public void setUseImplants(final boolean useImplants) {
        this.useImplants = useImplants;
    }

    public boolean useAlternativeQualityAveraging() {
        return alternativeQualityAveraging;
    }

    public void setAlternativeQualityAveraging(final boolean alternativeQualityAveraging) {
        this.alternativeQualityAveraging = alternativeQualityAveraging;
    }

    public boolean useTransfers() {
        return useTransfers;
    }

    public void setUseTransfers(final boolean useTransfers) {
        this.useTransfers = useTransfers;
    }

    public boolean isPersonnelLogSkillGain() {
        return personnelLogSkillGain;
    }

    public void setPersonnelLogSkillGain(final boolean personnelLogSkillGain) {
        this.personnelLogSkillGain = personnelLogSkillGain;
    }

    public boolean isPersonnelLogAbilityGain() {
        return personnelLogAbilityGain;
    }

    public void setPersonnelLogAbilityGain(final boolean personnelLogAbilityGain) {
        this.personnelLogAbilityGain = personnelLogAbilityGain;
    }

    public boolean isPersonnelLogEdgeGain() {
        return personnelLogEdgeGain;
    }

    public void setPersonnelLogEdgeGain(final boolean personnelLogEdgeGain) {
        this.personnelLogEdgeGain = personnelLogEdgeGain;
    }
    //endregion General Personnel

    //region Expanded Personnel Information
    /**
     * @return whether or not to use time in service
     */
    public boolean getUseTimeInService() {
        return useTimeInService;
    }

    /**
     * @param useTimeInService the new value for whether to use time in service or not
     */
    public void setUseTimeInService(final boolean useTimeInService) {
        this.useTimeInService = useTimeInService;
    }

    /**
     * @return the format to display the Time in Service in
     */
    public TimeInDisplayFormat getTimeInServiceDisplayFormat() {
        return timeInServiceDisplayFormat;
    }

    /**
     * @param timeInServiceDisplayFormat the new display format for Time in Service
     */
    public void setTimeInServiceDisplayFormat(final TimeInDisplayFormat timeInServiceDisplayFormat) {
        this.timeInServiceDisplayFormat = timeInServiceDisplayFormat;
    }

    /**
     * @return whether or not to use time in rank
     */
    public boolean getUseTimeInRank() {
        return useTimeInRank;
    }

    /**
     * @param useTimeInRank the new value for whether or not to use time in rank
     */
    public void setUseTimeInRank(final boolean useTimeInRank) {
        this.useTimeInRank = useTimeInRank;
    }

    /**
     * @return the format to display the Time in Rank in
     */
    public TimeInDisplayFormat getTimeInRankDisplayFormat() {
        return timeInRankDisplayFormat;
    }

    /**
     * @param timeInRankDisplayFormat the new display format for Time in Rank
     */
    public void setTimeInRankDisplayFormat(final TimeInDisplayFormat timeInRankDisplayFormat) {
        this.timeInRankDisplayFormat = timeInRankDisplayFormat;
    }

    /**
     * @return whether or not to track retirement dates
     */
    public boolean useRetirementDateTracking() {
        return useRetirementDateTracking;
    }

    /**
     * @param useRetirementDateTracking the new value for whether or not to track retirement dates
     */
    public void setUseRetirementDateTracking(final boolean useRetirementDateTracking) {
        this.useRetirementDateTracking = useRetirementDateTracking;
    }

    /**
     * @return whether or not to track the total earnings of personnel
     */
    public boolean isTrackTotalEarnings() {
        return trackTotalEarnings;
    }

    /**
     * @param trackTotalEarnings the new value for whether or not to track total earnings for personnel
     */
    public void setTrackTotalEarnings(final boolean trackTotalEarnings) {
        this.trackTotalEarnings = trackTotalEarnings;
    }

    /**
     * @return whether or not to track the total experience earnings of personnel
     */
    public boolean isTrackTotalXPEarnings() {
        return trackTotalXPEarnings;
    }

    /**
     * @param trackTotalXPEarnings the new value for whether or not to track total experience
     *                             earnings for personnel
     */
    public void setTrackTotalXPEarnings(final boolean trackTotalXPEarnings) {
        this.trackTotalXPEarnings = trackTotalXPEarnings;
    }

    /**
     * Gets a value indicating whether or not to show a person's origin faction when displaying
     * their details.
     */
    public boolean showOriginFaction() {
        return showOriginFaction;
    }

    /**
     * Sets a value indicating whether or not to show a person's origin faction when displaying
     * their details.
     */
    public void setShowOriginFaction(final boolean showOriginFaction) {
        this.showOriginFaction = showOriginFaction;
    }
    //endregion Expanded Personnel Information

    //region Medical
    public boolean useAdvancedMedical() {
        return useAdvancedMedical;
    }

    public void setUseAdvancedMedical(final boolean useAdvancedMedical) {
        this.useAdvancedMedical = useAdvancedMedical;
    }

    public int getHealingWaitingPeriod() {
        return healWaitingPeriod;
    }

    public void setHealingWaitingPeriod(final int healWaitingPeriod) {
        this.healWaitingPeriod = healWaitingPeriod;
    }

    public int getNaturalHealingWaitingPeriod() {
        return naturalHealingWaitingPeriod;
    }

    public void setNaturalHealingWaitingPeriod(final int naturalHealingWaitingPeriod) {
        this.naturalHealingWaitingPeriod = naturalHealingWaitingPeriod;
    }

    public int getMinimumHitsForVehicles() {
        return minimumHitsForVehicles;
    }

    public void setMinimumHitsForVehicles(final int minimumHitsForVehicles) {
        this.minimumHitsForVehicles = minimumHitsForVehicles;
    }

    public boolean useRandomHitsForVehicles() {
        return useRandomHitsForVehicles;
    }

    public void setUseRandomHitsForVehicles(final boolean useRandomHitsForVehicles) {
        this.useRandomHitsForVehicles = useRandomHitsForVehicles;
    }

    public boolean useTougherHealing() {
        return tougherHealing;
    }

    public void setTougherHealing(final boolean tougherHealing) {
        this.tougherHealing = tougherHealing;
    }
    //endregion Medical

    //region Prisoners
    public PrisonerCaptureStyle getPrisonerCaptureStyle() {
        return prisonerCaptureStyle;
    }

    public void setPrisonerCaptureStyle(final PrisonerCaptureStyle prisonerCaptureStyle) {
        this.prisonerCaptureStyle = prisonerCaptureStyle;
    }

    public PrisonerStatus getDefaultPrisonerStatus() {
        return defaultPrisonerStatus;
    }

    public void setDefaultPrisonerStatus(final PrisonerStatus defaultPrisonerStatus) {
        this.defaultPrisonerStatus = defaultPrisonerStatus;
    }

    public boolean getPrisonerBabyStatus() {
        return prisonerBabyStatus;
    }

    public void setPrisonerBabyStatus(final boolean prisonerBabyStatus) {
        this.prisonerBabyStatus = prisonerBabyStatus;
    }

    public boolean useAtBPrisonerDefection() {
        return useAtBPrisonerDefection;
    }

    public void setUseAtBPrisonerDefection(final boolean useAtBPrisonerDefection) {
        this.useAtBPrisonerDefection = useAtBPrisonerDefection;
    }

    public boolean useAtBPrisonerRansom() {
        return useAtBPrisonerRansom;
    }

    public void setUseAtBPrisonerRansom(final boolean useAtBPrisonerRansom) {
        this.useAtBPrisonerRansom = useAtBPrisonerRansom;
    }
    //endregion Prisoners

    //region Personnel Randomization
    public boolean useDylansRandomXP() {
        return useDylansRandomXP;
    }

    public void setUseDylansRandomXP(final boolean useDylansRandomXP) {
        this.useDylansRandomXP = useDylansRandomXP;
    }
    /**
     * Gets a value indicating whether or not to randomize the
     * origin of personnel.
     */
    public boolean randomizeOrigin() {
        return randomizeOrigin;
    }

    /**
     * Sets a value indicating whether or not to randomize the origin of personnel.
     * @param randomizeOrigin true for randomize, otherwise false
     */
    public void setRandomizeOrigin(final boolean randomizeOrigin) {
        this.randomizeOrigin = randomizeOrigin;
    }

    /**
     * Gets a value indicating whether or not to randomize the origin of dependents
     */
    public boolean getRandomizeDependentOrigin() {
        return randomizeDependentOrigin;
    }

    /**
     * Sets a value indicating whether or not to randomize the origin of dependents
     * @param randomizeDependentOrigin true for randomize, otherwise false
     */
    public void setRandomizeDependentOrigin(final boolean randomizeDependentOrigin) {
        this.randomizeDependentOrigin = randomizeDependentOrigin;
    }

    /**
     * Gets the search radius to use for randomizing personnel origins.
     */
    public int getOriginSearchRadius() {
        return originSearchRadius;
    }

    /**
     * Sets the search radius to use for randomizing personnel origins.
     * @param originSearchRadius The search radius.
     */
    public void setOriginSearchRadius(final int originSearchRadius) {
        this.originSearchRadius = originSearchRadius;
    }

    /**
     * Gets a value indicating whether or not to randomize origin to the planetary level, rather
     * than just the system level.
     */
    public boolean extraRandomOrigin() {
        return extraRandomOrigin;
    }

    /**
     * Sets a value indicating whether or not to randomize origin to the planetary level, rather
     * than just the system level.
     */
    public void setExtraRandomOrigin(final boolean extraRandomOrigin) {
        this.extraRandomOrigin = extraRandomOrigin;
    }

    /**
     * Gets the distance scale factor to apply when weighting random origin planets.
     */
    public double getOriginDistanceScale() {
        return originDistanceScale;
    }

    /**
     * Sets the distance scale factor to apply when weighting random origin planets
     * (should be between 0.1 and 2).
     */
    public void setOriginDistanceScale(final double originDistanceScale) {
        this.originDistanceScale = originDistanceScale;
    }
    //endregion Personnel Randomization

    //region Family
    /**
     * @return the level of familial relation to display
     */
    public FamilialRelationshipDisplayLevel getDisplayFamilyLevel() {
        return displayFamilyLevel;
    }

    /**
     * @param displayFamilyLevel the level of familial relation to display
     */
    public void setDisplayFamilyLevel(final FamilialRelationshipDisplayLevel displayFamilyLevel) {
        this.displayFamilyLevel = displayFamilyLevel;
    }
    //endregion Family

    //region Salary
    public double getSalaryCommissionMultiplier() {
        return salaryCommissionMultiplier;
    }

    public void setSalaryCommissionMultiplier(final double salaryCommissionMultiplier) {
        this.salaryCommissionMultiplier = salaryCommissionMultiplier;
    }

    public double getSalaryEnlistedMultiplier() {
        return salaryEnlistedMultiplier;
    }

    public void setSalaryEnlistedMultiplier(final double salaryEnlistedMultiplier) {
        this.salaryEnlistedMultiplier = salaryEnlistedMultiplier;
    }

    public double getSalaryAntiMekMultiplier() {
        return salaryAntiMekMultiplier;
    }

    public void setSalaryAntiMekMultiplier(final double salaryAntiMekMultiplier) {
        this.salaryAntiMekMultiplier = salaryAntiMekMultiplier;
    }

    public double[] getSalaryXPMultipliers() {
        return salaryXPMultipliers;
    }

    public double getSalaryXPMultiplier(final int index) {
        return ((index < 0) || (index >= getSalaryXPMultipliers().length)) ? 1.0 : getSalaryXPMultipliers()[index];
    }

    public void setSalaryXPMultipliers(final double... salaryXPMultipliers) {
        this.salaryXPMultipliers = salaryXPMultipliers;
    }

    public void setSalaryXPMultiplier(final int index, final double multiplier) {
        if ((index < 0) || (index >= getSalaryXPMultipliers().length)) {
            return;
        }
        getSalaryXPMultipliers()[index] = multiplier;
    }

    public Money[] getRoleBaseSalaries() {
        return roleBaseSalaries;
    }

    public void setRoleBaseSalaries(final Money... roleBaseSalaries) {
        this.roleBaseSalaries = roleBaseSalaries;
    }

    public void setRoleBaseSalary(final PersonnelRole role, final double base) {
        setRoleBaseSalary(role, Money.of(base));
    }

    public void setRoleBaseSalary(final PersonnelRole role, final Money base) {
        getRoleBaseSalaries()[role.ordinal()] = base;
    }
    //endregion Salary

    //region Marriage
    /**
     * @return whether or not to use manual marriages
     */
    public boolean useManualMarriages() {
        return useManualMarriages;
    }

    /**
     * @param useManualMarriages whether or not to use manual marriages
     */
    public void setUseManualMarriages(final boolean useManualMarriages) {
        this.useManualMarriages = useManualMarriages;
    }

    /**
     * @return the minimum age a person can get married at
     */
    public int getMinimumMarriageAge() {
        return minimumMarriageAge;
    }

    /**
     * @param minimumMarriageAge the minimum age a person can get married at
     */
    public void setMinimumMarriageAge(final int minimumMarriageAge) {
        this.minimumMarriageAge = minimumMarriageAge;
    }

    /**
     * This gets the number of recursions to use when checking mutual ancestors between two personnel
     * @return the number of recursions to use
     */
    public int checkMutualAncestorsDepth() {
        return checkMutualAncestorsDepth;
    }

    /**
     * This sets the number of recursions to use when checking mutual ancestors between two personnel
     * @param checkMutualAncestorsDepth the number of recursions
     */
    public void setCheckMutualAncestorsDepth(final int checkMutualAncestorsDepth) {
        this.checkMutualAncestorsDepth = checkMutualAncestorsDepth;
    }

    /**
     * @return whether or not to log a name change in a marriage
     */
    public boolean logMarriageNameChange() {
        return logMarriageNameChange;
    }

    /**
     * @param logMarriageNameChange whether to log marriage name changes or not
     */
    public void setLogMarriageNameChange(final boolean logMarriageNameChange) {
        this.logMarriageNameChange = logMarriageNameChange;
    }

    /**
     * @return the array of weights of potential surname changes for weighted marriage surname generation
     */
    public int[] getMarriageSurnameWeights() {
        return marriageSurnameWeights;
    }

    /**
     * This gets one of the values in the array of weights of potential surname changes for weighted marriage surname generation
     * @param index the array index to get
     * @return the weight at the index
     */
    public int getMarriageSurnameWeight(final int index) {
        return getMarriageSurnameWeights()[index];
    }

    /**
     * @param marriageSurnameWeights the new marriage surname weight array
     */
    public void setMarriageSurnameWeights(final int... marriageSurnameWeights) {
        this.marriageSurnameWeights = marriageSurnameWeights;
    }

    /**
     * This sets one of the values in the array of weights of potential surname changes for weighted marriage surname generation
     * @param index the array index to set
     * @param marriageSurnameWeight the weight to use
     */
    public void setMarriageSurnameWeight(final int index, final int marriageSurnameWeight) {
        marriageSurnameWeights[index] = marriageSurnameWeight;
    }

    /**
     * @return whether or not to use random marriages
     */
    public boolean useRandomMarriages() {
        return useRandomMarriages;
    }

    /**
     * @param useRandomMarriages whether or not to use random marriages
     */
    public void setUseRandomMarriages(final boolean useRandomMarriages) {
        this.useRandomMarriages = useRandomMarriages;
    }

    /**
     * This gets the decimal chance (between 0 and 1) of a random marriage occurring
     * @return the chance, with a value between 0 and 1
     */
    public double getChanceRandomMarriages() {
        return chanceRandomMarriages;
    }

    /**
     * This sets the decimal chance (between 0 and 1) of a random marriage occurring
     * @param chanceRandomMarriages the chance, with a value between 0 and 1
     */
    public void setChanceRandomMarriages(final double chanceRandomMarriages) {
        this.chanceRandomMarriages = chanceRandomMarriages;
    }

    /**
     * A random marriage can only happen between two people whose ages differ (+/-) by the returned value
     * @return the age range ages can differ (+/-)
     */
    public int getMarriageAgeRange() {
        return marriageAgeRange;
    }

    /**
     * A random marriage can only happen between two people whose ages differ (+/-) by this value
     * @param marriageAgeRange the maximum age range
     */
    public void setMarriageAgeRange(final int marriageAgeRange) {
        this.marriageAgeRange = marriageAgeRange;
    }

    /**
     * @return whether or not to use random same sex marriages
     */
    public boolean useRandomSameSexMarriages() {
        return useRandomSameSexMarriages;
    }

    /**
     * @param useRandomSameSexMarriages whether or not to use random same sex marriages
     */
    public void setUseRandomSameSexMarriages(final boolean useRandomSameSexMarriages) {
        this.useRandomSameSexMarriages = useRandomSameSexMarriages;
    }

    /**
     * This gets the decimal chance (between 0 and 1) of a random same sex marriage occurring
     * @return the chance, with a value between 0 and 1
     */
    public double getChanceRandomSameSexMarriages() {
        return chanceRandomSameSexMarriages;
    }

    /**
     * This sets the decimal chance (between 0 and 1) of a random same sex marriage occurring
     * @param chanceRandomSameSexMarriages the chance, with a value between 0 and 1
     */
    public void setChanceRandomSameSexMarriages(final double chanceRandomSameSexMarriages) {
        this.chanceRandomSameSexMarriages = chanceRandomSameSexMarriages;
    }
    //endregion Marriage

    //region Procreation
    public boolean isUseManualProcreation() {
        return useManualProcreation;
    }

    public void setUseManualProcreation(final boolean useManualProcreation) {
        this.useManualProcreation = useManualProcreation;
    }

    /**
     * @return the X occurrences for there to be a single multiple child occurrence (i.e. 1 in X)
     */
    public int getMultiplePregnancyOccurrences() {
        return multiplePregnancyOccurrences;
    }

    /**
     * @param multiplePregnancyOccurrences the number of occurrences for there to be a single
     *                                     occurrence of a multiple child pregnancy (i.e. 1 in X)
     */
    public void setMultiplePregnancyOccurrences(final int multiplePregnancyOccurrences) {
        this.multiplePregnancyOccurrences = multiplePregnancyOccurrences;
    }

    /**
     * @return what style of surname to use for a baby
     */
    public BabySurnameStyle getBabySurnameStyle() {
        return babySurnameStyle;
    }

    /**
     * @param babySurnameStyle the style of surname to use for a baby
     */
    public void setBabySurnameStyle(final BabySurnameStyle babySurnameStyle) {
        this.babySurnameStyle = babySurnameStyle;
    }

    public boolean isAssignNonPrisonerBabiesFounderTag() {
        return assignNonPrisonerBabiesFounderTag;
    }

    public void setAssignNonPrisonerBabiesFounderTag(final boolean assignNonPrisonerBabiesFounderTag) {
        this.assignNonPrisonerBabiesFounderTag = assignNonPrisonerBabiesFounderTag;
    }

    public boolean isAssignChildrenOfFoundersFounderTag() {
        return assignChildrenOfFoundersFounderTag;
    }

    public void setAssignChildrenOfFoundersFounderTag(final boolean assignChildrenOfFoundersFounderTag) {
        this.assignChildrenOfFoundersFounderTag = assignChildrenOfFoundersFounderTag;
    }

    /**
     * @return whether or not to determine the father at birth instead of at conception
     */
    public boolean isDetermineFatherAtBirth() {
        return determineFatherAtBirth;
    }

    /**
     * @param determineFatherAtBirth whether or not to determine the father at birth instead of at conception
     */
    public void setDetermineFatherAtBirth(final boolean determineFatherAtBirth) {
        this.determineFatherAtBirth = determineFatherAtBirth;
    }

    /**
     * @return whether to show the expected or actual due date for personnel
     */
    public boolean isDisplayTrueDueDate() {
        return displayTrueDueDate;
    }

    /**
     * @param displayTrueDueDate whether to show the expected or actual due date for personnel
     */
    public void setDisplayTrueDueDate(final boolean displayTrueDueDate) {
        this.displayTrueDueDate = displayTrueDueDate;
    }

    /**
     * @return whether to log procreation
     */
    public boolean isLogProcreation() {
        return logProcreation;
    }

    /**
     * @param logProcreation whether to log procreation
     */
    public void setLogProcreation(final boolean logProcreation) {
        this.logProcreation = logProcreation;
    }

    public RandomProcreationMethod getRandomProcreationMethod() {
        return randomProcreationMethod;
    }

    public void setRandomProcreationMethod(final RandomProcreationMethod randomProcreationMethod) {
        this.randomProcreationMethod = randomProcreationMethod;
    }

    /**
     * @return whether or not to use random procreation for personnel without a spouse
     */
    public boolean isUseRelationshiplessRandomProcreation() {
        return useRelationshiplessRandomProcreation;
    }

    /**
     * @param useRelationshiplessRandomProcreation whether or not to use random procreation without a spouse
     */
    public void setUseRelationshiplessRandomProcreation(final boolean useRelationshiplessRandomProcreation) {
        this.useRelationshiplessRandomProcreation = useRelationshiplessRandomProcreation;
    }

    /**
     * This gets the decimal chance (between 0 and 1) of random procreation occurring
     * @return the chance, with a value between 0 and 1
     */
    public double getPercentageRandomProcreationRelationshipChance() {
        return percentageRandomProcreationRelationshipChance;
    }

    /**
     * This sets the decimal chance (between 0 and 1) of random procreation occurring
     * @param percentageRandomProcreationRelationshipChance the chance, with a value between 0 and 1
     */
    public void setPercentageRandomProcreationRelationshipChance(final double percentageRandomProcreationRelationshipChance) {
        this.percentageRandomProcreationRelationshipChance = percentageRandomProcreationRelationshipChance;
    }

    /**
     * This gets the decimal chance (between 0 and 1) of random procreation occurring without a relationship
     * @return the chance, with a value between 0 and 1
     */
    public double getPercentageRandomProcreationRelationshiplessChance() {
        return percentageRandomProcreationRelationshiplessChance;
    }

    /**
     * This sets the decimal chance (between 0 and 1) of random procreation occurring without a relationship
     * @param percentageRandomProcreationRelationshiplessChance the chance, with a value between 0 and 1
     */
    public void setPercentageRandomProcreationRelationshiplessChance(final double percentageRandomProcreationRelationshiplessChance) {
        this.percentageRandomProcreationRelationshiplessChance = percentageRandomProcreationRelationshiplessChance;
    }
    //endregion Procreation

    //region Death
    /**
     * @return whether to keep ones married name upon spouse death or not
     */
    public boolean getKeepMarriedNameUponSpouseDeath() {
        return keepMarriedNameUponSpouseDeath;
    }

    /**
     * @param keepMarriedNameUponSpouseDeath whether to keep ones married name upon spouse death or not
     */
    public void setKeepMarriedNameUponSpouseDeath(final boolean keepMarriedNameUponSpouseDeath) {
        this.keepMarriedNameUponSpouseDeath = keepMarriedNameUponSpouseDeath;
    }
    //endregion Death
    //endregion Personnel Tab

    //region Finances Tab
    public boolean payForParts() {
        return payForParts;
    }

    public void setPayForParts(boolean b) {
        this.payForParts = b;
    }

    public boolean payForRepairs() {
        return payForRepairs;
    }

    public void setPayForRepairs(boolean b) {
        this.payForRepairs = b;
    }

    public boolean payForUnits() {
        return payForUnits;
    }

    public void setPayForUnits(boolean b) {
        this.payForUnits = b;
    }

    public boolean payForSalaries() {
        return payForSalaries;
    }

    public void setPayForSalaries(boolean b) {
        this.payForSalaries = b;
    }

    public boolean payForOverhead() {
        return payForOverhead;
    }

    public void setPayForOverhead(boolean b) {
        this.payForOverhead = b;
    }

    public boolean payForMaintain() {
        return payForMaintain;
    }

    public void setPayForMaintain(boolean b) {
        this.payForMaintain = b;
    }

    public boolean payForTransport() {
        return payForTransport;
    }

    public void setPayForTransport(boolean b) {
        this.payForTransport = b;
    }

    public boolean canSellUnits() {
        return sellUnits;
    }

    public void setSellUnits(boolean b) {
        this.sellUnits = b;
    }

    public boolean canSellParts() {
        return sellParts;
    }

    public void setSellParts(boolean b) {
        this.sellParts = b;
    }

    public boolean payForRecruitment() {
        return payForRecruitment;
    }

    public void setPayForRecruitment(boolean b) {
        this.payForRecruitment = b;
    }

    public boolean useLoanLimits() {
        return useLoanLimits;
    }

    public void setLoanLimits(boolean b) {
        this.useLoanLimits = b;
    }

    public boolean usePercentageMaint() {
        return usePercentageMaint;
    }

    public void setUsePercentageMaint(boolean b) {
        usePercentageMaint = b;
    }

    public boolean useInfantryDontCount() {
        return infantryDontCount;
    }

    public void setUseInfantryDontCount(boolean b) {
        infantryDontCount = b;
    }

    public boolean usePeacetimeCost() {
        return usePeacetimeCost;
    }

    public void setUsePeacetimeCost(boolean b) {
        this.usePeacetimeCost = b;
    }

    public boolean useExtendedPartsModifier() {
        return useExtendedPartsModifier;
    }

    public void setUseExtendedPartsModifier(boolean b) {
        this.useExtendedPartsModifier = b;
    }

    public boolean showPeacetimeCost() {
        return showPeacetimeCost;
    }

    public void setShowPeacetimeCost(boolean b) {
        this.showPeacetimeCost = b;
    }

    /**
     * @return the duration of a financial year
     */
    public FinancialYearDuration getFinancialYearDuration() {
        return financialYearDuration;
    }

    /**
     * @param financialYearDuration the financial year duration to set
     */
    public void setFinancialYearDuration(FinancialYearDuration financialYearDuration) {
        this.financialYearDuration = financialYearDuration;
    }

    /**
     * @return whether or not to export finances to CSV at the end of a financial year
     */
    public boolean getNewFinancialYearFinancesToCSVExport() {
        return newFinancialYearFinancesToCSVExport;
    }

    /**
     * @param b whether or not to export finances to CSV at the end of a financial year
     */
    public void setNewFinancialYearFinancesToCSVExport(boolean b) {
        newFinancialYearFinancesToCSVExport = b;
    }

    //region Price Multipliers
    public double getCommonPartPriceMultiplier() {
        return commonPartPriceMultiplier;
    }

    public void setCommonPartPriceMultiplier(final double commonPartPriceMultiplier) {
        this.commonPartPriceMultiplier = commonPartPriceMultiplier;
    }

    public double getInnerSphereUnitPriceMultiplier() {
        return innerSphereUnitPriceMultiplier;
    }

    public void setInnerSphereUnitPriceMultiplier(final double innerSphereUnitPriceMultiplier) {
        this.innerSphereUnitPriceMultiplier = innerSphereUnitPriceMultiplier;
    }

    public double getInnerSpherePartPriceMultiplier() {
        return innerSpherePartPriceMultiplier;
    }

    public void setInnerSpherePartPriceMultiplier(final double innerSpherePartPriceMultiplier) {
        this.innerSpherePartPriceMultiplier = innerSpherePartPriceMultiplier;
    }

    public double getClanUnitPriceMultiplier() {
        return clanUnitPriceMultiplier;
    }

    public void setClanUnitPriceMultiplier(final double clanUnitPriceMultiplier) {
        this.clanUnitPriceMultiplier = clanUnitPriceMultiplier;
    }

    public double getClanPartPriceMultiplier() {
        return clanPartPriceMultiplier;
    }

    public void setClanPartPriceMultiplier(final double clanPartPriceMultiplier) {
        this.clanPartPriceMultiplier = clanPartPriceMultiplier;
    }

    public double getMixedTechUnitPriceMultiplier() {
        return mixedTechUnitPriceMultiplier;
    }

    public void setMixedTechUnitPriceMultiplier(final double mixedTechUnitPriceMultiplier) {
        this.mixedTechUnitPriceMultiplier = mixedTechUnitPriceMultiplier;
    }

    public double[] getUsedPartPriceMultipliers() {
        return usedPartPriceMultipliers;
    }

    public void setUsedPartPriceMultipliers(final double... usedPartPriceMultipliers) {
        this.usedPartPriceMultipliers = usedPartPriceMultipliers;
    }

    public double getDamagedPartsValueMultiplier() {
        return damagedPartsValueMultiplier;
    }

    public void setDamagedPartsValueMultiplier(final double damagedPartsValueMultiplier) {
        this.damagedPartsValueMultiplier = damagedPartsValueMultiplier;
    }

    public double getUnrepairablePartsValueMultiplier() {
        return unrepairablePartsValueMultiplier;
    }

    public void setUnrepairablePartsValueMultiplier(final double unrepairablePartsValueMultiplier) {
        this.unrepairablePartsValueMultiplier = unrepairablePartsValueMultiplier;
    }

    public double getCancelledOrderRefundMultiplier() {
        return cancelledOrderRefundMultiplier;
    }

    public void setCancelledOrderRefundMultiplier(final double cancelledOrderRefundMultiplier) {
        this.cancelledOrderRefundMultiplier = cancelledOrderRefundMultiplier;
    }
    //endregion Price Multipliers
    //endregion Finances Tab

    //region Markets Tab
    //region Personnel Market
    public String getPersonnelMarketType() {
        return personnelMarketName;
    }

    public void setPersonnelMarketType(final String personnelMarketName) {
        this.personnelMarketName = personnelMarketName;
    }

    public boolean getPersonnelMarketReportRefresh() {
        return personnelMarketReportRefresh;
    }

    public void setPersonnelMarketReportRefresh(final boolean personnelMarketReportRefresh) {
        this.personnelMarketReportRefresh = personnelMarketReportRefresh;
    }

    public int getPersonnelMarketRandomEliteRemoval() {
        return personnelMarketRandomEliteRemoval;
    }

    public void setPersonnelMarketRandomEliteRemoval(final int personnelMarketRandomEliteRemoval) {
        this.personnelMarketRandomEliteRemoval = personnelMarketRandomEliteRemoval;
    }

    public int getPersonnelMarketRandomVeteranRemoval() {
        return personnelMarketRandomVeteranRemoval;
    }

    public void setPersonnelMarketRandomVeteranRemoval(final int personnelMarketRandomVeteranRemoval) {
        this.personnelMarketRandomVeteranRemoval = personnelMarketRandomVeteranRemoval;
    }

    public int getPersonnelMarketRandomRegularRemoval() {
        return personnelMarketRandomRegularRemoval;
    }

    public void setPersonnelMarketRandomRegularRemoval(final int personnelMarketRandomRegularRemoval) {
        this.personnelMarketRandomRegularRemoval = personnelMarketRandomRegularRemoval;
    }

    public int getPersonnelMarketRandomGreenRemoval() {
        return personnelMarketRandomGreenRemoval;
    }

    public void setPersonnelMarketRandomGreenRemoval(final int personnelMarketRandomGreenRemoval) {
        this.personnelMarketRandomGreenRemoval = personnelMarketRandomGreenRemoval;
    }

    public int getPersonnelMarketRandomUltraGreenRemoval() {
        return personnelMarketRandomUltraGreenRemoval;
    }

    public void setPersonnelMarketRandomUltraGreenRemoval(final int personnelMarketRandomUltraGreenRemoval) {
        this.personnelMarketRandomUltraGreenRemoval = personnelMarketRandomUltraGreenRemoval;
    }

    public double getPersonnelMarketDylansWeight() {
        return personnelMarketDylansWeight;
    }

    public void setPersonnelMarketDylansWeight(final double personnelMarketDylansWeight) {
        this.personnelMarketDylansWeight = personnelMarketDylansWeight;
    }
    //endregion Personnel Market

    //region Unit Market
    public UnitMarketMethod getUnitMarketMethod() {
        return unitMarketMethod;
    }

    public void setUnitMarketMethod(final UnitMarketMethod unitMarketMethod) {
        this.unitMarketMethod = unitMarketMethod;
    }

    public boolean useUnitMarketRegionalMechVariations() {
        return unitMarketRegionalMechVariations;
    }

    public void setUnitMarketRegionalMechVariations(final boolean unitMarketRegionalMechVariations) {
        this.unitMarketRegionalMechVariations = unitMarketRegionalMechVariations;
    }

    public boolean getInstantUnitMarketDelivery() {
        return instantUnitMarketDelivery;
    }

    public void setInstantUnitMarketDelivery(final boolean instantUnitMarketDelivery) {
        this.instantUnitMarketDelivery = instantUnitMarketDelivery;
    }

    public boolean getUnitMarketReportRefresh() {
        return unitMarketReportRefresh;
    }

    public void setUnitMarketReportRefresh(final boolean unitMarketReportRefresh) {
        this.unitMarketReportRefresh = unitMarketReportRefresh;
    }
    //endregion Unit Market

    //region Contract Market
    public ContractMarketMethod getContractMarketMethod() {
        return contractMarketMethod;
    }

    public void setContractMarketMethod(final ContractMarketMethod contractMarketMethod) {
        this.contractMarketMethod = contractMarketMethod;
    }

    public boolean getContractMarketReportRefresh() {
        return contractMarketReportRefresh;
    }

    public void setContractMarketReportRefresh(final boolean contractMarketReportRefresh) {
        this.contractMarketReportRefresh = contractMarketReportRefresh;
    }
    //endregion Contract Market
    //endregion Markets Tab

    public static String getTechLevelName(int lvl) {
        switch (lvl) {
            case TECH_INTRO:
                return TechConstants.T_SIMPLE_NAMES[TechConstants.T_SIMPLE_INTRO];
            case TECH_STANDARD:
                return TechConstants.T_SIMPLE_NAMES[TechConstants.T_SIMPLE_STANDARD];
            case TECH_ADVANCED:
                return TechConstants.T_SIMPLE_NAMES[TechConstants.T_SIMPLE_ADVANCED];
            case TECH_EXPERIMENTAL:
                return TechConstants.T_SIMPLE_NAMES[TechConstants.T_SIMPLE_EXPERIMENTAL];
            case TECH_UNOFFICIAL:
                return TechConstants.T_SIMPLE_NAMES[TechConstants.T_SIMPLE_UNOFFICIAL];
            default:
                return "Unknown";
        }
    }

    public static String getTransitUnitName(int unit) {
        switch (unit) {
            case TRANSIT_UNIT_DAY:
                return "Days";
            case TRANSIT_UNIT_WEEK:
                return "Weeks";
            case TRANSIT_UNIT_MONTH:
                return "Months";
            default:
                return "Unknown";
        }
    }

    public boolean useEraMods() {
        return useEraMods;
    }

    public void setEraMods(boolean b) {
        this.useEraMods = b;
    }

    public boolean useAssignedTechFirst() {
        return assignedTechFirst;
    }

    public void setAssignedTechFirst(boolean assignedTechFirst) {
        this.assignedTechFirst = assignedTechFirst;
    }

    public boolean useResetToFirstTech() {
        return resetToFirstTech;
    }

    public void setResetToFirstTech(boolean resetToFirstTech) {
        this.resetToFirstTech = resetToFirstTech;
    }

    /**
     * @return true to use the origin faction for personnel names instead of a set faction
     */
    public boolean useOriginFactionForNames() {
        return useOriginFactionForNames;
    }

    /**
     * @param useOriginFactionForNames whether to use personnel names or a set faction
     */
    public void setUseOriginFactionForNames(boolean useOriginFactionForNames) {
        this.useOriginFactionForNames = useOriginFactionForNames;
    }

    public boolean useQuirks() {
        return useQuirks;
    }

    public void setQuirks(boolean b) {
        this.useQuirks = b;
    }

    public int getScenarioXP() {
        return scenarioXP;
    }

    public void setScenarioXP(int xp) {
        scenarioXP = xp;
    }

    public int getKillsForXP() {
        return killsForXP;
    }

    public void setKillsForXP(int k) {
        killsForXP = k;
    }

    public int getKillXPAward() {
        return killXPAward;
    }

    public void setKillXPAward(int xp) {
        killXPAward = xp;
    }

    public int getNTasksXP() {
        return nTasksXP;
    }

    public void setNTasksXP(int xp) {
        nTasksXP = xp;
    }

    public int getTaskXP() {
        return tasksXP;
    }

    public void setTaskXP(int b) {
        tasksXP = b;
    }

    public int getMistakeXP() {
        return mistakeXP;
    }

    public void setMistakeXP(int b) {
        mistakeXP = b;
    }

    public int getSuccessXP() {
        return successXP;
    }

    public void setSuccessXP(int b) {
        successXP = b;
    }

    public boolean limitByYear() {
        return limitByYear;
    }

    public void setLimitByYear(boolean b) {
        limitByYear = b;
    }

    public boolean disallowExtinctStuff() {
        return disallowExtinctStuff;
    }

    public void setDisallowExtinctStuff(boolean b) {
        disallowExtinctStuff = b;
    }

    public boolean allowClanPurchases() {
        return allowClanPurchases;
    }

    public void setAllowClanPurchases(boolean b) {
        allowClanPurchases = b;
    }

    public boolean allowISPurchases() {
        return allowISPurchases;
    }

    public void setAllowISPurchases(boolean b) {
        allowISPurchases = b;
    }

    public boolean allowCanonOnly() {
        return allowCanonOnly;
    }

    public void setAllowCanonOnly(boolean b) {
        allowCanonOnly = b;
    }

    public boolean allowCanonRefitOnly() {
        return allowCanonRefitOnly;
    }

    public void setAllowCanonRefitOnly(boolean b) {
        allowCanonRefitOnly = b;
    }

    public boolean useVariableTechLevel() {
        return variableTechLevel;
    }

    public void setVariableTechLevel(boolean b) {
        variableTechLevel = b;
    }

    public void setFactionIntroDate(boolean b) {
        factionIntroDate = b;
    }

    public boolean useFactionIntroDate() {
        return factionIntroDate;
    }

    public boolean useAmmoByType() {
        return useAmmoByType;
    }

    public void setUseAmmoByType(boolean b) {
        useAmmoByType = b;
    }

    public int getTechLevel() {
        return techLevel;
    }

    public void setTechLevel(int lvl) {
        techLevel = lvl;
    }

    public int[] getPhenotypeProbabilities() {
        return phenotypeProbabilities;
    }

    public int getPhenotypeProbability(Phenotype phenotype) {
        return getPhenotypeProbabilities()[phenotype.getIndex()];
    }

    public void setPhenotypeProbability(int index, int percentage) {
        phenotypeProbabilities[index] = percentage;
    }

    public boolean[] usePortraitForRoles() {
        return usePortraitForRole;
    }

    public boolean usePortraitForRole(final PersonnelRole role) {
        return usePortraitForRoles()[role.ordinal()];
    }

    public void setUsePortraitForRole(int index, boolean b) {
        usePortraitForRole[index] = b;
    }

    public boolean getAssignPortraitOnRoleChange() {
        return assignPortraitOnRoleChange;
    }

    public void setAssignPortraitOnRoleChange(boolean b) {
        assignPortraitOnRoleChange = b;
    }

    public int getIdleXP() {
        return idleXP;
    }

    public void setIdleXP(int xp) {
        idleXP = xp;
    }

    public int getTargetIdleXP() {
        return targetIdleXP;
    }

    public void setTargetIdleXP(int xp) {
        targetIdleXP = xp;
    }

    public int getMonthsIdleXP() {
        return monthsIdleXP;
    }

    public void setMonthsIdleXP(int m) {
        monthsIdleXP = m;
    }

    public int getContractNegotiationXP() {
        return contractNegotiationXP;
    }

    public void setContractNegotiationXP(int m) {
        contractNegotiationXP = m;
    }

    public int getAdminXP() {
        return adminXP;
    }

    public void setAdminXP(int m) {
        adminXP = m;
    }

    public int getAdminXPPeriod() {
        return adminXPPeriod;
    }

    public void setAdminXPPeriod(int m) {
        adminXPPeriod = m;
    }

    public int getEdgeCost() {
        return edgeCost;
    }

    public void setEdgeCost(int b) {
        edgeCost = b;
    }

    public int getWaitingPeriod() {
        return waitingPeriod;
    }

    public void setWaitingPeriod(int d) {
        waitingPeriod = d;
    }

    public String getAcquisitionSkill() {
        return acquisitionSkill;
    }

    public void setAcquisitionSkill(String skill) {
        acquisitionSkill = skill;
    }

    public void setAcquisitionSupportStaffOnly(boolean b) {
        this.acquisitionSupportStaffOnly = b;
    }

    public boolean isAcquisitionSupportStaffOnly() {
        return acquisitionSupportStaffOnly;
    }

    public int getNDiceTransitTime() {
        return nDiceTransitTime;
    }

    public void setNDiceTransitTime(int d) {
        nDiceTransitTime = d;
    }

    public int getConstantTransitTime() {
        return constantTransitTime;
    }

    public void setConstantTransitTime(int d) {
        constantTransitTime = d;
    }

    public int getUnitTransitTime() {
        return unitTransitTime;
    }

    public void setUnitTransitTime(int d) {
        unitTransitTime = d;
    }

    public int getAcquireMosUnit() {
        return acquireMosUnit;
    }

    public void setAcquireMosUnit(int b) {
        acquireMosUnit = b;
    }

    public int getAcquireMosBonus() {
        return acquireMosBonus;
    }

    public void setAcquireMosBonus(int b) {
        acquireMosBonus = b;
    }

    public int getAcquireMinimumTimeUnit() {
        return acquireMinimumTimeUnit;
    }

    public void setAcquireMinimumTimeUnit(int b) {
        acquireMinimumTimeUnit = b;
    }

    public int getAcquireMinimumTime() {
        return acquireMinimumTime;
    }

    public void setAcquireMinimumTime(int b) {
        acquireMinimumTime = b;
    }

    public boolean usesPlanetaryAcquisition() {
        return usePlanetaryAcquisition;
    }

    public void setPlanetaryAcquisition(boolean b) {
        usePlanetaryAcquisition = b;
    }

    public PlanetaryAcquisitionFactionLimit getPlanetAcquisitionFactionLimit() {
        return planetAcquisitionFactionLimit;
    }

    public void setPlanetAcquisitionFactionLimit(final PlanetaryAcquisitionFactionLimit planetAcquisitionFactionLimit) {
        this.planetAcquisitionFactionLimit = planetAcquisitionFactionLimit;
    }

    public boolean disallowPlanetAcquisitionClanCrossover() {
        return planetAcquisitionNoClanCrossover;
    }

    public void setDisallowPlanetAcquisitionClanCrossover(boolean b) {
        planetAcquisitionNoClanCrossover = b;
    }

    public int getMaxJumpsPlanetaryAcquisition() {
        return maxJumpsPlanetaryAcquisition;
    }

    public void setMaxJumpsPlanetaryAcquisition(int m) {
        maxJumpsPlanetaryAcquisition = m;
    }

    public int getPenaltyClanPartsFroIS() {
        return penaltyClanPartsFromIS;
    }

    public void setPenaltyClanPartsFroIS(int i) {
        penaltyClanPartsFromIS = i ;
    }

    public boolean disallowClanPartsFromIS() {
        return noClanPartsFromIS;
    }

    public void setDisallowClanPartsFromIS(boolean b) {
        noClanPartsFromIS = b;
    }

    public boolean usePlanetAcquisitionVerboseReporting() {
        return planetAcquisitionVerbose;
    }

    public void setPlanetAcquisitionVerboseReporting(boolean b) {
        planetAcquisitionVerbose = b;
    }

    public double getEquipmentContractPercent() {
        return equipmentContractPercent;
    }

    public void setEquipmentContractPercent(double b) {
        equipmentContractPercent = Math.min(b, MAXIMUM_COMBAT_EQUIPMENT_PERCENT);
    }

    public boolean useEquipmentContractBase() {
        return equipmentContractBase;
    }

    public void setEquipmentContractBase(boolean b) {
        this.equipmentContractBase = b;
    }

    public boolean useEquipmentContractSaleValue() {
        return equipmentContractSaleValue;
    }

    public void setEquipmentContractSaleValue(boolean b) {
        this.equipmentContractSaleValue = b;
    }

    public double getDropshipContractPercent() {
        return dropshipContractPercent;
    }

    public void setDropshipContractPercent(double b) {
        dropshipContractPercent = Math.min(b, MAXIMUM_DROPSHIP_EQUIPMENT_PERCENT);
    }

    public double getJumpshipContractPercent() {
        return jumpshipContractPercent;
    }

    public void setJumpshipContractPercent(double b) {
        jumpshipContractPercent = Math.min(b, MAXIMUM_JUMPSHIP_EQUIPMENT_PERCENT);
    }

    public double getWarshipContractPercent() {
        return warshipContractPercent;
    }

    public void setWarshipContractPercent(double b) {
        warshipContractPercent = Math.min(b, MAXIMUM_WARSHIP_EQUIPMENT_PERCENT);
    }

    public boolean useBLCSaleValue() {
        return blcSaleValue;
    }

    public void setBLCSaleValue(boolean b) {
        this.blcSaleValue = b;
    }

    public boolean getOverageRepaymentInFinalPayment() {
        return overageRepaymentInFinalPayment;
    }

    public void setOverageRepaymentInFinalPayment(boolean overageRepaymentInFinalPayment) {
        this.overageRepaymentInFinalPayment = overageRepaymentInFinalPayment;
    }

    public int getClanAcquisitionPenalty() {
        return clanAcquisitionPenalty;
    }

    public void setClanAcquisitionPenalty(int b) {
        clanAcquisitionPenalty = b;
    }

    public int getIsAcquisitionPenalty() {
        return isAcquisitionPenalty;
    }

    public void setIsAcquisitionPenalty(int b) {
        isAcquisitionPenalty = b;
    }

    public int getPlanetTechAcquisitionBonus(int type) {
        if (type < 0 || type >= planetTechAcquisitionBonus.length) {
            return 0;
        }
        return planetTechAcquisitionBonus[type];
    }

    public void setPlanetTechAcquisitionBonus(int base, int type) {
        if (type < 0 || type >= planetTechAcquisitionBonus.length) {
            return;
        }
        this.planetTechAcquisitionBonus[type] = base;
    }

    public int getPlanetIndustryAcquisitionBonus(int type) {
        if (type < 0 || type >= planetIndustryAcquisitionBonus.length) {
            return 0;
        }
        return planetIndustryAcquisitionBonus[type];
    }

    public void setPlanetIndustryAcquisitionBonus(int base, int type) {
        if (type < 0 || type >= planetIndustryAcquisitionBonus.length) {
            return;
        }
        this.planetIndustryAcquisitionBonus[type] = base;
    }

    public int getPlanetOutputAcquisitionBonus(int type) {
        if (type < 0 || type >= planetOutputAcquisitionBonus.length) {
            return 0;
        }
        return planetOutputAcquisitionBonus[type];
    }

    public void setPlanetOutputAcquisitionBonus(int base, int type) {
        if (type < 0 || type >= planetOutputAcquisitionBonus.length) {
            return;
        }
        this.planetOutputAcquisitionBonus[type] = base;
    }

    public boolean isDestroyByMargin() {
        return destroyByMargin;
    }

    public void setDestroyByMargin(boolean b) {
        destroyByMargin = b;
    }

    public int getDestroyMargin() {
        return destroyMargin;
    }

    public void setDestroyMargin(int d) {
        destroyMargin = d;
    }

    public int getDestroyPartTarget() {
        return destroyPartTarget;
    }

    public void setDestroyPartTarget(int d) {
        destroyPartTarget = d;
    }

    public boolean useAeroSystemHits() {
        return useAeroSystemHits;
    }

    public void setUseAeroSystemHits(boolean b) {
        useAeroSystemHits = b;
    }

    public int getMaxAcquisitions() {
        return maxAcquisitions;
    }

    public void setMaxAcquisitions(int d) {
        maxAcquisitions = d;
    }

    public boolean getUseAtB() {
        return useAtB;
    }

    public void setUseAtB(boolean useAtB) {
        this.useAtB = useAtB;
    }

    public boolean getUseStratCon() {
        return useStratCon;
    }

    public void setUseStratCon(boolean useStratCon) {
        this.useStratCon = useStratCon;
    }

<<<<<<< HEAD
    public boolean getUseAtBUnitMarket() {
        return useAtBUnitMarket;
    }

    public void setUseAtBUnitMarket(boolean useAtBUnitMarket) {
        this.useAtBUnitMarket = useAtBUnitMarket;
    }

=======
>>>>>>> 616cfdbd
    public boolean getUseAero() {
        return useAero;
    }

    public void setUseAero(boolean useAero) {
        this.useAero = useAero;
    }

    public boolean getUseVehicles() {
        return useVehicles;
    }

    public void setUseVehicles(boolean useVehicles) {
        this.useVehicles = useVehicles;
    }

    public boolean getClanVehicles() {
        return clanVehicles;
    }

    public void setClanVehicles(boolean clanVehicles) {
        this.clanVehicles = clanVehicles;
    }

    public boolean getDoubleVehicles() {
        return doubleVehicles;
    }

    public void setDoubleVehicles(boolean doubleVehicles) {
        this.doubleVehicles = doubleVehicles;
    }

    public boolean getAdjustPlayerVehicles() {
        return adjustPlayerVehicles;
    }

    public int getOpforLanceTypeMechs() {
        return opforLanceTypeMechs;
    }

    public void setOpforLanceTypeMechs(int weight) {
        opforLanceTypeMechs = weight;
    }

    public int getOpforLanceTypeMixed() {
        return opforLanceTypeMixed;
    }

    public void setOpforLanceTypeMixed(int weight) {
        opforLanceTypeMixed = weight;
    }

    public int getOpforLanceTypeVehicles() {
        return opforLanceTypeVehicles;
    }

    public void setOpforLanceTypeVehicles(int weight) {
        opforLanceTypeVehicles = weight;
    }

    public boolean getOpforUsesVTOLs() {
        return opforUsesVTOLs;
    }

    public void setOpforUsesVTOLs(boolean vtol) {
        opforUsesVTOLs = vtol;
    }

    public void setAdjustPlayerVehicles(boolean adjust) {
        adjustPlayerVehicles = adjust;
    }

    public boolean getUseDropShips() {
        return useDropShips;
    }

    public void setUseDropShips(boolean useDropShips) {
        this.useDropShips = useDropShips;
    }

    public int getSkillLevel() {
        return skillLevel;
    }

    public void setSkillLevel(int level) {
        skillLevel = level;
    }

    public boolean getAeroRecruitsHaveUnits() {
        return aeroRecruitsHaveUnits;
    }

    public void setAeroRecruitsHaveUnits(boolean haveUnits) {
        aeroRecruitsHaveUnits = haveUnits;
    }

    public boolean getUseShareSystem() {
        return useShareSystem;
    }

    public boolean getSharesExcludeLargeCraft() {
        return sharesExcludeLargeCraft;
    }

    public void setSharesExcludeLargeCraft(boolean exclude) {
        sharesExcludeLargeCraft = exclude;
    }

    public boolean getSharesForAll() {
        return sharesForAll;
    }

    public void setSharesForAll(boolean set) {
        sharesForAll = set;
    }

    public boolean doRetirementRolls() {
        return retirementRolls;
    }

    public void setRetirementRolls(boolean roll) {
        retirementRolls = roll;
    }

    public boolean getCustomRetirementMods() {
        return customRetirementMods;
    }

    public void setCustomRetirementMods(boolean mods) {
        customRetirementMods = mods;
    }

    public boolean getFoundersNeverRetire() {
        return foundersNeverRetire;
    }

    public void setFoundersNeverRetire(boolean mods) {
        foundersNeverRetire = mods;
    }

    public boolean canAtBAddDependents() {
        return atbAddDependents;
    }

    public void setAtBAddDependents(boolean b) {
        atbAddDependents = b;
    }

    public boolean getDependentsNeverLeave() {
        return dependentsNeverLeave;
    }

    public void setDependentsNeverLeave(boolean b) {
        dependentsNeverLeave = b;
    }

    public boolean getTrackOriginalUnit() {
        return trackOriginalUnit;
    }

    public void setTrackOriginalUnit(boolean track) {
        trackOriginalUnit = track;
    }

    public boolean isMercSizeLimited() {
        return mercSizeLimited;
    }

    public boolean getTrackUnitFatigue() {
        return trackUnitFatigue;
    }

    public void setTrackUnitFatigue(boolean fatigue) {
        trackUnitFatigue = fatigue;
    }

    public void setMercSizeLimited(boolean limit) {
        mercSizeLimited = limit;
    }

    public void setUseShareSystem(boolean shares) {
        useShareSystem = shares;
    }

    public boolean getRegionalMechVariations() {
        return regionalMechVariations;
    }

    public void setRegionalMechVariations(boolean regionalMechVariations) {
        this.regionalMechVariations = regionalMechVariations;
    }

    public boolean getAttachedPlayerCamouflage() {
        return attachedPlayerCamouflage;
    }

    public void setAttachedPlayerCamouflage(boolean attachedPlayerCamouflage) {
        this.attachedPlayerCamouflage = attachedPlayerCamouflage;
    }

    public boolean getPlayerControlsAttachedUnits() {
        return playerControlsAttachedUnits;
    }

    public void setPlayerControlsAttachedUnits(boolean playerControlsAttachedUnits) {
        this.playerControlsAttachedUnits = playerControlsAttachedUnits;
    }

    public String[] getRATs() {
        return rats;
    }

    public void setRATs(String[] rats) {
        this.rats = rats;
    }

    public boolean useStaticRATs() {
        return staticRATs;
    }

    public void setStaticRATs(boolean staticRATs) {
        this.staticRATs = staticRATs;
    }

    public boolean canIgnoreRatEra() {
        return ignoreRatEra;
    }

    public void setIgnoreRatEra(boolean ignore) {
        ignoreRatEra = ignore;
    }

    public int getSearchRadius() {
        return searchRadius;
    }

    public void setSearchRadius(int radius) {
        searchRadius = radius;
    }

    /**
     * @param role the {@link AtBLanceRole} to get the battle chance for
     * @return the chance of having a battle for the specified role
     */
    public int getAtBBattleChance(final AtBLanceRole role) {
        return role.isUnassigned() ? 0 : atbBattleChance[role.ordinal()];
    }

    /**
     * @param role      the {@link AtBLanceRole} ordinal value
     * @param frequency the frequency to set the generation to (percent chance from 0 to 100)
     */
    public void setAtBBattleChance(int role, int frequency) {
        if (frequency < 0) {
            frequency = 0;
        } else if (frequency > 100) {
            frequency = 100;
        }

        this.atbBattleChance[role] = frequency;
    }

    public boolean generateChases() {
        return generateChases;
    }

    public void setGenerateChases(boolean generateChases) {
        this.generateChases = generateChases;
    }

    public boolean getVariableContractLength() {
        return variableContractLength;
    }

    public void setVariableContractLength(boolean variable) {
        variableContractLength = variable;
    }

    public boolean getUseWeatherConditions() {
        return useWeatherConditions;
    }

    public void setUseWeatherConditions(boolean useWeatherConditions) {
        this.useWeatherConditions = useWeatherConditions;
    }

    public boolean getUseLightConditions() {
        return useLightConditions;
    }

    public void setUseLightConditions(boolean useLightConditions) {
        this.useLightConditions = useLightConditions;
    }

    public boolean getUsePlanetaryConditions() {
        return usePlanetaryConditions;
    }

    public void setUsePlanetaryConditions(boolean usePlanetaryConditions) {
        this.usePlanetaryConditions = usePlanetaryConditions;
    }

    public boolean getUseLeadership() {
        return useLeadership;
    }

    public void setUseLeadership(boolean useLeadership) {
        this.useLeadership = useLeadership;
    }

    public boolean getUseStrategy() {
        return useStrategy;
    }

    public void setUseStrategy(boolean useStrategy) {
        this.useStrategy = useStrategy;
    }

    public int getBaseStrategyDeployment() {
        return baseStrategyDeployment;
    }

    public void setBaseStrategyDeployment(int baseStrategyDeployment) {
        this.baseStrategyDeployment = baseStrategyDeployment;
    }

    public int getAdditionalStrategyDeployment() {
        return additionalStrategyDeployment;
    }

    public void setAdditionalStrategyDeployment(int additionalStrategyDeployment) {
        this.additionalStrategyDeployment = additionalStrategyDeployment;
    }

    public boolean getAdjustPaymentForStrategy() {
        return adjustPaymentForStrategy;
    }

    public void setAdjustPaymentForStrategy(boolean adjustPaymentForStrategy) {
        this.adjustPaymentForStrategy = adjustPaymentForStrategy;
    }

    public boolean getRestrictPartsByMission() {
        return restrictPartsByMission;
    }

    public void setRestrictPartsByMission(boolean restrictPartsByMission) {
        this.restrictPartsByMission = restrictPartsByMission;
    }

    public boolean getLimitLanceWeight() {
        return limitLanceWeight;
    }

    public void setLimitLanceWeight(boolean limit) {
        limitLanceWeight = limit;
    }

    public boolean getLimitLanceNumUnits() {
        return limitLanceNumUnits;
    }

    public void setLimitLanceNumUnits(boolean limit) {
        limitLanceNumUnits = limit;
    }

    //region Mass Repair/ Mass Salvage
    public boolean massRepairUseRepair() {
        return massRepairUseRepair;
    }

    public void setMassRepairUseRepair(boolean massRepairUseRepair) {
        this.massRepairUseRepair = massRepairUseRepair;
    }

    public boolean massRepairUseSalvage() {
        return massRepairUseSalvage;
    }

    public void setMassRepairUseSalvage(boolean massRepairUseSalvage) {
        this.massRepairUseSalvage = massRepairUseSalvage;
    }

    public boolean massRepairUseExtraTime() {
        return massRepairUseExtraTime;
    }

    public void setMassRepairUseExtraTime(boolean b) {
        this.massRepairUseExtraTime = b;
    }

    public boolean massRepairUseRushJob() {
        return massRepairUseRushJob;
    }

    public void setMassRepairUseRushJob(boolean b) {
        this.massRepairUseRushJob = b;
    }

    public boolean massRepairAllowCarryover() {
        return massRepairAllowCarryover;
    }

    public void setMassRepairAllowCarryover(boolean b) {
        this.massRepairAllowCarryover = b;
    }

    public boolean massRepairOptimizeToCompleteToday() {
        return massRepairOptimizeToCompleteToday;
    }

    public void setMassRepairOptimizeToCompleteToday(boolean massRepairOptimizeToCompleteToday) {
        this.massRepairOptimizeToCompleteToday = massRepairOptimizeToCompleteToday;
    }

    public boolean massRepairScrapImpossible() {
        return massRepairScrapImpossible;
    }

    public void setMassRepairScrapImpossible(boolean b) {
        this.massRepairScrapImpossible = b;
    }

    public boolean massRepairUseAssignedTechsFirst() {
        return massRepairUseAssignedTechsFirst;
    }

    public void setMassRepairUseAssignedTechsFirst(boolean massRepairUseAssignedTechsFirst) {
        this.massRepairUseAssignedTechsFirst = massRepairUseAssignedTechsFirst;
    }

    public void setMassRepairReplacePod(boolean setMassRepairReplacePod) {
        this.massRepairReplacePod = setMassRepairReplacePod;
    }

    public boolean massRepairReplacePod() {
        return massRepairReplacePod;
    }

    public List<MassRepairOption> getMassRepairOptions() {
        return (massRepairOptions != null) ? massRepairOptions : new ArrayList<>();
    }

    public void setMassRepairOptions(List<MassRepairOption> massRepairOptions) {
        this.massRepairOptions = massRepairOptions;
    }

    public void addMassRepairOption(MassRepairOption mro) {
        if (mro.getType() == PartRepairType.UNKNOWN_LOCATION) {
            return;
        }

        getMassRepairOptions().removeIf(massRepairOption -> massRepairOption.getType() == mro.getType());
        getMassRepairOptions().add(mro);
    }
    //endregion Mass Repair/ Mass Salvage

    public void setAllowOpforAeros(boolean allowOpforAeros) {
        this.allowOpforAeros = allowOpforAeros;
    }

    public boolean getAllowOpforAeros() {
        return allowOpforAeros;
    }

    public void setAllowOpforLocalUnits(boolean allowOpforLocalUnits) {
        this.allowOpforLocalUnits = allowOpforLocalUnits;
    }

    public boolean getAllowOpforLocalUnits() {
        return allowOpforLocalUnits;
    }

    public void setOpforAeroChance(int chance) {
        this.opforAeroChance = chance;
    }

    public int getOpforAeroChance() {
        return opforAeroChance;
    }

    public void setOpforLocalUnitChance(int chance) {
        this.opforLocalUnitChance = chance;
    }

    public int getOpforLocalUnitChance() {
        return opforLocalUnitChance;
    }

    public int getFixedMapChance() {
        return fixedMapChance;
    }

    public void setFixedMapChance(int fixedMapChance) {
        this.fixedMapChance = fixedMapChance;
    }

    public void writeToXml(PrintWriter pw1, int indent) {
        pw1.println(MekHqXmlUtil.indentStr(indent) + "<campaignOptions>");
        //region General Tab
        MekHqXmlUtil.writeSimpleXmlTag(pw1, indent + 1, "manualUnitRatingModifier", getManualUnitRatingModifier());
        //endregion General Tab

        //region Repair and Maintenance Tab
        //region Maintenance
        MekHqXmlUtil.writeSimpleXmlTag(pw1, indent + 1, "logMaintenance", logMaintenance);
        //endregion Maintenance
        //endregion Repair and Maintenance Tab

        MekHqXmlUtil.writeSimpleXmlTag(pw1, indent + 1, "useFactionForNames", useOriginFactionForNames);
        MekHqXmlUtil.writeSimpleXmlTag(pw1, indent + 1, "unitRatingMethod", unitRatingMethod.name());
        MekHqXmlUtil.writeSimpleXmlTag(pw1, indent + 1, "useEraMods", useEraMods);
        MekHqXmlUtil.writeSimpleXmlTag(pw1, indent + 1, "assignedTechFirst", assignedTechFirst);
        MekHqXmlUtil.writeSimpleXmlTag(pw1, indent + 1, "resetToFirstTech", resetToFirstTech);
        MekHqXmlUtil.writeSimpleXmlTag(pw1, indent + 1, "useQuirks", useQuirks);
        MekHqXmlUtil.writeSimpleXmlTag(pw1, indent + 1, "scenarioXP", scenarioXP);
        MekHqXmlUtil.writeSimpleXmlTag(pw1, indent + 1, "killsForXP", killsForXP);
        MekHqXmlUtil.writeSimpleXmlTag(pw1, indent + 1, "killXPAward", killXPAward);
        MekHqXmlUtil.writeSimpleXmlTag(pw1, indent + 1, "nTasksXP", nTasksXP);
        MekHqXmlUtil.writeSimpleXmlTag(pw1, indent + 1, "tasksXP", tasksXP);
        MekHqXmlUtil.writeSimpleXmlTag(pw1, indent + 1, "mistakeXP", mistakeXP);
        MekHqXmlUtil.writeSimpleXmlTag(pw1, indent + 1, "successXP", successXP);
        MekHqXmlUtil.writeSimpleXmlTag(pw1, indent + 1, "idleXP", idleXP);
        MekHqXmlUtil.writeSimpleXmlTag(pw1, indent + 1, "targetIdleXP", targetIdleXP);
        MekHqXmlUtil.writeSimpleXmlTag(pw1, indent + 1, "monthsIdleXP", monthsIdleXP);
        MekHqXmlUtil.writeSimpleXmlTag(pw1, indent + 1, "contractNegotiationXP", contractNegotiationXP);
        MekHqXmlUtil.writeSimpleXmlTag(pw1, indent + 1, "adminWeeklyXP", adminXP);
        MekHqXmlUtil.writeSimpleXmlTag(pw1, indent + 1, "adminXPPeriod", adminXPPeriod);
        MekHqXmlUtil.writeSimpleXmlTag(pw1, indent + 1, "edgeCost", edgeCost);
        MekHqXmlUtil.writeSimpleXmlTag(pw1, indent + 1, "limitByYear", limitByYear);
        MekHqXmlUtil.writeSimpleXmlTag(pw1, indent + 1, "disallowExtinctStuff", disallowExtinctStuff);
        MekHqXmlUtil.writeSimpleXmlTag(pw1, indent + 1, "allowClanPurchases", allowClanPurchases);
        MekHqXmlUtil.writeSimpleXmlTag(pw1, indent + 1, "allowISPurchases", allowISPurchases);
        MekHqXmlUtil.writeSimpleXmlTag(pw1, indent + 1, "allowCanonOnly", allowCanonOnly);
        MekHqXmlUtil.writeSimpleXmlTag(pw1, indent + 1, "allowCanonRefitOnly", allowCanonRefitOnly);
        MekHqXmlUtil.writeSimpleXmlTag(pw1, indent + 1, "variableTechLevel", variableTechLevel);
        MekHqXmlUtil.writeSimpleXmlTag(pw1, indent + 1, "factionIntroDate", factionIntroDate);
        MekHqXmlUtil.writeSimpleXmlTag(pw1, indent + 1, "useAmmoByType", useAmmoByType);
        MekHqXmlUtil.writeSimpleXmlTag(pw1, indent + 1, "waitingPeriod", waitingPeriod);
        MekHqXmlUtil.writeSimpleXmlTag(pw1, indent + 1, "acquisitionSkill", acquisitionSkill);
        MekHqXmlUtil.writeSimpleXmlTag(pw1, indent + 1, "acquisitionSupportStaffOnly", acquisitionSupportStaffOnly);
        MekHqXmlUtil.writeSimpleXmlTag(pw1, indent + 1, "techLevel", techLevel);
        MekHqXmlUtil.writeSimpleXmlTag(pw1, indent + 1, "nDiceTransitTime", nDiceTransitTime);
        MekHqXmlUtil.writeSimpleXmlTag(pw1, indent + 1, "constantTransitTime", constantTransitTime);
        MekHqXmlUtil.writeSimpleXmlTag(pw1, indent + 1, "unitTransitTime", unitTransitTime);
        MekHqXmlUtil.writeSimpleXmlTag(pw1, indent + 1, "acquireMosBonus", acquireMosBonus);
        MekHqXmlUtil.writeSimpleXmlTag(pw1, indent + 1, "acquireMosUnit", acquireMosUnit);
        MekHqXmlUtil.writeSimpleXmlTag(pw1, indent + 1, "acquireMinimumTime", acquireMinimumTime);
        MekHqXmlUtil.writeSimpleXmlTag(pw1, indent + 1, "acquireMinimumTimeUnit", acquireMinimumTimeUnit);
        MekHqXmlUtil.writeSimpleXmlTag(pw1, indent + 1, "usePlanetaryAcquisition", usePlanetaryAcquisition);
        MekHqXmlUtil.writeSimpleXmlTag(pw1, indent + 1, "planetAcquisitionFactionLimit", getPlanetAcquisitionFactionLimit().name());
        MekHqXmlUtil.writeSimpleXmlTag(pw1, indent + 1, "planetAcquisitionNoClanCrossover", planetAcquisitionNoClanCrossover);
        MekHqXmlUtil.writeSimpleXmlTag(pw1, indent + 1, "noClanPartsFromIS", noClanPartsFromIS);
        MekHqXmlUtil.writeSimpleXmlTag(pw1, indent + 1, "penaltyClanPartsFromIS", penaltyClanPartsFromIS);
        MekHqXmlUtil.writeSimpleXmlTag(pw1, indent + 1, "planetAcquisitionVerbose", planetAcquisitionVerbose);
        MekHqXmlUtil.writeSimpleXmlTag(pw1, indent + 1, "maxJumpsPlanetaryAcquisition", maxJumpsPlanetaryAcquisition);
        MekHqXmlUtil.writeSimpleXmlTag(pw1, indent + 1, "equipmentContractPercent", equipmentContractPercent);
        MekHqXmlUtil.writeSimpleXmlTag(pw1, indent + 1, "dropshipContractPercent", dropshipContractPercent);
        MekHqXmlUtil.writeSimpleXmlTag(pw1, indent + 1, "jumpshipContractPercent", jumpshipContractPercent);
        MekHqXmlUtil.writeSimpleXmlTag(pw1, indent + 1, "warshipContractPercent", warshipContractPercent);
        MekHqXmlUtil.writeSimpleXmlTag(pw1, indent + 1, "equipmentContractBase", equipmentContractBase);
        MekHqXmlUtil.writeSimpleXmlTag(pw1, indent + 1, "equipmentContractSaleValue", equipmentContractSaleValue);
        MekHqXmlUtil.writeSimpleXmlTag(pw1, indent + 1, "blcSaleValue", blcSaleValue);
        MekHqXmlUtil.writeSimpleXmlTag(pw1, indent + 1, "overageRepaymentInFinalPayment", overageRepaymentInFinalPayment);
        MekHqXmlUtil.writeSimpleXmlTag(pw1, indent + 1, "clanAcquisitionPenalty", clanAcquisitionPenalty);
        MekHqXmlUtil.writeSimpleXmlTag(pw1, indent + 1, "isAcquisitionPenalty", isAcquisitionPenalty);
        MekHqXmlUtil.writeSimpleXmlTag(pw1, indent + 1, "destroyByMargin", destroyByMargin);
        MekHqXmlUtil.writeSimpleXmlTag(pw1, indent + 1, "destroyMargin", destroyMargin);
        MekHqXmlUtil.writeSimpleXmlTag(pw1, indent + 1, "destroyPartTarget", destroyPartTarget);
        MekHqXmlUtil.writeSimpleXmlTag(pw1, indent + 1, "useAeroSystemHits", useAeroSystemHits);
        MekHqXmlUtil.writeSimpleXmlTag(pw1, indent + 1, "maintenanceCycleDays", maintenanceCycleDays);
        MekHqXmlUtil.writeSimpleXmlTag(pw1, indent + 1, "maintenanceBonus", maintenanceBonus);
        MekHqXmlUtil.writeSimpleXmlTag(pw1, indent + 1, "useQualityMaintenance", useQualityMaintenance);
        MekHqXmlUtil.writeSimpleXmlTag(pw1, indent + 1, "reverseQualityNames", reverseQualityNames);
        MekHqXmlUtil.writeSimpleXmlTag(pw1, indent + 1, "useUnofficalMaintenance", useUnofficialMaintenance);
        MekHqXmlUtil.writeSimpleXmlTag(pw1, indent + 1, "checkMaintenance", checkMaintenance);
        MekHqXmlUtil.writeSimpleXmlTag(pw1, indent + 1, "maxAcquisitions", maxAcquisitions);

        //region Personnel Tab
        //region General Personnel
        MekHqXmlUtil.writeSimpleXMLTag(pw1, ++indent, "useTactics", useTactics());
        MekHqXmlUtil.writeSimpleXMLTag(pw1, indent, "useInitiativeBonus", useInitiativeBonus());
        MekHqXmlUtil.writeSimpleXMLTag(pw1, indent, "useToughness", useToughness());
        MekHqXmlUtil.writeSimpleXMLTag(pw1, indent, "useArtillery", useArtillery());
        MekHqXmlUtil.writeSimpleXMLTag(pw1, indent, "useAbilities", useAbilities());
        MekHqXmlUtil.writeSimpleXMLTag(pw1, indent, "useEdge", useEdge());
        MekHqXmlUtil.writeSimpleXMLTag(pw1, indent, "useSupportEdge", useSupportEdge());
        MekHqXmlUtil.writeSimpleXMLTag(pw1, indent, "useImplants", useImplants());
        MekHqXmlUtil.writeSimpleXMLTag(pw1, indent, "alternativeQualityAveraging", useAlternativeQualityAveraging());
        MekHqXmlUtil.writeSimpleXMLTag(pw1, indent, "useTransfers", useTransfers());
        MekHqXmlUtil.writeSimpleXMLTag(pw1, indent, "personnelLogSkillGain", isPersonnelLogSkillGain());
        MekHqXmlUtil.writeSimpleXMLTag(pw1, indent, "personnelLogAbilityGain", isPersonnelLogAbilityGain());
        MekHqXmlUtil.writeSimpleXMLTag(pw1, indent, "personnelLogEdgeGain", isPersonnelLogEdgeGain());
        //endregion General Personnel

        //region Expanded Personnel Information
        MekHqXmlUtil.writeSimpleXMLTag(pw1, indent, "useTimeInService", getUseTimeInService());
        MekHqXmlUtil.writeSimpleXMLTag(pw1, indent, "timeInServiceDisplayFormat", getTimeInServiceDisplayFormat().name());
        MekHqXmlUtil.writeSimpleXMLTag(pw1, indent, "useTimeInRank", getUseTimeInRank());
        MekHqXmlUtil.writeSimpleXMLTag(pw1, indent, "timeInRankDisplayFormat", getTimeInRankDisplayFormat().name());
        MekHqXmlUtil.writeSimpleXMLTag(pw1, indent, "useRetirementDateTracking", useRetirementDateTracking());
        MekHqXmlUtil.writeSimpleXMLTag(pw1, indent, "trackTotalEarnings", isTrackTotalEarnings());
        MekHqXmlUtil.writeSimpleXMLTag(pw1, indent, "trackTotalXPEarnings", isTrackTotalXPEarnings());
        MekHqXmlUtil.writeSimpleXMLTag(pw1, indent, "showOriginFaction", showOriginFaction());
        //endregion Expanded Personnel Information

        //region Medical
        MekHqXmlUtil.writeSimpleXMLTag(pw1, indent, "useAdvancedMedical", useAdvancedMedical());
        MekHqXmlUtil.writeSimpleXMLTag(pw1, indent, "healWaitingPeriod", getHealingWaitingPeriod());
        MekHqXmlUtil.writeSimpleXMLTag(pw1, indent, "naturalHealingWaitingPeriod", getNaturalHealingWaitingPeriod());
        MekHqXmlUtil.writeSimpleXMLTag(pw1, indent, "minimumHitsForVehicles", getMinimumHitsForVehicles());
        MekHqXmlUtil.writeSimpleXMLTag(pw1, indent, "useRandomHitsForVehicles", useRandomHitsForVehicles());
        MekHqXmlUtil.writeSimpleXMLTag(pw1, indent, "tougherHealing", useTougherHealing());
        //endregion Medical

        //region Prisoners
        MekHqXmlUtil.writeSimpleXMLTag(pw1, indent, "prisonerCaptureStyle", getPrisonerCaptureStyle().name());
        MekHqXmlUtil.writeSimpleXMLTag(pw1, indent, "defaultPrisonerStatus", getDefaultPrisonerStatus().name());
        MekHqXmlUtil.writeSimpleXMLTag(pw1, indent, "prisonerBabyStatus", getPrisonerBabyStatus());
        MekHqXmlUtil.writeSimpleXMLTag(pw1, indent, "useAtBPrisonerDefection", useAtBPrisonerDefection());
        MekHqXmlUtil.writeSimpleXMLTag(pw1, indent, "useAtBPrisonerRansom", useAtBPrisonerRansom());
        //endregion Prisoners

        //region Personnel Randomization
        MekHqXmlUtil.writeSimpleXMLTag(pw1, indent, "useDylansRandomXP", useDylansRandomXP());
        MekHqXmlUtil.writeSimpleXMLTag(pw1, indent, "randomizeOrigin", randomizeOrigin());
        MekHqXmlUtil.writeSimpleXMLTag(pw1, indent, "randomizeDependentOrigin", getRandomizeDependentOrigin());
        MekHqXmlUtil.writeSimpleXMLTag(pw1, indent, "originSearchRadius", getOriginSearchRadius());
        MekHqXmlUtil.writeSimpleXMLTag(pw1, indent, "extraRandomOrigin", extraRandomOrigin());
        MekHqXmlUtil.writeSimpleXMLTag(pw1, indent, "originDistanceScale", getOriginDistanceScale());
        //endregion Personnel Randomization

        //region Family
        MekHqXmlUtil.writeSimpleXMLTag(pw1, indent, "displayFamilyLevel", getDisplayFamilyLevel().name());
        //endregion Family

        //region Salary
        MekHqXmlUtil.writeSimpleXMLTag(pw1, indent, "salaryCommissionMultiplier", getSalaryCommissionMultiplier());
        MekHqXmlUtil.writeSimpleXMLTag(pw1, indent, "salaryEnlistedMultiplier", getSalaryEnlistedMultiplier());
        MekHqXmlUtil.writeSimpleXMLTag(pw1, indent, "salaryAntiMekMultiplier", getSalaryAntiMekMultiplier());
        MekHqXmlUtil.writeSimpleXMLTag(pw1, indent, "salaryXPMultiplier", getSalaryXPMultipliers());
        MekHqXmlUtil.writeSimpleXMLTag(pw1, indent, "salaryTypeBase", Utilities.printMoneyArray(getRoleBaseSalaries()));
        //endregion Salary

        //region Marriage
        MekHqXmlUtil.writeSimpleXMLTag(pw1, indent, "useManualMarriages", useManualMarriages());
        MekHqXmlUtil.writeSimpleXMLTag(pw1, indent, "minimumMarriageAge", getMinimumMarriageAge());
        MekHqXmlUtil.writeSimpleXMLTag(pw1, indent, "checkMutualAncestorsDepth", checkMutualAncestorsDepth());
        MekHqXmlUtil.writeSimpleXMLTag(pw1, indent, "logMarriageNameChange", logMarriageNameChange());
        MekHqXmlUtil.writeSimpleXMLTag(pw1, indent, "randomMarriageSurnameWeights", getMarriageSurnameWeights());
        MekHqXmlUtil.writeSimpleXMLTag(pw1, indent, "useRandomMarriages", useRandomMarriages());
        MekHqXmlUtil.writeSimpleXMLTag(pw1, indent, "chanceRandomMarriages", getChanceRandomMarriages());
        MekHqXmlUtil.writeSimpleXMLTag(pw1, indent, "marriageAgeRange", getMarriageAgeRange());
        MekHqXmlUtil.writeSimpleXMLTag(pw1, indent, "useRandomSameSexMarriages", useRandomSameSexMarriages());
        MekHqXmlUtil.writeSimpleXMLTag(pw1, indent, "chanceRandomSameSexMarriages", getChanceRandomSameSexMarriages());
        //endregion Marriage

        //region Procreation
        MekHqXmlUtil.writeSimpleXMLTag(pw1, indent, "useManualProcreation", isUseManualProcreation());
        MekHqXmlUtil.writeSimpleXMLTag(pw1, indent, "multiplePregnancyOccurrences", getMultiplePregnancyOccurrences());
        MekHqXmlUtil.writeSimpleXMLTag(pw1, indent, "babySurnameStyle", getBabySurnameStyle().name());
        MekHqXmlUtil.writeSimpleXMLTag(pw1, indent, "assignNonPrisonerBabiesFounderTag", isAssignNonPrisonerBabiesFounderTag());
        MekHqXmlUtil.writeSimpleXMLTag(pw1, indent, "assignChildrenOfFoundersFounderTag", isAssignChildrenOfFoundersFounderTag());
        MekHqXmlUtil.writeSimpleXMLTag(pw1, indent, "determineFatherAtBirth", isDetermineFatherAtBirth());
        MekHqXmlUtil.writeSimpleXMLTag(pw1, indent, "displayTrueDueDate", isDisplayTrueDueDate());
        MekHqXmlUtil.writeSimpleXMLTag(pw1, indent, "logProcreation", isLogProcreation());
        MekHqXmlUtil.writeSimpleXMLTag(pw1, indent, "randomProcreationMethod", getRandomProcreationMethod().name());
        MekHqXmlUtil.writeSimpleXMLTag(pw1, indent, "useRelationshiplessRandomProcreation", isUseRelationshiplessRandomProcreation());
        MekHqXmlUtil.writeSimpleXMLTag(pw1, indent, "percentageRandomProcreationRelationshipChance", getPercentageRandomProcreationRelationshipChance());
        MekHqXmlUtil.writeSimpleXMLTag(pw1, indent, "percentageRandomProcreationRelationshiplessChance", getPercentageRandomProcreationRelationshiplessChance());
        //endregion Procreation

        //region Death
        MekHqXmlUtil.writeSimpleXMLTag(pw1, indent, "keepMarriedNameUponSpouseDeath", getKeepMarriedNameUponSpouseDeath());
        //endregion Death
        //endregion Personnel Tab

        //region Finances Tab
        MekHqXmlUtil.writeSimpleXmlTag(pw1, indent, "payForParts", payForParts);
        MekHqXmlUtil.writeSimpleXmlTag(pw1, indent, "payForRepairs", payForRepairs);
        MekHqXmlUtil.writeSimpleXmlTag(pw1, indent, "payForUnits", payForUnits);
        MekHqXmlUtil.writeSimpleXmlTag(pw1, indent, "payForSalaries", payForSalaries);
        MekHqXmlUtil.writeSimpleXmlTag(pw1, indent, "payForOverhead", payForOverhead);
        MekHqXmlUtil.writeSimpleXmlTag(pw1, indent, "payForMaintain", payForMaintain);
        MekHqXmlUtil.writeSimpleXmlTag(pw1, indent, "payForTransport", payForTransport);
        MekHqXmlUtil.writeSimpleXmlTag(pw1, indent, "sellUnits", sellUnits);
        MekHqXmlUtil.writeSimpleXmlTag(pw1, indent, "sellParts", sellParts);
        MekHqXmlUtil.writeSimpleXmlTag(pw1, indent, "payForRecruitment", payForRecruitment);
        MekHqXmlUtil.writeSimpleXmlTag(pw1, indent, "useLoanLimits", useLoanLimits);
        MekHqXmlUtil.writeSimpleXmlTag(pw1, indent, "usePercentageMaint", usePercentageMaint);
        MekHqXmlUtil.writeSimpleXmlTag(pw1, indent, "infantryDontCount", infantryDontCount);
        MekHqXmlUtil.writeSimpleXmlTag(pw1, indent, "usePeacetimeCost", usePeacetimeCost);
        MekHqXmlUtil.writeSimpleXmlTag(pw1, indent, "useExtendedPartsModifier", useExtendedPartsModifier);
        MekHqXmlUtil.writeSimpleXmlTag(pw1, indent, "showPeacetimeCost", showPeacetimeCost);
        MekHqXmlUtil.writeSimpleXmlTag(pw1, indent, "financialYearDuration", financialYearDuration.name());
        MekHqXmlUtil.writeSimpleXmlTag(pw1, indent, "newFinancialYearFinancesToCSVExport", newFinancialYearFinancesToCSVExport);

        //region Price Multipliers
        MekHqXmlUtil.writeSimpleXmlTag(pw1, indent, "commonPartPriceMultiplier", getCommonPartPriceMultiplier());
        MekHqXmlUtil.writeSimpleXmlTag(pw1, indent, "innerSphereUnitPriceMultiplier", getInnerSphereUnitPriceMultiplier());
        MekHqXmlUtil.writeSimpleXmlTag(pw1, indent, "innerSpherePartPriceMultiplier", getInnerSpherePartPriceMultiplier());
        MekHqXmlUtil.writeSimpleXmlTag(pw1, indent, "clanUnitPriceMultiplier", getClanUnitPriceMultiplier());
        MekHqXmlUtil.writeSimpleXmlTag(pw1, indent, "clanPartPriceMultiplier", getClanPartPriceMultiplier());
        MekHqXmlUtil.writeSimpleXmlTag(pw1, indent, "mixedTechUnitPriceMultiplier", getMixedTechUnitPriceMultiplier());
        MekHqXmlUtil.writeSimpleXMLTag(pw1, indent, "usedPartPriceMultipliers", getUsedPartPriceMultipliers());
        MekHqXmlUtil.writeSimpleXmlTag(pw1, indent, "damagedPartsValueMultiplier", getDamagedPartsValueMultiplier());
        MekHqXmlUtil.writeSimpleXmlTag(pw1, indent, "unrepairablePartsValueMultiplier", getUnrepairablePartsValueMultiplier());
        MekHqXmlUtil.writeSimpleXmlTag(pw1, indent, "cancelledOrderRefundMultiplier", getCancelledOrderRefundMultiplier());
        //endregion Price Multipliers
        //endregion Finances Tab

        //region Markets Tab
        //region Personnel Market
        MekHqXmlUtil.writeSimpleXMLTag(pw1, indent, "personnelMarketName", getPersonnelMarketType());
        MekHqXmlUtil.writeSimpleXMLTag(pw1, indent, "personnelMarketReportRefresh", getPersonnelMarketReportRefresh());
        MekHqXmlUtil.writeSimpleXMLTag(pw1, indent, "personnelMarketRandomEliteRemoval", getPersonnelMarketRandomEliteRemoval());
        MekHqXmlUtil.writeSimpleXMLTag(pw1, indent, "personnelMarketRandomVeteranRemoval", getPersonnelMarketRandomVeteranRemoval());
        MekHqXmlUtil.writeSimpleXMLTag(pw1, indent, "personnelMarketRandomRegularRemoval", getPersonnelMarketRandomRegularRemoval());
        MekHqXmlUtil.writeSimpleXMLTag(pw1, indent, "personnelMarketRandomGreenRemoval", getPersonnelMarketRandomGreenRemoval());
        MekHqXmlUtil.writeSimpleXMLTag(pw1, indent, "personnelMarketRandomUltraGreenRemoval", getPersonnelMarketRandomUltraGreenRemoval());
        MekHqXmlUtil.writeSimpleXMLTag(pw1, indent, "personnelMarketDylansWeight", getPersonnelMarketDylansWeight());
        //endregion Personnel Market

        //region Unit Market
        MekHqXmlUtil.writeSimpleXMLTag(pw1, indent, "unitMarketMethod", getUnitMarketMethod().name());
        MekHqXmlUtil.writeSimpleXMLTag(pw1, indent, "unitMarketRegionalMechVariations", useUnitMarketRegionalMechVariations());
        MekHqXmlUtil.writeSimpleXMLTag(pw1, indent, "instantUnitMarketDelivery", getInstantUnitMarketDelivery());
        MekHqXmlUtil.writeSimpleXMLTag(pw1, indent, "unitMarketReportRefresh", getUnitMarketReportRefresh());
        //endregion Unit Market

        //region Contract Market
        MekHqXmlUtil.writeSimpleXMLTag(pw1, indent, "contractMarketMethod", getContractMarketMethod().name());
        MekHqXmlUtil.writeSimpleXMLTag(pw1, indent--, "contractMarketReportRefresh", getContractMarketReportRefresh());
        //endregion Contract Market
        //endregion Markets Tab

        pw1.println(MekHqXmlUtil.indentStr(indent + 1)
                + "<phenotypeProbabilities>"
                + StringUtils.join(phenotypeProbabilities, ',')
                + "</phenotypeProbabilities>");
        MekHqXmlUtil.writeSimpleXmlTag(pw1, indent + 1, "useAtB", useAtB);
        MekHqXmlUtil.writeSimpleXmlTag(pw1, indent + 1, "useStratCon", useStratCon);
        MekHqXmlUtil.writeSimpleXmlTag(pw1, indent + 1, "useAero", useAero);
        MekHqXmlUtil.writeSimpleXmlTag(pw1, indent + 1, "useVehicles", useVehicles);
        MekHqXmlUtil.writeSimpleXmlTag(pw1, indent + 1, "clanVehicles", clanVehicles);
        MekHqXmlUtil.writeSimpleXmlTag(pw1, indent + 1, "doubleVehicles", doubleVehicles);
        MekHqXmlUtil.writeSimpleXmlTag(pw1, indent + 1, "adjustPlayerVehicles", adjustPlayerVehicles);
        MekHqXmlUtil.writeSimpleXmlTag(pw1, indent + 1, "opforLanceTypeMechs", opforLanceTypeMechs);
        MekHqXmlUtil.writeSimpleXmlTag(pw1, indent + 1, "opforLanceTypeMixed", opforLanceTypeMixed);
        MekHqXmlUtil.writeSimpleXmlTag(pw1, indent + 1, "opforLanceTypeVehicles", opforLanceTypeVehicles);
        MekHqXmlUtil.writeSimpleXmlTag(pw1, indent + 1, "opforUsesVTOLs", opforUsesVTOLs);
        MekHqXmlUtil.writeSimpleXmlTag(pw1, indent + 1, "useDropShips", useDropShips);
        MekHqXmlUtil.writeSimpleXmlTag(pw1, indent + 1, "skillLevel", skillLevel);
        MekHqXmlUtil.writeSimpleXmlTag(pw1, indent + 1, "aeroRecruitsHaveUnits", aeroRecruitsHaveUnits);
        MekHqXmlUtil.writeSimpleXmlTag(pw1, indent + 1, "useShareSystem", useShareSystem);
        MekHqXmlUtil.writeSimpleXmlTag(pw1, indent + 1, "sharesExcludeLargeCraft", sharesExcludeLargeCraft);
        MekHqXmlUtil.writeSimpleXmlTag(pw1, indent + 1, "sharesForAll", sharesForAll);
        MekHqXmlUtil.writeSimpleXmlTag(pw1, indent + 1, "retirementRolls", retirementRolls);
        MekHqXmlUtil.writeSimpleXmlTag(pw1, indent + 1, "customRetirementMods", customRetirementMods);
        MekHqXmlUtil.writeSimpleXmlTag(pw1, indent + 1, "foundersNeverRetire", foundersNeverRetire);
        MekHqXmlUtil.writeSimpleXmlTag(pw1, indent + 1, "atbAddDependents", atbAddDependents);
        MekHqXmlUtil.writeSimpleXmlTag(pw1, indent + 1, "dependentsNeverLeave", dependentsNeverLeave);
        MekHqXmlUtil.writeSimpleXmlTag(pw1, indent + 1, "trackUnitFatigue", trackUnitFatigue);
        MekHqXmlUtil.writeSimpleXmlTag(pw1, indent + 1, "mercSizeLimited", mercSizeLimited);
        MekHqXmlUtil.writeSimpleXmlTag(pw1, indent + 1, "trackOriginalUnit", trackOriginalUnit);
        MekHqXmlUtil.writeSimpleXmlTag(pw1, indent + 1, "regionalMechVariations", regionalMechVariations);
        MekHqXmlUtil.writeSimpleXmlTag(pw1, indent + 1, "attachedPlayerCamouflage", attachedPlayerCamouflage);
        MekHqXmlUtil.writeSimpleXmlTag(pw1, indent + 1, "playerControlsAttachedUnits", playerControlsAttachedUnits);
        MekHqXmlUtil.writeSimpleXmlTag(pw1, indent + 1, "searchRadius", searchRadius);
        pw1.println(MekHqXmlUtil.indentStr(indent + 1)
                + "<atbBattleChance>"
                + StringUtils.join(atbBattleChance, ',')
                + "</atbBattleChance>");
        MekHqXmlUtil.writeSimpleXmlTag(pw1, indent + 1, "generateChases", generateChases);
        MekHqXmlUtil.writeSimpleXmlTag(pw1, indent + 1, "variableContractLength", variableContractLength);
        MekHqXmlUtil.writeSimpleXmlTag(pw1, indent + 1, "useWeatherConditions", useWeatherConditions);
        MekHqXmlUtil.writeSimpleXmlTag(pw1, indent + 1, "useLightConditions", useLightConditions);
        MekHqXmlUtil.writeSimpleXmlTag(pw1, indent + 1, "usePlanetaryConditions", usePlanetaryConditions);
        MekHqXmlUtil.writeSimpleXmlTag(pw1, indent + 1, "useLeadership", useLeadership);
        MekHqXmlUtil.writeSimpleXmlTag(pw1, indent + 1, "useStrategy", useStrategy);
        MekHqXmlUtil.writeSimpleXmlTag(pw1, indent + 1, "baseStrategyDeployment", baseStrategyDeployment);
        MekHqXmlUtil.writeSimpleXmlTag(pw1, indent + 1, "additionalStrategyDeployment", additionalStrategyDeployment);
        MekHqXmlUtil.writeSimpleXmlTag(pw1, indent + 1, "adjustPaymentForStrategy", adjustPaymentForStrategy);
        MekHqXmlUtil.writeSimpleXmlTag(pw1, indent + 1, "restrictPartsByMission", restrictPartsByMission);
        MekHqXmlUtil.writeSimpleXmlTag(pw1, indent + 1, "limitLanceWeight", limitLanceWeight);
        MekHqXmlUtil.writeSimpleXmlTag(pw1, indent + 1, "limitLanceNumUnits", limitLanceNumUnits);
        MekHqXmlUtil.writeSimpleXmlTag(pw1, indent + 1, "assignPortraitOnRoleChange", assignPortraitOnRoleChange);
        MekHqXmlUtil.writeSimpleXmlTag(pw1, indent + 1, "allowOpforAeros", allowOpforAeros);
        MekHqXmlUtil.writeSimpleXmlTag(pw1, indent + 1, "allowOpforLocalUnits", allowOpforLocalUnits);
        MekHqXmlUtil.writeSimpleXmlTag(pw1, indent + 1, "opforAeroChance", opforAeroChance);
        MekHqXmlUtil.writeSimpleXmlTag(pw1, indent + 1, "opforLocalUnitChance", opforLocalUnitChance);
        MekHqXmlUtil.writeSimpleXmlTag(pw1, indent + 1, "fixedMapChance", fixedMapChance);

        //Mass Repair/Salvage Options
        MekHqXmlUtil.writeSimpleXmlTag(pw1, ++indent, "massRepairUseRepair", massRepairUseRepair());
        MekHqXmlUtil.writeSimpleXmlTag(pw1, indent, "massRepairUseSalvage", massRepairUseSalvage());
        MekHqXmlUtil.writeSimpleXmlTag(pw1, indent, "massRepairUseExtraTime", massRepairUseExtraTime);
        MekHqXmlUtil.writeSimpleXmlTag(pw1, indent, "massRepairUseRushJob", massRepairUseRushJob);
        MekHqXmlUtil.writeSimpleXmlTag(pw1, indent, "massRepairAllowCarryover", massRepairAllowCarryover);
        MekHqXmlUtil.writeSimpleXmlTag(pw1, indent, "massRepairOptimizeToCompleteToday", massRepairOptimizeToCompleteToday);
        MekHqXmlUtil.writeSimpleXmlTag(pw1, indent, "massRepairScrapImpossible", massRepairScrapImpossible);
        MekHqXmlUtil.writeSimpleXmlTag(pw1, indent, "massRepairUseAssignedTechsFirst", massRepairUseAssignedTechsFirst);
        MekHqXmlUtil.writeSimpleXmlTag(pw1, indent, "massRepairReplacePod", massRepairReplacePod);

        MekHqXmlUtil.writeSimpleXMLOpenIndentedLine(pw1, indent++, "massRepairOptions");
        for (MassRepairOption massRepairOption : massRepairOptions) {
            massRepairOption.writeToXML(pw1, indent);
        }
        MekHqXmlUtil.writeSimpleXMLCloseIndentedLine(pw1, --indent, "massRepairOptions");

        pw1.println(MekHqXmlUtil.indentStr(indent)
                + "<planetTechAcquisitionBonus>"
                + StringUtils.join(planetTechAcquisitionBonus, ',')
                + "</planetTechAcquisitionBonus>");
        pw1.println(MekHqXmlUtil.indentStr(indent)
                + "<planetIndustryAcquisitionBonus>"
                + StringUtils.join(planetIndustryAcquisitionBonus, ',')
                + "</planetIndustryAcquisitionBonus>");
        pw1.println(MekHqXmlUtil.indentStr(indent)
                + "<planetOutputAcquisitionBonus>"
                + StringUtils.join(planetOutputAcquisitionBonus, ',')
                + "</planetOutputAcquisitionBonus>");


        // cannot use StringUtils.join for a boolean array, so we are using this instead
        StringBuilder csv = new StringBuilder();
        for (int i = 0; i < usePortraitForRoles().length; i++) {
            csv.append(usePortraitForRoles()[i]);
            if (i < usePortraitForRoles().length - 1) {
                csv.append(",");
            }
        }

        MekHqXmlUtil.writeSimpleXmlTag(pw1, indent, "usePortraitForType", csv.toString());

        //region AtB Options
        MekHqXmlUtil.writeSimpleXmlTag(pw1, indent, "rats", StringUtils.join(rats, ','));
        if (staticRATs) {
            pw1.println(MekHqXmlUtil.indentStr(indent) + "<staticRATs/>");
        }

        if (ignoreRatEra) {
            pw1.println(MekHqXmlUtil.indentStr(indent) + "<ignoreRatEra/>");
        }
        //endregion AtB Options
        MekHqXmlUtil.writeSimpleXMLCloseIndentedLine(pw1, --indent, "campaignOptions");
    }

    public static CampaignOptions generateCampaignOptionsFromXml(Node wn, Version version) {
        MekHQ.getLogger().info("Loading Campaign Options from Version " + version + " XML...");

        wn.normalize();
        CampaignOptions retVal = new CampaignOptions();
        NodeList wList = wn.getChildNodes();

        // Okay, lets iterate through the children, eh?
        for (int x = 0; x < wList.getLength(); x++) {
            Node wn2 = wList.item(x);

            // If it's not an element node, we ignore it.
            if (wn2.getNodeType() != Node.ELEMENT_NODE) {
                continue;
            }

            MekHQ.getLogger().debug(String.format("%s\n\t%s", wn2.getNodeName(), wn2.getTextContent()));
            try {
                //region Repair and Maintenance Tab
                if (wn2.getNodeName().equalsIgnoreCase("checkMaintenance")) {
                    retVal.checkMaintenance = Boolean.parseBoolean(wn2.getTextContent().trim());
                } else if (wn2.getNodeName().equalsIgnoreCase("maintenanceCycleDays")) {
                    retVal.maintenanceCycleDays = Integer.parseInt(wn2.getTextContent().trim());
                } else if (wn2.getNodeName().equalsIgnoreCase("maintenanceBonus")) {
                    retVal.maintenanceBonus = Integer.parseInt(wn2.getTextContent().trim());
                } else if (wn2.getNodeName().equalsIgnoreCase("useQualityMaintenance")) {
                    retVal.useQualityMaintenance = Boolean.parseBoolean(wn2.getTextContent());
                } else if (wn2.getNodeName().equalsIgnoreCase("reverseQualityNames")) {
                    retVal.reverseQualityNames = Boolean.parseBoolean(wn2.getTextContent());
                } else if (wn2.getNodeName().equalsIgnoreCase("useUnofficalMaintenance")) {
                    retVal.useUnofficialMaintenance = Boolean.parseBoolean(wn2.getTextContent());
                } else if (wn2.getNodeName().equalsIgnoreCase("logMaintenance")) {
                    retVal.logMaintenance = Boolean.parseBoolean(wn2.getTextContent());
                //endregion Repair and Maintenance Tab

                } else if (wn2.getNodeName().equalsIgnoreCase("useFactionForNames")) {
                    retVal.setUseOriginFactionForNames(Boolean.parseBoolean(wn2.getTextContent().trim()));
                } else if (wn2.getNodeName().equalsIgnoreCase("useEraMods")) {
                    retVal.useEraMods = Boolean.parseBoolean(wn2.getTextContent());
                } else if (wn2.getNodeName().equalsIgnoreCase("assignedTechFirst")) {
                    retVal.assignedTechFirst = Boolean.parseBoolean(wn2.getTextContent());
                } else if (wn2.getNodeName().equalsIgnoreCase("resetToFirstTech")) {
                    retVal.resetToFirstTech = Boolean.parseBoolean(wn2.getTextContent());
                } else if (wn2.getNodeName().equalsIgnoreCase("useQuirks")) {
                    retVal.useQuirks = Boolean.parseBoolean(wn2.getTextContent());
                } else if (wn2.getNodeName().equalsIgnoreCase("scenarioXP")) {
                    retVal.scenarioXP = Integer.parseInt(wn2.getTextContent().trim());
                } else if (wn2.getNodeName().equalsIgnoreCase("killsForXP")) {
                    retVal.killsForXP = Integer.parseInt(wn2.getTextContent().trim());
                } else if (wn2.getNodeName().equalsIgnoreCase("killXPAward")) {
                    retVal.killXPAward = Integer.parseInt(wn2.getTextContent().trim());
                } else if (wn2.getNodeName().equalsIgnoreCase("nTasksXP")) {
                    retVal.nTasksXP = Integer.parseInt(wn2.getTextContent().trim());
                } else if (wn2.getNodeName().equalsIgnoreCase("tasksXP")) {
                    retVal.tasksXP = Integer.parseInt(wn2.getTextContent().trim());
                } else if (wn2.getNodeName().equalsIgnoreCase("successXP")) {
                    retVal.successXP = Integer.parseInt(wn2.getTextContent().trim());
                } else if (wn2.getNodeName().equalsIgnoreCase("mistakeXP")) {
                    retVal.mistakeXP = Integer.parseInt(wn2.getTextContent().trim());
                } else if (wn2.getNodeName().equalsIgnoreCase("idleXP")) {
                    retVal.idleXP = Integer.parseInt(wn2.getTextContent().trim());
                } else if (wn2.getNodeName().equalsIgnoreCase("targetIdleXP")) {
                    retVal.targetIdleXP = Integer.parseInt(wn2.getTextContent().trim());
                } else if (wn2.getNodeName().equalsIgnoreCase("monthsIdleXP")) {
                    retVal.monthsIdleXP = Integer.parseInt(wn2.getTextContent().trim());
                } else if (wn2.getNodeName().equalsIgnoreCase("contractNegotiationXP")) {
                    retVal.contractNegotiationXP = Integer.parseInt(wn2.getTextContent().trim());
                } else if (wn2.getNodeName().equalsIgnoreCase("adminWeeklyXP")) {
                    retVal.adminXP = Integer.parseInt(wn2.getTextContent().trim());
                } else if (wn2.getNodeName().equalsIgnoreCase("adminXPPeriod")) {
                    retVal.adminXPPeriod = Integer.parseInt(wn2.getTextContent().trim());
                } else if (wn2.getNodeName().equalsIgnoreCase("edgeCost")) {
                    retVal.edgeCost = Integer.parseInt(wn2.getTextContent().trim());
                } else if (wn2.getNodeName().equalsIgnoreCase("waitingPeriod")) {
                    retVal.waitingPeriod = Integer.parseInt(wn2.getTextContent().trim());
                } else if (wn2.getNodeName().equalsIgnoreCase("acquisitionSkill")) {
                    retVal.acquisitionSkill = wn2.getTextContent().trim();
                } else if (wn2.getNodeName().equalsIgnoreCase("nDiceTransitTime")) {
                    retVal.nDiceTransitTime = Integer.parseInt(wn2.getTextContent().trim());
                } else if (wn2.getNodeName().equalsIgnoreCase("constantTransitTime")) {
                    retVal.constantTransitTime = Integer.parseInt(wn2.getTextContent().trim());
                } else if (wn2.getNodeName().equalsIgnoreCase("unitTransitTime")) {
                    retVal.unitTransitTime = Integer.parseInt(wn2.getTextContent().trim());
                } else if (wn2.getNodeName().equalsIgnoreCase("acquireMosBonus")) {
                    retVal.acquireMosBonus = Integer.parseInt(wn2.getTextContent().trim());
                } else if (wn2.getNodeName().equalsIgnoreCase("acquireMosUnit")) {
                    retVal.acquireMosUnit = Integer.parseInt(wn2.getTextContent().trim());
                } else if (wn2.getNodeName().equalsIgnoreCase("acquireMinimumTime")) {
                    retVal.acquireMinimumTime = Integer.parseInt(wn2.getTextContent().trim());
                } else if (wn2.getNodeName().equalsIgnoreCase("acquireMinimumTimeUnit")) {
                    retVal.acquireMinimumTimeUnit = Integer.parseInt(wn2.getTextContent().trim());
                } else if (wn2.getNodeName().equalsIgnoreCase("clanAcquisitionPenalty")) {
                    retVal.clanAcquisitionPenalty = Integer.parseInt(wn2.getTextContent().trim());
                } else if (wn2.getNodeName().equalsIgnoreCase("isAcquisitionPenalty")) {
                    retVal.isAcquisitionPenalty = Integer.parseInt(wn2.getTextContent().trim());
                } else if (wn2.getNodeName().equalsIgnoreCase("usePlanetaryAcquisition")) {
                    retVal.usePlanetaryAcquisition = Boolean.parseBoolean(wn2.getTextContent().trim());
                } else if (wn2.getNodeName().equalsIgnoreCase("planetAcquisitionFactionLimit")) {
                    retVal.setPlanetAcquisitionFactionLimit(PlanetaryAcquisitionFactionLimit.parseFromString(wn2.getTextContent().trim()));
                } else if (wn2.getNodeName().equalsIgnoreCase("planetAcquisitionNoClanCrossover")) {
                    retVal.planetAcquisitionNoClanCrossover = Boolean.parseBoolean(wn2.getTextContent().trim());
                } else if (wn2.getNodeName().equalsIgnoreCase("noClanPartsFromIS")) {
                    retVal.noClanPartsFromIS = Boolean.parseBoolean(wn2.getTextContent().trim());
                } else if (wn2.getNodeName().equalsIgnoreCase("penaltyClanPartsFromIS")) {
                    retVal.penaltyClanPartsFromIS = Integer.parseInt(wn2.getTextContent().trim());
                } else if (wn2.getNodeName().equalsIgnoreCase("planetAcquisitionVerbose")) {
                    retVal.planetAcquisitionVerbose = Boolean.parseBoolean(wn2.getTextContent().trim());
                } else if (wn2.getNodeName().equalsIgnoreCase("maxJumpsPlanetaryAcquisition")) {
                    retVal.maxJumpsPlanetaryAcquisition = Integer.parseInt(wn2.getTextContent().trim());
                } else if (wn2.getNodeName().equalsIgnoreCase("planetTechAcquisitionBonus")) {
                    String[] values = wn2.getTextContent().split(",");
                    for (int i = 0; i < values.length; i++) {
                        retVal.planetTechAcquisitionBonus[i] = Integer.parseInt(values[i]);
                    }
                } else if (wn2.getNodeName().equalsIgnoreCase("planetIndustryAcquisitionBonus")) {
                    String[] values = wn2.getTextContent().split(",");
                    for (int i = 0; i < values.length; i++) {
                        retVal.planetIndustryAcquisitionBonus[i] = Integer.parseInt(values[i]);
                    }
                } else if (wn2.getNodeName().equalsIgnoreCase("planetOutputAcquisitionBonus")) {
                    String[] values = wn2.getTextContent().split(",");
                    for (int i = 0; i < values.length; i++) {
                        retVal.planetOutputAcquisitionBonus[i] = Integer.parseInt(values[i]);
                    }
                } else if (wn2.getNodeName().equalsIgnoreCase("equipmentContractPercent")) {
                    retVal.setEquipmentContractPercent(Double.parseDouble(wn2.getTextContent().trim()));
                } else if (wn2.getNodeName().equalsIgnoreCase("dropshipContractPercent")) {
                    retVal.setDropshipContractPercent(Double.parseDouble(wn2.getTextContent().trim()));
                } else if (wn2.getNodeName().equalsIgnoreCase("jumpshipContractPercent")) {
                    retVal.setJumpshipContractPercent(Double.parseDouble(wn2.getTextContent().trim()));
                } else if (wn2.getNodeName().equalsIgnoreCase("warshipContractPercent")) {
                    retVal.setWarshipContractPercent(Double.parseDouble(wn2.getTextContent().trim()));
                } else if (wn2.getNodeName().equalsIgnoreCase("equipmentContractBase")) {
                    retVal.equipmentContractBase = Boolean.parseBoolean(wn2.getTextContent().trim());
                } else if (wn2.getNodeName().equalsIgnoreCase("equipmentContractSaleValue")) {
                    retVal.equipmentContractSaleValue = Boolean.parseBoolean(wn2.getTextContent().trim());
                } else if (wn2.getNodeName().equalsIgnoreCase("blcSaleValue")) {
                    retVal.blcSaleValue = Boolean.parseBoolean(wn2.getTextContent().trim());
                } else if (wn2.getNodeName().equalsIgnoreCase("overageRepaymentInFinalPayment")) {
                    retVal.setOverageRepaymentInFinalPayment(Boolean.parseBoolean(wn2.getTextContent().trim()));
                } else if (wn2.getNodeName().equalsIgnoreCase("acquisitionSupportStaffOnly")) {
                    retVal.acquisitionSupportStaffOnly = Boolean.parseBoolean(wn2.getTextContent().trim());
                } else if (wn2.getNodeName().equalsIgnoreCase("limitByYear")) {
                    retVal.limitByYear = Boolean.parseBoolean(wn2.getTextContent().trim());
                } else if (wn2.getNodeName().equalsIgnoreCase("disallowExtinctStuff")) {
                    retVal.disallowExtinctStuff = Boolean.parseBoolean(wn2.getTextContent().trim());
                } else if (wn2.getNodeName().equalsIgnoreCase("allowClanPurchases")) {
                    retVal.allowClanPurchases = Boolean.parseBoolean(wn2.getTextContent().trim());
                } else if (wn2.getNodeName().equalsIgnoreCase("allowISPurchases")) {
                    retVal.allowISPurchases = Boolean.parseBoolean(wn2.getTextContent().trim());
                } else if (wn2.getNodeName().equalsIgnoreCase("allowCanonOnly")) {
                    retVal.allowCanonOnly = Boolean.parseBoolean(wn2.getTextContent().trim());
                } else if (wn2.getNodeName().equalsIgnoreCase("allowCanonRefitOnly")) {
                    retVal.allowCanonRefitOnly = Boolean.parseBoolean(wn2.getTextContent().trim());
                } else if (wn2.getNodeName().equalsIgnoreCase("useAmmoByType")) {
                    retVal.useAmmoByType = Boolean.parseBoolean(wn2.getTextContent().trim());
                } else if (wn2.getNodeName().equalsIgnoreCase("variableTechLevel")) {
                    retVal.variableTechLevel = Boolean.parseBoolean(wn2.getTextContent());
                } else if (wn2.getNodeName().equalsIgnoreCase("factionIntroDate")) {
                    retVal.factionIntroDate = Boolean.parseBoolean(wn2.getTextContent());
                } else if (wn2.getNodeName().equalsIgnoreCase("techLevel")) {
                    retVal.techLevel = Integer.parseInt(wn2.getTextContent().trim());
                } else if (wn2.getNodeName().equalsIgnoreCase("unitRatingMethod")
                        || wn2.getNodeName().equalsIgnoreCase("dragoonsRatingMethod")) {
                    retVal.setUnitRatingMethod(UnitRatingMethod.parseFromString(wn2.getTextContent().trim()));
                } else if (wn2.getNodeName().equalsIgnoreCase("manualUnitRatingModifier")) {
                    retVal.setManualUnitRatingModifier(Integer.parseInt(wn2.getTextContent()));
                } else if (wn2.getNodeName().equalsIgnoreCase("usePortraitForType")) {
                    String[] values = wn2.getTextContent().split(",");
                    if (version.isLowerThan("0.49.0")) {
                        for (int i = 0; i < values.length; i++) {
                            retVal.setUsePortraitForRole(PersonnelRole.parseFromString(String.valueOf(i)).ordinal(),
                                    Boolean.parseBoolean(values[i].trim()));
                        }
                    } else {
                        for (int i = 0; i < values.length; i++) {
                            retVal.setUsePortraitForRole(i, Boolean.parseBoolean(values[i].trim()));
                        }
                    }
                } else if (wn2.getNodeName().equalsIgnoreCase("assignPortraitOnRoleChange")) {
                    retVal.assignPortraitOnRoleChange = Boolean.parseBoolean(wn2.getTextContent().trim());
                } else if (wn2.getNodeName().equalsIgnoreCase("destroyByMargin")) {
                    retVal.destroyByMargin = Boolean.parseBoolean(wn2.getTextContent().trim());
                } else if (wn2.getNodeName().equalsIgnoreCase("destroyMargin")) {
                    retVal.destroyMargin = Integer.parseInt(wn2.getTextContent().trim());
                } else if (wn2.getNodeName().equalsIgnoreCase("destroyPartTarget")) {
                    retVal.destroyPartTarget = Integer.parseInt(wn2.getTextContent().trim());
                } else if (wn2.getNodeName().equalsIgnoreCase("useAeroSystemHits")) {
                    retVal.useAeroSystemHits = Boolean.parseBoolean(wn2.getTextContent().trim());
                } else if (wn2.getNodeName().equalsIgnoreCase("maxAcquisitions")) {
                    retVal.maxAcquisitions = Integer.parseInt(wn2.getTextContent().trim());

                //region Personnel Tab
                //region General Personnel
                } else if (wn2.getNodeName().equalsIgnoreCase("useTactics")) {
                    retVal.setUseTactics(Boolean.parseBoolean(wn2.getTextContent()));
                } else if (wn2.getNodeName().equalsIgnoreCase("useInitBonus") // Legacy - 0.49.1 removal
                        || wn2.getNodeName().equalsIgnoreCase("useInitiativeBonus")) {
                    retVal.setUseInitiativeBonus(Boolean.parseBoolean(wn2.getTextContent()));
                } else if (wn2.getNodeName().equalsIgnoreCase("useToughness")) {
                    retVal.setUseToughness(Boolean.parseBoolean(wn2.getTextContent()));
                } else if (wn2.getNodeName().equalsIgnoreCase("useArtillery")) {
                    retVal.setUseArtillery(Boolean.parseBoolean(wn2.getTextContent()));
                } else if (wn2.getNodeName().equalsIgnoreCase("useAbilities")) {
                    retVal.setUseAbilities(Boolean.parseBoolean(wn2.getTextContent()));
                } else if (wn2.getNodeName().equalsIgnoreCase("useEdge")) {
                    retVal.setUseEdge(Boolean.parseBoolean(wn2.getTextContent()));
                } else if (wn2.getNodeName().equalsIgnoreCase("useSupportEdge")) {
                    retVal.setUseSupportEdge(Boolean.parseBoolean(wn2.getTextContent()));
                } else if (wn2.getNodeName().equalsIgnoreCase("useImplants")) {
                    retVal.setUseImplants(Boolean.parseBoolean(wn2.getTextContent()));
                } else if (wn2.getNodeName().equalsIgnoreCase("altQualityAveraging") // Legacy - 0.49.1 removal
                        || wn2.getNodeName().equalsIgnoreCase("alternativeQualityAveraging")) {
                    retVal.setAlternativeQualityAveraging(Boolean.parseBoolean(wn2.getTextContent()));
                } else if (wn2.getNodeName().equalsIgnoreCase("useTransfers")) {
                    retVal.setUseTransfers(Boolean.parseBoolean(wn2.getTextContent().trim()));
                } else if (wn2.getNodeName().equalsIgnoreCase("personnelLogSkillGain")) {
                    retVal.setPersonnelLogSkillGain(Boolean.parseBoolean(wn2.getTextContent().trim()));
                } else if (wn2.getNodeName().equalsIgnoreCase("personnelLogAbilityGain")) {
                    retVal.setPersonnelLogAbilityGain(Boolean.parseBoolean(wn2.getTextContent().trim()));
                } else if (wn2.getNodeName().equalsIgnoreCase("personnelLogEdgeGain")) {
                    retVal.setPersonnelLogEdgeGain(Boolean.parseBoolean(wn2.getTextContent().trim()));
                //endregion General Personnel

                //region Expanded Personnel Information
                } else if (wn2.getNodeName().equalsIgnoreCase("useTimeInService")) {
                    retVal.setUseTimeInService(Boolean.parseBoolean(wn2.getTextContent().trim()));
                } else if (wn2.getNodeName().equalsIgnoreCase("timeInServiceDisplayFormat")) {
                    retVal.setTimeInServiceDisplayFormat(TimeInDisplayFormat.valueOf(wn2.getTextContent().trim()));
                } else if (wn2.getNodeName().equalsIgnoreCase("useTimeInRank")) {
                    retVal.setUseTimeInRank(Boolean.parseBoolean(wn2.getTextContent().trim()));
                } else if (wn2.getNodeName().equalsIgnoreCase("timeInRankDisplayFormat")) {
                    retVal.setTimeInRankDisplayFormat(TimeInDisplayFormat.valueOf(wn2.getTextContent().trim()));
                } else if (wn2.getNodeName().equalsIgnoreCase("useRetirementDateTracking")) {
                    retVal.setUseRetirementDateTracking(Boolean.parseBoolean(wn2.getTextContent().trim()));
                } else if (wn2.getNodeName().equalsIgnoreCase("trackTotalEarnings")) {
                    retVal.setTrackTotalEarnings(Boolean.parseBoolean(wn2.getTextContent().trim()));
                } else if (wn2.getNodeName().equalsIgnoreCase("trackTotalXPEarnings")) {
                    retVal.setTrackTotalXPEarnings(Boolean.parseBoolean(wn2.getTextContent().trim()));
                } else if (wn2.getNodeName().equalsIgnoreCase("showOriginFaction")) {
                    retVal.setShowOriginFaction(Boolean.parseBoolean(wn2.getTextContent()));
                //endregion Expanded Personnel Information

                //region Medical
                } else if (wn2.getNodeName().equalsIgnoreCase("useAdvancedMedical")) {
                    retVal.setUseAdvancedMedical(Boolean.parseBoolean(wn2.getTextContent()));
                } else if (wn2.getNodeName().equalsIgnoreCase("healWaitingPeriod")) {
                    retVal.setHealingWaitingPeriod(Integer.parseInt(wn2.getTextContent().trim()));
                } else if (wn2.getNodeName().equalsIgnoreCase("naturalHealingWaitingPeriod")) {
                    retVal.setNaturalHealingWaitingPeriod(Integer.parseInt(wn2.getTextContent().trim()));
                } else if (wn2.getNodeName().equalsIgnoreCase("minimumHitsForVees") // Legacy - 0.49.1 removal
                        || wn2.getNodeName().equalsIgnoreCase("minimumHitsForVehicles")) {
                    retVal.setMinimumHitsForVehicles(Integer.parseInt(wn2.getTextContent().trim()));
                } else if (wn2.getNodeName().equalsIgnoreCase("useRandomHitsForVees") // Legacy - 0.49.1 removal
                        || wn2.getNodeName().equalsIgnoreCase("useRandomHitsForVehicles")) {
                    retVal.setUseRandomHitsForVehicles(Boolean.parseBoolean(wn2.getTextContent().trim()));
                } else if (wn2.getNodeName().equalsIgnoreCase("tougherHealing")) {
                    retVal.setTougherHealing(Boolean.parseBoolean(wn2.getTextContent().trim()));
                //endregion Medical

                //region Prisoners
                } else if (wn2.getNodeName().equalsIgnoreCase("prisonerCaptureStyle")) {
                    retVal.setPrisonerCaptureStyle(PrisonerCaptureStyle.valueOf(wn2.getTextContent().trim()));
                } else if (wn2.getNodeName().equalsIgnoreCase("defaultPrisonerStatus")) {
                    // Most of this is legacy - 0.47.X removal
                    String prisonerStatus = wn2.getTextContent().trim();

                    try {
                        prisonerStatus = String.valueOf(Integer.parseInt(prisonerStatus) + 1);
                    } catch (Exception ignored) {

                    }

                    retVal.setDefaultPrisonerStatus(PrisonerStatus.parseFromString(prisonerStatus));
                } else if (wn2.getNodeName().equalsIgnoreCase("prisonerBabyStatus")) {
                    retVal.setPrisonerBabyStatus(Boolean.parseBoolean(wn2.getTextContent().trim()));
                } else if (wn2.getNodeName().equalsIgnoreCase("useAtBPrisonerDefection")) {
                    retVal.setUseAtBPrisonerDefection(Boolean.parseBoolean(wn2.getTextContent().trim()));
                } else if (wn2.getNodeName().equalsIgnoreCase("useAtBPrisonerRansom")) {
                    retVal.setUseAtBPrisonerRansom(Boolean.parseBoolean(wn2.getTextContent().trim()));
                //endregion Prisoners

                //region Personnel Randomization
                } else if (wn2.getNodeName().equalsIgnoreCase("useDylansRandomXP")) {
                    retVal.setUseDylansRandomXP(Boolean.parseBoolean(wn2.getTextContent()));
                } else if (wn2.getNodeName().equalsIgnoreCase("randomizeOrigin")) {
                    retVal.setRandomizeOrigin(Boolean.parseBoolean(wn2.getTextContent()));
                } else if (wn2.getNodeName().equalsIgnoreCase("randomizeDependentOrigin")) {
                    retVal.setRandomizeDependentOrigin(Boolean.parseBoolean(wn2.getTextContent()));
                } else if (wn2.getNodeName().equalsIgnoreCase("originSearchRadius")) {
                    retVal.setOriginSearchRadius(Integer.parseInt(wn2.getTextContent()));
                } else if (wn2.getNodeName().equalsIgnoreCase("extraRandomOrigin")) {
                    retVal.setExtraRandomOrigin(Boolean.parseBoolean(wn2.getTextContent().trim()));
                } else if (wn2.getNodeName().equalsIgnoreCase("originDistanceScale")) {
                    retVal.setOriginDistanceScale(Double.parseDouble(wn2.getTextContent().trim()));
                //endregion Personnel Randomization

                //region Family
                } else if (wn2.getNodeName().equalsIgnoreCase("displayFamilyLevel")) {
                    retVal.setDisplayFamilyLevel(FamilialRelationshipDisplayLevel.parseFromString(wn2.getTextContent().trim()));
                //endregion Family

                //region Salary
                } else if (wn2.getNodeName().equalsIgnoreCase("salaryCommissionMultiplier")) {
                    retVal.setSalaryCommissionMultiplier(Double.parseDouble(wn2.getTextContent().trim()));
                } else if (wn2.getNodeName().equalsIgnoreCase("salaryEnlistedMultiplier")) {
                    retVal.setSalaryEnlistedMultiplier(Double.parseDouble(wn2.getTextContent().trim()));
                } else if (wn2.getNodeName().equalsIgnoreCase("salaryAntiMekMultiplier")) {
                    retVal.setSalaryAntiMekMultiplier(Double.parseDouble(wn2.getTextContent().trim()));
                } else if (wn2.getNodeName().equalsIgnoreCase("salaryXPMultiplier")) {
                    String[] values = wn2.getTextContent().split(",");
                    for (int i = 0; i < values.length; i++) {
                        retVal.setSalaryXPMultiplier(i, Double.parseDouble(values[i]));
                    }
                } else if (wn2.getNodeName().equalsIgnoreCase("salaryTypeBase")) {
                    if (version.isLowerThan("0.49.0")) {
                        Money[] roleBaseSalaries = Utilities.readMoneyArray(wn2);
                        for (int i = 0; i < roleBaseSalaries.length; i++) {
                            retVal.setRoleBaseSalary(PersonnelRole.parseFromString(String.valueOf(i)), roleBaseSalaries[i]);
                        }
                    } else {
                        retVal.setRoleBaseSalaries(Utilities.readMoneyArray(wn2, retVal.getRoleBaseSalaries().length));
                    }
                //endregion Salary

                //region Marriage
                } else if (wn2.getNodeName().equalsIgnoreCase("useManualMarriages")) {
                    retVal.setUseManualMarriages(Boolean.parseBoolean(wn2.getTextContent().trim()));
                } else if (wn2.getNodeName().equalsIgnoreCase("minimumMarriageAge")) {
                    retVal.setMinimumMarriageAge(Integer.parseInt(wn2.getTextContent().trim()));
                } else if (wn2.getNodeName().equalsIgnoreCase("checkMutualAncestorsDepth")) {
                    retVal.setCheckMutualAncestorsDepth(Integer.parseInt(wn2.getTextContent().trim()));
                } else if (wn2.getNodeName().equalsIgnoreCase("logMarriageNameChange")) {
                    retVal.setLogMarriageNameChange(Boolean.parseBoolean(wn2.getTextContent().trim()));
                } else if (wn2.getNodeName().equalsIgnoreCase("randomMarriageSurnameWeights")) {
                    String[] values = wn2.getTextContent().split(",");
                    if (values.length == 13) {
                        for (int i = 0; i < values.length; i++) {
                            retVal.marriageSurnameWeights[i] = Integer.parseInt(values[i]);
                        }
                    } else if (values.length == 9) {
                        migrateMarriageSurnameWeights(retVal, values);
                    } else {
                        MekHQ.getLogger().error("Unknown length of randomMarriageSurnameWeights");
                    }
                } else if (wn2.getNodeName().equalsIgnoreCase("useRandomMarriages")) {
                    retVal.setUseRandomMarriages(Boolean.parseBoolean(wn2.getTextContent().trim()));
                } else if (wn2.getNodeName().equalsIgnoreCase("chanceRandomMarriages")) {
                    retVal.setChanceRandomMarriages(Double.parseDouble(wn2.getTextContent().trim()));
                } else if (wn2.getNodeName().equalsIgnoreCase("marriageAgeRange")) {
                    retVal.setMarriageAgeRange(Integer.parseInt(wn2.getTextContent().trim()));
                } else if (wn2.getNodeName().equalsIgnoreCase("useRandomSameSexMarriages")) {
                    retVal.setUseRandomSameSexMarriages(Boolean.parseBoolean(wn2.getTextContent().trim()));
                } else if (wn2.getNodeName().equalsIgnoreCase("chanceRandomSameSexMarriages")) {
                    retVal.setChanceRandomSameSexMarriages(Double.parseDouble(wn2.getTextContent().trim()));
                //endregion Marriage

                //region Procreation
                } else if (wn2.getNodeName().equalsIgnoreCase("useManualProcreation")) {
                    retVal.setUseManualProcreation(Boolean.parseBoolean(wn2.getTextContent().trim()));
                } else if (wn2.getNodeName().equalsIgnoreCase("multiplePregnancyOccurrences")) {
                    retVal.setMultiplePregnancyOccurrences(Integer.parseInt(wn2.getTextContent().trim()));
                } else if (wn2.getNodeName().equalsIgnoreCase("babySurnameStyle")) {
                    retVal.setBabySurnameStyle(BabySurnameStyle.parseFromString(wn2.getTextContent().trim()));
                } else if (wn2.getNodeName().equalsIgnoreCase("assignNonPrisonerBabiesFounderTag")) {
                    retVal.setAssignNonPrisonerBabiesFounderTag(Boolean.parseBoolean(wn2.getTextContent().trim()));
                } else if (wn2.getNodeName().equalsIgnoreCase("assignChildrenOfFoundersFounderTag")) {
                    retVal.setAssignChildrenOfFoundersFounderTag(Boolean.parseBoolean(wn2.getTextContent().trim()));
                } else if (wn2.getNodeName().equalsIgnoreCase("determineFatherAtBirth")) {
                    retVal.setDetermineFatherAtBirth(Boolean.parseBoolean(wn2.getTextContent().trim()));
                } else if (wn2.getNodeName().equalsIgnoreCase("displayTrueDueDate")) {
                    retVal.setDisplayTrueDueDate(Boolean.parseBoolean(wn2.getTextContent().trim()));
                } else if (wn2.getNodeName().equalsIgnoreCase("logProcreation")) {
                    retVal.setLogProcreation(Boolean.parseBoolean(wn2.getTextContent().trim()));
                } else if (wn2.getNodeName().equalsIgnoreCase("randomProcreationMethod")) {
                    retVal.setRandomProcreationMethod(RandomProcreationMethod.valueOf(wn2.getTextContent().trim()));
                } else if (wn2.getNodeName().equalsIgnoreCase("useRelationshiplessRandomProcreation")) {
                    retVal.setUseRelationshiplessRandomProcreation(Boolean.parseBoolean(wn2.getTextContent().trim()));
                } else if (wn2.getNodeName().equalsIgnoreCase("percentageRandomProcreationRelationshipChance")) {
                    retVal.setPercentageRandomProcreationRelationshipChance(Double.parseDouble(wn2.getTextContent().trim()));
                } else if (wn2.getNodeName().equalsIgnoreCase("percentageRandomProcreationRelationshiplessChance")) {
                    retVal.setPercentageRandomProcreationRelationshiplessChance(Double.parseDouble(wn2.getTextContent().trim()));
                //endregion Procreation

                //region Death
                } else if (wn2.getNodeName().equalsIgnoreCase("keepMarriedNameUponSpouseDeath")) {
                    retVal.setKeepMarriedNameUponSpouseDeath(Boolean.parseBoolean(wn2.getTextContent().trim()));
                //endregion Death
                //endregion Personnel Tab

                //region Finances Tab
                } else if (wn2.getNodeName().equalsIgnoreCase("payForParts")) {
                    retVal.payForParts = Boolean.parseBoolean(wn2.getTextContent());
                } else if (wn2.getNodeName().equalsIgnoreCase("payForRepairs")) {
                    retVal.payForRepairs = Boolean.parseBoolean(wn2.getTextContent());
                } else if (wn2.getNodeName().equalsIgnoreCase("payForUnits")) {
                    retVal.payForUnits = Boolean.parseBoolean(wn2.getTextContent());
                } else if (wn2.getNodeName().equalsIgnoreCase("payForSalaries")) {
                    retVal.payForSalaries = Boolean.parseBoolean(wn2.getTextContent());
                } else if (wn2.getNodeName().equalsIgnoreCase("payForOverhead")) {
                    retVal.payForOverhead = Boolean.parseBoolean(wn2.getTextContent());
                } else if (wn2.getNodeName().equalsIgnoreCase("payForMaintain")) {
                    retVal.payForMaintain = Boolean.parseBoolean(wn2.getTextContent());
                } else if (wn2.getNodeName().equalsIgnoreCase("payForTransport")) {
                    retVal.payForTransport = Boolean.parseBoolean(wn2.getTextContent());
                } else if (wn2.getNodeName().equalsIgnoreCase("sellUnits")) {
                    retVal.sellUnits = Boolean.parseBoolean(wn2.getTextContent());
                } else if (wn2.getNodeName().equalsIgnoreCase("sellParts")) {
                    retVal.sellParts = Boolean.parseBoolean(wn2.getTextContent());
                } else if (wn2.getNodeName().equalsIgnoreCase("payForRecruitment")) {
                    retVal.payForRecruitment = Boolean.parseBoolean(wn2.getTextContent());
                } else if (wn2.getNodeName().equalsIgnoreCase("useLoanLimits")) {
                    retVal.useLoanLimits = Boolean.parseBoolean(wn2.getTextContent().trim());
                } else if (wn2.getNodeName().equalsIgnoreCase("usePercentageMaint")) {
                    retVal.usePercentageMaint = Boolean.parseBoolean(wn2.getTextContent().trim());
                } else if (wn2.getNodeName().equalsIgnoreCase("infantryDontCount")) {
                    retVal.infantryDontCount = Boolean.parseBoolean(wn2.getTextContent().trim());
                } else if (wn2.getNodeName().equalsIgnoreCase("usePeacetimeCost")) {
                    retVal.usePeacetimeCost = Boolean.parseBoolean(wn2.getTextContent());
                } else if (wn2.getNodeName().equalsIgnoreCase("useExtendedPartsModifier")) {
                    retVal.useExtendedPartsModifier = Boolean.parseBoolean(wn2.getTextContent());
                } else if (wn2.getNodeName().equalsIgnoreCase("showPeacetimeCost")) {
                    retVal.showPeacetimeCost = Boolean.parseBoolean(wn2.getTextContent());
                } else if (wn2.getNodeName().equalsIgnoreCase("financialYearDuration")) {
                    retVal.setFinancialYearDuration(FinancialYearDuration.parseFromString(wn2.getTextContent().trim()));
                } else if (wn2.getNodeName().equalsIgnoreCase("newFinancialYearFinancesToCSVExport")) {
                    retVal.newFinancialYearFinancesToCSVExport = Boolean.parseBoolean(wn2.getTextContent().trim());

                //region Price Multipliers
                } else if (wn2.getNodeName().equalsIgnoreCase("commonPartPriceMultiplier")) {
                    retVal.setCommonPartPriceMultiplier(Double.parseDouble(wn2.getTextContent().trim()));
                } else if (wn2.getNodeName().equalsIgnoreCase("innerSphereUnitPriceMultiplier")) {
                    retVal.setInnerSphereUnitPriceMultiplier(Double.parseDouble(wn2.getTextContent().trim()));
                } else if (wn2.getNodeName().equalsIgnoreCase("innerSpherePartPriceMultiplier")) {
                    retVal.setInnerSpherePartPriceMultiplier(Double.parseDouble(wn2.getTextContent().trim()));
                } else if (wn2.getNodeName().equalsIgnoreCase("clanUnitPriceMultiplier")) {
                    retVal.setClanUnitPriceMultiplier(Double.parseDouble(wn2.getTextContent().trim()));
                } else if (wn2.getNodeName().equalsIgnoreCase("clanPartPriceMultiplier")) {
                    retVal.setClanPartPriceMultiplier(Double.parseDouble(wn2.getTextContent().trim()));
                } else if (wn2.getNodeName().equalsIgnoreCase("mixedTechUnitPriceMultiplier")) {
                    retVal.setMixedTechUnitPriceMultiplier(Double.parseDouble(wn2.getTextContent().trim()));
                } else if (wn2.getNodeName().equalsIgnoreCase("usedPartPriceMultipliers")) {
                    final String[] values = wn2.getTextContent().split(",");
                    for (int i = 0; i < values.length; i++) {
                        try {
                            retVal.getUsedPartPriceMultipliers()[i] = Double.parseDouble(values[i]);
                        } catch (Exception ignored) {

                        }
                    }
                } else if (wn2.getNodeName().equalsIgnoreCase("damagedPartsValueMultiplier")) {
                    retVal.setDamagedPartsValueMultiplier(Double.parseDouble(wn2.getTextContent().trim()));
                } else if (wn2.getNodeName().equalsIgnoreCase("unrepairablePartsValueMultiplier")) {
                    retVal.setUnrepairablePartsValueMultiplier(Double.parseDouble(wn2.getTextContent().trim()));
                } else if (wn2.getNodeName().equalsIgnoreCase("cancelledOrderRefundMultiplier")) {
                    retVal.setCancelledOrderRefundMultiplier(Double.parseDouble(wn2.getTextContent().trim()));
                //endregion Price Multipliers
                //endregion Finances Tab

                //region Markets
                //region Personnel Market
                } else if (wn2.getNodeName().equalsIgnoreCase("personnelMarketType")) { // Legacy - pre-0.48
                    retVal.setPersonnelMarketType(PersonnelMarket.getTypeName(Integer.parseInt(wn2.getTextContent().trim())));
                } else if (wn2.getNodeName().equalsIgnoreCase("personnelMarketName")) {
                    retVal.setPersonnelMarketType(wn2.getTextContent().trim());
                } else if (wn2.getNodeName().equalsIgnoreCase("personnelMarketReportRefresh")) {
                    retVal.setPersonnelMarketReportRefresh(Boolean.parseBoolean(wn2.getTextContent().trim()));
                } else if (wn2.getNodeName().equalsIgnoreCase("personnelMarketRandomEliteRemoval")) {
                    retVal.setPersonnelMarketRandomEliteRemoval(Integer.parseInt(wn2.getTextContent().trim()));
                } else if (wn2.getNodeName().equalsIgnoreCase("personnelMarketRandomVeteranRemoval")) {
                    retVal.setPersonnelMarketRandomVeteranRemoval(Integer.parseInt(wn2.getTextContent().trim()));
                } else if (wn2.getNodeName().equalsIgnoreCase("personnelMarketRandomRegularRemoval")) {
                    retVal.setPersonnelMarketRandomRegularRemoval(Integer.parseInt(wn2.getTextContent().trim()));
                } else if (wn2.getNodeName().equalsIgnoreCase("personnelMarketRandomGreenRemoval")) {
                    retVal.setPersonnelMarketRandomGreenRemoval(Integer.parseInt(wn2.getTextContent().trim()));
                } else if (wn2.getNodeName().equalsIgnoreCase("personnelMarketRandomUltraGreenRemoval")) {
                    retVal.setPersonnelMarketRandomUltraGreenRemoval(Integer.parseInt(wn2.getTextContent().trim()));
                } else if (wn2.getNodeName().equalsIgnoreCase("personnelMarketDylansWeight")) {
                    retVal.setPersonnelMarketDylansWeight(Double.parseDouble(wn2.getTextContent().trim()));
                //endregion Personnel Market

                //region Unit Market
                } else if (wn2.getNodeName().equalsIgnoreCase("unitMarketMethod")) {
                    retVal.setUnitMarketMethod(UnitMarketMethod.valueOf(wn2.getTextContent().trim()));
                } else if (wn2.getNodeName().equalsIgnoreCase("unitMarketRegionalMechVariations")) {
                    retVal.setUnitMarketRegionalMechVariations(Boolean.parseBoolean(wn2.getTextContent().trim()));
                } else if (wn2.getNodeName().equalsIgnoreCase("instantUnitMarketDelivery")) {
                    retVal.setInstantUnitMarketDelivery(Boolean.parseBoolean(wn2.getTextContent().trim()));
                } else if (wn2.getNodeName().equalsIgnoreCase("unitMarketReportRefresh")) {
                    retVal.setUnitMarketReportRefresh(Boolean.parseBoolean(wn2.getTextContent().trim()));
                //endregion Unit Market

                //region Contract Market
                } else if (wn2.getNodeName().equalsIgnoreCase("contractMarketMethod")) {
                    retVal.setContractMarketMethod(ContractMarketMethod.valueOf(wn2.getTextContent().trim()));
                } else if (wn2.getNodeName().equalsIgnoreCase("contractMarketReportRefresh")) {
                    retVal.setContractMarketReportRefresh(Boolean.parseBoolean(wn2.getTextContent().trim()));
                //endregion Contract Market
                // endregion Markets

                } else if (wn2.getNodeName().equalsIgnoreCase("phenotypeProbabilities")) {
                    String[] values = wn2.getTextContent().split(",");
                    for (int i = 0; i < values.length; i++) {
                        retVal.phenotypeProbabilities[i] = Integer.parseInt(values[i]);
                    }
                } else if (wn2.getNodeName().equalsIgnoreCase("useAtB")) {
                    retVal.useAtB = Boolean.parseBoolean(wn2.getTextContent().trim());
                } else if (wn2.getNodeName().equalsIgnoreCase("useStratCon")) {
                    retVal.useStratCon = Boolean.parseBoolean(wn2.getTextContent().trim());
                } else if (wn2.getNodeName().equalsIgnoreCase("useAero")) {
                    retVal.useAero = Boolean.parseBoolean(wn2.getTextContent().trim());
                } else if (wn2.getNodeName().equalsIgnoreCase("useVehicles")) {
                    retVal.useVehicles = Boolean.parseBoolean(wn2.getTextContent().trim());
                } else if (wn2.getNodeName().equalsIgnoreCase("clanVehicles")) {
                    retVal.clanVehicles = Boolean.parseBoolean(wn2.getTextContent().trim());
                } else if (wn2.getNodeName().equalsIgnoreCase("doubleVehicles")) {
                    retVal.doubleVehicles = Boolean.parseBoolean(wn2.getTextContent().trim());
                } else if (wn2.getNodeName().equalsIgnoreCase("adjustPlayerVehicles")) {
                    retVal.adjustPlayerVehicles = Boolean.parseBoolean(wn2.getTextContent().trim());
                } else if (wn2.getNodeName().equalsIgnoreCase("opforLanceTypeMechs")) {
                    retVal.opforLanceTypeMechs = Integer.parseInt(wn2.getTextContent().trim());
                } else if (wn2.getNodeName().equalsIgnoreCase("opforLanceTypeMixed")) {
                    retVal.opforLanceTypeMixed = Integer.parseInt(wn2.getTextContent().trim());
                } else if (wn2.getNodeName().equalsIgnoreCase("opforLanceTypeVehicles")) {
                    retVal.opforLanceTypeVehicles = Integer.parseInt(wn2.getTextContent().trim());
                } else if (wn2.getNodeName().equalsIgnoreCase("opforUsesVTOLs")) {
                    retVal.opforUsesVTOLs = Boolean.parseBoolean(wn2.getTextContent().trim());
                } else if (wn2.getNodeName().equalsIgnoreCase("useDropShips")) {
                    retVal.useDropShips = Boolean.parseBoolean(wn2.getTextContent().trim());
                } else if (wn2.getNodeName().equalsIgnoreCase("skillLevel")) {
                    retVal.skillLevel = Integer.parseInt(wn2.getTextContent().trim());
                } else if (wn2.getNodeName().equalsIgnoreCase("aeroRecruitsHaveUnits")) {
                    retVal.aeroRecruitsHaveUnits = Boolean.parseBoolean(wn2.getTextContent().trim());
                } else if (wn2.getNodeName().equalsIgnoreCase("useShareSystem")) {
                    retVal.useShareSystem = Boolean.parseBoolean(wn2.getTextContent().trim());
                } else if (wn2.getNodeName().equalsIgnoreCase("sharesExcludeLargeCraft")) {
                    retVal.sharesExcludeLargeCraft = Boolean.parseBoolean(wn2.getTextContent().trim());
                } else if (wn2.getNodeName().equalsIgnoreCase("sharesForAll")) {
                    retVal.sharesForAll = Boolean.parseBoolean(wn2.getTextContent().trim());
                } else if (wn2.getNodeName().equalsIgnoreCase("retirementRolls")) {
                    retVal.retirementRolls = Boolean.parseBoolean(wn2.getTextContent().trim());
                } else if (wn2.getNodeName().equalsIgnoreCase("customRetirementMods")) {
                    retVal.customRetirementMods = Boolean.parseBoolean(wn2.getTextContent().trim());
                } else if (wn2.getNodeName().equalsIgnoreCase("foundersNeverRetire")) {
                    retVal.foundersNeverRetire = Boolean.parseBoolean(wn2.getTextContent().trim());
                } else if (wn2.getNodeName().equalsIgnoreCase("atbAddDependents")) {
                    retVal.atbAddDependents = Boolean.parseBoolean(wn2.getTextContent().trim());
                } else if (wn2.getNodeName().equalsIgnoreCase("dependentsNeverLeave")) {
                    retVal.dependentsNeverLeave = Boolean.parseBoolean(wn2.getTextContent().trim());
                } else if (wn2.getNodeName().equalsIgnoreCase("trackUnitFatigue")) {
                    retVal.trackUnitFatigue = Boolean.parseBoolean(wn2.getTextContent().trim());
                } else if (wn2.getNodeName().equalsIgnoreCase("trackOriginalUnit")) {
                    retVal.trackOriginalUnit = Boolean.parseBoolean(wn2.getTextContent().trim());
                } else if (wn2.getNodeName().equalsIgnoreCase("mercSizeLimited")) {
                    retVal.mercSizeLimited = Boolean.parseBoolean(wn2.getTextContent().trim());
                } else if (wn2.getNodeName().equalsIgnoreCase("regionalMechVariations")) {
                    retVal.regionalMechVariations = Boolean.parseBoolean(wn2.getTextContent().trim());
                } else if (wn2.getNodeName().equalsIgnoreCase("attachedPlayerCamouflage")) {
                    retVal.attachedPlayerCamouflage = Boolean.parseBoolean(wn2.getTextContent().trim());
                } else if (wn2.getNodeName().equalsIgnoreCase("playerControlsAttachedUnits")) {
                    retVal.setPlayerControlsAttachedUnits(Boolean.parseBoolean(wn2.getTextContent().trim()));
                } else if (wn2.getNodeName().equalsIgnoreCase("searchRadius")) {
                    retVal.searchRadius = Integer.parseInt(wn2.getTextContent().trim());
                } else if (wn2.getNodeName().equalsIgnoreCase("atbBattleChance")) {
                    String[] values = wn2.getTextContent().split(",");
                    for (int i = 0; i < values.length; i++) {
                        try {
                            retVal.atbBattleChance[i] = Integer.parseInt(values[i]);
                        } catch (Exception ignored) {
                            // Badly coded, but this is to migrate devs and their games as the swap was
                            // done before a release and is thus better to handle this way than through
                            // a more code complex method
                            retVal.atbBattleChance[i] = (int) Math.round(Double.parseDouble(values[i]));
                        }
                    }
                } else if (wn2.getNodeName().equalsIgnoreCase("generateChases")) {
                    retVal.setGenerateChases(Boolean.parseBoolean(wn2.getTextContent().trim()));
                } else if (wn2.getNodeName().equalsIgnoreCase("variableContractLength")) {
                    retVal.variableContractLength = Boolean.parseBoolean(wn2.getTextContent().trim());
                } else if (wn2.getNodeName().equalsIgnoreCase("useWeatherConditions")) {
                    retVal.useWeatherConditions = Boolean.parseBoolean(wn2.getTextContent().trim());
                } else if (wn2.getNodeName().equalsIgnoreCase("useLightConditions")) {
                    retVal.useLightConditions = Boolean.parseBoolean(wn2.getTextContent().trim());
                } else if (wn2.getNodeName().equalsIgnoreCase("usePlanetaryConditions")) {
                    retVal.usePlanetaryConditions = Boolean.parseBoolean(wn2.getTextContent().trim());
                } else if (wn2.getNodeName().equalsIgnoreCase("useLeadership")) {
                    retVal.useLeadership = Boolean.parseBoolean(wn2.getTextContent().trim());
                } else if (wn2.getNodeName().equalsIgnoreCase("useStrategy")) {
                    retVal.useStrategy = Boolean.parseBoolean(wn2.getTextContent().trim());
                } else if (wn2.getNodeName().equalsIgnoreCase("baseStrategyDeployment")) {
                    retVal.baseStrategyDeployment = Integer.parseInt(wn2.getTextContent().trim());
                } else if (wn2.getNodeName().equalsIgnoreCase("additionalStrategyDeployment")) {
                    retVal.additionalStrategyDeployment = Integer.parseInt(wn2.getTextContent().trim());
                } else if (wn2.getNodeName().equalsIgnoreCase("adjustPaymentForStrategy")) {
                    retVal.adjustPaymentForStrategy = Boolean.parseBoolean(wn2.getTextContent().trim());
                } else if (wn2.getNodeName().equalsIgnoreCase("restrictPartsByMission")) {
                    retVal.restrictPartsByMission = Boolean.parseBoolean(wn2.getTextContent().trim());
                } else if (wn2.getNodeName().equalsIgnoreCase("limitLanceWeight")) {
                    retVal.limitLanceWeight = Boolean.parseBoolean(wn2.getTextContent().trim());
                } else if (wn2.getNodeName().equalsIgnoreCase("limitLanceNumUnits")) {
                    retVal.limitLanceNumUnits = Boolean.parseBoolean(wn2.getTextContent().trim());
                } else if (wn2.getNodeName().equalsIgnoreCase("allowOpforLocalUnits")) {
                    retVal.allowOpforLocalUnits = Boolean.parseBoolean(wn2.getTextContent().trim());
                } else if (wn2.getNodeName().equalsIgnoreCase("allowOpforAeros")) {
                    retVal.allowOpforAeros = Boolean.parseBoolean(wn2.getTextContent().trim());
                } else if (wn2.getNodeName().equalsIgnoreCase("opforAeroChance")) {
                    retVal.opforAeroChance = Integer.parseInt(wn2.getTextContent().trim());
                } else if (wn2.getNodeName().equalsIgnoreCase("opforLocalUnitChance")) {
                    retVal.opforLocalUnitChance = Integer.parseInt(wn2.getTextContent().trim());
                } else if (wn2.getNodeName().equalsIgnoreCase("fixedMapChance")) {
                    retVal.fixedMapChance = Integer.parseInt(wn2.getTextContent().trim());
                } else if (wn2.getNodeName().equalsIgnoreCase("rats")) {
                    retVal.rats = MekHqXmlUtil.unEscape(wn2.getTextContent().trim()).split(",");
                } else if (wn2.getNodeName().equalsIgnoreCase("staticRATs")) {
                    retVal.staticRATs = true;
                } else if (wn2.getNodeName().equalsIgnoreCase("ignoreRatEra")) {
                    retVal.ignoreRatEra = true;
                } else if (wn2.getNodeName().equalsIgnoreCase("massRepairUseRepair")) {
                    retVal.setMassRepairUseRepair(Boolean.parseBoolean(wn2.getTextContent().trim()));
                } else if (wn2.getNodeName().equalsIgnoreCase("massRepairUseSalvage")) {
                    retVal.setMassRepairUseSalvage(Boolean.parseBoolean(wn2.getTextContent().trim()));
                } else if (wn2.getNodeName().equalsIgnoreCase("massRepairUseExtraTime")) {
                    retVal.massRepairUseExtraTime = Boolean.parseBoolean(wn2.getTextContent().trim());
                } else if (wn2.getNodeName().equalsIgnoreCase("massRepairUseRushJob")) {
                    retVal.massRepairUseRushJob = Boolean.parseBoolean(wn2.getTextContent().trim());
                } else if (wn2.getNodeName().equalsIgnoreCase("massRepairAllowCarryover")) {
                    retVal.massRepairAllowCarryover = Boolean.parseBoolean(wn2.getTextContent().trim());
                } else if (wn2.getNodeName().equalsIgnoreCase("massRepairOptimizeToCompleteToday")) {
                    retVal.massRepairOptimizeToCompleteToday = Boolean.parseBoolean(wn2.getTextContent().trim());
                } else if (wn2.getNodeName().equalsIgnoreCase("massRepairScrapImpossible")) {
                    retVal.massRepairScrapImpossible = Boolean.parseBoolean(wn2.getTextContent().trim());
                } else if (wn2.getNodeName().equalsIgnoreCase("massRepairUseAssignedTechsFirst")) {
                    retVal.massRepairUseAssignedTechsFirst = Boolean.parseBoolean(wn2.getTextContent().trim());
                } else if (wn2.getNodeName().equalsIgnoreCase("massRepairReplacePod")) {
                    retVal.massRepairReplacePod = Boolean.parseBoolean(wn2.getTextContent().trim());
                } else if (wn2.getNodeName().equalsIgnoreCase("massRepairOptions")) {
                    retVal.setMassRepairOptions(MassRepairOption.parseListFromXML(wn2, version));

                //region Legacy
                // Removed in 0.49.*
<<<<<<< HEAD
                } else if (wn2.getNodeName().equalsIgnoreCase("useUnofficialProcreation") // Legacy - 0.49.0 removal
                        || wn2.getNodeName().equalsIgnoreCase("useProcreation")) { // Legacy - 0.49.4 removal
                    retVal.setRandomProcreationMethod(RandomProcreationMethod.PERCENTAGE);
                    retVal.setUseManualProcreation(true);
                } else if (wn2.getNodeName().equalsIgnoreCase("chanceProcreation")) { // Legacy - 0.49.4 removal
                    retVal.setPercentageRandomProcreationRelationshipChance(Double.parseDouble(wn2.getTextContent().trim()));
                } else if (wn2.getNodeName().equalsIgnoreCase("useUnofficialProcreationNoRelationship") // Legacy - 0.49.0 removal
                        || wn2.getNodeName().equalsIgnoreCase("useProcreationNoRelationship")) { // Legacy - 0.49.4 removal
                    retVal.setUseRelationshiplessRandomProcreation(Boolean.parseBoolean(wn2.getTextContent().trim()));
                } else if (wn2.getNodeName().equalsIgnoreCase("chanceProcreationNoRelationship")) { // Legacy - 0.49.4 removal
                    retVal.setPercentageRandomProcreationRelationshiplessChance(Double.parseDouble(wn2.getTextContent().trim()));
                } else if (wn2.getNodeName().equalsIgnoreCase("logConception")) { // Legacy - 0.49.4 removal
                    retVal.setLogProcreation(Boolean.parseBoolean(wn2.getTextContent().trim()));
=======
                } else if (wn2.getNodeName().equalsIgnoreCase("clanPriceModifier")) { // Legacy - 0.49.3 Removal
                    final double value = Double.parseDouble(wn2.getTextContent());
                    retVal.setClanUnitPriceMultiplier(value);
                    retVal.setClanPartPriceMultiplier(value);
                } else if (wn2.getNodeName().equalsIgnoreCase("usedPartsValueA")) { // Legacy - 0.49.3 Removal
                    retVal.getUsedPartPriceMultipliers()[0] = Double.parseDouble(wn2.getTextContent().trim());
                } else if (wn2.getNodeName().equalsIgnoreCase("usedPartsValueB")) { // Legacy - 0.49.3 Removal
                    retVal.getUsedPartPriceMultipliers()[1] = Double.parseDouble(wn2.getTextContent().trim());
                } else if (wn2.getNodeName().equalsIgnoreCase("usedPartsValueC")) { // Legacy - 0.49.3 Removal
                    retVal.getUsedPartPriceMultipliers()[2] = Double.parseDouble(wn2.getTextContent().trim());
                } else if (wn2.getNodeName().equalsIgnoreCase("usedPartsValueD")) { // Legacy - 0.49.3 Removal
                    retVal.getUsedPartPriceMultipliers()[3] = Double.parseDouble(wn2.getTextContent().trim());
                } else if (wn2.getNodeName().equalsIgnoreCase("usedPartsValueE")) { // Legacy - 0.49.3 Removal
                    retVal.getUsedPartPriceMultipliers()[4] = Double.parseDouble(wn2.getTextContent().trim());
                } else if (wn2.getNodeName().equalsIgnoreCase("usedPartsValueF")) { // Legacy - 0.49.3 Removal
                    retVal.getUsedPartPriceMultipliers()[5] = Double.parseDouble(wn2.getTextContent().trim());
                } else if (wn2.getNodeName().equalsIgnoreCase("damagedPartsValue")) { // Legacy - 0.49.3 Removal
                    retVal.setDamagedPartsValueMultiplier(Double.parseDouble(wn2.getTextContent().trim()));
                } else if (wn2.getNodeName().equalsIgnoreCase("canceledOrderReimbursement")) { // Legacy - 0.49.3 Removal
                    retVal.setCancelledOrderRefundMultiplier(Double.parseDouble(wn2.getTextContent().trim()));
>>>>>>> 616cfdbd

                // Removed in 0.47.*
                } else if (wn2.getNodeName().equalsIgnoreCase("useAtBCapture")) { // Legacy
                    if (Boolean.parseBoolean(wn2.getTextContent().trim())) {
                        retVal.setPrisonerCaptureStyle(PrisonerCaptureStyle.ATB);
                        retVal.setUseAtBPrisonerDefection(true);
                        retVal.setUseAtBPrisonerRansom(true);
                    }
                } else if (wn2.getNodeName().equalsIgnoreCase("intensity")) { // Legacy
                    double intensity = Double.parseDouble(wn2.getTextContent().trim());

                    retVal.atbBattleChance[AtBLanceRole.FIGHTING.ordinal()] = (int) Math.round(((40.0 * intensity) / (40.0 * intensity + 60.0)) * 100.0 + 0.5);
                    retVal.atbBattleChance[AtBLanceRole.DEFENCE.ordinal()] = (int) Math.round(((20.0 * intensity) / (20.0 * intensity + 80.0)) * 100.0 + 0.5);
                    retVal.atbBattleChance[AtBLanceRole.SCOUTING.ordinal()] = (int) Math.round(((60.0 * intensity) / (60.0 * intensity + 40.0)) * 100.0 + 0.5);
                    retVal.atbBattleChance[AtBLanceRole.TRAINING.ordinal()] = (int) Math.round(((10.0 * intensity) / (10.0 * intensity + 90.0)) * 100.0 + 0.5);
                } else if (wn2.getNodeName().equalsIgnoreCase("personnelMarketType")) { // Legacy
                    retVal.personnelMarketName = PersonnelMarket.getTypeName(Integer.parseInt(wn2.getTextContent().trim()));
                } else if (wn2.getNodeName().equalsIgnoreCase("capturePrisoners")) { // Legacy
                    retVal.setPrisonerCaptureStyle(Boolean.parseBoolean(wn2.getTextContent().trim())
                            ? PrisonerCaptureStyle.TAHARQA : PrisonerCaptureStyle.NONE);
                } else if (wn2.getNodeName().equalsIgnoreCase("startGameDelay")) { // Legacy
                    MekHQ.getMekHQOptions().setStartGameDelay(Integer.parseInt(wn2.getTextContent().trim()));
                } else if (wn2.getNodeName().equalsIgnoreCase("historicalDailyLog")) { // Legacy
                    MekHQ.getMekHQOptions().setHistoricalDailyLog(Boolean.parseBoolean(wn2.getTextContent().trim()));
                } else if (wn2.getNodeName().equalsIgnoreCase("useUnitRating") // Legacy
                        || wn2.getNodeName().equalsIgnoreCase("useDragoonRating")) { // Legacy
                    if (!Boolean.parseBoolean(wn2.getTextContent())) {
                        retVal.setUnitRatingMethod(UnitRatingMethod.NONE);
                    }
                } else if (wn2.getNodeName().equalsIgnoreCase("probPhenoMW")) { // Legacy
                    retVal.phenotypeProbabilities[Phenotype.MECHWARRIOR.getIndex()] = Integer.parseInt(wn2.getTextContent().trim());
                } else if (wn2.getNodeName().equalsIgnoreCase("probPhenoBA")) { // Legacy
                    retVal.phenotypeProbabilities[Phenotype.ELEMENTAL.getIndex()] = Integer.parseInt(wn2.getTextContent().trim());
                } else if (wn2.getNodeName().equalsIgnoreCase("probPhenoAero")) { // Legacy
                    retVal.phenotypeProbabilities[Phenotype.AEROSPACE.getIndex()] = Integer.parseInt(wn2.getTextContent().trim());
                } else if (wn2.getNodeName().equalsIgnoreCase("probPhenoVee")) { // Legacy
                    retVal.phenotypeProbabilities[Phenotype.VEHICLE.getIndex()] = Integer.parseInt(wn2.getTextContent().trim());
                }
                //endregion Legacy
            } catch (Exception e) {
                MekHQ.getLogger().error(e);
            }
        }

        // Fixing Old Data
        if (version.isLowerThan("0.49.3") && retVal.getUseAtB()) {
            retVal.setUnitMarketMethod(UnitMarketMethod.ATB_MONTHLY);
            retVal.setContractMarketMethod(ContractMarketMethod.ATB_MONTHLY);
        }

        MekHQ.getLogger().debug("Load Campaign Options Complete!");

        return retVal;
    }

    //region Migration
    /**
     * This is annoyingly required for the case of anyone having changed the surname weights.
     * The code is not nice, but will nicely handle the cases where anyone has made changes
     * @param retVal the return CampaignOptions
     * @param values the values to migrate
     */
    private static void migrateMarriageSurnameWeights(CampaignOptions retVal, String... values) {
        int[] weights = new int[values.length];

        for (int i = 0; i < weights.length; i++) {
            try {
                weights[i] = Integer.parseInt(values[i]);
            } catch (Exception e) {
                MekHQ.getLogger().error(e);
                weights[i] = 0;
            }
        }

        // Now we need to test to figure out the weights have changed. If not, we will keep the
        // new default values. If they have, we save their changes and add the new surname weights
        if (
                (weights[0] != retVal.marriageSurnameWeights[0])
                || (weights[1] != retVal.marriageSurnameWeights[1] + 5)
                || (weights[2] != retVal.marriageSurnameWeights[2] + 5)
                || (weights[3] != retVal.marriageSurnameWeights[9] + 5)
                || (weights[4] != retVal.marriageSurnameWeights[10] + 5)
                || (weights[5] != retVal.marriageSurnameWeights[5] + 5)
                || (weights[6] != retVal.marriageSurnameWeights[6] + 5)
                || (weights[7] != retVal.marriageSurnameWeights[11])
                || (weights[8] != retVal.marriageSurnameWeights[12])
        ) {
            retVal.marriageSurnameWeights[0] = weights[0];
            retVal.marriageSurnameWeights[1] = weights[1];
            retVal.marriageSurnameWeights[2] = weights[2];
            // 3 is newly added
            // 4 is newly added
            retVal.marriageSurnameWeights[5] = weights[3];
            retVal.marriageSurnameWeights[6] = weights[4];
            // 7 is newly added
            // 8 is newly added
            retVal.marriageSurnameWeights[9] = weights[5];
            retVal.marriageSurnameWeights[10] = weights[6];
            retVal.marriageSurnameWeights[11] = weights[7];
            retVal.marriageSurnameWeights[12] = weights[8];
        }
    }
    //endregion Migration
}<|MERGE_RESOLUTION|>--- conflicted
+++ resolved
@@ -19,30 +19,6 @@
  */
 package mekhq.campaign;
 
-<<<<<<< HEAD
-=======
-import java.io.PrintWriter;
-import java.io.Serializable;
-import java.util.ArrayList;
-import java.util.Arrays;
-import java.util.List;
-
-import mekhq.Version;
-import mekhq.campaign.mission.enums.AtBLanceRole;
-import mekhq.campaign.enums.PlanetaryAcquisitionFactionLimit;
-import mekhq.campaign.market.enums.ContractMarketMethod;
-import mekhq.campaign.market.enums.UnitMarketMethod;
-import mekhq.campaign.parts.enums.PartRepairType;
-import mekhq.campaign.personnel.enums.FamilialRelationshipDisplayLevel;
-import mekhq.campaign.personnel.enums.PersonnelRole;
-import mekhq.campaign.personnel.enums.Phenotype;
-import mekhq.campaign.personnel.enums.PrisonerCaptureStyle;
-import mekhq.service.MassRepairOption;
-import org.apache.commons.lang3.StringUtils;
-import org.w3c.dom.Node;
-import org.w3c.dom.NodeList;
-
->>>>>>> 616cfdbd
 import megamek.common.EquipmentType;
 import megamek.common.TechConstants;
 import mekhq.MekHQ;
@@ -53,6 +29,8 @@
 import mekhq.campaign.finances.Money;
 import mekhq.campaign.finances.enums.FinancialYearDuration;
 import mekhq.campaign.market.PersonnelMarket;
+import mekhq.campaign.market.enums.ContractMarketMethod;
+import mekhq.campaign.market.enums.UnitMarketMethod;
 import mekhq.campaign.mission.enums.AtBLanceRole;
 import mekhq.campaign.parts.enums.PartRepairType;
 import mekhq.campaign.personnel.SkillType;
@@ -2743,17 +2721,6 @@
         this.useStratCon = useStratCon;
     }
 
-<<<<<<< HEAD
-    public boolean getUseAtBUnitMarket() {
-        return useAtBUnitMarket;
-    }
-
-    public void setUseAtBUnitMarket(boolean useAtBUnitMarket) {
-        this.useAtBUnitMarket = useAtBUnitMarket;
-    }
-
-=======
->>>>>>> 616cfdbd
     public boolean getUseAero() {
         return useAero;
     }
@@ -4242,7 +4209,6 @@
 
                 //region Legacy
                 // Removed in 0.49.*
-<<<<<<< HEAD
                 } else if (wn2.getNodeName().equalsIgnoreCase("useUnofficialProcreation") // Legacy - 0.49.0 removal
                         || wn2.getNodeName().equalsIgnoreCase("useProcreation")) { // Legacy - 0.49.4 removal
                     retVal.setRandomProcreationMethod(RandomProcreationMethod.PERCENTAGE);
@@ -4256,7 +4222,6 @@
                     retVal.setPercentageRandomProcreationRelationshiplessChance(Double.parseDouble(wn2.getTextContent().trim()));
                 } else if (wn2.getNodeName().equalsIgnoreCase("logConception")) { // Legacy - 0.49.4 removal
                     retVal.setLogProcreation(Boolean.parseBoolean(wn2.getTextContent().trim()));
-=======
                 } else if (wn2.getNodeName().equalsIgnoreCase("clanPriceModifier")) { // Legacy - 0.49.3 Removal
                     final double value = Double.parseDouble(wn2.getTextContent());
                     retVal.setClanUnitPriceMultiplier(value);
@@ -4277,7 +4242,6 @@
                     retVal.setDamagedPartsValueMultiplier(Double.parseDouble(wn2.getTextContent().trim()));
                 } else if (wn2.getNodeName().equalsIgnoreCase("canceledOrderReimbursement")) { // Legacy - 0.49.3 Removal
                     retVal.setCancelledOrderRefundMultiplier(Double.parseDouble(wn2.getTextContent().trim()));
->>>>>>> 616cfdbd
 
                 // Removed in 0.47.*
                 } else if (wn2.getNodeName().equalsIgnoreCase("useAtBCapture")) { // Legacy
