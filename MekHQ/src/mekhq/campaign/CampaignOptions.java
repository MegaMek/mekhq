--- conflicted
+++ resolved
@@ -3467,7 +3467,7 @@
         MekHqXmlUtil.writeSimpleXmlTag(pw1, indent + 1, "allowOpforLocalUnits", allowOpforLocalUnits);
         MekHqXmlUtil.writeSimpleXmlTag(pw1, indent + 1, "opforAeroChance", opforAeroChance);
         MekHqXmlUtil.writeSimpleXmlTag(pw1, indent + 1, "opforLocalUnitChance", opforLocalUnitChance);
-        MekHqXmlUtil.writeSimpleXmlTag(pw1, indent + 1, "fixedMapChance", fixedMapChance);        
+        MekHqXmlUtil.writeSimpleXmlTag(pw1, indent + 1, "fixedMapChance", fixedMapChance);
 
         //Mass Repair/Salvage Options
         MekHqXmlUtil.writeSimpleXmlTag(pw1, ++indent, "massRepairUseRepair", massRepairUseRepair());
@@ -4123,17 +4123,8 @@
                     retVal.opforAeroChance = Integer.parseInt(wn2.getTextContent().trim());
                 } else if (wn2.getNodeName().equalsIgnoreCase("opforLocalUnitChance")) {
                     retVal.opforLocalUnitChance = Integer.parseInt(wn2.getTextContent().trim());
-<<<<<<< HEAD
-=======
                 } else if (wn2.getNodeName().equalsIgnoreCase("fixedMapChance")) {
                     retVal.fixedMapChance = Integer.parseInt(wn2.getTextContent().trim());
-                } else if (wn2.getNodeName().equalsIgnoreCase("rats")) {
-                    retVal.rats = MekHqXmlUtil.unEscape(wn2.getTextContent().trim()).split(",");
-                } else if (wn2.getNodeName().equalsIgnoreCase("staticRATs")) {
-                    retVal.staticRATs = true;
-                } else if (wn2.getNodeName().equalsIgnoreCase("ignoreRatEra")) {
-                    retVal.ignoreRatEra = true;
->>>>>>> f7037339
                 } else if (wn2.getNodeName().equalsIgnoreCase("massRepairUseRepair")) {
                     retVal.setMassRepairUseRepair(Boolean.parseBoolean(wn2.getTextContent().trim()));
                 } else if (wn2.getNodeName().equalsIgnoreCase("massRepairUseSalvage")) {
@@ -4157,12 +4148,10 @@
 
                 //region Legacy
                 // Removed in 0.49.*
-<<<<<<< HEAD
                 } else if (wn2.getNodeName().equalsIgnoreCase("staticRATs")) { //Legacy - 0.49.3 Removal
                     retVal.setUseStaticRATs(true);
                 } else if (wn2.getNodeName().equalsIgnoreCase("ignoreRatEra")) { //Legacy - 0.49.3 Removal
                     retVal.setIgnoreRATEra(true);
-=======
                 } else if (wn2.getNodeName().equalsIgnoreCase("clanPriceModifier")) { // Legacy - 0.49.3 Removal
                     final double value = Double.parseDouble(wn2.getTextContent());
                     retVal.setClanUnitPriceMultiplier(value);
@@ -4183,7 +4172,6 @@
                     retVal.setDamagedPartsValueMultiplier(Double.parseDouble(wn2.getTextContent().trim()));
                 } else if (wn2.getNodeName().equalsIgnoreCase("canceledOrderReimbursement")) { // Legacy - 0.49.3 Removal
                     retVal.setCancelledOrderRefundMultiplier(Double.parseDouble(wn2.getTextContent().trim()));
->>>>>>> f7037339
 
                 // Removed in 0.47.*
                 } else if (wn2.getNodeName().equalsIgnoreCase("useAtBCapture")) { // Legacy
