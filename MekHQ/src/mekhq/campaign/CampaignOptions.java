--- conflicted
+++ resolved
@@ -6323,13 +6323,9 @@
                 } else if (nodeName.equalsIgnoreCase("payForMaintain")) {
                     campaignOptions.payForMaintain = Boolean.parseBoolean(nodeContents);
                 } else if (nodeName.equalsIgnoreCase("payForTransport")) {
-<<<<<<< HEAD
-                    retVal.payForTransport = Boolean.parseBoolean(wn2.getTextContent());
+                    campaignOptions.payForTransport = Boolean.parseBoolean(nodeContents);
                 } else if (nodeName.equalsIgnoreCase("trackLeases")) {
-                    retVal.trackLeases = Boolean.parseBoolean(wn2.getTextContent());
-=======
-                    campaignOptions.payForTransport = Boolean.parseBoolean(nodeContents);
->>>>>>> 2e302df0
+                    campaignOptions.trackLeases = Boolean.parseBoolean(nodeContents);
                 } else if (nodeName.equalsIgnoreCase("sellUnits")) {
                     campaignOptions.sellUnits = Boolean.parseBoolean(nodeContents);
                 } else if (nodeName.equalsIgnoreCase("sellParts")) {
@@ -6943,19 +6939,19 @@
     public void setTrackFactionStanding(boolean trackFactionStanding) {
         this.trackFactionStanding = trackFactionStanding;
     }
-    
+
     public boolean isAutoGenerateOpForCallsigns() {
         return autoGenerateOpForCallsigns;
     }
-    
+
     public void setAutoGenerateOpForCallsigns(boolean autoGenerateOpForCallsigns) {
         this.autoGenerateOpForCallsigns = autoGenerateOpForCallsigns;
     }
-    
+
     public SkillLevel getMinimumCallsignSkillLevel() {
         return minimumCallsignSkillLevel;
     }
-    
+
     public void setMinimumCallsignSkillLevel(SkillLevel skillLevel) {
         this.minimumCallsignSkillLevel = skillLevel;
     }
