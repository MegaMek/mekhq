/*
 * Copyright (c) 2009 - Jay Lawson <jaylawson39 at yahoo.com>. All Rights Reserved.
 * Copyright (c) 2020-2021 - The MegaMek Team. All Rights Reserved.
 *
 * This file is part of MekHQ.
 *
 * MekHQ is free software: you can redistribute it and/or modify
 * it under the terms of the GNU General Public License as published by
 * the Free Software Foundation, either version 3 of the License, or
 * (at your option) any later version.
 *
 * MekHQ is distributed in the hope that it will be useful,
 * but WITHOUT ANY WARRANTY; without even the implied warranty of
 * MERCHANTABILITY or FITNESS FOR A PARTICULAR PURPOSE. See the
 * GNU General Public License for more details.
 *
 * You should have received a copy of the GNU General Public License
 * along with MekHQ. If not, see <http://www.gnu.org/licenses/>.
 */
package mekhq.campaign;

import megamek.common.EquipmentType;
import megamek.common.TechConstants;
import mekhq.MekHQ;
import mekhq.MekHqXmlUtil;
import mekhq.Utilities;
import mekhq.Version;
<<<<<<< HEAD
import mekhq.campaign.againstTheBot.enums.AtBLanceRole;
import mekhq.campaign.finances.Money;
import mekhq.campaign.finances.enums.FinancialYearDuration;
import mekhq.campaign.market.PersonnelMarket;
=======
import mekhq.campaign.mission.enums.AtBLanceRole;
import mekhq.campaign.enums.PlanetaryAcquisitionFactionLimit;
import mekhq.campaign.market.enums.ContractMarketMethod;
import mekhq.campaign.market.enums.UnitMarketMethod;
>>>>>>> ead4504c
import mekhq.campaign.parts.enums.PartRepairType;
import mekhq.campaign.personnel.SkillType;
import mekhq.campaign.personnel.enums.BabySurnameStyle;
import mekhq.campaign.personnel.enums.FamilialRelationshipDisplayLevel;
import mekhq.campaign.personnel.enums.Marriage;
import mekhq.campaign.personnel.enums.PersonnelRole;
import mekhq.campaign.personnel.enums.Phenotype;
import mekhq.campaign.personnel.enums.PrisonerCaptureStyle;
import mekhq.campaign.personnel.enums.PrisonerStatus;
import mekhq.campaign.personnel.enums.TimeInDisplayFormat;
import mekhq.campaign.rating.UnitRatingMethod;
import mekhq.service.MassRepairOption;
import org.apache.commons.lang3.StringUtils;
import org.w3c.dom.Node;
import org.w3c.dom.NodeList;

import java.io.PrintWriter;
import java.io.Serializable;
import java.util.ArrayList;
import java.util.Arrays;
import java.util.List;

/**
 * @author natit
 */
public class CampaignOptions implements Serializable {
    //region Variable Declarations
    private static final long serialVersionUID = 5698008431749303602L;

    //region Magic Numbers and Constants
    public static final int TECH_INTRO = 0;
    public static final int TECH_STANDARD = 1;
    public static final int TECH_ADVANCED = 2;
    public static final int TECH_EXPERIMENTAL = 3;
    public static final int TECH_UNOFFICIAL = 4;
    // This must always be the highest tech level in order to hide parts
    // that haven't been invented yet, or that are completely extinct
    public static final int TECH_UNKNOWN = 5;

    public static final int TRANSIT_UNIT_DAY = 0;
    public static final int TRANSIT_UNIT_WEEK = 1;
    public static final int TRANSIT_UNIT_MONTH = 2;
    public static final int TRANSIT_UNIT_NUM = 3;

    public static final String S_TECH = "Tech";
    public static final String S_AUTO = "Automatic Success";

    public static final double MAXIMUM_COMBAT_EQUIPMENT_PERCENT = 5.0;
    public static final double MAXIMUM_DROPSHIP_EQUIPMENT_PERCENT = 1.0;
    public static final double MAXIMUM_JUMPSHIP_EQUIPMENT_PERCENT = 1.0;
    public static final double MAXIMUM_WARSHIP_EQUIPMENT_PERCENT = 1.0;
    //endregion Magic Numbers and Constants

    //region Unlisted Variables
    //Mass Repair/Salvage Options
    private boolean massRepairUseRepair;
    private boolean massRepairUseSalvage;
    private boolean massRepairUseExtraTime;
    private boolean massRepairUseRushJob;
    private boolean massRepairAllowCarryover;
    private boolean massRepairOptimizeToCompleteToday;
    private boolean massRepairScrapImpossible;
    private boolean massRepairUseAssignedTechsFirst;
    private boolean massRepairReplacePod;
    private List<MassRepairOption> massRepairOptions;
    //endregion Unlisted Variables

    //region General Tab
    private UnitRatingMethod unitRatingMethod;
    private int manualUnitRatingModifier;
    //endregion General Tab

    //region Repair and Maintenance Tab
    // Repair
    private boolean useEraMods;
    private boolean assignedTechFirst;
    private boolean resetToFirstTech;
    private boolean useQuirks;
    private boolean useAeroSystemHits;
    private boolean destroyByMargin;
    private int destroyMargin;
    private int destroyPartTarget;

    // Maintenance
    private boolean checkMaintenance;
    private int maintenanceCycleDays;
    private int maintenanceBonus;
    private boolean useQualityMaintenance;
    private boolean reverseQualityNames;
    private boolean useUnofficialMaintenance;
    private boolean logMaintenance;
    //endregion Repair and Maintenance Tab

    //region Supplies and Acquisition Tab
    // Acquisition
    private int waitingPeriod;
    private String acquisitionSkill;
    private boolean acquisitionSupportStaffOnly;
    private int clanAcquisitionPenalty;
    private int isAcquisitionPenalty;
    private int maxAcquisitions;

    // Delivery
    private int nDiceTransitTime;
    private int constantTransitTime;
    private int unitTransitTime;
    private int acquireMinimumTime;
    private int acquireMinimumTimeUnit;
    private int acquireMosBonus;
    private int acquireMosUnit;

    // Planetary Acquisition
    private boolean usePlanetaryAcquisition;
    private int maxJumpsPlanetaryAcquisition;
    private PlanetaryAcquisitionFactionLimit planetAcquisitionFactionLimit;
    private boolean planetAcquisitionNoClanCrossover;
    private boolean noClanPartsFromIS;
    private int penaltyClanPartsFromIS;
    private boolean planetAcquisitionVerbose;
    private int[] planetTechAcquisitionBonus;
    private int[] planetIndustryAcquisitionBonus;
    private int[] planetOutputAcquisitionBonus;
    //endregion Supplies and Acquisition Tab

    //region Tech Limits Tab
    private boolean limitByYear;
    private boolean disallowExtinctStuff;
    private boolean allowClanPurchases;
    private boolean allowISPurchases;
    private boolean allowCanonOnly;
    private boolean allowCanonRefitOnly;
    private int techLevel;
    private boolean variableTechLevel;
    private boolean factionIntroDate;
    private boolean useAmmoByType; // Unofficial
    //endregion Tech Limits Tab

    //region Personnel Tab
    // General Personnel
    private boolean useTactics;
    private boolean useInitiativeBonus;
    private boolean useToughness;
    private boolean useArtillery;
    private boolean useAbilities;
    private boolean useEdge;
    private boolean useSupportEdge;
    private boolean useImplants;
    private boolean alternativeQualityAveraging;
    private boolean useTransfers;
    private boolean personnelLogSkillGain;
    private boolean personnelLogAbilityGain;
    private boolean personnelLogEdgeGain;

    // Expanded Personnel Information
    private boolean useTimeInService;
    private TimeInDisplayFormat timeInServiceDisplayFormat;
    private boolean useTimeInRank;
    private TimeInDisplayFormat timeInRankDisplayFormat;
    private boolean useRetirementDateTracking;
    private boolean trackTotalEarnings;
    private boolean trackTotalXPEarnings;
    private boolean showOriginFaction;

    // Medical
    private boolean useAdvancedMedical; // Unofficial
    private int healWaitingPeriod;
    private int naturalHealingWaitingPeriod;
    private int minimumHitsForVehicles;
    private boolean useRandomHitsForVehicles;
    private boolean tougherHealing;

    // Prisoners
    private PrisonerCaptureStyle prisonerCaptureStyle;
    private PrisonerStatus defaultPrisonerStatus;
    private boolean prisonerBabyStatus;
    private boolean useAtBPrisonerDefection;
    private boolean useAtBPrisonerRansom;

    // Personnel Randomization
    private boolean useDylansRandomXP; // Unofficial
    private RandomOriginOptions randomOriginOptions;

    // Family
    private FamilialRelationshipDisplayLevel displayFamilyLevel;

    // Salary
    private double salaryCommissionMultiplier;
    private double salaryEnlistedMultiplier;
    private double salaryAntiMekMultiplier;
    private double[] salaryXPMultipliers;
    private Money[] roleBaseSalaries;

    // Marriage
    private boolean useManualMarriages;
    private int minimumMarriageAge;
    private int checkMutualAncestorsDepth;
    private boolean logMarriageNameChange;
    private int[] marriageSurnameWeights;
    private boolean useRandomMarriages;
    private double chanceRandomMarriages;
    private int marriageAgeRange;
    private boolean useRandomSameSexMarriages;
    private double chanceRandomSameSexMarriages;

    // Procreation
    private boolean useProcreation;
    private double chanceProcreation;
    private boolean useProcreationNoRelationship;
    private double chanceProcreationNoRelationship;
    private boolean displayTrueDueDate;
    private boolean logConception;
    private BabySurnameStyle babySurnameStyle;
    private boolean determineFatherAtBirth;

    // Death
    private boolean keepMarriedNameUponSpouseDeath;
    //endregion Personnel Tab

    //region Finance tab
    private boolean payForParts;
    private boolean payForRepairs;
    private boolean payForUnits;
    private boolean payForSalaries;
    private boolean payForOverhead;
    private boolean payForMaintain;
    private boolean payForTransport;
    private boolean sellUnits;
    private boolean sellParts;
    private boolean payForRecruitment;
    private boolean useLoanLimits;
    private boolean usePercentageMaint; // Unofficial
    private boolean infantryDontCount; // Unofficial
    private boolean usePeacetimeCost;
    private boolean useExtendedPartsModifier;
    private boolean showPeacetimeCost;
    private FinancialYearDuration financialYearDuration;
    private boolean newFinancialYearFinancesToCSVExport;

    // Price Multipliers
    private double commonPartPriceMultiplier;
    private double innerSphereUnitPriceMultiplier;
    private double innerSpherePartPriceMultiplier;
    private double clanUnitPriceMultiplier;
    private double clanPartPriceMultiplier;
    private double mixedTechUnitPriceMultiplier;
    private double[] usedPartPriceMultipliers;
    private double damagedPartsValueMultiplier;
    private double unrepairablePartsValueMultiplier;
    private double cancelledOrderRefundMultiplier;
    //endregion Finance Tab

    //region Mercenary Tab
    private boolean equipmentContractBase;
    private double equipmentContractPercent;
    private boolean equipmentContractSaleValue;
    private double dropshipContractPercent;
    private double jumpshipContractPercent;
    private double warshipContractPercent;
    private boolean blcSaleValue;
    private boolean overageRepaymentInFinalPayment;
    //endregion Mercenary Tab

    //region Experience Tab
    private int scenarioXP;
    private int killXPAward;
    private int killsForXP;
    private int tasksXP;
    private int nTasksXP;
    private int successXP;
    private int mistakeXP;
    private int idleXP;
    private int monthsIdleXP;
    private int targetIdleXP;
    private int contractNegotiationXP;
    private int adminXP;
    private int adminXPPeriod;
    private int edgeCost;
    //endregion Experience Tab

    //region Skills Tab
    //endregion Skills Tab

    //region Special Abilities Tab
    //endregion Special Abilities Tab

    //region Skill Randomization Tab
    private int[] phenotypeProbabilities;
    //endregion Skill Randomization Tab

    //region Rank System Tab
    //endregion Rank System Tab

    //region Name and Portrait Generation
    private boolean useOriginFactionForNames;
    private boolean[] usePortraitForRole;
    private boolean assignPortraitOnRoleChange;
    //endregion Name and Portrait Generation

    //region Markets Tab
    // Personnel Market
    private String personnelMarketName;
    private boolean personnelMarketReportRefresh;
    private int personnelMarketRandomEliteRemoval;
    private int personnelMarketRandomVeteranRemoval;
    private int personnelMarketRandomRegularRemoval;
    private int personnelMarketRandomGreenRemoval;
    private int personnelMarketRandomUltraGreenRemoval;
    private double personnelMarketDylansWeight;

    // Unit Market
    private UnitMarketMethod unitMarketMethod;
    private boolean unitMarketRegionalMechVariations;
    private boolean instantUnitMarketDelivery;
    private boolean unitMarketReportRefresh;

    // Contract Market
    private ContractMarketMethod contractMarketMethod;
    private boolean contractMarketReportRefresh;
    //endregion Markets Tab

    //region Against the Bot Tab
    private boolean useAtB;
    private boolean useStratCon;
    private int skillLevel;

    // Unit Administration
    private boolean useShareSystem;
    private boolean sharesExcludeLargeCraft;
    private boolean sharesForAll;
    private boolean aeroRecruitsHaveUnits;
    private boolean retirementRolls;
    private boolean customRetirementMods;
    private boolean foundersNeverRetire;
    private boolean atbAddDependents;
    private boolean dependentsNeverLeave;
    private boolean trackUnitFatigue;
    private boolean useLeadership;
    private boolean trackOriginalUnit;
    private boolean useAero;
    private boolean useVehicles;
    private boolean clanVehicles;

    // Contract Operations
    private int searchRadius;
    private boolean variableContractLength;
    private boolean mercSizeLimited;
    private boolean restrictPartsByMission;
    private boolean limitLanceWeight;
    private boolean limitLanceNumUnits;
    private boolean useStrategy;
    private int baseStrategyDeployment;
    private int additionalStrategyDeployment;
    private boolean adjustPaymentForStrategy;
    private int[] atbBattleChance;
    private boolean generateChases;

    // RATs
    private boolean staticRATs;
    private String[] rats;
    private boolean ignoreRatEra;

    // Scenarios
    private boolean doubleVehicles;
    private int opforLanceTypeMechs;
    private int opforLanceTypeMixed;
    private int opforLanceTypeVehicles;
    private boolean opforUsesVTOLs;
    private boolean allowOpforAeros;
    private int opforAeroChance;
    private boolean allowOpforLocalUnits;
    private int opforLocalUnitChance;
    private boolean adjustPlayerVehicles;
    private boolean regionalMechVariations;
    private boolean attachedPlayerCamouflage;
    private boolean playerControlsAttachedUnits;
    private boolean useDropShips;
    private boolean useWeatherConditions;
    private boolean useLightConditions;
    private boolean usePlanetaryConditions;
    private int fixedMapChance;
    //endregion Against the Bot Tab
    //endregion Variable Declarations

    //region Constructors
    public CampaignOptions() {
        // Initialize any reused variables
        final PersonnelRole[] personnelRoles = PersonnelRole.values();

        //region Unlisted Variables
        //Mass Repair/Salvage Options
        massRepairUseRepair = true;
        massRepairUseSalvage = true;
        massRepairUseExtraTime = true;
        massRepairUseRushJob = true;
        massRepairAllowCarryover = true;
        massRepairOptimizeToCompleteToday = false;
        massRepairScrapImpossible = false;
        massRepairUseAssignedTechsFirst = false;
        massRepairReplacePod = true;
        massRepairOptions = new ArrayList<>();

        for (PartRepairType type : PartRepairType.values()) {
            massRepairOptions.add(new MassRepairOption(type));
        }
        //endregion Unlisted Variables

        //region General Tab
        unitRatingMethod = UnitRatingMethod.CAMPAIGN_OPS;
        manualUnitRatingModifier = 0;
        //endregion General Tab

        //region Repair and Maintenance Tab
        // Repair
        useEraMods = false;
        assignedTechFirst = false;
        resetToFirstTech = false;
        useQuirks = false;
        useAeroSystemHits = false;
        destroyByMargin = false;
        destroyMargin = 4;
        destroyPartTarget = 10;

        // Maintenance
        checkMaintenance = true;
        maintenanceCycleDays = 7;
        maintenanceBonus = -1;
        useQualityMaintenance = true;
        reverseQualityNames = false;
        useUnofficialMaintenance = false;
        logMaintenance = false;
        //endregion Repair and Maintenance Tab

        //region Supplies and Acquisitions Tab
        // Acquisition
        waitingPeriod = 7;
        acquisitionSkill = S_TECH;
        acquisitionSupportStaffOnly = true;
        clanAcquisitionPenalty = 0;
        isAcquisitionPenalty = 0;
        maxAcquisitions = 0;

        // Delivery
        nDiceTransitTime = 1;
        constantTransitTime = 0;
        unitTransitTime = TRANSIT_UNIT_MONTH;
        acquireMinimumTime = 1;
        acquireMinimumTimeUnit = TRANSIT_UNIT_MONTH;
        acquireMosBonus = 1;
        acquireMosUnit = TRANSIT_UNIT_MONTH;

        // Planetary Acquisition
        usePlanetaryAcquisition = false;
        maxJumpsPlanetaryAcquisition = 2;
        planetAcquisitionFactionLimit = PlanetaryAcquisitionFactionLimit.NEUTRAL;
        planetAcquisitionNoClanCrossover = true;
        noClanPartsFromIS = true;
        penaltyClanPartsFromIS = 4;
        planetAcquisitionVerbose = false;
        // Planet Socio-Industrial Modifiers
        planetTechAcquisitionBonus = new int[6];
        planetTechAcquisitionBonus[EquipmentType.RATING_A] = -1;
        planetTechAcquisitionBonus[EquipmentType.RATING_B] = 0;
        planetTechAcquisitionBonus[EquipmentType.RATING_C] = 1;
        planetTechAcquisitionBonus[EquipmentType.RATING_D] = 2;
        planetTechAcquisitionBonus[EquipmentType.RATING_E] = 4;
        planetTechAcquisitionBonus[EquipmentType.RATING_F] = 8;
        planetIndustryAcquisitionBonus = new int[6];
        planetIndustryAcquisitionBonus[EquipmentType.RATING_A] = 0;
        planetIndustryAcquisitionBonus[EquipmentType.RATING_B] = 0;
        planetIndustryAcquisitionBonus[EquipmentType.RATING_C] = 0;
        planetIndustryAcquisitionBonus[EquipmentType.RATING_D] = 0;
        planetIndustryAcquisitionBonus[EquipmentType.RATING_E] = 0;
        planetIndustryAcquisitionBonus[EquipmentType.RATING_F] = 0;
        planetOutputAcquisitionBonus = new int[6];
        planetOutputAcquisitionBonus[EquipmentType.RATING_A] = -1;
        planetOutputAcquisitionBonus[EquipmentType.RATING_B] = 0;
        planetOutputAcquisitionBonus[EquipmentType.RATING_C] = 1;
        planetOutputAcquisitionBonus[EquipmentType.RATING_D] = 2;
        planetOutputAcquisitionBonus[EquipmentType.RATING_E] = 4;
        planetOutputAcquisitionBonus[EquipmentType.RATING_F] = 8;
        //endregion Supplies and Acquisitions Tab

        //region Tech Limits Tab
        limitByYear = true;
        disallowExtinctStuff = false;
        allowClanPurchases = true;
        allowISPurchases = true;
        allowCanonOnly = false;
        allowCanonRefitOnly = false;
        techLevel = TECH_EXPERIMENTAL;
        variableTechLevel = false;
        factionIntroDate = false;
        useAmmoByType = false;
        //endregion Tech Limits Tab

        //region Personnel Tab
        // General Personnel
        setUseTactics(false);
        setUseInitiativeBonus(false);
        setUseToughness(false);
        setUseArtillery(false);
        setUseAbilities(false);
        setUseEdge(false);
        setUseSupportEdge(false);
        setUseImplants(false);
        setAlternativeQualityAveraging(false);
        setUseTransfers(true);
        setPersonnelLogSkillGain(false);
        setPersonnelLogAbilityGain(false);
        setPersonnelLogEdgeGain(false);

        // Expanded Personnel Information
        setUseTimeInService(false);
        setTimeInServiceDisplayFormat(TimeInDisplayFormat.YEARS);
        setUseTimeInRank(false);
        setTimeInRankDisplayFormat(TimeInDisplayFormat.MONTHS_YEARS);
        setUseRetirementDateTracking(false);
        setTrackTotalEarnings(false);
        setTrackTotalXPEarnings(false);
        setShowOriginFaction(true);

        // Medical
        setUseAdvancedMedical(false);
        setHealingWaitingPeriod(1);
        setNaturalHealingWaitingPeriod(15);
        setMinimumHitsForVehicles(1);
        setUseRandomHitsForVehicles(false);
        setTougherHealing(false);

        // Prisoners
        setPrisonerCaptureStyle(PrisonerCaptureStyle.TAHARQA);
        setDefaultPrisonerStatus(PrisonerStatus.PRISONER);
        setPrisonerBabyStatus(true);
        setUseAtBPrisonerDefection(false);
        setUseAtBPrisonerRansom(false);

        // Personnel Randomization
        setUseDylansRandomXP(false);
        setRandomOriginOptions(new RandomOriginOptions(true));

        // Family
        setDisplayFamilyLevel(FamilialRelationshipDisplayLevel.SPOUSE);

        // Salary
        setSalaryCommissionMultiplier(1.2);
        setSalaryEnlistedMultiplier(1.0);
        setSalaryAntiMekMultiplier(1.5);
        setSalaryXPMultipliers(new double[5]);
        setSalaryXPMultiplier(SkillType.EXP_ULTRA_GREEN, 0.6);
        setSalaryXPMultiplier(SkillType.EXP_GREEN, 0.6);
        setSalaryXPMultiplier(SkillType.EXP_REGULAR, 1.0);
        setSalaryXPMultiplier(SkillType.EXP_VETERAN, 1.6);
        setSalaryXPMultiplier(SkillType.EXP_ELITE, 3.2);
        setRoleBaseSalaries(new Money[personnelRoles.length]);
        setRoleBaseSalary(PersonnelRole.MECHWARRIOR, 1500);
        setRoleBaseSalary(PersonnelRole.LAM_PILOT, 3000);
        setRoleBaseSalary(PersonnelRole.GROUND_VEHICLE_DRIVER, 900);
        setRoleBaseSalary(PersonnelRole.NAVAL_VEHICLE_DRIVER, 900);
        setRoleBaseSalary(PersonnelRole.VTOL_PILOT, 900);
        setRoleBaseSalary(PersonnelRole.VEHICLE_GUNNER, 900);
        setRoleBaseSalary(PersonnelRole.VEHICLE_CREW, 900);
        setRoleBaseSalary(PersonnelRole.AEROSPACE_PILOT, 1500);
        setRoleBaseSalary(PersonnelRole.CONVENTIONAL_AIRCRAFT_PILOT, 900);
        setRoleBaseSalary(PersonnelRole.PROTOMECH_PILOT, 960);
        setRoleBaseSalary(PersonnelRole.BATTLE_ARMOUR, 960);
        setRoleBaseSalary(PersonnelRole.SOLDIER, 750);
        setRoleBaseSalary(PersonnelRole.VESSEL_PILOT, 1000);
        setRoleBaseSalary(PersonnelRole.VESSEL_GUNNER, 1000);
        setRoleBaseSalary(PersonnelRole.VESSEL_CREW, 1000);
        setRoleBaseSalary(PersonnelRole.VESSEL_NAVIGATOR, 1000);
        setRoleBaseSalary(PersonnelRole.MECH_TECH, 800);
        setRoleBaseSalary(PersonnelRole.MECHANIC, 800);
        setRoleBaseSalary(PersonnelRole.AERO_TECH, 800);
        setRoleBaseSalary(PersonnelRole.BA_TECH, 800);
        setRoleBaseSalary(PersonnelRole.ASTECH, 400);
        setRoleBaseSalary(PersonnelRole.DOCTOR, 1500);
        setRoleBaseSalary(PersonnelRole.MEDIC, 400);
        setRoleBaseSalary(PersonnelRole.ADMINISTRATOR_COMMAND, 500);
        setRoleBaseSalary(PersonnelRole.ADMINISTRATOR_LOGISTICS, 500);
        setRoleBaseSalary(PersonnelRole.ADMINISTRATOR_TRANSPORT, 500);
        setRoleBaseSalary(PersonnelRole.ADMINISTRATOR_HR, 500);
        setRoleBaseSalary(PersonnelRole.DEPENDENT, 0);
        setRoleBaseSalary(PersonnelRole.NONE, 0);

        // Marriage
        setUseManualMarriages(true);
        setMinimumMarriageAge(16);
        setCheckMutualAncestorsDepth(4);
        setLogMarriageNameChange(false);
        setMarriageSurnameWeights(new int[Marriage.values().length - 1]);
        setMarriageSurnameWeight(Marriage.NO_CHANGE.ordinal(), 100);
        setMarriageSurnameWeight(Marriage.YOURS.ordinal(), 55);
        setMarriageSurnameWeight(Marriage.SPOUSE.ordinal(), 55);
        setMarriageSurnameWeight(Marriage.SPACE_YOURS.ordinal(), 10);
        setMarriageSurnameWeight(Marriage.BOTH_SPACE_YOURS.ordinal(), 5);
        setMarriageSurnameWeight(Marriage.HYP_YOURS.ordinal(), 30);
        setMarriageSurnameWeight(Marriage.BOTH_HYP_YOURS.ordinal(), 20);
        setMarriageSurnameWeight(Marriage.SPACE_SPOUSE.ordinal(), 10);
        setMarriageSurnameWeight(Marriage.BOTH_SPACE_SPOUSE.ordinal(), 5);
        setMarriageSurnameWeight(Marriage.HYP_SPOUSE.ordinal(), 30);
        setMarriageSurnameWeight(Marriage.BOTH_HYP_SPOUSE.ordinal(), 20);
        setMarriageSurnameWeight(Marriage.MALE.ordinal(), 500);
        setMarriageSurnameWeight(Marriage.FEMALE.ordinal(), 160);
        setUseRandomMarriages(false);
        setChanceRandomMarriages(0.00025);
        setMarriageAgeRange(10);
        setUseRandomSameSexMarriages(false);
        setChanceRandomSameSexMarriages(0.00002);

        // Procreation
        setUseProcreation(false);
        setChanceProcreation(0.0005);
        setUseProcreationNoRelationship(false);
        setChanceProcreationNoRelationship(0.00005);
        setDisplayTrueDueDate(false);
        setLogConception(false);
        setBabySurnameStyle(BabySurnameStyle.MOTHERS);
        setDetermineFatherAtBirth(false);

        // Death
        setKeepMarriedNameUponSpouseDeath(true);
        //endregion Personnel Tab

        //region Finances Tab
        payForParts = false;
        payForRepairs = false;
        payForUnits = false;
        payForSalaries = false;
        payForOverhead = false;
        payForMaintain = false;
        payForTransport = false;
        sellUnits = false;
        sellParts = false;
        payForRecruitment = false;
        useLoanLimits = false;
        usePercentageMaint = false;
        infantryDontCount = false;
        usePeacetimeCost = false;
        useExtendedPartsModifier = false;
        showPeacetimeCost = false;
        setFinancialYearDuration(FinancialYearDuration.ANNUAL);
        newFinancialYearFinancesToCSVExport = false;

        // Price Multipliers
        setCommonPartPriceMultiplier(1.0);
        setInnerSphereUnitPriceMultiplier(1.0);
        setInnerSpherePartPriceMultiplier(1.0);
        setClanUnitPriceMultiplier(1.0);
        setClanPartPriceMultiplier(1.0);
        setMixedTechUnitPriceMultiplier(1.0);
        setUsedPartPriceMultipliers(0.1, 0.2, 0.3, 0.5, 0.7, 0.9);
        setDamagedPartsValueMultiplier(0.33);
        setUnrepairablePartsValueMultiplier(0.1);
        setCancelledOrderRefundMultiplier(0.5);
        //endregion Finances Tab

        //region Mercenary Tab
        equipmentContractBase = false;
        equipmentContractPercent = 5.0;
        equipmentContractSaleValue = false;
        dropshipContractPercent = 1.0;
        jumpshipContractPercent = 0.0;
        warshipContractPercent = 0.0;
        blcSaleValue = false;
        overageRepaymentInFinalPayment = false;
        //endregion Mercenary Tab

        //region Experience Tab
        scenarioXP = 1;
        killXPAward = 0;
        killsForXP = 0;
        tasksXP = 1;
        nTasksXP = 25;
        successXP = 0;
        mistakeXP = 0;
        idleXP = 0;
        monthsIdleXP = 2;
        targetIdleXP = 10;
        contractNegotiationXP = 0;
        adminXP = 0;
        adminXPPeriod = 1;
        edgeCost = 10;
        //endregion Experience Tab

        //region Skills Tab
        //endregion Skills Tab

        //region Special Abilities Tab
        //endregion Special Abilities Tab

        //region Skill Randomization Tab
        phenotypeProbabilities = new int[Phenotype.getExternalPhenotypes().size()];
        phenotypeProbabilities[Phenotype.MECHWARRIOR.getIndex()] = 95;
        phenotypeProbabilities[Phenotype.ELEMENTAL.getIndex()] = 100;
        phenotypeProbabilities[Phenotype.AEROSPACE.getIndex()] = 95;
        phenotypeProbabilities[Phenotype.VEHICLE.getIndex()] = 0;
        phenotypeProbabilities[Phenotype.PROTOMECH.getIndex()] = 95;
        phenotypeProbabilities[Phenotype.NAVAL.getIndex()] = 25;
        //endregion Skill Randomization Tab

        //region Rank System Tab
        //endregion Rank System Tab

        //region Name and Portrait Generation Tab
        useOriginFactionForNames = true;
        usePortraitForRole = new boolean[personnelRoles.length];
        Arrays.fill(usePortraitForRole, false);
        usePortraitForRole[PersonnelRole.MECHWARRIOR.ordinal()] = true;
        assignPortraitOnRoleChange = false;
        //endregion Name and Portrait Generation Tab

        //region Markets Tab
        // Personnel Market
        setPersonnelMarketType(PersonnelMarket.getTypeName(PersonnelMarket.TYPE_STRAT_OPS));
        setPersonnelMarketReportRefresh(true);
        setPersonnelMarketRandomEliteRemoval(10);
        setPersonnelMarketRandomVeteranRemoval(8);
        setPersonnelMarketRandomRegularRemoval(6);
        setPersonnelMarketRandomGreenRemoval(4);
        setPersonnelMarketRandomUltraGreenRemoval(4);
        setPersonnelMarketDylansWeight(0.3);

        // Unit Market
        setUnitMarketMethod(UnitMarketMethod.NONE);
        setUnitMarketRegionalMechVariations(true);
        setInstantUnitMarketDelivery(false);
        setUnitMarketReportRefresh(true);

        // Contract Market
        setContractMarketMethod(ContractMarketMethod.NONE);
        setContractMarketReportRefresh(true);
        //endregion Markets Tab

        //region Against the Bot Tab
        useAtB = false;
        useStratCon = false;
        skillLevel = 2;

        // Unit Administration
        useShareSystem = false;
        sharesExcludeLargeCraft = false;
        sharesForAll = false;
        aeroRecruitsHaveUnits = false;
        retirementRolls = true;
        customRetirementMods = false;
        foundersNeverRetire = false;
        atbAddDependents = true;
        dependentsNeverLeave = false;
        trackUnitFatigue = false;
        useLeadership = true;
        trackOriginalUnit = false;
        useAero = false;
        useVehicles = true;
        clanVehicles = false;

        // Contract Operations
        searchRadius = 800;
        variableContractLength = false;
        mercSizeLimited = false;
        restrictPartsByMission = true;
        limitLanceWeight = true;
        limitLanceNumUnits = true;
        useStrategy = true;
        baseStrategyDeployment = 3;
        additionalStrategyDeployment = 1;
        adjustPaymentForStrategy = false;
        atbBattleChance = new int[AtBLanceRole.values().length - 1];
        atbBattleChance[AtBLanceRole.FIGHTING.ordinal()] = 40;
        atbBattleChance[AtBLanceRole.DEFENCE.ordinal()] = 20;
        atbBattleChance[AtBLanceRole.SCOUTING.ordinal()] = 60;
        atbBattleChance[AtBLanceRole.TRAINING.ordinal()] = 10;
        generateChases = true;

        // RATs
        staticRATs = false;
        rats = new String[]{ "Xotl", "Total Warfare" }; // TODO : Localize me
        ignoreRatEra = false;

        // Scenarios
        doubleVehicles = false;
        opforLanceTypeMechs = 1;
        opforLanceTypeMixed = 2;
        opforLanceTypeVehicles = 3;
        opforUsesVTOLs = true;
        allowOpforAeros = false;
        opforAeroChance = 5;
        allowOpforLocalUnits = false;
        opforLocalUnitChance = 5;
        setFixedMapChance(25);
        adjustPlayerVehicles = false;
        regionalMechVariations = false;
        attachedPlayerCamouflage = true;
        playerControlsAttachedUnits = false;
        useDropShips = false;
        useWeatherConditions = true;
        useLightConditions = true;
        usePlanetaryConditions = false;
        //endregion Against the Bot Tab
    }
    //endregion Constructors

    //region General Tab
    /**
     * @return the method of unit rating to use
     */
    public UnitRatingMethod getUnitRatingMethod() {
        return unitRatingMethod;
    }

    /**
     * @param method the method of unit rating to use
     */
    public void setUnitRatingMethod(UnitRatingMethod method) {
        this.unitRatingMethod = method;
    }

    public int getManualUnitRatingModifier() {
        return manualUnitRatingModifier;
    }

    public void setManualUnitRatingModifier(int manualUnitRatingModifier) {
        this.manualUnitRatingModifier = manualUnitRatingModifier;
    }
    //endregion General Tab

    //region Repair and Maintenance Tab
    //region Repair
    //endregion Repair

    //region Maintenance
    public boolean checkMaintenance() {
        return checkMaintenance;
    }

    public void setCheckMaintenance(boolean b) {
        checkMaintenance = b;
    }

    public int getMaintenanceCycleDays() {
        return maintenanceCycleDays;
    }

    public void setMaintenanceCycleDays(int d) {
        maintenanceCycleDays = d;
    }

    public int getMaintenanceBonus() {
        return maintenanceBonus;
    }

    public void setMaintenanceBonus(int d) {
        maintenanceBonus = d;
    }

    public boolean useQualityMaintenance() {
        return useQualityMaintenance;
    }

    public void setUseQualityMaintenance(boolean b) {
        useQualityMaintenance = b;
    }

    public boolean reverseQualityNames() {
        return reverseQualityNames;
    }

    public void setReverseQualityNames(boolean b) {
        reverseQualityNames = b;
    }

    public boolean useUnofficialMaintenance() {
        return useUnofficialMaintenance;
    }

    public void setUseUnofficialMaintenance(boolean b) {
        useUnofficialMaintenance = b;
    }

    public boolean logMaintenance() {
        return logMaintenance;
    }

    public void setLogMaintenance(boolean b) {
        logMaintenance = b;
    }
    //endregion Maintenance
    //endregion Repair and Maintenance Tab

    //region Supplies and Acquisitions Tab
    //endregion Supplies and Acquisitions Tab

    //region Personnel Tab
    //region General Personnel
    public boolean useTactics() {
        return useTactics;
    }

    public void setUseTactics(final boolean useTactics) {
        this.useTactics = useTactics;
    }

    public boolean useInitiativeBonus() {
        return useInitiativeBonus;
    }

    public void setUseInitiativeBonus(final boolean useInitiativeBonus) {
        this.useInitiativeBonus = useInitiativeBonus;
    }

    public boolean useToughness() {
        return useToughness;
    }

    public void setUseToughness(final boolean useToughness) {
        this.useToughness = useToughness;
    }

    public boolean useArtillery() {
        return useArtillery;
    }

    public void setUseArtillery(final boolean useArtillery) {
        this.useArtillery = useArtillery;
    }

    public boolean useAbilities() {
        return useAbilities;
    }

    public void setUseAbilities(final boolean useAbilities) {
        this.useAbilities = useAbilities;
    }

    public boolean useEdge() {
        return useEdge;
    }

    public void setUseEdge(final boolean useEdge) {
        this.useEdge = useEdge;
    }

    public boolean useSupportEdge() {
        return useSupportEdge;
    }

    public void setUseSupportEdge(final boolean useSupportEdge) {
        this.useSupportEdge = useSupportEdge;
    }

    public boolean useImplants() {
        return useImplants;
    }

    public void setUseImplants(final boolean useImplants) {
        this.useImplants = useImplants;
    }

    public boolean useAlternativeQualityAveraging() {
        return alternativeQualityAveraging;
    }

    public void setAlternativeQualityAveraging(final boolean alternativeQualityAveraging) {
        this.alternativeQualityAveraging = alternativeQualityAveraging;
    }

    public boolean useTransfers() {
        return useTransfers;
    }

    public void setUseTransfers(final boolean useTransfers) {
        this.useTransfers = useTransfers;
    }

    public boolean isPersonnelLogSkillGain() {
        return personnelLogSkillGain;
    }

    public void setPersonnelLogSkillGain(final boolean personnelLogSkillGain) {
        this.personnelLogSkillGain = personnelLogSkillGain;
    }

    public boolean isPersonnelLogAbilityGain() {
        return personnelLogAbilityGain;
    }

    public void setPersonnelLogAbilityGain(final boolean personnelLogAbilityGain) {
        this.personnelLogAbilityGain = personnelLogAbilityGain;
    }

    public boolean isPersonnelLogEdgeGain() {
        return personnelLogEdgeGain;
    }

    public void setPersonnelLogEdgeGain(final boolean personnelLogEdgeGain) {
        this.personnelLogEdgeGain = personnelLogEdgeGain;
    }
    //endregion General Personnel

    //region Expanded Personnel Information
    /**
     * @return whether or not to use time in service
     */
    public boolean getUseTimeInService() {
        return useTimeInService;
    }

    /**
     * @param useTimeInService the new value for whether to use time in service or not
     */
    public void setUseTimeInService(final boolean useTimeInService) {
        this.useTimeInService = useTimeInService;
    }

    /**
     * @return the format to display the Time in Service in
     */
    public TimeInDisplayFormat getTimeInServiceDisplayFormat() {
        return timeInServiceDisplayFormat;
    }

    /**
     * @param timeInServiceDisplayFormat the new display format for Time in Service
     */
    public void setTimeInServiceDisplayFormat(final TimeInDisplayFormat timeInServiceDisplayFormat) {
        this.timeInServiceDisplayFormat = timeInServiceDisplayFormat;
    }

    /**
     * @return whether or not to use time in rank
     */
    public boolean getUseTimeInRank() {
        return useTimeInRank;
    }

    /**
     * @param useTimeInRank the new value for whether or not to use time in rank
     */
    public void setUseTimeInRank(final boolean useTimeInRank) {
        this.useTimeInRank = useTimeInRank;
    }

    /**
     * @return the format to display the Time in Rank in
     */
    public TimeInDisplayFormat getTimeInRankDisplayFormat() {
        return timeInRankDisplayFormat;
    }

    /**
     * @param timeInRankDisplayFormat the new display format for Time in Rank
     */
    public void setTimeInRankDisplayFormat(final TimeInDisplayFormat timeInRankDisplayFormat) {
        this.timeInRankDisplayFormat = timeInRankDisplayFormat;
    }

    /**
     * @return whether or not to track retirement dates
     */
    public boolean useRetirementDateTracking() {
        return useRetirementDateTracking;
    }

    /**
     * @param useRetirementDateTracking the new value for whether or not to track retirement dates
     */
    public void setUseRetirementDateTracking(final boolean useRetirementDateTracking) {
        this.useRetirementDateTracking = useRetirementDateTracking;
    }

    /**
     * @return whether or not to track the total earnings of personnel
     */
    public boolean isTrackTotalEarnings() {
        return trackTotalEarnings;
    }

    /**
     * @param trackTotalEarnings the new value for whether or not to track total earnings for personnel
     */
    public void setTrackTotalEarnings(final boolean trackTotalEarnings) {
        this.trackTotalEarnings = trackTotalEarnings;
    }

    /**
     * @return whether or not to track the total experience earnings of personnel
     */
    public boolean isTrackTotalXPEarnings() {
        return trackTotalXPEarnings;
    }

    /**
     * @param trackTotalXPEarnings the new value for whether or not to track total experience
     *                             earnings for personnel
     */
    public void setTrackTotalXPEarnings(final boolean trackTotalXPEarnings) {
        this.trackTotalXPEarnings = trackTotalXPEarnings;
    }

    /**
     * Gets a value indicating whether or not to show a person's origin faction when displaying
     * their details.
     */
    public boolean showOriginFaction() {
        return showOriginFaction;
    }

    /**
     * Sets a value indicating whether or not to show a person's origin faction when displaying
     * their details.
     */
    public void setShowOriginFaction(final boolean showOriginFaction) {
        this.showOriginFaction = showOriginFaction;
    }
    //endregion Expanded Personnel Information

    //region Medical
    public boolean useAdvancedMedical() {
        return useAdvancedMedical;
    }

    public void setUseAdvancedMedical(final boolean useAdvancedMedical) {
        this.useAdvancedMedical = useAdvancedMedical;
    }

    public int getHealingWaitingPeriod() {
        return healWaitingPeriod;
    }

    public void setHealingWaitingPeriod(final int healWaitingPeriod) {
        this.healWaitingPeriod = healWaitingPeriod;
    }

    public int getNaturalHealingWaitingPeriod() {
        return naturalHealingWaitingPeriod;
    }

    public void setNaturalHealingWaitingPeriod(final int naturalHealingWaitingPeriod) {
        this.naturalHealingWaitingPeriod = naturalHealingWaitingPeriod;
    }

    public int getMinimumHitsForVehicles() {
        return minimumHitsForVehicles;
    }

    public void setMinimumHitsForVehicles(final int minimumHitsForVehicles) {
        this.minimumHitsForVehicles = minimumHitsForVehicles;
    }

    public boolean useRandomHitsForVehicles() {
        return useRandomHitsForVehicles;
    }

    public void setUseRandomHitsForVehicles(final boolean useRandomHitsForVehicles) {
        this.useRandomHitsForVehicles = useRandomHitsForVehicles;
    }

    public boolean useTougherHealing() {
        return tougherHealing;
    }

    public void setTougherHealing(final boolean tougherHealing) {
        this.tougherHealing = tougherHealing;
    }
    //endregion Medical

    //region Prisoners
    public PrisonerCaptureStyle getPrisonerCaptureStyle() {
        return prisonerCaptureStyle;
    }

    public void setPrisonerCaptureStyle(final PrisonerCaptureStyle prisonerCaptureStyle) {
        this.prisonerCaptureStyle = prisonerCaptureStyle;
    }

    public PrisonerStatus getDefaultPrisonerStatus() {
        return defaultPrisonerStatus;
    }

    public void setDefaultPrisonerStatus(final PrisonerStatus defaultPrisonerStatus) {
        this.defaultPrisonerStatus = defaultPrisonerStatus;
    }

    public boolean getPrisonerBabyStatus() {
        return prisonerBabyStatus;
    }

    public void setPrisonerBabyStatus(final boolean prisonerBabyStatus) {
        this.prisonerBabyStatus = prisonerBabyStatus;
    }

    public boolean useAtBPrisonerDefection() {
        return useAtBPrisonerDefection;
    }

    public void setUseAtBPrisonerDefection(final boolean useAtBPrisonerDefection) {
        this.useAtBPrisonerDefection = useAtBPrisonerDefection;
    }

    public boolean useAtBPrisonerRansom() {
        return useAtBPrisonerRansom;
    }

    public void setUseAtBPrisonerRansom(final boolean useAtBPrisonerRansom) {
        this.useAtBPrisonerRansom = useAtBPrisonerRansom;
    }
    //endregion Prisoners

    //region Personnel Randomization
    public boolean useDylansRandomXP() {
        return useDylansRandomXP;
    }

    public void setUseDylansRandomXP(final boolean useDylansRandomXP) {
        this.useDylansRandomXP = useDylansRandomXP;
    }

    public RandomOriginOptions getRandomOriginOptions() {
        return randomOriginOptions;
    }

    public void setRandomOriginOptions(final RandomOriginOptions randomOriginOptions) {
        this.randomOriginOptions = randomOriginOptions;
    }
    //endregion Personnel Randomization

    //region Family
    /**
     * @return the level of familial relation to display
     */
    public FamilialRelationshipDisplayLevel getDisplayFamilyLevel() {
        return displayFamilyLevel;
    }

    /**
     * @param displayFamilyLevel the level of familial relation to display
     */
    public void setDisplayFamilyLevel(final FamilialRelationshipDisplayLevel displayFamilyLevel) {
        this.displayFamilyLevel = displayFamilyLevel;
    }
    //endregion Family

    //region Salary
    public double getSalaryCommissionMultiplier() {
        return salaryCommissionMultiplier;
    }

    public void setSalaryCommissionMultiplier(final double salaryCommissionMultiplier) {
        this.salaryCommissionMultiplier = salaryCommissionMultiplier;
    }

    public double getSalaryEnlistedMultiplier() {
        return salaryEnlistedMultiplier;
    }

    public void setSalaryEnlistedMultiplier(final double salaryEnlistedMultiplier) {
        this.salaryEnlistedMultiplier = salaryEnlistedMultiplier;
    }

    public double getSalaryAntiMekMultiplier() {
        return salaryAntiMekMultiplier;
    }

    public void setSalaryAntiMekMultiplier(final double salaryAntiMekMultiplier) {
        this.salaryAntiMekMultiplier = salaryAntiMekMultiplier;
    }

    public double[] getSalaryXPMultipliers() {
        return salaryXPMultipliers;
    }

    public double getSalaryXPMultiplier(final int index) {
        return ((index < 0) || (index >= getSalaryXPMultipliers().length)) ? 1.0 : getSalaryXPMultipliers()[index];
    }

    public void setSalaryXPMultipliers(final double... salaryXPMultipliers) {
        this.salaryXPMultipliers = salaryXPMultipliers;
    }

    public void setSalaryXPMultiplier(final int index, final double multiplier) {
        if ((index < 0) || (index >= getSalaryXPMultipliers().length)) {
            return;
        }
        getSalaryXPMultipliers()[index] = multiplier;
    }

    public Money[] getRoleBaseSalaries() {
        return roleBaseSalaries;
    }

    public void setRoleBaseSalaries(final Money... roleBaseSalaries) {
        this.roleBaseSalaries = roleBaseSalaries;
    }

    public void setRoleBaseSalary(final PersonnelRole role, final double base) {
        setRoleBaseSalary(role, Money.of(base));
    }

    public void setRoleBaseSalary(final PersonnelRole role, final Money base) {
        getRoleBaseSalaries()[role.ordinal()] = base;
    }
    //endregion Salary

    //region Marriage
    /**
     * @return whether or not to use manual marriages
     */
    public boolean useManualMarriages() {
        return useManualMarriages;
    }

    /**
     * @param useManualMarriages whether or not to use manual marriages
     */
    public void setUseManualMarriages(final boolean useManualMarriages) {
        this.useManualMarriages = useManualMarriages;
    }

    /**
     * @return the minimum age a person can get married at
     */
    public int getMinimumMarriageAge() {
        return minimumMarriageAge;
    }

    /**
     * @param minimumMarriageAge the minimum age a person can get married at
     */
    public void setMinimumMarriageAge(final int minimumMarriageAge) {
        this.minimumMarriageAge = minimumMarriageAge;
    }

    /**
     * This gets the number of recursions to use when checking mutual ancestors between two personnel
     * @return the number of recursions to use
     */
    public int checkMutualAncestorsDepth() {
        return checkMutualAncestorsDepth;
    }

    /**
     * This sets the number of recursions to use when checking mutual ancestors between two personnel
     * @param checkMutualAncestorsDepth the number of recursions
     */
    public void setCheckMutualAncestorsDepth(final int checkMutualAncestorsDepth) {
        this.checkMutualAncestorsDepth = checkMutualAncestorsDepth;
    }

    /**
     * @return whether or not to log a name change in a marriage
     */
    public boolean logMarriageNameChange() {
        return logMarriageNameChange;
    }

    /**
     * @param logMarriageNameChange whether to log marriage name changes or not
     */
    public void setLogMarriageNameChange(final boolean logMarriageNameChange) {
        this.logMarriageNameChange = logMarriageNameChange;
    }

    /**
     * @return the array of weights of potential surname changes for weighted marriage surname generation
     */
    public int[] getMarriageSurnameWeights() {
        return marriageSurnameWeights;
    }

    /**
     * This gets one of the values in the array of weights of potential surname changes for weighted marriage surname generation
     * @param index the array index to get
     * @return the weight at the index
     */
    public int getMarriageSurnameWeight(final int index) {
        return getMarriageSurnameWeights()[index];
    }

    /**
     * @param marriageSurnameWeights the new marriage surname weight array
     */
    public void setMarriageSurnameWeights(final int... marriageSurnameWeights) {
        this.marriageSurnameWeights = marriageSurnameWeights;
    }

    /**
     * This sets one of the values in the array of weights of potential surname changes for weighted marriage surname generation
     * @param index the array index to set
     * @param marriageSurnameWeight the weight to use
     */
    public void setMarriageSurnameWeight(final int index, final int marriageSurnameWeight) {
        marriageSurnameWeights[index] = marriageSurnameWeight;
    }

    /**
     * @return whether or not to use random marriages
     */
    public boolean useRandomMarriages() {
        return useRandomMarriages;
    }

    /**
     * @param useRandomMarriages whether or not to use random marriages
     */
    public void setUseRandomMarriages(final boolean useRandomMarriages) {
        this.useRandomMarriages = useRandomMarriages;
    }

    /**
     * This gets the decimal chance (between 0 and 1) of a random marriage occurring
     * @return the chance, with a value between 0 and 1
     */
    public double getChanceRandomMarriages() {
        return chanceRandomMarriages;
    }

    /**
     * This sets the decimal chance (between 0 and 1) of a random marriage occurring
     * @param chanceRandomMarriages the chance, with a value between 0 and 1
     */
    public void setChanceRandomMarriages(final double chanceRandomMarriages) {
        this.chanceRandomMarriages = chanceRandomMarriages;
    }

    /**
     * A random marriage can only happen between two people whose ages differ (+/-) by the returned value
     * @return the age range ages can differ (+/-)
     */
    public int getMarriageAgeRange() {
        return marriageAgeRange;
    }

    /**
     * A random marriage can only happen between two people whose ages differ (+/-) by this value
     * @param marriageAgeRange the maximum age range
     */
    public void setMarriageAgeRange(final int marriageAgeRange) {
        this.marriageAgeRange = marriageAgeRange;
    }

    /**
     * @return whether or not to use random same sex marriages
     */
    public boolean useRandomSameSexMarriages() {
        return useRandomSameSexMarriages;
    }

    /**
     * @param useRandomSameSexMarriages whether or not to use random same sex marriages
     */
    public void setUseRandomSameSexMarriages(final boolean useRandomSameSexMarriages) {
        this.useRandomSameSexMarriages = useRandomSameSexMarriages;
    }

    /**
     * This gets the decimal chance (between 0 and 1) of a random same sex marriage occurring
     * @return the chance, with a value between 0 and 1
     */
    public double getChanceRandomSameSexMarriages() {
        return chanceRandomSameSexMarriages;
    }

    /**
     * This sets the decimal chance (between 0 and 1) of a random same sex marriage occurring
     * @param chanceRandomSameSexMarriages the chance, with a value between 0 and 1
     */
    public void setChanceRandomSameSexMarriages(final double chanceRandomSameSexMarriages) {
        this.chanceRandomSameSexMarriages = chanceRandomSameSexMarriages;
    }
    //endregion Marriage

    //region Procreation
    /**
     * @return whether or not to use unofficial procreation
     */
    public boolean useProcreation() {
        return useProcreation;
    }

    /**
     * @param useProcreation whether or not to use unofficial procreation
     */
    public void setUseProcreation(final boolean useProcreation) {
        this.useProcreation = useProcreation;
    }

    /**
     * This gets the decimal chance (between 0 and 1) of random procreation occurring
     * @return the chance, with a value between 0 and 1
     */
    public double getChanceProcreation() {
        return chanceProcreation;
    }

    /**
     * This sets the decimal chance (between 0 and 1) of random procreation occurring
     * @param chanceProcreation the chance, with a value between 0 and 1
     */
    public void setChanceProcreation(final double chanceProcreation) {
        this.chanceProcreation = chanceProcreation;
    }

    /**
     * @return whether or not to use procreation without a relationship
     */
    public boolean useProcreationNoRelationship() {
        return useProcreationNoRelationship;
    }

    /**
     * @param useProcreationNoRelationship whether or not to use unofficial procreation without a relationship
     */
    public void setUseProcreationNoRelationship(final boolean useProcreationNoRelationship) {
        this.useProcreationNoRelationship = useProcreationNoRelationship;
    }

    /**
     * This gets the decimal chance (between 0 and 1) of random procreation occurring without a relationship
     * @return the chance, with a value between 0 and 1
     */
    public double getChanceProcreationNoRelationship() {
        return chanceProcreationNoRelationship;
    }

    /**
     * This sets the decimal chance (between 0 and 1) of random procreation occurring without a relationship
     * @param chanceProcreationNoRelationship the chance, with a value between 0 and 1
     */
    public void setChanceProcreationNoRelationship(final double chanceProcreationNoRelationship) {
        this.chanceProcreationNoRelationship = chanceProcreationNoRelationship;
    }

    /**
     * @return whether to show the expected or actual due date for personnel
     */
    public boolean getDisplayTrueDueDate() {
        return displayTrueDueDate;
    }

    /**
     * @param displayTrueDueDate whether to show the expected or actual due date for personnel
     */
    public void setDisplayTrueDueDate(final boolean displayTrueDueDate) {
        this.displayTrueDueDate = displayTrueDueDate;
    }

    /**
     * @return whether to log conception
     */
    public boolean logConception() {
        return logConception;
    }

    /**
     * @param logConception whether to log conception
     */
    public void setLogConception(final boolean logConception) {
        this.logConception = logConception;
    }

    /**
     * @return what style of surname to use for a baby
     */
    public BabySurnameStyle getBabySurnameStyle() {
        return babySurnameStyle;
    }

    /**
     * @param babySurnameStyle the style of surname to use for a baby
     */
    public void setBabySurnameStyle(final BabySurnameStyle babySurnameStyle) {
        this.babySurnameStyle = babySurnameStyle;
    }

    /**
     * @return whether or not to determine the father at birth instead of at conception
     */
    public boolean determineFatherAtBirth() {
        return determineFatherAtBirth;
    }

    /**
     * @param determineFatherAtBirth whether or not to determine the father at birth instead of at conception
     */
    public void setDetermineFatherAtBirth(final boolean determineFatherAtBirth) {
        this.determineFatherAtBirth = determineFatherAtBirth;
    }
    //endregion Procreation

    //region Death
    /**
     * @return whether to keep ones married name upon spouse death or not
     */
    public boolean getKeepMarriedNameUponSpouseDeath() {
        return keepMarriedNameUponSpouseDeath;
    }

    /**
     * @param keepMarriedNameUponSpouseDeath whether to keep ones married name upon spouse death or not
     */
    public void setKeepMarriedNameUponSpouseDeath(final boolean keepMarriedNameUponSpouseDeath) {
        this.keepMarriedNameUponSpouseDeath = keepMarriedNameUponSpouseDeath;
    }
    //endregion Death
    //endregion Personnel Tab

    //region Finances Tab
    public boolean payForParts() {
        return payForParts;
    }

    public void setPayForParts(boolean b) {
        this.payForParts = b;
    }

    public boolean payForRepairs() {
        return payForRepairs;
    }

    public void setPayForRepairs(boolean b) {
        this.payForRepairs = b;
    }

    public boolean payForUnits() {
        return payForUnits;
    }

    public void setPayForUnits(boolean b) {
        this.payForUnits = b;
    }

    public boolean payForSalaries() {
        return payForSalaries;
    }

    public void setPayForSalaries(boolean b) {
        this.payForSalaries = b;
    }

    public boolean payForOverhead() {
        return payForOverhead;
    }

    public void setPayForOverhead(boolean b) {
        this.payForOverhead = b;
    }

    public boolean payForMaintain() {
        return payForMaintain;
    }

    public void setPayForMaintain(boolean b) {
        this.payForMaintain = b;
    }

    public boolean payForTransport() {
        return payForTransport;
    }

    public void setPayForTransport(boolean b) {
        this.payForTransport = b;
    }

    public boolean canSellUnits() {
        return sellUnits;
    }

    public void setSellUnits(boolean b) {
        this.sellUnits = b;
    }

    public boolean canSellParts() {
        return sellParts;
    }

    public void setSellParts(boolean b) {
        this.sellParts = b;
    }

    public boolean payForRecruitment() {
        return payForRecruitment;
    }

    public void setPayForRecruitment(boolean b) {
        this.payForRecruitment = b;
    }

    public boolean useLoanLimits() {
        return useLoanLimits;
    }

    public void setLoanLimits(boolean b) {
        this.useLoanLimits = b;
    }

    public boolean usePercentageMaint() {
        return usePercentageMaint;
    }

    public void setUsePercentageMaint(boolean b) {
        usePercentageMaint = b;
    }

    public boolean useInfantryDontCount() {
        return infantryDontCount;
    }

    public void setUseInfantryDontCount(boolean b) {
        infantryDontCount = b;
    }

    public boolean usePeacetimeCost() {
        return usePeacetimeCost;
    }

    public void setUsePeacetimeCost(boolean b) {
        this.usePeacetimeCost = b;
    }

    public boolean useExtendedPartsModifier() {
        return useExtendedPartsModifier;
    }

    public void setUseExtendedPartsModifier(boolean b) {
        this.useExtendedPartsModifier = b;
    }

    public boolean showPeacetimeCost() {
        return showPeacetimeCost;
    }

    public void setShowPeacetimeCost(boolean b) {
        this.showPeacetimeCost = b;
    }

    /**
     * @return the duration of a financial year
     */
    public FinancialYearDuration getFinancialYearDuration() {
        return financialYearDuration;
    }

    /**
     * @param financialYearDuration the financial year duration to set
     */
    public void setFinancialYearDuration(FinancialYearDuration financialYearDuration) {
        this.financialYearDuration = financialYearDuration;
    }

    /**
     * @return whether or not to export finances to CSV at the end of a financial year
     */
    public boolean getNewFinancialYearFinancesToCSVExport() {
        return newFinancialYearFinancesToCSVExport;
    }

    /**
     * @param b whether or not to export finances to CSV at the end of a financial year
     */
    public void setNewFinancialYearFinancesToCSVExport(boolean b) {
        newFinancialYearFinancesToCSVExport = b;
    }

    //region Price Multipliers
    public double getCommonPartPriceMultiplier() {
        return commonPartPriceMultiplier;
    }

    public void setCommonPartPriceMultiplier(final double commonPartPriceMultiplier) {
        this.commonPartPriceMultiplier = commonPartPriceMultiplier;
    }

    public double getInnerSphereUnitPriceMultiplier() {
        return innerSphereUnitPriceMultiplier;
    }

    public void setInnerSphereUnitPriceMultiplier(final double innerSphereUnitPriceMultiplier) {
        this.innerSphereUnitPriceMultiplier = innerSphereUnitPriceMultiplier;
    }

    public double getInnerSpherePartPriceMultiplier() {
        return innerSpherePartPriceMultiplier;
    }

    public void setInnerSpherePartPriceMultiplier(final double innerSpherePartPriceMultiplier) {
        this.innerSpherePartPriceMultiplier = innerSpherePartPriceMultiplier;
    }

    public double getClanUnitPriceMultiplier() {
        return clanUnitPriceMultiplier;
    }

    public void setClanUnitPriceMultiplier(final double clanUnitPriceMultiplier) {
        this.clanUnitPriceMultiplier = clanUnitPriceMultiplier;
    }

    public double getClanPartPriceMultiplier() {
        return clanPartPriceMultiplier;
    }

    public void setClanPartPriceMultiplier(final double clanPartPriceMultiplier) {
        this.clanPartPriceMultiplier = clanPartPriceMultiplier;
    }

    public double getMixedTechUnitPriceMultiplier() {
        return mixedTechUnitPriceMultiplier;
    }

    public void setMixedTechUnitPriceMultiplier(final double mixedTechUnitPriceMultiplier) {
        this.mixedTechUnitPriceMultiplier = mixedTechUnitPriceMultiplier;
    }

    public double[] getUsedPartPriceMultipliers() {
        return usedPartPriceMultipliers;
    }

    public void setUsedPartPriceMultipliers(final double... usedPartPriceMultipliers) {
        this.usedPartPriceMultipliers = usedPartPriceMultipliers;
    }

    public double getDamagedPartsValueMultiplier() {
        return damagedPartsValueMultiplier;
    }

    public void setDamagedPartsValueMultiplier(final double damagedPartsValueMultiplier) {
        this.damagedPartsValueMultiplier = damagedPartsValueMultiplier;
    }

    public double getUnrepairablePartsValueMultiplier() {
        return unrepairablePartsValueMultiplier;
    }

    public void setUnrepairablePartsValueMultiplier(final double unrepairablePartsValueMultiplier) {
        this.unrepairablePartsValueMultiplier = unrepairablePartsValueMultiplier;
    }

    public double getCancelledOrderRefundMultiplier() {
        return cancelledOrderRefundMultiplier;
    }

    public void setCancelledOrderRefundMultiplier(final double cancelledOrderRefundMultiplier) {
        this.cancelledOrderRefundMultiplier = cancelledOrderRefundMultiplier;
    }
    //endregion Price Multipliers
    //endregion Finances Tab

    //region Markets Tab
    //region Personnel Market
    public String getPersonnelMarketType() {
        return personnelMarketName;
    }

    public void setPersonnelMarketType(final String personnelMarketName) {
        this.personnelMarketName = personnelMarketName;
    }

    public boolean getPersonnelMarketReportRefresh() {
        return personnelMarketReportRefresh;
    }

    public void setPersonnelMarketReportRefresh(final boolean personnelMarketReportRefresh) {
        this.personnelMarketReportRefresh = personnelMarketReportRefresh;
    }

    public int getPersonnelMarketRandomEliteRemoval() {
        return personnelMarketRandomEliteRemoval;
    }

    public void setPersonnelMarketRandomEliteRemoval(final int personnelMarketRandomEliteRemoval) {
        this.personnelMarketRandomEliteRemoval = personnelMarketRandomEliteRemoval;
    }

    public int getPersonnelMarketRandomVeteranRemoval() {
        return personnelMarketRandomVeteranRemoval;
    }

    public void setPersonnelMarketRandomVeteranRemoval(final int personnelMarketRandomVeteranRemoval) {
        this.personnelMarketRandomVeteranRemoval = personnelMarketRandomVeteranRemoval;
    }

    public int getPersonnelMarketRandomRegularRemoval() {
        return personnelMarketRandomRegularRemoval;
    }

    public void setPersonnelMarketRandomRegularRemoval(final int personnelMarketRandomRegularRemoval) {
        this.personnelMarketRandomRegularRemoval = personnelMarketRandomRegularRemoval;
    }

    public int getPersonnelMarketRandomGreenRemoval() {
        return personnelMarketRandomGreenRemoval;
    }

    public void setPersonnelMarketRandomGreenRemoval(final int personnelMarketRandomGreenRemoval) {
        this.personnelMarketRandomGreenRemoval = personnelMarketRandomGreenRemoval;
    }

    public int getPersonnelMarketRandomUltraGreenRemoval() {
        return personnelMarketRandomUltraGreenRemoval;
    }

    public void setPersonnelMarketRandomUltraGreenRemoval(final int personnelMarketRandomUltraGreenRemoval) {
        this.personnelMarketRandomUltraGreenRemoval = personnelMarketRandomUltraGreenRemoval;
    }

    public double getPersonnelMarketDylansWeight() {
        return personnelMarketDylansWeight;
    }

    public void setPersonnelMarketDylansWeight(final double personnelMarketDylansWeight) {
        this.personnelMarketDylansWeight = personnelMarketDylansWeight;
    }
    //endregion Personnel Market

    //region Unit Market
    public UnitMarketMethod getUnitMarketMethod() {
        return unitMarketMethod;
    }

    public void setUnitMarketMethod(final UnitMarketMethod unitMarketMethod) {
        this.unitMarketMethod = unitMarketMethod;
    }

    public boolean useUnitMarketRegionalMechVariations() {
        return unitMarketRegionalMechVariations;
    }

    public void setUnitMarketRegionalMechVariations(final boolean unitMarketRegionalMechVariations) {
        this.unitMarketRegionalMechVariations = unitMarketRegionalMechVariations;
    }

    public boolean getInstantUnitMarketDelivery() {
        return instantUnitMarketDelivery;
    }

    public void setInstantUnitMarketDelivery(final boolean instantUnitMarketDelivery) {
        this.instantUnitMarketDelivery = instantUnitMarketDelivery;
    }

    public boolean getUnitMarketReportRefresh() {
        return unitMarketReportRefresh;
    }

    public void setUnitMarketReportRefresh(final boolean unitMarketReportRefresh) {
        this.unitMarketReportRefresh = unitMarketReportRefresh;
    }
    //endregion Unit Market

    //region Contract Market
    public ContractMarketMethod getContractMarketMethod() {
        return contractMarketMethod;
    }

    public void setContractMarketMethod(final ContractMarketMethod contractMarketMethod) {
        this.contractMarketMethod = contractMarketMethod;
    }

    public boolean getContractMarketReportRefresh() {
        return contractMarketReportRefresh;
    }

    public void setContractMarketReportRefresh(final boolean contractMarketReportRefresh) {
        this.contractMarketReportRefresh = contractMarketReportRefresh;
    }
    //endregion Contract Market
    //endregion Markets Tab

    public static String getTechLevelName(int lvl) {
        switch (lvl) {
            case TECH_INTRO:
                return TechConstants.T_SIMPLE_NAMES[TechConstants.T_SIMPLE_INTRO];
            case TECH_STANDARD:
                return TechConstants.T_SIMPLE_NAMES[TechConstants.T_SIMPLE_STANDARD];
            case TECH_ADVANCED:
                return TechConstants.T_SIMPLE_NAMES[TechConstants.T_SIMPLE_ADVANCED];
            case TECH_EXPERIMENTAL:
                return TechConstants.T_SIMPLE_NAMES[TechConstants.T_SIMPLE_EXPERIMENTAL];
            case TECH_UNOFFICIAL:
                return TechConstants.T_SIMPLE_NAMES[TechConstants.T_SIMPLE_UNOFFICIAL];
            default:
                return "Unknown";
        }
    }

    public static String getTransitUnitName(int unit) {
        switch (unit) {
            case TRANSIT_UNIT_DAY:
                return "Days";
            case TRANSIT_UNIT_WEEK:
                return "Weeks";
            case TRANSIT_UNIT_MONTH:
                return "Months";
            default:
                return "Unknown";
        }
    }

    public boolean useEraMods() {
        return useEraMods;
    }

    public void setEraMods(boolean b) {
        this.useEraMods = b;
    }

    public boolean useAssignedTechFirst() {
        return assignedTechFirst;
    }

    public void setAssignedTechFirst(boolean assignedTechFirst) {
        this.assignedTechFirst = assignedTechFirst;
    }

    public boolean useResetToFirstTech() {
        return resetToFirstTech;
    }

    public void setResetToFirstTech(boolean resetToFirstTech) {
        this.resetToFirstTech = resetToFirstTech;
    }

    /**
     * @return true to use the origin faction for personnel names instead of a set faction
     */
    public boolean useOriginFactionForNames() {
        return useOriginFactionForNames;
    }

    /**
     * @param useOriginFactionForNames whether to use personnel names or a set faction
     */
    public void setUseOriginFactionForNames(boolean useOriginFactionForNames) {
        this.useOriginFactionForNames = useOriginFactionForNames;
    }

    public boolean useQuirks() {
        return useQuirks;
    }

    public void setQuirks(boolean b) {
        this.useQuirks = b;
    }

    public int getScenarioXP() {
        return scenarioXP;
    }

    public void setScenarioXP(int xp) {
        scenarioXP = xp;
    }

    public int getKillsForXP() {
        return killsForXP;
    }

    public void setKillsForXP(int k) {
        killsForXP = k;
    }

    public int getKillXPAward() {
        return killXPAward;
    }

    public void setKillXPAward(int xp) {
        killXPAward = xp;
    }

    public int getNTasksXP() {
        return nTasksXP;
    }

    public void setNTasksXP(int xp) {
        nTasksXP = xp;
    }

    public int getTaskXP() {
        return tasksXP;
    }

    public void setTaskXP(int b) {
        tasksXP = b;
    }

    public int getMistakeXP() {
        return mistakeXP;
    }

    public void setMistakeXP(int b) {
        mistakeXP = b;
    }

    public int getSuccessXP() {
        return successXP;
    }

    public void setSuccessXP(int b) {
        successXP = b;
    }

    public boolean limitByYear() {
        return limitByYear;
    }

    public void setLimitByYear(boolean b) {
        limitByYear = b;
    }

    public boolean disallowExtinctStuff() {
        return disallowExtinctStuff;
    }

    public void setDisallowExtinctStuff(boolean b) {
        disallowExtinctStuff = b;
    }

    public boolean allowClanPurchases() {
        return allowClanPurchases;
    }

    public void setAllowClanPurchases(boolean b) {
        allowClanPurchases = b;
    }

    public boolean allowISPurchases() {
        return allowISPurchases;
    }

    public void setAllowISPurchases(boolean b) {
        allowISPurchases = b;
    }

    public boolean allowCanonOnly() {
        return allowCanonOnly;
    }

    public void setAllowCanonOnly(boolean b) {
        allowCanonOnly = b;
    }

    public boolean allowCanonRefitOnly() {
        return allowCanonRefitOnly;
    }

    public void setAllowCanonRefitOnly(boolean b) {
        allowCanonRefitOnly = b;
    }

    public boolean useVariableTechLevel() {
        return variableTechLevel;
    }

    public void setVariableTechLevel(boolean b) {
        variableTechLevel = b;
    }

    public void setFactionIntroDate(boolean b) {
        factionIntroDate = b;
    }

    public boolean useFactionIntroDate() {
        return factionIntroDate;
    }

    public boolean useAmmoByType() {
        return useAmmoByType;
    }

    public void setUseAmmoByType(boolean b) {
        useAmmoByType = b;
    }

    public int getTechLevel() {
        return techLevel;
    }

    public void setTechLevel(int lvl) {
        techLevel = lvl;
    }

    public int[] getPhenotypeProbabilities() {
        return phenotypeProbabilities;
    }

    public int getPhenotypeProbability(Phenotype phenotype) {
        return getPhenotypeProbabilities()[phenotype.getIndex()];
    }

    public void setPhenotypeProbability(int index, int percentage) {
        phenotypeProbabilities[index] = percentage;
    }

    public boolean[] usePortraitForRoles() {
        return usePortraitForRole;
    }

    public boolean usePortraitForRole(final PersonnelRole role) {
        return usePortraitForRoles()[role.ordinal()];
    }

    public void setUsePortraitForRole(int index, boolean b) {
        usePortraitForRole[index] = b;
    }

    public boolean getAssignPortraitOnRoleChange() {
        return assignPortraitOnRoleChange;
    }

    public void setAssignPortraitOnRoleChange(boolean b) {
        assignPortraitOnRoleChange = b;
    }

    public int getIdleXP() {
        return idleXP;
    }

    public void setIdleXP(int xp) {
        idleXP = xp;
    }

    public int getTargetIdleXP() {
        return targetIdleXP;
    }

    public void setTargetIdleXP(int xp) {
        targetIdleXP = xp;
    }

    public int getMonthsIdleXP() {
        return monthsIdleXP;
    }

    public void setMonthsIdleXP(int m) {
        monthsIdleXP = m;
    }

    public int getContractNegotiationXP() {
        return contractNegotiationXP;
    }

    public void setContractNegotiationXP(int m) {
        contractNegotiationXP = m;
    }

    public int getAdminXP() {
        return adminXP;
    }

    public void setAdminXP(int m) {
        adminXP = m;
    }

    public int getAdminXPPeriod() {
        return adminXPPeriod;
    }

    public void setAdminXPPeriod(int m) {
        adminXPPeriod = m;
    }

    public int getEdgeCost() {
        return edgeCost;
    }

    public void setEdgeCost(int b) {
        edgeCost = b;
    }

    public int getWaitingPeriod() {
        return waitingPeriod;
    }

    public void setWaitingPeriod(int d) {
        waitingPeriod = d;
    }

    public String getAcquisitionSkill() {
        return acquisitionSkill;
    }

    public void setAcquisitionSkill(String skill) {
        acquisitionSkill = skill;
    }

    public void setAcquisitionSupportStaffOnly(boolean b) {
        this.acquisitionSupportStaffOnly = b;
    }

    public boolean isAcquisitionSupportStaffOnly() {
        return acquisitionSupportStaffOnly;
    }

    public int getNDiceTransitTime() {
        return nDiceTransitTime;
    }

    public void setNDiceTransitTime(int d) {
        nDiceTransitTime = d;
    }

    public int getConstantTransitTime() {
        return constantTransitTime;
    }

    public void setConstantTransitTime(int d) {
        constantTransitTime = d;
    }

    public int getUnitTransitTime() {
        return unitTransitTime;
    }

    public void setUnitTransitTime(int d) {
        unitTransitTime = d;
    }

    public int getAcquireMosUnit() {
        return acquireMosUnit;
    }

    public void setAcquireMosUnit(int b) {
        acquireMosUnit = b;
    }

    public int getAcquireMosBonus() {
        return acquireMosBonus;
    }

    public void setAcquireMosBonus(int b) {
        acquireMosBonus = b;
    }

    public int getAcquireMinimumTimeUnit() {
        return acquireMinimumTimeUnit;
    }

    public void setAcquireMinimumTimeUnit(int b) {
        acquireMinimumTimeUnit = b;
    }

    public int getAcquireMinimumTime() {
        return acquireMinimumTime;
    }

    public void setAcquireMinimumTime(int b) {
        acquireMinimumTime = b;
    }

    public boolean usesPlanetaryAcquisition() {
        return usePlanetaryAcquisition;
    }

    public void setPlanetaryAcquisition(boolean b) {
        usePlanetaryAcquisition = b;
    }

    public PlanetaryAcquisitionFactionLimit getPlanetAcquisitionFactionLimit() {
        return planetAcquisitionFactionLimit;
    }

    public void setPlanetAcquisitionFactionLimit(final PlanetaryAcquisitionFactionLimit planetAcquisitionFactionLimit) {
        this.planetAcquisitionFactionLimit = planetAcquisitionFactionLimit;
    }

    public boolean disallowPlanetAcquisitionClanCrossover() {
        return planetAcquisitionNoClanCrossover;
    }

    public void setDisallowPlanetAcquisitionClanCrossover(boolean b) {
        planetAcquisitionNoClanCrossover = b;
    }

    public int getMaxJumpsPlanetaryAcquisition() {
        return maxJumpsPlanetaryAcquisition;
    }

    public void setMaxJumpsPlanetaryAcquisition(int m) {
        maxJumpsPlanetaryAcquisition = m;
    }

    public int getPenaltyClanPartsFroIS() {
        return penaltyClanPartsFromIS;
    }

    public void setPenaltyClanPartsFroIS(int i) {
        penaltyClanPartsFromIS = i ;
    }

    public boolean disallowClanPartsFromIS() {
        return noClanPartsFromIS;
    }

    public void setDisallowClanPartsFromIS(boolean b) {
        noClanPartsFromIS = b;
    }

    public boolean usePlanetAcquisitionVerboseReporting() {
        return planetAcquisitionVerbose;
    }

    public void setPlanetAcquisitionVerboseReporting(boolean b) {
        planetAcquisitionVerbose = b;
    }

    public double getEquipmentContractPercent() {
        return equipmentContractPercent;
    }

    public void setEquipmentContractPercent(double b) {
        equipmentContractPercent = Math.min(b, MAXIMUM_COMBAT_EQUIPMENT_PERCENT);
    }

    public boolean useEquipmentContractBase() {
        return equipmentContractBase;
    }

    public void setEquipmentContractBase(boolean b) {
        this.equipmentContractBase = b;
    }

    public boolean useEquipmentContractSaleValue() {
        return equipmentContractSaleValue;
    }

    public void setEquipmentContractSaleValue(boolean b) {
        this.equipmentContractSaleValue = b;
    }

    public double getDropshipContractPercent() {
        return dropshipContractPercent;
    }

    public void setDropshipContractPercent(double b) {
        dropshipContractPercent = Math.min(b, MAXIMUM_DROPSHIP_EQUIPMENT_PERCENT);
    }

    public double getJumpshipContractPercent() {
        return jumpshipContractPercent;
    }

    public void setJumpshipContractPercent(double b) {
        jumpshipContractPercent = Math.min(b, MAXIMUM_JUMPSHIP_EQUIPMENT_PERCENT);
    }

    public double getWarshipContractPercent() {
        return warshipContractPercent;
    }

    public void setWarshipContractPercent(double b) {
        warshipContractPercent = Math.min(b, MAXIMUM_WARSHIP_EQUIPMENT_PERCENT);
    }

    public boolean useBLCSaleValue() {
        return blcSaleValue;
    }

    public void setBLCSaleValue(boolean b) {
        this.blcSaleValue = b;
    }

    public boolean getOverageRepaymentInFinalPayment() {
        return overageRepaymentInFinalPayment;
    }

    public void setOverageRepaymentInFinalPayment(boolean overageRepaymentInFinalPayment) {
        this.overageRepaymentInFinalPayment = overageRepaymentInFinalPayment;
    }

    public int getClanAcquisitionPenalty() {
        return clanAcquisitionPenalty;
    }

    public void setClanAcquisitionPenalty(int b) {
        clanAcquisitionPenalty = b;
    }

    public int getIsAcquisitionPenalty() {
        return isAcquisitionPenalty;
    }

    public void setIsAcquisitionPenalty(int b) {
        isAcquisitionPenalty = b;
    }

    public int getPlanetTechAcquisitionBonus(int type) {
        if (type < 0 || type >= planetTechAcquisitionBonus.length) {
            return 0;
        }
        return planetTechAcquisitionBonus[type];
    }

    public void setPlanetTechAcquisitionBonus(int base, int type) {
        if (type < 0 || type >= planetTechAcquisitionBonus.length) {
            return;
        }
        this.planetTechAcquisitionBonus[type] = base;
    }

    public int getPlanetIndustryAcquisitionBonus(int type) {
        if (type < 0 || type >= planetIndustryAcquisitionBonus.length) {
            return 0;
        }
        return planetIndustryAcquisitionBonus[type];
    }

    public void setPlanetIndustryAcquisitionBonus(int base, int type) {
        if (type < 0 || type >= planetIndustryAcquisitionBonus.length) {
            return;
        }
        this.planetIndustryAcquisitionBonus[type] = base;
    }

    public int getPlanetOutputAcquisitionBonus(int type) {
        if (type < 0 || type >= planetOutputAcquisitionBonus.length) {
            return 0;
        }
        return planetOutputAcquisitionBonus[type];
    }

    public void setPlanetOutputAcquisitionBonus(int base, int type) {
        if (type < 0 || type >= planetOutputAcquisitionBonus.length) {
            return;
        }
        this.planetOutputAcquisitionBonus[type] = base;
    }

    public boolean isDestroyByMargin() {
        return destroyByMargin;
    }

    public void setDestroyByMargin(boolean b) {
        destroyByMargin = b;
    }

    public int getDestroyMargin() {
        return destroyMargin;
    }

    public void setDestroyMargin(int d) {
        destroyMargin = d;
    }

    public int getDestroyPartTarget() {
        return destroyPartTarget;
    }

    public void setDestroyPartTarget(int d) {
        destroyPartTarget = d;
    }

    public boolean useAeroSystemHits() {
        return useAeroSystemHits;
    }

    public void setUseAeroSystemHits(boolean b) {
        useAeroSystemHits = b;
    }

    public int getMaxAcquisitions() {
        return maxAcquisitions;
    }

    public void setMaxAcquisitions(int d) {
        maxAcquisitions = d;
    }

    public boolean getUseAtB() {
        return useAtB;
    }

    public void setUseAtB(boolean useAtB) {
        this.useAtB = useAtB;
    }

    public boolean getUseStratCon() {
        return useStratCon;
    }

    public void setUseStratCon(boolean useStratCon) {
        this.useStratCon = useStratCon;
    }
<<<<<<< HEAD


    public boolean getUseAtBUnitMarket() {
        return useAtBUnitMarket;
    }

    public void setUseAtBUnitMarket(boolean useAtBUnitMarket) {
        this.useAtBUnitMarket = useAtBUnitMarket;
    }
=======
>>>>>>> ead4504c

    public boolean getUseAero() {
        return useAero;
    }

    public void setUseAero(boolean useAero) {
        this.useAero = useAero;
    }

    public boolean getUseVehicles() {
        return useVehicles;
    }

    public void setUseVehicles(boolean useVehicles) {
        this.useVehicles = useVehicles;
    }

    public boolean getClanVehicles() {
        return clanVehicles;
    }

    public void setClanVehicles(boolean clanVehicles) {
        this.clanVehicles = clanVehicles;
    }

    public boolean getDoubleVehicles() {
        return doubleVehicles;
    }

    public void setDoubleVehicles(boolean doubleVehicles) {
        this.doubleVehicles = doubleVehicles;
    }

    public boolean getAdjustPlayerVehicles() {
        return adjustPlayerVehicles;
    }

    public int getOpforLanceTypeMechs() {
        return opforLanceTypeMechs;
    }

    public void setOpforLanceTypeMechs(int weight) {
        opforLanceTypeMechs = weight;
    }

    public int getOpforLanceTypeMixed() {
        return opforLanceTypeMixed;
    }

    public void setOpforLanceTypeMixed(int weight) {
        opforLanceTypeMixed = weight;
    }

    public int getOpforLanceTypeVehicles() {
        return opforLanceTypeVehicles;
    }

    public void setOpforLanceTypeVehicles(int weight) {
        opforLanceTypeVehicles = weight;
    }

    public boolean getOpforUsesVTOLs() {
        return opforUsesVTOLs;
    }

    public void setOpforUsesVTOLs(boolean vtol) {
        opforUsesVTOLs = vtol;
    }

    public void setAdjustPlayerVehicles(boolean adjust) {
        adjustPlayerVehicles = adjust;
    }

    public boolean getUseDropShips() {
        return useDropShips;
    }

    public void setUseDropShips(boolean useDropShips) {
        this.useDropShips = useDropShips;
    }

    public int getSkillLevel() {
        return skillLevel;
    }

    public void setSkillLevel(int level) {
        skillLevel = level;
    }

    public boolean getAeroRecruitsHaveUnits() {
        return aeroRecruitsHaveUnits;
    }

    public void setAeroRecruitsHaveUnits(boolean haveUnits) {
        aeroRecruitsHaveUnits = haveUnits;
    }

    public boolean getUseShareSystem() {
        return useShareSystem;
    }

    public boolean getSharesExcludeLargeCraft() {
        return sharesExcludeLargeCraft;
    }

    public void setSharesExcludeLargeCraft(boolean exclude) {
        sharesExcludeLargeCraft = exclude;
    }

    public boolean getSharesForAll() {
        return sharesForAll;
    }

    public void setSharesForAll(boolean set) {
        sharesForAll = set;
    }

    public boolean doRetirementRolls() {
        return retirementRolls;
    }

    public void setRetirementRolls(boolean roll) {
        retirementRolls = roll;
    }

    public boolean getCustomRetirementMods() {
        return customRetirementMods;
    }

    public void setCustomRetirementMods(boolean mods) {
        customRetirementMods = mods;
    }

    public boolean getFoundersNeverRetire() {
        return foundersNeverRetire;
    }

    public void setFoundersNeverRetire(boolean mods) {
        foundersNeverRetire = mods;
    }

    public boolean canAtBAddDependents() {
        return atbAddDependents;
    }

    public void setAtBAddDependents(boolean b) {
        atbAddDependents = b;
    }

    public boolean getDependentsNeverLeave() {
        return dependentsNeverLeave;
    }

    public void setDependentsNeverLeave(boolean b) {
        dependentsNeverLeave = b;
    }

    public boolean getTrackOriginalUnit() {
        return trackOriginalUnit;
    }

    public void setTrackOriginalUnit(boolean track) {
        trackOriginalUnit = track;
    }

    public boolean isMercSizeLimited() {
        return mercSizeLimited;
    }

    public boolean getTrackUnitFatigue() {
        return trackUnitFatigue;
    }

    public void setTrackUnitFatigue(boolean fatigue) {
        trackUnitFatigue = fatigue;
    }

    public void setMercSizeLimited(boolean limit) {
        mercSizeLimited = limit;
    }

    public void setUseShareSystem(boolean shares) {
        useShareSystem = shares;
    }

    public boolean getRegionalMechVariations() {
        return regionalMechVariations;
    }

    public void setRegionalMechVariations(boolean regionalMechVariations) {
        this.regionalMechVariations = regionalMechVariations;
    }

    public boolean getAttachedPlayerCamouflage() {
        return attachedPlayerCamouflage;
    }

    public void setAttachedPlayerCamouflage(boolean attachedPlayerCamouflage) {
        this.attachedPlayerCamouflage = attachedPlayerCamouflage;
    }

    public boolean getPlayerControlsAttachedUnits() {
        return playerControlsAttachedUnits;
    }

    public void setPlayerControlsAttachedUnits(boolean playerControlsAttachedUnits) {
        this.playerControlsAttachedUnits = playerControlsAttachedUnits;
    }

    public String[] getRATs() {
        return rats;
    }

    public void setRATs(String[] rats) {
        this.rats = rats;
    }

    public boolean useStaticRATs() {
        return staticRATs;
    }

    public void setStaticRATs(boolean staticRATs) {
        this.staticRATs = staticRATs;
    }

    public boolean canIgnoreRatEra() {
        return ignoreRatEra;
    }

    public void setIgnoreRatEra(boolean ignore) {
        ignoreRatEra = ignore;
    }

    public int getSearchRadius() {
        return searchRadius;
    }

    public void setSearchRadius(int radius) {
        searchRadius = radius;
    }

    /**
     * @param role the {@link AtBLanceRole} to get the battle chance for
     * @return the chance of having a battle for the specified role
     */
    public int getAtBBattleChance(final AtBLanceRole role) {
        return role.isUnassigned() ? 0 : atbBattleChance[role.ordinal()];
    }

    /**
     * @param role      the {@link AtBLanceRole} ordinal value
     * @param frequency the frequency to set the generation to (percent chance from 0 to 100)
     */
    public void setAtBBattleChance(int role, int frequency) {
        if (frequency < 0) {
            frequency = 0;
        } else if (frequency > 100) {
            frequency = 100;
        }

        this.atbBattleChance[role] = frequency;
    }

    public boolean generateChases() {
        return generateChases;
    }

    public void setGenerateChases(boolean generateChases) {
        this.generateChases = generateChases;
    }

    public boolean getVariableContractLength() {
        return variableContractLength;
    }

    public void setVariableContractLength(boolean variable) {
        variableContractLength = variable;
    }

    public boolean getUseWeatherConditions() {
        return useWeatherConditions;
    }

    public void setUseWeatherConditions(boolean useWeatherConditions) {
        this.useWeatherConditions = useWeatherConditions;
    }

    public boolean getUseLightConditions() {
        return useLightConditions;
    }

    public void setUseLightConditions(boolean useLightConditions) {
        this.useLightConditions = useLightConditions;
    }

    public boolean getUsePlanetaryConditions() {
        return usePlanetaryConditions;
    }

    public void setUsePlanetaryConditions(boolean usePlanetaryConditions) {
        this.usePlanetaryConditions = usePlanetaryConditions;
    }

    public boolean getUseLeadership() {
        return useLeadership;
    }

    public void setUseLeadership(boolean useLeadership) {
        this.useLeadership = useLeadership;
    }

    public boolean getUseStrategy() {
        return useStrategy;
    }

    public void setUseStrategy(boolean useStrategy) {
        this.useStrategy = useStrategy;
    }

    public int getBaseStrategyDeployment() {
        return baseStrategyDeployment;
    }

    public void setBaseStrategyDeployment(int baseStrategyDeployment) {
        this.baseStrategyDeployment = baseStrategyDeployment;
    }

    public int getAdditionalStrategyDeployment() {
        return additionalStrategyDeployment;
    }

    public void setAdditionalStrategyDeployment(int additionalStrategyDeployment) {
        this.additionalStrategyDeployment = additionalStrategyDeployment;
    }

    public boolean getAdjustPaymentForStrategy() {
        return adjustPaymentForStrategy;
    }

    public void setAdjustPaymentForStrategy(boolean adjustPaymentForStrategy) {
        this.adjustPaymentForStrategy = adjustPaymentForStrategy;
    }

    public boolean getRestrictPartsByMission() {
        return restrictPartsByMission;
    }

    public void setRestrictPartsByMission(boolean restrictPartsByMission) {
        this.restrictPartsByMission = restrictPartsByMission;
    }

    public boolean getLimitLanceWeight() {
        return limitLanceWeight;
    }

    public void setLimitLanceWeight(boolean limit) {
        limitLanceWeight = limit;
    }

    public boolean getLimitLanceNumUnits() {
        return limitLanceNumUnits;
    }

    public void setLimitLanceNumUnits(boolean limit) {
        limitLanceNumUnits = limit;
    }

    //region Mass Repair/ Mass Salvage
    public boolean massRepairUseRepair() {
        return massRepairUseRepair;
    }

    public void setMassRepairUseRepair(boolean massRepairUseRepair) {
        this.massRepairUseRepair = massRepairUseRepair;
    }

    public boolean massRepairUseSalvage() {
        return massRepairUseSalvage;
    }

    public void setMassRepairUseSalvage(boolean massRepairUseSalvage) {
        this.massRepairUseSalvage = massRepairUseSalvage;
    }

    public boolean massRepairUseExtraTime() {
        return massRepairUseExtraTime;
    }

    public void setMassRepairUseExtraTime(boolean b) {
        this.massRepairUseExtraTime = b;
    }

    public boolean massRepairUseRushJob() {
        return massRepairUseRushJob;
    }

    public void setMassRepairUseRushJob(boolean b) {
        this.massRepairUseRushJob = b;
    }

    public boolean massRepairAllowCarryover() {
        return massRepairAllowCarryover;
    }

    public void setMassRepairAllowCarryover(boolean b) {
        this.massRepairAllowCarryover = b;
    }

    public boolean massRepairOptimizeToCompleteToday() {
        return massRepairOptimizeToCompleteToday;
    }

    public void setMassRepairOptimizeToCompleteToday(boolean massRepairOptimizeToCompleteToday) {
        this.massRepairOptimizeToCompleteToday = massRepairOptimizeToCompleteToday;
    }

    public boolean massRepairScrapImpossible() {
        return massRepairScrapImpossible;
    }

    public void setMassRepairScrapImpossible(boolean b) {
        this.massRepairScrapImpossible = b;
    }

    public boolean massRepairUseAssignedTechsFirst() {
        return massRepairUseAssignedTechsFirst;
    }

    public void setMassRepairUseAssignedTechsFirst(boolean massRepairUseAssignedTechsFirst) {
        this.massRepairUseAssignedTechsFirst = massRepairUseAssignedTechsFirst;
    }

    public void setMassRepairReplacePod(boolean setMassRepairReplacePod) {
        this.massRepairReplacePod = setMassRepairReplacePod;
    }

    public boolean massRepairReplacePod() {
        return massRepairReplacePod;
    }

    public List<MassRepairOption> getMassRepairOptions() {
        return (massRepairOptions != null) ? massRepairOptions : new ArrayList<>();
    }

    public void setMassRepairOptions(List<MassRepairOption> massRepairOptions) {
        this.massRepairOptions = massRepairOptions;
    }

    public void addMassRepairOption(MassRepairOption mro) {
        if (mro.getType() == PartRepairType.UNKNOWN_LOCATION) {
            return;
        }

        getMassRepairOptions().removeIf(massRepairOption -> massRepairOption.getType() == mro.getType());
        getMassRepairOptions().add(mro);
    }
    //endregion Mass Repair/ Mass Salvage

    public void setAllowOpforAeros(boolean allowOpforAeros) {
        this.allowOpforAeros = allowOpforAeros;
    }

    public boolean getAllowOpforAeros() {
        return allowOpforAeros;
    }

    public void setAllowOpforLocalUnits(boolean allowOpforLocalUnits) {
        this.allowOpforLocalUnits = allowOpforLocalUnits;
    }

    public boolean getAllowOpforLocalUnits() {
        return allowOpforLocalUnits;
    }

    public void setOpforAeroChance(int chance) {
        this.opforAeroChance = chance;
    }

    public int getOpforAeroChance() {
        return opforAeroChance;
    }

    public void setOpforLocalUnitChance(int chance) {
        this.opforLocalUnitChance = chance;
    }

    public int getOpforLocalUnitChance() {
        return opforLocalUnitChance;
    }

    public int getFixedMapChance() {
        return fixedMapChance;
    }

    public void setFixedMapChance(int fixedMapChance) {
        this.fixedMapChance = fixedMapChance;
    }

    public void writeToXml(PrintWriter pw1, int indent) {
        pw1.println(MekHqXmlUtil.indentStr(indent) + "<campaignOptions>");
        //region General Tab
        MekHqXmlUtil.writeSimpleXmlTag(pw1, indent + 1, "manualUnitRatingModifier", getManualUnitRatingModifier());
        //endregion General Tab

        //region Repair and Maintenance Tab
        //region Maintenance
        MekHqXmlUtil.writeSimpleXmlTag(pw1, indent + 1, "logMaintenance", logMaintenance);
        //endregion Maintenance
        //endregion Repair and Maintenance Tab

        MekHqXmlUtil.writeSimpleXmlTag(pw1, indent + 1, "useFactionForNames", useOriginFactionForNames);
        MekHqXmlUtil.writeSimpleXmlTag(pw1, indent + 1, "unitRatingMethod", unitRatingMethod.name());
        MekHqXmlUtil.writeSimpleXmlTag(pw1, indent + 1, "useEraMods", useEraMods);
        MekHqXmlUtil.writeSimpleXmlTag(pw1, indent + 1, "assignedTechFirst", assignedTechFirst);
        MekHqXmlUtil.writeSimpleXmlTag(pw1, indent + 1, "resetToFirstTech", resetToFirstTech);
        MekHqXmlUtil.writeSimpleXmlTag(pw1, indent + 1, "useQuirks", useQuirks);
        MekHqXmlUtil.writeSimpleXmlTag(pw1, indent + 1, "scenarioXP", scenarioXP);
        MekHqXmlUtil.writeSimpleXmlTag(pw1, indent + 1, "killsForXP", killsForXP);
        MekHqXmlUtil.writeSimpleXmlTag(pw1, indent + 1, "killXPAward", killXPAward);
        MekHqXmlUtil.writeSimpleXmlTag(pw1, indent + 1, "nTasksXP", nTasksXP);
        MekHqXmlUtil.writeSimpleXmlTag(pw1, indent + 1, "tasksXP", tasksXP);
        MekHqXmlUtil.writeSimpleXmlTag(pw1, indent + 1, "mistakeXP", mistakeXP);
        MekHqXmlUtil.writeSimpleXmlTag(pw1, indent + 1, "successXP", successXP);
        MekHqXmlUtil.writeSimpleXmlTag(pw1, indent + 1, "idleXP", idleXP);
        MekHqXmlUtil.writeSimpleXmlTag(pw1, indent + 1, "targetIdleXP", targetIdleXP);
        MekHqXmlUtil.writeSimpleXmlTag(pw1, indent + 1, "monthsIdleXP", monthsIdleXP);
        MekHqXmlUtil.writeSimpleXmlTag(pw1, indent + 1, "contractNegotiationXP", contractNegotiationXP);
        MekHqXmlUtil.writeSimpleXmlTag(pw1, indent + 1, "adminWeeklyXP", adminXP);
        MekHqXmlUtil.writeSimpleXmlTag(pw1, indent + 1, "adminXPPeriod", adminXPPeriod);
        MekHqXmlUtil.writeSimpleXmlTag(pw1, indent + 1, "edgeCost", edgeCost);
        MekHqXmlUtil.writeSimpleXmlTag(pw1, indent + 1, "limitByYear", limitByYear);
        MekHqXmlUtil.writeSimpleXmlTag(pw1, indent + 1, "disallowExtinctStuff", disallowExtinctStuff);
        MekHqXmlUtil.writeSimpleXmlTag(pw1, indent + 1, "allowClanPurchases", allowClanPurchases);
        MekHqXmlUtil.writeSimpleXmlTag(pw1, indent + 1, "allowISPurchases", allowISPurchases);
        MekHqXmlUtil.writeSimpleXmlTag(pw1, indent + 1, "allowCanonOnly", allowCanonOnly);
        MekHqXmlUtil.writeSimpleXmlTag(pw1, indent + 1, "allowCanonRefitOnly", allowCanonRefitOnly);
        MekHqXmlUtil.writeSimpleXmlTag(pw1, indent + 1, "variableTechLevel", variableTechLevel);
        MekHqXmlUtil.writeSimpleXmlTag(pw1, indent + 1, "factionIntroDate", factionIntroDate);
        MekHqXmlUtil.writeSimpleXmlTag(pw1, indent + 1, "useAmmoByType", useAmmoByType);
        MekHqXmlUtil.writeSimpleXmlTag(pw1, indent + 1, "waitingPeriod", waitingPeriod);
        MekHqXmlUtil.writeSimpleXmlTag(pw1, indent + 1, "acquisitionSkill", acquisitionSkill);
        MekHqXmlUtil.writeSimpleXmlTag(pw1, indent + 1, "acquisitionSupportStaffOnly", acquisitionSupportStaffOnly);
        MekHqXmlUtil.writeSimpleXmlTag(pw1, indent + 1, "techLevel", techLevel);
        MekHqXmlUtil.writeSimpleXmlTag(pw1, indent + 1, "nDiceTransitTime", nDiceTransitTime);
        MekHqXmlUtil.writeSimpleXmlTag(pw1, indent + 1, "constantTransitTime", constantTransitTime);
        MekHqXmlUtil.writeSimpleXmlTag(pw1, indent + 1, "unitTransitTime", unitTransitTime);
        MekHqXmlUtil.writeSimpleXmlTag(pw1, indent + 1, "acquireMosBonus", acquireMosBonus);
        MekHqXmlUtil.writeSimpleXmlTag(pw1, indent + 1, "acquireMosUnit", acquireMosUnit);
        MekHqXmlUtil.writeSimpleXmlTag(pw1, indent + 1, "acquireMinimumTime", acquireMinimumTime);
        MekHqXmlUtil.writeSimpleXmlTag(pw1, indent + 1, "acquireMinimumTimeUnit", acquireMinimumTimeUnit);
        MekHqXmlUtil.writeSimpleXmlTag(pw1, indent + 1, "usePlanetaryAcquisition", usePlanetaryAcquisition);
        MekHqXmlUtil.writeSimpleXmlTag(pw1, indent + 1, "planetAcquisitionFactionLimit", getPlanetAcquisitionFactionLimit().name());
        MekHqXmlUtil.writeSimpleXmlTag(pw1, indent + 1, "planetAcquisitionNoClanCrossover", planetAcquisitionNoClanCrossover);
        MekHqXmlUtil.writeSimpleXmlTag(pw1, indent + 1, "noClanPartsFromIS", noClanPartsFromIS);
        MekHqXmlUtil.writeSimpleXmlTag(pw1, indent + 1, "penaltyClanPartsFromIS", penaltyClanPartsFromIS);
        MekHqXmlUtil.writeSimpleXmlTag(pw1, indent + 1, "planetAcquisitionVerbose", planetAcquisitionVerbose);
        MekHqXmlUtil.writeSimpleXmlTag(pw1, indent + 1, "maxJumpsPlanetaryAcquisition", maxJumpsPlanetaryAcquisition);
        MekHqXmlUtil.writeSimpleXmlTag(pw1, indent + 1, "equipmentContractPercent", equipmentContractPercent);
        MekHqXmlUtil.writeSimpleXmlTag(pw1, indent + 1, "dropshipContractPercent", dropshipContractPercent);
        MekHqXmlUtil.writeSimpleXmlTag(pw1, indent + 1, "jumpshipContractPercent", jumpshipContractPercent);
        MekHqXmlUtil.writeSimpleXmlTag(pw1, indent + 1, "warshipContractPercent", warshipContractPercent);
        MekHqXmlUtil.writeSimpleXmlTag(pw1, indent + 1, "equipmentContractBase", equipmentContractBase);
        MekHqXmlUtil.writeSimpleXmlTag(pw1, indent + 1, "equipmentContractSaleValue", equipmentContractSaleValue);
        MekHqXmlUtil.writeSimpleXmlTag(pw1, indent + 1, "blcSaleValue", blcSaleValue);
        MekHqXmlUtil.writeSimpleXmlTag(pw1, indent + 1, "overageRepaymentInFinalPayment", overageRepaymentInFinalPayment);
        MekHqXmlUtil.writeSimpleXmlTag(pw1, indent + 1, "clanAcquisitionPenalty", clanAcquisitionPenalty);
        MekHqXmlUtil.writeSimpleXmlTag(pw1, indent + 1, "isAcquisitionPenalty", isAcquisitionPenalty);
        MekHqXmlUtil.writeSimpleXmlTag(pw1, indent + 1, "destroyByMargin", destroyByMargin);
        MekHqXmlUtil.writeSimpleXmlTag(pw1, indent + 1, "destroyMargin", destroyMargin);
        MekHqXmlUtil.writeSimpleXmlTag(pw1, indent + 1, "destroyPartTarget", destroyPartTarget);
        MekHqXmlUtil.writeSimpleXmlTag(pw1, indent + 1, "useAeroSystemHits", useAeroSystemHits);
        MekHqXmlUtil.writeSimpleXmlTag(pw1, indent + 1, "maintenanceCycleDays", maintenanceCycleDays);
        MekHqXmlUtil.writeSimpleXmlTag(pw1, indent + 1, "maintenanceBonus", maintenanceBonus);
        MekHqXmlUtil.writeSimpleXmlTag(pw1, indent + 1, "useQualityMaintenance", useQualityMaintenance);
        MekHqXmlUtil.writeSimpleXmlTag(pw1, indent + 1, "reverseQualityNames", reverseQualityNames);
        MekHqXmlUtil.writeSimpleXmlTag(pw1, indent + 1, "useUnofficalMaintenance", useUnofficialMaintenance);
        MekHqXmlUtil.writeSimpleXmlTag(pw1, indent + 1, "checkMaintenance", checkMaintenance);
        MekHqXmlUtil.writeSimpleXmlTag(pw1, indent + 1, "maxAcquisitions", maxAcquisitions);

        //region Personnel Tab
        //region General Personnel
        MekHqXmlUtil.writeSimpleXMLTag(pw1, ++indent, "useTactics", useTactics());
        MekHqXmlUtil.writeSimpleXMLTag(pw1, indent, "useInitiativeBonus", useInitiativeBonus());
        MekHqXmlUtil.writeSimpleXMLTag(pw1, indent, "useToughness", useToughness());
        MekHqXmlUtil.writeSimpleXMLTag(pw1, indent, "useArtillery", useArtillery());
        MekHqXmlUtil.writeSimpleXMLTag(pw1, indent, "useAbilities", useAbilities());
        MekHqXmlUtil.writeSimpleXMLTag(pw1, indent, "useEdge", useEdge());
        MekHqXmlUtil.writeSimpleXMLTag(pw1, indent, "useSupportEdge", useSupportEdge());
        MekHqXmlUtil.writeSimpleXMLTag(pw1, indent, "useImplants", useImplants());
        MekHqXmlUtil.writeSimpleXMLTag(pw1, indent, "alternativeQualityAveraging", useAlternativeQualityAveraging());
        MekHqXmlUtil.writeSimpleXMLTag(pw1, indent, "useTransfers", useTransfers());
        MekHqXmlUtil.writeSimpleXMLTag(pw1, indent, "personnelLogSkillGain", isPersonnelLogSkillGain());
        MekHqXmlUtil.writeSimpleXMLTag(pw1, indent, "personnelLogAbilityGain", isPersonnelLogAbilityGain());
        MekHqXmlUtil.writeSimpleXMLTag(pw1, indent, "personnelLogEdgeGain", isPersonnelLogEdgeGain());
        //endregion General Personnel

        //region Expanded Personnel Information
        MekHqXmlUtil.writeSimpleXMLTag(pw1, indent, "useTimeInService", getUseTimeInService());
        MekHqXmlUtil.writeSimpleXMLTag(pw1, indent, "timeInServiceDisplayFormat", getTimeInServiceDisplayFormat().name());
        MekHqXmlUtil.writeSimpleXMLTag(pw1, indent, "useTimeInRank", getUseTimeInRank());
        MekHqXmlUtil.writeSimpleXMLTag(pw1, indent, "timeInRankDisplayFormat", getTimeInRankDisplayFormat().name());
        MekHqXmlUtil.writeSimpleXMLTag(pw1, indent, "useRetirementDateTracking", useRetirementDateTracking());
        MekHqXmlUtil.writeSimpleXMLTag(pw1, indent, "trackTotalEarnings", isTrackTotalEarnings());
        MekHqXmlUtil.writeSimpleXMLTag(pw1, indent, "trackTotalXPEarnings", isTrackTotalXPEarnings());
        MekHqXmlUtil.writeSimpleXMLTag(pw1, indent, "showOriginFaction", showOriginFaction());
        //endregion Expanded Personnel Information

        //region Medical
        MekHqXmlUtil.writeSimpleXMLTag(pw1, indent, "useAdvancedMedical", useAdvancedMedical());
        MekHqXmlUtil.writeSimpleXMLTag(pw1, indent, "healWaitingPeriod", getHealingWaitingPeriod());
        MekHqXmlUtil.writeSimpleXMLTag(pw1, indent, "naturalHealingWaitingPeriod", getNaturalHealingWaitingPeriod());
        MekHqXmlUtil.writeSimpleXMLTag(pw1, indent, "minimumHitsForVehicles", getMinimumHitsForVehicles());
        MekHqXmlUtil.writeSimpleXMLTag(pw1, indent, "useRandomHitsForVehicles", useRandomHitsForVehicles());
        MekHqXmlUtil.writeSimpleXMLTag(pw1, indent, "tougherHealing", useTougherHealing());
        //endregion Medical

        //region Prisoners
        MekHqXmlUtil.writeSimpleXMLTag(pw1, indent, "prisonerCaptureStyle", getPrisonerCaptureStyle().name());
        MekHqXmlUtil.writeSimpleXMLTag(pw1, indent, "defaultPrisonerStatus", getDefaultPrisonerStatus().name());
        MekHqXmlUtil.writeSimpleXMLTag(pw1, indent, "prisonerBabyStatus", getPrisonerBabyStatus());
        MekHqXmlUtil.writeSimpleXMLTag(pw1, indent, "useAtBPrisonerDefection", useAtBPrisonerDefection());
        MekHqXmlUtil.writeSimpleXMLTag(pw1, indent, "useAtBPrisonerRansom", useAtBPrisonerRansom());
        //endregion Prisoners

        //region Personnel Randomization
        MekHqXmlUtil.writeSimpleXMLTag(pw1, indent, "useDylansRandomXP", useDylansRandomXP());
        getRandomOriginOptions().writeToXML(pw1, indent);
        //endregion Personnel Randomization

        //region Family
        MekHqXmlUtil.writeSimpleXMLTag(pw1, indent, "displayFamilyLevel", getDisplayFamilyLevel().name());
        //endregion Family

        //region Salary
        MekHqXmlUtil.writeSimpleXMLTag(pw1, indent, "salaryCommissionMultiplier", getSalaryCommissionMultiplier());
        MekHqXmlUtil.writeSimpleXMLTag(pw1, indent, "salaryEnlistedMultiplier", getSalaryEnlistedMultiplier());
        MekHqXmlUtil.writeSimpleXMLTag(pw1, indent, "salaryAntiMekMultiplier", getSalaryAntiMekMultiplier());
        MekHqXmlUtil.writeSimpleXMLTag(pw1, indent, "salaryXPMultiplier", getSalaryXPMultipliers());
        MekHqXmlUtil.writeSimpleXMLTag(pw1, indent, "salaryTypeBase", Utilities.printMoneyArray(getRoleBaseSalaries()));
        //endregion Salary

        //region Marriage
        MekHqXmlUtil.writeSimpleXMLTag(pw1, indent, "useManualMarriages", useManualMarriages());
        MekHqXmlUtil.writeSimpleXMLTag(pw1, indent, "minimumMarriageAge", getMinimumMarriageAge());
        MekHqXmlUtil.writeSimpleXMLTag(pw1, indent, "checkMutualAncestorsDepth", checkMutualAncestorsDepth());
        MekHqXmlUtil.writeSimpleXMLTag(pw1, indent, "logMarriageNameChange", logMarriageNameChange());
        MekHqXmlUtil.writeSimpleXMLTag(pw1, indent, "randomMarriageSurnameWeights", getMarriageSurnameWeights());
        MekHqXmlUtil.writeSimpleXMLTag(pw1, indent, "useRandomMarriages", useRandomMarriages());
        MekHqXmlUtil.writeSimpleXMLTag(pw1, indent, "chanceRandomMarriages", getChanceRandomMarriages());
        MekHqXmlUtil.writeSimpleXMLTag(pw1, indent, "marriageAgeRange", getMarriageAgeRange());
        MekHqXmlUtil.writeSimpleXMLTag(pw1, indent, "useRandomSameSexMarriages", useRandomSameSexMarriages());
        MekHqXmlUtil.writeSimpleXMLTag(pw1, indent, "chanceRandomSameSexMarriages", getChanceRandomSameSexMarriages());
        //endregion Marriage

        //region Procreation
        MekHqXmlUtil.writeSimpleXMLTag(pw1, indent, "useProcreation", useProcreation());
        MekHqXmlUtil.writeSimpleXMLTag(pw1, indent, "chanceProcreation", getChanceProcreation());
        MekHqXmlUtil.writeSimpleXMLTag(pw1, indent, "useProcreationNoRelationship", useProcreationNoRelationship());
        MekHqXmlUtil.writeSimpleXMLTag(pw1, indent, "chanceProcreationNoRelationship", getChanceProcreationNoRelationship());
        MekHqXmlUtil.writeSimpleXMLTag(pw1, indent, "displayTrueDueDate", getDisplayTrueDueDate());
        MekHqXmlUtil.writeSimpleXMLTag(pw1, indent, "logConception", logConception());
        MekHqXmlUtil.writeSimpleXMLTag(pw1, indent, "babySurnameStyle", getBabySurnameStyle().name());
        MekHqXmlUtil.writeSimpleXMLTag(pw1, indent, "determineFatherAtBirth", determineFatherAtBirth());
        //endregion Procreation

        //region Death
        MekHqXmlUtil.writeSimpleXMLTag(pw1, indent, "keepMarriedNameUponSpouseDeath", getKeepMarriedNameUponSpouseDeath());
        //endregion Death
        //endregion Personnel Tab

        //region Finances Tab
        MekHqXmlUtil.writeSimpleXmlTag(pw1, indent, "payForParts", payForParts);
        MekHqXmlUtil.writeSimpleXmlTag(pw1, indent, "payForRepairs", payForRepairs);
        MekHqXmlUtil.writeSimpleXmlTag(pw1, indent, "payForUnits", payForUnits);
        MekHqXmlUtil.writeSimpleXmlTag(pw1, indent, "payForSalaries", payForSalaries);
        MekHqXmlUtil.writeSimpleXmlTag(pw1, indent, "payForOverhead", payForOverhead);
        MekHqXmlUtil.writeSimpleXmlTag(pw1, indent, "payForMaintain", payForMaintain);
        MekHqXmlUtil.writeSimpleXmlTag(pw1, indent, "payForTransport", payForTransport);
        MekHqXmlUtil.writeSimpleXmlTag(pw1, indent, "sellUnits", sellUnits);
        MekHqXmlUtil.writeSimpleXmlTag(pw1, indent, "sellParts", sellParts);
        MekHqXmlUtil.writeSimpleXmlTag(pw1, indent, "payForRecruitment", payForRecruitment);
        MekHqXmlUtil.writeSimpleXmlTag(pw1, indent, "useLoanLimits", useLoanLimits);
        MekHqXmlUtil.writeSimpleXmlTag(pw1, indent, "usePercentageMaint", usePercentageMaint);
        MekHqXmlUtil.writeSimpleXmlTag(pw1, indent, "infantryDontCount", infantryDontCount);
        MekHqXmlUtil.writeSimpleXmlTag(pw1, indent, "usePeacetimeCost", usePeacetimeCost);
        MekHqXmlUtil.writeSimpleXmlTag(pw1, indent, "useExtendedPartsModifier", useExtendedPartsModifier);
        MekHqXmlUtil.writeSimpleXmlTag(pw1, indent, "showPeacetimeCost", showPeacetimeCost);
        MekHqXmlUtil.writeSimpleXmlTag(pw1, indent, "financialYearDuration", financialYearDuration.name());
        MekHqXmlUtil.writeSimpleXmlTag(pw1, indent, "newFinancialYearFinancesToCSVExport", newFinancialYearFinancesToCSVExport);

        //region Price Multipliers
        MekHqXmlUtil.writeSimpleXmlTag(pw1, indent, "commonPartPriceMultiplier", getCommonPartPriceMultiplier());
        MekHqXmlUtil.writeSimpleXmlTag(pw1, indent, "innerSphereUnitPriceMultiplier", getInnerSphereUnitPriceMultiplier());
        MekHqXmlUtil.writeSimpleXmlTag(pw1, indent, "innerSpherePartPriceMultiplier", getInnerSpherePartPriceMultiplier());
        MekHqXmlUtil.writeSimpleXmlTag(pw1, indent, "clanUnitPriceMultiplier", getClanUnitPriceMultiplier());
        MekHqXmlUtil.writeSimpleXmlTag(pw1, indent, "clanPartPriceMultiplier", getClanPartPriceMultiplier());
        MekHqXmlUtil.writeSimpleXmlTag(pw1, indent, "mixedTechUnitPriceMultiplier", getMixedTechUnitPriceMultiplier());
        MekHqXmlUtil.writeSimpleXMLTag(pw1, indent, "usedPartPriceMultipliers", getUsedPartPriceMultipliers());
        MekHqXmlUtil.writeSimpleXmlTag(pw1, indent, "damagedPartsValueMultiplier", getDamagedPartsValueMultiplier());
        MekHqXmlUtil.writeSimpleXmlTag(pw1, indent, "unrepairablePartsValueMultiplier", getUnrepairablePartsValueMultiplier());
        MekHqXmlUtil.writeSimpleXmlTag(pw1, indent, "cancelledOrderRefundMultiplier", getCancelledOrderRefundMultiplier());
        //endregion Price Multipliers
        //endregion Finances Tab

        //region Markets Tab
        //region Personnel Market
        MekHqXmlUtil.writeSimpleXMLTag(pw1, indent, "personnelMarketName", getPersonnelMarketType());
        MekHqXmlUtil.writeSimpleXMLTag(pw1, indent, "personnelMarketReportRefresh", getPersonnelMarketReportRefresh());
        MekHqXmlUtil.writeSimpleXMLTag(pw1, indent, "personnelMarketRandomEliteRemoval", getPersonnelMarketRandomEliteRemoval());
        MekHqXmlUtil.writeSimpleXMLTag(pw1, indent, "personnelMarketRandomVeteranRemoval", getPersonnelMarketRandomVeteranRemoval());
        MekHqXmlUtil.writeSimpleXMLTag(pw1, indent, "personnelMarketRandomRegularRemoval", getPersonnelMarketRandomRegularRemoval());
        MekHqXmlUtil.writeSimpleXMLTag(pw1, indent, "personnelMarketRandomGreenRemoval", getPersonnelMarketRandomGreenRemoval());
        MekHqXmlUtil.writeSimpleXMLTag(pw1, indent, "personnelMarketRandomUltraGreenRemoval", getPersonnelMarketRandomUltraGreenRemoval());
        MekHqXmlUtil.writeSimpleXMLTag(pw1, indent, "personnelMarketDylansWeight", getPersonnelMarketDylansWeight());
        //endregion Personnel Market

        //region Unit Market
        MekHqXmlUtil.writeSimpleXMLTag(pw1, indent, "unitMarketMethod", getUnitMarketMethod().name());
        MekHqXmlUtil.writeSimpleXMLTag(pw1, indent, "unitMarketRegionalMechVariations", useUnitMarketRegionalMechVariations());
        MekHqXmlUtil.writeSimpleXMLTag(pw1, indent, "instantUnitMarketDelivery", getInstantUnitMarketDelivery());
        MekHqXmlUtil.writeSimpleXMLTag(pw1, indent, "unitMarketReportRefresh", getUnitMarketReportRefresh());
        //endregion Unit Market

        //region Contract Market
        MekHqXmlUtil.writeSimpleXMLTag(pw1, indent, "contractMarketMethod", getContractMarketMethod().name());
        MekHqXmlUtil.writeSimpleXMLTag(pw1, indent--, "contractMarketReportRefresh", getContractMarketReportRefresh());
        //endregion Contract Market
        //endregion Markets Tab

        pw1.println(MekHqXmlUtil.indentStr(indent + 1)
                + "<phenotypeProbabilities>"
                + StringUtils.join(phenotypeProbabilities, ',')
                + "</phenotypeProbabilities>");
        MekHqXmlUtil.writeSimpleXmlTag(pw1, indent + 1, "useAtB", useAtB);
        MekHqXmlUtil.writeSimpleXmlTag(pw1, indent + 1, "useStratCon", useStratCon);
        MekHqXmlUtil.writeSimpleXmlTag(pw1, indent + 1, "useAero", useAero);
        MekHqXmlUtil.writeSimpleXmlTag(pw1, indent + 1, "useVehicles", useVehicles);
        MekHqXmlUtil.writeSimpleXmlTag(pw1, indent + 1, "clanVehicles", clanVehicles);
        MekHqXmlUtil.writeSimpleXmlTag(pw1, indent + 1, "doubleVehicles", doubleVehicles);
        MekHqXmlUtil.writeSimpleXmlTag(pw1, indent + 1, "adjustPlayerVehicles", adjustPlayerVehicles);
        MekHqXmlUtil.writeSimpleXmlTag(pw1, indent + 1, "opforLanceTypeMechs", opforLanceTypeMechs);
        MekHqXmlUtil.writeSimpleXmlTag(pw1, indent + 1, "opforLanceTypeMixed", opforLanceTypeMixed);
        MekHqXmlUtil.writeSimpleXmlTag(pw1, indent + 1, "opforLanceTypeVehicles", opforLanceTypeVehicles);
        MekHqXmlUtil.writeSimpleXmlTag(pw1, indent + 1, "opforUsesVTOLs", opforUsesVTOLs);
        MekHqXmlUtil.writeSimpleXmlTag(pw1, indent + 1, "useDropShips", useDropShips);
        MekHqXmlUtil.writeSimpleXmlTag(pw1, indent + 1, "skillLevel", skillLevel);
        MekHqXmlUtil.writeSimpleXmlTag(pw1, indent + 1, "aeroRecruitsHaveUnits", aeroRecruitsHaveUnits);
        MekHqXmlUtil.writeSimpleXmlTag(pw1, indent + 1, "useShareSystem", useShareSystem);
        MekHqXmlUtil.writeSimpleXmlTag(pw1, indent + 1, "sharesExcludeLargeCraft", sharesExcludeLargeCraft);
        MekHqXmlUtil.writeSimpleXmlTag(pw1, indent + 1, "sharesForAll", sharesForAll);
        MekHqXmlUtil.writeSimpleXmlTag(pw1, indent + 1, "retirementRolls", retirementRolls);
        MekHqXmlUtil.writeSimpleXmlTag(pw1, indent + 1, "customRetirementMods", customRetirementMods);
        MekHqXmlUtil.writeSimpleXmlTag(pw1, indent + 1, "foundersNeverRetire", foundersNeverRetire);
        MekHqXmlUtil.writeSimpleXmlTag(pw1, indent + 1, "atbAddDependents", atbAddDependents);
        MekHqXmlUtil.writeSimpleXmlTag(pw1, indent + 1, "dependentsNeverLeave", dependentsNeverLeave);
        MekHqXmlUtil.writeSimpleXmlTag(pw1, indent + 1, "trackUnitFatigue", trackUnitFatigue);
        MekHqXmlUtil.writeSimpleXmlTag(pw1, indent + 1, "mercSizeLimited", mercSizeLimited);
        MekHqXmlUtil.writeSimpleXmlTag(pw1, indent + 1, "trackOriginalUnit", trackOriginalUnit);
        MekHqXmlUtil.writeSimpleXmlTag(pw1, indent + 1, "regionalMechVariations", regionalMechVariations);
        MekHqXmlUtil.writeSimpleXmlTag(pw1, indent + 1, "attachedPlayerCamouflage", attachedPlayerCamouflage);
        MekHqXmlUtil.writeSimpleXmlTag(pw1, indent + 1, "playerControlsAttachedUnits", playerControlsAttachedUnits);
        MekHqXmlUtil.writeSimpleXmlTag(pw1, indent + 1, "searchRadius", searchRadius);
        pw1.println(MekHqXmlUtil.indentStr(indent + 1)
                + "<atbBattleChance>"
                + StringUtils.join(atbBattleChance, ',')
                + "</atbBattleChance>");
        MekHqXmlUtil.writeSimpleXmlTag(pw1, indent + 1, "generateChases", generateChases);
        MekHqXmlUtil.writeSimpleXmlTag(pw1, indent + 1, "variableContractLength", variableContractLength);
        MekHqXmlUtil.writeSimpleXmlTag(pw1, indent + 1, "useWeatherConditions", useWeatherConditions);
        MekHqXmlUtil.writeSimpleXmlTag(pw1, indent + 1, "useLightConditions", useLightConditions);
        MekHqXmlUtil.writeSimpleXmlTag(pw1, indent + 1, "usePlanetaryConditions", usePlanetaryConditions);
        MekHqXmlUtil.writeSimpleXmlTag(pw1, indent + 1, "useLeadership", useLeadership);
        MekHqXmlUtil.writeSimpleXmlTag(pw1, indent + 1, "useStrategy", useStrategy);
        MekHqXmlUtil.writeSimpleXmlTag(pw1, indent + 1, "baseStrategyDeployment", baseStrategyDeployment);
        MekHqXmlUtil.writeSimpleXmlTag(pw1, indent + 1, "additionalStrategyDeployment", additionalStrategyDeployment);
        MekHqXmlUtil.writeSimpleXmlTag(pw1, indent + 1, "adjustPaymentForStrategy", adjustPaymentForStrategy);
        MekHqXmlUtil.writeSimpleXmlTag(pw1, indent + 1, "restrictPartsByMission", restrictPartsByMission);
        MekHqXmlUtil.writeSimpleXmlTag(pw1, indent + 1, "limitLanceWeight", limitLanceWeight);
        MekHqXmlUtil.writeSimpleXmlTag(pw1, indent + 1, "limitLanceNumUnits", limitLanceNumUnits);
        MekHqXmlUtil.writeSimpleXmlTag(pw1, indent + 1, "assignPortraitOnRoleChange", assignPortraitOnRoleChange);
        MekHqXmlUtil.writeSimpleXmlTag(pw1, indent + 1, "allowOpforAeros", allowOpforAeros);
        MekHqXmlUtil.writeSimpleXmlTag(pw1, indent + 1, "allowOpforLocalUnits", allowOpforLocalUnits);
        MekHqXmlUtil.writeSimpleXmlTag(pw1, indent + 1, "opforAeroChance", opforAeroChance);
        MekHqXmlUtil.writeSimpleXmlTag(pw1, indent + 1, "opforLocalUnitChance", opforLocalUnitChance);
        MekHqXmlUtil.writeSimpleXmlTag(pw1, indent + 1, "fixedMapChance", fixedMapChance);

        //Mass Repair/Salvage Options
        MekHqXmlUtil.writeSimpleXmlTag(pw1, ++indent, "massRepairUseRepair", massRepairUseRepair());
        MekHqXmlUtil.writeSimpleXmlTag(pw1, indent, "massRepairUseSalvage", massRepairUseSalvage());
        MekHqXmlUtil.writeSimpleXmlTag(pw1, indent, "massRepairUseExtraTime", massRepairUseExtraTime);
        MekHqXmlUtil.writeSimpleXmlTag(pw1, indent, "massRepairUseRushJob", massRepairUseRushJob);
        MekHqXmlUtil.writeSimpleXmlTag(pw1, indent, "massRepairAllowCarryover", massRepairAllowCarryover);
        MekHqXmlUtil.writeSimpleXmlTag(pw1, indent, "massRepairOptimizeToCompleteToday", massRepairOptimizeToCompleteToday);
        MekHqXmlUtil.writeSimpleXmlTag(pw1, indent, "massRepairScrapImpossible", massRepairScrapImpossible);
        MekHqXmlUtil.writeSimpleXmlTag(pw1, indent, "massRepairUseAssignedTechsFirst", massRepairUseAssignedTechsFirst);
        MekHqXmlUtil.writeSimpleXmlTag(pw1, indent, "massRepairReplacePod", massRepairReplacePod);

        MekHqXmlUtil.writeSimpleXMLOpenIndentedLine(pw1, indent++, "massRepairOptions");
        for (MassRepairOption massRepairOption : massRepairOptions) {
            massRepairOption.writeToXML(pw1, indent);
        }
        MekHqXmlUtil.writeSimpleXMLCloseIndentedLine(pw1, --indent, "massRepairOptions");

        pw1.println(MekHqXmlUtil.indentStr(indent)
                + "<planetTechAcquisitionBonus>"
                + StringUtils.join(planetTechAcquisitionBonus, ',')
                + "</planetTechAcquisitionBonus>");
        pw1.println(MekHqXmlUtil.indentStr(indent)
                + "<planetIndustryAcquisitionBonus>"
                + StringUtils.join(planetIndustryAcquisitionBonus, ',')
                + "</planetIndustryAcquisitionBonus>");
        pw1.println(MekHqXmlUtil.indentStr(indent)
                + "<planetOutputAcquisitionBonus>"
                + StringUtils.join(planetOutputAcquisitionBonus, ',')
                + "</planetOutputAcquisitionBonus>");


        // cannot use StringUtils.join for a boolean array, so we are using this instead
        StringBuilder csv = new StringBuilder();
        for (int i = 0; i < usePortraitForRoles().length; i++) {
            csv.append(usePortraitForRoles()[i]);
            if (i < usePortraitForRoles().length - 1) {
                csv.append(",");
            }
        }

        MekHqXmlUtil.writeSimpleXmlTag(pw1, indent, "usePortraitForType", csv.toString());

        //region AtB Options
        MekHqXmlUtil.writeSimpleXmlTag(pw1, indent, "rats", StringUtils.join(rats, ','));
        if (staticRATs) {
            pw1.println(MekHqXmlUtil.indentStr(indent) + "<staticRATs/>");
        }

        if (ignoreRatEra) {
            pw1.println(MekHqXmlUtil.indentStr(indent) + "<ignoreRatEra/>");
        }
        //endregion AtB Options
        MekHqXmlUtil.writeSimpleXMLCloseIndentedLine(pw1, --indent, "campaignOptions");
    }

    public static CampaignOptions generateCampaignOptionsFromXml(Node wn, Version version) {
        MekHQ.getLogger().info("Loading Campaign Options from Version " + version + " XML...");

        wn.normalize();
        CampaignOptions retVal = new CampaignOptions();
        NodeList wList = wn.getChildNodes();

        // Okay, lets iterate through the children, eh?
        for (int x = 0; x < wList.getLength(); x++) {
            Node wn2 = wList.item(x);

            // If it's not an element node, we ignore it.
            if (wn2.getNodeType() != Node.ELEMENT_NODE) {
                continue;
            }

            MekHQ.getLogger().debug(String.format("%s\n\t%s", wn2.getNodeName(), wn2.getTextContent()));
            try {
                //region Repair and Maintenance Tab
                if (wn2.getNodeName().equalsIgnoreCase("checkMaintenance")) {
                    retVal.checkMaintenance = Boolean.parseBoolean(wn2.getTextContent().trim());
                } else if (wn2.getNodeName().equalsIgnoreCase("maintenanceCycleDays")) {
                    retVal.maintenanceCycleDays = Integer.parseInt(wn2.getTextContent().trim());
                } else if (wn2.getNodeName().equalsIgnoreCase("maintenanceBonus")) {
                    retVal.maintenanceBonus = Integer.parseInt(wn2.getTextContent().trim());
                } else if (wn2.getNodeName().equalsIgnoreCase("useQualityMaintenance")) {
                    retVal.useQualityMaintenance = Boolean.parseBoolean(wn2.getTextContent());
                } else if (wn2.getNodeName().equalsIgnoreCase("reverseQualityNames")) {
                    retVal.reverseQualityNames = Boolean.parseBoolean(wn2.getTextContent());
                } else if (wn2.getNodeName().equalsIgnoreCase("useUnofficalMaintenance")) {
                    retVal.useUnofficialMaintenance = Boolean.parseBoolean(wn2.getTextContent());
                } else if (wn2.getNodeName().equalsIgnoreCase("logMaintenance")) {
                    retVal.logMaintenance = Boolean.parseBoolean(wn2.getTextContent());
                //endregion Repair and Maintenance Tab

                } else if (wn2.getNodeName().equalsIgnoreCase("useFactionForNames")) {
                    retVal.setUseOriginFactionForNames(Boolean.parseBoolean(wn2.getTextContent().trim()));
                } else if (wn2.getNodeName().equalsIgnoreCase("useEraMods")) {
                    retVal.useEraMods = Boolean.parseBoolean(wn2.getTextContent());
                } else if (wn2.getNodeName().equalsIgnoreCase("assignedTechFirst")) {
                    retVal.assignedTechFirst = Boolean.parseBoolean(wn2.getTextContent());
                } else if (wn2.getNodeName().equalsIgnoreCase("resetToFirstTech")) {
                    retVal.resetToFirstTech = Boolean.parseBoolean(wn2.getTextContent());
                } else if (wn2.getNodeName().equalsIgnoreCase("useQuirks")) {
                    retVal.useQuirks = Boolean.parseBoolean(wn2.getTextContent());
                } else if (wn2.getNodeName().equalsIgnoreCase("scenarioXP")) {
                    retVal.scenarioXP = Integer.parseInt(wn2.getTextContent().trim());
                } else if (wn2.getNodeName().equalsIgnoreCase("killsForXP")) {
                    retVal.killsForXP = Integer.parseInt(wn2.getTextContent().trim());
                } else if (wn2.getNodeName().equalsIgnoreCase("killXPAward")) {
                    retVal.killXPAward = Integer.parseInt(wn2.getTextContent().trim());
                } else if (wn2.getNodeName().equalsIgnoreCase("nTasksXP")) {
                    retVal.nTasksXP = Integer.parseInt(wn2.getTextContent().trim());
                } else if (wn2.getNodeName().equalsIgnoreCase("tasksXP")) {
                    retVal.tasksXP = Integer.parseInt(wn2.getTextContent().trim());
                } else if (wn2.getNodeName().equalsIgnoreCase("successXP")) {
                    retVal.successXP = Integer.parseInt(wn2.getTextContent().trim());
                } else if (wn2.getNodeName().equalsIgnoreCase("mistakeXP")) {
                    retVal.mistakeXP = Integer.parseInt(wn2.getTextContent().trim());
                } else if (wn2.getNodeName().equalsIgnoreCase("idleXP")) {
                    retVal.idleXP = Integer.parseInt(wn2.getTextContent().trim());
                } else if (wn2.getNodeName().equalsIgnoreCase("targetIdleXP")) {
                    retVal.targetIdleXP = Integer.parseInt(wn2.getTextContent().trim());
                } else if (wn2.getNodeName().equalsIgnoreCase("monthsIdleXP")) {
                    retVal.monthsIdleXP = Integer.parseInt(wn2.getTextContent().trim());
                } else if (wn2.getNodeName().equalsIgnoreCase("contractNegotiationXP")) {
                    retVal.contractNegotiationXP = Integer.parseInt(wn2.getTextContent().trim());
                } else if (wn2.getNodeName().equalsIgnoreCase("adminWeeklyXP")) {
                    retVal.adminXP = Integer.parseInt(wn2.getTextContent().trim());
                } else if (wn2.getNodeName().equalsIgnoreCase("adminXPPeriod")) {
                    retVal.adminXPPeriod = Integer.parseInt(wn2.getTextContent().trim());
                } else if (wn2.getNodeName().equalsIgnoreCase("edgeCost")) {
                    retVal.edgeCost = Integer.parseInt(wn2.getTextContent().trim());
                } else if (wn2.getNodeName().equalsIgnoreCase("waitingPeriod")) {
                    retVal.waitingPeriod = Integer.parseInt(wn2.getTextContent().trim());
                } else if (wn2.getNodeName().equalsIgnoreCase("acquisitionSkill")) {
                    retVal.acquisitionSkill = wn2.getTextContent().trim();
                } else if (wn2.getNodeName().equalsIgnoreCase("nDiceTransitTime")) {
                    retVal.nDiceTransitTime = Integer.parseInt(wn2.getTextContent().trim());
                } else if (wn2.getNodeName().equalsIgnoreCase("constantTransitTime")) {
                    retVal.constantTransitTime = Integer.parseInt(wn2.getTextContent().trim());
                } else if (wn2.getNodeName().equalsIgnoreCase("unitTransitTime")) {
                    retVal.unitTransitTime = Integer.parseInt(wn2.getTextContent().trim());
                } else if (wn2.getNodeName().equalsIgnoreCase("acquireMosBonus")) {
                    retVal.acquireMosBonus = Integer.parseInt(wn2.getTextContent().trim());
                } else if (wn2.getNodeName().equalsIgnoreCase("acquireMosUnit")) {
                    retVal.acquireMosUnit = Integer.parseInt(wn2.getTextContent().trim());
                } else if (wn2.getNodeName().equalsIgnoreCase("acquireMinimumTime")) {
                    retVal.acquireMinimumTime = Integer.parseInt(wn2.getTextContent().trim());
                } else if (wn2.getNodeName().equalsIgnoreCase("acquireMinimumTimeUnit")) {
                    retVal.acquireMinimumTimeUnit = Integer.parseInt(wn2.getTextContent().trim());
                } else if (wn2.getNodeName().equalsIgnoreCase("clanAcquisitionPenalty")) {
                    retVal.clanAcquisitionPenalty = Integer.parseInt(wn2.getTextContent().trim());
                } else if (wn2.getNodeName().equalsIgnoreCase("isAcquisitionPenalty")) {
                    retVal.isAcquisitionPenalty = Integer.parseInt(wn2.getTextContent().trim());
                } else if (wn2.getNodeName().equalsIgnoreCase("usePlanetaryAcquisition")) {
                    retVal.usePlanetaryAcquisition = Boolean.parseBoolean(wn2.getTextContent().trim());
                } else if (wn2.getNodeName().equalsIgnoreCase("planetAcquisitionFactionLimit")) {
                    retVal.setPlanetAcquisitionFactionLimit(PlanetaryAcquisitionFactionLimit.parseFromString(wn2.getTextContent().trim()));
                } else if (wn2.getNodeName().equalsIgnoreCase("planetAcquisitionNoClanCrossover")) {
                    retVal.planetAcquisitionNoClanCrossover = Boolean.parseBoolean(wn2.getTextContent().trim());
                } else if (wn2.getNodeName().equalsIgnoreCase("noClanPartsFromIS")) {
                    retVal.noClanPartsFromIS = Boolean.parseBoolean(wn2.getTextContent().trim());
                } else if (wn2.getNodeName().equalsIgnoreCase("penaltyClanPartsFromIS")) {
                    retVal.penaltyClanPartsFromIS = Integer.parseInt(wn2.getTextContent().trim());
                } else if (wn2.getNodeName().equalsIgnoreCase("planetAcquisitionVerbose")) {
                    retVal.planetAcquisitionVerbose = Boolean.parseBoolean(wn2.getTextContent().trim());
                } else if (wn2.getNodeName().equalsIgnoreCase("maxJumpsPlanetaryAcquisition")) {
                    retVal.maxJumpsPlanetaryAcquisition = Integer.parseInt(wn2.getTextContent().trim());
                } else if (wn2.getNodeName().equalsIgnoreCase("planetTechAcquisitionBonus")) {
                    String[] values = wn2.getTextContent().split(",");
                    for (int i = 0; i < values.length; i++) {
                        retVal.planetTechAcquisitionBonus[i] = Integer.parseInt(values[i]);
                    }
                } else if (wn2.getNodeName().equalsIgnoreCase("planetIndustryAcquisitionBonus")) {
                    String[] values = wn2.getTextContent().split(",");
                    for (int i = 0; i < values.length; i++) {
                        retVal.planetIndustryAcquisitionBonus[i] = Integer.parseInt(values[i]);
                    }
                } else if (wn2.getNodeName().equalsIgnoreCase("planetOutputAcquisitionBonus")) {
                    String[] values = wn2.getTextContent().split(",");
                    for (int i = 0; i < values.length; i++) {
                        retVal.planetOutputAcquisitionBonus[i] = Integer.parseInt(values[i]);
                    }
                } else if (wn2.getNodeName().equalsIgnoreCase("equipmentContractPercent")) {
                    retVal.setEquipmentContractPercent(Double.parseDouble(wn2.getTextContent().trim()));
                } else if (wn2.getNodeName().equalsIgnoreCase("dropshipContractPercent")) {
                    retVal.setDropshipContractPercent(Double.parseDouble(wn2.getTextContent().trim()));
                } else if (wn2.getNodeName().equalsIgnoreCase("jumpshipContractPercent")) {
                    retVal.setJumpshipContractPercent(Double.parseDouble(wn2.getTextContent().trim()));
                } else if (wn2.getNodeName().equalsIgnoreCase("warshipContractPercent")) {
                    retVal.setWarshipContractPercent(Double.parseDouble(wn2.getTextContent().trim()));
                } else if (wn2.getNodeName().equalsIgnoreCase("equipmentContractBase")) {
                    retVal.equipmentContractBase = Boolean.parseBoolean(wn2.getTextContent().trim());
                } else if (wn2.getNodeName().equalsIgnoreCase("equipmentContractSaleValue")) {
                    retVal.equipmentContractSaleValue = Boolean.parseBoolean(wn2.getTextContent().trim());
                } else if (wn2.getNodeName().equalsIgnoreCase("blcSaleValue")) {
                    retVal.blcSaleValue = Boolean.parseBoolean(wn2.getTextContent().trim());
                } else if (wn2.getNodeName().equalsIgnoreCase("overageRepaymentInFinalPayment")) {
                    retVal.setOverageRepaymentInFinalPayment(Boolean.parseBoolean(wn2.getTextContent().trim()));
                } else if (wn2.getNodeName().equalsIgnoreCase("acquisitionSupportStaffOnly")) {
                    retVal.acquisitionSupportStaffOnly = Boolean.parseBoolean(wn2.getTextContent().trim());
                } else if (wn2.getNodeName().equalsIgnoreCase("limitByYear")) {
                    retVal.limitByYear = Boolean.parseBoolean(wn2.getTextContent().trim());
                } else if (wn2.getNodeName().equalsIgnoreCase("disallowExtinctStuff")) {
                    retVal.disallowExtinctStuff = Boolean.parseBoolean(wn2.getTextContent().trim());
                } else if (wn2.getNodeName().equalsIgnoreCase("allowClanPurchases")) {
                    retVal.allowClanPurchases = Boolean.parseBoolean(wn2.getTextContent().trim());
                } else if (wn2.getNodeName().equalsIgnoreCase("allowISPurchases")) {
                    retVal.allowISPurchases = Boolean.parseBoolean(wn2.getTextContent().trim());
                } else if (wn2.getNodeName().equalsIgnoreCase("allowCanonOnly")) {
                    retVal.allowCanonOnly = Boolean.parseBoolean(wn2.getTextContent().trim());
                } else if (wn2.getNodeName().equalsIgnoreCase("allowCanonRefitOnly")) {
                    retVal.allowCanonRefitOnly = Boolean.parseBoolean(wn2.getTextContent().trim());
                } else if (wn2.getNodeName().equalsIgnoreCase("useAmmoByType")) {
                    retVal.useAmmoByType = Boolean.parseBoolean(wn2.getTextContent().trim());
                } else if (wn2.getNodeName().equalsIgnoreCase("variableTechLevel")) {
                    retVal.variableTechLevel = Boolean.parseBoolean(wn2.getTextContent());
                } else if (wn2.getNodeName().equalsIgnoreCase("factionIntroDate")) {
                    retVal.factionIntroDate = Boolean.parseBoolean(wn2.getTextContent());
                } else if (wn2.getNodeName().equalsIgnoreCase("techLevel")) {
                    retVal.techLevel = Integer.parseInt(wn2.getTextContent().trim());
                } else if (wn2.getNodeName().equalsIgnoreCase("unitRatingMethod")
                        || wn2.getNodeName().equalsIgnoreCase("dragoonsRatingMethod")) {
                    retVal.setUnitRatingMethod(UnitRatingMethod.parseFromString(wn2.getTextContent().trim()));
                } else if (wn2.getNodeName().equalsIgnoreCase("manualUnitRatingModifier")) {
                    retVal.setManualUnitRatingModifier(Integer.parseInt(wn2.getTextContent()));
                } else if (wn2.getNodeName().equalsIgnoreCase("usePortraitForType")) {
                    String[] values = wn2.getTextContent().split(",");
                    if (version.isLowerThan("0.49.0")) {
                        for (int i = 0; i < values.length; i++) {
                            retVal.setUsePortraitForRole(PersonnelRole.parseFromString(String.valueOf(i)).ordinal(),
                                    Boolean.parseBoolean(values[i].trim()));
                        }
                    } else {
                        for (int i = 0; i < values.length; i++) {
                            retVal.setUsePortraitForRole(i, Boolean.parseBoolean(values[i].trim()));
                        }
                    }
                } else if (wn2.getNodeName().equalsIgnoreCase("assignPortraitOnRoleChange")) {
                    retVal.assignPortraitOnRoleChange = Boolean.parseBoolean(wn2.getTextContent().trim());
                } else if (wn2.getNodeName().equalsIgnoreCase("destroyByMargin")) {
                    retVal.destroyByMargin = Boolean.parseBoolean(wn2.getTextContent().trim());
                } else if (wn2.getNodeName().equalsIgnoreCase("destroyMargin")) {
                    retVal.destroyMargin = Integer.parseInt(wn2.getTextContent().trim());
                } else if (wn2.getNodeName().equalsIgnoreCase("destroyPartTarget")) {
                    retVal.destroyPartTarget = Integer.parseInt(wn2.getTextContent().trim());
                } else if (wn2.getNodeName().equalsIgnoreCase("useAeroSystemHits")) {
                    retVal.useAeroSystemHits = Boolean.parseBoolean(wn2.getTextContent().trim());
                } else if (wn2.getNodeName().equalsIgnoreCase("maxAcquisitions")) {
                    retVal.maxAcquisitions = Integer.parseInt(wn2.getTextContent().trim());

                //region Personnel Tab
                //region General Personnel
                } else if (wn2.getNodeName().equalsIgnoreCase("useTactics")) {
                    retVal.setUseTactics(Boolean.parseBoolean(wn2.getTextContent()));
                } else if (wn2.getNodeName().equalsIgnoreCase("useInitBonus") // Legacy - 0.49.1 removal
                        || wn2.getNodeName().equalsIgnoreCase("useInitiativeBonus")) {
                    retVal.setUseInitiativeBonus(Boolean.parseBoolean(wn2.getTextContent()));
                } else if (wn2.getNodeName().equalsIgnoreCase("useToughness")) {
                    retVal.setUseToughness(Boolean.parseBoolean(wn2.getTextContent()));
                } else if (wn2.getNodeName().equalsIgnoreCase("useArtillery")) {
                    retVal.setUseArtillery(Boolean.parseBoolean(wn2.getTextContent()));
                } else if (wn2.getNodeName().equalsIgnoreCase("useAbilities")) {
                    retVal.setUseAbilities(Boolean.parseBoolean(wn2.getTextContent()));
                } else if (wn2.getNodeName().equalsIgnoreCase("useEdge")) {
                    retVal.setUseEdge(Boolean.parseBoolean(wn2.getTextContent()));
                } else if (wn2.getNodeName().equalsIgnoreCase("useSupportEdge")) {
                    retVal.setUseSupportEdge(Boolean.parseBoolean(wn2.getTextContent()));
                } else if (wn2.getNodeName().equalsIgnoreCase("useImplants")) {
                    retVal.setUseImplants(Boolean.parseBoolean(wn2.getTextContent()));
                } else if (wn2.getNodeName().equalsIgnoreCase("altQualityAveraging") // Legacy - 0.49.1 removal
                        || wn2.getNodeName().equalsIgnoreCase("alternativeQualityAveraging")) {
                    retVal.setAlternativeQualityAveraging(Boolean.parseBoolean(wn2.getTextContent()));
                } else if (wn2.getNodeName().equalsIgnoreCase("useTransfers")) {
                    retVal.setUseTransfers(Boolean.parseBoolean(wn2.getTextContent().trim()));
                } else if (wn2.getNodeName().equalsIgnoreCase("personnelLogSkillGain")) {
                    retVal.setPersonnelLogSkillGain(Boolean.parseBoolean(wn2.getTextContent().trim()));
                } else if (wn2.getNodeName().equalsIgnoreCase("personnelLogAbilityGain")) {
                    retVal.setPersonnelLogAbilityGain(Boolean.parseBoolean(wn2.getTextContent().trim()));
                } else if (wn2.getNodeName().equalsIgnoreCase("personnelLogEdgeGain")) {
                    retVal.setPersonnelLogEdgeGain(Boolean.parseBoolean(wn2.getTextContent().trim()));
                //endregion General Personnel

                //region Expanded Personnel Information
                } else if (wn2.getNodeName().equalsIgnoreCase("useTimeInService")) {
                    retVal.setUseTimeInService(Boolean.parseBoolean(wn2.getTextContent().trim()));
                } else if (wn2.getNodeName().equalsIgnoreCase("timeInServiceDisplayFormat")) {
                    retVal.setTimeInServiceDisplayFormat(TimeInDisplayFormat.valueOf(wn2.getTextContent().trim()));
                } else if (wn2.getNodeName().equalsIgnoreCase("useTimeInRank")) {
                    retVal.setUseTimeInRank(Boolean.parseBoolean(wn2.getTextContent().trim()));
                } else if (wn2.getNodeName().equalsIgnoreCase("timeInRankDisplayFormat")) {
                    retVal.setTimeInRankDisplayFormat(TimeInDisplayFormat.valueOf(wn2.getTextContent().trim()));
                } else if (wn2.getNodeName().equalsIgnoreCase("useRetirementDateTracking")) {
                    retVal.setUseRetirementDateTracking(Boolean.parseBoolean(wn2.getTextContent().trim()));
                } else if (wn2.getNodeName().equalsIgnoreCase("trackTotalEarnings")) {
                    retVal.setTrackTotalEarnings(Boolean.parseBoolean(wn2.getTextContent().trim()));
                } else if (wn2.getNodeName().equalsIgnoreCase("trackTotalXPEarnings")) {
                    retVal.setTrackTotalXPEarnings(Boolean.parseBoolean(wn2.getTextContent().trim()));
                } else if (wn2.getNodeName().equalsIgnoreCase("showOriginFaction")) {
                    retVal.setShowOriginFaction(Boolean.parseBoolean(wn2.getTextContent()));
                //endregion Expanded Personnel Information

                //region Medical
                } else if (wn2.getNodeName().equalsIgnoreCase("useAdvancedMedical")) {
                    retVal.setUseAdvancedMedical(Boolean.parseBoolean(wn2.getTextContent()));
                } else if (wn2.getNodeName().equalsIgnoreCase("healWaitingPeriod")) {
                    retVal.setHealingWaitingPeriod(Integer.parseInt(wn2.getTextContent().trim()));
                } else if (wn2.getNodeName().equalsIgnoreCase("naturalHealingWaitingPeriod")) {
                    retVal.setNaturalHealingWaitingPeriod(Integer.parseInt(wn2.getTextContent().trim()));
                } else if (wn2.getNodeName().equalsIgnoreCase("minimumHitsForVees") // Legacy - 0.49.1 removal
                        || wn2.getNodeName().equalsIgnoreCase("minimumHitsForVehicles")) {
                    retVal.setMinimumHitsForVehicles(Integer.parseInt(wn2.getTextContent().trim()));
                } else if (wn2.getNodeName().equalsIgnoreCase("useRandomHitsForVees") // Legacy - 0.49.1 removal
                        || wn2.getNodeName().equalsIgnoreCase("useRandomHitsForVehicles")) {
                    retVal.setUseRandomHitsForVehicles(Boolean.parseBoolean(wn2.getTextContent().trim()));
                } else if (wn2.getNodeName().equalsIgnoreCase("tougherHealing")) {
                    retVal.setTougherHealing(Boolean.parseBoolean(wn2.getTextContent().trim()));
                //endregion Medical

                //region Prisoners
                } else if (wn2.getNodeName().equalsIgnoreCase("prisonerCaptureStyle")) {
                    retVal.setPrisonerCaptureStyle(PrisonerCaptureStyle.valueOf(wn2.getTextContent().trim()));
                } else if (wn2.getNodeName().equalsIgnoreCase("defaultPrisonerStatus")) {
                    // Most of this is legacy - 0.47.X removal
                    String prisonerStatus = wn2.getTextContent().trim();

                    try {
                        prisonerStatus = String.valueOf(Integer.parseInt(prisonerStatus) + 1);
                    } catch (Exception ignored) {

<<<<<<< HEAD
                retVal.setDefaultPrisonerStatus(PrisonerStatus.parseFromString(prisonerStatus));
            } else if (wn2.getNodeName().equalsIgnoreCase("prisonerBabyStatus")) {
                retVal.setPrisonerBabyStatus(Boolean.parseBoolean(wn2.getTextContent().trim()));
            } else if (wn2.getNodeName().equalsIgnoreCase("useAtBPrisonerDefection")) {
                retVal.setUseAtBPrisonerDefection(Boolean.parseBoolean(wn2.getTextContent().trim()));
            } else if (wn2.getNodeName().equalsIgnoreCase("useAtBPrisonerRansom")) {
                retVal.setUseAtBPrisonerRansom(Boolean.parseBoolean(wn2.getTextContent().trim()));
            //endregion Prisoners

            //region Personnel Randomization
            } else if (wn2.getNodeName().equalsIgnoreCase("useDylansRandomXP")) {
                retVal.setUseDylansRandomXP(Boolean.parseBoolean(wn2.getTextContent()));
            } else if (wn2.getNodeName().equalsIgnoreCase("randomOriginOptions")) {
                if (!wn2.hasChildNodes()) {
                    continue;
                }
                final RandomOriginOptions randomOriginOptions = RandomOriginOptions.parseFromXML(wn2.getChildNodes(), true);
                if (randomOriginOptions == null) {
                    continue;
                }
                retVal.setRandomOriginOptions(randomOriginOptions);
            //endregion Personnel Randomization

            //region Family
            } else if (wn2.getNodeName().equalsIgnoreCase("displayFamilyLevel")) {
                retVal.setDisplayFamilyLevel(FamilialRelationshipDisplayLevel.parseFromString(wn2.getTextContent().trim()));
            //endregion Family

            //region Salary
            } else if (wn2.getNodeName().equalsIgnoreCase("salaryCommissionMultiplier")) {
                retVal.setSalaryCommissionMultiplier(Double.parseDouble(wn2.getTextContent().trim()));
            } else if (wn2.getNodeName().equalsIgnoreCase("salaryEnlistedMultiplier")) {
                retVal.setSalaryEnlistedMultiplier(Double.parseDouble(wn2.getTextContent().trim()));
            } else if (wn2.getNodeName().equalsIgnoreCase("salaryAntiMekMultiplier")) {
                retVal.setSalaryAntiMekMultiplier(Double.parseDouble(wn2.getTextContent().trim()));
            } else if (wn2.getNodeName().equalsIgnoreCase("salaryXPMultiplier")) {
                String[] values = wn2.getTextContent().split(",");
                for (int i = 0; i < values.length; i++) {
                    retVal.setSalaryXPMultiplier(i, Double.parseDouble(values[i]));
                }
            } else if (wn2.getNodeName().equalsIgnoreCase("salaryTypeBase")) {
                if (version.isLowerThan("0.49.0")) {
                    Money[] roleBaseSalaries = Utilities.readMoneyArray(wn2);
                    for (int i = 0; i < roleBaseSalaries.length; i++) {
                        retVal.setRoleBaseSalary(PersonnelRole.parseFromString(String.valueOf(i)), roleBaseSalaries[i]);
=======
>>>>>>> ead4504c
                    }

                    retVal.setDefaultPrisonerStatus(PrisonerStatus.parseFromString(prisonerStatus));
                } else if (wn2.getNodeName().equalsIgnoreCase("prisonerBabyStatus")) {
                    retVal.setPrisonerBabyStatus(Boolean.parseBoolean(wn2.getTextContent().trim()));
                } else if (wn2.getNodeName().equalsIgnoreCase("useAtBPrisonerDefection")) {
                    retVal.setUseAtBPrisonerDefection(Boolean.parseBoolean(wn2.getTextContent().trim()));
                } else if (wn2.getNodeName().equalsIgnoreCase("useAtBPrisonerRansom")) {
                    retVal.setUseAtBPrisonerRansom(Boolean.parseBoolean(wn2.getTextContent().trim()));
                //endregion Prisoners

                //region Personnel Randomization
                } else if (wn2.getNodeName().equalsIgnoreCase("useDylansRandomXP")) {
                    retVal.setUseDylansRandomXP(Boolean.parseBoolean(wn2.getTextContent()));
                } else if (wn2.getNodeName().equalsIgnoreCase("randomizeOrigin")) {
                    retVal.setRandomizeOrigin(Boolean.parseBoolean(wn2.getTextContent()));
                } else if (wn2.getNodeName().equalsIgnoreCase("randomizeDependentOrigin")) {
                    retVal.setRandomizeDependentOrigin(Boolean.parseBoolean(wn2.getTextContent()));
                } else if (wn2.getNodeName().equalsIgnoreCase("originSearchRadius")) {
                    retVal.setOriginSearchRadius(Integer.parseInt(wn2.getTextContent()));
                } else if (wn2.getNodeName().equalsIgnoreCase("extraRandomOrigin")) {
                    retVal.setExtraRandomOrigin(Boolean.parseBoolean(wn2.getTextContent().trim()));
                } else if (wn2.getNodeName().equalsIgnoreCase("originDistanceScale")) {
                    retVal.setOriginDistanceScale(Double.parseDouble(wn2.getTextContent().trim()));
                //endregion Personnel Randomization

                //region Family
                } else if (wn2.getNodeName().equalsIgnoreCase("displayFamilyLevel")) {
                    retVal.setDisplayFamilyLevel(FamilialRelationshipDisplayLevel.parseFromString(wn2.getTextContent().trim()));
                //endregion Family

                //region Salary
                } else if (wn2.getNodeName().equalsIgnoreCase("salaryCommissionMultiplier")) {
                    retVal.setSalaryCommissionMultiplier(Double.parseDouble(wn2.getTextContent().trim()));
                } else if (wn2.getNodeName().equalsIgnoreCase("salaryEnlistedMultiplier")) {
                    retVal.setSalaryEnlistedMultiplier(Double.parseDouble(wn2.getTextContent().trim()));
                } else if (wn2.getNodeName().equalsIgnoreCase("salaryAntiMekMultiplier")) {
                    retVal.setSalaryAntiMekMultiplier(Double.parseDouble(wn2.getTextContent().trim()));
                } else if (wn2.getNodeName().equalsIgnoreCase("salaryXPMultiplier")) {
                    String[] values = wn2.getTextContent().split(",");
                    for (int i = 0; i < values.length; i++) {
                        retVal.setSalaryXPMultiplier(i, Double.parseDouble(values[i]));
                    }
                } else if (wn2.getNodeName().equalsIgnoreCase("salaryTypeBase")) {
                    if (version.isLowerThan("0.49.0")) {
                        Money[] roleBaseSalaries = Utilities.readMoneyArray(wn2);
                        for (int i = 0; i < roleBaseSalaries.length; i++) {
                            retVal.setRoleBaseSalary(PersonnelRole.parseFromString(String.valueOf(i)), roleBaseSalaries[i]);
                        }
                    } else {
                        retVal.setRoleBaseSalaries(Utilities.readMoneyArray(wn2, retVal.getRoleBaseSalaries().length));
                    }
                //endregion Salary

                //region Marriage
                } else if (wn2.getNodeName().equalsIgnoreCase("useManualMarriages")) {
                    retVal.setUseManualMarriages(Boolean.parseBoolean(wn2.getTextContent().trim()));
                } else if (wn2.getNodeName().equalsIgnoreCase("minimumMarriageAge")) {
                    retVal.setMinimumMarriageAge(Integer.parseInt(wn2.getTextContent().trim()));
                } else if (wn2.getNodeName().equalsIgnoreCase("checkMutualAncestorsDepth")) {
                    retVal.setCheckMutualAncestorsDepth(Integer.parseInt(wn2.getTextContent().trim()));
                } else if (wn2.getNodeName().equalsIgnoreCase("logMarriageNameChange")) {
                    retVal.setLogMarriageNameChange(Boolean.parseBoolean(wn2.getTextContent().trim()));
                } else if (wn2.getNodeName().equalsIgnoreCase("randomMarriageSurnameWeights")) {
                    String[] values = wn2.getTextContent().split(",");
                    if (values.length == 13) {
                        for (int i = 0; i < values.length; i++) {
                            retVal.marriageSurnameWeights[i] = Integer.parseInt(values[i]);
                        }
                    } else if (values.length == 9) {
                        migrateMarriageSurnameWeights(retVal, values);
                    } else {
                        MekHQ.getLogger().error("Unknown length of randomMarriageSurnameWeights");
                    }
                } else if (wn2.getNodeName().equalsIgnoreCase("useRandomMarriages")) {
                    retVal.setUseRandomMarriages(Boolean.parseBoolean(wn2.getTextContent().trim()));
                } else if (wn2.getNodeName().equalsIgnoreCase("chanceRandomMarriages")) {
                    retVal.setChanceRandomMarriages(Double.parseDouble(wn2.getTextContent().trim()));
                } else if (wn2.getNodeName().equalsIgnoreCase("marriageAgeRange")) {
                    retVal.setMarriageAgeRange(Integer.parseInt(wn2.getTextContent().trim()));
                } else if (wn2.getNodeName().equalsIgnoreCase("useRandomSameSexMarriages")) {
                    retVal.setUseRandomSameSexMarriages(Boolean.parseBoolean(wn2.getTextContent().trim()));
                } else if (wn2.getNodeName().equalsIgnoreCase("chanceRandomSameSexMarriages")) {
                    retVal.setChanceRandomSameSexMarriages(Double.parseDouble(wn2.getTextContent().trim()));
                //endregion Marriage

                //region Procreation
                } else if (wn2.getNodeName().equalsIgnoreCase("useUnofficialProcreation") // Legacy - 0.49.1 removal
                        || wn2.getNodeName().equalsIgnoreCase("useProcreation")) {
                    retVal.setUseProcreation(Boolean.parseBoolean(wn2.getTextContent().trim()));
                } else if (wn2.getNodeName().equalsIgnoreCase("chanceProcreation")) {
                    retVal.setChanceProcreation(Double.parseDouble(wn2.getTextContent().trim()));
                } else if (wn2.getNodeName().equalsIgnoreCase("useUnofficialProcreationNoRelationship") // Legacy - 0.49.1 removal
                        || wn2.getNodeName().equalsIgnoreCase("useProcreationNoRelationship")) {
                    retVal.setUseProcreationNoRelationship(Boolean.parseBoolean(wn2.getTextContent().trim()));
                } else if (wn2.getNodeName().equalsIgnoreCase("chanceProcreationNoRelationship")) {
                    retVal.setChanceProcreationNoRelationship(Double.parseDouble(wn2.getTextContent().trim()));
                } else if (wn2.getNodeName().equalsIgnoreCase("displayTrueDueDate")) {
                    retVal.setDisplayTrueDueDate(Boolean.parseBoolean(wn2.getTextContent().trim()));
                } else if (wn2.getNodeName().equalsIgnoreCase("logConception")) {
                    retVal.setLogConception(Boolean.parseBoolean(wn2.getTextContent().trim()));
                } else if (wn2.getNodeName().equalsIgnoreCase("babySurnameStyle")) {
                    retVal.setBabySurnameStyle(BabySurnameStyle.parseFromString(wn2.getTextContent().trim()));
                } else if (wn2.getNodeName().equalsIgnoreCase("determineFatherAtBirth")) {
                    retVal.setDetermineFatherAtBirth(Boolean.parseBoolean(wn2.getTextContent().trim()));
                //endregion Procreation

                //region Death
                } else if (wn2.getNodeName().equalsIgnoreCase("keepMarriedNameUponSpouseDeath")) {
                    retVal.setKeepMarriedNameUponSpouseDeath(Boolean.parseBoolean(wn2.getTextContent().trim()));
                //endregion Death
                //endregion Personnel Tab

                //region Finances Tab
                } else if (wn2.getNodeName().equalsIgnoreCase("payForParts")) {
                    retVal.payForParts = Boolean.parseBoolean(wn2.getTextContent());
                } else if (wn2.getNodeName().equalsIgnoreCase("payForRepairs")) {
                    retVal.payForRepairs = Boolean.parseBoolean(wn2.getTextContent());
                } else if (wn2.getNodeName().equalsIgnoreCase("payForUnits")) {
                    retVal.payForUnits = Boolean.parseBoolean(wn2.getTextContent());
                } else if (wn2.getNodeName().equalsIgnoreCase("payForSalaries")) {
                    retVal.payForSalaries = Boolean.parseBoolean(wn2.getTextContent());
                } else if (wn2.getNodeName().equalsIgnoreCase("payForOverhead")) {
                    retVal.payForOverhead = Boolean.parseBoolean(wn2.getTextContent());
                } else if (wn2.getNodeName().equalsIgnoreCase("payForMaintain")) {
                    retVal.payForMaintain = Boolean.parseBoolean(wn2.getTextContent());
                } else if (wn2.getNodeName().equalsIgnoreCase("payForTransport")) {
                    retVal.payForTransport = Boolean.parseBoolean(wn2.getTextContent());
                } else if (wn2.getNodeName().equalsIgnoreCase("sellUnits")) {
                    retVal.sellUnits = Boolean.parseBoolean(wn2.getTextContent());
                } else if (wn2.getNodeName().equalsIgnoreCase("sellParts")) {
                    retVal.sellParts = Boolean.parseBoolean(wn2.getTextContent());
                } else if (wn2.getNodeName().equalsIgnoreCase("payForRecruitment")) {
                    retVal.payForRecruitment = Boolean.parseBoolean(wn2.getTextContent());
                } else if (wn2.getNodeName().equalsIgnoreCase("useLoanLimits")) {
                    retVal.useLoanLimits = Boolean.parseBoolean(wn2.getTextContent().trim());
                } else if (wn2.getNodeName().equalsIgnoreCase("usePercentageMaint")) {
                    retVal.usePercentageMaint = Boolean.parseBoolean(wn2.getTextContent().trim());
                } else if (wn2.getNodeName().equalsIgnoreCase("infantryDontCount")) {
                    retVal.infantryDontCount = Boolean.parseBoolean(wn2.getTextContent().trim());
                } else if (wn2.getNodeName().equalsIgnoreCase("usePeacetimeCost")) {
                    retVal.usePeacetimeCost = Boolean.parseBoolean(wn2.getTextContent());
                } else if (wn2.getNodeName().equalsIgnoreCase("useExtendedPartsModifier")) {
                    retVal.useExtendedPartsModifier = Boolean.parseBoolean(wn2.getTextContent());
                } else if (wn2.getNodeName().equalsIgnoreCase("showPeacetimeCost")) {
                    retVal.showPeacetimeCost = Boolean.parseBoolean(wn2.getTextContent());
                } else if (wn2.getNodeName().equalsIgnoreCase("financialYearDuration")) {
                    retVal.setFinancialYearDuration(FinancialYearDuration.parseFromString(wn2.getTextContent().trim()));
                } else if (wn2.getNodeName().equalsIgnoreCase("newFinancialYearFinancesToCSVExport")) {
                    retVal.newFinancialYearFinancesToCSVExport = Boolean.parseBoolean(wn2.getTextContent().trim());

                //region Price Multipliers
                } else if (wn2.getNodeName().equalsIgnoreCase("commonPartPriceMultiplier")) {
                    retVal.setCommonPartPriceMultiplier(Double.parseDouble(wn2.getTextContent().trim()));
                } else if (wn2.getNodeName().equalsIgnoreCase("innerSphereUnitPriceMultiplier")) {
                    retVal.setInnerSphereUnitPriceMultiplier(Double.parseDouble(wn2.getTextContent().trim()));
                } else if (wn2.getNodeName().equalsIgnoreCase("innerSpherePartPriceMultiplier")) {
                    retVal.setInnerSpherePartPriceMultiplier(Double.parseDouble(wn2.getTextContent().trim()));
                } else if (wn2.getNodeName().equalsIgnoreCase("clanUnitPriceMultiplier")) {
                    retVal.setClanUnitPriceMultiplier(Double.parseDouble(wn2.getTextContent().trim()));
                } else if (wn2.getNodeName().equalsIgnoreCase("clanPartPriceMultiplier")) {
                    retVal.setClanPartPriceMultiplier(Double.parseDouble(wn2.getTextContent().trim()));
                } else if (wn2.getNodeName().equalsIgnoreCase("mixedTechUnitPriceMultiplier")) {
                    retVal.setMixedTechUnitPriceMultiplier(Double.parseDouble(wn2.getTextContent().trim()));
                } else if (wn2.getNodeName().equalsIgnoreCase("usedPartPriceMultipliers")) {
                    final String[] values = wn2.getTextContent().split(",");
                    for (int i = 0; i < values.length; i++) {
                        try {
                            retVal.getUsedPartPriceMultipliers()[i] = Double.parseDouble(values[i]);
                        } catch (Exception ignored) {

                        }
                    }
                } else if (wn2.getNodeName().equalsIgnoreCase("damagedPartsValueMultiplier")) {
                    retVal.setDamagedPartsValueMultiplier(Double.parseDouble(wn2.getTextContent().trim()));
                } else if (wn2.getNodeName().equalsIgnoreCase("unrepairablePartsValueMultiplier")) {
                    retVal.setUnrepairablePartsValueMultiplier(Double.parseDouble(wn2.getTextContent().trim()));
                } else if (wn2.getNodeName().equalsIgnoreCase("cancelledOrderRefundMultiplier")) {
                    retVal.setCancelledOrderRefundMultiplier(Double.parseDouble(wn2.getTextContent().trim()));
                //endregion Price Multipliers
                //endregion Finances Tab

                //region Markets
                //region Personnel Market
                } else if (wn2.getNodeName().equalsIgnoreCase("personnelMarketType")) { // Legacy - pre-0.48
                    retVal.setPersonnelMarketType(PersonnelMarket.getTypeName(Integer.parseInt(wn2.getTextContent().trim())));
                } else if (wn2.getNodeName().equalsIgnoreCase("personnelMarketName")) {
                    retVal.setPersonnelMarketType(wn2.getTextContent().trim());
                } else if (wn2.getNodeName().equalsIgnoreCase("personnelMarketReportRefresh")) {
                    retVal.setPersonnelMarketReportRefresh(Boolean.parseBoolean(wn2.getTextContent().trim()));
                } else if (wn2.getNodeName().equalsIgnoreCase("personnelMarketRandomEliteRemoval")) {
                    retVal.setPersonnelMarketRandomEliteRemoval(Integer.parseInt(wn2.getTextContent().trim()));
                } else if (wn2.getNodeName().equalsIgnoreCase("personnelMarketRandomVeteranRemoval")) {
                    retVal.setPersonnelMarketRandomVeteranRemoval(Integer.parseInt(wn2.getTextContent().trim()));
                } else if (wn2.getNodeName().equalsIgnoreCase("personnelMarketRandomRegularRemoval")) {
                    retVal.setPersonnelMarketRandomRegularRemoval(Integer.parseInt(wn2.getTextContent().trim()));
                } else if (wn2.getNodeName().equalsIgnoreCase("personnelMarketRandomGreenRemoval")) {
                    retVal.setPersonnelMarketRandomGreenRemoval(Integer.parseInt(wn2.getTextContent().trim()));
                } else if (wn2.getNodeName().equalsIgnoreCase("personnelMarketRandomUltraGreenRemoval")) {
                    retVal.setPersonnelMarketRandomUltraGreenRemoval(Integer.parseInt(wn2.getTextContent().trim()));
                } else if (wn2.getNodeName().equalsIgnoreCase("personnelMarketDylansWeight")) {
                    retVal.setPersonnelMarketDylansWeight(Double.parseDouble(wn2.getTextContent().trim()));
                //endregion Personnel Market

                //region Unit Market
                } else if (wn2.getNodeName().equalsIgnoreCase("unitMarketMethod")) {
                    retVal.setUnitMarketMethod(UnitMarketMethod.valueOf(wn2.getTextContent().trim()));
                } else if (wn2.getNodeName().equalsIgnoreCase("unitMarketRegionalMechVariations")) {
                    retVal.setUnitMarketRegionalMechVariations(Boolean.parseBoolean(wn2.getTextContent().trim()));
                } else if (wn2.getNodeName().equalsIgnoreCase("instantUnitMarketDelivery")) {
                    retVal.setInstantUnitMarketDelivery(Boolean.parseBoolean(wn2.getTextContent().trim()));
                } else if (wn2.getNodeName().equalsIgnoreCase("unitMarketReportRefresh")) {
                    retVal.setUnitMarketReportRefresh(Boolean.parseBoolean(wn2.getTextContent().trim()));
                //endregion Unit Market

                //region Contract Market
                } else if (wn2.getNodeName().equalsIgnoreCase("contractMarketMethod")) {
                    retVal.setContractMarketMethod(ContractMarketMethod.valueOf(wn2.getTextContent().trim()));
                } else if (wn2.getNodeName().equalsIgnoreCase("contractMarketReportRefresh")) {
                    retVal.setContractMarketReportRefresh(Boolean.parseBoolean(wn2.getTextContent().trim()));
                //endregion Contract Market
                // endregion Markets

                } else if (wn2.getNodeName().equalsIgnoreCase("phenotypeProbabilities")) {
                    String[] values = wn2.getTextContent().split(",");
                    for (int i = 0; i < values.length; i++) {
                        retVal.phenotypeProbabilities[i] = Integer.parseInt(values[i]);
                    }
                } else if (wn2.getNodeName().equalsIgnoreCase("useAtB")) {
                    retVal.useAtB = Boolean.parseBoolean(wn2.getTextContent().trim());
                } else if (wn2.getNodeName().equalsIgnoreCase("useStratCon")) {
                    retVal.useStratCon = Boolean.parseBoolean(wn2.getTextContent().trim());
                } else if (wn2.getNodeName().equalsIgnoreCase("useAero")) {
                    retVal.useAero = Boolean.parseBoolean(wn2.getTextContent().trim());
                } else if (wn2.getNodeName().equalsIgnoreCase("useVehicles")) {
                    retVal.useVehicles = Boolean.parseBoolean(wn2.getTextContent().trim());
                } else if (wn2.getNodeName().equalsIgnoreCase("clanVehicles")) {
                    retVal.clanVehicles = Boolean.parseBoolean(wn2.getTextContent().trim());
                } else if (wn2.getNodeName().equalsIgnoreCase("doubleVehicles")) {
                    retVal.doubleVehicles = Boolean.parseBoolean(wn2.getTextContent().trim());
                } else if (wn2.getNodeName().equalsIgnoreCase("adjustPlayerVehicles")) {
                    retVal.adjustPlayerVehicles = Boolean.parseBoolean(wn2.getTextContent().trim());
                } else if (wn2.getNodeName().equalsIgnoreCase("opforLanceTypeMechs")) {
                    retVal.opforLanceTypeMechs = Integer.parseInt(wn2.getTextContent().trim());
                } else if (wn2.getNodeName().equalsIgnoreCase("opforLanceTypeMixed")) {
                    retVal.opforLanceTypeMixed = Integer.parseInt(wn2.getTextContent().trim());
                } else if (wn2.getNodeName().equalsIgnoreCase("opforLanceTypeVehicles")) {
                    retVal.opforLanceTypeVehicles = Integer.parseInt(wn2.getTextContent().trim());
                } else if (wn2.getNodeName().equalsIgnoreCase("opforUsesVTOLs")) {
                    retVal.opforUsesVTOLs = Boolean.parseBoolean(wn2.getTextContent().trim());
                } else if (wn2.getNodeName().equalsIgnoreCase("useDropShips")) {
                    retVal.useDropShips = Boolean.parseBoolean(wn2.getTextContent().trim());
                } else if (wn2.getNodeName().equalsIgnoreCase("skillLevel")) {
                    retVal.skillLevel = Integer.parseInt(wn2.getTextContent().trim());
                } else if (wn2.getNodeName().equalsIgnoreCase("aeroRecruitsHaveUnits")) {
                    retVal.aeroRecruitsHaveUnits = Boolean.parseBoolean(wn2.getTextContent().trim());
                } else if (wn2.getNodeName().equalsIgnoreCase("useShareSystem")) {
                    retVal.useShareSystem = Boolean.parseBoolean(wn2.getTextContent().trim());
                } else if (wn2.getNodeName().equalsIgnoreCase("sharesExcludeLargeCraft")) {
                    retVal.sharesExcludeLargeCraft = Boolean.parseBoolean(wn2.getTextContent().trim());
                } else if (wn2.getNodeName().equalsIgnoreCase("sharesForAll")) {
                    retVal.sharesForAll = Boolean.parseBoolean(wn2.getTextContent().trim());
                } else if (wn2.getNodeName().equalsIgnoreCase("retirementRolls")) {
                    retVal.retirementRolls = Boolean.parseBoolean(wn2.getTextContent().trim());
                } else if (wn2.getNodeName().equalsIgnoreCase("customRetirementMods")) {
                    retVal.customRetirementMods = Boolean.parseBoolean(wn2.getTextContent().trim());
                } else if (wn2.getNodeName().equalsIgnoreCase("foundersNeverRetire")) {
                    retVal.foundersNeverRetire = Boolean.parseBoolean(wn2.getTextContent().trim());
                } else if (wn2.getNodeName().equalsIgnoreCase("atbAddDependents")) {
                    retVal.atbAddDependents = Boolean.parseBoolean(wn2.getTextContent().trim());
                } else if (wn2.getNodeName().equalsIgnoreCase("dependentsNeverLeave")) {
                    retVal.dependentsNeverLeave = Boolean.parseBoolean(wn2.getTextContent().trim());
                } else if (wn2.getNodeName().equalsIgnoreCase("trackUnitFatigue")) {
                    retVal.trackUnitFatigue = Boolean.parseBoolean(wn2.getTextContent().trim());
                } else if (wn2.getNodeName().equalsIgnoreCase("trackOriginalUnit")) {
                    retVal.trackOriginalUnit = Boolean.parseBoolean(wn2.getTextContent().trim());
                } else if (wn2.getNodeName().equalsIgnoreCase("mercSizeLimited")) {
                    retVal.mercSizeLimited = Boolean.parseBoolean(wn2.getTextContent().trim());
                } else if (wn2.getNodeName().equalsIgnoreCase("regionalMechVariations")) {
                    retVal.regionalMechVariations = Boolean.parseBoolean(wn2.getTextContent().trim());
                } else if (wn2.getNodeName().equalsIgnoreCase("attachedPlayerCamouflage")) {
                    retVal.attachedPlayerCamouflage = Boolean.parseBoolean(wn2.getTextContent().trim());
                } else if (wn2.getNodeName().equalsIgnoreCase("playerControlsAttachedUnits")) {
                    retVal.setPlayerControlsAttachedUnits(Boolean.parseBoolean(wn2.getTextContent().trim()));
                } else if (wn2.getNodeName().equalsIgnoreCase("searchRadius")) {
                    retVal.searchRadius = Integer.parseInt(wn2.getTextContent().trim());
                } else if (wn2.getNodeName().equalsIgnoreCase("atbBattleChance")) {
                    String[] values = wn2.getTextContent().split(",");
                    for (int i = 0; i < values.length; i++) {
                        try {
                            retVal.atbBattleChance[i] = Integer.parseInt(values[i]);
                        } catch (Exception ignored) {
                            // Badly coded, but this is to migrate devs and their games as the swap was
                            // done before a release and is thus better to handle this way than through
                            // a more code complex method
                            retVal.atbBattleChance[i] = (int) Math.round(Double.parseDouble(values[i]));
                        }
                    }
                } else if (wn2.getNodeName().equalsIgnoreCase("generateChases")) {
                    retVal.setGenerateChases(Boolean.parseBoolean(wn2.getTextContent().trim()));
                } else if (wn2.getNodeName().equalsIgnoreCase("variableContractLength")) {
                    retVal.variableContractLength = Boolean.parseBoolean(wn2.getTextContent().trim());
                } else if (wn2.getNodeName().equalsIgnoreCase("useWeatherConditions")) {
                    retVal.useWeatherConditions = Boolean.parseBoolean(wn2.getTextContent().trim());
                } else if (wn2.getNodeName().equalsIgnoreCase("useLightConditions")) {
                    retVal.useLightConditions = Boolean.parseBoolean(wn2.getTextContent().trim());
                } else if (wn2.getNodeName().equalsIgnoreCase("usePlanetaryConditions")) {
                    retVal.usePlanetaryConditions = Boolean.parseBoolean(wn2.getTextContent().trim());
                } else if (wn2.getNodeName().equalsIgnoreCase("useLeadership")) {
                    retVal.useLeadership = Boolean.parseBoolean(wn2.getTextContent().trim());
                } else if (wn2.getNodeName().equalsIgnoreCase("useStrategy")) {
                    retVal.useStrategy = Boolean.parseBoolean(wn2.getTextContent().trim());
                } else if (wn2.getNodeName().equalsIgnoreCase("baseStrategyDeployment")) {
                    retVal.baseStrategyDeployment = Integer.parseInt(wn2.getTextContent().trim());
                } else if (wn2.getNodeName().equalsIgnoreCase("additionalStrategyDeployment")) {
                    retVal.additionalStrategyDeployment = Integer.parseInt(wn2.getTextContent().trim());
                } else if (wn2.getNodeName().equalsIgnoreCase("adjustPaymentForStrategy")) {
                    retVal.adjustPaymentForStrategy = Boolean.parseBoolean(wn2.getTextContent().trim());
                } else if (wn2.getNodeName().equalsIgnoreCase("restrictPartsByMission")) {
                    retVal.restrictPartsByMission = Boolean.parseBoolean(wn2.getTextContent().trim());
                } else if (wn2.getNodeName().equalsIgnoreCase("limitLanceWeight")) {
                    retVal.limitLanceWeight = Boolean.parseBoolean(wn2.getTextContent().trim());
                } else if (wn2.getNodeName().equalsIgnoreCase("limitLanceNumUnits")) {
                    retVal.limitLanceNumUnits = Boolean.parseBoolean(wn2.getTextContent().trim());
                } else if (wn2.getNodeName().equalsIgnoreCase("allowOpforLocalUnits")) {
                    retVal.allowOpforLocalUnits = Boolean.parseBoolean(wn2.getTextContent().trim());
                } else if (wn2.getNodeName().equalsIgnoreCase("allowOpforAeros")) {
                    retVal.allowOpforAeros = Boolean.parseBoolean(wn2.getTextContent().trim());
                } else if (wn2.getNodeName().equalsIgnoreCase("opforAeroChance")) {
                    retVal.opforAeroChance = Integer.parseInt(wn2.getTextContent().trim());
                } else if (wn2.getNodeName().equalsIgnoreCase("opforLocalUnitChance")) {
                    retVal.opforLocalUnitChance = Integer.parseInt(wn2.getTextContent().trim());
                } else if (wn2.getNodeName().equalsIgnoreCase("fixedMapChance")) {
                    retVal.fixedMapChance = Integer.parseInt(wn2.getTextContent().trim());
                } else if (wn2.getNodeName().equalsIgnoreCase("rats")) {
                    retVal.rats = MekHqXmlUtil.unEscape(wn2.getTextContent().trim()).split(",");
                } else if (wn2.getNodeName().equalsIgnoreCase("staticRATs")) {
                    retVal.staticRATs = true;
                } else if (wn2.getNodeName().equalsIgnoreCase("ignoreRatEra")) {
                    retVal.ignoreRatEra = true;
                } else if (wn2.getNodeName().equalsIgnoreCase("massRepairUseRepair")) {
                    retVal.setMassRepairUseRepair(Boolean.parseBoolean(wn2.getTextContent().trim()));
                } else if (wn2.getNodeName().equalsIgnoreCase("massRepairUseSalvage")) {
                    retVal.setMassRepairUseSalvage(Boolean.parseBoolean(wn2.getTextContent().trim()));
                } else if (wn2.getNodeName().equalsIgnoreCase("massRepairUseExtraTime")) {
                    retVal.massRepairUseExtraTime = Boolean.parseBoolean(wn2.getTextContent().trim());
                } else if (wn2.getNodeName().equalsIgnoreCase("massRepairUseRushJob")) {
                    retVal.massRepairUseRushJob = Boolean.parseBoolean(wn2.getTextContent().trim());
                } else if (wn2.getNodeName().equalsIgnoreCase("massRepairAllowCarryover")) {
                    retVal.massRepairAllowCarryover = Boolean.parseBoolean(wn2.getTextContent().trim());
                } else if (wn2.getNodeName().equalsIgnoreCase("massRepairOptimizeToCompleteToday")) {
                    retVal.massRepairOptimizeToCompleteToday = Boolean.parseBoolean(wn2.getTextContent().trim());
                } else if (wn2.getNodeName().equalsIgnoreCase("massRepairScrapImpossible")) {
                    retVal.massRepairScrapImpossible = Boolean.parseBoolean(wn2.getTextContent().trim());
                } else if (wn2.getNodeName().equalsIgnoreCase("massRepairUseAssignedTechsFirst")) {
                    retVal.massRepairUseAssignedTechsFirst = Boolean.parseBoolean(wn2.getTextContent().trim());
                } else if (wn2.getNodeName().equalsIgnoreCase("massRepairReplacePod")) {
                    retVal.massRepairReplacePod = Boolean.parseBoolean(wn2.getTextContent().trim());
                } else if (wn2.getNodeName().equalsIgnoreCase("massRepairOptions")) {
                    retVal.setMassRepairOptions(MassRepairOption.parseListFromXML(wn2, version));

                //region Legacy
                // Removed in 0.49.*
                } else if (wn2.getNodeName().equalsIgnoreCase("clanPriceModifier")) { // Legacy - 0.49.3 Removal
                    final double value = Double.parseDouble(wn2.getTextContent());
                    retVal.setClanUnitPriceMultiplier(value);
                    retVal.setClanPartPriceMultiplier(value);
                } else if (wn2.getNodeName().equalsIgnoreCase("usedPartsValueA")) { // Legacy - 0.49.3 Removal
                    retVal.getUsedPartPriceMultipliers()[0] = Double.parseDouble(wn2.getTextContent().trim());
                } else if (wn2.getNodeName().equalsIgnoreCase("usedPartsValueB")) { // Legacy - 0.49.3 Removal
                    retVal.getUsedPartPriceMultipliers()[1] = Double.parseDouble(wn2.getTextContent().trim());
                } else if (wn2.getNodeName().equalsIgnoreCase("usedPartsValueC")) { // Legacy - 0.49.3 Removal
                    retVal.getUsedPartPriceMultipliers()[2] = Double.parseDouble(wn2.getTextContent().trim());
                } else if (wn2.getNodeName().equalsIgnoreCase("usedPartsValueD")) { // Legacy - 0.49.3 Removal
                    retVal.getUsedPartPriceMultipliers()[3] = Double.parseDouble(wn2.getTextContent().trim());
                } else if (wn2.getNodeName().equalsIgnoreCase("usedPartsValueE")) { // Legacy - 0.49.3 Removal
                    retVal.getUsedPartPriceMultipliers()[4] = Double.parseDouble(wn2.getTextContent().trim());
                } else if (wn2.getNodeName().equalsIgnoreCase("usedPartsValueF")) { // Legacy - 0.49.3 Removal
                    retVal.getUsedPartPriceMultipliers()[5] = Double.parseDouble(wn2.getTextContent().trim());
                } else if (wn2.getNodeName().equalsIgnoreCase("damagedPartsValue")) { // Legacy - 0.49.3 Removal
                    retVal.setDamagedPartsValueMultiplier(Double.parseDouble(wn2.getTextContent().trim()));
                } else if (wn2.getNodeName().equalsIgnoreCase("canceledOrderReimbursement")) { // Legacy - 0.49.3 Removal
                    retVal.setCancelledOrderRefundMultiplier(Double.parseDouble(wn2.getTextContent().trim()));

                // Removed in 0.47.*
                } else if (wn2.getNodeName().equalsIgnoreCase("useAtBCapture")) { // Legacy
                    if (Boolean.parseBoolean(wn2.getTextContent().trim())) {
                        retVal.setPrisonerCaptureStyle(PrisonerCaptureStyle.ATB);
                        retVal.setUseAtBPrisonerDefection(true);
                        retVal.setUseAtBPrisonerRansom(true);
                    }
                } else if (wn2.getNodeName().equalsIgnoreCase("intensity")) { // Legacy
                    double intensity = Double.parseDouble(wn2.getTextContent().trim());

                    retVal.atbBattleChance[AtBLanceRole.FIGHTING.ordinal()] = (int) Math.round(((40.0 * intensity) / (40.0 * intensity + 60.0)) * 100.0 + 0.5);
                    retVal.atbBattleChance[AtBLanceRole.DEFENCE.ordinal()] = (int) Math.round(((20.0 * intensity) / (20.0 * intensity + 80.0)) * 100.0 + 0.5);
                    retVal.atbBattleChance[AtBLanceRole.SCOUTING.ordinal()] = (int) Math.round(((60.0 * intensity) / (60.0 * intensity + 40.0)) * 100.0 + 0.5);
                    retVal.atbBattleChance[AtBLanceRole.TRAINING.ordinal()] = (int) Math.round(((10.0 * intensity) / (10.0 * intensity + 90.0)) * 100.0 + 0.5);
                } else if (wn2.getNodeName().equalsIgnoreCase("personnelMarketType")) { // Legacy
                    retVal.personnelMarketName = PersonnelMarket.getTypeName(Integer.parseInt(wn2.getTextContent().trim()));
                } else if (wn2.getNodeName().equalsIgnoreCase("capturePrisoners")) { // Legacy
                    retVal.setPrisonerCaptureStyle(Boolean.parseBoolean(wn2.getTextContent().trim())
                            ? PrisonerCaptureStyle.TAHARQA : PrisonerCaptureStyle.NONE);
                } else if (wn2.getNodeName().equalsIgnoreCase("startGameDelay")) { // Legacy
                    MekHQ.getMekHQOptions().setStartGameDelay(Integer.parseInt(wn2.getTextContent().trim()));
                } else if (wn2.getNodeName().equalsIgnoreCase("historicalDailyLog")) { // Legacy
                    MekHQ.getMekHQOptions().setHistoricalDailyLog(Boolean.parseBoolean(wn2.getTextContent().trim()));
                } else if (wn2.getNodeName().equalsIgnoreCase("useUnitRating") // Legacy
                        || wn2.getNodeName().equalsIgnoreCase("useDragoonRating")) { // Legacy
                    if (!Boolean.parseBoolean(wn2.getTextContent())) {
                        retVal.setUnitRatingMethod(UnitRatingMethod.NONE);
                    }
                } else if (wn2.getNodeName().equalsIgnoreCase("probPhenoMW")) { // Legacy
                    retVal.phenotypeProbabilities[Phenotype.MECHWARRIOR.getIndex()] = Integer.parseInt(wn2.getTextContent().trim());
                } else if (wn2.getNodeName().equalsIgnoreCase("probPhenoBA")) { // Legacy
                    retVal.phenotypeProbabilities[Phenotype.ELEMENTAL.getIndex()] = Integer.parseInt(wn2.getTextContent().trim());
                } else if (wn2.getNodeName().equalsIgnoreCase("probPhenoAero")) { // Legacy
                    retVal.phenotypeProbabilities[Phenotype.AEROSPACE.getIndex()] = Integer.parseInt(wn2.getTextContent().trim());
                } else if (wn2.getNodeName().equalsIgnoreCase("probPhenoVee")) { // Legacy
                    retVal.phenotypeProbabilities[Phenotype.VEHICLE.getIndex()] = Integer.parseInt(wn2.getTextContent().trim());
                }
<<<<<<< HEAD
            } else if (wn2.getNodeName().equalsIgnoreCase("generateChases")) {
                retVal.setGenerateChases(Boolean.parseBoolean(wn2.getTextContent().trim()));
            } else if (wn2.getNodeName().equalsIgnoreCase("variableContractLength")) {
                retVal.variableContractLength = Boolean.parseBoolean(wn2.getTextContent().trim());
            } else if (wn2.getNodeName().equalsIgnoreCase("instantUnitMarketDelivery")) {
                retVal.instantUnitMarketDelivery = Boolean.parseBoolean(wn2.getTextContent().trim());
            } else if (wn2.getNodeName().equalsIgnoreCase("useWeatherConditions")) {
                retVal.useWeatherConditions = Boolean.parseBoolean(wn2.getTextContent().trim());
            } else if (wn2.getNodeName().equalsIgnoreCase("useLightConditions")) {
                retVal.useLightConditions = Boolean.parseBoolean(wn2.getTextContent().trim());
            } else if (wn2.getNodeName().equalsIgnoreCase("usePlanetaryConditions")) {
                retVal.usePlanetaryConditions = Boolean.parseBoolean(wn2.getTextContent().trim());
            } else if (wn2.getNodeName().equalsIgnoreCase("useLeadership")) {
                retVal.useLeadership = Boolean.parseBoolean(wn2.getTextContent().trim());
            } else if (wn2.getNodeName().equalsIgnoreCase("useStrategy")) {
                retVal.useStrategy = Boolean.parseBoolean(wn2.getTextContent().trim());
            } else if (wn2.getNodeName().equalsIgnoreCase("baseStrategyDeployment")) {
                retVal.baseStrategyDeployment = Integer.parseInt(wn2.getTextContent().trim());
            } else if (wn2.getNodeName().equalsIgnoreCase("additionalStrategyDeployment")) {
                retVal.additionalStrategyDeployment = Integer.parseInt(wn2.getTextContent().trim());
            } else if (wn2.getNodeName().equalsIgnoreCase("adjustPaymentForStrategy")) {
                retVal.adjustPaymentForStrategy = Boolean.parseBoolean(wn2.getTextContent().trim());
            } else if (wn2.getNodeName().equalsIgnoreCase("restrictPartsByMission")) {
                retVal.restrictPartsByMission = Boolean.parseBoolean(wn2.getTextContent().trim());
            } else if (wn2.getNodeName().equalsIgnoreCase("limitLanceWeight")) {
                retVal.limitLanceWeight = Boolean.parseBoolean(wn2.getTextContent().trim());
            } else if (wn2.getNodeName().equalsIgnoreCase("limitLanceNumUnits")) {
                retVal.limitLanceNumUnits = Boolean.parseBoolean(wn2.getTextContent().trim());
            } else if (wn2.getNodeName().equalsIgnoreCase("contractMarketReportRefresh")) {
                retVal.contractMarketReportRefresh = Boolean.parseBoolean(wn2.getTextContent().trim());
            } else if (wn2.getNodeName().equalsIgnoreCase("unitMarketReportRefresh")) {
                retVal.unitMarketReportRefresh = Boolean.parseBoolean(wn2.getTextContent().trim());
            } else if (wn2.getNodeName().equalsIgnoreCase("allowOpforLocalUnits")) {
                retVal.allowOpforLocalUnits = Boolean.parseBoolean(wn2.getTextContent().trim());
            } else if (wn2.getNodeName().equalsIgnoreCase("allowOpforAeros")) {
                retVal.allowOpforAeros = Boolean.parseBoolean(wn2.getTextContent().trim());
            } else if (wn2.getNodeName().equalsIgnoreCase("opforAeroChance")) {
                retVal.opforAeroChance = Integer.parseInt(wn2.getTextContent().trim());
            } else if (wn2.getNodeName().equalsIgnoreCase("opforLocalUnitChance")) {
                retVal.opforLocalUnitChance = Integer.parseInt(wn2.getTextContent().trim());
            } else if (wn2.getNodeName().equalsIgnoreCase("rats")) {
                retVal.rats = MekHqXmlUtil.unEscape(wn2.getTextContent().trim()).split(",");
            } else if (wn2.getNodeName().equalsIgnoreCase("staticRATs")) {
                retVal.staticRATs = true;
            } else if (wn2.getNodeName().equalsIgnoreCase("ignoreRatEra")) {
                retVal.ignoreRatEra = true;
            } else if (wn2.getNodeName().equalsIgnoreCase("massRepairUseRepair")) {
                retVal.setMassRepairUseRepair(Boolean.parseBoolean(wn2.getTextContent().trim()));
            } else if (wn2.getNodeName().equalsIgnoreCase("massRepairUseSalvage")) {
                retVal.setMassRepairUseSalvage(Boolean.parseBoolean(wn2.getTextContent().trim()));
            } else if (wn2.getNodeName().equalsIgnoreCase("massRepairUseExtraTime")) {
                retVal.massRepairUseExtraTime = Boolean.parseBoolean(wn2.getTextContent().trim());
            } else if (wn2.getNodeName().equalsIgnoreCase("massRepairUseRushJob")) {
                retVal.massRepairUseRushJob = Boolean.parseBoolean(wn2.getTextContent().trim());
            } else if (wn2.getNodeName().equalsIgnoreCase("massRepairAllowCarryover")) {
                retVal.massRepairAllowCarryover = Boolean.parseBoolean(wn2.getTextContent().trim());
            } else if (wn2.getNodeName().equalsIgnoreCase("massRepairOptimizeToCompleteToday")) {
                retVal.massRepairOptimizeToCompleteToday = Boolean.parseBoolean(wn2.getTextContent().trim());
            } else if (wn2.getNodeName().equalsIgnoreCase("massRepairScrapImpossible")) {
                retVal.massRepairScrapImpossible = Boolean.parseBoolean(wn2.getTextContent().trim());
            } else if (wn2.getNodeName().equalsIgnoreCase("massRepairUseAssignedTechsFirst")) {
                retVal.massRepairUseAssignedTechsFirst = Boolean.parseBoolean(wn2.getTextContent().trim());
            } else if (wn2.getNodeName().equalsIgnoreCase("massRepairReplacePod")) {
                retVal.massRepairReplacePod = Boolean.parseBoolean(wn2.getTextContent().trim());
            } else if (wn2.getNodeName().equalsIgnoreCase("massRepairOptions")) {
                retVal.setMassRepairOptions(MassRepairOption.parseListFromXML(wn2, version));

            //region Legacy
            // Removed in 0.49.*
            } else if (wn2.getNodeName().equalsIgnoreCase("randomizeOrigin")) { // Legacy, 0.49.1 Removal
                retVal.getRandomOriginOptions().setRandomizeOrigin(Boolean.parseBoolean(wn2.getTextContent()));
            } else if (wn2.getNodeName().equalsIgnoreCase("randomizeDependentOrigin")) { // Legacy, 0.49.1 Removal
                retVal.getRandomOriginOptions().setRandomizeDependentOrigin(Boolean.parseBoolean(wn2.getTextContent()));
            } else if (wn2.getNodeName().equalsIgnoreCase("originSearchRadius")) { // Legacy, 0.49.1 Removal
                retVal.getRandomOriginOptions().setOriginSearchRadius(Integer.parseInt(wn2.getTextContent()));
            } else if (wn2.getNodeName().equalsIgnoreCase("extraRandomOrigin")) { // Legacy, 0.49.1 Removal
                retVal.getRandomOriginOptions().setExtraRandomOrigin(Boolean.parseBoolean(wn2.getTextContent().trim()));
            } else if (wn2.getNodeName().equalsIgnoreCase("originDistanceScale")) { // Legacy, 0.49.1 Removal
                retVal.getRandomOriginOptions().setOriginDistanceScale(Double.parseDouble(wn2.getTextContent().trim()));
            // Removed in 0.47.*
            } else if (wn2.getNodeName().equalsIgnoreCase("useAtBCapture")) { // Legacy
                if (Boolean.parseBoolean(wn2.getTextContent().trim())) {
                    retVal.setPrisonerCaptureStyle(PrisonerCaptureStyle.ATB);
                    retVal.setUseAtBPrisonerDefection(true);
                    retVal.setUseAtBPrisonerRansom(true);
                }
            } else if (wn2.getNodeName().equalsIgnoreCase("intensity")) { // Legacy
                double intensity = Double.parseDouble(wn2.getTextContent().trim());

                retVal.atbBattleChance[AtBLanceRole.FIGHTING.ordinal()] = (int) Math.round(((40.0 * intensity) / (40.0 * intensity + 60.0)) * 100.0 + 0.5);
                retVal.atbBattleChance[AtBLanceRole.DEFENCE.ordinal()] = (int) Math.round(((20.0 * intensity) / (20.0 * intensity + 80.0)) * 100.0 + 0.5);
                retVal.atbBattleChance[AtBLanceRole.SCOUTING.ordinal()] = (int) Math.round(((60.0 * intensity) / (60.0 * intensity + 40.0)) * 100.0 + 0.5);
                retVal.atbBattleChance[AtBLanceRole.TRAINING.ordinal()] = (int) Math.round(((10.0 * intensity) / (10.0 * intensity + 90.0)) * 100.0 + 0.5);
            } else if (wn2.getNodeName().equalsIgnoreCase("personnelMarketType")) { // Legacy
                retVal.personnelMarketName = PersonnelMarket.getTypeName(Integer.parseInt(wn2.getTextContent().trim()));
            } else if (wn2.getNodeName().equalsIgnoreCase("capturePrisoners")) { // Legacy
                retVal.setPrisonerCaptureStyle(Boolean.parseBoolean(wn2.getTextContent().trim())
                        ? PrisonerCaptureStyle.TAHARQA : PrisonerCaptureStyle.NONE);
            } else if (wn2.getNodeName().equalsIgnoreCase("startGameDelay")) { // Legacy
                MekHQ.getMekHQOptions().setStartGameDelay(Integer.parseInt(wn2.getTextContent().trim()));
            } else if (wn2.getNodeName().equalsIgnoreCase("historicalDailyLog")) { // Legacy
                MekHQ.getMekHQOptions().setHistoricalDailyLog(Boolean.parseBoolean(wn2.getTextContent().trim()));
            } else if (wn2.getNodeName().equalsIgnoreCase("useUnitRating") // Legacy
                    || wn2.getNodeName().equalsIgnoreCase("useDragoonRating")) { // Legacy
                if (!Boolean.parseBoolean(wn2.getTextContent())) {
                    retVal.setUnitRatingMethod(UnitRatingMethod.NONE);
                }
            } else if (wn2.getNodeName().equalsIgnoreCase("probPhenoMW")) { // Legacy
                retVal.phenotypeProbabilities[Phenotype.MECHWARRIOR.getIndex()] = Integer.parseInt(wn2.getTextContent().trim());
            } else if (wn2.getNodeName().equalsIgnoreCase("probPhenoBA")) { // Legacy
                retVal.phenotypeProbabilities[Phenotype.ELEMENTAL.getIndex()] = Integer.parseInt(wn2.getTextContent().trim());
            } else if (wn2.getNodeName().equalsIgnoreCase("probPhenoAero")) { // Legacy
                retVal.phenotypeProbabilities[Phenotype.AEROSPACE.getIndex()] = Integer.parseInt(wn2.getTextContent().trim());
            } else if (wn2.getNodeName().equalsIgnoreCase("probPhenoVee")) { // Legacy
                retVal.phenotypeProbabilities[Phenotype.VEHICLE.getIndex()] = Integer.parseInt(wn2.getTextContent().trim());
=======
                //endregion Legacy
            } catch (Exception e) {
                MekHQ.getLogger().error(e);
>>>>>>> ead4504c
            }
        }

        // Fixing Old Data
        if (version.isLowerThan("0.49.3") && retVal.getUseAtB()) {
            retVal.setUnitMarketMethod(UnitMarketMethod.ATB_MONTHLY);
            retVal.setContractMarketMethod(ContractMarketMethod.ATB_MONTHLY);
        }

        MekHQ.getLogger().debug("Load Campaign Options Complete!");

        return retVal;
    }

    //region Migration
    /**
     * This is annoyingly required for the case of anyone having changed the surname weights.
     * The code is not nice, but will nicely handle the cases where anyone has made changes
     * @param retVal the return CampaignOptions
     * @param values the values to migrate
     */
    private static void migrateMarriageSurnameWeights(CampaignOptions retVal, String... values) {
        int[] weights = new int[values.length];

        for (int i = 0; i < weights.length; i++) {
            try {
                weights[i] = Integer.parseInt(values[i]);
            } catch (Exception e) {
                MekHQ.getLogger().error(e);
                weights[i] = 0;
            }
        }

        // Now we need to test to figure out the weights have changed. If not, we will keep the
        // new default values. If they have, we save their changes and add the new surname weights
        if (
                (weights[0] != retVal.marriageSurnameWeights[0])
                || (weights[1] != retVal.marriageSurnameWeights[1] + 5)
                || (weights[2] != retVal.marriageSurnameWeights[2] + 5)
                || (weights[3] != retVal.marriageSurnameWeights[9] + 5)
                || (weights[4] != retVal.marriageSurnameWeights[10] + 5)
                || (weights[5] != retVal.marriageSurnameWeights[5] + 5)
                || (weights[6] != retVal.marriageSurnameWeights[6] + 5)
                || (weights[7] != retVal.marriageSurnameWeights[11])
                || (weights[8] != retVal.marriageSurnameWeights[12])
        ) {
            retVal.marriageSurnameWeights[0] = weights[0];
            retVal.marriageSurnameWeights[1] = weights[1];
            retVal.marriageSurnameWeights[2] = weights[2];
            // 3 is newly added
            // 4 is newly added
            retVal.marriageSurnameWeights[5] = weights[3];
            retVal.marriageSurnameWeights[6] = weights[4];
            // 7 is newly added
            // 8 is newly added
            retVal.marriageSurnameWeights[9] = weights[5];
            retVal.marriageSurnameWeights[10] = weights[6];
            retVal.marriageSurnameWeights[11] = weights[7];
            retVal.marriageSurnameWeights[12] = weights[8];
        }
    }
    //endregion Migration
}<|MERGE_RESOLUTION|>--- conflicted
+++ resolved
@@ -25,27 +25,16 @@
 import mekhq.MekHqXmlUtil;
 import mekhq.Utilities;
 import mekhq.Version;
-<<<<<<< HEAD
-import mekhq.campaign.againstTheBot.enums.AtBLanceRole;
+import mekhq.campaign.enums.PlanetaryAcquisitionFactionLimit;
 import mekhq.campaign.finances.Money;
 import mekhq.campaign.finances.enums.FinancialYearDuration;
 import mekhq.campaign.market.PersonnelMarket;
-=======
-import mekhq.campaign.mission.enums.AtBLanceRole;
-import mekhq.campaign.enums.PlanetaryAcquisitionFactionLimit;
 import mekhq.campaign.market.enums.ContractMarketMethod;
 import mekhq.campaign.market.enums.UnitMarketMethod;
->>>>>>> ead4504c
+import mekhq.campaign.mission.enums.AtBLanceRole;
 import mekhq.campaign.parts.enums.PartRepairType;
 import mekhq.campaign.personnel.SkillType;
-import mekhq.campaign.personnel.enums.BabySurnameStyle;
-import mekhq.campaign.personnel.enums.FamilialRelationshipDisplayLevel;
-import mekhq.campaign.personnel.enums.Marriage;
-import mekhq.campaign.personnel.enums.PersonnelRole;
-import mekhq.campaign.personnel.enums.Phenotype;
-import mekhq.campaign.personnel.enums.PrisonerCaptureStyle;
-import mekhq.campaign.personnel.enums.PrisonerStatus;
-import mekhq.campaign.personnel.enums.TimeInDisplayFormat;
+import mekhq.campaign.personnel.enums.*;
 import mekhq.campaign.rating.UnitRatingMethod;
 import mekhq.service.MassRepairOption;
 import org.apache.commons.lang3.StringUtils;
@@ -2614,18 +2603,6 @@
     public void setUseStratCon(boolean useStratCon) {
         this.useStratCon = useStratCon;
     }
-<<<<<<< HEAD
-
-
-    public boolean getUseAtBUnitMarket() {
-        return useAtBUnitMarket;
-    }
-
-    public void setUseAtBUnitMarket(boolean useAtBUnitMarket) {
-        this.useAtBUnitMarket = useAtBUnitMarket;
-    }
-=======
->>>>>>> ead4504c
 
     public boolean getUseAero() {
         return useAero;
@@ -3738,54 +3715,6 @@
                         prisonerStatus = String.valueOf(Integer.parseInt(prisonerStatus) + 1);
                     } catch (Exception ignored) {
 
-<<<<<<< HEAD
-                retVal.setDefaultPrisonerStatus(PrisonerStatus.parseFromString(prisonerStatus));
-            } else if (wn2.getNodeName().equalsIgnoreCase("prisonerBabyStatus")) {
-                retVal.setPrisonerBabyStatus(Boolean.parseBoolean(wn2.getTextContent().trim()));
-            } else if (wn2.getNodeName().equalsIgnoreCase("useAtBPrisonerDefection")) {
-                retVal.setUseAtBPrisonerDefection(Boolean.parseBoolean(wn2.getTextContent().trim()));
-            } else if (wn2.getNodeName().equalsIgnoreCase("useAtBPrisonerRansom")) {
-                retVal.setUseAtBPrisonerRansom(Boolean.parseBoolean(wn2.getTextContent().trim()));
-            //endregion Prisoners
-
-            //region Personnel Randomization
-            } else if (wn2.getNodeName().equalsIgnoreCase("useDylansRandomXP")) {
-                retVal.setUseDylansRandomXP(Boolean.parseBoolean(wn2.getTextContent()));
-            } else if (wn2.getNodeName().equalsIgnoreCase("randomOriginOptions")) {
-                if (!wn2.hasChildNodes()) {
-                    continue;
-                }
-                final RandomOriginOptions randomOriginOptions = RandomOriginOptions.parseFromXML(wn2.getChildNodes(), true);
-                if (randomOriginOptions == null) {
-                    continue;
-                }
-                retVal.setRandomOriginOptions(randomOriginOptions);
-            //endregion Personnel Randomization
-
-            //region Family
-            } else if (wn2.getNodeName().equalsIgnoreCase("displayFamilyLevel")) {
-                retVal.setDisplayFamilyLevel(FamilialRelationshipDisplayLevel.parseFromString(wn2.getTextContent().trim()));
-            //endregion Family
-
-            //region Salary
-            } else if (wn2.getNodeName().equalsIgnoreCase("salaryCommissionMultiplier")) {
-                retVal.setSalaryCommissionMultiplier(Double.parseDouble(wn2.getTextContent().trim()));
-            } else if (wn2.getNodeName().equalsIgnoreCase("salaryEnlistedMultiplier")) {
-                retVal.setSalaryEnlistedMultiplier(Double.parseDouble(wn2.getTextContent().trim()));
-            } else if (wn2.getNodeName().equalsIgnoreCase("salaryAntiMekMultiplier")) {
-                retVal.setSalaryAntiMekMultiplier(Double.parseDouble(wn2.getTextContent().trim()));
-            } else if (wn2.getNodeName().equalsIgnoreCase("salaryXPMultiplier")) {
-                String[] values = wn2.getTextContent().split(",");
-                for (int i = 0; i < values.length; i++) {
-                    retVal.setSalaryXPMultiplier(i, Double.parseDouble(values[i]));
-                }
-            } else if (wn2.getNodeName().equalsIgnoreCase("salaryTypeBase")) {
-                if (version.isLowerThan("0.49.0")) {
-                    Money[] roleBaseSalaries = Utilities.readMoneyArray(wn2);
-                    for (int i = 0; i < roleBaseSalaries.length; i++) {
-                        retVal.setRoleBaseSalary(PersonnelRole.parseFromString(String.valueOf(i)), roleBaseSalaries[i]);
-=======
->>>>>>> ead4504c
                     }
 
                     retVal.setDefaultPrisonerStatus(PrisonerStatus.parseFromString(prisonerStatus));
@@ -3799,17 +3728,16 @@
 
                 //region Personnel Randomization
                 } else if (wn2.getNodeName().equalsIgnoreCase("useDylansRandomXP")) {
-                    retVal.setUseDylansRandomXP(Boolean.parseBoolean(wn2.getTextContent()));
-                } else if (wn2.getNodeName().equalsIgnoreCase("randomizeOrigin")) {
-                    retVal.setRandomizeOrigin(Boolean.parseBoolean(wn2.getTextContent()));
-                } else if (wn2.getNodeName().equalsIgnoreCase("randomizeDependentOrigin")) {
-                    retVal.setRandomizeDependentOrigin(Boolean.parseBoolean(wn2.getTextContent()));
-                } else if (wn2.getNodeName().equalsIgnoreCase("originSearchRadius")) {
-                    retVal.setOriginSearchRadius(Integer.parseInt(wn2.getTextContent()));
-                } else if (wn2.getNodeName().equalsIgnoreCase("extraRandomOrigin")) {
-                    retVal.setExtraRandomOrigin(Boolean.parseBoolean(wn2.getTextContent().trim()));
-                } else if (wn2.getNodeName().equalsIgnoreCase("originDistanceScale")) {
-                    retVal.setOriginDistanceScale(Double.parseDouble(wn2.getTextContent().trim()));
+                    retVal.setUseDylansRandomXP(Boolean.parseBoolean(wn2.getTextContent().trim()));
+                } else if (wn2.getNodeName().equalsIgnoreCase("randomOriginOptions")) {
+                    if (!wn2.hasChildNodes()) {
+                        continue;
+                    }
+                    final RandomOriginOptions randomOriginOptions = RandomOriginOptions.parseFromXML(wn2.getChildNodes(), true);
+                    if (randomOriginOptions == null) {
+                        continue;
+                    }
+                    retVal.setRandomOriginOptions(randomOriginOptions);
                 //endregion Personnel Randomization
 
                 //region Family
@@ -4149,6 +4077,16 @@
 
                 //region Legacy
                 // Removed in 0.49.*
+                } else if (wn2.getNodeName().equalsIgnoreCase("randomizeOrigin")) { // Legacy, 0.49.4 Removal
+                    retVal.getRandomOriginOptions().setRandomizeOrigin(Boolean.parseBoolean(wn2.getTextContent()));
+                } else if (wn2.getNodeName().equalsIgnoreCase("randomizeDependentOrigin")) { // Legacy, 0.49.4 Removal
+                    retVal.getRandomOriginOptions().setRandomizeDependentOrigin(Boolean.parseBoolean(wn2.getTextContent()));
+                } else if (wn2.getNodeName().equalsIgnoreCase("originSearchRadius")) { // Legacy, 0.49.4 Removal
+                    retVal.getRandomOriginOptions().setOriginSearchRadius(Integer.parseInt(wn2.getTextContent()));
+                } else if (wn2.getNodeName().equalsIgnoreCase("extraRandomOrigin")) { // Legacy, 0.49.4 Removal
+                    retVal.getRandomOriginOptions().setExtraRandomOrigin(Boolean.parseBoolean(wn2.getTextContent().trim()));
+                } else if (wn2.getNodeName().equalsIgnoreCase("originDistanceScale")) { // Legacy, 0.49.4 Removal
+                    retVal.getRandomOriginOptions().setOriginDistanceScale(Double.parseDouble(wn2.getTextContent().trim()));
                 } else if (wn2.getNodeName().equalsIgnoreCase("clanPriceModifier")) { // Legacy - 0.49.3 Removal
                     final double value = Double.parseDouble(wn2.getTextContent());
                     retVal.setClanUnitPriceMultiplier(value);
@@ -4207,127 +4145,9 @@
                 } else if (wn2.getNodeName().equalsIgnoreCase("probPhenoVee")) { // Legacy
                     retVal.phenotypeProbabilities[Phenotype.VEHICLE.getIndex()] = Integer.parseInt(wn2.getTextContent().trim());
                 }
-<<<<<<< HEAD
-            } else if (wn2.getNodeName().equalsIgnoreCase("generateChases")) {
-                retVal.setGenerateChases(Boolean.parseBoolean(wn2.getTextContent().trim()));
-            } else if (wn2.getNodeName().equalsIgnoreCase("variableContractLength")) {
-                retVal.variableContractLength = Boolean.parseBoolean(wn2.getTextContent().trim());
-            } else if (wn2.getNodeName().equalsIgnoreCase("instantUnitMarketDelivery")) {
-                retVal.instantUnitMarketDelivery = Boolean.parseBoolean(wn2.getTextContent().trim());
-            } else if (wn2.getNodeName().equalsIgnoreCase("useWeatherConditions")) {
-                retVal.useWeatherConditions = Boolean.parseBoolean(wn2.getTextContent().trim());
-            } else if (wn2.getNodeName().equalsIgnoreCase("useLightConditions")) {
-                retVal.useLightConditions = Boolean.parseBoolean(wn2.getTextContent().trim());
-            } else if (wn2.getNodeName().equalsIgnoreCase("usePlanetaryConditions")) {
-                retVal.usePlanetaryConditions = Boolean.parseBoolean(wn2.getTextContent().trim());
-            } else if (wn2.getNodeName().equalsIgnoreCase("useLeadership")) {
-                retVal.useLeadership = Boolean.parseBoolean(wn2.getTextContent().trim());
-            } else if (wn2.getNodeName().equalsIgnoreCase("useStrategy")) {
-                retVal.useStrategy = Boolean.parseBoolean(wn2.getTextContent().trim());
-            } else if (wn2.getNodeName().equalsIgnoreCase("baseStrategyDeployment")) {
-                retVal.baseStrategyDeployment = Integer.parseInt(wn2.getTextContent().trim());
-            } else if (wn2.getNodeName().equalsIgnoreCase("additionalStrategyDeployment")) {
-                retVal.additionalStrategyDeployment = Integer.parseInt(wn2.getTextContent().trim());
-            } else if (wn2.getNodeName().equalsIgnoreCase("adjustPaymentForStrategy")) {
-                retVal.adjustPaymentForStrategy = Boolean.parseBoolean(wn2.getTextContent().trim());
-            } else if (wn2.getNodeName().equalsIgnoreCase("restrictPartsByMission")) {
-                retVal.restrictPartsByMission = Boolean.parseBoolean(wn2.getTextContent().trim());
-            } else if (wn2.getNodeName().equalsIgnoreCase("limitLanceWeight")) {
-                retVal.limitLanceWeight = Boolean.parseBoolean(wn2.getTextContent().trim());
-            } else if (wn2.getNodeName().equalsIgnoreCase("limitLanceNumUnits")) {
-                retVal.limitLanceNumUnits = Boolean.parseBoolean(wn2.getTextContent().trim());
-            } else if (wn2.getNodeName().equalsIgnoreCase("contractMarketReportRefresh")) {
-                retVal.contractMarketReportRefresh = Boolean.parseBoolean(wn2.getTextContent().trim());
-            } else if (wn2.getNodeName().equalsIgnoreCase("unitMarketReportRefresh")) {
-                retVal.unitMarketReportRefresh = Boolean.parseBoolean(wn2.getTextContent().trim());
-            } else if (wn2.getNodeName().equalsIgnoreCase("allowOpforLocalUnits")) {
-                retVal.allowOpforLocalUnits = Boolean.parseBoolean(wn2.getTextContent().trim());
-            } else if (wn2.getNodeName().equalsIgnoreCase("allowOpforAeros")) {
-                retVal.allowOpforAeros = Boolean.parseBoolean(wn2.getTextContent().trim());
-            } else if (wn2.getNodeName().equalsIgnoreCase("opforAeroChance")) {
-                retVal.opforAeroChance = Integer.parseInt(wn2.getTextContent().trim());
-            } else if (wn2.getNodeName().equalsIgnoreCase("opforLocalUnitChance")) {
-                retVal.opforLocalUnitChance = Integer.parseInt(wn2.getTextContent().trim());
-            } else if (wn2.getNodeName().equalsIgnoreCase("rats")) {
-                retVal.rats = MekHqXmlUtil.unEscape(wn2.getTextContent().trim()).split(",");
-            } else if (wn2.getNodeName().equalsIgnoreCase("staticRATs")) {
-                retVal.staticRATs = true;
-            } else if (wn2.getNodeName().equalsIgnoreCase("ignoreRatEra")) {
-                retVal.ignoreRatEra = true;
-            } else if (wn2.getNodeName().equalsIgnoreCase("massRepairUseRepair")) {
-                retVal.setMassRepairUseRepair(Boolean.parseBoolean(wn2.getTextContent().trim()));
-            } else if (wn2.getNodeName().equalsIgnoreCase("massRepairUseSalvage")) {
-                retVal.setMassRepairUseSalvage(Boolean.parseBoolean(wn2.getTextContent().trim()));
-            } else if (wn2.getNodeName().equalsIgnoreCase("massRepairUseExtraTime")) {
-                retVal.massRepairUseExtraTime = Boolean.parseBoolean(wn2.getTextContent().trim());
-            } else if (wn2.getNodeName().equalsIgnoreCase("massRepairUseRushJob")) {
-                retVal.massRepairUseRushJob = Boolean.parseBoolean(wn2.getTextContent().trim());
-            } else if (wn2.getNodeName().equalsIgnoreCase("massRepairAllowCarryover")) {
-                retVal.massRepairAllowCarryover = Boolean.parseBoolean(wn2.getTextContent().trim());
-            } else if (wn2.getNodeName().equalsIgnoreCase("massRepairOptimizeToCompleteToday")) {
-                retVal.massRepairOptimizeToCompleteToday = Boolean.parseBoolean(wn2.getTextContent().trim());
-            } else if (wn2.getNodeName().equalsIgnoreCase("massRepairScrapImpossible")) {
-                retVal.massRepairScrapImpossible = Boolean.parseBoolean(wn2.getTextContent().trim());
-            } else if (wn2.getNodeName().equalsIgnoreCase("massRepairUseAssignedTechsFirst")) {
-                retVal.massRepairUseAssignedTechsFirst = Boolean.parseBoolean(wn2.getTextContent().trim());
-            } else if (wn2.getNodeName().equalsIgnoreCase("massRepairReplacePod")) {
-                retVal.massRepairReplacePod = Boolean.parseBoolean(wn2.getTextContent().trim());
-            } else if (wn2.getNodeName().equalsIgnoreCase("massRepairOptions")) {
-                retVal.setMassRepairOptions(MassRepairOption.parseListFromXML(wn2, version));
-
-            //region Legacy
-            // Removed in 0.49.*
-            } else if (wn2.getNodeName().equalsIgnoreCase("randomizeOrigin")) { // Legacy, 0.49.1 Removal
-                retVal.getRandomOriginOptions().setRandomizeOrigin(Boolean.parseBoolean(wn2.getTextContent()));
-            } else if (wn2.getNodeName().equalsIgnoreCase("randomizeDependentOrigin")) { // Legacy, 0.49.1 Removal
-                retVal.getRandomOriginOptions().setRandomizeDependentOrigin(Boolean.parseBoolean(wn2.getTextContent()));
-            } else if (wn2.getNodeName().equalsIgnoreCase("originSearchRadius")) { // Legacy, 0.49.1 Removal
-                retVal.getRandomOriginOptions().setOriginSearchRadius(Integer.parseInt(wn2.getTextContent()));
-            } else if (wn2.getNodeName().equalsIgnoreCase("extraRandomOrigin")) { // Legacy, 0.49.1 Removal
-                retVal.getRandomOriginOptions().setExtraRandomOrigin(Boolean.parseBoolean(wn2.getTextContent().trim()));
-            } else if (wn2.getNodeName().equalsIgnoreCase("originDistanceScale")) { // Legacy, 0.49.1 Removal
-                retVal.getRandomOriginOptions().setOriginDistanceScale(Double.parseDouble(wn2.getTextContent().trim()));
-            // Removed in 0.47.*
-            } else if (wn2.getNodeName().equalsIgnoreCase("useAtBCapture")) { // Legacy
-                if (Boolean.parseBoolean(wn2.getTextContent().trim())) {
-                    retVal.setPrisonerCaptureStyle(PrisonerCaptureStyle.ATB);
-                    retVal.setUseAtBPrisonerDefection(true);
-                    retVal.setUseAtBPrisonerRansom(true);
-                }
-            } else if (wn2.getNodeName().equalsIgnoreCase("intensity")) { // Legacy
-                double intensity = Double.parseDouble(wn2.getTextContent().trim());
-
-                retVal.atbBattleChance[AtBLanceRole.FIGHTING.ordinal()] = (int) Math.round(((40.0 * intensity) / (40.0 * intensity + 60.0)) * 100.0 + 0.5);
-                retVal.atbBattleChance[AtBLanceRole.DEFENCE.ordinal()] = (int) Math.round(((20.0 * intensity) / (20.0 * intensity + 80.0)) * 100.0 + 0.5);
-                retVal.atbBattleChance[AtBLanceRole.SCOUTING.ordinal()] = (int) Math.round(((60.0 * intensity) / (60.0 * intensity + 40.0)) * 100.0 + 0.5);
-                retVal.atbBattleChance[AtBLanceRole.TRAINING.ordinal()] = (int) Math.round(((10.0 * intensity) / (10.0 * intensity + 90.0)) * 100.0 + 0.5);
-            } else if (wn2.getNodeName().equalsIgnoreCase("personnelMarketType")) { // Legacy
-                retVal.personnelMarketName = PersonnelMarket.getTypeName(Integer.parseInt(wn2.getTextContent().trim()));
-            } else if (wn2.getNodeName().equalsIgnoreCase("capturePrisoners")) { // Legacy
-                retVal.setPrisonerCaptureStyle(Boolean.parseBoolean(wn2.getTextContent().trim())
-                        ? PrisonerCaptureStyle.TAHARQA : PrisonerCaptureStyle.NONE);
-            } else if (wn2.getNodeName().equalsIgnoreCase("startGameDelay")) { // Legacy
-                MekHQ.getMekHQOptions().setStartGameDelay(Integer.parseInt(wn2.getTextContent().trim()));
-            } else if (wn2.getNodeName().equalsIgnoreCase("historicalDailyLog")) { // Legacy
-                MekHQ.getMekHQOptions().setHistoricalDailyLog(Boolean.parseBoolean(wn2.getTextContent().trim()));
-            } else if (wn2.getNodeName().equalsIgnoreCase("useUnitRating") // Legacy
-                    || wn2.getNodeName().equalsIgnoreCase("useDragoonRating")) { // Legacy
-                if (!Boolean.parseBoolean(wn2.getTextContent())) {
-                    retVal.setUnitRatingMethod(UnitRatingMethod.NONE);
-                }
-            } else if (wn2.getNodeName().equalsIgnoreCase("probPhenoMW")) { // Legacy
-                retVal.phenotypeProbabilities[Phenotype.MECHWARRIOR.getIndex()] = Integer.parseInt(wn2.getTextContent().trim());
-            } else if (wn2.getNodeName().equalsIgnoreCase("probPhenoBA")) { // Legacy
-                retVal.phenotypeProbabilities[Phenotype.ELEMENTAL.getIndex()] = Integer.parseInt(wn2.getTextContent().trim());
-            } else if (wn2.getNodeName().equalsIgnoreCase("probPhenoAero")) { // Legacy
-                retVal.phenotypeProbabilities[Phenotype.AEROSPACE.getIndex()] = Integer.parseInt(wn2.getTextContent().trim());
-            } else if (wn2.getNodeName().equalsIgnoreCase("probPhenoVee")) { // Legacy
-                retVal.phenotypeProbabilities[Phenotype.VEHICLE.getIndex()] = Integer.parseInt(wn2.getTextContent().trim());
-=======
                 //endregion Legacy
             } catch (Exception e) {
                 MekHQ.getLogger().error(e);
->>>>>>> ead4504c
             }
         }
 
