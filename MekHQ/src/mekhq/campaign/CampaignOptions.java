--- conflicted
+++ resolved
@@ -3495,94 +3495,6 @@
                     for (int i = 0; i < values.length; i++) {
                         retVal.planetIndustryAcquisitionBonus[i] = Integer.parseInt(values[i]);
                     }
-<<<<<<< HEAD
-                }
-            } else if (wn2.getNodeName().equalsIgnoreCase("assignPortraitOnRoleChange")) {
-                retVal.assignPortraitOnRoleChange = Boolean.parseBoolean(wn2.getTextContent().trim());
-            } else if (wn2.getNodeName().equalsIgnoreCase("destroyByMargin")) {
-                retVal.destroyByMargin = Boolean.parseBoolean(wn2.getTextContent().trim());
-            } else if (wn2.getNodeName().equalsIgnoreCase("destroyMargin")) {
-                retVal.destroyMargin = Integer.parseInt(wn2.getTextContent().trim());
-            } else if (wn2.getNodeName().equalsIgnoreCase("destroyPartTarget")) {
-                retVal.destroyPartTarget = Integer.parseInt(wn2.getTextContent().trim());
-            } else if (wn2.getNodeName().equalsIgnoreCase("useAeroSystemHits")) {
-                retVal.useAeroSystemHits = Boolean.parseBoolean(wn2.getTextContent().trim());
-            } else if (wn2.getNodeName().equalsIgnoreCase("maxAcquisitions")) {
-                retVal.maxAcquisitions = Integer.parseInt(wn2.getTextContent().trim());
-
-            //region Personnel Tab
-            //region General Personnel
-            } else if (wn2.getNodeName().equalsIgnoreCase("useTactics")) {
-                retVal.setUseTactics(Boolean.parseBoolean(wn2.getTextContent()));
-            } else if (wn2.getNodeName().equalsIgnoreCase("useInitBonus") // Legacy - 0.49.1 removal
-                    || wn2.getNodeName().equalsIgnoreCase("useInitiativeBonus")) {
-                retVal.setUseInitiativeBonus(Boolean.parseBoolean(wn2.getTextContent()));
-            } else if (wn2.getNodeName().equalsIgnoreCase("useToughness")) {
-                retVal.setUseToughness(Boolean.parseBoolean(wn2.getTextContent()));
-            } else if (wn2.getNodeName().equalsIgnoreCase("useArtillery")) {
-                retVal.setUseArtillery(Boolean.parseBoolean(wn2.getTextContent()));
-            } else if (wn2.getNodeName().equalsIgnoreCase("useAbilities")) {
-                retVal.setUseAbilities(Boolean.parseBoolean(wn2.getTextContent()));
-            } else if (wn2.getNodeName().equalsIgnoreCase("useEdge")) {
-                retVal.setUseEdge(Boolean.parseBoolean(wn2.getTextContent()));
-            } else if (wn2.getNodeName().equalsIgnoreCase("useSupportEdge")) {
-                retVal.setUseSupportEdge(Boolean.parseBoolean(wn2.getTextContent()));
-            } else if (wn2.getNodeName().equalsIgnoreCase("useImplants")) {
-                retVal.setUseImplants(Boolean.parseBoolean(wn2.getTextContent()));
-            } else if (wn2.getNodeName().equalsIgnoreCase("altQualityAveraging") // Legacy - 0.49.1 removal
-                    || wn2.getNodeName().equalsIgnoreCase("alternativeQualityAveraging")) {
-                retVal.setAlternativeQualityAveraging(Boolean.parseBoolean(wn2.getTextContent()));
-            } else if (wn2.getNodeName().equalsIgnoreCase("useTransfers")) {
-                retVal.setUseTransfers(Boolean.parseBoolean(wn2.getTextContent().trim()));
-            } else if (wn2.getNodeName().equalsIgnoreCase("useExtendedTOEForceName")) {
-                retVal.setUseExtendedTOEForceName(Boolean.parseBoolean(wn2.getTextContent().trim()));
-            //endregion General Personnel
-
-            //region Expanded Personnel Information
-            } else if (wn2.getNodeName().equalsIgnoreCase("useTimeInService")) {
-                retVal.setUseTimeInService(Boolean.parseBoolean(wn2.getTextContent().trim()));
-            } else if (wn2.getNodeName().equalsIgnoreCase("timeInServiceDisplayFormat")) {
-                retVal.setTimeInServiceDisplayFormat(TimeInDisplayFormat.valueOf(wn2.getTextContent().trim()));
-            } else if (wn2.getNodeName().equalsIgnoreCase("useTimeInRank")) {
-                retVal.setUseTimeInRank(Boolean.parseBoolean(wn2.getTextContent().trim()));
-            } else if (wn2.getNodeName().equalsIgnoreCase("timeInRankDisplayFormat")) {
-                retVal.setTimeInRankDisplayFormat(TimeInDisplayFormat.valueOf(wn2.getTextContent().trim()));
-            } else if (wn2.getNodeName().equalsIgnoreCase("useRetirementDateTracking")) {
-                retVal.setUseRetirementDateTracking(Boolean.parseBoolean(wn2.getTextContent().trim()));
-            } else if (wn2.getNodeName().equalsIgnoreCase("trackTotalEarnings")) {
-                retVal.setTrackTotalEarnings(Boolean.parseBoolean(wn2.getTextContent().trim()));
-            } else if (wn2.getNodeName().equalsIgnoreCase("showOriginFaction")) {
-                retVal.setShowOriginFaction(Boolean.parseBoolean(wn2.getTextContent()));
-            //endregion Expanded Personnel Information
-
-            //region Medical
-            } else if (wn2.getNodeName().equalsIgnoreCase("useAdvancedMedical")) {
-                retVal.setUseAdvancedMedical(Boolean.parseBoolean(wn2.getTextContent()));
-            } else if (wn2.getNodeName().equalsIgnoreCase("healWaitingPeriod")) {
-                retVal.setHealingWaitingPeriod(Integer.parseInt(wn2.getTextContent().trim()));
-            } else if (wn2.getNodeName().equalsIgnoreCase("naturalHealingWaitingPeriod")) {
-                retVal.setNaturalHealingWaitingPeriod(Integer.parseInt(wn2.getTextContent().trim()));
-            } else if (wn2.getNodeName().equalsIgnoreCase("minimumHitsForVees") // Legacy - 0.49.1 removal
-                    || wn2.getNodeName().equalsIgnoreCase("minimumHitsForVehicles")) {
-                retVal.setMinimumHitsForVehicles(Integer.parseInt(wn2.getTextContent().trim()));
-            } else if (wn2.getNodeName().equalsIgnoreCase("useRandomHitsForVees") // Legacy - 0.49.1 removal
-                    || wn2.getNodeName().equalsIgnoreCase("useRandomHitsForVehicles")) {
-                retVal.setUseRandomHitsForVehicles(Boolean.parseBoolean(wn2.getTextContent().trim()));
-            } else if (wn2.getNodeName().equalsIgnoreCase("tougherHealing")) {
-                retVal.setTougherHealing(Boolean.parseBoolean(wn2.getTextContent().trim()));
-            //endregion Medical
-
-            //region Prisoners
-            } else if (wn2.getNodeName().equalsIgnoreCase("prisonerCaptureStyle")) {
-                retVal.setPrisonerCaptureStyle(PrisonerCaptureStyle.valueOf(wn2.getTextContent().trim()));
-            } else if (wn2.getNodeName().equalsIgnoreCase("defaultPrisonerStatus")) {
-                // Most of this is legacy - 0.47.X removal
-                String prisonerStatus = wn2.getTextContent().trim();
-
-                try {
-                    prisonerStatus = String.valueOf(Integer.parseInt(prisonerStatus) + 1);
-                } catch (Exception ignored) {
-=======
                 } else if (wn2.getNodeName().equalsIgnoreCase("planetOutputAcquisitionBonus")) {
                     String[] values = wn2.getTextContent().split(",");
                     for (int i = 0; i < values.length; i++) {
@@ -3680,6 +3592,8 @@
                     retVal.setAlternativeQualityAveraging(Boolean.parseBoolean(wn2.getTextContent()));
                 } else if (wn2.getNodeName().equalsIgnoreCase("useTransfers")) {
                     retVal.setUseTransfers(Boolean.parseBoolean(wn2.getTextContent().trim()));
+                } else if (wn2.getNodeName().equalsIgnoreCase("useExtendedTOEForceName")) {
+                    retVal.setUseExtendedTOEForceName(Boolean.parseBoolean(wn2.getTextContent().trim()));
                 //endregion General Personnel
 
                 //region Expanded Personnel Information
@@ -3722,7 +3636,6 @@
                 } else if (wn2.getNodeName().equalsIgnoreCase("defaultPrisonerStatus")) {
                     // Most of this is legacy - 0.47.X removal
                     String prisonerStatus = wn2.getTextContent().trim();
->>>>>>> f6e661db
 
                     try {
                         prisonerStatus = String.valueOf(Integer.parseInt(prisonerStatus) + 1);
