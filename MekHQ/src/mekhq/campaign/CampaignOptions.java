--- conflicted
+++ resolved
@@ -6996,13 +6996,8 @@
      * Checks whether tracking faction standing is enabled and if the use of faction standing command circuits are
      * active.
      *
-<<<<<<< HEAD
-     * @return {@code true} if both faction standing tracking and faction standing command circuit usage are enabled;
-     *       {@code false} otherwise.
-=======
      * @return {@code true} if both faction standing tracking and faction standing command circuit
      *         usage are enabled; {@code false} otherwise.
->>>>>>> 0bbb030a
      */
     public boolean isUseFactionStandingCommandCircuitSafe() {
         return trackFactionStanding && useFactionStandingCommandCircuit;
@@ -7025,18 +7020,11 @@
     }
 
     /**
-<<<<<<< HEAD
-     * Checks whether tracking faction standing is enabled and if the use of faction standing outlawing is active.
-     *
-     * @return {@code true} if both faction standing tracking and faction standing outlaw usage are enabled;
-     *       {@code false} otherwise.
-=======
      * Checks whether tracking faction standing is enabled and if the use of faction standing outlawing is
      * active.
      *
      * @return {@code true} if both faction standing tracking and faction standing outlaw
      *         usage are enabled; {@code false} otherwise.
->>>>>>> 0bbb030a
      */
     public boolean isUseFactionStandingOutlawedSafe() {
         return trackFactionStanding && useFactionStandingOutlawed;
