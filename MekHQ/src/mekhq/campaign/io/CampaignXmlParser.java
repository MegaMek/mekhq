--- conflicted
+++ resolved
@@ -1,9 +1,5 @@
 /*
-<<<<<<< HEAD
  * Copyright (c) 2018-2020 - The MegaMek Team. All Rights Reserved.
-=======
- * Copyright (c) 2018 - The MegaMek Team. All Rights Reserved.
->>>>>>> bb9f2440
  *
  * This file is part of MekHQ.
  *
@@ -429,13 +425,13 @@
                     }
                 }
                 //if the type is a BayWeapon, remove
-                if(prt instanceof EquipmentPart
+                if (prt instanceof EquipmentPart
                         && ((EquipmentPart) prt).getType() instanceof BayWeapon) {
                     removeParts.add(prt);
                     continue;
                 }
 
-                if(prt instanceof MissingEquipmentPart
+                if (prt instanceof MissingEquipmentPart
                         && ((MissingEquipmentPart) prt).getType() instanceof BayWeapon) {
                     removeParts.add(prt);
                     continue;
@@ -579,7 +575,7 @@
         timestamp = System.currentTimeMillis();
 
         // Okay, Units, need their pilot references fixed.
-        for(Unit unit : retVal.getUnits()) {
+        for (Unit unit : retVal.getUnits()) {
             // Also, the unit should have its campaign set.
             unit.setCampaign(retVal);
 
@@ -636,15 +632,15 @@
             }
 
             //get rid of BA parts before 0.3.4
-            if(unit.getEntity() instanceof BattleArmor
+            if (unit.getEntity() instanceof BattleArmor
                     && version.getMajorVersion() == 0
                     && (version.getMinorVersion() <= 2 ||
                             (version.getMinorVersion() <= 3 && version.getSnapshot() < 16))) {
-                for(Part p : unit.getParts()) {
+                for (Part p : unit.getParts()) {
                     retVal.removePart(p);
                 }
                 unit.resetParts();
-                if(version.getSnapshot() < 4) {
+                if (version.getSnapshot() < 4) {
                     for (int loc = 0; loc < unit.getEntity().locations(); loc++) {
                         unit.getEntity().setInternal(0, loc);
                     }
@@ -657,7 +653,7 @@
                         System.currentTimeMillis() - timestamp));
         timestamp = System.currentTimeMillis();
 
-        for(Unit unit : retVal.getUnits()) {
+        for (Unit unit : retVal.getUnits()) {
             // Some units have been incorrectly assigned a null C3UUID as a string. This should correct that by setting a new C3UUID
             if ((unit.getEntity().hasC3() || unit.getEntity().hasC3i() || unit.getEntity().hasNavalC3())
                     && (unit.getEntity().getC3UUIDAsString() == null || unit.getEntity().getC3UUIDAsString().equals("null"))) {
@@ -731,12 +727,12 @@
 
         //unload any ammo bins in the warehouse
         ArrayList<AmmoBin> binsToUnload = new ArrayList<AmmoBin>();
-        for(Part prt : retVal.getSpareParts()) {
+        for (Part prt : retVal.getSpareParts()) {
             if (prt instanceof AmmoBin && !prt.isReservedForRefit() && ((AmmoBin) prt).getShotsNeeded() == 0) {
                 binsToUnload.add((AmmoBin) prt);
             }
         }
-        for(AmmoBin bin : binsToUnload) {
+        for (AmmoBin bin : binsToUnload) {
             bin.unload();
         }
 
@@ -748,7 +744,7 @@
 
         //Check all parts that are reserved for refit and if the refit id unit
         //is not refitting or is gone then unreserve
-        for(Part part : retVal.getParts()) {
+        for (Part part : retVal.getParts()) {
             if (part.isReservedForRefit()) {
                 Unit u = retVal.getUnit(part.getRefitId());
                 if (null == u || !u.isRefitting()) {
@@ -766,7 +762,7 @@
         //for a variety of reasons
         List<Part> partsToRemove = new ArrayList<>();
         List<Part> partsToKeep = new ArrayList<>();
-        for(Part part : retVal.getParts()) {
+        for (Part part : retVal.getParts()) {
             if (part.isSpare() && part.isPresent()) {
                 for (Part oPart : partsToKeep) {
                     if (part.isSamePartTypeAndStatus(oPart)) {
@@ -796,7 +792,7 @@
                 partsToKeep.add(part);
             }
         }
-        for(Part toRemove : partsToRemove) {
+        for (Part toRemove : partsToRemove) {
             retVal.removePart(toRemove);
         }
 
@@ -1040,7 +1036,7 @@
         // Everything's new
         List<String> newReports = new ArrayList<String>(retVal.getCurrentReport().size() * 2);
         boolean firstReport = true;
-        for(String report : retVal.getCurrentReport()) {
+        for (String report : retVal.getCurrentReport()) {
             if (firstReport) {
                 firstReport = false;
             } else {
@@ -1710,7 +1706,7 @@
             }
 
             //if for some reason we couldn't find a type for equipment part, then remove it
-            if((p instanceof EquipmentPart && null == ((EquipmentPart)p).getType())
+            if ((p instanceof EquipmentPart && null == ((EquipmentPart)p).getType())
                     || (p instanceof MissingEquipmentPart && null == ((MissingEquipmentPart) p).getType())) {
                 p = null;
             }
@@ -1802,44 +1798,44 @@
                 String systemId = null;
                 List<PlanetarySystem.PlanetarySystemEvent> sysEvents = new ArrayList<>();
                 eventsMap.clear();
-                for(int n = 0; n < systemNodes.getLength(); ++n) {
+                for (int n = 0; n < systemNodes.getLength(); ++n) {
                     Node systemNode = systemNodes.item(n);
-                    if(systemNode.getNodeType() != Node.ELEMENT_NODE) {
+                    if (systemNode.getNodeType() != Node.ELEMENT_NODE) {
                         continue;
                     }
-                    if(systemNode.getNodeName().equalsIgnoreCase("id")) {
+                    if (systemNode.getNodeName().equalsIgnoreCase("id")) {
                         systemId = systemNode.getTextContent();
-                    } else if(systemNode.getNodeName().equalsIgnoreCase("event")) {
+                    } else if (systemNode.getNodeName().equalsIgnoreCase("event")) {
                         PlanetarySystem.PlanetarySystemEvent event = Systems.getInstance().readPlanetarySystemEvent(systemNode);
-                        if(null != event) {
+                        if (null != event) {
                         	event.custom = true;
                         	sysEvents.add(event);
                         }
-                    } else if(systemNode.getNodeName().equalsIgnoreCase("planet")) {
+                    } else if (systemNode.getNodeName().equalsIgnoreCase("planet")) {
                     	NodeList planetNodes = systemNode.getChildNodes();
                         int sysPos = 0;
                         events = new ArrayList<>();
-                        for(int j = 0; j < planetNodes.getLength(); ++j) {
+                        for (int j = 0; j < planetNodes.getLength(); ++j) {
                         	Node planetNode = planetNodes.item(j);
-                            if(planetNode.getNodeType() != Node.ELEMENT_NODE) {
+                            if (planetNode.getNodeType() != Node.ELEMENT_NODE) {
                                 continue;
                             }
-                            if(planetNode.getNodeName().equalsIgnoreCase("sysPos")) {
+                            if (planetNode.getNodeName().equalsIgnoreCase("sysPos")) {
                                 sysPos = Integer.parseInt(planetNode.getTextContent());
-                            } else if(planetNode.getNodeName().equalsIgnoreCase("event")) {
+                            } else if (planetNode.getNodeName().equalsIgnoreCase("event")) {
                                 Planet.PlanetaryEvent event = Systems.getInstance().readPlanetaryEvent(planetNode);
-                                if(null != event) {
+                                if (null != event) {
                                     event.custom = true;
                                     events.add(event);
                                 }
                             }
                         }
-                        if(sysPos > 0 && !events.isEmpty()) {
+                        if (sysPos > 0 && !events.isEmpty()) {
                         	eventsMap.put(sysPos, events);
                         }
                     }
                 }
-                if(null != systemId) {
+                if (null != systemId) {
                 	//iterate through events hash and assign events to planets
                 	Iterator<Map.Entry<Integer, List<PlanetaryEvent>>> it = eventsMap.entrySet().iterator();
                     while (it.hasNext()) {
@@ -1847,7 +1843,7 @@
                         Systems.getInstance().updatePlanetaryEvents(systemId, pair.getValue(), true, pair.getKey());
                     }
                     //check for system-wide events
-                    if(!sysEvents.isEmpty()) {
+                    if (!sysEvents.isEmpty()) {
                     	Systems.getInstance().updatePlanetarySystemEvents(systemId, sysEvents, true);
                     }
                 }
@@ -1858,22 +1854,23 @@
                 NodeList planetNodes = wn2.getChildNodes();
                 String planetId = null;
                 events = new ArrayList<>();
-                for(int n = 0; n < planetNodes.getLength(); ++n) {
+                for (int n = 0; n < planetNodes.getLength(); ++n) {
                     Node planetNode = planetNodes.item(n);
-                    if(planetNode.getNodeType() != Node.ELEMENT_NODE) {
+                    if (planetNode.getNodeType() != Node.ELEMENT_NODE) {
                         continue;
                     }
-                    if(planetNode.getNodeName().equalsIgnoreCase("id")) {
+
+                    if (planetNode.getNodeName().equalsIgnoreCase("id")) {
                         planetId = planetNode.getTextContent();
-                    } else if(planetNode.getNodeName().equalsIgnoreCase("event")) {
+                    } else if (planetNode.getNodeName().equalsIgnoreCase("event")) {
                         Planet.PlanetaryEvent event = Systems.getInstance().readPlanetaryEvent(planetNode);
-                        if(null != event) {
+                        if (null != event) {
                             event.custom = true;
                             events.add(event);
                         }
                     }
                 }
-                if(null != planetId) {
+                if (null != planetId) {
                     Systems.getInstance().updatePlanetaryEvents(planetId, events, true);
                 }
             }
