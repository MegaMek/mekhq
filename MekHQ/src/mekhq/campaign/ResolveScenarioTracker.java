/*
 * ResolveScenarioTracker.java
 *
 * Copyright (c) 2009 Jay Lawson <jaylawson39 at yahoo.com>. All rights reserved.
 *
 * This file is part of MekHQ.
 *
 * MekHQ is free software: you can redistribute it and/or modify
 * it under the terms of the GNU General Public License as published by
 * the Free Software Foundation, either version 3 of the License, or
 * (at your option) any later version.
 *
 * MekHQ is distributed in the hope that it will be useful,
 * but WITHOUT ANY WARRANTY; without even the implied warranty of
 * MERCHANTABILITY or FITNESS FOR A PARTICULAR PURPOSE. See the
 * GNU General Public License for more details.
 *
 * You should have received a copy of the GNU General Public License
 * along with MekHQ. If not, see <http://www.gnu.org/licenses/>.
 */
package mekhq.campaign;

import megamek.client.Client;
import megamek.common.*;
import megamek.common.annotations.Nullable;
import megamek.common.event.GameVictoryEvent;
import megamek.common.loaders.EntityLoadingException;
import megamek.common.options.OptionsConstants;
import mekhq.MekHQ;
import mekhq.Utilities;
import mekhq.campaign.event.PersonBattleFinishedEvent;
import mekhq.campaign.finances.Money;
import mekhq.campaign.finances.enums.TransactionType;
import mekhq.campaign.log.ServiceLogger;
import mekhq.campaign.mission.*;
import mekhq.campaign.mission.enums.ScenarioStatus;
import mekhq.campaign.parts.Armor;
import mekhq.campaign.parts.Part;
import mekhq.campaign.personnel.Person;
import mekhq.campaign.personnel.enums.PersonnelStatus;
import mekhq.campaign.personnel.enums.PrisonerStatus;
import mekhq.campaign.unit.TestUnit;
import mekhq.campaign.unit.Unit;
import mekhq.campaign.unit.actions.AdjustLargeCraftAmmoAction;
import mekhq.gui.FileDialogs;
import org.apache.logging.log4j.LogManager;

import java.io.File;
import java.util.*;
import java.util.stream.Collectors;

/**
 * This object will be the main workhorse for the scenario
 * resolution wizard. It will keep track of information and be
 * fed back and forth between the various wizards
 * @author Jay Lawson <jaylawson39 at yahoo.com>
 */
public class ResolveScenarioTracker {
    Map<UUID, Entity> entities;
    Map<UUID, List<Entity>> bayLoadedEntities;
    Map<Integer, UUID> idMap;
    Hashtable<UUID, UnitStatus> unitsStatus;
    Hashtable<UUID, UnitStatus> salvageStatus;
    Hashtable<UUID, Crew> pilots;
    Hashtable<UUID, Crew> mia;
    List<TestUnit> potentialSalvage;
    List<TestUnit> alliedUnits;
    List<TestUnit> actualSalvage;
    List<TestUnit> ransomedSalvage;
    List<TestUnit> leftoverSalvage;
    List<TestUnit> devastatedEnemyUnits;
    List<Unit> units;
    List<Loot> potentialLoot;
    List<Loot> actualLoot;
    Hashtable<UUID, PersonStatus> peopleStatus;
    Hashtable<UUID, OppositionPersonnelStatus> oppositionPersonnel;
    Hashtable<String, String> killCredits;
    Hashtable<UUID, EjectedCrew> ejections;
    Hashtable<UUID, EjectedCrew> enemyEjections;

    /* AtB */
    int contractBreaches = 0;
    int bonusRolls = 0;

    Campaign campaign;
    Scenario scenario;
    Optional<File> unitList = Optional.empty();
    Client client;
    Boolean control;
    private GameVictoryEvent victoryEvent;

    public ResolveScenarioTracker(Scenario s, Campaign c, boolean ctrl) {
        this.scenario = s;
        this.campaign = c;
        this.control = ctrl;
        unitsStatus = new Hashtable<>();
        salvageStatus = new Hashtable<>();
        potentialSalvage = new ArrayList<>();
        alliedUnits = new ArrayList<>();
        actualSalvage = new ArrayList<>();
        ransomedSalvage = new ArrayList<>();
        leftoverSalvage = new ArrayList<>();
        devastatedEnemyUnits = new ArrayList<>();
        pilots = new Hashtable<>();
        mia = new Hashtable<>();
        units = new ArrayList<>();
        potentialLoot = scenario.getLoot();
        actualLoot = new ArrayList<>();
        peopleStatus = new Hashtable<>();
        oppositionPersonnel = new Hashtable<>();
        killCredits = new Hashtable<>();
        ejections = new Hashtable<>();
        enemyEjections = new Hashtable<>();
        entities = new HashMap<>();
        bayLoadedEntities = new HashMap<>();
        idMap = new HashMap<>();
        for (UUID uid : scenario.getForces(campaign).getAllUnits(true)) {
            Unit u = campaign.getUnit(uid);
            if (null != u && null == u.checkDeployment()) {
                units.add(u);
                //assume its missing until we can confirm otherwise
                unitsStatus.put(uid, new UnitStatus(u));
            }
        }
        // add potential traitor units
        for (Unit u : scenario.getTraitorUnits(campaign)) {
            units.add(u);
            // assume its missing until we can confirm otherwise
            unitsStatus.put(u.getId(), new UnitStatus(u));
        }
    }

    public void findUnitFile() {
        unitList = FileDialogs.openUnits(null);
    }

    public String getUnitFilePath() {
        return unitList.map(File::getAbsolutePath).orElse("No file selected");
    }

    public void setClient(Client c) {
        client = c;
    }

    public void processMulFiles() {
        if (unitList.isPresent()) {
            try {
                loadUnitsAndPilots(unitList.get());
            } catch (Exception ex) {
                LogManager.getLogger().error("", ex);
            }
        } else {
            initUnitsAndPilotsWithoutBattle();
        }
        checkStatusOfPersonnel();
    }

    private TestUnit generateNewTestUnit(Entity e) {
        TestUnit nu = new TestUnit(e, campaign, true);
        nu.getEntity().setCamouflage(e.getCamouflage().clone());
        /* AtB uses id to track status of allied units */
        if (e.getExternalIdAsString().equals("-1")) {
            UUID id = UUID.randomUUID();
            nu.getEntity().setExternalIdAsString(id.toString());
            nu.setId(id);
        } else {
            nu.setId(UUID.fromString(e.getExternalIdAsString()));
        }

        for (Part part : nu.getParts()) {
            part.setBrandNew(false);
        }
        return nu;
    }

    public void processGame() {
        int pid = client.getLocalPlayer().getId();
        int team = client.getLocalPlayer().getTeam();

        for (Enumeration<Entity> iter = victoryEvent.getEntities(); iter.hasMoreElements();) {
            Entity e = iter.nextElement();
            if (!e.getSubEntities().isEmpty()) {
                // Sub-entities have their own entry in the VictoryEvent data
                continue;
            }

            entities.put(UUID.fromString(e.getExternalIdAsString()), e);
            //Convenience data
            idMap.put(e.getId(), UUID.fromString(e.getExternalIdAsString()));

            checkForLostLimbs(e, control);
            if ((e.getOwnerId() == pid) || (e.getOwner().getTeam() == team) || scenario.isTraitor(e, campaign)) {
                if (!"-1".equals(e.getExternalIdAsString())) {
                    UnitStatus status = unitsStatus.get(UUID.fromString(e.getExternalIdAsString()));
                    if (null == status && scenario instanceof AtBScenario) {
                        status = processAlliedUnit(e);
                    }

                    if (null != status) {
                        boolean lost = (!e.canEscape() && !control) || e.getRemovalCondition() == IEntityRemovalConditions.REMOVE_DEVASTATED;
                        status.assignFoundEntity(e, lost);
                    }
                }
                if (null != e.getCrew()) {
                    if (!"-1".equals(e.getCrew().getExternalIdAsString())) {
                        if (!e.getCrew().isEjected() || (e instanceof EjectedCrew)) {
                            pilots.put(UUID.fromString(e.getCrew().getExternalIdAsString()), e.getCrew());
                        }
                        if (e instanceof EjectedCrew) {
                            ejections.put(UUID.fromString(e.getCrew().getExternalIdAsString()), (EjectedCrew) e);
                        }
                    }
                }
            } else if (e.getOwner().isEnemyOf(client.getLocalPlayer())) {
                if (control) {
                    if (e instanceof EjectedCrew) {
                        enemyEjections.put(UUID.fromString(e.getCrew().getExternalIdAsString()), (EjectedCrew) e);
                        continue;
                    }

                    if ((e instanceof BattleArmor) && e.isDestroyed()) {
                        // BA can only be salvaged with a 10+ roll
                        if (Utilities.dice(2, 6) < 10) {
                            continue;
                        }
                    }

                    TestUnit nu = generateNewTestUnit(e);
                    UnitStatus us = new UnitStatus(nu);
                    us.setTotalLoss(false);
                    salvageStatus.put(nu.getId(), us);
                    potentialSalvage.add(nu);
                }
            }
            // Kill credit automatically assigned only if they can't escape
            if (!e.canEscape()) {
                Entity killer = victoryEvent.getEntity(e.getKillerId());
                if ((null != killer) && !"-1".equals(killer.getExternalIdAsString())) {
                    killCredits.put(e.getDisplayName(), killer.getExternalIdAsString());
                } else {
                    killCredits.put(e.getDisplayName(), "None");
                }
            }
        }

        //If any units ended the game with others loaded in its bays, map those out
        for (Enumeration<Entity> iter = victoryEvent.getEntities(); iter.hasMoreElements();) {
            Entity e = iter.nextElement();
            if (!e.getBayLoadedUnitIds().isEmpty()) {
                List<Entity> cargo = new ArrayList<>();
                for (int id : e.getBayLoadedUnitIds()) {
                    UUID extId = idMap.get(id);
                    if (extId != null) {
                        cargo.add(entities.get(extId));
                    }
                }
                bayLoadedEntities.put(UUID.fromString(e.getExternalIdAsString()), cargo);
            }
        }

        // Utterly destroyed entities
        for (Enumeration<Entity> iter = victoryEvent.getDevastatedEntities(); iter.hasMoreElements();) {
            Entity e = iter.nextElement();
            if (!e.getSubEntities().isEmpty()) {
                // Sub-entities have their own entry in the VictoryEvent data
                continue;
            }

            entities.put(UUID.fromString(e.getExternalIdAsString()), e);

            if ((e.getOwnerId() == pid) || (e.getOwner().getTeam() == team) || scenario.isTraitor(e, campaign)) {
                if (!"-1".equals(e.getExternalIdAsString())) {
                    UnitStatus status = unitsStatus.get(UUID.fromString(e.getExternalIdAsString()));

                    if (null == status && scenario instanceof AtBScenario) {
                        status = processAlliedUnit(e);
                    }

                    if (null != status) {
                        status.assignFoundEntity(e, true);
                    }
                }
            }
            Entity killer = victoryEvent.getEntity(e.getKillerId());
            if ((null != killer) && !"-1".equals(killer.getExternalIdAsString())) {
                killCredits.put(e.getDisplayName(), killer.getExternalIdAsString());
            } else {
                killCredits.put(e.getDisplayName(), "None");
            }
        }

        //add retreated units
        for (Enumeration<Entity> iter = victoryEvent.getRetreatedEntities(); iter.hasMoreElements();) {
            Entity e = iter.nextElement();
            if (!e.getSubEntities().isEmpty()) {
                // Sub-entities have their own entry in the VictoryEvent data
                continue;
            }

            entities.put(UUID.fromString(e.getExternalIdAsString()), e);

            checkForLostLimbs(e, control);
            if ((e.getOwnerId() == pid) || (e.getOwner().getTeam() == team) || scenario.isTraitor(e, campaign)) {
                if (!"-1".equals(e.getExternalIdAsString())) {
                    UnitStatus status = unitsStatus.get(UUID.fromString(e.getExternalIdAsString()));
                    if (null == status && scenario instanceof AtBScenario) {
                        status = processAlliedUnit(e);
                    }

                    if (null != status) {
                        status.assignFoundEntity(e, false);
                    }
                }
                if (null != e.getCrew()) {
                    if (!"-1".equals(e.getCrew().getExternalIdAsString())) {
                        pilots.put(UUID.fromString(e.getCrew().getExternalIdAsString()), e.getCrew());
                        if (e instanceof EjectedCrew) {
                            ejections.put(UUID.fromString(e.getCrew().getExternalIdAsString()), (EjectedCrew) e);
                        }
                    }
                }
            }
        }

        Enumeration<Entity> wrecks = victoryEvent.getGraveyardEntities();
        while (wrecks.hasMoreElements()) {
            Entity e = wrecks.nextElement();
            if (!e.getSubEntities().isEmpty()) {
                // Sub-entities have their own entry in the VictoryEvent data
                continue;
            }

            entities.put(UUID.fromString(e.getExternalIdAsString()), e);
            idMap.put(e.getId(), UUID.fromString(e.getExternalIdAsString()));

            checkForLostLimbs(e, control);
            if ((e.getOwnerId() == pid) || (e.getOwner().getTeam() == team) || scenario.isTraitor(e, campaign)) {
                if (!"-1".equals(e.getExternalIdAsString())) {
                    UnitStatus status = unitsStatus.get(UUID.fromString(e.getExternalIdAsString()));

                    if (null == status && scenario instanceof AtBScenario) {
                        status = processAlliedUnit(e);
                    }

                    if (null != status) {
                        status.assignFoundEntity(e, !control);
                        if (e instanceof EjectedCrew) {
                            ejections.put(UUID.fromString(e.getExternalIdAsString()), (EjectedCrew) e);
                        }
                    }
                }
                if (null != e.getCrew()) {
                    if (!"-1".equals(e.getCrew().getExternalIdAsString())) {
                        if (e instanceof EjectedCrew) {
                            ejections.put(UUID.fromString(e.getCrew().getExternalIdAsString()), (EjectedCrew) e);
                        }
                        if (!e.getCrew().isEjected() || e instanceof EjectedCrew) {
                            if (control) {
                                pilots.put(UUID.fromString(e.getCrew().getExternalIdAsString()), e.getCrew());
                            } else {
                                mia.put(UUID.fromString(e.getCrew().getExternalIdAsString()), e.getCrew());
                            }
                        }
                    }
                }
            } else if (e.getOwner().isEnemyOf(client.getLocalPlayer())) {
                if (e instanceof EjectedCrew) {
                    enemyEjections.put(UUID.fromString(e.getCrew().getExternalIdAsString()), (EjectedCrew) e);
                    continue;
                }
                if (control) {
                    TestUnit nu = generateNewTestUnit(e);
                    UnitStatus us = new UnitStatus(nu);
                    us.setTotalLoss(false);
                    salvageStatus.put(nu.getId(), us);
                    potentialSalvage.add(nu);
                }
            }
            Entity killer = victoryEvent.getEntity(e.getKillerId());
            if ((null != killer) && !"-1".equals(killer.getExternalIdAsString())) {
                killCredits.put(e.getDisplayName(), killer.getExternalIdAsString());
            } else {
                killCredits.put(e.getDisplayName(), "None");
            }
        }
        //If a unit in a bay was destroyed, add it. We still need to deal with the crew
        for (Enumeration<Entity> iter = victoryEvent.getGraveyardEntities(); iter.hasMoreElements();) {
            Entity e = iter.nextElement();
            if (e.getTransportId() != Entity.NONE) {
                UUID trnId = idMap.get(e.getTransportId());
                List<Entity> cargo;
                if (bayLoadedEntities.containsKey(trnId)) {
                    cargo = bayLoadedEntities.get(trnId);
                } else {
                    cargo = new ArrayList<>();
                }
                cargo.add(e);
                bayLoadedEntities.put(trnId, cargo);
            }
        }
        checkStatusOfPersonnel();
    }

    private UnitStatus processAlliedUnit(Entity e) {
        TestUnit nu = generateNewTestUnit(e);
        UnitStatus us = new UnitStatus(nu);
        unitsStatus.put(nu.getId(), us);
        alliedUnits.add(nu);

        return us;
    }

    /**
     * This checks whether an entity has any blown off limbs. If the battlefield
     * was not controlled it marks the limb as destroyed. if the battlefield was
     * controlled it clears the missing status from any equipment.
     *
     * This method should be run the first time an entity is loaded into the tracker,
     * either from the game or from a MUL file.
     * @param en
     * @param controlsField
     */
    private void checkForLostLimbs(Entity en, boolean controlsField) {
        for (int loc = 0; loc < en.locations(); loc++) {
            if (en.isLocationBlownOff(loc) && !controlsField) {
                //sorry dude, we cant find your arm
                en.setLocationBlownOff(loc, false);
                en.setArmor(IArmorState.ARMOR_DESTROYED, loc);
                en.setInternal(IArmorState.ARMOR_DESTROYED, loc);
            }
            //check for mounted and critical slot missingness as well
            for (int i = 0; i < en.getNumberOfCriticals(loc); i++) {
                final CriticalSlot cs = en.getCritical(loc, i);
                if (null == cs || !cs.isEverHittable()) {
                    continue;
                }
                Mounted m = cs.getMount();
                if (cs.isMissing()) {
                    if (controlsField) {
                        cs.setMissing(false);
                        if (null != m) {
                            m.setMissing(false);
                        }
                    } else {
                        if (null != m) {
                            m.setMissing(true);
                        }
                    }
                }
            }
        }
    }

    private List<Person> shuffleCrew(List<Person> source) {
        List<Person> sortedList = new ArrayList<>();
        Random generator = new Random();

        while (source.size() > 0) {
            int position = generator.nextInt(source.size());
            sortedList.add(source.get(position));
            source.remove(position);
        }

        return sortedList;
    }

    public void assignKills() {
        for (Unit u : units) {
            for (String killed : killCredits.keySet()) {
                if (killCredits.get(killed).equalsIgnoreCase("None")) {
                    continue;
                }
                if (u.getId().toString().equals(killCredits.get(killed))) {
                    for (Person p : u.getActiveCrew()) {
                        PersonStatus status = peopleStatus.get(p.getId());
                        if (null == status) {
                            //this shouldn't happen so report
                            LogManager.getLogger().error(
                                    "A null person status was found for person id " + p.getId().toString()
                                    + " when trying to assign kills");
                            continue;
                        }
                        status.addKill(new Kill(p.getId(), killed, u.getEntity().getShortNameRaw(), campaign.getLocalDate()));
                    }
                }
            }

        }
    }

    public void checkStatusOfPersonnel() {
        // lets cycle through units and get their crew
        for (Unit u : units) {
            // shuffling the crew ensures that casualties are randomly assigned in multi-crew units
            List<Person> crew = shuffleCrew(u.getActiveCrew());
            Entity en = null;
            UnitStatus unitStatus = unitsStatus.get(u.getId());
            if (null != unitStatus) {
                en = unitStatus.getEntity();
            }
            if (null == en) {
                continue;
            }
            //Handle spacecraft a bit differently
            if ((en instanceof SmallCraft) || (en instanceof Jumpship)) {
                processLargeCraft(u, en, crew, unitStatus);
            } else {
                if (en.getTransportId() != Entity.NONE) {
                    // Check to see if the unit is in a large craft bay, if so, its crew will be processed with the ship,
                    // so ignore it here.
                    UUID trnId = idMap.get(en.getTransportId());
                    if (trnId != null) {
                        Entity transport = unitsStatus.get(trnId).getEntity();
                        if ((transport != null) && transport.isLargeCraft()) {
                            continue;
                        }
                    }
                }
                // check for an ejected entity and if we find one then assign it instead to switch vees
                // over to infantry checks for casualties
                Entity ejected = ejections.get(UUID.fromString(en.getCrew().getExternalIdAsString()));
                // determine total casualties for infantry and large craft
                int casualties = 0;
                int casualtiesAssigned = 0;
                Infantry infantry = null;
                if (en instanceof Infantry) {
                    infantry = (Infantry) en;
                } else if (ejected != null) {
                    infantry = (Infantry) ejected;
                }
                if (infantry != null) {
                    infantry.applyDamage();
                    // If reading from a MUL, the shooting strength is set to Integer.MAX_VALUE if there is no damage.
                    int strength = Math.min(infantry.getShootingStrength(), crew.size());
                    casualties = crew.size() - strength;
                    if (unitStatus.isTotalLoss()) {
                        casualties = crew.size();
                    }
                    // If a tank has already taken hits to the commander or driver, do not assign them again.
                    if (en instanceof Tank) {
                        if (((Tank) en).isDriverHit()) {
                            casualtiesAssigned++;
                        }
                        if (((Tank) en).isCommanderHit()) {
                            casualtiesAssigned++;
                        }
                    }
                }
                //try to find the crew in our pilot and mia vectors
                Crew pilot = pilots.get(u.getCommander().getId());
                boolean missingCrew = false;
                //For multi-crew cockpits, the crew id is the first slot, which is not necessarily the commander
                if (null == pilot) {
                    for (Person p : u.getCrew()) {
                        if (pilots.containsKey(p.getId())) {
                            pilot = pilots.get(p.getId());
                            break;
                        }
                    }
                }
                if (null == pilot) {
                    pilot = mia.get(UUID.fromString(en.getCrew().getExternalIdAsString()));
                    missingCrew = true;
                }
                for (Person p : crew) {
                    PersonStatus status = new PersonStatus(p.getFullName(), u.getEntity().getDisplayName(),
                            p.getHits(), p.getId());
                    status.setMissing(missingCrew);
                    // if the pilot was not found in either the pilot or mia vector
                    // then the unit was devastated and no one ejected, so they should be dead, really dead
                    if (null == pilot) {
                        status.setHits(6);
                        status.setDead(true);
                    }
                    // multi-crewed cockpit; set each crew member separately
                    else if (pilot.getSlotCount() > 1) {
                        for (int slot = 0; slot < pilot.getSlotCount(); slot++) {
                            if (p.getId().toString().equals(pilot.getExternalIdAsString(slot))) {
                                status.setHits(pilot.getHits(slot));
                                break;
                            }
                        }
                    // else if: can't do the following by u.usesSoloPilot because entity may be different if ejected
                    } else if (en instanceof Mech || en instanceof Protomech || en.isFighter()) {
                        status.setHits(pilot.getHits());
                    } else {
                        // we have a multi-crewed Vehicle/Aero/Infantry
                        boolean wounded = false;
                        // tanks need to be handled specially because of the special crits and because
                        // tank destruction should "kill" the crew
                        if (en instanceof Tank) {
                            boolean destroyed = false;
                            for (int loc = 0; loc < en.locations(); loc++) {
                                if (loc == Tank.LOC_TURRET || loc == Tank.LOC_TURRET_2 || loc == Tank.LOC_BODY) {
                                    continue;
                                }
                                if (en.getInternal(loc) <= 0) {
                                    destroyed = true;
                                    break;
                                }
                            }
                            if (destroyed || null == en.getCrew() || en.getCrew().isDead()) {
                                if (Compute.d6(2) >= 7) {
                                    wounded = true;
                                } else {
                                    status.setHits(6);
                                    status.setDead(true);
                                }
                            } else if (((Tank) en).isDriverHit() && u.isDriver(p)) {
                                if (Compute.d6(2) >= 7) {
                                    wounded = true;
                                } else {
                                    status.setHits(6);
                                    status.setDead(true);
                                }
                            } else if (((Tank) en).isCommanderHit() && (u.isCommander(p)
                                    || u.isTechOfficer(p))) {
                                //If there is a command console, the commander hit flag is set on the second such critical,
                                //which means both commanders have been hit.
                                if (Compute.d6(2) >= 7) {
                                    wounded = true;
                                } else {
                                    status.setHits(6);
                                    status.setDead(true);
                                }
                            } else if (((Tank) en).isUsingConsoleCommander() && u.isCommander(p)) {
                                //This flag is set after the first commander hit critical.
                                if (Compute.d6(2) >= 7) {
                                    wounded = true;
                                } else {
                                    status.setHits(6);
                                    status.setDead(true);
                                }
                            }
                        }
                        if (casualtiesAssigned < casualties) {
                            casualtiesAssigned++;
                            if (Compute.d6(2) >= 7) {
                                wounded = true;
                            } else {
                                status.setHits(6);
                                status.setDead(true);
                            }
                        }
                        if (wounded) {
                            int hits = campaign.getCampaignOptions().getMinimumHitsForVehicles();
                            if (campaign.getCampaignOptions().useAdvancedMedical() || campaign.getCampaignOptions().useRandomHitsForVehicles()) {
                                int range = 6 - hits;
                                hits = hits + Compute.randomInt(range);
                            }
                            status.setHits(hits);
                        }
                    }
                    status.setXP(campaign.getCampaignOptions().getScenarioXP());
                    status.setDeployed(!en.wasNeverDeployed());
                    peopleStatus.put(p.getId(), status);
                }
            }
        }

        // And now we have potential prisoners that are crewing a unit...
        if (campaign.getCampaignOptions().getPrisonerCaptureStyle().isEnabled()) {
            processPrisonerCapture(potentialSalvage);
            processPrisonerCapture(devastatedEnemyUnits);
        }
    }

    /**
     * Helper function that handles crew and passengers ejected from a large spacecraft,
     * which may be scattered about on numerous other entities
     * @param ship The large craft unit we're currently processing
     * @param en The entity associated with the unit Ship
     * @param personnel The list of persons assigned to the ship as crew and marines
     * @param unitStatus The post-battle status of en
     */
    private void processLargeCraft(Unit ship, Entity en, List<Person> personnel, UnitStatus unitStatus) {
        //The entity must be an Aero for us to get here
        Aero aero = (Aero) en;
        //Find out if this large craft ejected or was in the process of ejecting,
        // and if so what entities are carrying the personnel
        int rescuedCrew = 0;
        int rescuedPassengers = 0;
        if (en.getCrew().isEjected() || aero.isEjecting()) {
            for (String id : aero.getEscapeCraft()) {
                Entity e = entities.get(UUID.fromString(id));
                // Invalid entity?
                if (e == null) {
                    LogManager.getLogger().error("Null entity reference in:" + aero.getDisplayName() + "getEscapeCraft()");
                    continue;
                }
                //If the escape craft was destroyed in combat, skip it
                if (e.isDestroyed() || e.isDoomed()) {
                    continue;
                }
                //Now let's see how many passengers and crew we picked up
                if (e instanceof SmallCraft) {
                    SmallCraft craft = (SmallCraft) e;
                    if (craft.getPassengers().get(en.getExternalIdAsString()) != null) {
                        rescuedPassengers += craft.getPassengers().get(en.getExternalIdAsString());
                    }
                    if (craft.getNOtherCrew().get(en.getExternalIdAsString()) != null) {
                        rescuedCrew += craft.getNOtherCrew().get(en.getExternalIdAsString());
                    }
                } else if (e instanceof EjectedCrew) {
                    EjectedCrew crew = (EjectedCrew) e;
                    if (crew.getPassengers().get(en.getExternalIdAsString()) != null) {
                        rescuedPassengers += crew.getPassengers().get(en.getExternalIdAsString());
                    }
                    if (crew.getNOtherCrew().get(en.getExternalIdAsString()) != null) {
                        rescuedCrew += crew.getNOtherCrew().get(en.getExternalIdAsString());
                    }
                }
            }
        }
        //Check crewed aeros for existing hits since they could be flying without full crews
        int casualties;
        int casualtiesAssigned = 0;
        int existingHits = 0;
        int currentHits = 0;
        if (null != ship.getEntity().getCrew()) {
            existingHits = ship.getEntity().getCrew().getHits();
        }
        if (null != en.getCrew()) {
            currentHits = en.getCrew().getHits();
        }
        if (en.isDestroyed()) {
            currentHits = 6;
        }
        int newHits = Math.max(0, currentHits - existingHits);
        casualties = (int) Math.ceil(Compute.getFullCrewSize(en) * (newHits / 6.0));
        //Now reduce the casualties if some "hits" were caused by ejection
        casualties = Math.max(0, casualties - rescuedCrew);

        //And assign the casualties and experience amongst the crew and marines
        for (Person p : personnel) {
            PersonStatus status = new PersonStatus(p.getFullName(), ship.getEntity().getDisplayName(),
                    p.getHits(), p.getId());
            boolean wounded = false;
            if (casualtiesAssigned < casualties) {
                casualtiesAssigned++;
                if (Compute.d6(2) >= 7) {
                    wounded = true;
                } else {
                    status.setHits(6);
                    status.setDead(true);
                }
            }
            if (wounded) {
                int hits = campaign.getCampaignOptions().getMinimumHitsForVehicles();
                if (campaign.getCampaignOptions().useAdvancedMedical() || campaign.getCampaignOptions().useRandomHitsForVehicles()) {
                    int range = 6 - hits;
                    hits = hits + Compute.randomInt(range);
                }
                status.setHits(hits);
            }
            status.setXP(campaign.getCampaignOptions().getScenarioXP());
            status.setDeployed(!en.wasNeverDeployed());
            peopleStatus.put(p.getId(), status);
        }

        //Now, did the passengers take any hits?
        //We'll assume that if units in transport bays were hit, their crews and techs might also have been
        Set<PersonStatus> allPassengersStatus = new HashSet<>(); //Use this to keep track of ejected passengers for the next step
        List<Entity> cargo = bayLoadedEntities.get(UUID.fromString(en.getExternalIdAsString()));
        if (cargo != null) {
            for (Entity e : cargo) {
                //Match the still-loaded cargo entity with its unit so we can get the crew
                Unit u = campaign.getUnit(UUID.fromString(e.getExternalIdAsString()));
                if (u != null) {
                    List<Person> cargoCrew = u.getActiveCrew();
                    cargoCrew.add(u.getTech());
                    cargoCrew = shuffleCrew(cargoCrew);
                    for (Person p : cargoCrew) {
                        PersonStatus status = new PersonStatus(p.getFullName(), u.getEntity().getDisplayName(),
                                p.getHits(), p.getId());
                        boolean wounded = false;
                        //The lore says bay crews have pressurized sleeping alcoves in the corners of each bay
                        //Let's assume people are injured on an 8+ if the unit is destroyed, same as a critical hit chance
                        if (e.isDestroyed() && Compute.d6(2) >= 8) {
                            //As with crewmembers, on a 7+ they're only wounded
                            if (Compute.d6(2) >= 7) {
                                wounded = true;
                            } else {
                                status.setHits(6);
                                status.setDead(true);
                            }
                            if (wounded) {
                                int hits = campaign.getCampaignOptions().getMinimumHitsForVehicles();
                                if (campaign.getCampaignOptions().useAdvancedMedical() || campaign.getCampaignOptions().useRandomHitsForVehicles()) {
                                    int range = 6 - hits;
                                    hits = hits + Compute.randomInt(range);
                                }
                                status.setHits(hits);
                            }
                        }
                        //Go ahead and add everyone to this master list, even if they're killed/wounded above.
                        //It's normal to have some casualties in the lifeboats...
                        allPassengersStatus.add(status);
                    }
                }
            }
        }
        //Now let's account for any passengers aboard escape craft
        //If the host ship ended the game mid-ejection but remains undestroyed, add its remaining passengers
        if (aero.isEjecting() || aero.getCrew().isEjected()) {
            if (aero.isEjecting() && !aero.isDestroyed()) {
                rescuedPassengers = allPassengersStatus.size();
            }
            //Convert the set to a list so we can pick a random value by index...
            List<PersonStatus> allPassengersStatusList = new ArrayList<>();
            for (PersonStatus s : allPassengersStatus) {
                allPassengersStatusList.add(s);
            }

            //Let's go through and handle the list
            while (rescuedPassengers > 0) {
                if (allPassengersStatus.isEmpty()) {
                    //Could happen on ships with passenger quarters where numbers exceed those associated
                    //with transported units, or ships that are just empty
                    break;
                }
                PersonStatus s = allPassengersStatusList.remove(Compute.randomInt(allPassengersStatusList.size()));
                UUID pid = s.getId();
                peopleStatus.put(pid, s);
                rescuedPassengers --;
            }
            //Everyone who didn't make it to an escape craft dies
            for (PersonStatus s : allPassengersStatusList) {
                s.setHits(6);
                s.setDead(true);
                peopleStatus.put(s.getId(), s);
            }
        } else {
            //No ejection is involved, just add everyone to our master peopleStatus table
            for (PersonStatus s : allPassengersStatus) {
                peopleStatus.put(s.getId(), s);
            }
        }
    }

    /**
     * Helper function that contains the logic for processing prisoner capture.
     * Copy and pasted from checkStatusOfPersonnel, so the internal logic is kind of opaque.
     * @param unitsToProcess The list of TestUnit entities to process. Note that
     *                  in order to be processed, a unit must be in the salvageStatus hashtable.
     */
    private void processPrisonerCapture(List<TestUnit> unitsToProcess) {
        Mission currentMission = campaign.getMission(scenario.getMissionId());
        String enemyCode;
        if (currentMission instanceof AtBContract) {
            enemyCode = ((AtBContract) currentMission).getEnemyCode();
        } else {
            enemyCode = "IND";
        }

        for (Unit u : unitsToProcess) {
            if (null == u) {
                continue; // Shouldn't happen... but well... ya know
            }
            Entity en = null;
            UnitStatus ustatus = salvageStatus.get(u.getId());
            if (null != ustatus) {
                en = ustatus.getEntity();
            }
            if (null == en) {
                continue;
            }
            //check for an ejected entity and if we find one then assign it instead to switch vees
            //over to infantry checks for casualties
            Entity ejected = null;
            if (!en.getCrew().getExternalIdAsString().equals("-1")) {
                ejected = enemyEjections.get(UUID.fromString(en.getCrew().getExternalIdAsString()));
            }
            if (null != ejected) {
                en = ejected;
            }
            //check if this ejection was picked up by a player's unit
            boolean pickedUp = en instanceof MechWarrior
                    && !((MechWarrior) en).getPickedUpByExternalIdAsString().equals("-1")
                    && null != unitsStatus.get(UUID.fromString(((MechWarrior) en).getPickedUpByExternalIdAsString()));
            // If this option is turned on and the player controls the battlefield,
            // assume that all ejected warriors have been picked up
            if (campaign.getGameOptions().booleanOption(OptionsConstants.ADVGRNDMOV_EJECTED_PILOTS_FLEE)) {
                pickedUp = true;
            }
            //if the crew ejected from this unit, then skip it because we should find them elsewhere
            //if they are alive
            if (!(en instanceof EjectedCrew)
                    && null != en.getCrew()
                    && (en.getCrew().isEjected() && !campaign.getGameOptions().booleanOption(OptionsConstants.ADVGRNDMOV_EJECTED_PILOTS_FLEE))) {
                continue;
            }
            //shuffling the crew ensures that casualties are randomly assigned in multi-crew units
            List<Person> crew = Utilities.genRandomCrewWithCombinedSkill(campaign, u, enemyCode).values().stream().flatMap(Collection::stream).collect(Collectors.toList());
            crew = shuffleCrew(crew);

            //For vees we may need to know the commander or driver, which aren't assigned for TestUnit.
            Person commander = null;
            Person driver = null;
            Person console = null;
            if (en instanceof Tank) {
                //Prefer gunner over driver, as in Unit::getCommander
                for (Person p : crew) {
                    if (p.getPrimaryRole().isVehicleGunner()) {
                        commander = p;
                    } else if (p.getPrimaryRole().isGroundVehicleDriver()
                            || p.getPrimaryRole().isNavalVehicleDriver()
                            || p.getPrimaryRole().isVTOLPilot()) {
                        driver = p;
                    }
                }
                if (en.hasWorkingMisc(MiscType.F_COMMAND_CONSOLE)) {
                    for (Person p : crew) {
                        if (!p.equals(commander) && !p.equals(driver)) {
                            console = p;
                            break;
                        }
                    }
                }
            }

            if ((commander == null) && (crew.size() > 0)) {
                commander = crew.get(0);
            }

            int casualties = 0;
            int casualtiesAssigned = 0;
            if (en instanceof Infantry) {
                en.applyDamage();
                int strength = ((Infantry) en).getShootingStrength();
                casualties = crew.size() - strength;
            }
            if (en instanceof Aero && !u.usesSoloPilot()) {
                //need to check for existing hits because you can fly aeros with less than full
                //crew
                int existingHits = 0;
                int currentHits = 0;
                if (null != u.getEntity().getCrew()) {
                    existingHits = u.getEntity().getCrew().getHits();
                }
                if (null != en.getCrew()) {
                    currentHits = en.getCrew().getHits();
                }
                int newHits = Math.max(0, currentHits - existingHits);
                casualties = (int) Math.ceil(Compute.getFullCrewSize(en) * (newHits / 6.0));
            }
            for (Person p : crew) {
                OppositionPersonnelStatus status = new OppositionPersonnelStatus(p.getFullName(), u.getEntity().getDisplayName(), p);
                if (en instanceof Mech
                        || en instanceof Protomech
                        || en.isFighter()
                        || en instanceof MechWarrior) {
                    Crew pilot = en.getCrew();
                    if (null == pilot) {
                        continue;
                    }
                    int slot = 0;
                    //For multi-person cockpits the person id has been set to match the crew slot
                    for (int pos = 0; pos < pilot.getSlotCount(); pos++) {
                        if (p.getId().toString().equals(pilot.getExternalIdAsString(pos))) {
                            slot = pos;
                            break;
                        }
                    }
                    status.setHits(pilot.getHits(slot));
                } else {
                    //we have a multi-crewed vee
                    boolean wounded = false;
                    if (en instanceof Tank) {
                        boolean destroyed = false;
                        for (int loc = 0; loc < en.locations(); loc++) {
                            if (loc == Tank.LOC_TURRET || loc == Tank.LOC_TURRET_2 || loc == Tank.LOC_BODY) {
                                continue;
                            }
                            if (en.getInternal(loc) <= 0) {
                                destroyed = true;
                                break;
                            }
                        }

                        if (destroyed || (null == en.getCrew()) || en.getCrew().isDead()) {
                            if (Compute.d6(2) >= 7) {
                                wounded = true;
                            } else {
                                status.setHits(6);
                            }
                        } else if (((Tank) en).isDriverHit() && p.equals(driver)) {
                            if (Compute.d6(2) >= 7) {
                                wounded = true;
                            } else {
                                status.setHits(6);
                                status.setDead(true);
                            }
                        } else if (((Tank) en).isCommanderHit() && (p.equals(commander) || p.equals(console))) {
                            //If there is a command console, the commander hit flag does not
                            //get set until after the second such critical, which means that
                            //both commanders have been hit.
                            if (Compute.d6(2) >= 7) {
                                wounded = true;
                            } else {
                                status.setHits(6);
                                status.setDead(true);
                            }
                        } else if (((Tank) en).isUsingConsoleCommander() && p.equals(commander)) {
                            //If this flag is set we are using a command console and have already
                            //taken one commander hit critical, which takes out the primary commander.
                            if (Compute.d6(2) >= 7) {
                                wounded = true;
                            } else {
                                status.setHits(6);
                                status.setDead(true);
                            }
                        }
                    } else if (en instanceof Infantry || en instanceof Aero) {
                        if (casualtiesAssigned < casualties) {
                            casualtiesAssigned++;
                            if (Compute.d6(2) >= 7) {
                                wounded = true;
                            } else {
                                status.setHits(6);
                                status.setDead(true);
                            }
                        }
                    }
                    if (wounded) {
                        int hits = campaign.getCampaignOptions().getMinimumHitsForVehicles();
                        if (campaign.getCampaignOptions().useAdvancedMedical() || campaign.getCampaignOptions().useRandomHitsForVehicles()) {
                            int range = 6 - hits;
                            hits = hits + Compute.randomInt(range);
                        }
                        status.setHits(hits);
                    }
                }
                status.setCaptured(Utilities.isLikelyCapture(en) || pickedUp);
                status.setXP(campaign.getCampaignOptions().getScenarioXP());
                oppositionPersonnel.put(p.getId(), status);
            }
        }
    }

    private void loadUnitsAndPilots(final @Nullable File unitFile) {
        if (unitFile == null) {
            return;
        }

        // I need to get the parser myself, because I want to pull both
        // entities and pilots from it
        // Create an empty parser.
        final MULParser parser;
        try {
            parser = new MULParser(unitFile, campaign.getGameOptions());
        } catch (Exception ex) {
            LogManager.getLogger().error("", ex);
            return;
        }

        killCredits = parser.getKills();

        //Map everyone's ID to External Id
        for (Entity e : parser.getEntities()) {
            idMap.put(e.getId(), UUID.fromString(e.getExternalIdAsString()));
        }
        for (Entity e : parser.getSalvage()) {
            idMap.put(e.getId(), UUID.fromString(e.getExternalIdAsString()));
        }
        for (Entity e : parser.getRetreated()) {
            idMap.put(e.getId(), UUID.fromString(e.getExternalIdAsString()));
        }

        //If any units ended the game with others loaded in its bays, map those out
        for (Entity e : parser.getEntities()) {
            if (!e.getBayLoadedUnitIds().isEmpty()) {
                List<Entity> cargo = new ArrayList<>();
                for (int id : e.getBayLoadedUnitIds()) {
                    UUID extId = idMap.get(id);
                    if (extId != null) {
                        cargo.add(entities.get(extId));
                    }
                }
                bayLoadedEntities.put(UUID.fromString(e.getExternalIdAsString()), cargo);
            }
        }

        for (Entity e : parser.getSurvivors()) {
            entities.put(UUID.fromString(e.getExternalIdAsString()), e);
            checkForLostLimbs(e, control);
            if (!"-1".equals(e.getExternalIdAsString())) {
                UnitStatus status = unitsStatus.get(UUID.fromString(e.getExternalIdAsString()));
                if (null == status && scenario instanceof AtBScenario && !(e instanceof EjectedCrew)) {
                    status = processAlliedUnit(e);
                }

                if (null != status) {
                    boolean lost = (!e.canEscape() && !control) || e.getRemovalCondition() == IEntityRemovalConditions.REMOVE_DEVASTATED;
                    status.assignFoundEntity(e, lost);
                }
            }

            if (null != e.getCrew()) {
                if (!"-1".equals(e.getCrew().getExternalIdAsString())) {
                    if (!e.getCrew().isEjected() || e instanceof EjectedCrew) {
                        pilots.put(UUID.fromString(e.getCrew().getExternalIdAsString()), e.getCrew());
                    }
                    if (e instanceof EjectedCrew) {
                        ejections.put(UUID.fromString(e.getCrew().getExternalIdAsString()), (EjectedCrew) e);
                    }

                }
            }
        }

        for (Entity e : parser.getAllies()) {
            entities.put(UUID.fromString(e.getExternalIdAsString()), e);
            checkForLostLimbs(e, control);
            if (!"-1".equals(e.getExternalIdAsString())) {
                UnitStatus status = unitsStatus.get(UUID.fromString(e.getExternalIdAsString()));
                if (null == status && scenario instanceof AtBScenario && !(e instanceof EjectedCrew)) {
                    status = processAlliedUnit(e);
                }

                if (null != status) {
                    boolean lost = (!e.canEscape() && !control) || e.getRemovalCondition() == IEntityRemovalConditions.REMOVE_DEVASTATED;
                    status.assignFoundEntity(e, lost);
                }
            }
            if (null != e.getCrew()) {
                if (!"-1".equals(e.getCrew().getExternalIdAsString())) {
                    if (!e.getCrew().isEjected() || e instanceof EjectedCrew) {
                        pilots.put(UUID.fromString(e.getCrew().getExternalIdAsString()), e.getCrew());
                    }
                    if (e instanceof EjectedCrew) {
                        ejections.put(UUID.fromString(e.getCrew().getExternalIdAsString()), (EjectedCrew) e);
                    }
                }
            }
        }

        // Utterly destroyed entities
        for (Entity e : parser.getDevastated()) {
            entities.put(UUID.fromString(e.getExternalIdAsString()), e);
            UnitStatus status = null;
            if (!"-1".equals(e.getExternalIdAsString())) {
                status = unitsStatus.get(UUID.fromString(e.getExternalIdAsString()));
            }
            if (null != status) {
                status.assignFoundEntity(e, true);
            } else {
                // completely destroyed units (such as from an ammo explosion) need to be
                // kept track of, as mechwarriors may eject from them, etc.
                TestUnit nu = generateNewTestUnit(e);
                UnitStatus us = new UnitStatus(nu);
                salvageStatus.put(nu.getId(), us);
                devastatedEnemyUnits.add(nu);
            }
        }

        for (Entity e : parser.getSalvage()) {
            entities.put(UUID.fromString(e.getExternalIdAsString()), e);
            checkForLostLimbs(e, control);
            UnitStatus status = null;
            if (!"-1".equals(e.getExternalIdAsString()) && e.isSalvage()) {
                // Check to see if this is a friendly deployed unit with a unit ID in the campaign
                status = unitsStatus.get(UUID.fromString(e.getExternalIdAsString()));
            }
            //If a unit in a bay was destroyed, add it. We still need to deal with the crew
            if (e.getTransportId() != Entity.NONE) {
                UUID trnId = idMap.get(e.getTransportId());
                List<Entity> cargo;
                if (bayLoadedEntities.containsKey(trnId)) {
                    cargo = bayLoadedEntities.get(trnId);
                } else {
                    cargo = new ArrayList<>();
                }
                e.setDestroyed(true);
                cargo.add(e);
                bayLoadedEntities.put(trnId, cargo);
            }
            if (null != status) {
                status.assignFoundEntity(e, !control);
                if (null != e.getCrew()) {
                    if (!"-1".equals(e.getCrew().getExternalIdAsString())) {
                        if (e instanceof EjectedCrew) {
                            ejections.put(UUID.fromString(e.getCrew().getExternalIdAsString()), (EjectedCrew) e);
                        }
                        if (!e.getCrew().isEjected() || e instanceof EjectedCrew) {
                            if (control) {
                                pilots.put(UUID.fromString(e.getCrew().getExternalIdAsString()), e.getCrew());
                            } else {
                                mia.put(UUID.fromString(e.getCrew().getExternalIdAsString()), e.getCrew());
                            }
                        }
                    }
                }
            } else {
                // Enemy crew/pilot entity is actually in the salvage list
<<<<<<< HEAD
                if (e instanceof EjectedCrew && null != e.getCrew() && !e.getCrew().getExternalIdAsString().equals("-1")) {
                    enemyEjections.put(UUID.fromString(e.getCrew().getExternalIdAsString()), (EjectedCrew) e);
=======
                if ((e instanceof EjectedCrew) && (null != e.getCrew()) &&
                        !"-1".equals(e.getCrew().getExternalIdAsString())) {
                    // check for possible traitors
                    if (scenario.isTraitor(UUID.fromString(e.getCrew().getExternalIdAsString()))) {
                        pilots.put(UUID.fromString(e.getCrew().getExternalIdAsString()), e.getCrew());
                        ejections.put(UUID.fromString(e.getCrew().getExternalIdAsString()), (EjectedCrew) e);
                    } else {
                        enemyEjections.put(UUID.fromString(e.getCrew().getExternalIdAsString()), (EjectedCrew) e);
                    }
>>>>>>> 2944fdd2
                    continue;
                }
                if (control) {
                    TestUnit nu = generateNewTestUnit(e);
                    UnitStatus us = new UnitStatus(nu);
                    us.setTotalLoss(false);
                    salvageStatus.put(nu.getId(), us);
                    potentialSalvage.add(nu);
                }
            }
        }

        for (Entity e : parser.getRetreated()) {
            if (!"-1".equals(e.getExternalIdAsString())) {
                UnitStatus status = unitsStatus.get(UUID.fromString(e.getExternalIdAsString()));
                if (null == status && scenario instanceof AtBScenario) {
                    status = processAlliedUnit(e);
                }

                if (null != status) {
                    status.assignFoundEntity(e, false);
                }
                if (!e.getBayLoadedUnitIds().isEmpty()) {
                    List<Entity> cargo = new ArrayList<>();
                    for (int id : e.getBayLoadedUnitIds()) {
                        UUID extId = idMap.get(id);
                        if (extId != null) {
                            cargo.add(entities.get(extId));
                        }
                    }
                    bayLoadedEntities.put(UUID.fromString(e.getExternalIdAsString()), cargo);
                }
            }
            if (null != e.getCrew()) {
                if (!"-1".equals(e.getCrew().getExternalIdAsString())) {
                    pilots.put(UUID.fromString(e.getCrew().getExternalIdAsString()), e.getCrew());
                    if (e instanceof EjectedCrew) {
                        ejections.put(UUID.fromString(e.getCrew().getExternalIdAsString()), (EjectedCrew) e);
                    }
                }
            }

            entities.put(UUID.fromString(e.getExternalIdAsString()), e);
        }
    }

    /**
     * When resolving the battle manually without a resolution file (such as MekHQ + tabletop),
     * set initial status of units and crew as pre-battle.
     */
    private void initUnitsAndPilotsWithoutBattle() {
        for (Unit u : units) {
            UnitStatus status = unitsStatus.get(u.getId());
            status.assignFoundEntity(u.getEntity(), false);
            u.getEntity().setDeployed(true);
            Crew crew = u.getEntity().getCrew();
            if ((null != crew) && !crew.getExternalIdAsString().equals("-1")) {
                pilots.put(UUID.fromString(crew.getExternalIdAsString()), crew);
            }

            entities.put(UUID.fromString(u.getEntity().getExternalIdAsString()), u.getEntity());
        }

        // if it's an AtB scenario, load up all the bot units into the entities collection
        // for objective processing
        if (scenario instanceof AtBScenario) {
            AtBScenario atbScenario = (AtBScenario) scenario;
            for (Entity e : atbScenario.getAlliesPlayer()) {
                entities.put(UUID.fromString(e.getExternalIdAsString()), e);
            }

            for (int x = 0; x < atbScenario.getNumBots(); x++) {
                BotForce botForce = atbScenario.getBotForce(x);

                for (Entity e : botForce.getFullEntityList(campaign)) {
                    entities.put(UUID.fromString(e.getExternalIdAsString()), e);
                }
            }
        }
    }

    public List<TestUnit> getAlliedUnits() {
        return alliedUnits;
    }

    public List<TestUnit> getPotentialSalvage() {
        return potentialSalvage;
    }

    public List<TestUnit> getActualSalvage() {
        return actualSalvage;
    }

    public List<TestUnit> getRansomedSalvage() {
        return ransomedSalvage;
    }

    public List<TestUnit> getLeftoverSalvage() {
        return leftoverSalvage;
    }

    public void salvageUnit(int i) {
        if (i < getPotentialSalvage().size()) {
            TestUnit salvageUnit = getPotentialSalvage().get(i);
            getActualSalvage().add(salvageUnit);
        }
    }

    public void ransomUnit(int i) {
        if (i < getPotentialSalvage().size()) {
            TestUnit ransomUnit = getPotentialSalvage().get(i);
            getRansomedSalvage().add(ransomUnit);
        }
    }

    public void doNotSalvageUnit(int i) {
        if (i < getPotentialSalvage().size()) {
            getLeftoverSalvage().add(getPotentialSalvage().get(i));
        }
    }

    public void setContractBreaches(int i) {
        contractBreaches = i;
    }

    public void setBonusRolls(int i) {
        bonusRolls = i;
    }

    public Campaign getCampaign() {
        return campaign;
    }

    public Scenario getScenario() {
        return scenario;
    }

    public Mission getMission() {
        return campaign.getMission(scenario.getMissionId());
    }

    public Hashtable<String, String> getKillCredits() {
        return killCredits;
    }

    public List<Unit> getUnits() {
        return units;
    }

    public void resolveScenario(ScenarioStatus resolution, String report) {
        //lets start by generating a stub file for our records
        scenario.generateStub(campaign);

        // and create trackers for ransomed prisoners and units
        Money prisonerRansoms = Money.zero();
        Money unitRansoms = Money.zero();

        //ok lets do the whole enchilada and go ahead and update campaign
        //first figure out if we need any battle loss comp
        double blc = 0;
        final Mission mission = getMission();

        final boolean isContract = mission instanceof Contract;
        final boolean isAtBContract = mission instanceof AtBContract;
        if (isContract) {
            blc = ((Contract) mission).getBattleLossComp() / 100.0;
        }

        //now lets update personnel
        for (UUID pid : peopleStatus.keySet()) {
            Person person = campaign.getPerson(pid);
            PersonStatus status = peopleStatus.get(pid);
            if (null == person || null == status) {
                continue;
            }

            MekHQ.triggerEvent(new PersonBattleFinishedEvent(person, status));
            if (status.getHits() > person.getHits()) {
                person.setHits(status.getHits());
            }

            if (status.wasDeployed()) {
                person.awardXP(campaign, status.getXP());
                ServiceLogger.participatedInMission(person, campaign.getLocalDate(),
                        scenario.getName(), mission.getName());
            }
            for (Kill k : status.getKills()) {
                getCampaign().addKill(k);
            }
            if (status.isMissing()) {
                person.changeStatus(getCampaign(), getCampaign().getLocalDate(), PersonnelStatus.MIA);
            } else if (status.isDead()) {
                person.changeStatus(getCampaign(), getCampaign().getLocalDate(), PersonnelStatus.KIA);
                if (getCampaign().getCampaignOptions().getUseAtB() && isAtBContract) {
                    getCampaign().getRetirementDefectionTracker().removeFromCampaign(person,
                            true, getCampaign(), (AtBContract) mission);
                }
            }

            if (getCampaign().getCampaignOptions().useAdvancedMedical()) {
                person.diagnose(getCampaign(), status.getHits());
            }

            if (status.toRemove()) {
                getCampaign().removePerson(person, false);
            }
        }

        //region Prisoners
        for (UUID pid : oppositionPersonnel.keySet()) {
            OppositionPersonnelStatus status = oppositionPersonnel.get(pid);
            Person person = status.getPerson();
            if (person == null) {
                continue;
            }
            MekHQ.triggerEvent(new PersonBattleFinishedEvent(person, status));
            if (status.isDead()) {
                continue;
            } else if (status.isRansomed()) {
                prisonerRansoms = prisonerRansoms.plus(person.getRansomValue(getCampaign()));
                continue;
            } else if (status.isCaptured()) {
                PrisonerStatus prisonerStatus = getCampaign().getCampaignOptions().getDefaultPrisonerStatus();

                // Then, we need to determine if they are a defector
                if (prisonerStatus.isPrisoner() && getCampaign().getCampaignOptions().useAtBPrisonerDefection()
                        && isAtBContract) {
                    // Are they actually a defector?
                    if (Compute.d6(2) >= (8 + ((AtBContract) mission).getEnemySkill().ordinal() - getCampaign().getUnitRatingAsInteger())) {
                        prisonerStatus = PrisonerStatus.PRISONER_DEFECTOR;
                    }
                }

                getCampaign().recruitPerson(person, prisonerStatus);
                if (prisonerStatus.isWillingToDefect()) {
                    getCampaign().addReport(String.format("You have convinced %s to defect.",
                            person.getHyperlinkedName()));
                }
            } else {
                continue;
            }
            person.awardXP(campaign, status.getXP());
            if (status.getHits() > person.getHits()) {
                person.setHits(status.getHits());
            }

            ServiceLogger.participatedInMission(person, campaign.getLocalDate(), scenario.getName(), mission.getName());

            for (Kill k : status.getKills()) {
                campaign.addKill(k);
            }

            if (campaign.getCampaignOptions().useAdvancedMedical()) {
                person.diagnose(getCampaign(), status.getHits());
            }
        }

        if (prisonerRansoms.isGreaterThan(Money.zero())) {
            getCampaign().getFinances().credit(TransactionType.RANSOM, getCampaign().getLocalDate(),
                    prisonerRansoms, "Prisoner ransoms for " + getScenario().getName());
            getCampaign().addReport(prisonerRansoms.toAmountAndNameString()
                    + " has been credited to your account for prisoner ransoms following "
                    + getScenario().getName() + ".");
        }
        //endregion Prisoners

        //now lets update all units
        for (Unit unit : getUnits()) {
            UnitStatus ustatus = unitsStatus.get(unit.getId());
            if (null == ustatus) {
                //shouldn't happen
                continue;
            }
            Entity en = ustatus.getEntity();
            Money unitValue = unit.getBuyCost();
            if (campaign.getCampaignOptions().useBLCSaleValue()) {
                unitValue = unit.getSellValue();
            }

            if (ustatus.isTotalLoss()) {
                //missing unit
                if (blc > 0) {
                    Money value = unitValue.multipliedBy(blc);
                    campaign.getFinances().credit(TransactionType.BATTLE_LOSS_COMPENSATION,
                            getCampaign().getLocalDate(), value,
                            "Battle loss compensation for " + unit.getName());
                    campaign.addReport(value.toAmountAndSymbolString() + " in battle loss compensation for "
                            + unit.getName() + " has been credited to your account.");
                }
                campaign.removeUnit(unit.getId());
            } else {
                Money currentValue = unit.getValueOfAllMissingParts();
                campaign.clearGameData(en);
                // FIXME: Need to implement a "fuel" part just like the "armor" part
                if (en.isAero()) {
                    ((IAero) en).setFuelTonnage(((IAero) ustatus.getBaseEntity()).getFuelTonnage());
                }
                unit.setEntity(en);
                if (en.usesWeaponBays()) {
                    new AdjustLargeCraftAmmoAction().execute(campaign, unit);
                }
                unit.runDiagnostic(true);
                unit.resetPilotAndEntity();
                if (!unit.isRepairable()) {
                    unit.setSalvage(true);
                }
                campaign.addReport(unit.getHyperlinkedName() + " has been recovered.");
                //check for BLC
                Money newValue = unit.getValueOfAllMissingParts();
                Money blcValue = newValue.minus(currentValue);
                Money repairBLC = Money.zero();
                String blcString = "battle loss compensation (parts) for " + unit.getName();
                if (!unit.isRepairable()) {
                    //if the unit is not repairable, you should get BLC for it but we should subtract
                    //the value of salvageable parts
                    blcValue = unitValue.minus(unit.getSellValue());
                    blcString = "battle loss compensation for " + unit.getName();
                }
                if (campaign.getCampaignOptions().payForRepairs()) {
                    for (Part p : unit.getParts()) {
                        if (p.needsFixing() && !(p instanceof Armor)) {
                            repairBLC = repairBLC.plus(p.getStickerPrice().multipliedBy(0.2));
                        }
                    }
                }
                blcValue = blcValue.plus(repairBLC);
                if ((blc > 0) && blcValue.isPositive()) {
                    Money finalValue = blcValue.multipliedBy(blc);
                    getCampaign().getFinances().credit(TransactionType.BATTLE_LOSS_COMPENSATION,
                            getCampaign().getLocalDate(), finalValue,
                            blcString.substring(0, 1).toUpperCase() + blcString.substring(1));
                    campaign.addReport( finalValue.toAmountAndSymbolString() + " in " + blcString + " has been credited to your account.");
                }
            }
        }

        //now lets take care of salvage
        for (TestUnit salvageUnit : getActualSalvage()) {
            UnitStatus salstatus = new UnitStatus(salvageUnit);
            // FIXME: Need to implement a "fuel" part just like the "armor" part
            if (salvageUnit.getEntity() instanceof Aero) {
                ((Aero) salvageUnit.getEntity()).setFuelTonnage(((Aero) salstatus.getBaseEntity()).getFuelTonnage());
            }
            campaign.clearGameData(salvageUnit.getEntity());
            campaign.addTestUnit(salvageUnit);
            //if this is a contract, add to the salvaged value
            if (isContract) {
                ((Contract) mission).addSalvageByUnit(salvageUnit.getSellValue());
            }
        }

        // And any ransomed salvaged units
        if (!getRansomedSalvage().isEmpty()) {
            for (Unit ransomedUnit : getRansomedSalvage()) {
                unitRansoms = unitRansoms.plus(ransomedUnit.getSellValue());
            }

            if (unitRansoms.isGreaterThan(Money.zero())) {
                getCampaign().getFinances().credit(TransactionType.SALVAGE, getCampaign().getLocalDate(),
                        unitRansoms, "Unit ransoms for " + getScenario().getName());
                getCampaign().addReport(unitRansoms.toAmountAndNameString()
                        + " has been credited to your account from unit ransoms following "
                        + getScenario().getName() + ".");
                if (isContract) {
                    ((Contract) mission).addSalvageByUnit(unitRansoms);
                }
            }
        }

        if (isContract) {
            Money value = Money.zero();
            for (Unit salvageUnit : getLeftoverSalvage()) {
                value = value.plus(salvageUnit.getSellValue());
            }
            if (((Contract) mission).isSalvageExchange()) {
                value = value.multipliedBy(((Contract) mission).getSalvagePct()).dividedBy(100);
                campaign.getFinances().credit(TransactionType.SALVAGE_EXCHANGE, getCampaign().getLocalDate(),
                        value, "Salvage exchange for " + scenario.getName());
                campaign.addReport(value.toAmountAndSymbolString() + " have been credited to your account for salvage exchange.");
            } else {
                ((Contract) mission).addSalvageByEmployer(value);
            }
        }

        if (campaign.getCampaignOptions().getUseAtB() && isAtBContract) {
            final int unitRatingMod = campaign.getUnitRatingMod();
            for (Unit unit : getUnits()) {
                unit.setSite(((AtBContract) mission).getRepairLocation(unitRatingMod));
            }
            for (Unit unit : getActualSalvage()) {
                unit.setSite(((AtBContract) mission).getRepairLocation(unitRatingMod));
            }
        }

        for (Loot loot : actualLoot) {
            loot.get(campaign, scenario);
        }

        scenario.setStatus(resolution);
        scenario.setReport(report);
        scenario.clearAllForcesAndPersonnel(campaign);
        //lets reset the network ids from the c3UUIDs
        campaign.reloadGameEntities();
        campaign.refreshNetworks();
        scenario.setDate(campaign.getLocalDate());
        client = null;
    }

    public ArrayList<Person> getMissingPersonnel() {
        ArrayList<Person> mia = new ArrayList<>();
        for (UUID pid : peopleStatus.keySet()) {
            PersonStatus status = peopleStatus.get(pid);
            if (status.isMissing()) {
                Person p = campaign.getPerson(pid);
                if (null != p) {
                    mia.add(p);
                }
            }
        }
        return mia;
    }

    public ArrayList<Person> getDeadPersonnel() {
        ArrayList<Person> kia = new ArrayList<>();
        for (UUID pid : peopleStatus.keySet()) {
            PersonStatus status = peopleStatus.get(pid);
            if (status.isDead()) {
                Person p = campaign.getPerson(pid);
                if (null != p) {
                    kia.add(p);
                }
            }
        }
        return kia;
    }

    public ArrayList<Person> getRecoveredPersonnel() {
        ArrayList<Person> recovered = new ArrayList<>();
        for (UUID pid : peopleStatus.keySet()) {
            PersonStatus status = peopleStatus.get(pid);
            if (!status.isDead() && !status.isMissing()) {
                Person p = campaign.getPerson(pid);
                if (null != p) {
                    recovered.add(p);
                }
            }
        }
        return recovered;
    }

    public Hashtable<UUID, PersonStatus> getPeopleStatus() {
        return peopleStatus;
    }

    public Hashtable<UUID, OppositionPersonnelStatus> getOppositionPersonnel() {
        return oppositionPersonnel;
    }

    public Hashtable<UUID, UnitStatus> getUnitsStatus() {
        return unitsStatus;
    }

    public Hashtable<UUID, UnitStatus> getSalvageStatus() {
        return salvageStatus;
    }

    public Map<UUID, Entity> getAllInvolvedUnits() {
        return entities;
    }

    public List<Loot> getPotentialLoot() {
        return potentialLoot;
    }

    public void addLoot(Loot loot) {
        actualLoot.add(loot);
    }

    public ArrayList<PersonStatus> getSortedPeople() {
        //put all the PersonStatuses in an ArrayList and sort by the unit name
        ArrayList<PersonStatus> toReturn = new ArrayList<>();
        for (UUID id : getPeopleStatus().keySet()) {
            PersonStatus status = peopleStatus.get(id);
            if (null != status) {
                toReturn.add(status);
            }
        }
        //now sort
        Collections.sort(toReturn);
        return toReturn;
    }

    public ArrayList<OppositionPersonnelStatus> getSortedPrisoners() {
        //put all the PersonStatuses in an ArrayList and sort by the unit name
        ArrayList<OppositionPersonnelStatus> toReturn = new ArrayList<>();
        for (UUID id : getOppositionPersonnel().keySet()) {
            OppositionPersonnelStatus status = oppositionPersonnel.get(id);
            if (null != status) {
                toReturn.add(status);
            }
        }
        //now sort
        Collections.sort(toReturn);
        return toReturn;
    }

    public boolean usesSalvageExchange() {
        return (getMission() instanceof Contract) && ((Contract) getMission()).isSalvageExchange();
    }

    /**
     * This object is used to track the status of a particular personnel. At the present,
     * we track the person's missing status, hits, and XP
     * @author Jay Lawson
     *
     */
    public static class PersonStatus implements Comparable<PersonStatus> {
        private String name;
        private String unitName;
        private int hits;
        private boolean missing;
        private int xp;
        private ArrayList<Kill> kills;
        private boolean remove;
        private boolean pickedUp;
        private UUID personId;
        private boolean deployed;
        private boolean dead;

        public PersonStatus(String n, String u, int h, UUID id) {
            name = n;
            unitName = u;
            hits = h;
            missing = false;
            xp = 0;
            kills = new ArrayList<>();
            remove = false;
            pickedUp = false;
            personId = id;
            deployed = true;
            dead = false;
        }

        public UUID getId() {
            return personId;
        }

        public void setRemove(UUID set) {
            personId = set;
        }

        public boolean toRemove() {
            return remove;
        }

        public void setRemove(boolean set) {
            remove = set;
        }

        public String getName() {
            return name;
        }

        public String getUnitName() {
            return unitName;
        }

        public int getHits() {
            return hits;
        }

        public void setHits(int h) {
            hits = h;
            if (hits >= 6) {
                setDead(true);
            } else {
                setDead(false);
            }
        }

        public boolean isDead() {
            return dead || (hits >= 6);
        }

        public void setDead(boolean dead) {
            this.dead = dead;
        }

        public boolean isMissing() {
            return missing && !isDead();
        }

        public void setMissing(boolean b) {
            missing = b;
        }

        public boolean wasPickedUp() {
            return pickedUp;
        }

        public void setPickedUp(boolean set) {
            pickedUp = set;
        }

        public int getXP() {
            if (isDead()) {
                return 0;
            }
            return xp;
        }

        public void setXP(int x) {
            xp = x;
        }

        public void addKill(Kill k) {
            kills.add(k);
        }

        public ArrayList<Kill> getKills() {
            return kills;
        }

        public void setDeployed(boolean b) {
            deployed = b;
        }

        public boolean wasDeployed() {
            return deployed;
        }

        @Override
        public String toString() {
            return unitName;
        }

        @Override
        public int compareTo(PersonStatus ostatus) {
            return unitName.compareTo(ostatus.getUnitName());
       }

    }

    /**
     * This object is used to track the status of a opposition personnel. We need to actually put the whole
     * person object here because we are not already tracking it on the campaign
     * @author Jay Lawson
     *
     */
    public static class OppositionPersonnelStatus extends PersonStatus {
        //for prisoners we have to track a whole person
        private Person person;
        private boolean captured;
        private boolean ransomed = false;

        public OppositionPersonnelStatus(String n, String u, Person p) {
            super(n, u, 0, p.getId());
            person = p;
        }

        public Person getPerson() {
            return person;
        }

        public boolean isCaptured() {
            return captured;
        }

        public void setCaptured(boolean set) {
            captured = set;
        }

        public boolean isRansomed() {
            return ransomed;
        }

        public void setRansomed(boolean ransomed) {
            this.ransomed = ransomed;
        }
    }

    /**
     * This object is used to track the status of a particular unit.
     * @author Jay Lawson
     *
     */
    public static class UnitStatus {
        private String name;
        private String chassis;
        private String model;
        private boolean totalLoss;
        private Entity entity;
        private Entity baseEntity;
        private Unit unit;

        public UnitStatus(Unit unit) {
            this.unit = unit;
            this.name = unit.getName();
            chassis = unit.getEntity().getChassis();
            model = unit.getEntity().getModel();
            //assume its a total loss until we find something that says otherwise
            totalLoss = true;
            //create a brand new entity until we find one
            MechSummary summary = MechSummaryCache.getInstance().getMech(getLookupName());
            if (null != summary) {
                try {
                    entity = unit.getEntity() == null
                            ? new MechFileParser(summary.getSourceFile(), summary.getEntryName()).getEntity()
                            : unit.getEntity();
                    baseEntity = new MechFileParser(summary.getSourceFile(), summary.getEntryName()).getEntity();
                } catch (EntityLoadingException e) {
                    LogManager.getLogger().error("", e);
                }
            }
        }

        public String toString() {
            return "Unit status for: " + getName() + ", loss: " + isTotalLoss();
        }

        public String getName() {
            return name;
        }

        public String getLookupName() {
            String s = chassis + " " + model;
            s = s.trim();
            return s;
        }

        public Entity getEntity() {
            return entity;
        }

        public void assignFoundEntity(Entity e, boolean loss) {
            totalLoss = loss;
            entity = e;
        }

        public Entity getBaseEntity() {
            return baseEntity;
        }

        public void setBaseEntity(Entity baseEntity) {
            this.baseEntity = baseEntity;
        }

        public Unit getUnit() {
            return unit;
        }

        public boolean isTotalLoss() {
            return totalLoss;
        }

        public void setTotalLoss(boolean b) {
            totalLoss = b;
        }

        public String getDesc() {
            return getDesc(false);
        }

        public String getDesc(boolean printSellValue) {
            if (null == entity) {
                return "Whoops, No Entity";
            }
            String color = "black";
            String status = Unit.getDamageStateName(entity.getDamageLevel(false));
            if (!Unit.isRepairable(entity)) {
                color = "rgb(190, 150, 55)";
                status = "Salvage";
            } else if (!Unit.isFunctional(entity)) {
                color = "rgb(205, 92, 92)";
                status = "Inoperable";
            } else {
                switch (entity.getDamageLevel(false)) {
                    case Entity.DMG_LIGHT:
                        color = "green";
                        break;
                    case Entity.DMG_MODERATE:
                        color = "yellow";
                        break;
                    case Entity.DMG_HEAVY:
                        color = "orange";
                        break;
                    case Entity.DMG_CRIPPLED:
                        color = "red";
                        break;
                }
            }

            if (printSellValue) {
                return "<html><b>" + getName() + "</b><br> (" + unit.getSellValue().toAmountAndSymbolString() + ") <font color='" + color + "'>"+ status + "</font></html>";
            } else {
                return "<html><b>" + getName() + "</b><br><font color='" + color + "'>"+ status + "</font></html>";
            }
        }

        public boolean isLikelyCaptured() {
            if (null == entity) {
                return false;
            }
            return Utilities.isLikelyCapture(entity);
        }
    }

    public void setEvent(GameVictoryEvent gve) {
        victoryEvent = gve;
    }

    public boolean playerHasBattlefieldControl() {
        return control;
    }
}<|MERGE_RESOLUTION|>--- conflicted
+++ resolved
@@ -1193,10 +1193,6 @@
                 }
             } else {
                 // Enemy crew/pilot entity is actually in the salvage list
-<<<<<<< HEAD
-                if (e instanceof EjectedCrew && null != e.getCrew() && !e.getCrew().getExternalIdAsString().equals("-1")) {
-                    enemyEjections.put(UUID.fromString(e.getCrew().getExternalIdAsString()), (EjectedCrew) e);
-=======
                 if ((e instanceof EjectedCrew) && (null != e.getCrew()) &&
                         !"-1".equals(e.getCrew().getExternalIdAsString())) {
                     // check for possible traitors
@@ -1206,7 +1202,6 @@
                     } else {
                         enemyEjections.put(UUID.fromString(e.getCrew().getExternalIdAsString()), (EjectedCrew) e);
                     }
->>>>>>> 2944fdd2
                     continue;
                 }
                 if (control) {
