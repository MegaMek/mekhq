/*
 * Copyright (c) 2021 - The Megamek Team. All Rights Reserved.
 *
 * This file is part of MekHQ.
 *
 * MekHQ is free software: you can redistribute it and/or modify
 * it under the terms of the GNU General Public License as published by
 * the Free Software Foundation, either version 3 of the License, or
 * (at your option) any later version.
 *
 * MekHQ is distributed in the hope that it will be useful,
 * but WITHOUT ANY WARRANTY; without even the implied warranty of
 * MERCHANTABILITY or FITNESS FOR A PARTICULAR PURPOSE. See the
 * GNU General Public License for more details.
 *
 * You should have received a copy of the GNU General Public License
 * along with MekHQ. If not, see <http://www.gnu.org/licenses/>.
 */
package mekhq.campaign.mission;

import megamek.Version;
import megamek.client.generator.RandomGenderGenerator;
import megamek.client.generator.RandomNameGenerator;
import megamek.client.generator.enums.SkillGeneratorType;
import megamek.client.generator.skillGenerators.AbstractSkillGenerator;
import megamek.client.generator.skillGenerators.TaharqaSkillGenerator;
import megamek.common.*;
import megamek.common.annotations.Nullable;
import megamek.common.enums.Gender;
import megamek.common.enums.SkillLevel;
import megamek.common.util.StringUtil;
import mekhq.MekHqXmlUtil;
import mekhq.campaign.Campaign;
import mekhq.campaign.personnel.Bloodname;
import mekhq.campaign.personnel.enums.Phenotype;
import mekhq.campaign.unit.Unit;
import mekhq.campaign.universe.Faction;
import mekhq.campaign.universe.Factions;
import mekhq.campaign.universe.IUnitGenerator;
import mekhq.campaign.universe.UnitGeneratorParameters;
import org.apache.commons.math3.distribution.GammaDistribution;
import org.apache.logging.log4j.LogManager;
import org.w3c.dom.Node;
import org.w3c.dom.NodeList;

import java.io.PrintWriter;
import java.util.*;

/**
 * A class that can be used to generate a random force with some parameters. Provides a simpler approach
 * to opfor generation than AtBDynamicScenarioFactory. Intended for use by StoryArc but written generally
 * enough to be repurposed.
 *
 * Unlike AtBDynamicScenarioFactory, the methods here are not static, but depend on variables in an actual
 * BotForceRandomizer than can be added to a BotForce. If present, this randomizer will be used to generate
 * forces for the BotForce through the GameThread when a game is started.
 */
public class BotForceRandomizer {
    //region Variable declarations
    public static final int UNIT_WEIGHT_UNSPECIFIED = -1;

    private enum BalancingMethod {
        BV,
        WEIGHT_ADJ;

        @Override
        public String toString() {
            if (this == BV) {
                return "BV";
            } else if (this == WEIGHT_ADJ) {
                return "Adjusted Weight";
            }
            return super.toString();
        }
    }

    /** faction to draw from **/
    private String factionCode;

    /** skill level **/
    private SkillLevel skill;

    /** unit quality level **/
    private int quality;

    /** unit type **/
    private int unitType;

    /** lance size - this is the smallest increment in which random units will be generated and added **/
    private int lanceSize;

    /** focal weight class - if this is missing we use the mean weight class of the players unit **/
    private double focalWeightClass;

    /** force multiplier relative to player's deployed forces **/
    private double forceMultiplier;

    /** balancing method **/
    private BalancingMethod balancingMethod;

    /** convenience campaign pointer **/
    private Campaign campaign;

    /**
     * what percent of mek and aero forces should actually be conventional?
     * (tanks and conventional aircraft respectively)
     **/
    private int percentConventional;

    /**
     * percent chance that a mek "lance" will come with integrated battle armor units
     */
    private int baChance;
    //endregion Variable Declarations

    //region Constructors
    public BotForceRandomizer() {
        factionCode = "MERC";
        skill = SkillLevel.REGULAR;
        unitType = UnitType.MEK;
        forceMultiplier = 1.0;
        percentConventional = 0;
        baChance = 0;
        balancingMethod = BalancingMethod.WEIGHT_ADJ;
        lanceSize = 1;
    }
    //endregion Constructors

    //region Getters/Setters
    public String getFactionCode() {
        return factionCode;
    }

    public void setFactionCode(final String factionCode) {
        this.factionCode = factionCode;
    }
    //endregion Getters/Setters

    /**
     * This is the primary function that generates a force of entities from the given parameters. The
     * intent is that this function is called from GameThread when the game is started.
     * @param playerUnits A List of Units for the player's deployed force in the relevant scenario. This
     *                    is used to determine the total points allowed for this force.
     * @param botFixedEntities A List of The fixed Entities that might have also been declared in BotForce already.
     *                         This is used to calculate the starting points already used when generating the force.
     * @return A List of Entities that will be added to the game by GameThread.
     */
    public List<Entity> generateForce(List<Unit> playerUnits, List<Entity> botFixedEntities) {
        ArrayList<Entity> entityList = new ArrayList<>();

        double maxPoints = calculateMaxPoints(playerUnits);
        double currentPoints = calculateStartingPoints(botFixedEntities);
        if ((focalWeightClass < EntityWeightClass.WEIGHT_LIGHT) ||
                (focalWeightClass > EntityWeightClass.WEIGHT_ASSAULT)) {
            // if no focal weight class was provided or its outside of range then use the mean of the player units
            focalWeightClass = calculateMeanWeightClass(playerUnits);
        }

        // using a gamma distribution to get actual weight class for each lance. Each gamma
        // distribution is centered on the focal weight class and has some chance of going higher
        // or lower. The scale parameter of 0.4 produces a reasonable variance.
        GammaDistribution gamma = new GammaDistribution(focalWeightClass / 0.4, 0.4);

        int uType;
        List<Entity> lanceList;
        int weightClass;
        while (currentPoints < maxPoints) {

            weightClass = sampleWeightClass(gamma);

            // if the unit type is mek or aero, then roll to see if I get a conventional unit instead
            uType = unitType;
            if ((unitType == UnitType.MEK) && (percentConventional > 0)
                    && (Compute.randomInt(100) <= percentConventional)) {
                uType = UnitType.TANK;
            } else if ((unitType == UnitType.AERO) && (percentConventional > 0)
                    && (Compute.randomInt(100) <= percentConventional)) {
                uType = UnitType.CONV_FIGHTER;
            }

            lanceList = generateLance(lanceSize, uType, weightClass);
            for (Entity e : lanceList) {
                entityList.add(e);
                currentPoints += calculatePoints(e);
            }
        }

        return entityList;
    }

    /**
     * Generate a "lance" of entities based on the lanceSize variable. This is not really a lance but
     * the size of the increment in the number of entities that are part of this force. This can be set to
     * 1 to generate entities individually. The larger this number is the greater the chance of overshooting
     * the target number of points.
     * @param size an int giving the number of units to generate
     * @param uType The UnitType of generated units
     * @param weightClass an int giving the weight class of generated units. The function applies some randomness
     *                    to this, so some entities within the lance may be heavier or lighter.
     * @return A List of generated entities.
     */
    public List<Entity> generateLance(int size, int uType, int weightClass) {
        ArrayList<Entity> lanceList = new ArrayList<>();

        for (int i = 0; i < size; i++) {
            Entity e = getEntity(uType, weightClass);
            if (null != e) {
                lanceList.add(e);
            }
        }

        // check for integrated BA support
        if ((unitType == UnitType.MEK) && (baChance > 0)
                && (Compute.randomInt(100) <= baChance)) {
            for (int i = 0; i < size; i++) {
                Entity e = getEntity(UnitType.BATTLE_ARMOR, UNIT_WEIGHT_UNSPECIFIED);
                if (null != e) {
                    lanceList.add(e);
                }
            }
        }

        return lanceList;
    }

    /**
     * Determines the most appropriate RAT and uses it to generate a random Entity. This
     * function borrows heavily from AtBDynamicScenarioFactory#getEntity
     *
     * @param uType    The UnitTableData constant for the type of unit to generate.
     * @param weightClass The weight class of the unit to generate
     * @return A new Entity with crew.
     */
    public Entity getEntity(int uType, int weightClass) {
        MechSummary ms;

        // allow some variation in actual weight class
        int weightRoll = Compute.randomInt(6);
        if ((weightRoll == 1) && (weightClass > EntityWeightClass.WEIGHT_LIGHT)) {
            weightClass -= 1;
        } else if ((weightRoll == 6) && (weightClass < EntityWeightClass.WEIGHT_ASSAULT)) {
            weightClass += 1;
        }

        UnitGeneratorParameters params = new UnitGeneratorParameters();
        params.setFaction(factionCode);
        params.setQuality(quality);
        params.setUnitType(uType);
        params.setWeightClass(weightClass);
        params.setYear(campaign.getGameYear());

        if (uType == UnitType.TANK) {
            // allow VTOLs too
            params.getMovementModes().addAll(IUnitGenerator.MIXED_TANK_VTOL);
        }

        ms = campaign.getUnitGenerator().generate(params);

        return createEntityWithCrew(ms);
    }

    /**
     * This creates the entity with a crew. Borrows heavily from AtBDynamicScenarioFactory#createEntityWithCrew
     *
     * @param ms Which entity to generate
     * @return A crewed entity
     */
    public @Nullable Entity createEntityWithCrew(MechSummary ms) {
        Entity en;
        try {
            en = new MechFileParser(ms.getSourceFile(), ms.getEntryName()).getEntity();
        } catch (Exception ex) {
            LogManager.getLogger().error("Unable to load entity: " + ms.getSourceFile() + ": " + ms.getEntryName(), ex);
            return null;
        }
        Faction faction = Factions.getInstance().getFaction(factionCode);

        en.setOwner(campaign.getPlayer());
        en.setGame(campaign.getGame());

        RandomNameGenerator rng = RandomNameGenerator.getInstance();
        rng.setChosenFaction(faction.getNameGenerator());
        Gender gender = RandomGenderGenerator.generate();
        String[] crewNameArray = rng.generateGivenNameSurnameSplit(gender, faction.isClan(), faction.getShortName());
        String crewName = crewNameArray[0];
        crewName += !StringUtil.isNullOrEmpty(crewNameArray[1]) ?  " " + crewNameArray[1] : "";

        Map<Integer, Map<String, String>> extraData = new HashMap<>();
        Map<String, String> innerMap = new HashMap<>();
        innerMap.put(Crew.MAP_GIVEN_NAME, crewNameArray[0]);
        innerMap.put(Crew.MAP_SURNAME, crewNameArray[1]);

        final AbstractSkillGenerator skillGenerator = new TaharqaSkillGenerator();
        skillGenerator.setLevel(skill);
        if (faction.isClan()) {
            skillGenerator.setType(SkillGeneratorType.CLAN);
        }
        int[] skills = skillGenerator.generateRandomSkills(en);

        if (faction.isClan() && (Compute.d6(2) > (6 - skill.ordinal() + skills[0] + skills[1]))) {
            Phenotype phenotype = Phenotype.NONE;
            switch (en.getUnitType()) {
                case UnitType.MEK:
                    phenotype = Phenotype.MECHWARRIOR;
                    break;
                case UnitType.TANK:
                case UnitType.VTOL:
                    // The Vehicle Phenotype is unique to Clan Hell's Horses
                    if (faction.getShortName().equals("CHH")) {
                        phenotype = Phenotype.VEHICLE;
                    }
                    break;
                case UnitType.BATTLE_ARMOR:
                    phenotype = Phenotype.ELEMENTAL;
                    break;
                case UnitType.AERO:
                case UnitType.CONV_FIGHTER:
                    phenotype = Phenotype.AEROSPACE;
                    break;
                case UnitType.PROTOMEK:
                    phenotype = Phenotype.PROTOMECH;
                    break;
                case UnitType.SMALL_CRAFT:
                case UnitType.DROPSHIP:
                case UnitType.JUMPSHIP:
                case UnitType.WARSHIP:
                    // The Naval Phenotype is unique to Clan Snow Raven and the Raven Alliance
                    if (faction.getShortName().equals("CSR") || faction.getShortName().equals("RA")) {
                        phenotype = Phenotype.NAVAL;
                    }
                    break;
            }

            if (phenotype != Phenotype.NONE) {
                String bloodname = Bloodname.randomBloodname(faction.getShortName(), phenotype,
                        campaign.getGameYear()).getName();
                crewName += " " + bloodname;
                innerMap.put(Crew.MAP_BLOODNAME, bloodname);
                innerMap.put(Crew.MAP_PHENOTYPE, phenotype.name());
            }
        }

        extraData.put(0, innerMap);

        en.setCrew(new Crew(en.getCrew().getCrewType(), crewName, Compute.getFullCrewSize(en),
                skills[0], skills[1], gender, extraData));

        en.setExternalIdAsString(UUID.randomUUID().toString());
        return en;
    }

    /**
     * This function samples from the given gamma distribution to get a random weight class. Results are trimmed
     * to reasonable values and rounded to integers.
     * @param gamma The GammaDistribution from which a random value is drawn
     * @return and integer giving the sampled weight class
     */
    private int sampleWeightClass(GammaDistribution gamma) {
        int weightClass = (int) Math.round(gamma.sample());
        // clamp to weight limits
        return Math.max(EntityWeightClass.WEIGHT_LIGHT, Math.min(EntityWeightClass.WEIGHT_ASSAULT, weightClass));
    }

    /**
     * This function calculates the maximum "points" that the generated force should be. The term "points" is abstract
     * and can refer to different things depending on the selected BalancingMethod. The maximum points are defined by
     * a multiple of the player unit points.
     * @param playerUnits A List of Units from the player's units assigned to a given scenario
     * @return a double giving the targeted maximum points for the generated force.
     */
    private double calculateMaxPoints(List<Unit> playerUnits) {
        double maxPoints = 0;
        for (Unit u : playerUnits) {
            maxPoints += calculatePoints(u.getEntity());
        }

        maxPoints = (int) Math.ceil(maxPoints * forceMultiplier);
        return maxPoints;
    }

    /**
     * Calculates the starting points for this force already used up by fixed entities that are part of the BotForce.
     * The term "points" is abstract and can refer to different things depending on the selected BalancingMethod.
     * @param botEntities - A List of Entities, typically specified as fixed units in BotForce
     * @return a double giving the starting points already used by the fixed units in the BotForce
     */
    private double calculateStartingPoints(List<Entity> botEntities) {
        double startPoints = 0;
        for (Entity e : botEntities) {
            startPoints += calculatePoints(e);
        }

        return startPoints;
    }

    /**
     * This function calculates how many "points" a given entity counts for. The use of points is abstract and
     * will be determined differently depending on the provided BalancingMethod
     * @param e - an Entity
     * @return a double giving the points provided by this entity
     */
    private double calculatePoints(Entity e) {
        if (balancingMethod == BalancingMethod.BV) {
            return e.calculateBattleValue();
        } else if (balancingMethod == BalancingMethod.WEIGHT_ADJ) {
            return getAdjustedWeightPoints(e);
        }
        return e.getWeight();
    }

    /**
     * A static method calculating the adjusted weight of an entity for use in the WEIGHT_ADJ BalancingMethod.
     * Units get points by weight, but a multiplier is applied to these weights by unit type.
     * @param e an Entity
     * @return a double indicating the adjusted weight points of a unit.
     */
    private static double getAdjustedWeightPoints(Entity e) {
        double points = e.getWeight();

        double multiplier;
        switch (e.getUnitType()) {
            case UnitType.MEK:
            case UnitType.AERO:
            case UnitType.PROTOMEK:
                multiplier = 1.0;
                break;
            case UnitType.TANK:
            case UnitType.VTOL:
            case UnitType.NAVAL:
                multiplier = 0.6;
                break;
            case UnitType.CONV_FIGHTER:
                multiplier = 0.4;
                break;
            case UnitType.BATTLE_ARMOR:
                points = 10;
                multiplier = 1;
                break;
            case UnitType.INFANTRY:
                points = 0.5;
                multiplier = 1;
                break;
            case UnitType.GUN_EMPLACEMENT:
                multiplier = 0.2;
                break;
            case UnitType.DROPSHIP:
            case UnitType.JUMPSHIP:
            case UnitType.WARSHIP:
                multiplier = 0.1;
                break;
            default:
                multiplier = 0;
        }

        return points * multiplier;

    }

    /**
     * Calculates the mean weight class of a List of Units
     * @param playerUnits - A List of Units
     * @return a double indicating the mean weight class
     */
    private double calculateMeanWeightClass(List<Unit> playerUnits) {
        int sumWeightClass = 0;
        int nUnits = 0;
        for (Unit u : playerUnits) {
            sumWeightClass += u.getEntity().getWeightClass();
            nUnits += 1;
        }

        if ((nUnits == 0) || (sumWeightClass == 0)) {
            return EntityWeightClass.WEIGHT_MEDIUM;
        }

        return sumWeightClass / ((double) nUnits);
    }

    /**
     * This method returns a description of the random parameters of this object that will be shown in the
     * ScenarioViewPanel
     * @return a String giving the description.
     */
    public String getDescription() {
        StringBuilder sb = new StringBuilder();
        sb.append(Factions.getInstance().getFaction(factionCode).getFullName(campaign.getGameYear()));
        sb.append(" ");
        sb.append(skill.toString());
        sb.append(" ");
        String typeDesc = UnitType.getTypeDisplayableName(unitType);
        if (percentConventional > 0) {
            typeDesc = typeDesc + " and Conventional";
        }
        sb.append(typeDesc);
        sb.append(" at x");
        sb.append(forceMultiplier);
        sb.append(" multiplier (");
        sb.append(balancingMethod.toString());
        sb.append(")");
        return sb.toString();
    }

    //region File I/O
<<<<<<< HEAD
    public void writeToXML(final PrintWriter pw, int indent) {
        MekHqXmlUtil.writeSimpleXMLOpenTag(pw, indent++, "botForceRandomizer");
        MekHqXmlUtil.writeSimpleXMLTag(pw, indent, "factionCode", factionCode);
        MekHqXmlUtil.writeSimpleXMLTag(pw, indent, "quality", quality);
        MekHqXmlUtil.writeSimpleXMLTag(pw, indent, "skill", skill.name());
        MekHqXmlUtil.writeSimpleXMLTag(pw, indent, "unitType", unitType);
        MekHqXmlUtil.writeSimpleXMLTag(pw, indent, "lanceSize", lanceSize);
        MekHqXmlUtil.writeSimpleXMLTag(pw, indent, "focalWeightClass", focalWeightClass);
        MekHqXmlUtil.writeSimpleXMLTag(pw, indent, "forceMultiplier", forceMultiplier);
        MekHqXmlUtil.writeSimpleXMLTag(pw, indent, "balancingMethod", balancingMethod.name());
        MekHqXmlUtil.writeSimpleXMLTag(pw, indent, "percentConventional", percentConventional);
        MekHqXmlUtil.writeSimpleXMLTag(pw, indent, "baChance", baChance);
        MekHqXmlUtil.writeSimpleXMLCloseTag(pw, --indent, "botForceRandomizer");
=======
    @Override
    public void writeToXml(PrintWriter pw1, int indent) {
        MekHqXmlUtil.writeSimpleXMLOpenTag(pw1, indent++, "botForceRandomizer");
        MekHqXmlUtil.writeSimpleXMLTag(pw1, indent, "factionCode", getFactionCode());
        MekHqXmlUtil.writeSimpleXMLTag(pw1, indent, "quality", quality);
        MekHqXmlUtil.writeSimpleXMLTag(pw1, indent, "skill", skill.name());
        MekHqXmlUtil.writeSimpleXMLTag(pw1, indent, "unitType", unitType);
        MekHqXmlUtil.writeSimpleXMLTag(pw1, indent, "lanceSize", lanceSize);
        MekHqXmlUtil.writeSimpleXMLTag(pw1, indent, "focalWeightClass", focalWeightClass);
        MekHqXmlUtil.writeSimpleXMLTag(pw1, indent, "forceMultiplier", forceMultiplier);
        MekHqXmlUtil.writeSimpleXMLTag(pw1, indent, "balancingMethod", balancingMethod.name());
        MekHqXmlUtil.writeSimpleXMLTag(pw1, indent, "percentConventional", percentConventional);
        MekHqXmlUtil.writeSimpleXMLTag(pw1, indent, "baChance", baChance);
        MekHqXmlUtil.writeSimpleXMLCloseTag(pw1, --indent, "botForceRandomizer");
>>>>>>> 2944fdd2
    }

    public static BotForceRandomizer generateInstanceFromXML(Node wn, Campaign c, Version version) {
        BotForceRandomizer retVal = new BotForceRandomizer();

        retVal.campaign = c;
        try {
            // Okay, now load Part-specific fields!
            NodeList nl = wn.getChildNodes();

            for (int x = 0; x < nl.getLength(); x++) {
                Node wn2 = nl.item(x);

                if (wn2.getNodeName().equalsIgnoreCase("factionCode")) {
                    retVal.setFactionCode(wn2.getTextContent().trim());
                } else if (wn2.getNodeName().equalsIgnoreCase("quality")) {
                    retVal.quality = Integer.parseInt(wn2.getTextContent().trim());
                } else if (wn2.getNodeName().equalsIgnoreCase("unitType")) {
                    retVal.unitType = Integer.parseInt(wn2.getTextContent().trim());
                } else if (wn2.getNodeName().equalsIgnoreCase("skill")) {
                    retVal.skill = SkillLevel.valueOf(wn2.getTextContent().trim());
                } else if (wn2.getNodeName().equalsIgnoreCase("lanceSize")) {
                    retVal.lanceSize = Integer.parseInt(wn2.getTextContent().trim());
                } else if (wn2.getNodeName().equalsIgnoreCase("focalWeightClass")) {
                    retVal.focalWeightClass = Double.parseDouble(wn2.getTextContent());
                } else if (wn2.getNodeName().equalsIgnoreCase("forceMultiplier")) {
                    retVal.forceMultiplier = Double.parseDouble(wn2.getTextContent());
                } else if (wn2.getNodeName().equalsIgnoreCase("percentConventional")) {
                    retVal.percentConventional = Integer.parseInt(wn2.getTextContent().trim());
                }  else if (wn2.getNodeName().equalsIgnoreCase("baChance")) {
                    retVal.baChance = Integer.parseInt(wn2.getTextContent().trim());
                } else if (wn2.getNodeName().equalsIgnoreCase("balancingMethod")) {
                    retVal.balancingMethod = BalancingMethod.valueOf(wn2.getTextContent().trim());
                }
            }
        }  catch (Exception ex) {
            LogManager.getLogger().error("", ex);
        }

        return retVal;
    }
    //endregion File I/O
}<|MERGE_RESOLUTION|>--- conflicted
+++ resolved
@@ -501,10 +501,9 @@
     }
 
     //region File I/O
-<<<<<<< HEAD
     public void writeToXML(final PrintWriter pw, int indent) {
         MekHqXmlUtil.writeSimpleXMLOpenTag(pw, indent++, "botForceRandomizer");
-        MekHqXmlUtil.writeSimpleXMLTag(pw, indent, "factionCode", factionCode);
+        MekHqXmlUtil.writeSimpleXMLTag(pw, indent, "factionCode", getFactionCode());
         MekHqXmlUtil.writeSimpleXMLTag(pw, indent, "quality", quality);
         MekHqXmlUtil.writeSimpleXMLTag(pw, indent, "skill", skill.name());
         MekHqXmlUtil.writeSimpleXMLTag(pw, indent, "unitType", unitType);
@@ -515,22 +514,6 @@
         MekHqXmlUtil.writeSimpleXMLTag(pw, indent, "percentConventional", percentConventional);
         MekHqXmlUtil.writeSimpleXMLTag(pw, indent, "baChance", baChance);
         MekHqXmlUtil.writeSimpleXMLCloseTag(pw, --indent, "botForceRandomizer");
-=======
-    @Override
-    public void writeToXml(PrintWriter pw1, int indent) {
-        MekHqXmlUtil.writeSimpleXMLOpenTag(pw1, indent++, "botForceRandomizer");
-        MekHqXmlUtil.writeSimpleXMLTag(pw1, indent, "factionCode", getFactionCode());
-        MekHqXmlUtil.writeSimpleXMLTag(pw1, indent, "quality", quality);
-        MekHqXmlUtil.writeSimpleXMLTag(pw1, indent, "skill", skill.name());
-        MekHqXmlUtil.writeSimpleXMLTag(pw1, indent, "unitType", unitType);
-        MekHqXmlUtil.writeSimpleXMLTag(pw1, indent, "lanceSize", lanceSize);
-        MekHqXmlUtil.writeSimpleXMLTag(pw1, indent, "focalWeightClass", focalWeightClass);
-        MekHqXmlUtil.writeSimpleXMLTag(pw1, indent, "forceMultiplier", forceMultiplier);
-        MekHqXmlUtil.writeSimpleXMLTag(pw1, indent, "balancingMethod", balancingMethod.name());
-        MekHqXmlUtil.writeSimpleXMLTag(pw1, indent, "percentConventional", percentConventional);
-        MekHqXmlUtil.writeSimpleXMLTag(pw1, indent, "baChance", baChance);
-        MekHqXmlUtil.writeSimpleXMLCloseTag(pw1, --indent, "botForceRandomizer");
->>>>>>> 2944fdd2
     }
 
     public static BotForceRandomizer generateInstanceFromXML(Node wn, Campaign c, Version version) {
