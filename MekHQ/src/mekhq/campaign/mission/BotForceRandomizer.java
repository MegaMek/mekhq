/*
 * Copyright (c) 2021 - The Megamek Team. All Rights Reserved.
 *
 * This file is part of MekHQ.
 *
 * MekHQ is free software: you can redistribute it and/or modify
 * it under the terms of the GNU General Public License as published by
 * the Free Software Foundation, either version 3 of the License, or
 * (at your option) any later version.
 *
 * MekHQ is distributed in the hope that it will be useful,
 * but WITHOUT ANY WARRANTY; without even the implied warranty of
 * MERCHANTABILITY or FITNESS FOR A PARTICULAR PURPOSE. See the
 * GNU General Public License for more details.
 *
 * You should have received a copy of the GNU General Public License
 * along with MekHQ. If not, see <http://www.gnu.org/licenses/>.
 */
package mekhq.campaign.mission;

import megamek.Version;
import megamek.client.generator.RandomGenderGenerator;
import megamek.client.generator.RandomNameGenerator;
import megamek.client.generator.enums.SkillGeneratorType;
import megamek.client.generator.skillGenerators.AbstractSkillGenerator;
import megamek.client.generator.skillGenerators.TaharqaSkillGenerator;
import megamek.common.*;
import megamek.common.annotations.Nullable;
import megamek.common.enums.Gender;
import megamek.common.enums.SkillLevel;
import megamek.common.util.StringUtil;
import mekhq.MekHqXmlUtil;
import mekhq.campaign.Campaign;
import mekhq.campaign.personnel.Bloodname;
import mekhq.campaign.personnel.enums.Phenotype;
import mekhq.campaign.unit.Unit;
import mekhq.campaign.universe.Faction;
import mekhq.campaign.universe.Factions;
import mekhq.campaign.universe.IUnitGenerator;
import mekhq.campaign.universe.UnitGeneratorParameters;
import org.apache.commons.math3.distribution.GammaDistribution;
import org.apache.logging.log4j.LogManager;
import org.w3c.dom.Node;
import org.w3c.dom.NodeList;

import java.io.PrintWriter;
import java.util.*;

/**
 * A class that can be used to generate a random force with some parameters. Provides a simpler approach
 * to opfor generation than AtBDynamicScenarioFactory. Intended for use by StoryArc but written generally
 * enough to be repurposed.
 *
 * Unlike AtBDynamicScenarioFactory, the methods here are not static, but depend on variables in an actual
 * BotForceRandomizer than can be added to a BotForce. If present, this randomizer will be used to generate
 * forces for the BotForce through the GameThread when a game is started.
 */
public class BotForceRandomizer {
    //region Variable declarations
    public static final int UNIT_WEIGHT_UNSPECIFIED = -1;

    private enum BalancingMethod {
        BV,
        WEIGHT_ADJ;

        @Override
        public String toString() {
            if (this == BV) {
                return "BV";
            } else if (this == WEIGHT_ADJ) {
                return "Adjusted Weight";
            }
            return super.toString();
        }
    }

    /** faction to draw from **/
    private String factionCode;

    /** skill level **/
    private SkillLevel skill;

    /** unit quality level **/
    private int quality;

    /** unit type **/
    private int unitType;

    /** lance size - this is the smallest increment in which random units will be generated and added **/
    private int lanceSize;

    /** focal weight class - if this is missing we use the mean weight class of the players unit **/
    private double focalWeightClass;

    /** force multiplier relative to player's deployed forces **/
    private double forceMultiplier;

    /** balancing method **/
    private BalancingMethod balancingMethod;

    /** convenience campaign pointer **/
    private Campaign campaign;

    /**
     * what percent of mek and aero forces should actually be conventional?
     * (tanks and conventional aircraft respectively)
     **/
    private int percentConventional;

    /**
     * percent chance that a mek "lance" will come with integrated battle armor units
     */
    private int baChance;
    //endregion Variable Declarations

    //region Constructors
    public BotForceRandomizer() {
        factionCode = "MERC";
        skill = SkillLevel.REGULAR;
        unitType = UnitType.MEK;
        forceMultiplier = 1.0;
        percentConventional = 0;
        baChance = 0;
        balancingMethod = BalancingMethod.WEIGHT_ADJ;
        lanceSize = 1;
    }
    //endregion Constructors

    //region Getters/Setters
    public String getFactionCode() {
        return factionCode;
    }

    public void setFactionCode(final String factionCode) {
        this.factionCode = factionCode;
    }
    //endregion Getters/Setters

    /**
     * This is the primary function that generates a force of entities from the given parameters. The
     * intent is that this function is called from GameThread when the game is started.
     * @param playerUnits A List of Units for the player's deployed force in the relevant scenario. This
     *                    is used to determine the total points allowed for this force.
     * @param botFixedEntities A List of The fixed Entities that might have also been declared in BotForce already.
     *                         This is used to calculate the starting points already used when generating the force.
     * @return A List of Entities that will be added to the game by GameThread.
     */
    public List<Entity> generateForce(List<Unit> playerUnits, List<Entity> botFixedEntities) {
        ArrayList<Entity> entityList = new ArrayList<>();

        double maxPoints = calculateMaxPoints(playerUnits);
        double currentPoints = calculateStartingPoints(botFixedEntities);
        if ((focalWeightClass < EntityWeightClass.WEIGHT_LIGHT) ||
                (focalWeightClass > EntityWeightClass.WEIGHT_ASSAULT)) {
            // if no focal weight class was provided or its outside of range then use the mean of the player units
            focalWeightClass = calculateMeanWeightClass(playerUnits);
        }

        // using a gamma distribution to get actual weight class for each lance. Each gamma
        // distribution is centered on the focal weight class and has some chance of going higher
        // or lower. The scale parameter of 0.4 produces a reasonable variance.
        GammaDistribution gamma = new GammaDistribution(focalWeightClass / 0.4, 0.4);

        int uType;
        List<Entity> lanceList;
        int weightClass;
        while (currentPoints < maxPoints) {

            weightClass = sampleWeightClass(gamma);

            // if the unit type is mek or aero, then roll to see if I get a conventional unit instead
            uType = unitType;
            if ((unitType == UnitType.MEK) && (percentConventional > 0)
                    && (Compute.randomInt(100) <= percentConventional)) {
                uType = UnitType.TANK;
            } else if ((unitType == UnitType.AERO) && (percentConventional > 0)
                    && (Compute.randomInt(100) <= percentConventional)) {
                uType = UnitType.CONV_FIGHTER;
            }

            lanceList = generateLance(lanceSize, uType, weightClass);
            for (Entity e : lanceList) {
                entityList.add(e);
                currentPoints += calculatePoints(e);
            }
        }

        return entityList;
    }

    /**
     * Generate a "lance" of entities based on the lanceSize variable. This is not really a lance but
     * the size of the increment in the number of entities that are part of this force. This can be set to
     * 1 to generate entities individually. The larger this number is the greater the chance of overshooting
     * the target number of points.
     * @param size an int giving the number of units to generate
     * @param uType The UnitType of generated units
     * @param weightClass an int giving the weight class of generated units. The function applies some randomness
     *                    to this, so some entities within the lance may be heavier or lighter.
     * @return A List of generated entities.
     */
    public List<Entity> generateLance(int size, int uType, int weightClass) {
        ArrayList<Entity> lanceList = new ArrayList<>();

        for (int i = 0; i < size; i++) {
            Entity e = getEntity(uType, weightClass);
            if (null != e) {
                lanceList.add(e);
            }
        }

        // check for integrated BA support
        if ((unitType == UnitType.MEK) && (baChance > 0)
                && (Compute.randomInt(100) <= baChance)) {
            for (int i = 0; i < size; i++) {
                Entity e = getEntity(UnitType.BATTLE_ARMOR, UNIT_WEIGHT_UNSPECIFIED);
                if (null != e) {
                    lanceList.add(e);
                }
            }
        }

        return lanceList;
    }

    /**
     * Determines the most appropriate RAT and uses it to generate a random Entity. This
     * function borrows heavily from AtBDynamicScenarioFactory#getEntity
     *
     * @param uType    The UnitTableData constant for the type of unit to generate.
     * @param weightClass The weight class of the unit to generate
     * @return A new Entity with crew.
     */
    public Entity getEntity(int uType, int weightClass) {
        MechSummary ms;

        // allow some variation in actual weight class
        int weightRoll = Compute.randomInt(6);
        if ((weightRoll == 1) && (weightClass > EntityWeightClass.WEIGHT_LIGHT)) {
            weightClass -= 1;
        } else if ((weightRoll == 6) && (weightClass < EntityWeightClass.WEIGHT_ASSAULT)) {
            weightClass += 1;
        }

        UnitGeneratorParameters params = new UnitGeneratorParameters();
        params.setFaction(factionCode);
        params.setQuality(quality);
        params.setUnitType(uType);
        params.setWeightClass(weightClass);
        params.setYear(campaign.getGameYear());

        if (uType == UnitType.TANK) {
            // allow VTOLs too
            params.getMovementModes().addAll(IUnitGenerator.MIXED_TANK_VTOL);
        }

        ms = campaign.getUnitGenerator().generate(params);

        return createEntityWithCrew(ms);
    }

    /**
     * This creates the entity with a crew. Borrows heavily from AtBDynamicScenarioFactory#createEntityWithCrew
     *
     * @param ms Which entity to generate
     * @return A crewed entity
     */
    public @Nullable Entity createEntityWithCrew(MechSummary ms) {
        Entity en;
        try {
            en = new MechFileParser(ms.getSourceFile(), ms.getEntryName()).getEntity();
        } catch (Exception ex) {
            LogManager.getLogger().error("Unable to load entity: " + ms.getSourceFile() + ": " + ms.getEntryName(), ex);
            return null;
        }
        Faction faction = Factions.getInstance().getFaction(factionCode);

        en.setOwner(campaign.getPlayer());
        en.setGame(campaign.getGame());

        RandomNameGenerator rng = RandomNameGenerator.getInstance();
        rng.setChosenFaction(faction.getNameGenerator());
        Gender gender = RandomGenderGenerator.generate();
        String[] crewNameArray = rng.generateGivenNameSurnameSplit(gender, faction.isClan(), faction.getShortName());
        String crewName = crewNameArray[0];
        crewName += !StringUtil.isNullOrEmpty(crewNameArray[1]) ?  " " + crewNameArray[1] : "";

        Map<Integer, Map<String, String>> extraData = new HashMap<>();
        Map<String, String> innerMap = new HashMap<>();
        innerMap.put(Crew.MAP_GIVEN_NAME, crewNameArray[0]);
        innerMap.put(Crew.MAP_SURNAME, crewNameArray[1]);

        final AbstractSkillGenerator skillGenerator = new TaharqaSkillGenerator();
        skillGenerator.setLevel(skill);
        if (faction.isClan()) {
            skillGenerator.setType(SkillGeneratorType.CLAN);
        }
        int[] skills = skillGenerator.generateRandomSkills(en);

        if (faction.isClan() && (Compute.d6(2) > (6 - skill.ordinal() + skills[0] + skills[1]))) {
            Phenotype phenotype = Phenotype.NONE;
            switch (en.getUnitType()) {
                case UnitType.MEK:
                    phenotype = Phenotype.MECHWARRIOR;
                    break;
                case UnitType.TANK:
                case UnitType.VTOL:
                    // The Vehicle Phenotype is unique to Clan Hell's Horses
                    if (faction.getShortName().equals("CHH")) {
                        phenotype = Phenotype.VEHICLE;
                    }
                    break;
                case UnitType.BATTLE_ARMOR:
                    phenotype = Phenotype.ELEMENTAL;
                    break;
                case UnitType.AERO:
                case UnitType.CONV_FIGHTER:
                    phenotype = Phenotype.AEROSPACE;
                    break;
                case UnitType.PROTOMEK:
                    phenotype = Phenotype.PROTOMECH;
                    break;
                case UnitType.SMALL_CRAFT:
                case UnitType.DROPSHIP:
                case UnitType.JUMPSHIP:
                case UnitType.WARSHIP:
                    // The Naval Phenotype is unique to Clan Snow Raven and the Raven Alliance
                    if (faction.getShortName().equals("CSR") || faction.getShortName().equals("RA")) {
                        phenotype = Phenotype.NAVAL;
                    }
                    break;
            }

            if (phenotype != Phenotype.NONE) {
                String bloodname = Bloodname.randomBloodname(faction.getShortName(), phenotype,
                        campaign.getGameYear()).getName();
                crewName += " " + bloodname;
                innerMap.put(Crew.MAP_BLOODNAME, bloodname);
                innerMap.put(Crew.MAP_PHENOTYPE, phenotype.name());
            }
        }

        extraData.put(0, innerMap);

        en.setCrew(new Crew(en.getCrew().getCrewType(), crewName, Compute.getFullCrewSize(en),
                skills[0], skills[1], gender, extraData));

        en.setExternalIdAsString(UUID.randomUUID().toString());
        return en;
    }

    /**
     * This function samples from the given gamma distribution to get a random weight class. Results are trimmed
     * to reasonable values and rounded to integers.
     * @param gamma The GammaDistribution from which a random value is drawn
     * @return and integer giving the sampled weight class
     */
    private int sampleWeightClass(GammaDistribution gamma) {
        int weightClass = (int) Math.round(gamma.sample());
        // clamp to weight limits
        return Math.max(EntityWeightClass.WEIGHT_LIGHT, Math.min(EntityWeightClass.WEIGHT_ASSAULT, weightClass));
    }

    /**
     * This function calculates the maximum "points" that the generated force should be. The term "points" is abstract
     * and can refer to different things depending on the selected BalancingMethod. The maximum points are defined by
     * a multiple of the player unit points.
     * @param playerUnits A List of Units from the player's units assigned to a given scenario
     * @return a double giving the targeted maximum points for the generated force.
     */
    private double calculateMaxPoints(List<Unit> playerUnits) {
        double maxPoints = 0;
        for (Unit u : playerUnits) {
            maxPoints += calculatePoints(u.getEntity());
        }

        maxPoints = (int) Math.ceil(maxPoints * forceMultiplier);
        return maxPoints;
    }

    /**
     * Calculates the starting points for this force already used up by fixed entities that are part of the BotForce.
     * The term "points" is abstract and can refer to different things depending on the selected BalancingMethod.
     * @param botEntities - A List of Entities, typically specified as fixed units in BotForce
     * @return a double giving the starting points already used by the fixed units in the BotForce
     */
    private double calculateStartingPoints(List<Entity> botEntities) {
        double startPoints = 0;
        for (Entity e : botEntities) {
            startPoints += calculatePoints(e);
        }

        return startPoints;
    }

    /**
     * This function calculates how many "points" a given entity counts for. The use of points is abstract and
     * will be determined differently depending on the provided BalancingMethod
     * @param e - an Entity
     * @return a double giving the points provided by this entity
     */
    private double calculatePoints(Entity e) {
        if (balancingMethod == BalancingMethod.BV) {
            return e.calculateBattleValue();
        } else if (balancingMethod == BalancingMethod.WEIGHT_ADJ) {
            return getAdjustedWeightPoints(e);
        }
        return e.getWeight();
    }

    /**
     * A static method calculating the adjusted weight of an entity for use in the WEIGHT_ADJ BalancingMethod.
     * Units get points by weight, but a multiplier is applied to these weights by unit type.
     * @param e an Entity
     * @return a double indicating the adjusted weight points of a unit.
     */
    private static double getAdjustedWeightPoints(Entity e) {
        double points = e.getWeight();

        double multiplier;
        switch (e.getUnitType()) {
            case UnitType.MEK:
            case UnitType.AERO:
            case UnitType.PROTOMEK:
                multiplier = 1.0;
                break;
            case UnitType.TANK:
            case UnitType.VTOL:
            case UnitType.NAVAL:
                multiplier = 0.6;
                break;
            case UnitType.CONV_FIGHTER:
                multiplier = 0.4;
                break;
            case UnitType.BATTLE_ARMOR:
                points = 10;
                multiplier = 1;
                break;
            case UnitType.INFANTRY:
                points = 0.5;
                multiplier = 1;
                break;
            case UnitType.GUN_EMPLACEMENT:
                multiplier = 0.2;
                break;
            case UnitType.DROPSHIP:
            case UnitType.JUMPSHIP:
            case UnitType.WARSHIP:
                multiplier = 0.1;
                break;
            default:
                multiplier = 0;
        }

        return points * multiplier;

    }

    /**
     * Calculates the mean weight class of a List of Units
     * @param playerUnits - A List of Units
     * @return a double indicating the mean weight class
     */
    private double calculateMeanWeightClass(List<Unit> playerUnits) {
        int sumWeightClass = 0;
        int nUnits = 0;
        for (Unit u : playerUnits) {
            sumWeightClass += u.getEntity().getWeightClass();
            nUnits += 1;
        }

        if ((nUnits == 0) || (sumWeightClass == 0)) {
            return EntityWeightClass.WEIGHT_MEDIUM;
        }

        return sumWeightClass / ((double) nUnits);
    }

    /**
     * This method returns a description of the random parameters of this object that will be shown in the
     * ScenarioViewPanel
     * @return a String giving the description.
     */
    public String getDescription() {
        StringBuilder sb = new StringBuilder();
        sb.append(Factions.getInstance().getFaction(factionCode).getFullName(campaign.getGameYear()));
        sb.append(" ");
        sb.append(skill.toString());
        sb.append(" ");
        String typeDesc = UnitType.getTypeDisplayableName(unitType);
        if (percentConventional > 0) {
            typeDesc = typeDesc + " and Conventional";
        }
        sb.append(typeDesc);
        sb.append(" at x");
        sb.append(forceMultiplier);
        sb.append(" multiplier (");
        sb.append(balancingMethod.toString());
        sb.append(")");
        return sb.toString();
    }

    //region File I/O
    public void writeToXML(final PrintWriter pw, int indent) {
        MekHqXmlUtil.writeSimpleXMLOpenTag(pw, indent++, "botForceRandomizer");
<<<<<<< HEAD
        MekHqXmlUtil.writeSimpleXMLTag(pw, indent, "factionCode", factionCode);
=======
        MekHqXmlUtil.writeSimpleXMLTag(pw, indent, "factionCode", getFactionCode());
>>>>>>> 68ef07dd
        MekHqXmlUtil.writeSimpleXMLTag(pw, indent, "quality", quality);
        MekHqXmlUtil.writeSimpleXMLTag(pw, indent, "skill", skill.name());
        MekHqXmlUtil.writeSimpleXMLTag(pw, indent, "unitType", unitType);
        MekHqXmlUtil.writeSimpleXMLTag(pw, indent, "lanceSize", lanceSize);
        MekHqXmlUtil.writeSimpleXMLTag(pw, indent, "focalWeightClass", focalWeightClass);
        MekHqXmlUtil.writeSimpleXMLTag(pw, indent, "forceMultiplier", forceMultiplier);
        MekHqXmlUtil.writeSimpleXMLTag(pw, indent, "balancingMethod", balancingMethod.name());
        MekHqXmlUtil.writeSimpleXMLTag(pw, indent, "percentConventional", percentConventional);
        MekHqXmlUtil.writeSimpleXMLTag(pw, indent, "baChance", baChance);
        MekHqXmlUtil.writeSimpleXMLCloseTag(pw, --indent, "botForceRandomizer");
    }

    public static BotForceRandomizer generateInstanceFromXML(Node wn, Campaign c, Version version) {
        BotForceRandomizer retVal = new BotForceRandomizer();

        retVal.campaign = c;
        try {
            // Okay, now load Part-specific fields!
            NodeList nl = wn.getChildNodes();

            for (int x = 0; x < nl.getLength(); x++) {
                Node wn2 = nl.item(x);

                if (wn2.getNodeName().equalsIgnoreCase("factionCode")) {
                    retVal.setFactionCode(wn2.getTextContent().trim());
                } else if (wn2.getNodeName().equalsIgnoreCase("quality")) {
                    retVal.quality = Integer.parseInt(wn2.getTextContent().trim());
                } else if (wn2.getNodeName().equalsIgnoreCase("unitType")) {
                    retVal.unitType = Integer.parseInt(wn2.getTextContent().trim());
                } else if (wn2.getNodeName().equalsIgnoreCase("skill")) {
                    retVal.skill = SkillLevel.valueOf(wn2.getTextContent().trim());
                } else if (wn2.getNodeName().equalsIgnoreCase("lanceSize")) {
                    retVal.lanceSize = Integer.parseInt(wn2.getTextContent().trim());
                } else if (wn2.getNodeName().equalsIgnoreCase("focalWeightClass")) {
                    retVal.focalWeightClass = Double.parseDouble(wn2.getTextContent());
                } else if (wn2.getNodeName().equalsIgnoreCase("forceMultiplier")) {
                    retVal.forceMultiplier = Double.parseDouble(wn2.getTextContent());
                } else if (wn2.getNodeName().equalsIgnoreCase("percentConventional")) {
                    retVal.percentConventional = Integer.parseInt(wn2.getTextContent().trim());
                }  else if (wn2.getNodeName().equalsIgnoreCase("baChance")) {
                    retVal.baChance = Integer.parseInt(wn2.getTextContent().trim());
                } else if (wn2.getNodeName().equalsIgnoreCase("balancingMethod")) {
                    retVal.balancingMethod = BalancingMethod.valueOf(wn2.getTextContent().trim());
                }
            }
        }  catch (Exception ex) {
            LogManager.getLogger().error("", ex);
        }

        return retVal;
    }
    //endregion File I/O
}<|MERGE_RESOLUTION|>--- conflicted
+++ resolved
@@ -503,11 +503,7 @@
     //region File I/O
     public void writeToXML(final PrintWriter pw, int indent) {
         MekHqXmlUtil.writeSimpleXMLOpenTag(pw, indent++, "botForceRandomizer");
-<<<<<<< HEAD
-        MekHqXmlUtil.writeSimpleXMLTag(pw, indent, "factionCode", factionCode);
-=======
         MekHqXmlUtil.writeSimpleXMLTag(pw, indent, "factionCode", getFactionCode());
->>>>>>> 68ef07dd
         MekHqXmlUtil.writeSimpleXMLTag(pw, indent, "quality", quality);
         MekHqXmlUtil.writeSimpleXMLTag(pw, indent, "skill", skill.name());
         MekHqXmlUtil.writeSimpleXMLTag(pw, indent, "unitType", unitType);
