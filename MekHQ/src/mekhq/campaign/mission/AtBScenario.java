/*
 * AtBScenario.java
 *
 * Copyright (C) 2014-2024 - The MegaMek Team. All Rights Reserved.
 * Copyright (c) 2014 Carl Spain. All rights reserved.
 *
 * This file is part of MekHQ.
 *
 * MekHQ is free software: you can redistribute it and/or modify
 * it under the terms of the GNU General Public License as published by
 * the Free Software Foundation, either version 3 of the License, or
 * (at your option) any later version.
 *
 * MekHQ is distributed in the hope that it will be useful,
 * but WITHOUT ANY WARRANTY; without even the implied warranty of
 * MERCHANTABILITY or FITNESS FOR A PARTICULAR PURPOSE. See the
 * GNU General Public License for more details.
 *
 * You should have received a copy of the GNU General Public License
 * along with MekHQ. If not, see <http://www.gnu.org/licenses/>.
 */
package mekhq.campaign.mission;

import megamek.Version;
import megamek.client.generator.TeamLoadOutGenerator;
import megamek.codeUtilities.ObjectUtility;
import megamek.common.*;
import megamek.common.annotations.Nullable;
import megamek.common.enums.SkillLevel;
import megamek.common.icons.Camouflage;
import megamek.common.options.OptionsConstants;
import megamek.common.planetaryconditions.Atmosphere;
import megamek.common.planetaryconditions.*;
import megamek.common.util.fileUtils.MegaMekFile;
import megamek.logging.MMLogger;
import megamek.utilities.BoardClassifier;
import mekhq.MHQConstants;
import mekhq.MekHQ;
import mekhq.Utilities;
import mekhq.campaign.Campaign;
import mekhq.campaign.againstTheBot.AtBConfiguration;
import mekhq.campaign.againstTheBot.AtBStaticWeightGenerator;
import mekhq.campaign.force.CombatTeam;
import mekhq.campaign.force.Force;
import mekhq.campaign.mission.ObjectiveEffect.ObjectiveEffectType;
import mekhq.campaign.mission.ScenarioObjective.ObjectiveCriterion;
import mekhq.campaign.mission.atb.IAtBScenario;
import mekhq.campaign.mission.enums.AtBLanceRole;
import mekhq.campaign.personnel.SkillType;
import mekhq.campaign.rating.IUnitRating;
import mekhq.campaign.stratcon.StratconBiomeManifest;
import mekhq.campaign.stratcon.StratconBiomeManifest.MapTypeList;
import mekhq.campaign.unit.Unit;
import mekhq.campaign.universe.*;
import mekhq.utilities.MHQXMLUtility;
import org.w3c.dom.Element;
import org.w3c.dom.Node;
import org.w3c.dom.NodeList;

import java.io.PrintWriter;
import java.text.ParseException;
import java.time.LocalDate;
import java.util.*;

/**
 * @author Neoancient
 */
public abstract class AtBScenario extends Scenario implements IAtBScenario {
    private static final MMLogger logger = MMLogger.create(AtBScenario.class);

    // region Variable Declarations
    public static final int DYNAMIC = -1;
    public static final int BASEATTACK = 0;
    public static final int EXTRACTION = 1;
    public static final int CHASE = 2;
    public static final int HOLDTHELINE = 3;
    public static final int BREAKTHROUGH = 4;
    public static final int HIDEANDSEEK = 5;
    public static final int STANDUP = 6;
    public static final int RECONRAID = 7;
    public static final int PROBE = 8;

    public static final int OFFICERDUEL = 9; // Special Scenario
    public static final int ACEDUEL = 10; // Special Scenario
    public static final int AMBUSH = 11; // Special Scenario
    public static final int CIVILIANHELP = 12; // Special Scenario
    public static final int ALLIEDTRAITORS = 13; // Special Scenario
    public static final int PRISONBREAK = 14; // Special Scenario
    public static final int STARLEAGUECACHE1 = 15; // Special Scenario
    public static final int STARLEAGUECACHE2 = 16; // Special Scenario

    public static final int ALLYRESCUE = 17; // Big Battle
    public static final int CIVILIANRIOT = 18; // Big Battle
    public static final int CONVOYRESCUE = 19; // Big Battle
    public static final int CONVOYATTACK = 20; // Big Battle
    public static final int PIRATEFREEFORALL = 21; // Big Battle

    public static final int FORCE_MEK = 0;
    public static final int FORCE_VEHICLE = 1;
    public static final int FORCE_MIXED = 2;
    public static final int FORCE_NOVA = 3;
    public static final int FORCE_VEENOVA = 4;
    public static final int FORCE_INFANTRY = 5;
    public static final int FORCE_BA = 6;
    public static final int FORCE_AERO = 7;
    public static final int FORCE_PROTOMEK = 8;
    public static final String[] forceTypeNames = {
            "Mek", "Vehicle", "Mixed", "Nova", "Nova", "Infantry",
            "Battle Armor", "Aerospace", "ProtoMek"
    };

    public static final String[] antiRiotWeapons = {
            "ISERSmallLaser", "Small Laser", "Small Laser Prototype",
            "ISSmallPulseLaser", "ISSmallXPulseLaser", "Small Re-engineered Laser",
            "ISSmallVSPLaser", "CLERMicroLaser", "CLERSmallLaser",
            "ER Small Laser (CP)", "CLHeavySmallLaser",
            "CLImprovedSmallHeavyLaser", "ClSmall Laser",
            "CLERSmallPulseLaser", "CLMicroPulseLaser", "CLSmallPulseLaser",
            "CLSmallChemLaser",
            "Heavy Machine Gun", "Light Machine Gun", "Machine Gun",
            "Heavy Rifle", "Light Rifle", "Medium Rifle",
            "CLHeavyMG", "CLLightMG", "CLMG",
            "Flamer", "ER Flamer", "CLFlamer", "CLERFlamer",
            "Vehicle Flamer", "Heavy Flamer", "CLVehicleFlamer", "CLHeavyFlamer"
    };

    /*
     * The starting position chart in the AtB rules includes the four
     * corner positions as well, but this creates some conflict with
     * setting the home edge for the bot, which only includes the four
     * sides.
     */
    protected static final int[] startPos = {
            Board.START_N, Board.START_E, Board.START_S, Board.START_W
    };

    private static final int[] randomAeroWeights = {
            EntityWeightClass.WEIGHT_LIGHT, EntityWeightClass.WEIGHT_LIGHT, EntityWeightClass.WEIGHT_LIGHT,
            EntityWeightClass.WEIGHT_MEDIUM, EntityWeightClass.WEIGHT_MEDIUM,
            EntityWeightClass.WEIGHT_HEAVY
    };

    public static final int NO_LANCE = -1;

    private boolean attacker;
    private int combatTeamId; // -1 if scenario is not generated for a specific lance (special scenario, big
                              // battle)
    private AtBLanceRole lanceRole; /*
                                     * set when scenario is created in case it is changed for the next week before
                                     * the scenario is resolved;
                                     * specifically affects scenarios generated for scout lances, in which the
                                     * deployment may be delayed
                                     * for slower units
                                     */

    private int deploymentDelay;
    private int lanceCount;
    private int rerollsRemaining;
    private int enemyHome;

    private List<Entity> alliesPlayer;
    private List<String> alliesPlayerStub;

    /**
     * Special Scenarios cannot generate the enemy until the unit is added, but
     * needs the Campaign
     * object which is not passed by addForce or addUnit. Instead we generate all
     * possibilities
     * (one for each weight class) when the scenario is created and choose the
     * correct one when a
     * unit is deployed.
     */
    private List<List<Entity>> specialScenarioEnemies;

    /*
     * Big battles have a similar problem for attached allies. Though
     * we could generate the maximum number (4) and remove them as
     * the player deploys additional units, they would be lost if
     * any units are undeployed.
     */
    private List<Entity> bigBattleAllies;

    /*
     * Units that need to be tracked for possible contract breaches
     * (for destruction), or bonus rolls (for survival).
     */
    private List<UUID> attachedUnitIds;
    private List<UUID> survivalBonus;

    private Map<UUID, Entity> entityIds;

    // key-value pairs linking transports and the units loaded onto them.
    private Map<String, List<String>> transportLinkages;

    private final Map<Integer, Integer> numPlayerMinefields;

    private String terrainType;

    protected final transient ResourceBundle defaultResourceBundle = ResourceBundle.getBundle(
            "mekhq.resources.AtBScenarioBuiltIn",
            MekHQ.getMHQOptions().getLocale());

    private static TerrainConditionsOddsManifest TCO;
    private static StratconBiomeManifest SB;
    private int modifiedTemperature;
    // endregion Variable Declarations

    public AtBScenario() {
        super();
<<<<<<< HEAD
        strategicFormationId = -1;
        lanceRole = AtBLanceRole.IN_RESERVE;
=======
        combatTeamId = -1;
        lanceRole = AtBLanceRole.UNASSIGNED;
>>>>>>> cc9b9bfd
        alliesPlayer = new ArrayList<>();
        alliesPlayerStub = new ArrayList<>();
        attachedUnitIds = new ArrayList<>();
        survivalBonus = new ArrayList<>();
        entityIds = new HashMap<>();
        transportLinkages = new HashMap<>();
        numPlayerMinefields = new HashMap<>();

        deploymentDelay = 0;
        lanceCount = 0;
        rerollsRemaining = 0;
        TCO = TerrainConditionsOddsManifest.getInstance();
        SB = StratconBiomeManifest.getInstance();
    }

    public void initialize(Campaign c, CombatTeam lance, boolean attacker, LocalDate date) {
        setAttacker(attacker);

        alliesPlayer = new ArrayList<>();
        botForces = new ArrayList<>();
        alliesPlayerStub = new ArrayList<>();
        botForcesStubs = new ArrayList<>();
        attachedUnitIds = new ArrayList<>();
        survivalBonus = new ArrayList<>();
        entityIds = new HashMap<>();

        if (null == lance) {
<<<<<<< HEAD
            strategicFormationId = -1;
            lanceRole = AtBLanceRole.IN_RESERVE;
=======
            combatTeamId = -1;
            lanceRole = AtBLanceRole.UNASSIGNED;
>>>>>>> cc9b9bfd
        } else {
            this.combatTeamId = lance.getForceId();
            lanceRole = lance.getRole();
            setMissionId(lance.getMissionId());

            for (UUID id : c.getForce(lance.getForceId()).getAllUnits(true)) {
                entityIds.put(id, c.getUnit(id).getEntity());
            }
        }

        light = Light.DAY;
        weather = Weather.CLEAR;
        wind = Wind.CALM;
        fog = Fog.FOG_NONE;
        atmosphere = Atmosphere.STANDARD;
        gravity = (float) 1.0;
        deploymentDelay = 0;
        setDate(date);
        lanceCount = 0;
        rerollsRemaining = 0;

        if (isStandardScenario()) {
            setName(getScenarioTypeDescription() + (isAttacker() ? " (Attacker)" : " (Defender)"));
        } else {
            setName(getScenarioTypeDescription());
        }

        initBattle(c);
    }

    public String getDesc() {
        return getScenarioTypeDescription()
                + (isStandardScenario() ? (isAttacker() ? " (Attacker)" : " (Defender)") : "");
    }

    public String getTerrainType() {
        return terrainType;
    }

    public void setTerrainType(String terrainType) {
        this.terrainType = terrainType;
    }

    @Override
    public boolean isStandardScenario() {
        return !isSpecialScenario() && !isBigBattle();
    }

    @Override
    public boolean isSpecialScenario() {
        return false;
    }

    @Override
    public boolean isBigBattle() {
        return false;
    }

    @Override
    public ResourceBundle getResourceBundle() {
        return defaultResourceBundle;
    }

    /**
     * Determines battle conditions: terrain, weather, map.
     *
     * @param campaign
     */
    private void initBattle(Campaign campaign) {
        setTerrain();
        if (campaign.getCampaignOptions().isUsePlanetaryConditions() &&
                null != campaign.getMission(getMissionId())) {
            setPlanetaryConditions(campaign.getMission(getMissionId()), campaign);
        }
        if (campaign.getCampaignOptions().isUseLightConditions()) {
            setLightConditions();
        }
        if (campaign.getCampaignOptions().isUseWeatherConditions()) {
            setWeatherConditions();
        }
        setMapSize();
        setMapFile();
        if (isStandardScenario()) {
            lanceCount = 1;
        } else if (isBigBattle()) {
            lanceCount = 2;
        }

        if (null != getCombatTeamById(campaign)) {
            getCombatTeamById(campaign).refreshCommander(campaign);
            if (null != getCombatTeamById(campaign).getCommander(campaign).getSkill(SkillType.S_TACTICS)) {
                rerollsRemaining = getCombatTeamById(campaign).getCommander(campaign).getSkill(SkillType.S_TACTICS).getLevel();
            }
        }
    }

    public int getModifiedTemperature() {
        return modifiedTemperature;
    }

    public void setModifiedTemperature(int modifiedTemperature) {
        this.modifiedTemperature = modifiedTemperature;
    }

    public void setTerrain() {
        Map<String, MapTypeList> mapTypes = SB.getBiomeMapTypes();
        List<String> keys = mapTypes.keySet().stream().sorted().toList();
        setTerrainType(keys.get(Compute.randomInt(keys.size())));
    }

    public void setLightConditions() {
        setLight(TCO.rollLightCondition(getTerrainType()));
    }

    public void setWeatherConditions() {
        // weather is irrelevant in these situations.
        if (getBoardType() == AtBScenario.T_SPACE ||
                getBoardType() == AtBScenario.T_ATMOSPHERE) {
            return;
        }

        Wind wind = TCO.rollWindCondition(getTerrainType());

        if (WeatherRestriction.IsWindRestricted(wind.ordinal(), getAtmosphere().ordinal(), getTemperature())) {
            wind = Wind.CALM;
        }

        Weather weather = TCO.rollWeatherCondition(getTerrainType());

        if (WeatherRestriction.IsWeatherRestricted(weather.ordinal(), getAtmosphere().ordinal(), getTemperature())) {
            weather = Weather.CLEAR;
        }

        Fog fog = TCO.rollFogCondition(getTerrainType());

        if (WeatherRestriction.IsFogRestricted(fog.ordinal(), getAtmosphere().ordinal(), getTemperature())) {
            fog = Fog.FOG_NONE;
        }

        BlowingSand blowingSand = TCO.rollBlowingSandCondition(getTerrainType());

        if (getAtmosphere().isLighterThan(Atmosphere.TRACE)) {
            blowingSand = BlowingSand.BLOWING_SAND_NONE;
        }

        EMI emi = TCO.rollEMICondition(getTerrainType());

        int temp = getTemperature();
        temp = PlanetaryConditions.setTempFromWeather(weather, temp);
        wind = PlanetaryConditions.setWindFromWeather(weather, wind);
        wind = PlanetaryConditions.setWindFromBlowingSand(blowingSand, wind);

        setModifiedTemperature(temp);
        setWind(wind);
        setWeather(weather);
        setFog(fog);
        setBlowingSand(blowingSand);
        setEMI(emi);
    }

    public void setPlanetaryConditions(Mission mission, Campaign campaign) {
        if (null != mission) {
            PlanetarySystem psystem = Systems.getInstance().getSystemById(mission.getSystemId());
            // assume primary planet for now
            Planet p = psystem.getPrimaryPlanet();
            if (null != p) {
                setAtmosphere(Atmosphere.getAtmosphere(
                        ObjectUtility.nonNull(p.getPressure(campaign.getLocalDate()), getAtmosphere().ordinal())));
                setGravity(ObjectUtility.nonNull(p.getGravity(), getGravity()).floatValue());
            }
        }
    }

    public void setMapSize() {
        int roll = Compute.randomInt(20) + 1;
        if (roll < 6) {
            setMapSizeX(20);
            setMapSizeY(10);
        } else if (roll < 11) {
            setMapSizeX(10);
            setMapSizeY(20);
        } else if (roll < 13) {
            setMapSizeX(30);
            setMapSizeY(10);
        } else if (roll < 15) {
            setMapSizeX(10);
            setMapSizeY(30);
        } else if (roll < 19) {
            setMapSizeX(20);
            setMapSizeY(20);
        } else if (roll == 19) {
            setMapSizeX(40);
            setMapSizeY(10);
        } else {
            setMapSizeX(10);
            setMapSizeY(40);
        }
    }

    public int getMapX() {
        int base = getMapSizeX() + 5 * lanceCount;

        return Math.max(base, 20);
    }

    public int getMapY() {
        int base = getMapSizeY() + 5 * lanceCount;

        return Math.max(base, 20);
    }

    public int getBaseMapX() {
        return (5 * getLanceCount()) + getMapSizeX();
    }

    public int getBaseMapY() {
        return (5 * getLanceCount()) + getMapSizeY();
    }

    public void setMapFile(String terrainType) {
        if (terrainType.equals("Space")) {
            setMap("Space");
        } else {
            Map<String, MapTypeList> mapTypes = SB.getBiomeMapTypes();
            MapTypeList value = mapTypes.get(terrainType);
            if (value != null) {
                List<String> mapTypeList = value.mapTypes;
                setMap(mapTypeList.get(Compute.randomInt(mapTypeList.size())));
            } else {
                setMap("Savannah");
            }
        }
    }

    public void setMapFile() {
        setMapFile(getTerrainType());
    }

    /**
     * If there are maps of the appropriate size available and we roll higher than
     * the given threshold, replace the scenario's generated map with a fixed map
     * from data/boards
     */
    public void setScenarioMap(int mapChance) {
        if (getBoardType() != Scenario.T_SPACE
            && !getTerrainType().equals("Space")
            && (getMapSizeX() > 0)
            && (getMapSizeY() > 0)
            && (Compute.randomInt(100) <= mapChance)) {
            BoardClassifier bc = BoardClassifier.getInstance();
            List<String> maps = bc.getMatchingBoards(getMapSizeX(), getMapSizeY(), 7, 7,
                new ArrayList<>());

            if (!maps.isEmpty()) {
                String mapPath = ObjectUtility.getRandomItem(maps);
                MegaMekFile mapFile = new MegaMekFile(mapPath);
                BoardDimensions dimensions = Board.getSize(mapFile.getFile());

                setMap(bc.getBoardPaths().get(mapPath));
                setMapSizeX(dimensions.width());
                setMapSizeY(dimensions.height());
                setUsingFixedMap(true);
                return;
            }
        }

        setUsingFixedMap(false);
        setMapFile();
    }

    public boolean canRerollTerrain() {
        return canRerollMap();
    }

    public boolean canRerollMapSize() {
        return true;
    }

    public boolean canRerollMap() {
        return true;
    }

    public boolean canRerollLight() {
        return true;
    }

    public boolean canRerollWeather() {
        return true;
    }

    /**
     * Determines whether a unit is eligible to deploy to the scenario. The
     * default is true, but some special scenarios and big battles restrict
     * the participants.
     *
     * @param unit
     * @param campaign
     * @return true if the unit is eligible, otherwise false
     */
    @Override
    public boolean canDeploy(Unit unit, Campaign campaign) {
        if (isBigBattle() && (getForces(campaign).getAllUnits(true).size() > 7)) {
            return false;
        } else {
            return !isSpecialScenario() || (getForces(campaign).getAllUnits(true).size() <= 0);
        }
    }

    /**
     * Determines whether a force is eligible to deploy to a scenario by
     * checking all units contained in the force
     *
     * @param force
     * @param campaign
     * @return true if the force is eligible to deploy, otherwise false
     */
    public boolean canDeploy(Force force, Campaign campaign) {
        Vector<UUID> units = force.getAllUnits(true);
        if (isBigBattle() &&
                getForces(campaign).getAllUnits(true).size() + units.size() > 8) {
            return false;
        } else if (isSpecialScenario() &&
                getForces(campaign).getAllUnits(true).size() + units.size() > 0) {
            return false;
        }
        for (UUID id : units) {
            if (!canDeploy(campaign.getUnit(id), campaign)) {
                return false;
            }
        }
        return true;
    }

    /**
     * Determines whether a list of units is eligible to deploy to the scenario.
     *
     * @param units    - a Vector made up of Units to be deployed
     * @param campaign - a pointer to the Campaign
     * @return true if all units in the list are eligible, otherwise false
     */
    @Override
    public boolean canDeployUnits(Vector<Unit> units, Campaign campaign) {
        if (isBigBattle()) {
            return getForces(campaign).getAllUnits(true).size() + units.size() <= 8;
        } else if (isSpecialScenario()) {
            return getForces(campaign).getAllUnits(true).size() + units.size() <= 1;
        } else {
            return units.stream().allMatch(unit -> canDeploy(unit, campaign));
        }
    }

    /**
     * Determines whether a list of forces is eligible to deploy to the scenario.
     *
     * @param forces list of forces
     * @param c      the campaign that the forces are part of
     * @return true if all units in all forces in the list are eligible, otherwise
     *         false
     */
    @Override
    public boolean canDeployForces(Vector<Force> forces, Campaign c) {
        int total = 0;
        for (Force force : forces) {
            Vector<UUID> units = force.getAllUnits(true);
            total += units.size();
            if (isBigBattle()) {
                return getForces(c).getAllUnits(true).size() + units.size() <= 8;
            } else if (isSpecialScenario()) {
                return getForces(c).getAllUnits(true).size() + units.size() <= 0;
            }
            for (UUID id : units) {
                if (!canDeploy(c.getUnit(id), c)) {
                    return false;
                }
            }
        }
        if (isBigBattle()) {
            return getForces(c).getAllUnits(true).size() + total <= 8;
        } else if (isSpecialScenario()) {
            return getForces(c).getAllUnits(true).size() + total <= 0;
        }
        return true;
    }

    /**
     * Corrects the enemy (special scenarios) and allies (big battles)
     * as necessary based on player deployments. This ought to be called
     * when the scenario details are displayed or the scenario is started.
     *
     * @param campaign
     */
    public void refresh(Campaign campaign) {
        if (isStandardScenario()) {
            setObjectives(campaign, getContract(campaign));
            return;
        }
        Vector<UUID> deployed = getForces(campaign).getAllUnits(true);
        if (isBigBattle()) {
            int numAllies = Math.min(4, 8 - deployed.size());
            alliesPlayer.clear();
            for (int i = 0; i < numAllies; i++) {
                alliesPlayer.add(bigBattleAllies.get(i));
                getExternalIDLookup().put(bigBattleAllies.get(i).getExternalIdAsString(), bigBattleAllies.get(i));
            }

            setObjectives(campaign, getContract(campaign));
        } else {
            if (deployed.isEmpty()) {
                return;
            }
            int weight = campaign.getUnit(deployed.get(0)).getEntity().getWeightClass();
            /*
             * In the event that Star League Cache 1 generates a primitive 'Mek,
             * the player can keep the 'Mek without a battle so no enemy
             * units are generated.
             */

            if (specialScenarioEnemies == null) {
                setForces(campaign);
            }

            if ((specialScenarioEnemies != null) && (getBotForces().get(0) != null)
                    && (specialScenarioEnemies.get(weight) != null)) {
                getBotForces().get(0).setFixedEntityList(specialScenarioEnemies.get(weight));
            }
            setObjectives(campaign, getContract(campaign));
        }
    }

    /**
     * Determines enemy and allied forces for the scenario. The forces for a
     * standard
     * battle are based on the player's deployed lance. The enemy forces for
     * special scenarios depend on the weight class of the player's deployed
     * unit and the number of allies in big battles varies according to the
     * number the player deploys. Since the various possibilities are rather
     * limited, all possibilities are generated and the most appropriate is
     * chosen rather than rerolling every time the player changes. This is
     * both for efficiency and to prevent shopping.
     *
     * @param campaign
     */
    public void setForces(Campaign campaign) {
        if (isStandardScenario()) {
            setStandardScenarioForces(campaign);
        } else if (isSpecialScenario()) {
            setSpecialScenarioForces(campaign);
        } else {
            setBigBattleForces(campaign);
        }

        setObjectives(campaign, getContract(campaign));
    }

    /**
     * Generates attached allied units (bot or player controlled), the main
     * enemy force, any enemy reinforcements, and any additional forces
     * (such as civilian).
     *
     * @param campaign
     */
    private void setStandardScenarioForces(Campaign campaign) {
        /* Find the number of attached units required by the command rights clause */
        int attachedUnitWeight = EntityWeightClass.WEIGHT_MEDIUM;
        if (lanceRole.isScouting() || lanceRole.isTraining()) {
            attachedUnitWeight = EntityWeightClass.WEIGHT_LIGHT;
        }
        int numAttachedPlayer = 0;
        int numAttachedBot = 0;
        if (getContract(campaign).getContractType().isCadreDuty()) {
            numAttachedPlayer = 3;
        } else if (campaign.getFaction().isMercenary()) {
            switch (getContract(campaign).getCommandRights()) {
                case INTEGRATED:
                    if (campaign.getCampaignOptions().isPlayerControlsAttachedUnits()) {
                        numAttachedPlayer = 2;
                    } else {
                        numAttachedBot = 2;
                    }
                    break;
                case HOUSE:
                    if (campaign.getCampaignOptions().isPlayerControlsAttachedUnits()) {
                        numAttachedPlayer = 1;
                    } else {
                        numAttachedBot = 1;
                    }
                    break;
                case LIAISON:
                    numAttachedPlayer = 1;
                    break;
                default:
                    break;
            }
        }

        /*
         * The entities in the attachedAllies list will be added to the player's forces
         * in MM and don't require a separate BotForce
         */
        final Camouflage camouflage = getContract(campaign).getAllyCamouflage();
        for (int i = 0; i < numAttachedPlayer; i++) {
            Entity en = getEntity(getContract(campaign).getEmployerCode(),
                    getContract(campaign).getAllySkill(), getContract(campaign).getAllyQuality(),
                    UnitType.MEK, attachedUnitWeight, campaign);
            if (null != en) {
                alliesPlayer.add(en);
                attachedUnitIds.add(UUID.fromString(en.getExternalIdAsString()));
                getExternalIDLookup().put(en.getExternalIdAsString(), en);

                if (!campaign.getCampaignOptions().isAttachedPlayerCamouflage()) {
                    en.setCamouflage(camouflage.clone());
                }
            } else {
                logger.error("Entity for player-controlled allies is null");
            }
        }

        /* The allyBot list will be passed to the BotForce constructor */
        ArrayList<Entity> allyEntities = new ArrayList<>();
        for (int i = 0; i < numAttachedBot; i++) {
            Entity en = getEntity(getContract(campaign).getEmployerCode(),
                    getContract(campaign).getAllySkill(), getContract(campaign).getAllyQuality(),
                    UnitType.MEK, attachedUnitWeight, campaign);
            if (null != en) {
                allyEntities.add(en);
                attachedUnitIds.add(UUID.fromString(en.getExternalIdAsString()));
            } else {
                logger.error("Entity for ally bot is null");
            }
        }

        ArrayList<Entity> enemyEntities = new ArrayList<>();

        setExtraScenarioForces(campaign, allyEntities, enemyEntities);
        addAeroReinforcements(campaign);
        addScrubReinforcements(campaign);

        /* Possible enemy reinforcements */
        int roll = Compute.d6();
        if (roll > 3) {
            ArrayList<Entity> reinforcements = new ArrayList<>();
            if (roll == 6) {
                addLance(reinforcements, getContract(campaign).getEnemyCode(),
                        getContract(campaign).getEnemySkill(), getContract(campaign).getEnemyQuality(),
                        EntityWeightClass.WEIGHT_MEDIUM, EntityWeightClass.WEIGHT_ASSAULT, campaign, 8);
            } else {
                addLance(reinforcements, getContract(campaign).getEnemyCode(),
                        getContract(campaign).getEnemySkill(), getContract(campaign).getEnemyQuality(),
                        EntityWeightClass.WEIGHT_LIGHT, EntityWeightClass.WEIGHT_ASSAULT, campaign, 6);
            }

            /*
             * Must set per-entity start pos for units after start of scenarios.
             * Reinforcements
             * arrive from the enemy home edge, which is not necessarily the start pos.
             */
            final int enemyDir = enemyHome;
            reinforcements.stream().filter(Objects::nonNull).forEach(en -> en.setStartingPos(enemyDir));

            if (campaign.getCampaignOptions().isAllowOpForLocalUnits()) {
                reinforcements.addAll(AtBDynamicScenarioFactory.fillTransports(this, reinforcements,
                        getContract(campaign).getEnemyCode(),
                        getContract(campaign).getEnemySkill(), getContract(campaign).getEnemyQuality(),
                        null, true, campaign));

            }

            BotForce bf = getEnemyBotForce(getContract(campaign), enemyHome, enemyHome, reinforcements);
            bf.setName(bf.getName() + " (Reinforcements)");
            addBotForce(bf, campaign);
        }

        if (campaign.getCampaignOptions().isUseDropShips()) {
            if (canAddDropShips()) {
                boolean dropshipFound = false;
                for (UUID id : campaign.getForces().getAllUnits(true)) {
                    if ((campaign.getUnit(id).getEntity().getEntityType() & Entity.ETYPE_DROPSHIP) != 0 &&
                            campaign.getUnit(id).isAvailable()) {
                        addUnit(id);
                        campaign.getUnit(id).setScenarioId(getId());
                        dropshipFound = true;
                        break;
                    }
                }
                if (!dropshipFound) {
                    addDropship(campaign);
                }
                for (int i = 0; i < Compute.d6() - 3; i++) {
                    addLance(enemyEntities, getContract(campaign).getEnemyCode(),
                            getContract(campaign).getEnemySkill(), getContract(campaign).getEnemyQuality(),
                            AtBStaticWeightGenerator.getRandomWeight(campaign, UnitType.MEK,
                                    getContract(campaign).getEnemy()),
                            EntityWeightClass.WEIGHT_ASSAULT, campaign);
                }
            } else if (getLanceRole().isScouting()) {
                /*
                 * Set allied forces to deploy in (6 - speed) turns just as player's units,
                 * but only if not deploying by DropShip.
                 */
                alliesPlayer.stream().filter(Objects::nonNull).forEach(entity -> {
                    int speed = entity.getWalkMP();
                    if (entity.getJumpMP() > 0) {
                        if (entity instanceof Infantry) {
                            speed = entity.getJumpMP();
                        } else {
                            speed++;
                        }
                    }
                    entity.setDeployRound(Math.max(0, 6 - speed));
                });
                allyEntities.stream().filter(Objects::nonNull).forEach(entity -> {
                    int speed = entity.getWalkMP();
                    if (entity.getJumpMP() > 0) {
                        if (entity instanceof Infantry) {
                            speed = entity.getJumpMP();
                        } else {
                            speed++;
                        }
                    }
                    entity.setDeployRound(Math.max(0, 6 - speed));
                });
            }
        }

        // aaand for fun, run everyone through the crew upgrader
        if (campaign.getCampaignOptions().isUseAbilities()) {
            AtBDynamicScenarioFactory.upgradeBotCrews(this, campaign);
        }
    }

    @Override
    public void setExtraScenarioForces(Campaign campaign, ArrayList<Entity> allyEntities,
            ArrayList<Entity> enemyEntities) {
        int enemyStart;
        int playerHome;

        playerHome = startPos[Compute.randomInt(4)];
        setStartingPos(playerHome);
        enemyStart = getStartingPos() + 4;

        if (enemyStart > 8) {
            enemyStart -= 8;
        }

        enemyHome = enemyStart;

        if (!allyEntities.isEmpty()) {
            addBotForce(getAllyBotForce(getContract(campaign), getStartingPos(), playerHome, allyEntities), campaign);
        }

        addEnemyForce(enemyEntities, getCombatTeamById(campaign).getWeightClass(campaign), campaign);
        addBotForce(getEnemyBotForce(getContract(campaign), enemyHome, enemyHome, enemyEntities), campaign);
    }

    @Override
    public boolean canAddDropShips() {
        return false;
    }

    /**
     * Generate four sets of forces: one for each weight class the player
     * can choose to deploy.
     *
     * @param campaign
     */
    private void setSpecialScenarioForces(Campaign campaign) {
        // enemy must always be the first on the botforce list so we can find it on
        // refresh()
        specialScenarioEnemies = new ArrayList<>();

        ArrayList<Entity> enemyEntities = new ArrayList<>();
        ArrayList<Entity> allyEntities = new ArrayList<>();

        setExtraScenarioForces(campaign, allyEntities, enemyEntities);
    }

    public List<List<Entity>> getSpecialScenarioEnemies() {
        return specialScenarioEnemies;
    }

    /**
     * Generates enemy forces and four allied units that may be used if the player
     * deploys fewer than eight of his or her own units.
     *
     * @param campaign
     */
    private void setBigBattleForces(Campaign campaign) {
        ArrayList<Entity> enemyEntities = new ArrayList<>();
        ArrayList<Entity> allyEntities = new ArrayList<>();

        setExtraScenarioForces(campaign, allyEntities, enemyEntities);

        bigBattleAllies = new ArrayList<>();

        bigBattleAllies.addAll(alliesPlayer);
    }

    protected void addEnemyForce(List<Entity> list, int weightClass, Campaign c) {
        addEnemyForce(list, weightClass, EntityWeightClass.WEIGHT_ASSAULT, 0, 0, c);
    }

    /**
     * Generates the enemy force based on the weight class of the lance deployed
     * by the player. Certain scenario types may set a maximum weight class for
     * enemy units or modify the roll.
     *
     * @param list        All generated enemy entities are added to this list.
     * @param weightClass The weight class of the player's lance.
     * @param maxWeight   The maximum weight class of each generated enemy entity
     * @param rollMod     Modifier to the enemy lances roll.
     * @param weightMod   Modifier to the weight class of enemy lances.
     * @param campaign
     */
    protected void addEnemyForce(List<Entity> list, int weightClass, int maxWeight, int rollMod,
            int weightMod, Campaign campaign) {
        String org = AtBConfiguration.getParentFactionType(getContract(campaign).getEnemy());

        String lances = campaign.getAtBConfig().selectBotLances(org, weightClass, rollMod / 20f);
        if (lances == null) {
            logger.error(String.format(
                    "Cannot add enemy force: failed to generate lances for faction %s at weight class %s",
                    org, weightClass));
            return;
        }
        int maxLances = Math.min(lances.length(), campaign.getCampaignOptions().getSkillLevel().getAdjustedValue() + 1);

        for (int i = 0; i < maxLances; i++) {
            addEnemyLance(list, AtBConfiguration.decodeWeightStr(lances, i) + weightMod,
                    maxWeight, campaign);
        }

        if (campaign.getCampaignOptions().isAllowOpForLocalUnits()) {
            list.addAll(AtBDynamicScenarioFactory.fillTransports(this, list,
                    getContract(campaign).getEnemyCode(), getContract(campaign).getEnemySkill(),
                    getContract(campaign).getEnemyQuality(), null, true, campaign));
        }
    }

    /**
     * Generates an enemy lance of a given weight class.
     *
     * @param list      Generated enemy entities are added to this list.
     * @param weight    Weight class of the enemy lance.
     * @param maxWeight Maximum weight of enemy entities.
     * @param campaign  The current campaign
     */
    private void addEnemyLance(List<Entity> list, int weight, int maxWeight, Campaign campaign) {
        if (weight < EntityWeightClass.WEIGHT_LIGHT) {
            weight = EntityWeightClass.WEIGHT_LIGHT;
        }
        if (weight > EntityWeightClass.WEIGHT_ASSAULT) {
            weight = EntityWeightClass.WEIGHT_ASSAULT;
        }
        addLance(list, getContract(campaign).getEnemyCode(),
                getContract(campaign).getEnemySkill(), getContract(campaign).getEnemyQuality(),
                weight, maxWeight, campaign);
        lanceCount++;
    }

    /**
     * Determines the most appropriate RAT and uses it to generate a random Entity
     *
     * @param faction     The faction code to use for locating the correct RAT and
     *                    assigning a crew name
     * @param skill       The {@link SkillLevel} of the overall force.
     * @param quality     The equipment rating of the force.
     * @param unitType    The {@link UnitType} constant of the type of unit to
     *                    generate.
     * @param weightClass The {@link EntityWeightClass} constant of the unit to
     *                    generate.
     * @param campaign    The current campaign
     * @return A randomly selected Entity from the parameters specified, with crew.
     *         May return null.
     */
    protected @Nullable Entity getEntity(String faction,
            SkillLevel skill,
            int quality,
            int unitType,
            int weightClass,
            Campaign campaign) {
        return AtBDynamicScenarioFactory.getEntity(faction,
                skill,
                quality,
                unitType,
                weightClass,
                null,
                campaign);
    }

    /**
     * Units that exceed the maximum weight for individual entities in the scenario
     * are replaced in the lance by two lighter units.
     *
     * @param weights   A string of single-character letter codes for the weights of
     *                  the units in the lance (e.g. "LMMH")
     * @param maxWeight The maximum weight allowed for the force by the parameters
     *                  of the scenario type
     * @return A new String of the same format as weights
     */
    private String adjustForMaxWeight(String weights, int maxWeight) {
        String retVal = weights;
        if (maxWeight == EntityWeightClass.WEIGHT_HEAVY) {
            // Hide and Seek (defender)
            retVal = weights.replaceAll("A", "LM");
        } else if (maxWeight == EntityWeightClass.WEIGHT_MEDIUM) {
            // Probe, Recon Raid (attacker)
            retVal = weights.replaceAll("A", "MM");
            retVal = retVal.replaceAll("H", "LM");
        }
        return retVal;
    }

    /**
     * Adjust weights of units in a lance for factions that do not fit the typical
     * weight distribution.
     *
     * @param weights A string of single-character letter codes for the weights of
     *                the units in the lance (e.g. "LMMH")
     * @param faction The code of the faction to which the force belongs.
     * @return A new String of the same format as weights
     */
    private String adjustWeightsForFaction(String weights, String faction) {
        /*
         * Official AtB rules only specify DC, LA, and FWL; I have added
         * variations for some Clans.
         */
        String retVal = weights;
        if (faction.equals("DC")) {
            retVal = weights.replaceFirst("MM", "LH");
        }
        if ((faction.equals("LA") ||
                faction.equals("CCO") || faction.equals("CGB"))
                && weights.matches("[LM]{3,}")) {
            retVal = weights.replaceFirst("M", "H");
        }
        if (faction.equals("FWL") || faction.equals("CIH")) {
            retVal = weights.replaceFirst("HA", "HH");
        }
        return retVal;
    }

    /*
     * Convenience functions overloaded to provide default values.
     */
    protected void addLance(List<Entity> list, String faction, SkillLevel skill, int quality,
            int weightClass, Campaign campaign) {
        addLance(list, faction, skill, quality, weightClass,
                EntityWeightClass.WEIGHT_ASSAULT, campaign, 0);
    }

    protected void addLance(List<Entity> list, String faction, SkillLevel skill, int quality,
            int weightClass, int maxWeight, Campaign c) {
        addLance(list, faction, skill, quality, weightClass, maxWeight, c, 0);
    }

    /**
     *
     * Generates a lance of the indicated weight class. If the faction is Clan,
     * calls addStar instead. If the faction is CS/WoB, calls addLevelII.
     *
     * @param list        Generated Entities are added to this list.
     * @param faction     The faction code to use in generating the Entity
     * @param skill       The overall skill level of the force
     * @param quality     The force's equipment level
     * @param weightClass The weight class of the lance or equivalent to generate
     * @param campaign
     * @param arrivalTurn The turn in which the Lance is deployed in the scenario.
     */
    private void addLance(List<Entity> list, String faction, SkillLevel skill, int quality,
            int weightClass, int maxWeight, Campaign campaign, int arrivalTurn) {
        if (Factions.getInstance().getFaction(faction).isClan()) {
            addStar(list, faction, skill, quality, weightClass, maxWeight, campaign, arrivalTurn);
            return;
        } else if (faction.equals("CS") || faction.equals("WOB")) {
            addLevelII(list, faction, skill, quality, weightClass, maxWeight, campaign, arrivalTurn);
            return;
        }

        String weights = campaign.getAtBConfig().selectBotUnitWeights(AtBConfiguration.ORG_IS, weightClass);
        if (weights == null) {
            // we can't generate a weight, so cancel adding the lance
            logger.error(
                    "Cannot add lance: failed to generate weights for faction IS with weight class " + weightClass);
            return;
        }
        weights = adjustForMaxWeight(weights, maxWeight);

        int forceType = FORCE_MEK;
        if (campaign.getCampaignOptions().isUseVehicles()) {
            int totalWeight = campaign.getCampaignOptions().getOpForLanceTypeMeks() +
                    campaign.getCampaignOptions().getOpForLanceTypeMixed() +
                    campaign.getCampaignOptions().getOpForLanceTypeVehicles();
            if (totalWeight > 0) {
                int roll = Compute.randomInt(totalWeight);
                if (roll < campaign.getCampaignOptions().getOpForLanceTypeVehicles()) {
                    forceType = FORCE_VEHICLE;
                } else if (roll < campaign.getCampaignOptions().getOpForLanceTypeVehicles() +
                        campaign.getCampaignOptions().getOpForLanceTypeMixed()) {
                    forceType = FORCE_MIXED;
                }
            }
        }
        if (forceType == FORCE_MEK && campaign.getCampaignOptions().isRegionalMekVariations()) {
            weights = adjustWeightsForFaction(weights, faction);
        }

        int[] unitTypes = new int[weights.length()];
        Arrays.fill(unitTypes, (forceType == FORCE_VEHICLE) ? UnitType.TANK : UnitType.MEK);
        /* Distribute vehicles randomly(-ish) through mixed units */
        if (forceType == FORCE_MIXED) {
            for (int i = 0; i < weights.length() / 2; i++) {
                int j = Compute.randomInt(weights.length());
                while (unitTypes[j] == UnitType.TANK) {
                    j++;
                    if (j >= weights.length()) {
                        j = 0;
                    }
                }
                unitTypes[j] = UnitType.TANK;
            }
        }

        for (int i = 0; i < weights.length(); i++) {
            Entity en = getEntity(faction, skill, quality, unitTypes[i],
                    AtBConfiguration.decodeWeightStr(weights, i),
                    campaign);
            if (en != null) {
                en.setDeployRound(arrivalTurn);
                list.add(en);
            }

            if ((unitTypes[i] == UnitType.TANK) && campaign.getCampaignOptions().isDoubleVehicles()) {
                en = getEntity(faction, skill, quality, unitTypes[i],
                        AtBConfiguration.decodeWeightStr(weights, i),
                        campaign);
                if (en != null) {
                    en.setDeployRound(arrivalTurn);
                    list.add(en);
                }
            }
        }
    }

    /**
     * Generates a Star of the indicated weight class.
     *
     * @param list        Generated Entities are added to this list.
     * @param faction     The faction code to use in generating the Entity
     * @param skill       The overall skill level of the force
     * @param quality     The force's equipment level
     * @param weightClass The weight class of the lance or equivalent to generate
     * @param campaign
     * @param arrivalTurn The turn in which the Lance is deployed in the scenario.
     */
    private void addStar(List<Entity> list, String faction, SkillLevel skill, int quality,
            int weightClass, int maxWeight, Campaign campaign, int arrivalTurn) {
        int forceType = FORCE_MEK;
        /*
         * 1 chance in 12 of a Nova, per AtB rules; CHH/CSL
         * close to 1/2, no chance for CBS. Added a chance to encounter
         * a vehicle Star in Clan second-line (rating C or lower) units,
         * or all unit ratings for CHH/CSL and CBS.
         */
        int roll = Compute.d6(2);
        int novaTarget = 11;
        if (faction.equals("CHH") || faction.equals("CSL")) {
            novaTarget = 8;
        } else if (faction.equals("CBS")) {
            novaTarget = TargetRoll.AUTOMATIC_FAIL;
        }
        int vehicleTarget = 4;
        if (!faction.equals("CHH") && !faction.equals("CSL") && !faction.equals("CBS")) {
            vehicleTarget -= quality;
        }

        if (roll >= novaTarget) {
            forceType = FORCE_NOVA;
        } else if (campaign.getCampaignOptions().isClanVehicles() && roll <= vehicleTarget) {
            forceType = FORCE_VEHICLE;
        }

        String weights = campaign.getAtBConfig().selectBotUnitWeights(AtBConfiguration.ORG_CLAN, weightClass);
        if (weights == null) {
            // we can't generate a weight, so cancel adding the star
            logger.error(
                    "Cannot add star: failed to generate weights for faction CLAN with weight class " + weightClass);
            return;
        }
        weights = adjustForMaxWeight(weights, maxWeight);

        int unitType = (forceType == FORCE_VEHICLE) ? UnitType.TANK : UnitType.MEK;

        if (campaign.getCampaignOptions().isRegionalMekVariations()) {
            if (unitType == UnitType.MEK) {
                weights = adjustWeightsForFaction(weights, faction);
            }
            /* medium vees are rare among the Clans, FM:CC, p. 8 */
            if (unitType == UnitType.TANK) {
                weights = adjustWeightsForFaction(weights, "DC");
            }
        }

        int unitsPerPoint;
        switch (unitType) {
            case UnitType.TANK:
            case UnitType.AEROSPACEFIGHTER:
                unitsPerPoint = 2;
                break;
            case UnitType.PROTOMEK:
                unitsPerPoint = 5;
                break;
            case UnitType.MEK:
            case UnitType.INFANTRY:
            case UnitType.BATTLE_ARMOR:
            default:
                unitsPerPoint = 1;
                break;
        }

        /* Ensure Novas use Frontline tables to get best chance at Omnis */
        int tmpQuality = quality;
        if (forceType == FORCE_NOVA && quality < IUnitRating.DRAGOON_B) {
            tmpQuality = IUnitRating.DRAGOON_B;
        }
        for (int point = 0; point < weights.length(); point++) {
            for (int unit = 0; unit < unitsPerPoint; unit++) {
                Entity en = getEntity(faction, skill, tmpQuality, unitType,
                        AtBConfiguration.decodeWeightStr(weights, point),
                        campaign);
                if (en != null) {
                    en.setDeployRound(arrivalTurn);
                    list.add(en);
                }
            }
        }

        if (forceType == FORCE_NOVA) {
            unitType = UnitType.BATTLE_ARMOR;
            for (int i = 0; i < 5; i++) {
                Entity en = getEntity(faction, skill, quality,
                        unitType, -1, campaign);
                if (en != null) {
                    en.setDeployRound(arrivalTurn);
                    list.add(en);
                }
            }
        }
    }

    /**
     * Generates a ComStar/WoB Level II of the indicated weight class.
     *
     * @param list        Generated Entities are added to this list.
     * @param faction     The faction code to use in generating the Entity
     * @param skill       The overall skill level of the force
     * @param quality     The force's equipment level
     * @param weightClass The weight class of the lance or equivalent to generate
     * @param campaign
     * @param arrivalTurn The turn in which the Lance is deployed in the scenario.
     */
    private void addLevelII(List<Entity> list, String faction, SkillLevel skill, int quality,
            int weightClass, int maxWeight, Campaign campaign, int arrivalTurn) {
        String weights = campaign.getAtBConfig().selectBotUnitWeights(AtBConfiguration.ORG_CS, weightClass);
        if (weights == null) {
            // we can't generate a weight, so cancel adding the Level II
            logger.error(
                    "Cannot add Level II: failed to generate weights for faction CS with weight class " + weightClass);
            return;
        }
        weights = adjustForMaxWeight(weights, maxWeight);

        int forceType = FORCE_MEK;
        int roll = Compute.d6();
        if (roll < 4) {
            forceType = FORCE_VEHICLE;
        } else if (roll < 6) {
            forceType = FORCE_MIXED;
        }

        int[] unitTypes = new int[weights.length()];
        Arrays.fill(unitTypes, (forceType == FORCE_VEHICLE) ? UnitType.TANK : UnitType.MEK);
        /* Distribute vehicles randomly(-ish) through mixed units */
        if (forceType == FORCE_MIXED) {
            for (int i = 0; i < weights.length() / 2; i++) {
                int j = Compute.randomInt(weights.length());
                while (unitTypes[j] == UnitType.TANK) {
                    j++;
                    if (j >= weights.length()) {
                        j = 0;
                    }
                }
                unitTypes[j] = UnitType.TANK;
            }
        }

        for (int i = 0; i < weights.length(); i++) {
            Entity en = getEntity(faction, skill, quality, unitTypes[i],
                    AtBConfiguration.decodeWeightStr(weights, i),
                    campaign);
            if (en != null) {
                en.setDeployRound(arrivalTurn);
                list.add(en);
            }

            if (unitTypes[i] == UnitType.TANK && campaign.getCampaignOptions().isDoubleVehicles()) {
                en = getEntity(faction, skill, quality, unitTypes[i],
                        AtBConfiguration.decodeWeightStr(weights, i),
                        campaign);
                if (en != null) {
                    en.setDeployRound(arrivalTurn);
                    list.add(en);
                }
            }
        }
    }

    /**
     * Generates the indicated number of civilian entities.
     *
     * @param list     Generated entities are added to this list
     * @param num      The number of civilian entities to generate
     * @param campaign
     */
    protected void addCivilianUnits(List<Entity> list, int num, Campaign campaign) {
        list.addAll(AtBDynamicScenarioFactory.generateCivilianUnits(num, campaign));
    }

    /**
     * Generates the indicated number of turret entities.
     *
     * @param list     Generated entities are added to this list
     * @param num      The number of turrets to generate
     * @param skill    The skill level of the turret operators
     * @param quality  The quality level of the turrets
     * @param campaign The campaign for which the turrets are being generated.
     * @param faction  The faction the turrets are being generated for
     */
    protected void addTurrets(List<Entity> list, int num, SkillLevel skill, int quality, Campaign campaign,
            Faction faction) {
        list.addAll(AtBDynamicScenarioFactory.generateTurrets(num, skill, quality, campaign, faction));
    }

    /**
     * Potentially generates and adds a force of enemy aircraft to the mix of
     * opposing force.
     *
     * @param campaign The campaign for which the aircraft are being generated.
     */
    protected void addAeroReinforcements(Campaign campaign) {
        // if the campaign is configured to it and we're in a 'standard' scenario or
        // 'big battle' (don't add extra units to special scenarios)
        // if the opfor owns the planet, we have a user-defined chance of seeing 1-5
        // hostile conventional aircraft,
        // one per "pip" of difficulty.
        // if the opfor does not own the planet, we have a (slightly lower) user-defined
        // chance of seeing 1-5 hostile aerotechs,
        // one per "pip" of difficulty.
        // if generating aeros (crude approximation), we have a 1/2 chance of a light,
        // 1/3 chance of medium and 1/6 chance of heavy
        if (!(campaign.getCampaignOptions().isAllowOpForAeros() && (isStandardScenario() || isBigBattle()))) {
            return;
        }

        AtBContract contract = getContract(campaign);

        boolean opForOwnsPlanet = contract.getSystem().getFactions(campaign.getLocalDate())
                .contains(contract.getEnemyCode());

        boolean spawnConventional = opForOwnsPlanet
                && Compute.d6() >= MHQConstants.MAXIMUM_D6_VALUE - campaign.getCampaignOptions().getOpForAeroChance();

        // aerotechs are rarer, so spawn them less often
        boolean spawnAerotech = !opForOwnsPlanet && Compute.d6() > MHQConstants.MAXIMUM_D6_VALUE
                - campaign.getCampaignOptions().getOpForAeroChance() / 2;

        ArrayList<Entity> aircraft = new ArrayList<>();
        Entity aero;
        if (spawnConventional) {
            // skill level is an enum going from ultra-green to legendary
            for (int unitCount = 0; unitCount <= campaign.getCampaignOptions().getSkillLevel()
                    .getAdjustedValue(); unitCount++) {
                aero = getEntity(contract.getEnemyCode(), contract.getEnemySkill(), contract.getEnemyQuality(),
                        UnitType.CONV_FIGHTER, EntityWeightClass.WEIGHT_LIGHT, campaign);
                if (aero != null) {
                    aircraft.add(aero);
                }
            }
        } else if (spawnAerotech) {
            for (int unitCount = 0; unitCount <= campaign.getCampaignOptions().getSkillLevel()
                    .getAdjustedValue(); unitCount++) {
                // compute weight class
                int weightClass = randomAeroWeights[Compute.d6() - 1];

                aero = getEntity(contract.getEnemyCode(), contract.getEnemySkill(), contract.getEnemyQuality(),
                        UnitType.AEROSPACEFIGHTER, weightClass, campaign);
                if (aero != null) {
                    aircraft.add(aero);
                }
            }
        }

        if (!aircraft.isEmpty()) {
            /*
             * Must set per-entity start pos for units after start of scenarios.
             * Reinforcements
             * arrive from the enemy home edge, which is not necessarily the start pos.
             */
            final int deployRound = Compute.d6() + 2; // deploy the new aircraft some time after the start of the game
            aircraft.stream().filter(Objects::nonNull).forEach(en -> {
                en.setStartingPos(enemyHome);
                en.setDeployRound(deployRound);
            });

            // TODO: replace with TeamLoadoutGenerator call once 0.50.1 errata go in
            boolean isAeroMap = getBoardType() == T_SPACE || getBoardType() == T_ATMOSPHERE;
            TeamLoadOutGenerator tlg = new TeamLoadOutGenerator(campaign.getGame());
            tlg.populateAeroBombs(
                aircraft,
                campaign.getGameYear(),
                !isAeroMap,
                contract.getEnemyQuality(),
                contract.getEnemy().isPirate(),
                contract.getEnemy().getShortName()
            );

            BotForce bf = getEnemyBotForce(getContract(campaign), enemyHome, enemyHome, aircraft);
            bf.setName(bf.getName() + " (Air Support)");
            addBotForce(bf, campaign);
        }
    }

    /**
     * Potentially generates some scrubs (turrets and/or infantry) to be randomly
     * added to the opposing force.
     *
     * @param campaign The campaign for which the scrubs are being generated.
     */
    protected void addScrubReinforcements(Campaign campaign) {
        // if the campaign is configured to it and we are in a standard scenario or big
        // battle
        // if the opfor owns the planet, and the opfor is defender we have a 1/3 chance
        // of seeing 1-5 hostile turrets, one per "pip" of difficulty.
        // if the opfor owns the planet, and the opfor is defender we have a 1/3 chance
        // of seeing 1-5 hostile conventional infantry, one per "pip".
        // if the opfor does not own the planet, we have a 1/6 chance of seeing 1-5
        // hostile battle armor, one per "pip" of difficulty.
        if (!(campaign.getCampaignOptions().isAllowOpForLocalUnits() && isAttacker()
                && (isStandardScenario() || isBigBattle()))) {
            return;
        }

        AtBContract contract = getContract(campaign);

        boolean opForOwnsPlanet = contract.getSystem().getFactions(campaign.getLocalDate())
                .contains(contract.getEnemyCode());
        boolean spawnTurrets = opForOwnsPlanet &&
                Compute.d6() >= MHQConstants.MAXIMUM_D6_VALUE - campaign.getCampaignOptions().getOpForLocalUnitChance();
        boolean spawnConventionalInfantry = opForOwnsPlanet &&
                Compute.d6() >= MHQConstants.MAXIMUM_D6_VALUE - campaign.getCampaignOptions().getOpForLocalUnitChance();

        // battle armor is more rare
        boolean spawnBattleArmor = !opForOwnsPlanet &&
                Compute.d6() >= MHQConstants.MAXIMUM_D6_VALUE
                        - campaign.getCampaignOptions().getOpForLocalUnitChance() / 2;

        boolean isTurretAppropriateTerrain = (getTerrainType().toUpperCase().contains("URBAN")
                || getTerrainType().toUpperCase().contains("FACILITY"));
        boolean isInfantryAppropriateTerrain = isTurretAppropriateTerrain
                || (getTerrainType().toUpperCase().contains("FOREST"));

        ArrayList<Entity> scrubs = new ArrayList<>();
        // don't bother spawning turrets if there won't be anything to put them on
        if (spawnTurrets && isTurretAppropriateTerrain) {
            // skill level is an enum from ultra-green to legendary, and drives the number
            // of extra units
            addTurrets(scrubs, campaign.getCampaignOptions().getSkillLevel().getAdjustedValue() + 1,
                    contract.getEnemySkill(),
                    contract.getEnemyQuality(), campaign, contract.getEnemy());
        }

        if (spawnConventionalInfantry && isInfantryAppropriateTerrain) {
            for (int unitCount = 0; unitCount <= campaign.getCampaignOptions().getSkillLevel()
                    .getAdjustedValue(); unitCount++) {
                Entity infantry = getEntity(contract.getEnemyCode(), contract.getEnemySkill(),
                        contract.getEnemyQuality(),
                        UnitType.INFANTRY, EntityWeightClass.WEIGHT_LIGHT, campaign);
                if (infantry != null) {
                    scrubs.add(infantry);
                }
            }
        }

        if (spawnBattleArmor && isInfantryAppropriateTerrain) {
            for (int unitCount = 0; unitCount <= campaign.getCampaignOptions().getSkillLevel()
                    .getAdjustedValue(); unitCount++) {
                // some factions don't have access to battle armor, so they get conventional
                // infantry instead
                Entity generatedUnit = getEntity(contract.getEnemyCode(), contract.getEnemySkill(),
                        contract.getEnemyQuality(),
                        UnitType.BATTLE_ARMOR, EntityWeightClass.WEIGHT_LIGHT, campaign);

                if (generatedUnit != null) {
                    scrubs.add(generatedUnit);
                } else {
                    Entity infantry = getEntity(contract.getEnemyCode(), contract.getEnemySkill(),
                            contract.getEnemyQuality(),
                            UnitType.INFANTRY, EntityWeightClass.WEIGHT_LIGHT, campaign);
                    if (infantry != null) {
                        scrubs.add(infantry);
                    }
                }
            }
        }

        if (!scrubs.isEmpty()) {
            /*
             * Must set per-entity start pos for units after start of scenarios. Scrubs
             * start in the center of the map.
             */
            scrubs.stream().filter(Objects::nonNull).forEach(en -> {
                en.setStartingPos(Board.START_CENTER);

                // if it's a short range enemy unit, it has a chance to be hidden based on
                // the option being enabled and the difficulty
                if (campaign.getGameOptions().booleanOption(OptionsConstants.ADVANCED_HIDDEN_UNITS)
                        && (en.getMaxWeaponRange() <= 4)
                        && (Compute.randomInt(5) <= campaign.getCampaignOptions().getSkillLevel().getAdjustedValue())) {
                    en.setHidden(true);
                }
            });
            BotForce bf = getEnemyBotForce(getContract(campaign), Board.START_CENTER, enemyHome, scrubs);
            bf.setName(bf.getName() + " (Local Forces)");
            addBotForce(bf, campaign);
        }
    }

    /**
     * Worker method that adds a DropShip and related objective to the scenario.
     *
     * @param campaign
     */
    protected void addDropship(Campaign campaign) {
        Entity dropship = AtBDynamicScenarioFactory.getEntity(getContract(campaign).getEmployerCode(),
                getContract(campaign).getAllySkill(),
                getContract(campaign).getAllyQuality(),
                UnitType.DROPSHIP, AtBDynamicScenarioFactory.UNIT_WEIGHT_UNSPECIFIED, campaign);

        if (dropship != null) {
            alliesPlayer.add(dropship);
            attachedUnitIds.add(UUID.fromString(dropship.getExternalIdAsString()));
            getExternalIDLookup().put(dropship.getExternalIdAsString(), dropship);

            ScenarioObjective dropshipObjective = new ScenarioObjective();
            dropshipObjective.setDescription(
                    "The employer has provided a DropShip for your use in this battle. Ensure it survives. Losing it will result in a 5 point penalty to your contract score.");
            dropshipObjective.setObjectiveCriterion(ObjectiveCriterion.Preserve);
            dropshipObjective.setPercentage(100);
            dropshipObjective.addUnit(dropship.getExternalIdAsString());

            // update the contract score by -5 if the objective is failed.
            ObjectiveEffect failureEffect = new ObjectiveEffect();
            failureEffect.effectType = ObjectiveEffectType.ContractScoreUpdate;
            failureEffect.howMuch = -5;

            dropshipObjective.addFailureEffect(failureEffect);
            getScenarioObjectives().add(dropshipObjective);
        }
    }

    /* Convenience methods for frequently-used arguments */
    protected BotForce getAllyBotForce(AtBContract c, int start, int home, List<Entity> entities) {
        return new BotForce(c.getAllyBotName(), 1, start, home, entities,
                c.getAllyCamouflage().clone(), c.getAllyColour());
    }

    protected BotForce getEnemyBotForce(AtBContract c, int start, List<Entity> entities) {
        return getEnemyBotForce(c, start, start, entities);
    }

    protected BotForce getEnemyBotForce(AtBContract c, int start, int home, List<Entity> entities) {
        return new BotForce(c.getEnemyBotName(), 2, start, home, entities,
                c.getEnemyCamouflage().clone(), c.getEnemyColour());
    }

    @Override
    public void generateStub(Campaign c) {
        super.generateStub(c);
        alliesPlayerStub = Utilities.generateEntityStub(alliesPlayer);

        alliesPlayer.clear();
        if (null != bigBattleAllies) {
            bigBattleAllies.clear();
        }
        if (null != specialScenarioEnemies) {
            specialScenarioEnemies.clear();
        }
    }

    protected void setObjectives(Campaign c, AtBContract contract) {
        getScenarioObjectives().clear();
    }

    @Override
    protected void writeToXMLEnd(final PrintWriter pw, int indent) {
        MHQXMLUtility.writeSimpleXMLTag(pw, indent, "attacker", isAttacker());
        MHQXMLUtility.writeSimpleXMLTag(pw, indent, "lanceForceId", combatTeamId);
        MHQXMLUtility.writeSimpleXMLTag(pw, indent, "lanceRole", lanceRole.name());
        MHQXMLUtility.writeSimpleXMLTag(pw, indent, "deploymentDelay", deploymentDelay);
        MHQXMLUtility.writeSimpleXMLTag(pw, indent, "lanceCount", lanceCount);
        MHQXMLUtility.writeSimpleXMLTag(pw, indent, "rerollsRemaining", rerollsRemaining);
        MHQXMLUtility.writeSimpleXMLTag(pw, indent, "modifiedTemperature", modifiedTemperature);
        MHQXMLUtility.writeSimpleXMLTag(pw, indent, "terrainType", terrainType);

        if (null != bigBattleAllies && !bigBattleAllies.isEmpty()) {
            MHQXMLUtility.writeSimpleXMLOpenTag(pw, indent++, "bigBattleAllies");
            for (Entity entity : bigBattleAllies) {
                if (entity != null) {
                    MHQXMLUtility.writeEntityWithCrewToXML(pw, indent, entity, bigBattleAllies);
                }
            }
            MHQXMLUtility.writeSimpleXMLCloseTag(pw, --indent, "bigBattleAllies");
        } else if (!alliesPlayer.isEmpty()) {
            MHQXMLUtility.writeSimpleXMLOpenTag(pw, indent++, "alliesPlayer");
            for (Entity entity : alliesPlayer) {
                if (entity != null) {
                    MHQXMLUtility.writeEntityWithCrewToXML(pw, indent, entity, alliesPlayer);
                }
            }
            MHQXMLUtility.writeSimpleXMLCloseTag(pw, --indent, "alliesPlayer");
        }

        if (!alliesPlayerStub.isEmpty()) {
            MHQXMLUtility.writeSimpleXMLOpenTag(pw, indent++, "alliesPlayerStub");
            for (String stub : alliesPlayerStub) {
                MHQXMLUtility.writeSimpleXMLTag(pw, indent, "entityStub", stub);
            }
            MHQXMLUtility.writeSimpleXMLCloseTag(pw, --indent, "alliesPlayerStub");
        }

        if (!attachedUnitIds.isEmpty()) {
            MHQXMLUtility.writeSimpleXMLTag(pw, indent, "attachedUnits", getCsvFromList(attachedUnitIds));
        }

        if (!survivalBonus.isEmpty()) {
            MHQXMLUtility.writeSimpleXMLTag(pw, indent, "survivalBonus", getCsvFromList(survivalBonus));
        }

        if (null != specialScenarioEnemies && !specialScenarioEnemies.isEmpty()) {
            MHQXMLUtility.writeSimpleXMLOpenTag(pw, indent++, "specialScenarioEnemies");
            for (int i = 0; i < specialScenarioEnemies.size(); i++) {
                MHQXMLUtility.writeSimpleXMLOpenTag(pw, indent++, "playerWeight", "class", i);
                for (Entity entity : specialScenarioEnemies.get(i)) {
                    if (entity != null) {
                        MHQXMLUtility.writeEntityWithCrewToXML(pw, indent, entity, specialScenarioEnemies.get(i));
                    }
                }
                MHQXMLUtility.writeSimpleXMLCloseTag(pw, --indent, "playerWeight");
            }
            MHQXMLUtility.writeSimpleXMLCloseTag(pw, --indent, "specialScenarioEnemies");
        }

        if (!transportLinkages.isEmpty()) {
            MHQXMLUtility.writeSimpleXMLOpenTag(pw, indent++, "transportLinkages");
            for (String key : transportLinkages.keySet()) {
                MHQXMLUtility.writeSimpleXMLOpenTag(pw, indent++, "transportLinkage");
                MHQXMLUtility.writeSimpleXMLTag(pw, indent, "transportID", key);
                MHQXMLUtility.writeSimpleXMLTag(pw, indent, "transportedUnits", transportLinkages.get(key));
                MHQXMLUtility.writeSimpleXMLCloseTag(pw, --indent, "transportLinkage");
            }
            MHQXMLUtility.writeSimpleXMLCloseTag(pw, --indent, "transportLinkages");
        }

        if (!numPlayerMinefields.isEmpty()) {
            MHQXMLUtility.writeSimpleXMLOpenTag(pw, indent++, "numPlayerMinefields");
            for (int key : numPlayerMinefields.keySet()) {
                MHQXMLUtility.writeSimpleXMLOpenTag(pw, indent++, "numPlayerMinefield");
                MHQXMLUtility.writeSimpleXMLTag(pw, indent, "minefieldType", key);
                MHQXMLUtility.writeSimpleXMLTag(pw, indent, "minefieldCount", numPlayerMinefields.get(key).toString());
                MHQXMLUtility.writeSimpleXMLCloseTag(pw, --indent, "numPlayerMinefield");
            }
            MHQXMLUtility.writeSimpleXMLCloseTag(pw, --indent, "numPlayerMinefields");
        }

        super.writeToXMLEnd(pw, indent);
    }

    @Override
    protected void loadFieldsFromXmlNode(final Node wn, final Version version, final Campaign campaign)
            throws ParseException {
        super.loadFieldsFromXmlNode(wn, version, campaign);
        NodeList nl = wn.getChildNodes();

        for (int x = 0; x < nl.getLength(); x++) {
            Node wn2 = nl.item(x);

            try {
                if (wn2.getNodeName().equalsIgnoreCase("attacker")) {
                    setAttacker(Boolean.parseBoolean(wn2.getTextContent().trim()));
                } else if (wn2.getNodeName().equalsIgnoreCase("lanceForceId")) {
                    combatTeamId = Integer.parseInt(wn2.getTextContent());
                } else if (wn2.getNodeName().equalsIgnoreCase("lanceRole")) {
                    lanceRole = AtBLanceRole.parseFromString(wn2.getTextContent().trim());
                } else if (wn2.getNodeName().equalsIgnoreCase("deploymentDelay")) {
                    deploymentDelay = Integer.parseInt(wn2.getTextContent());
                } else if (wn2.getNodeName().equalsIgnoreCase("usingFixedMap")) {
                    setUsingFixedMap(Boolean.parseBoolean(wn2.getTextContent().trim()));
                } else if (wn2.getNodeName().equalsIgnoreCase("lanceCount")) {
                    lanceCount = Integer.parseInt(wn2.getTextContent());
                } else if (wn2.getNodeName().equalsIgnoreCase("rerollsRemaining")) {
                    rerollsRemaining = Integer.parseInt(wn2.getTextContent());
                } else if (wn2.getNodeName().equalsIgnoreCase("modifiedTemperature")) {
                    modifiedTemperature = Integer.parseInt(wn2.getTextContent());
                } else if (wn2.getNodeName().equalsIgnoreCase("terrainType")) {
                    terrainType = wn2.getTextContent();
                } else if (wn2.getNodeName().equalsIgnoreCase("alliesPlayer")) {
                    NodeList nl2 = wn2.getChildNodes();
                    for (int i = 0; i < nl2.getLength(); i++) {
                        Node wn3 = nl2.item(i);
                        if (wn3.getNodeName().equalsIgnoreCase("entity")) {
                            Entity en = null;
                            try {
                                en = MHQXMLUtility.parseSingleEntityMul((Element) wn3, campaign);
                            } catch (Exception ex) {
                                logger.error("Error loading allied unit in scenario", ex);
                            }

                            if (en != null) {
                                alliesPlayer.add(en);
                                entityIds.put(UUID.fromString(en.getExternalIdAsString()), en);
                                getExternalIDLookup().put(en.getExternalIdAsString(), en);
                            }
                        }
                    }
                } else if (wn2.getNodeName().equalsIgnoreCase("bigBattleAllies")) {
                    bigBattleAllies = new ArrayList<>();
                    NodeList nl2 = wn2.getChildNodes();
                    for (int i = 0; i < nl2.getLength(); i++) {
                        Node wn3 = nl2.item(i);
                        if (wn3.getNodeName().equalsIgnoreCase("entity")) {
                            Entity en = null;
                            try {
                                en = MHQXMLUtility.parseSingleEntityMul((Element) wn3, campaign);
                            } catch (Exception ex) {
                                logger.error("Error loading allied unit in scenario", ex);
                            }

                            if (en != null) {
                                bigBattleAllies.add(en);
                                entityIds.put(UUID.fromString(en.getExternalIdAsString()), en);
                                getExternalIDLookup().put(en.getExternalIdAsString(), en);
                            }
                        }
                    }
                } else if (wn2.getNodeName().equalsIgnoreCase("specialScenarioEnemies")) {
                    specialScenarioEnemies = new ArrayList<>();

                    for (int i = EntityWeightClass.WEIGHT_ULTRA_LIGHT; i <= EntityWeightClass.WEIGHT_COLOSSAL; i++) {
                        specialScenarioEnemies.add(new ArrayList<>());
                    }
                    NodeList nl2 = wn2.getChildNodes();
                    for (int i = 0; i < nl2.getLength(); i++) {
                        Node wn3 = nl2.item(i);
                        if (wn3.getNodeName().equalsIgnoreCase("playerWeight")) {
                            int weightClass = Integer
                                    .parseInt(wn3.getAttributes().getNamedItem("class").getTextContent());
                            NodeList nl3 = wn3.getChildNodes();
                            for (int j = 0; j < nl3.getLength(); j++) {
                                Node wn4 = nl3.item(j);
                                if (wn4.getNodeName().equalsIgnoreCase("entity")) {
                                    Entity en = null;
                                    try {
                                        en = MHQXMLUtility.parseSingleEntityMul((Element) wn4, campaign);
                                    } catch (Exception ex) {
                                        logger.error("Error loading enemy unit in scenario", ex);
                                    }

                                    if (null != en) {
                                        specialScenarioEnemies.get(weightClass).add(en);
                                        entityIds.put(UUID.fromString(en.getExternalIdAsString()), en);
                                        getExternalIDLookup().put(en.getExternalIdAsString(), en);
                                    }
                                }
                            }
                        }
                    }
                } else if (wn2.getNodeName().equalsIgnoreCase("alliesPlayerStub")) {
                    alliesPlayerStub = getEntityStub(wn2);
                } else if (wn2.getNodeName().equalsIgnoreCase("attachedUnits")) {
                    String[] ids = wn2.getTextContent().split(",");
                    for (String s : ids) {
                        attachedUnitIds.add(UUID.fromString(s));
                    }
                } else if (wn2.getNodeName().equalsIgnoreCase("survivalBonus")) {
                    String[] ids = wn2.getTextContent().split(",");
                    for (String s : ids) {
                        survivalBonus.add(UUID.fromString(s));
                    }
                } else if (wn2.getNodeName().equalsIgnoreCase("transportLinkages")) {
                    try {
                        transportLinkages = loadTransportLinkages(wn2);
                    } catch (Exception e) {
                        logger.error("Error loading transport linkages in scenario", e);
                    }
                } else if (wn2.getNodeName().equalsIgnoreCase("numPlayerMinefields")) {
                    try {
                        loadMinefieldCounts(wn2);
                    } catch (Exception e) {
                        logger.error("Error loading minefield counts in scenario", e);
                    }
                }
            } catch (Exception e) {
                logger.error("", e);
            }
        }
        /*
         * In the event a discrepancy occurs between a RAT entry and the unit lookup
         * name,
         * remove the entry from the list of entities that give survival bonuses
         * to avoid an critical error that prevents battle resolution.
         */
        ArrayList<UUID> toRemove = new ArrayList<>();
        for (UUID uid : survivalBonus) {
            if (!entityIds.containsKey(uid)) {
                toRemove.add(uid);
            }
        }
        survivalBonus.removeAll(toRemove);
    }

    private static Map<String, List<String>> loadTransportLinkages(Node wn) {
        NodeList nl = wn.getChildNodes();

        Map<String, List<String>> transportLinkages = new HashMap<>();
        for (int x = 0; x < nl.getLength(); x++) {
            Node wn2 = nl.item(x);
            if (wn2.getNodeName().equalsIgnoreCase("transportLinkage")) {
                loadTransportLinkage(wn2, transportLinkages);
            }
        }

        return transportLinkages;
    }

    private static void loadTransportLinkage(Node wn, Map<String, List<String>> transportLinkages) {
        NodeList nl = wn.getChildNodes();

        String transportID = null;
        List<String> transportedUnitIDs = null;
        for (int x = 0; x < nl.getLength(); x++) {
            Node wn2 = nl.item(x);

            if (wn2.getNodeName().equalsIgnoreCase("transportID")) {
                transportID = wn2.getTextContent().trim();
            } else if (wn2.getNodeName().equalsIgnoreCase("transportedUnits")) {
                transportedUnitIDs = Arrays.asList(wn2.getTextContent().split(","));
            }
        }

        if ((transportID != null) && (transportedUnitIDs != null)) {
            transportLinkages.put(transportID, transportedUnitIDs);
        }
    }

    /**
     * Worker function that loads the minefield counts for the player
     */
    private void loadMinefieldCounts(Node wn) throws NumberFormatException {
        NodeList nl = wn.getChildNodes();

        for (int x = 0; x < nl.getLength(); x++) {
            Node wn2 = nl.item(x);

            if (wn2.getNodeName().equalsIgnoreCase("numPlayerMinefield")) {
                NodeList minefieldNodes = wn2.getChildNodes();

                int minefieldType = 0;
                int minefieldCount = 0;

                for (int minefieldIndex = 0; minefieldIndex < minefieldNodes.getLength(); minefieldIndex++) {
                    Node wn3 = minefieldNodes.item(minefieldIndex);

                    if (wn3.getNodeName().equalsIgnoreCase("minefieldType")) {
                        minefieldType = Integer.parseInt(wn3.getTextContent());
                    } else if (wn3.getNodeName().equalsIgnoreCase("minefieldCount")) {
                        minefieldCount = Integer.parseInt(wn3.getTextContent());
                    }
                }

                numPlayerMinefields.put(minefieldType, minefieldCount);
            }
        }
    }

    protected String getCsvFromList(List<?> list) {
        StringJoiner retVal = new StringJoiner(",");
        for (Object item : list) {
            retVal.add(item.toString());
        }
        return retVal.toString();
    }

    public AtBContract getContract(Campaign c) {
        return (AtBContract) c.getMission(getMissionId());
    }

    /**
     * Gets all the entities that are part of the given entity list and are
     * not in this scenario's transport linkages as a transported unit.
     */
    public List<Entity> filterUntransportedUnits(List<Entity> entities) {
        List<Entity> retVal = new ArrayList<>();

        // assemble a set of transported units for easier lookup
        Set<String> transportedUnits = new HashSet<>();
        for (List<String> transported : getTransportLinkages().values()) {
            transportedUnits.addAll(transported);
        }

        for (Entity entity : entities) {
            if (!transportedUnits.contains(entity.getExternalIdAsString())) {
                retVal.add(entity);
            }
        }

        return retVal;
    }

    public int getCombatTeamId() {
        return combatTeamId;
    }

    public AtBLanceRole getLanceRole() {
        return lanceRole;
    }

    public CombatTeam getCombatTeamById(Campaign campaign) {
        return campaign.getCombatTeamsTable().get(combatTeamId);
    }

    public void setCombatTeam(CombatTeam combatTeam) {
        combatTeamId = combatTeam.getForceId();
    }

    /**
     * @return Boolean indicating whether the player is the attacker in this contract.
     */
    public boolean isAttacker() {
        return attacker;
    }

    /**
     * @param attacker Boolean indicating whether the player is the attacker in this contract.
     */
    public void setAttacker(boolean attacker) {
        this.attacker = attacker;
    }

    public List<Entity> getAlliesPlayer() {
        return alliesPlayer;
    }

    public List<UUID> getAttachedUnitIds() {
        return attachedUnitIds;
    }

    public List<UUID> getSurvivalBonusIds() {
        return survivalBonus;
    }

    public Entity getEntity(UUID id) {
        return entityIds.get(id);
    }

    public List<String> getAlliesPlayerStub() {
        return alliesPlayerStub;
    }

    public int getDeploymentDelay() {
        return deploymentDelay;
    }

    public void setDeploymentDelay(int delay) {
        this.deploymentDelay = delay;
    }

    public int getLanceCount() {
        return lanceCount;
    }

    public void setLanceCount(int lanceCount) {
        this.lanceCount = lanceCount;
    }

    public int getRerollsRemaining() {
        return rerollsRemaining;
    }

    public void useReroll() {
        rerollsRemaining--;
    }

    public void setRerolls(int rerolls) {
        rerollsRemaining = rerolls;
    }

    public int getEnemyHome() {
        return enemyHome;
    }

    public void setEnemyHome(int enemyHome) {
        this.enemyHome = enemyHome;
    }

    public int getNumPlayerMinefields(int minefieldType) {
        return numPlayerMinefields.getOrDefault(minefieldType, 0);
    }

    public void setNumPlayerMinefields(int minefieldType, int numPlayerMinefields) {
        this.numPlayerMinefields.put(minefieldType, numPlayerMinefields);
    }

    public Map<String, List<String>> getTransportLinkages() {
        return transportLinkages;
    }

    public void setTransportLinkages(HashMap<String, List<String>> transportLinkages) {
        this.transportLinkages = transportLinkages;
    }

    /**
     * Adds a transport-cargo pair to the internal transport relationship store.
     *
     * @param transport
     * @param cargo
     */
    public void addTransportRelationship(String transport, String cargo) {
        if (!transportLinkages.containsKey(transport)) {
            transportLinkages.put(transport, new ArrayList<>());
        }

        transportLinkages.get(transport).add(cargo);
    }

    @Override
    public boolean isFriendlyUnit(Entity entity, Campaign campaign) {
        return getAlliesPlayer().stream()
                .anyMatch(unit -> unit.getExternalIdAsString().equals(entity.getExternalIdAsString())) ||
                super.isFriendlyUnit(entity, campaign);
    }

    public String getBattlefieldControlDescription() {
        return getResourceBundle().getString("battleDetails.common.winnerControlsBattlefield");
    }

    public String getDeploymentInstructions() {
        if (this.isBigBattle()) {
            return getResourceBundle().getString("battleDetails.deployEightMeks");
        } else if (isSpecialScenario()) {
            return getResourceBundle().getString("battleDetails.deploySingleMek");
        } else {
            return "";
        }
    }

    @Override
    public boolean canStartScenario(Campaign c) {
        return c.getLocalDate().equals(getDate()) && super.canStartScenario(c);
    }
}<|MERGE_RESOLUTION|>--- conflicted
+++ resolved
@@ -207,13 +207,8 @@
 
     public AtBScenario() {
         super();
-<<<<<<< HEAD
-        strategicFormationId = -1;
+        combatTeamId = -1;
         lanceRole = AtBLanceRole.IN_RESERVE;
-=======
-        combatTeamId = -1;
-        lanceRole = AtBLanceRole.UNASSIGNED;
->>>>>>> cc9b9bfd
         alliesPlayer = new ArrayList<>();
         alliesPlayerStub = new ArrayList<>();
         attachedUnitIds = new ArrayList<>();
@@ -241,13 +236,8 @@
         entityIds = new HashMap<>();
 
         if (null == lance) {
-<<<<<<< HEAD
-            strategicFormationId = -1;
+            combatTeamId = -1;
             lanceRole = AtBLanceRole.IN_RESERVE;
-=======
-            combatTeamId = -1;
-            lanceRole = AtBLanceRole.UNASSIGNED;
->>>>>>> cc9b9bfd
         } else {
             this.combatTeamId = lance.getForceId();
             lanceRole = lance.getRole();
