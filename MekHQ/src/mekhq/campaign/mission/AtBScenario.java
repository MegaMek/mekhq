/*
 * AtBScenario.java
 *
 * Copyright (C) 2014-2021 - The MegaMek Team. All Rights Reserved.
 * Copyright (c) 2014 Carl Spain. All rights reserved.
 *
 * This file is part of MekHQ.
 *
 * MekHQ is free software: you can redistribute it and/or modify
 * it under the terms of the GNU General Public License as published by
 * the Free Software Foundation, either version 3 of the License, or
 * (at your option) any later version.
 *
 * MekHQ is distributed in the hope that it will be useful,
 * but WITHOUT ANY WARRANTY; without even the implied warranty of
 * MERCHANTABILITY or FITNESS FOR A PARTICULAR PURPOSE. See the
 * GNU General Public License for more details.
 *
 * You should have received a copy of the GNU General Public License
 * along with MekHQ. If not, see <http://www.gnu.org/licenses/>.
 */
package mekhq.campaign.mission;

import megamek.Version;
import megamek.codeUtilities.ObjectUtility;
import megamek.common.*;
import megamek.common.annotations.Nullable;
import megamek.common.EntityWeightClass;
import megamek.common.enums.*;
import megamek.common.planetaryconditions.*;
import megamek.common.icons.Camouflage;
import megamek.common.options.OptionsConstants;
import megamek.common.planetaryconditions.Atmosphere;
import mekhq.MHQConstants;
import mekhq.MekHQ;
import mekhq.campaign.Campaign;
import mekhq.campaign.againstTheBot.AtBConfiguration;
import mekhq.campaign.againstTheBot.AtBStaticWeightGenerator;
import mekhq.campaign.force.Force;
import mekhq.campaign.force.Lance;
import mekhq.campaign.mission.ObjectiveEffect.ObjectiveEffectType;
import mekhq.campaign.mission.ScenarioObjective.ObjectiveCriterion;
import mekhq.campaign.mission.atb.IAtBScenario;
import mekhq.campaign.mission.enums.AtBLanceRole;
import mekhq.campaign.personnel.SkillType;
import mekhq.campaign.rating.IUnitRating;
import mekhq.campaign.stratcon.StratconBiomeManifest;
import mekhq.campaign.unit.Unit;
import mekhq.campaign.universe.*;
import mekhq.utilities.MHQXMLUtility;
import org.apache.logging.log4j.LogManager;
import org.w3c.dom.Element;
import org.w3c.dom.Node;
import org.w3c.dom.NodeList;

import java.io.PrintWriter;
import java.text.ParseException;
import java.time.LocalDate;
import java.util.*;
import java.util.stream.Collectors;

/**
 * @author Neoancient
 */
public abstract class AtBScenario extends Scenario implements IAtBScenario {
    //region Variable Declarations
    public static final int DYNAMIC = -1;
    public static final int BASEATTACK = 0;
    public static final int EXTRACTION = 1;
    public static final int CHASE = 2;
    public static final int HOLDTHELINE = 3;
    public static final int BREAKTHROUGH = 4;
    public static final int HIDEANDSEEK = 5;
    public static final int STANDUP = 6;
    public static final int RECONRAID = 7;
    public static final int PROBE = 8;

    public static final int OFFICERDUEL = 9; // Special Scenario
    public static final int ACEDUEL = 10; // Special Scenario
    public static final int AMBUSH = 11; // Special Scenario
    public static final int CIVILIANHELP = 12; // Special Scenario
    public static final int ALLIEDTRAITORS = 13; // Special Scenario
    public static final int PRISONBREAK = 14; // Special Scenario
    public static final int STARLEAGUECACHE1 = 15; // Special Scenario
    public static final int STARLEAGUECACHE2 = 16; // Special Scenario

    public static final int ALLYRESCUE = 17; // Big Battle
    public static final int CIVILIANRIOT = 18; // Big Battle
    public static final int CONVOYRESCUE = 19; // Big Battle
    public static final int CONVOYATTACK = 20; // Big Battle
    public static final int PIRATEFREEFORALL = 21; // Big Battle

    public static final int FORCE_MEK = 0;
    public static final int FORCE_VEHICLE = 1;
    public static final int FORCE_MIXED = 2;
    public static final int FORCE_NOVA = 3;
    public static final int FORCE_VEENOVA = 4;
    public static final int FORCE_INFANTRY = 5;
    public static final int FORCE_BA = 6;
    public static final int FORCE_AERO = 7;
    public static final int FORCE_PROTOMEK = 8;
    public static final String[] forceTypeNames = {
        "Mek", "Vehicle", "Mixed", "Nova", "Nova", "Infantry",
        "Battle Armor", "Aerospace", "ProtoMek"
    };

    public static final String[] antiRiotWeapons = {
            "ISERSmallLaser", "Small Laser", "Small Laser Prototype",
            "ISSmallPulseLaser", "ISSmallXPulseLaser", "Small Re-engineered Laser",
            "ISSmallVSPLaser", "CLERMicroLaser", "CLERSmallLaser",
            "ER Small Laser (CP)", "CLHeavySmallLaser",
            "CLImprovedSmallHeavyLaser", "ClSmall Laser",
            "CLERSmallPulseLaser", "CLMicroPulseLaser", "CLSmallPulseLaser",
            "CLSmallChemLaser",
            "Heavy Machine Gun", "Light Machine Gun", "Machine Gun",
            "Heavy Rifle", "Light Rifle", "Medium Rifle",
            "CLHeavyMG", "CLLightMG", "CLMG",
            "Flamer", "ER Flamer", "CLFlamer", "CLERFlamer",
            "Vehicle Flamer", "Heavy Flamer", "CLVehicleFlamer", "CLHeavyFlamer"
        };

    /* The starting position chart in the AtB rules includes the four
     * corner positions as well, but this creates some conflict with
     * setting the home edge for the bot, which only includes the four
     * sides.
     */
    protected static final int [] startPos = {
        Board.START_N, Board.START_E, Board.START_S, Board.START_W
    };

    private static final int[] randomAeroWeights = {
            EntityWeightClass.WEIGHT_LIGHT, EntityWeightClass.WEIGHT_LIGHT, EntityWeightClass.WEIGHT_LIGHT,
            EntityWeightClass.WEIGHT_MEDIUM, EntityWeightClass.WEIGHT_MEDIUM,
            EntityWeightClass.WEIGHT_HEAVY
    };

    public static final int NO_LANCE = -1;

    private boolean attacker;
    private int lanceForceId; // -1 if scenario is not generated for a specific lance (special scenario, big battle)
    private AtBLanceRole lanceRole; /* set when scenario is created in case it is changed for the next week before the scenario is resolved;
                            specifically affects scenarios generated for scout lances, in which the deployment may be delayed
                            for slower units */

    private int deploymentDelay;
    private int lanceCount;
    private int rerollsRemaining;
    private int enemyHome;

    private List<Entity> alliesPlayer;
    private List<String> alliesPlayerStub;

    /**
     * Special Scenarios cannot generate the enemy until the unit is added, but needs the Campaign
     * object which is not passed by addForce or addUnit. Instead we generate all possibilities
     * (one for each weight class) when the scenario is created and choose the correct one when a
     * unit is deployed.
     */
    private List<List<Entity>> specialScenarioEnemies;

    /* Big battles have a similar problem for attached allies. Though
     * we could generate the maximum number (4) and remove them as
     * the player deploys additional units, they would be lost if
     * any units are undeployed.
     */
    private List<Entity> bigBattleAllies;

    /* Units that need to be tracked for possible contract breaches
     * (for destruction), or bonus rolls (for survival).
     */
    private List<UUID> attachedUnitIds;
    private List<UUID> survivalBonus;

    private Map<UUID, Entity> entityIds;

    // key-value pairs linking transports and the units loaded onto them.
    private Map<String, List<String>> transportLinkages;

    private Map<Integer, Integer> numPlayerMinefields;

    private String terrainType;

    protected final transient ResourceBundle defaultResourceBundle = ResourceBundle.getBundle("mekhq.resources.AtBScenarioBuiltIn",
            MekHQ.getMHQOptions().getLocale());

    private static TerrainConditionsOddsManifest TCO;
    private static StratconBiomeManifest SB;
    private int modifiedTemperature;
    //endregion Variable Declarations

    public AtBScenario () {
        super();
        lanceForceId = -1;
        lanceRole = AtBLanceRole.UNASSIGNED;
        alliesPlayer = new ArrayList<>();
        alliesPlayerStub = new ArrayList<>();
        attachedUnitIds = new ArrayList<>();
        survivalBonus = new ArrayList<>();
        entityIds = new HashMap<>();
        transportLinkages = new HashMap<>();
        numPlayerMinefields = new HashMap<>();

        deploymentDelay = 0;
        lanceCount = 0;
        rerollsRemaining = 0;
        TCO = TerrainConditionsOddsManifest.getInstance();
        SB = StratconBiomeManifest.getInstance();
    }

    public void initialize(Campaign c, Lance lance, boolean attacker, LocalDate date) {
        setAttacker(attacker);

        alliesPlayer = new ArrayList<>();
        botForces = new ArrayList<>();
        alliesPlayerStub = new ArrayList<>();
        botForcesStubs = new ArrayList<>();
        attachedUnitIds = new ArrayList<>();
        survivalBonus = new ArrayList<>();
        entityIds = new HashMap<>();

        if (null == lance) {
            lanceForceId = -1;
            lanceRole = AtBLanceRole.UNASSIGNED;
        } else {
            this.lanceForceId = lance.getForceId();
            lanceRole = lance.getRole();
            setMissionId(lance.getMissionId());

            for (UUID id : c.getForce(lance.getForceId()).getAllUnits(true)) {
                entityIds.put(id, c.getUnit(id).getEntity());
            }
        }

        light = Light.DAY;
        weather = Weather.CLEAR;
        wind = Wind.CALM;
        fog = Fog.FOG_NONE;
        atmosphere = Atmosphere.STANDARD;
        gravity = (float) 1.0;
        deploymentDelay = 0;
        setDate(date);
        lanceCount = 0;
        rerollsRemaining = 0;

        if (isStandardScenario()) {
            setName(getScenarioTypeDescription() + (isAttacker() ? " (Attacker)" : " (Defender)"));
        } else {
            setName(getScenarioTypeDescription());
        }

        initBattle(c);
    }

    public String getDesc() {
        return getScenarioTypeDescription() + (isStandardScenario() ? (isAttacker() ? " (Attacker)" : " (Defender)") : "");
    }

    public String getTerrainType() {
        return terrainType;
    }

    public void setTerrainType(String terrainType) {
        this.terrainType = terrainType;
    }

    @Override
    public boolean isStandardScenario() {
        return !isSpecialScenario() && !isBigBattle();
    }

    @Override
    public boolean isSpecialScenario() {
        return false;
    }

    @Override
    public boolean isBigBattle() {
        return false;
    }

    @Override
    public ResourceBundle getResourceBundle() {
        return defaultResourceBundle;
    }

    /**
     * Determines battle conditions: terrain, weather, map.
     *
     * @param campaign
     */
    private void initBattle(Campaign campaign) {
        setTerrain();
        if (campaign.getCampaignOptions().isUseLightConditions()) {
            setLightConditions();
        }
        if (campaign.getCampaignOptions().isUseWeatherConditions()) {
            setWeather();
        }
        if (campaign.getCampaignOptions().isUsePlanetaryConditions() &&
                null != campaign.getMission(getMissionId())) {
            setPlanetaryConditions(campaign.getMission(getMissionId()), campaign);
        }
        setMapSize();
        setMapFile();
        if (isStandardScenario()) {
            lanceCount = 1;
        } else if (isBigBattle()) {
            lanceCount = 2;
        }

        if (null != getLance(campaign)) {
            getLance(campaign).refreshCommander(campaign);
            if (null != getLance(campaign).getCommander(campaign).getSkill(SkillType.S_TACTICS)) {
                rerollsRemaining = getLance(campaign).getCommander(campaign).getSkill(SkillType.S_TACTICS).getLevel();
            }
        }
    }

    public int getModifiedTemperature() {
        return modifiedTemperature;
    }

    public void setModifiedTemperature(int modifiedTemperature) {
        this.modifiedTemperature = modifiedTemperature;
    }

    public void setTerrain() {
        Map<String, StratconBiomeManifest.MapTypeList> mapTypes = SB.getBiomeMapTypes();
        List<String> keys = mapTypes.keySet().stream().sorted().collect(Collectors.toList());
        setTerrainType(keys.get(Compute.randomInt(keys.size())));
    }

    public void setLightConditions() {
        setLight(TCO.rollLightCondition(getTerrainType()));
    }

    public void setWeather() {
        // weather is irrelevant in these situations.
        if (getBoardType() == AtBScenario.T_SPACE ||
                getBoardType() == AtBScenario.T_ATMOSPHERE) {
            return;
        }

        Wind wind = TCO.rollWindCondition(getTerrainType());

        if (WeatherRestriction.IsWindRestricted(wind.ordinal(), getAtmosphere().ordinal(), getTemperature())) {
            wind = Wind.CALM;
        }

        Weather weather = TCO.rollWeatherCondition(getTerrainType());

        if (WeatherRestriction.IsWeatherRestricted(weather.ordinal(), getAtmosphere().ordinal(), getTemperature())) {
            weather = Weather.CLEAR;
        }

        Fog fog = TCO.rollFogCondition(getTerrainType());

        if (WeatherRestriction.IsFogRestricted(fog.ordinal(), getAtmosphere().ordinal(), getTemperature())) {
            fog = Fog.FOG_NONE;
        }

        BlowingSand blowingSand = TCO.rollBlowingSandCondition(getTerrainType());

        if (getAtmosphere().isLighterThan(Atmosphere.TRACE)) {
            blowingSand = BlowingSand.BLOWING_SAND_NONE;
        }

        EMI emi = TCO.rollEMICondition(getTerrainType());

        int temp = getTemperature();
        temp = PlanetaryConditions.setTempFromWeather(weather, temp);
        wind = PlanetaryConditions.setWindFromWeather(weather, wind);
        wind = PlanetaryConditions.setWindFromBlowingSand(blowingSand, wind);

        setModifiedTemperature(temp);
        setWind(wind);
        setWeather(weather);
        setFog(fog);
        setBlowingSand(blowingSand);
        setEMI(emi);
    }

    public void setPlanetaryConditions(Mission mission, Campaign campaign) {
        if (null != mission) {
            PlanetarySystem psystem = Systems.getInstance().getSystemById(mission.getSystemId());
            //assume primary planet for now
            Planet p = psystem.getPrimaryPlanet();
            if (null != p) {
                setAtmosphere(Atmosphere.getAtmosphere(ObjectUtility.nonNull(p.getPressure(campaign.getLocalDate()), getAtmosphere().ordinal())));
                setGravity(ObjectUtility.nonNull(p.getGravity(), getGravity()).floatValue());
            }
        }
    }

    public void setMapSize() {
        int roll = Compute.randomInt(20) + 1;
        if (roll < 6) {
            setMapSizeX(20);
            setMapSizeY(10);
        } else if (roll < 11) {
            setMapSizeX(10);
            setMapSizeY(20);
        } else if (roll < 13) {
            setMapSizeX(30);
            setMapSizeY(10);
        } else if (roll < 15) {
            setMapSizeX(10);
            setMapSizeY(30);
        } else if (roll < 19) {
            setMapSizeX(20);
            setMapSizeY(20);
        } else if (roll == 19) {
            setMapSizeX(40);
            setMapSizeY(10);
        } else {
            setMapSizeX(10);
            setMapSizeY(40);
        }
    }

    public int getMapX() {
        int base = getMapSizeX() + 5 * lanceCount;

        return Math.max(base, 20);
    }

    public int getMapY() {
        int base = getMapSizeY() + 5 * lanceCount;

        return Math.max(base, 20);
    }

    public int getBaseMapX() {
        return (5 * getLanceCount()) + getMapSizeX();
    }

    public int getBaseMapY() {
        return (5 * getLanceCount()) + getMapSizeY();
    }

    public void setMapFile(String terrainType) {
        if (terrainType.equals("Space")) {
            setMap("Space");
        } else {
            Map<String, StratconBiomeManifest.MapTypeList> mapTypes = SB.getBiomeMapTypes();
            StratconBiomeManifest.MapTypeList value = mapTypes.get(terrainType);
            if (value != null) {
                List<String> mapTypeList = value.mapTypes;
                setMap(mapTypeList.get(Compute.randomInt(mapTypeList.size())));
            } else {
                setMap("Savannah");
            }
        }
    }

    public void setMapFile() {
        setMapFile(getTerrainType());
    }

    public boolean canRerollTerrain() {
        return canRerollMap();
    }

    public boolean canRerollMapSize() {
        return true;
    }

    public boolean canRerollMap() {
        return true;
    }

    public boolean canRerollLight() {
        return true;
    }

    public boolean canRerollWeather() {
        return true;
    }

    /**
     * Determines whether a unit is eligible to deploy to the scenario. The
     * default is true, but some special scenarios and big battles restrict
     * the participants.
     *
     * @param unit
     * @param campaign
     * @return true if the unit is eligible, otherwise false
     */
    @Override
    public boolean canDeploy(Unit unit, Campaign campaign) {
        if (isBigBattle() && (getForces(campaign).getAllUnits(true).size() > 7)) {
            return false;
        } else {
            return !isSpecialScenario() || (getForces(campaign).getAllUnits(true).size() <= 0);
        }
    }

    /**
     * Determines whether a force is eligible to deploy to a scenario by
     * checking all units contained in the force
     *
     * @param force
     * @param campaign
     * @return true if the force is eligible to deploy, otherwise false
     */
    public boolean canDeploy(Force force, Campaign campaign) {
        Vector<UUID> units = force.getAllUnits(true);
        if (isBigBattle() &&
                getForces(campaign).getAllUnits(true).size() + units.size() > 8) {
            return false;
        } else if (isSpecialScenario() &&
                getForces(campaign).getAllUnits(true).size() + units.size() > 0) {
            return false;
        }
        for (UUID id : units) {
            if (!canDeploy(campaign.getUnit(id), campaign)) {
                return false;
            }
        }
        return true;
    }

    /**
     * Determines whether a list of units is eligible to deploy to the scenario.
     *
     * @param units - a Vector made up of Units to be deployed
     * @param campaign - a pointer to the Campaign
     * @return true if all units in the list are eligible, otherwise false
     */
    @Override
    public boolean canDeployUnits(Vector<Unit> units, Campaign campaign) {
        if (isBigBattle()) {
            return getForces(campaign).getAllUnits(true).size() + units.size() <= 8;
        } else if (isSpecialScenario()) {
            return getForces(campaign).getAllUnits(true).size() + units.size() <= 1;
        } else {
            return units.stream().allMatch(unit -> canDeploy(unit, campaign));
        }
    }

    /**
     * Determines whether a list of forces is eligible to deploy to the scenario.
     *
     * @param forces    list of forces
     * @param c         the campaign that the forces are part of
     * @return true if all units in all forces in the list are eligible, otherwise false
     */
    @Override
    public boolean canDeployForces(Vector<Force> forces, Campaign c) {
        int total = 0;
        for (Force force : forces) {
            Vector<UUID> units = force.getAllUnits(true);
            total += units.size();
            if (isBigBattle()) {
                return getForces(c).getAllUnits(true).size() + units.size() <= 8;
            } else if (isSpecialScenario()) {
                return getForces(c).getAllUnits(true).size() + units.size() <= 0;
            }
            for (UUID id : units) {
                if (!canDeploy(c.getUnit(id), c)) {
                    return false;
                }
            }
        }
        if (isBigBattle()) {
            return getForces(c).getAllUnits(true).size() + total <= 8;
        } else if (isSpecialScenario()) {
            return getForces(c).getAllUnits(true).size() + total <= 0;
        }
        return true;
    }

    /**
     * Corrects the enemy (special scenarios) and allies (big battles)
     * as necessary based on player deployments. This ought to be called
     * when the scenario details are displayed or the scenario is started.
     *
     * @param campaign
     */
    public void refresh(Campaign campaign) {
        if (isStandardScenario()) {
            setObjectives(campaign, getContract(campaign));
            return;
        }
        Vector<UUID> deployed = getForces(campaign).getAllUnits(true);
        if (isBigBattle()) {
            int numAllies = Math.min(4, 8 - deployed.size());
            alliesPlayer.clear();
            for (int i = 0; i < numAllies; i++) {
                alliesPlayer.add(bigBattleAllies.get(i));
                getExternalIDLookup().put(bigBattleAllies.get(i).getExternalIdAsString(), bigBattleAllies.get(i));
            }

            setObjectives(campaign, getContract(campaign));
        } else {
            if (deployed.isEmpty()) {
                return;
            }
            int weight = campaign.getUnit(deployed.get(0)).getEntity().getWeightClass();
            /* In the event that Star League Cache 1 generates a primitive 'Mech,
             * the player can keep the 'Mech without a battle so no enemy
             * units are generated.
             */

            if (specialScenarioEnemies == null ) {
                setForces(campaign);
            }

            if ((specialScenarioEnemies != null) && (getBotForces().get(0) != null)
                    && (specialScenarioEnemies.get(weight) != null)) {
                getBotForces().get(0).setFixedEntityList(specialScenarioEnemies.get(weight));
            }
            setObjectives(campaign, getContract(campaign));
        }
    }

    /**
     * Determines enemy and allied forces for the scenario. The forces for a standard
     * battle are based on the player's deployed lance. The enemy forces for
     * special scenarios depend on the weight class of the player's deployed
     * unit and the number of allies in big battles varies according to the
     * number the player deploys. Since the various possibilities are rather
     * limited, all possibilities are generated and the most appropriate is
     * chosen rather than rerolling every time the player changes. This is
     * both for efficiency and to prevent shopping.
     *
     * @param campaign
     */
    public void setForces(Campaign campaign) {
        if (isStandardScenario()) {
            setStandardScenarioForces(campaign);
        } else if (isSpecialScenario()) {
            setSpecialScenarioForces(campaign);
        } else {
            setBigBattleForces(campaign);
        }

        setObjectives(campaign, getContract(campaign));
    }

    /**
     * Generates attached allied units (bot or player controlled), the main
     * enemy force, any enemy reinforcements, and any additional forces
     * (such as civilian).
     *
     * @param campaign
     */
    private void setStandardScenarioForces(Campaign campaign) {
        /* Find the number of attached units required by the command rights clause */
        int attachedUnitWeight = EntityWeightClass.WEIGHT_MEDIUM;
        if (lanceRole.isScouting() || lanceRole.isTraining()) {
            attachedUnitWeight = EntityWeightClass.WEIGHT_LIGHT;
        }
        int numAttachedPlayer = 0;
        int numAttachedBot = 0;
        if (getContract(campaign).getContractType().isCadreDuty()) {
            numAttachedPlayer = 3;
        } else if (campaign.getFactionCode().equals("MERC")) {
            switch (getContract(campaign).getCommandRights()) {
                case INTEGRATED:
                    if (campaign.getCampaignOptions().isPlayerControlsAttachedUnits()) {
                        numAttachedPlayer = 2;
                    } else {
                        numAttachedBot = 2;
                    }
                    break;
                case HOUSE:
                    if (campaign.getCampaignOptions().isPlayerControlsAttachedUnits()) {
                        numAttachedPlayer = 1;
                    } else {
                        numAttachedBot = 1;
                    }
                    break;
                case LIAISON:
                    numAttachedPlayer = 1;
                    break;
                default:
                    break;
            }
        }

        /* The entities in the attachedAllies list will be added to the player's forces
         * in MM and don't require a separate BotForce */
        final Camouflage camouflage = getContract(campaign).getAllyCamouflage();
        for (int i = 0; i < numAttachedPlayer; i++) {
            Entity en = getEntity(getContract(campaign).getEmployerCode(),
                    getContract(campaign).getAllySkill(), getContract(campaign).getAllyQuality(),
                    UnitType.MEK, attachedUnitWeight, campaign);
            if (null != en) {
                alliesPlayer.add(en);
                attachedUnitIds.add(UUID.fromString(en.getExternalIdAsString()));
                getExternalIDLookup().put(en.getExternalIdAsString(), en);

                if (!campaign.getCampaignOptions().isAttachedPlayerCamouflage()) {
                    en.setCamouflage(camouflage.clone());
                }
            } else {
                LogManager.getLogger().error("Entity for player-controlled allies is null");
            }
        }

        /* The allyBot list will be passed to the BotForce constructor */
        ArrayList<Entity> allyEntities = new ArrayList<>();
        for (int i = 0; i < numAttachedBot; i++) {
            Entity en = getEntity(getContract(campaign).getEmployerCode(),
                    getContract(campaign).getAllySkill(), getContract(campaign).getAllyQuality(),
                    UnitType.MEK, attachedUnitWeight, campaign);
            if (null != en) {
                allyEntities.add(en);
                attachedUnitIds.add(UUID.fromString(en.getExternalIdAsString()));
            } else {
                LogManager.getLogger().error("Entity for ally bot is null");
            }
        }

        ArrayList<Entity> enemyEntities = new ArrayList<>();

        setExtraScenarioForces(campaign, allyEntities, enemyEntities);
        addAeroReinforcements(campaign);
        addScrubReinforcements(campaign);

        /* Possible enemy reinforcements */
        int roll = Compute.d6();
        if (roll > 3) {
            ArrayList<Entity> reinforcements = new ArrayList<>();
            if (roll == 6) {
                addLance(reinforcements, getContract(campaign).getEnemyCode(),
                    getContract(campaign).getEnemySkill(), getContract(campaign).getEnemyQuality(),
                    EntityWeightClass.WEIGHT_MEDIUM, EntityWeightClass.WEIGHT_ASSAULT, campaign, 8);
            } else {
                addLance(reinforcements, getContract(campaign).getEnemyCode(),
                        getContract(campaign).getEnemySkill(), getContract(campaign).getEnemyQuality(),
                        EntityWeightClass.WEIGHT_LIGHT, EntityWeightClass.WEIGHT_ASSAULT, campaign, 6);
            }

            /* Must set per-entity start pos for units after start of scenarios. Reinforcements
             * arrive from the enemy home edge, which is not necessarily the start pos. */
            final int enemyDir = enemyHome;
            reinforcements.stream().filter(Objects::nonNull).forEach(en -> {
                en.setStartingPos(enemyDir);
            });

            if (campaign.getCampaignOptions().isAllowOpForLocalUnits()) {
                reinforcements.addAll(AtBDynamicScenarioFactory.fillTransports(this, reinforcements,
                        getContract(campaign).getEnemyCode(),
                        getContract(campaign).getEnemySkill(), getContract(campaign).getEnemyQuality(),
                        campaign));

            }

            BotForce bf = getEnemyBotForce(getContract(campaign), enemyHome, enemyHome, reinforcements);
            bf.setName(bf.getName() + " (Reinforcements)");
            addBotForce(bf, campaign);
        }

        if (campaign.getCampaignOptions().isUseDropShips()) {
            if (canAddDropShips()) {
                boolean dropshipFound = false;
                for (UUID id : campaign.getForces().getAllUnits(true)) {
                    if ((campaign.getUnit(id).getEntity().getEntityType() & Entity.ETYPE_DROPSHIP) != 0 &&
                            campaign.getUnit(id).isAvailable()) {
                        addUnit(id);
                        campaign.getUnit(id).setScenarioId(getId());
                        dropshipFound = true;
                        break;
                    }
                }
                if (!dropshipFound) {
                    addDropship(campaign);
                }
                for (int i = 0; i < Compute.d6() - 3; i++) {
                    addLance(enemyEntities, getContract(campaign).getEnemyCode(),
                            getContract(campaign).getEnemySkill(), getContract(campaign).getEnemyQuality(),
                            AtBStaticWeightGenerator.getRandomWeight(campaign, UnitType.MEK, getContract(campaign).getEnemy()),
                            EntityWeightClass.WEIGHT_ASSAULT, campaign);
                }
            } else if (getLanceRole().isScouting()) {
                /* Set allied forces to deploy in (6 - speed) turns just as player's units,
                 * but only if not deploying by DropShip.
                 */
                alliesPlayer.stream().filter(Objects::nonNull).forEach(entity -> {
                    int speed = entity.getWalkMP();
                    if (entity.getJumpMP() > 0) {
                        if (entity instanceof megamek.common.Infantry) {
                            speed = entity.getJumpMP();
                        } else {
                            speed++;
                        }
                    }
                    entity.setDeployRound(Math.max(0, 6 - speed));
                });
                allyEntities.stream().filter(Objects::nonNull).forEach(entity -> {
                    int speed = entity.getWalkMP();
                    if (entity.getJumpMP() > 0) {
                        if (entity instanceof megamek.common.Infantry) {
                            speed = entity.getJumpMP();
                        } else {
                            speed++;
                        }
                    }
                    entity.setDeployRound(Math.max(0, 6 - speed));
                });
            }
        }

        // aaand for fun, run everyone through the crew upgrader
        if (campaign.getCampaignOptions().isUseAbilities()) {
            AtBDynamicScenarioFactory.upgradeBotCrews(this, campaign);
        }
    }

    @Override
    public void setExtraScenarioForces(Campaign campaign, ArrayList<Entity> allyEntities, ArrayList<Entity> enemyEntities) {
        int enemyStart;
        int playerHome;

        playerHome = startPos[Compute.randomInt(4)];
        setStartingPos(playerHome);
        enemyStart = getStartingPos() + 4;

        if (enemyStart > 8) {
            enemyStart -= 8;
        }

        enemyHome = enemyStart;

        if (!allyEntities.isEmpty()) {
            addBotForce(getAllyBotForce(getContract(campaign), getStartingPos(), playerHome, allyEntities), campaign);
        }

        addEnemyForce(enemyEntities, getLance(campaign).getWeightClass(campaign), campaign);
        addBotForce(getEnemyBotForce(getContract(campaign), enemyHome, enemyHome, enemyEntities), campaign);
    }

    @Override
    public boolean canAddDropShips() {
        return false;
    }

    /**
     * Generate four sets of forces: one for each weight class the player
     * can choose to deploy.
     *
     * @param campaign
     */
    private void setSpecialScenarioForces(Campaign campaign) {
        // enemy must always be the first on the botforce list so we can find it on refresh()
        specialScenarioEnemies = new ArrayList<>();

        ArrayList<Entity> enemyEntities = new ArrayList<>();
        ArrayList<Entity> allyEntities = new ArrayList<>();

        setExtraScenarioForces(campaign, allyEntities, enemyEntities);
    }

    public List<List<Entity>> getSpecialScenarioEnemies() {
        return specialScenarioEnemies;
    }

    /**
     * Generates enemy forces and four allied units that may be used if the player
     * deploys fewer than eight of his or her own units.
     *
     * @param campaign
     */
    private void setBigBattleForces(Campaign campaign) {
        ArrayList<Entity> enemyEntities = new ArrayList<>();
        ArrayList<Entity> allyEntities = new ArrayList<>();

        setExtraScenarioForces(campaign, allyEntities, enemyEntities);

        bigBattleAllies = new ArrayList<>();

        bigBattleAllies.addAll(alliesPlayer);
    }

    protected void addEnemyForce(List<Entity> list, int weightClass, Campaign c) {
        addEnemyForce(list, weightClass, EntityWeightClass.WEIGHT_ASSAULT, 0, 0, c);
    }

    /**
     * Generates the enemy force based on the weight class of the lance deployed
     * by the player. Certain scenario types may set a maximum weight class for
     * enemy units or modify the roll.
     *
     * @param list            All generated enemy entities are added to this list.
     * @param weightClass    The weight class of the player's lance.
     * @param maxWeight        The maximum weight class of each generated enemy entity
     * @param rollMod        Modifier to the enemy lances roll.
     * @param weightMod        Modifier to the weight class of enemy lances.
     * @param campaign
     */
    protected void addEnemyForce(List<Entity> list, int weightClass, int maxWeight, int rollMod,
                                 int weightMod, Campaign campaign) {
        String org = AtBConfiguration.getParentFactionType(getContract(campaign).getEnemy());

        String lances = campaign.getAtBConfig().selectBotLances(org, weightClass, rollMod / 20f);
        if (lances == null) {
            LogManager.getLogger().error(String.format(
                    "Cannot add enemy force: failed to generate lances for faction %s at weight class %s",
                    org, weightClass));
            return;
        }
        int maxLances = Math.min(lances.length(), campaign.getCampaignOptions().getSkillLevel().getAdjustedValue() + 1);

        for (int i = 0; i < maxLances; i++) {
            addEnemyLance(list, AtBConfiguration.decodeWeightStr(lances, i) + weightMod,
                    maxWeight, campaign);
        }

        if (campaign.getCampaignOptions().isAllowOpForLocalUnits()) {
            list.addAll(AtBDynamicScenarioFactory.fillTransports(this, list,
                    getContract(campaign).getEnemyCode(), getContract(campaign).getEnemySkill(),
                    getContract(campaign).getEnemyQuality(), campaign));
        }
    }

    /**
     * Generates an enemy lance of a given weight class.
     *
     * @param list Generated enemy entities are added to this list.
     * @param weight Weight class of the enemy lance.
     * @param maxWeight Maximum weight of enemy entities.
     * @param campaign  The current campaign
     */
    private void addEnemyLance(List<Entity> list, int weight, int maxWeight, Campaign campaign) {
        if (weight < EntityWeightClass.WEIGHT_LIGHT) {
            weight = EntityWeightClass.WEIGHT_LIGHT;
        }
        if (weight > EntityWeightClass.WEIGHT_ASSAULT) {
            weight = EntityWeightClass.WEIGHT_ASSAULT;
        }
        addLance(list, getContract(campaign).getEnemyCode(),
                getContract(campaign).getEnemySkill(), getContract(campaign).getEnemyQuality(),
                weight, maxWeight, campaign);
        lanceCount++;
    }

    /**
     * Determines the most appropriate RAT and uses it to generate a random Entity
     *
     * @param faction The faction code to use for locating the correct RAT and assigning a crew name
     * @param skill The {@link SkillLevel} that represents the skill level of the overall force.
     * @param quality The equipment rating of the force.
     * @param unitType The UnitTableData constant for the type of unit to generate.
     * @param weightClass The weight class of the unit to generate
     * @param campaign The current campaign
     * @return A new Entity with crew.
     */
    protected @Nullable Entity getEntity(String faction, SkillLevel skill, int quality,
                                         int unitType, int weightClass, Campaign campaign) {
        return AtBDynamicScenarioFactory.getEntity(faction, skill, quality, unitType, weightClass, false, campaign);
    }

    /**
     * Units that exceed the maximum weight for individual entities in the scenario
     * are replaced in the lance by two lighter units.
     *
     * @param weights        A string of single-character letter codes for the weights of the units in the lance (e.g. "LMMH")
     * @param maxWeight        The maximum weight allowed for the force by the parameters of the scenario type
     * @return                A new String of the same format as weights
     */
    private String adjustForMaxWeight(String weights, int maxWeight) {
        String retVal = weights;
        if (maxWeight == EntityWeightClass.WEIGHT_HEAVY) {
            //Hide and Seek (defender)
            retVal = weights.replaceAll("A", "LM");
        } else if (maxWeight == EntityWeightClass.WEIGHT_MEDIUM) {
            //Probe, Recon Raid (attacker)
            retVal = weights.replaceAll("A", "MM");
            retVal = retVal.replaceAll("H", "LM");
        }
        return retVal;
    }

    /**
     * Adjust weights of units in a lance for factions that do not fit the typical
     * weight distribution.
     *
     * @param weights        A string of single-character letter codes for the weights of the units in the lance (e.g. "LMMH")
     * @param faction        The code of the faction to which the force belongs.
     * @return                A new String of the same format as weights
     */
    private String adjustWeightsForFaction(String weights, String faction) {
        /* Official AtB rules only specify DC, LA, and FWL; I have added
         * variations for some Clans.
         */
        String retVal = weights;
        if (faction.equals("DC")) {
            retVal = weights.replaceFirst("MM", "LH");
        }
        if ((faction.equals("LA") ||
                faction.equals("CCO") || faction.equals("CGB"))
                && weights.matches("[LM]{3,}")) {
            retVal = weights.replaceFirst("M", "H");
        }
        if (faction.equals("FWL") || faction.equals("CIH")) {
            retVal = weights.replaceFirst("HA", "HH");
        }
        return retVal;
    }

    /*
     * Convenience functions overloaded to provide default values.
     */
    protected void addLance(List<Entity> list, String faction, SkillLevel skill, int quality,
                            int weightClass, Campaign campaign) {
        addLance(list, faction, skill, quality, weightClass,
                EntityWeightClass.WEIGHT_ASSAULT, campaign, 0);
    }

    protected void addLance(List<Entity> list, String faction, SkillLevel skill, int quality,
                            int weightClass, int maxWeight, Campaign c) {
        addLance(list, faction, skill, quality, weightClass, maxWeight, c, 0);
    }

    /**
     *
     * Generates a lance of the indicated weight class. If the faction is Clan,
     * calls addStar instead. If the faction is CS/WoB, calls addLevelII.
     *
     * @param list            Generated Entities are added to this list.
     * @param faction        The faction code to use in generating the Entity
     * @param skill            The overall skill level of the force
     * @param quality        The force's equipment level
     * @param weightClass    The weight class of the lance or equivalent to generate
     * @param campaign
     * @param arrivalTurn    The turn in which the Lance is deployed in the scenario.
     */
    private void addLance(List<Entity> list, String faction, SkillLevel skill, int quality,
                          int weightClass, int maxWeight, Campaign campaign, int arrivalTurn) {
        if (Factions.getInstance().getFaction(faction).isClan()) {
            addStar(list, faction, skill, quality, weightClass, maxWeight, campaign, arrivalTurn);
            return;
        } else if (faction.equals("CS") || faction.equals("WOB")) {
            addLevelII(list, faction, skill, quality, weightClass, maxWeight, campaign, arrivalTurn);
            return;
        }

        String weights = campaign.getAtBConfig().selectBotUnitWeights(AtBConfiguration.ORG_IS, weightClass);
        if (weights == null) {
            // we can't generate a weight, so cancel adding the lance
            LogManager.getLogger().error("Cannot add lance: failed to generate weights for faction IS with weight class " + weightClass);
            return;
        }
        weights = adjustForMaxWeight(weights, maxWeight);

        int forceType = FORCE_MEK;
        if (campaign.getCampaignOptions().isUseVehicles()) {
            int totalWeight = campaign.getCampaignOptions().getOpForLanceTypeMechs() +
                    campaign.getCampaignOptions().getOpForLanceTypeMixed() +
                    campaign.getCampaignOptions().getOpForLanceTypeVehicles();
            if (totalWeight > 0) {
                int roll = Compute.randomInt(totalWeight);
                if (roll < campaign.getCampaignOptions().getOpForLanceTypeVehicles()) {
                    forceType = FORCE_VEHICLE;
                } else if (roll < campaign.getCampaignOptions().getOpForLanceTypeVehicles() +
                        campaign.getCampaignOptions().getOpForLanceTypeMixed()) {
                    forceType = FORCE_MIXED;
                }
            }
        }
        if (forceType == FORCE_MEK && campaign.getCampaignOptions().isRegionalMechVariations()) {
            weights = adjustWeightsForFaction(weights, faction);
        }

        int[] unitTypes = new int[weights.length()];
        Arrays.fill(unitTypes, (forceType == FORCE_VEHICLE) ? UnitType.TANK : UnitType.MEK);
        /* Distribute vehicles randomly(-ish) through mixed units */
        if (forceType == FORCE_MIXED) {
            for (int i = 0; i < weights.length() / 2; i++) {
                int j = Compute.randomInt(weights.length());
                while (unitTypes[j] == UnitType.TANK) {
                    j++;
                    if (j >= weights.length()) {
                        j = 0;
                    }
                }
                unitTypes[j] = UnitType.TANK;
            }
        }

        for (int i = 0; i < weights.length(); i++) {
            Entity en = getEntity(faction, skill, quality, unitTypes[i],
                    AtBConfiguration.decodeWeightStr(weights, i),
                    campaign);
            if (en != null) {
                en.setDeployRound(arrivalTurn);
                list.add(en);
            }

            if ((unitTypes[i] == UnitType.TANK) && campaign.getCampaignOptions().isDoubleVehicles()) {
                en = getEntity(faction, skill, quality, unitTypes[i],
                        AtBConfiguration.decodeWeightStr(weights, i),
                        campaign);
                if (en != null) {
                    en.setDeployRound(arrivalTurn);
                    list.add(en);
                }
            }
        }
    }

    /**
     * Generates a Star of the indicated weight class.
     *
     * @param list            Generated Entities are added to this list.
     * @param faction        The faction code to use in generating the Entity
     * @param skill            The overall skill level of the force
     * @param quality        The force's equipment level
     * @param weightClass    The weight class of the lance or equivalent to generate
     * @param campaign
     * @param arrivalTurn    The turn in which the Lance is deployed in the scenario.
     */
    private void addStar(List<Entity> list, String faction, SkillLevel skill, int quality,
                         int weightClass, int maxWeight, Campaign campaign, int arrivalTurn) {
        int forceType = FORCE_MEK;
        /* 1 chance in 12 of a Nova, per AtB rules; CHH/CSL
         * close to 1/2, no chance for CBS. Added a chance to encounter
         * a vehicle Star in Clan second-line (rating C or lower) units,
         * or all unit ratings for CHH/CSL and CBS.
         */
        int roll = Compute.d6(2);
        int novaTarget = 11;
        if (faction.equals("CHH") || faction.equals("CSL")) {
            novaTarget = 8;
        } else if (faction.equals("CBS")) {
            novaTarget = TargetRoll.AUTOMATIC_FAIL;
        }
        int vehicleTarget = 4;
        if (!faction.equals("CHH") && !faction.equals("CSL") && !faction.equals("CBS")) {
            vehicleTarget -= quality;
        }

        if (roll >= novaTarget) {
            forceType = FORCE_NOVA;
        } else if (campaign.getCampaignOptions().isClanVehicles() && roll <= vehicleTarget) {
            forceType = FORCE_VEHICLE;
        }

        String weights = campaign.getAtBConfig().selectBotUnitWeights(AtBConfiguration.ORG_CLAN, weightClass);
        if (weights == null) {
            // we can't generate a weight, so cancel adding the star
            LogManager.getLogger().error("Cannot add star: failed to generate weights for faction CLAN with weight class " + weightClass);
            return;
        }
        weights = adjustForMaxWeight(weights, maxWeight);

        int unitType = (forceType == FORCE_VEHICLE) ? UnitType.TANK : UnitType.MEK;

        if (campaign.getCampaignOptions().isRegionalMechVariations()) {
            if (unitType == UnitType.MEK) {
                weights = adjustWeightsForFaction(weights, faction);
            }
            /* medium vees are rare among the Clans, FM:CC, p. 8 */
            if (unitType == UnitType.TANK) {
                weights = adjustWeightsForFaction(weights, "DC");
            }
        }

        int unitsPerPoint;
        switch (unitType) {
            case UnitType.TANK:
            case UnitType.AEROSPACEFIGHTER:
                unitsPerPoint = 2;
                break;
            case UnitType.PROTOMEK:
                unitsPerPoint = 5;
                break;
            case UnitType.MEK:
            case UnitType.INFANTRY:
            case UnitType.BATTLE_ARMOR:
            default:
                unitsPerPoint = 1;
                break;
        }

        /* Ensure Novas use Frontline tables to get best chance at Omnis */
        int tmpQuality = quality;
        if (forceType == FORCE_NOVA && quality < IUnitRating.DRAGOON_B) {
            tmpQuality = IUnitRating.DRAGOON_B;
        }
        for (int point = 0; point < weights.length(); point++) {
            for (int unit = 0; unit < unitsPerPoint; unit++) {
                Entity en = getEntity(faction, skill, tmpQuality, unitType,
                        AtBConfiguration.decodeWeightStr(weights, point),
                        campaign);
                if (en != null) {
                    en.setDeployRound(arrivalTurn);
                    list.add(en);
                }
            }
        }

        if (forceType == FORCE_NOVA) {
            unitType = UnitType.BATTLE_ARMOR;
            for (int i = 0; i < 5; i++) {
                Entity en = getEntity(faction, skill, quality,
                        unitType, -1, campaign);
                if (en != null) {
                    en.setDeployRound(arrivalTurn);
                    list.add(en);
                }
            }
        }
    }

    /**
     * Generates a ComStar/WoB Level II of the indicated weight class.
     *
     * @param list            Generated Entities are added to this list.
     * @param faction        The faction code to use in generating the Entity
     * @param skill            The overall skill level of the force
     * @param quality        The force's equipment level
     * @param weightClass    The weight class of the lance or equivalent to generate
     * @param campaign
     * @param arrivalTurn    The turn in which the Lance is deployed in the scenario.
     */
    private void addLevelII(List<Entity> list, String faction, SkillLevel skill, int quality,
                            int weightClass, int maxWeight, Campaign campaign, int arrivalTurn) {
        String weights = campaign.getAtBConfig().selectBotUnitWeights(AtBConfiguration.ORG_CS, weightClass);
        if (weights == null) {
            // we can't generate a weight, so cancel adding the Level II
            LogManager.getLogger().error("Cannot add Level II: failed to generate weights for faction CS with weight class " + weightClass);
            return;
        }
        weights = adjustForMaxWeight(weights, maxWeight);

        int forceType = FORCE_MEK;
        int roll = Compute.d6();
        if (roll < 4) {
            forceType = FORCE_VEHICLE;
        } else if (roll < 6) {
            forceType = FORCE_MIXED;
        }

        int[] unitTypes = new int[weights.length()];
        Arrays.fill(unitTypes, (forceType == FORCE_VEHICLE) ? UnitType.TANK : UnitType.MEK);
        /* Distribute vehicles randomly(-ish) through mixed units */
        if (forceType == FORCE_MIXED) {
            for (int i = 0; i < weights.length() / 2; i++) {
                int j = Compute.randomInt(weights.length());
                while (unitTypes[j] == UnitType.TANK) {
                    j++;
                    if (j >= weights.length()) {
                        j = 0;
                    }
                }
                unitTypes[j] = UnitType.TANK;
            }
        }

        for (int i = 0; i < weights.length(); i++) {
            Entity en = getEntity(faction, skill, quality, unitTypes[i],
                    AtBConfiguration.decodeWeightStr(weights, i),
                    campaign);
            if (en != null) {
                en.setDeployRound(arrivalTurn);
                list.add(en);
            }

            if (unitTypes[i] == UnitType.TANK && campaign.getCampaignOptions().isDoubleVehicles()) {
                en = getEntity(faction, skill, quality, unitTypes[i],
                        AtBConfiguration.decodeWeightStr(weights, i),
                        campaign);
                if (en != null) {
                    en.setDeployRound(arrivalTurn);
                    list.add(en);
                }
            }
        }
    }

    /**
     * Generates the indicated number of civilian entities.
     *
     * @param list        Generated entities are added to this list
     * @param num        The number of civilian entities to generate
     * @param campaign
     */
    protected void addCivilianUnits(List<Entity> list, int num, Campaign campaign) {
        list.addAll(AtBDynamicScenarioFactory.generateCivilianUnits(num, campaign));
    }

    /**
     * Generates the indicated number of turret entities.
     *
     * @param list      Generated entities are added to this list
     * @param num       The number of turrets to generate
     * @param skill     The skill level of the turret operators
     * @param quality   The quality level of the turrets
     * @param campaign  The campaign for which the turrets are being generated.
     * @param faction   The faction the turrets are being generated for
     */
    protected void addTurrets(List<Entity> list, int num, SkillLevel skill, int quality, Campaign campaign,
                              Faction faction) {
        list.addAll(AtBDynamicScenarioFactory.generateTurrets(num, skill, quality, campaign, faction));
    }

    /**
     * Potentially generates and adds a force of enemy aircraft to the mix of opposing force.
     * @param campaign  The campaign for which the aircraft are being generated.
     */
    protected void addAeroReinforcements(Campaign campaign) {
        // if the campaign is configured to it and we're in a 'standard' scenario or 'big battle' (don't add extra units to special scenarios)
        // if the opfor owns the planet, we have a user-defined chance of seeing 1-5 hostile conventional aircraft,
        //      one per "pip" of difficulty.
        // if the opfor does not own the planet, we have a (slightly lower) user-defined chance of seeing 1-5 hostile aerotechs,
        //      one per "pip" of difficulty.
        //      if generating aeros (crude approximation), we have a 1/2 chance of a light, 1/3 chance of medium and 1/6 chance of heavy
        if (!(campaign.getCampaignOptions().isAllowOpForAeros() && (isStandardScenario() || isBigBattle()))) {
            return;
        }

        AtBContract contract = getContract(campaign);

        boolean opForOwnsPlanet = contract.getSystem().getFactions(campaign.getLocalDate())
                .contains(contract.getEnemyCode());

        boolean spawnConventional = opForOwnsPlanet && Compute.d6() >=
                MHQConstants.MAXIMUM_D6_VALUE - campaign.getCampaignOptions().getOpForAeroChance();

        // aerotechs are rarer, so spawn them less often
        boolean spawnAerotech = !opForOwnsPlanet && Compute.d6() >
                MHQConstants.MAXIMUM_D6_VALUE - campaign.getCampaignOptions().getOpForAeroChance() / 2;

        ArrayList<Entity> aircraft = new ArrayList<>();
        Entity aero;
        if (spawnConventional) {
            // skill level is an enum going from ultra-green to legendary
            for (int unitCount = 0; unitCount <= campaign.getCampaignOptions().getSkillLevel().getAdjustedValue(); unitCount++) {
                aero = getEntity(contract.getEnemyCode(), contract.getEnemySkill(), contract.getEnemyQuality(),
                        UnitType.CONV_FIGHTER, EntityWeightClass.WEIGHT_LIGHT, campaign);
                if (aero != null) {
                    aircraft.add(aero);
                }
            }
        } else if (spawnAerotech) {
            for (int unitCount = 0; unitCount <= campaign.getCampaignOptions().getSkillLevel().getAdjustedValue(); unitCount++) {
                // compute weight class
                int weightClass = randomAeroWeights[Compute.d6() - 1];

                aero = getEntity(contract.getEnemyCode(), contract.getEnemySkill(), contract.getEnemyQuality(),
                        UnitType.AEROSPACEFIGHTER, weightClass, campaign);
                if (aero != null) {
                    aircraft.add(aero);
                }
            }
        }

        if (!aircraft.isEmpty()) {
            /* Must set per-entity start pos for units after start of scenarios. Reinforcements
             * arrive from the enemy home edge, which is not necessarily the start pos. */
            final int deployRound = Compute.d6() + 2;   // deploy the new aircraft some time after the start of the game
            aircraft.stream().filter(Objects::nonNull).forEach(en -> {
                en.setStartingPos(enemyHome);
                en.setDeployRound(deployRound);
            });

            boolean isAeroMap = getBoardType() == T_SPACE || getBoardType() == T_ATMOSPHERE;

            AtBDynamicScenarioFactory.populateAeroBombs(aircraft, campaign, !isAeroMap);

            BotForce bf = getEnemyBotForce(getContract(campaign), enemyHome, enemyHome, aircraft);
            bf.setName(bf.getName() + " (Air Support)");
            addBotForce(bf, campaign);
        }
    }

    /**
     * Potentially generates some scrubs (turrets and/or infantry) to be randomly added to the opposing force.
     * @param campaign The campaign for which the scrubs are being generated.
     */
    protected void addScrubReinforcements(Campaign campaign) {
        // if the campaign is configured to it and we are in a standard scenario or big battle
        // if the opfor owns the planet, and the opfor is defender we have a 1/3 chance of seeing 1-5 hostile turrets, one per "pip" of difficulty.
        // if the opfor owns the planet, and the opfor is defender we have a 1/3 chance of seeing 1-5 hostile conventional infantry, one per "pip".
        // if the opfor does not own the planet, we have a 1/6 chance of seeing 1-5 hostile battle armor, one per "pip" of difficulty.
        if (!(campaign.getCampaignOptions().isAllowOpForLocalUnits() && isAttacker() && (isStandardScenario() || isBigBattle()))) {
            return;
        }

        AtBContract contract = getContract(campaign);

        boolean opForOwnsPlanet = contract.getSystem().getFactions(campaign.getLocalDate())
                                    .contains(contract.getEnemyCode());
        boolean spawnTurrets = opForOwnsPlanet &&
                Compute.d6() >= MHQConstants.MAXIMUM_D6_VALUE - campaign.getCampaignOptions().getOpForLocalUnitChance();
        boolean spawnConventionalInfantry = opForOwnsPlanet &&
                Compute.d6() >= MHQConstants.MAXIMUM_D6_VALUE - campaign.getCampaignOptions().getOpForLocalUnitChance();

        // battle armor is more rare
        boolean spawnBattleArmor = !opForOwnsPlanet &&
                Compute.d6() >= MHQConstants.MAXIMUM_D6_VALUE - campaign.getCampaignOptions().getOpForLocalUnitChance() / 2;

        boolean isTurretAppropriateTerrain = (getTerrainType().toUpperCase().contains("URBAN")
        || getTerrainType().toUpperCase().contains("FACILITY"));
        boolean isInfantryAppropriateTerrain = isTurretAppropriateTerrain || (getTerrainType().toUpperCase().contains("FOREST"));

        ArrayList<Entity> scrubs = new ArrayList<>();
        // don't bother spawning turrets if there won't be anything to put them on
        if (spawnTurrets && isTurretAppropriateTerrain) {
            // skill level is an enum from ultra-green to legendary, and drives the number of extra units
            addTurrets(scrubs,  campaign.getCampaignOptions().getSkillLevel().getAdjustedValue() + 1, contract.getEnemySkill(),
                    contract.getEnemyQuality(), campaign, contract.getEnemy());
        }

        if (spawnConventionalInfantry && isInfantryAppropriateTerrain) {
            for (int unitCount = 0; unitCount <= campaign.getCampaignOptions().getSkillLevel().getAdjustedValue(); unitCount++) {
                Entity infantry = getEntity(contract.getEnemyCode(), contract.getEnemySkill(), contract.getEnemyQuality(),
                        UnitType.INFANTRY, EntityWeightClass.WEIGHT_LIGHT, campaign);
                if (infantry != null) {
                    scrubs.add(infantry);
                }
            }
        }

        if (spawnBattleArmor && isInfantryAppropriateTerrain) {
            for (int unitCount = 0; unitCount <= campaign.getCampaignOptions().getSkillLevel().getAdjustedValue(); unitCount++) {
                // some factions don't have access to battle armor, so they get conventional infantry instead
                Entity generatedUnit = getEntity(contract.getEnemyCode(), contract.getEnemySkill(), contract.getEnemyQuality(),
                        UnitType.BATTLE_ARMOR, EntityWeightClass.WEIGHT_LIGHT, campaign);

                if (generatedUnit != null) {
                    scrubs.add(generatedUnit);
                } else {
                    Entity infantry = getEntity(contract.getEnemyCode(), contract.getEnemySkill(), contract.getEnemyQuality(),
                            UnitType.INFANTRY, EntityWeightClass.WEIGHT_LIGHT, campaign);
                    if (infantry != null) {
                        scrubs.add(infantry);
                    }
                }
            }
        }

        if (!scrubs.isEmpty()) {
            /* Must set per-entity start pos for units after start of scenarios. Scrubs start in the center of the map. */
            scrubs.stream().filter(Objects::nonNull).forEach(en -> {
                en.setStartingPos(Board.START_CENTER);

                // if it's a short range enemy unit, it has a chance to be hidden based on
                // the option being enabled and the difficulty
                if (campaign.getGameOptions().booleanOption(OptionsConstants.ADVANCED_HIDDEN_UNITS)
                        && (en.getMaxWeaponRange() <= 4)
                        && (Compute.randomInt(5) <= campaign.getCampaignOptions().getSkillLevel().getAdjustedValue())) {
                    en.setHidden(true);
                }
            });
            BotForce bf = getEnemyBotForce(getContract(campaign), Board.START_CENTER, enemyHome, scrubs);
            bf.setName(bf.getName() + " (Local Forces)");
            addBotForce(bf, campaign);
        }
    }

    /**
     * Worker method that adds a DropShip and related objective to the scenario.
     * @param campaign
     */
    protected void addDropship(Campaign campaign) {
        Entity dropship = AtBDynamicScenarioFactory.getEntity(getContract(campaign).getEmployerCode(),
                getContract(campaign).getAllySkill(),
                getContract(campaign).getAllyQuality(),
                UnitType.DROPSHIP, AtBDynamicScenarioFactory.UNIT_WEIGHT_UNSPECIFIED, campaign);

        if (dropship != null) {
            alliesPlayer.add(dropship);
            attachedUnitIds.add(UUID.fromString(dropship.getExternalIdAsString()));
            getExternalIDLookup().put(dropship.getExternalIdAsString(), dropship);

            ScenarioObjective dropshipObjective = new ScenarioObjective();
            dropshipObjective.setDescription("The employer has provided a DropShip for your use in this battle. Ensure it survives. Losing it will result in a 5 point penalty to your contract score.");
            dropshipObjective.setObjectiveCriterion(ObjectiveCriterion.Preserve);
            dropshipObjective.setPercentage(100);
            dropshipObjective.addUnit(dropship.getExternalIdAsString());

            // update the contract score by -5 if the objective is failed.
            ObjectiveEffect failureEffect = new ObjectiveEffect();
            failureEffect.effectType = ObjectiveEffectType.ContractScoreUpdate;
            failureEffect.howMuch = -5;

            dropshipObjective.addFailureEffect(failureEffect);
            getScenarioObjectives().add(dropshipObjective);
        }
    }

    /* Convenience methods for frequently-used arguments */
    protected BotForce getAllyBotForce(AtBContract c, int start, int home, List<Entity> entities) {
        return new BotForce(c.getAllyBotName(), 1, start, home, entities,
                c.getAllyCamouflage().clone(), c.getAllyColour());
    }

    protected BotForce getEnemyBotForce(AtBContract c, int start, List<Entity> entities) {
        return getEnemyBotForce(c, start, start, entities);
    }

    protected BotForce getEnemyBotForce(AtBContract c, int start, int home, List<Entity> entities) {
        return new BotForce(c.getEnemyBotName(), 2, start, home, entities,
                c.getEnemyCamouflage().clone(), c.getEnemyColour());
    }

    @Override
    public void generateStub(Campaign c) {
        super.generateStub(c);
        alliesPlayerStub = generateEntityStub(alliesPlayer);

        alliesPlayer.clear();
        if (null != bigBattleAllies) {
            bigBattleAllies.clear();
        }
        if (null != specialScenarioEnemies) {
            specialScenarioEnemies.clear();
        }
    }

    protected void setObjectives(Campaign c, AtBContract contract) {
        getScenarioObjectives().clear();
    }

    @Override
    protected void writeToXMLEnd(final PrintWriter pw, int indent) {
        MHQXMLUtility.writeSimpleXMLTag(pw, indent, "attacker", isAttacker());
        MHQXMLUtility.writeSimpleXMLTag(pw, indent, "lanceForceId", lanceForceId);
        MHQXMLUtility.writeSimpleXMLTag(pw, indent, "lanceRole", lanceRole.name());
        MHQXMLUtility.writeSimpleXMLTag(pw, indent, "deploymentDelay", deploymentDelay);
        MHQXMLUtility.writeSimpleXMLTag(pw, indent, "lanceCount", lanceCount);
        MHQXMLUtility.writeSimpleXMLTag(pw, indent, "rerollsRemaining", rerollsRemaining);
<<<<<<< HEAD
        MHQXMLUtility.writeSimpleXMLTag(pw, indent, "modifiedTemperature", modifiedTemperature);
=======
        MHQXMLUtility.writeSimpleXMLTag(pw, indent, "terrainType", terrainType);
>>>>>>> 9e921d17

        if (null != bigBattleAllies && !bigBattleAllies.isEmpty()) {
            MHQXMLUtility.writeSimpleXMLOpenTag(pw, indent++, "bigBattleAllies");
            for (Entity entity : bigBattleAllies) {
                if (entity != null) {
                    MHQXMLUtility.writeEntityWithCrewToXML(pw, indent, entity, bigBattleAllies);
                }
            }
            MHQXMLUtility.writeSimpleXMLCloseTag(pw, --indent, "bigBattleAllies");
        } else if (!alliesPlayer.isEmpty()) {
            MHQXMLUtility.writeSimpleXMLOpenTag(pw, indent++, "alliesPlayer");
            for (Entity entity : alliesPlayer) {
                if (entity != null) {
                    MHQXMLUtility.writeEntityWithCrewToXML(pw, indent, entity, alliesPlayer);
                }
            }
            MHQXMLUtility.writeSimpleXMLCloseTag(pw, --indent, "alliesPlayer");
        }

        if (!alliesPlayerStub.isEmpty()) {
            MHQXMLUtility.writeSimpleXMLOpenTag(pw, indent++, "alliesPlayerStub");
            for (String stub : alliesPlayerStub) {
                MHQXMLUtility.writeSimpleXMLTag(pw, indent, "entityStub", stub);
            }
            MHQXMLUtility.writeSimpleXMLCloseTag(pw, --indent, "alliesPlayerStub");
        }

        if (!attachedUnitIds.isEmpty()) {
            MHQXMLUtility.writeSimpleXMLTag(pw, indent, "attachedUnits", getCsvFromList(attachedUnitIds));
        }

        if (!survivalBonus.isEmpty()) {
            MHQXMLUtility.writeSimpleXMLTag(pw, indent, "survivalBonus", getCsvFromList(survivalBonus));
        }

        if (null != specialScenarioEnemies && !specialScenarioEnemies.isEmpty()) {
            MHQXMLUtility.writeSimpleXMLOpenTag(pw, indent++, "specialScenarioEnemies");
            for (int i = 0; i < specialScenarioEnemies.size(); i++) {
                MHQXMLUtility.writeSimpleXMLOpenTag(pw, indent++, "playerWeight", "class", i);
                for (Entity entity : specialScenarioEnemies.get(i)) {
                    if (entity != null) {
                        MHQXMLUtility.writeEntityWithCrewToXML(pw, indent, entity, specialScenarioEnemies.get(i));
                    }
                }
                MHQXMLUtility.writeSimpleXMLCloseTag(pw, --indent, "playerWeight");
            }
            MHQXMLUtility.writeSimpleXMLCloseTag(pw, --indent, "specialScenarioEnemies");
        }

        if (!transportLinkages.isEmpty()) {
            MHQXMLUtility.writeSimpleXMLOpenTag(pw, indent++, "transportLinkages");
            for (String key : transportLinkages.keySet()) {
                MHQXMLUtility.writeSimpleXMLOpenTag(pw, indent++, "transportLinkage");
                MHQXMLUtility.writeSimpleXMLTag(pw, indent, "transportID", key);
                MHQXMLUtility.writeSimpleXMLTag(pw, indent, "transportedUnits", transportLinkages.get(key));
                MHQXMLUtility.writeSimpleXMLCloseTag(pw, --indent, "transportLinkage");
            }
            MHQXMLUtility.writeSimpleXMLCloseTag(pw, --indent, "transportLinkages");
        }

        if (!numPlayerMinefields.isEmpty()) {
            MHQXMLUtility.writeSimpleXMLOpenTag(pw, indent++, "numPlayerMinefields");
            for (int key : numPlayerMinefields.keySet()) {
                MHQXMLUtility.writeSimpleXMLOpenTag(pw, indent++, "numPlayerMinefield");
                MHQXMLUtility.writeSimpleXMLTag(pw, indent, "minefieldType", key);
                MHQXMLUtility.writeSimpleXMLTag(pw, indent, "minefieldCount", numPlayerMinefields.get(key).toString());
                MHQXMLUtility.writeSimpleXMLCloseTag(pw, --indent, "numPlayerMinefield");
            }
            MHQXMLUtility.writeSimpleXMLCloseTag(pw, --indent, "numPlayerMinefields");
        }

        super.writeToXMLEnd(pw, indent);
    }

    @Override
    protected void loadFieldsFromXmlNode(final Node wn, final Version version, final Campaign campaign)
            throws ParseException {
        super.loadFieldsFromXmlNode(wn, version, campaign);
        NodeList nl = wn.getChildNodes();

        for (int x = 0; x < nl.getLength(); x++) {
            Node wn2 = nl.item(x);

            try {
                if (wn2.getNodeName().equalsIgnoreCase("attacker")) {
                    setAttacker(Boolean.parseBoolean(wn2.getTextContent().trim()));
                } else if (wn2.getNodeName().equalsIgnoreCase("lanceForceId")) {
                    lanceForceId = Integer.parseInt(wn2.getTextContent());
                } else if (wn2.getNodeName().equalsIgnoreCase("lanceRole")) {
                    lanceRole = AtBLanceRole.parseFromString(wn2.getTextContent().trim());
                } else if (wn2.getNodeName().equalsIgnoreCase("deploymentDelay")) {
                    deploymentDelay = Integer.parseInt(wn2.getTextContent());
                } else if (wn2.getNodeName().equalsIgnoreCase("usingFixedMap")) {
                    setUsingFixedMap(Boolean.parseBoolean(wn2.getTextContent().trim()));
                } else if (wn2.getNodeName().equalsIgnoreCase("lanceCount")) {
                    lanceCount = Integer.parseInt(wn2.getTextContent());
                } else if (wn2.getNodeName().equalsIgnoreCase("rerollsRemaining")) {
                    rerollsRemaining = Integer.parseInt(wn2.getTextContent());
<<<<<<< HEAD
                } else if (wn2.getNodeName().equalsIgnoreCase("modifiedTemperature")) {
                    modifiedTemperature = Integer.parseInt(wn2.getTextContent());
=======
                } else if (wn2.getNodeName().equalsIgnoreCase("terrainType")) {
                    terrainType = wn2.getTextContent();
>>>>>>> 9e921d17
                } else if (wn2.getNodeName().equalsIgnoreCase("alliesPlayer")) {
                    NodeList nl2 = wn2.getChildNodes();
                    for (int i = 0; i < nl2.getLength(); i++) {
                        Node wn3 = nl2.item(i);
                        if (wn3.getNodeName().equalsIgnoreCase("entity")) {
                            Entity en = null;
                            try {
                                en = MHQXMLUtility.parseSingleEntityMul((Element) wn3, campaign);
                            } catch (Exception ex) {
                                LogManager.getLogger().error("Error loading allied unit in scenario", ex);
                            }

                            if (en != null) {
                                alliesPlayer.add(en);
                                entityIds.put(UUID.fromString(en.getExternalIdAsString()), en);
                                getExternalIDLookup().put(en.getExternalIdAsString(), en);
                            }
                        }
                    }
                } else if (wn2.getNodeName().equalsIgnoreCase("bigBattleAllies")) {
                    bigBattleAllies = new ArrayList<>();
                    NodeList nl2 = wn2.getChildNodes();
                    for (int i = 0; i < nl2.getLength(); i++) {
                        Node wn3 = nl2.item(i);
                        if (wn3.getNodeName().equalsIgnoreCase("entity")) {
                            Entity en = null;
                            try {
                                en = MHQXMLUtility.parseSingleEntityMul((Element) wn3, campaign);
                            } catch (Exception ex) {
                                LogManager.getLogger().error("Error loading allied unit in scenario", ex);
                            }

                            if (en != null) {
                                bigBattleAllies.add(en);
                                entityIds.put(UUID.fromString(en.getExternalIdAsString()), en);
                                getExternalIDLookup().put(en.getExternalIdAsString(), en);
                            }
                        }
                    }
                } else if (wn2.getNodeName().equalsIgnoreCase("specMissionEnemies") // Legacy - 0.49.11 removal
                        || wn2.getNodeName().equalsIgnoreCase("specialScenarioEnemies")) {
                    specialScenarioEnemies = new ArrayList<>();

                    for (int i = EntityWeightClass.WEIGHT_ULTRA_LIGHT; i <= EntityWeightClass.WEIGHT_COLOSSAL; i++) {
                        specialScenarioEnemies.add(new ArrayList<>());
                    }
                    NodeList nl2 = wn2.getChildNodes();
                    for (int i = 0; i < nl2.getLength(); i++) {
                        Node wn3 = nl2.item(i);
                        if (wn3.getNodeName().equalsIgnoreCase("playerWeight")) {
                            int weightClass = Integer.parseInt(wn3.getAttributes().getNamedItem("class").getTextContent());
                            NodeList nl3 = wn3.getChildNodes();
                            for (int j = 0; j < nl3.getLength(); j++) {
                                Node wn4 = nl3.item(j);
                                if (wn4.getNodeName().equalsIgnoreCase("entity")) {
                                    Entity en = null;
                                    try {
                                        en = MHQXMLUtility.parseSingleEntityMul((Element) wn4, campaign);
                                    } catch (Exception ex) {
                                        LogManager.getLogger().error("Error loading enemy unit in scenario", ex);
                                    }

                                    if (null != en) {
                                        specialScenarioEnemies.get(weightClass).add(en);
                                        entityIds.put(UUID.fromString(en.getExternalIdAsString()), en);
                                        getExternalIDLookup().put(en.getExternalIdAsString(), en);
                                    }
                                }
                            }
                        }
                    }
                } else if (wn2.getNodeName().equalsIgnoreCase("alliesPlayerStub")) {
                    alliesPlayerStub = getEntityStub(wn2);
                } else if (wn2.getNodeName().equalsIgnoreCase("attachedUnits")) {
                    String[] ids = wn2.getTextContent().split(",");
                    for (String s : ids) {
                        attachedUnitIds.add(UUID.fromString(s));
                    }
                } else if (wn2.getNodeName().equalsIgnoreCase("survivalBonus")) {
                    String[] ids = wn2.getTextContent().split(",");
                    for (String s : ids) {
                        survivalBonus.add(UUID.fromString(s));
                    }
                } else if (wn2.getNodeName().equalsIgnoreCase("transportLinkages")) {
                    try {
                        transportLinkages = loadTransportLinkages(wn2);
                    } catch (Exception e) {
                        LogManager.getLogger().error("Error loading transport linkages in scenario", e);
                    }
                } else if (wn2.getNodeName().equalsIgnoreCase("numPlayerMinefields")) {
                    try {
                        loadMinefieldCounts(wn2);
                    } catch (Exception e) {
                        LogManager.getLogger().error("Error loading minefield counts in scenario", e);
                    }
                }
            } catch (Exception e) {
                LogManager.getLogger().error("", e);
            }
        }
        /* In the event a discrepancy occurs between a RAT entry and the unit lookup name,
         * remove the entry from the list of entities that give survival bonuses
         * to avoid an critical error that prevents battle resolution.
         */
        ArrayList<UUID> toRemove = new ArrayList<>();
        for (UUID uid : survivalBonus) {
            if (!entityIds.containsKey(uid)) {
                toRemove.add(uid);
            }
        }
        survivalBonus.removeAll(toRemove);
    }

    private static Map<String, List<String>> loadTransportLinkages(Node wn) {
        NodeList nl = wn.getChildNodes();

        Map<String, List<String>> transportLinkages = new HashMap<>();
        for (int x = 0; x < nl.getLength(); x++) {
            Node wn2 = nl.item(x);
            if (wn2.getNodeName().equalsIgnoreCase("transportLinkage")) {
                loadTransportLinkage(wn2, transportLinkages);
            }
        }

        return transportLinkages;
    }

    private static void loadTransportLinkage(Node wn, Map<String, List<String>> transportLinkages) {
        NodeList nl = wn.getChildNodes();

        String transportID = null;
        List<String> transportedUnitIDs = null;
        for (int x = 0; x < nl.getLength(); x++) {
            Node wn2 = nl.item(x);

            if (wn2.getNodeName().equalsIgnoreCase("transportID")) {
                transportID = wn2.getTextContent().trim();
            } else if (wn2.getNodeName().equalsIgnoreCase("transportedUnits")) {
                transportedUnitIDs = Arrays.asList(wn2.getTextContent().split(","));
            }
        }

        if ((transportID != null) && (transportedUnitIDs != null)) {
            transportLinkages.put(transportID, transportedUnitIDs);
        }
    }

    /**
     * Worker function that loads the minefield counts for the player
     */
    private void loadMinefieldCounts(Node wn) throws NumberFormatException {
        NodeList nl = wn.getChildNodes();

        for (int x = 0; x < nl.getLength(); x++) {
            Node wn2 = nl.item(x);

            if (wn2.getNodeName().equalsIgnoreCase("numPlayerMinefield")) {
                NodeList minefieldNodes = wn2.getChildNodes();

                int minefieldType = 0;
                int minefieldCount = 0;

                for (int minefieldIndex = 0; minefieldIndex < minefieldNodes.getLength(); minefieldIndex++) {
                    Node wn3 = minefieldNodes.item(minefieldIndex);

                    if (wn3.getNodeName().equalsIgnoreCase("minefieldType")) {
                        minefieldType = Integer.parseInt(wn3.getTextContent());
                    } else if (wn3.getNodeName().equalsIgnoreCase("minefieldCount")) {
                        minefieldCount = Integer.parseInt(wn3.getTextContent());
                    }
                }

                numPlayerMinefields.put(minefieldType, minefieldCount);
            }
        }
    }

    protected String getCsvFromList(List<?> list) {
        StringJoiner retVal = new StringJoiner(",");
        for (Object item : list) {
            retVal.add(item.toString());
        }
        return retVal.toString();
    }

    public AtBContract getContract(Campaign c) {
        return (AtBContract) c.getMission(getMissionId());
    }

    /**
     * Gets all the entities that are part of the given entity list and are
     * not in this scenario's transport linkages as a transported unit.
     */
    public List<Entity> filterUntransportedUnits(List<Entity> entities) {
        List<Entity> retVal = new ArrayList<>();

        // assemble a set of transported units for easier lookup
        Set<String> transportedUnits = new HashSet<>();
        for (List<String> transported : getTransportLinkages().values()) {
            transportedUnits.addAll(transported);
        }

        for (Entity entity : entities) {
            if (!transportedUnits.contains(entity.getExternalIdAsString())) {
                retVal.add(entity);
            }
        }

        return retVal;
    }

    public int getLanceForceId() {
        return lanceForceId;
    }

    public AtBLanceRole getLanceRole() {
        return lanceRole;
    }

    public Lance getLance(Campaign c) {
        return c.getLances().get(lanceForceId);
    }

    public void setLance(Lance l) {
        lanceForceId = l.getForceId();
    }

    public boolean isAttacker() {
        return attacker;
    }

    public void setAttacker(boolean attacker) {
        this.attacker = attacker;
    }

    public List<Entity> getAlliesPlayer() {
        return alliesPlayer;
    }

    public List<UUID> getAttachedUnitIds() {
        return attachedUnitIds;
    }

    public List<UUID> getSurvivalBonusIds() {
        return survivalBonus;
    }

    public Entity getEntity(UUID id) {
        return entityIds.get(id);
    }

    public List<String> getAlliesPlayerStub() {
        return alliesPlayerStub;
    }

    public int getDeploymentDelay() {
        return deploymentDelay;
    }

    public void setDeploymentDelay(int delay) {
        this.deploymentDelay = delay;
    }

    public int getLanceCount() {
        return lanceCount;
    }

    public void setLanceCount(int lanceCount) {
        this.lanceCount = lanceCount;
    }

    public int getRerollsRemaining() {
        return rerollsRemaining;
    }

    public void useReroll() {
        rerollsRemaining--;
    }

    public void setRerolls(int rerolls) {
        rerollsRemaining = rerolls;
    }

    public int getEnemyHome() {
        return enemyHome;
    }

    public void setEnemyHome(int enemyHome) {
        this.enemyHome = enemyHome;
    }

    public int getNumPlayerMinefields(int minefieldType) {
        return numPlayerMinefields.containsKey(minefieldType) ? numPlayerMinefields.get(minefieldType) : 0;
    }

    public void setNumPlayerMinefields(int minefieldType, int numPlayerMinefields) {
        this.numPlayerMinefields.put(minefieldType, numPlayerMinefields);
    }

    public Map<String, List<String>> getTransportLinkages() {
        return transportLinkages;
    }

    public void setTransportLinkages(HashMap<String, List<String>> transportLinkages) {
        this.transportLinkages = transportLinkages;
    }

    /**
     * Adds a transport-cargo pair to the internal transport relationship store.
     * @param transport
     * @param cargo
     */
    public void addTransportRelationship(String transport, String cargo) {
        if (!transportLinkages.containsKey(transport)) {
            transportLinkages.put(transport, new ArrayList<>());
        }

        transportLinkages.get(transport).add(cargo);
    }

    @Override
    public boolean isFriendlyUnit(Entity entity, Campaign campaign) {
        return getAlliesPlayer().stream().anyMatch(unit -> unit.getExternalIdAsString().equals(entity.getExternalIdAsString())) ||
                super.isFriendlyUnit(entity, campaign);
    }

    public String getBattlefieldControlDescription() {
        return getResourceBundle().getString("battleDetails.common.winnerControlsBattlefield");
    }

    public String getDeploymentInstructions() {
        if (this.isBigBattle()) {
            return getResourceBundle().getString("battleDetails.deployEightMeks");
        } else if (isSpecialScenario()) {
            return getResourceBundle().getString("battleDetails.deploySingleMek");
        } else {
            return "";
        }
    }

    @Override
    public boolean canStartScenario(Campaign c) {
        return c.getLocalDate().equals(getDate()) && super.canStartScenario(c);
    }
}<|MERGE_RESOLUTION|>--- conflicted
+++ resolved
@@ -1524,11 +1524,8 @@
         MHQXMLUtility.writeSimpleXMLTag(pw, indent, "deploymentDelay", deploymentDelay);
         MHQXMLUtility.writeSimpleXMLTag(pw, indent, "lanceCount", lanceCount);
         MHQXMLUtility.writeSimpleXMLTag(pw, indent, "rerollsRemaining", rerollsRemaining);
-<<<<<<< HEAD
         MHQXMLUtility.writeSimpleXMLTag(pw, indent, "modifiedTemperature", modifiedTemperature);
-=======
         MHQXMLUtility.writeSimpleXMLTag(pw, indent, "terrainType", terrainType);
->>>>>>> 9e921d17
 
         if (null != bigBattleAllies && !bigBattleAllies.isEmpty()) {
             MHQXMLUtility.writeSimpleXMLOpenTag(pw, indent++, "bigBattleAllies");
@@ -1627,13 +1624,10 @@
                     lanceCount = Integer.parseInt(wn2.getTextContent());
                 } else if (wn2.getNodeName().equalsIgnoreCase("rerollsRemaining")) {
                     rerollsRemaining = Integer.parseInt(wn2.getTextContent());
-<<<<<<< HEAD
                 } else if (wn2.getNodeName().equalsIgnoreCase("modifiedTemperature")) {
                     modifiedTemperature = Integer.parseInt(wn2.getTextContent());
-=======
                 } else if (wn2.getNodeName().equalsIgnoreCase("terrainType")) {
                     terrainType = wn2.getTextContent();
->>>>>>> 9e921d17
                 } else if (wn2.getNodeName().equalsIgnoreCase("alliesPlayer")) {
                     NodeList nl2 = wn2.getChildNodes();
                     for (int i = 0; i < nl2.getLength(); i++) {
