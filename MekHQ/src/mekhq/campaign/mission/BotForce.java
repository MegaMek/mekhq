--- conflicted
+++ resolved
@@ -40,14 +40,7 @@
 import org.w3c.dom.NodeList;
 
 import java.io.PrintWriter;
-<<<<<<< HEAD
-import java.util.ArrayList;
-import java.util.Collections;
-import java.util.List;
-import java.util.Objects;
-=======
 import java.util.*;
->>>>>>> 68ef07dd
 
 public class BotForce {
     private transient final UnitNameTracker nameTracker = new UnitNameTracker();
@@ -261,11 +254,6 @@
 
     public void generateRandomForces(List<Unit> playerUnits, Campaign c) {
         if (null == bfRandomizer) {
-<<<<<<< HEAD
-            return new ArrayList<>();
-        }
-        return bfRandomizer.generateForce(playerUnits, entityList);
-=======
             return;
         }
         // reset the generated units
@@ -324,7 +312,6 @@
             }
         }
         return false;
->>>>>>> 68ef07dd
     }
 
     public void writeToXML(final PrintWriter pw, int indent) {
@@ -336,16 +323,6 @@
         MekHqXmlUtil.writeSimpleXMLTag(pw, indent, "colour", getColour().name());
         MekHqXmlUtil.writeSimpleXMLTag(pw, indent, "templateName", templateName);
         MekHqXmlUtil.writeSimpleXMLOpenTag(pw, indent++, "entities");
-<<<<<<< HEAD
-        for (Entity en : entityList) {
-            if (en == null) {
-                LogManager.getLogger().error("Null entity when saving a bot force, we should never find a null here. Please investigate");
-            } else {
-                MekHqXmlUtil.writeEntityWithCrewToXML(pw, indent, en, entityList);
-            }
-        }
-        MekHqXmlUtil.writeSimpleXMLCloseTag(pw, --indent, "entities");
-=======
         for (Entity en : getFixedEntityListDirect()) {
             if (en == null) {
                 LogManager.getLogger().error("Null entity when saving a bot force, we should never find a null here. Please investigate");
@@ -359,7 +336,6 @@
             MekHqXmlUtil.writeSimpleXMLTag(pw, indent, "traitor", traitor);
         }
 
->>>>>>> 68ef07dd
         if (null != bfRandomizer) {
             bfRandomizer.writeToXML(pw, indent);
         }
