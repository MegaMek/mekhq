--- conflicted
+++ resolved
@@ -84,16 +84,9 @@
         this.team = team;
         this.start = start;
         // Filter all nulls out of the parameter entityList
-<<<<<<< HEAD
-        this.entityList = entityList.stream().filter(Objects::nonNull).collect(Collectors.toCollection(ArrayList::new));
+        setEntityList(entityList);
         setCamouflage(camouflage);
         setColour(colour);
-=======
-        setEntityList(entityList);
-        this.camoCategory = camoCategory;
-        this.camoFileName = camoFileName;
-        this.colour = colour;
->>>>>>> 88a85cc7
         try {
             behaviorSettings = BehaviorSettingsFactory.getInstance().DEFAULT_BEHAVIOR.getCopy();
         } catch (PrincessException ex) {
