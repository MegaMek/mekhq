--- conflicted
+++ resolved
@@ -267,48 +267,7 @@
         MekHqXmlUtil.writeSimpleXMLCloseIndentedLine(pw1, --indent, "behaviorSettings");
     }
 
-<<<<<<< HEAD
     public void setFieldsFromXmlNode(final Node wn, final Version version, final Campaign campaign) {
-        NodeList nl = wn.getChildNodes();
-        for (int x = 0; x < nl.getLength(); x++) {
-            Node wn2 = nl.item(x);
-            if (wn2.getNodeName().equalsIgnoreCase("name")) {
-                name = MekHqXmlUtil.unEscape(wn2.getTextContent());
-            } else if (wn2.getNodeName().equalsIgnoreCase("team")) {
-                team = Integer.parseInt(wn2.getTextContent());
-            } else if (wn2.getNodeName().equalsIgnoreCase("start")) {
-                start = Integer.parseInt(wn2.getTextContent());
-            } else if (wn2.getNodeName().equalsIgnoreCase(Camouflage.XML_TAG)) {
-                setCamouflage(Camouflage.parseFromXML(wn2));
-            } else if (wn2.getNodeName().equalsIgnoreCase("camoCategory")) { // Legacy - 0.49.3 removal
-                getCamouflage().setCategory(wn2.getTextContent().trim());
-            } else if (wn2.getNodeName().equalsIgnoreCase("camoFileName")) { // Legacy - 0.49.3 removal
-                getCamouflage().setFilename(wn2.getTextContent().trim());
-            } else if (wn2.getNodeName().equalsIgnoreCase("colour")) {
-                setColour(PlayerColour.parseFromString(wn2.getTextContent().trim()));
-            } else if (wn2.getNodeName().equalsIgnoreCase("colorIndex")) { // Legacy - 0.47.15 removal
-                setColour(PlayerColour.parseFromString(wn2.getTextContent().trim()));
-                if (Camouflage.NO_CAMOUFLAGE.equals(getCamouflage().getCategory())) {
-                    getCamouflage().setCategory(Camouflage.COLOUR_CAMOUFLAGE);
-                    getCamouflage().setFilename(getColour().name());
-                }
-            } else if (wn2.getNodeName().equalsIgnoreCase("templateName")) {
-                setTemplateName(wn2.getTextContent().trim());
-            } else if (wn2.getNodeName().equalsIgnoreCase("entities")) {
-                NodeList nl2 = wn2.getChildNodes();
-                for (int i = 0; i < nl2.getLength(); i++) {
-                    Node wn3 = nl2.item(i);
-                    if (wn3.getNodeName().equalsIgnoreCase("entity")) {
-                        Entity en = null;
-                        try {
-                            en = MekHqXmlUtil.parseSingleEntityMul((Element) wn3, campaign.getGameOptions());
-                        } catch (Exception e) {
-                            MekHQ.getLogger().error("Error loading allied unit in scenario", e);
-                        }
-                        if (en != null) {
-                            entityList.add(en);
-=======
-    public void setFieldsFromXmlNode(final Node wn, final Version version) {
         final NodeList nl = wn.getChildNodes();
         for (int x = 0; x < nl.getLength(); x++) {
             final Node wn2 = nl.item(x);
@@ -342,7 +301,7 @@
                         if (wn3.getNodeName().equalsIgnoreCase("entity")) {
                             Entity en = null;
                             try {
-                                en = MekHqXmlUtil.parseSingleEntityMul((Element) wn3);
+                                en = MekHqXmlUtil.parseSingleEntityMul((Element) wn3, campaign.getGameOptions());
                             } catch (Exception e) {
                                 MekHQ.getLogger().error("Error loading allied unit in scenario", e);
                             }
@@ -350,7 +309,6 @@
                             if (en != null) {
                                 entityList.add(en);
                             }
->>>>>>> 3ba22531
                         }
                     }
                 } else if (wn2.getNodeName().equalsIgnoreCase("behaviorSettings")) {
