/*
 * Copyright (c) 2019-2022 - The MegaMek Team. All Rights Reserved.
 *
 * This file is part of MekHQ.
 *
 * MekHQ is free software: you can redistribute it and/or modify
 * it under the terms of the GNU General Public License as published by
 * the Free Software Foundation, either version 3 of the License, or
 * (at your option) any later version.
 *
 * MekHQ is distributed in the hope that it will be useful,
 * but WITHOUT ANY WARRANTY; without even the implied warranty of
 * MERCHANTABILITY or FITNESS FOR A PARTICULAR PURPOSE. See the
 * GNU General Public License for more details.
 *
 * You should have received a copy of the GNU General Public License
 * along with MekHQ. If not, see <http://www.gnu.org/licenses/>.
 */
package mekhq.campaign.mission.atb.scenario;

import java.util.ArrayList;

import megamek.common.Compute;
import megamek.common.Entity;
import megamek.common.EntityWeightClass;
import mekhq.campaign.Campaign;
import mekhq.campaign.mission.AtBContract;
import mekhq.campaign.mission.AtBScenario;
import mekhq.campaign.mission.CommonObjectiveFactory;
import mekhq.campaign.mission.ScenarioObjective;
import mekhq.campaign.mission.atb.AtBScenarioEnabled;

@AtBScenarioEnabled
public class ProbeBuiltInScenario extends AtBScenario {
    @Override
    public int getScenarioType() {
        return PROBE;
    }

    @Override
    public String getScenarioTypeDescription() {
        return "Probe";
    }

    @Override
    public String getResourceKey() {
        return "probe";
    }

    @Override
    public void setTerrain() {
        do {
            setTerrainType(terrainChart[Compute.d6(2) - 2]);
        } while (getTerrainType() == TER_HEAVYURBAN);
    }

    @Override
    public void setExtraMissionForces(Campaign campaign, ArrayList<Entity> allyEntities,
            ArrayList<Entity> enemyEntities) {
        int playerHome = startPos[Compute.randomInt(4)];
        setStart(playerHome);

        int enemyStart = getStart() + 4;

        if (enemyStart > 8) {
            enemyStart -= 8;
        }

        setEnemyHome(enemyStart);

        if (!allyEntities.isEmpty()) {
<<<<<<< HEAD
            addBotForce(getAllyBotForce(getContract(campaign), getStart(), playerHome, allyEntities));
=======
            addBotForce(getAllyBotForce(getContract(campaign), getStart(), playerHome, allyEntities), campaign);
>>>>>>> 68ef07dd
        }

        addEnemyForce(enemyEntities, getLance(campaign).getWeightClass(campaign), EntityWeightClass.WEIGHT_MEDIUM, 0, 0,
                campaign);

        addBotForce(getEnemyBotForce(getContract(campaign), enemyStart, getEnemyHome(), enemyEntities), campaign);
    }

    @Override
    public void setObjectives(Campaign campaign, AtBContract contract) {
        super.setObjectives(campaign, contract);

        ScenarioObjective destroyHostiles = CommonObjectiveFactory.getDestroyEnemies(contract, 25);
        ScenarioObjective keepFriendliesAlive = CommonObjectiveFactory.getKeepFriendliesAlive(campaign, contract, this,
                75, false);
        ScenarioObjective keepAttachedUnitsAlive = CommonObjectiveFactory.getKeepAttachedGroundUnitsAlive(contract,
                this);

        if (keepAttachedUnitsAlive != null) {
            getScenarioObjectives().add(keepAttachedUnitsAlive);
        }

        getScenarioObjectives().add(destroyHostiles);
        getScenarioObjectives().add(keepFriendliesAlive);
    }
}<|MERGE_RESOLUTION|>--- conflicted
+++ resolved
@@ -69,11 +69,7 @@
         setEnemyHome(enemyStart);
 
         if (!allyEntities.isEmpty()) {
-<<<<<<< HEAD
-            addBotForce(getAllyBotForce(getContract(campaign), getStart(), playerHome, allyEntities));
-=======
             addBotForce(getAllyBotForce(getContract(campaign), getStart(), playerHome, allyEntities), campaign);
->>>>>>> 68ef07dd
         }
 
         addEnemyForce(enemyEntities, getLance(campaign).getWeightClass(campaign), EntityWeightClass.WEIGHT_MEDIUM, 0, 0,
