--- conflicted
+++ resolved
@@ -68,13 +68,8 @@
 
         setEnemyHome(enemyStart);
 
-<<<<<<< HEAD
         if (!allyEntities.isEmpty()) {
-            addBotForce(getAllyBotForce(getContract(campaign), getStart(), playerHome, allyEntities));
-=======
-        if (allyEntities.size() > 0) {
             addBotForce(getAllyBotForce(getContract(campaign), getStart(), playerHome, allyEntities), campaign);
->>>>>>> 2944fdd2
         }
 
         addEnemyForce(enemyEntities, getLance(campaign).getWeightClass(campaign), EntityWeightClass.WEIGHT_MEDIUM, 0, 0,
