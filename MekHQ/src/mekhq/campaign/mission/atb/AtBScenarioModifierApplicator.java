--- conflicted
+++ resolved
@@ -220,13 +220,8 @@
      * @param qualityAdjustment
      */
     public static void adjustQuality(AtBDynamicScenario scenario, Campaign c, ForceAlignment eventRecipient, int qualityAdjustment) {
-<<<<<<< HEAD
         if(eventRecipient != ForceAlignment.Opposing) {
             MekHQ.getLogger().warning(AtBScenarioModifierApplicator.class, "adjustQuality", "Can only adjust opfor unit quality");
-=======
-        if (eventRecipient != ForceAlignment.Opposing) {
-            MekHQ.getLogger().warning(AtBScenarioModifierApplicator.class, "adjustQuality", "Cannot only adjust opfor unit quality");
->>>>>>> ae2dcfcd
             return;
         }
 
