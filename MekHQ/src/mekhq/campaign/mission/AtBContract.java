--- conflicted
+++ resolved
@@ -2070,11 +2070,7 @@
         int playerGBV = 0;
         int playerUnitCount = 0;
         for (Force force : campaign.getAllForces()) {
-<<<<<<< HEAD
-            if (!force.getForceType().isStandard()) {
-=======
             if (!force.isForceType(STANDARD)) {
->>>>>>> ceb988aa
                 continue;
             }
 
