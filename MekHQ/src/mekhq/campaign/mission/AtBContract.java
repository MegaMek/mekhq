--- conflicted
+++ resolved
@@ -1492,17 +1492,6 @@
     public void setSharesPct(int pct) {
         sharesPct = pct;
     }
-<<<<<<< HEAD
-    
-    public StratconCampaignState getStratconCampaignState() {
-        return stratconCampaignState;
-    }
-
-    public void setStratconCampaignState(StratconCampaignState stratconCampaignState) {
-        this.stratconCampaignState = stratconCampaignState;
-    }
-=======
->>>>>>> f8fb55c1
 
     public void addPlayerMinorBreach() {
         playerMinorBreaches++;
