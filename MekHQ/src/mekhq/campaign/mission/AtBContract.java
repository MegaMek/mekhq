/*
 * Copyright (c) 2014 Carl Spain. All rights reserved.
 * Copyright (C) 2020-2025 The MegaMek Team. All Rights Reserved.
 *
 * This file is part of MekHQ.
 *
 * MekHQ is free software: you can redistribute it and/or modify
 * it under the terms of the GNU General Public License (GPL),
 * version 3 or (at your option) any later version,
 * as published by the Free Software Foundation.
 *
 * MekHQ is distributed in the hope that it will be useful,
 * but WITHOUT ANY WARRANTY; without even the implied warranty
 * of MERCHANTABILITY or FITNESS FOR A PARTICULAR PURPOSE.
 * See the GNU General Public License for more details.
 *
 * A copy of the GPL should have been included with this project;
 * if not, see <https://www.gnu.org/licenses/>.
 *
 * NOTICE: The MegaMek organization is a non-profit group of volunteers
 * creating free software for the BattleTech community.
 *
 * MechWarrior, BattleMech, `Mech and AeroTech are registered trademarks
 * of The Topps Company, Inc. All Rights Reserved.
 *
 * Catalyst Game Labs and the Catalyst Game Labs logo are trademarks of
 * InMediaRes Productions, LLC.
 */
package mekhq.campaign.mission;

import megamek.client.generator.RandomNameGenerator;
import megamek.client.ratgenerator.FactionRecord;
import megamek.client.ratgenerator.RATGenerator;
import megamek.client.ratgenerator.UnitTable;
import megamek.client.ui.swing.util.PlayerColour;
import megamek.common.Entity;
import megamek.common.TargetRoll;
import megamek.common.UnitType;
import megamek.common.annotations.Nullable;
import megamek.common.enums.Gender;
import megamek.common.enums.SkillLevel;
import megamek.common.icons.Camouflage;
import megamek.logging.MMLogger;
import mekhq.MekHQ;
import mekhq.campaign.Campaign;
import mekhq.campaign.CampaignOptions;
import mekhq.campaign.RandomSkillPreferences;
import mekhq.campaign.event.MissionChangedEvent;
import mekhq.campaign.finances.Money;
import mekhq.campaign.force.CombatTeam;
import mekhq.campaign.force.Force;
import mekhq.campaign.market.enums.UnitMarketType;
import mekhq.campaign.mission.atb.AtBScenarioFactory;
import mekhq.campaign.mission.enums.AtBContractType;
import mekhq.campaign.mission.enums.AtBMoraleLevel;
import mekhq.campaign.mission.enums.ScenarioStatus;
import mekhq.campaign.personnel.Bloodname;
import mekhq.campaign.personnel.Person;
import mekhq.campaign.personnel.backgrounds.BackgroundsController;
import mekhq.campaign.personnel.enums.Phenotype;
import mekhq.campaign.randomEvents.RoninOffer;
import mekhq.campaign.stratcon.StratconCampaignState;
import mekhq.campaign.stratcon.StratconContractDefinition;
import mekhq.campaign.stratcon.StratconContractInitializer;
import mekhq.campaign.stratcon.StratconTrackState;
import mekhq.campaign.unit.Unit;
import mekhq.campaign.universe.Faction;
import mekhq.campaign.universe.Factions;
import mekhq.campaign.universe.RandomFactionGenerator;
import mekhq.campaign.universe.fameAndInfamy.BatchallFactions;
import mekhq.utilities.MHQXMLUtility;
import org.w3c.dom.Node;
import org.w3c.dom.NodeList;

import javax.swing.*;
import java.awt.*;
import java.io.IOException;
import java.io.PrintWriter;
import java.nio.file.Files;
import java.nio.file.Path;
import java.nio.file.Paths;
import java.text.ParseException;
import java.time.DayOfWeek;
import java.time.LocalDate;
import java.util.*;
import java.util.List;

import static java.lang.Math.*;
import static megamek.client.ratgenerator.ModelRecord.NETWORK_NONE;
import static megamek.client.ratgenerator.UnitTable.findTable;
import static megamek.codeUtilities.ObjectUtility.getRandomItem;
import static megamek.common.Compute.d6;
import static megamek.common.Compute.randomInt;
import static megamek.common.UnitType.MEK;
import static megamek.common.enums.SkillLevel.*;
import static mekhq.campaign.force.CombatTeam.getStandardForceSize;
import static mekhq.campaign.force.ForceType.STANDARD;
import static mekhq.campaign.force.FormationLevel.BATTALION;
import static mekhq.campaign.force.FormationLevel.COMPANY;
import static mekhq.campaign.mission.AtBDynamicScenarioFactory.getEntity;
import static mekhq.campaign.mission.BotForceRandomizer.UNIT_WEIGHT_UNSPECIFIED;
import static mekhq.campaign.mission.enums.AtBMoraleLevel.ADVANCING;
import static mekhq.campaign.mission.enums.AtBMoraleLevel.DOMINATING;
import static mekhq.campaign.mission.enums.AtBMoraleLevel.OVERWHELMING;
import static mekhq.campaign.mission.enums.AtBMoraleLevel.STALEMATE;
import static mekhq.campaign.personnel.PersonUtility.overrideSkills;
import static mekhq.campaign.personnel.PersonUtility.reRollAdvantages;
import static mekhq.campaign.personnel.PersonUtility.reRollLoyalty;
import static mekhq.campaign.personnel.enums.PersonnelRole.AEROSPACE_PILOT;
import static mekhq.campaign.personnel.enums.PersonnelRole.MEKWARRIOR;
import static mekhq.campaign.rating.IUnitRating.*;
import static mekhq.campaign.stratcon.StratconContractDefinition.getContractDefinition;
import static mekhq.campaign.universe.Factions.getFactionLogo;
import static mekhq.campaign.universe.fameAndInfamy.BatchallFactions.BATCHALL_FACTIONS;
import static mekhq.utilities.EntityUtilities.getEntityFromUnitId;
import static mekhq.utilities.ImageUtilities.scaleImageIconToWidth;

/**
 * Contract class for use with Against the Bot rules
 *
 * @author Neoancient
 */
public class AtBContract extends Contract {
    private static final MMLogger logger = MMLogger.create(AtBContract.class);

    /** The minimum intensity below which no scenarios will be generated */
    public static final double MINIMUM_INTENSITY = 0.01;

    /* null unless subcontract */
    protected AtBContract parentContract;
    /* hired by another mercenary unit on contract to a third-party employer */
    boolean mercSubcontract;

    protected String employerCode;
    protected String enemyCode;
    protected String enemyName;

    protected AtBContractType contractType;
    protected SkillLevel allySkill;
    protected int allyQuality;
    protected SkillLevel enemySkill;
    protected int enemyQuality;
    protected String allyBotName;
    protected String enemyBotName;
    protected Camouflage allyCamouflage;
    protected PlayerColour allyColour;
    protected Camouflage enemyCamouflage;
    protected PlayerColour enemyColour;

    protected int extensionLength;

    protected int requiredCombatTeams;
    protected AtBMoraleLevel moraleLevel;
    protected LocalDate routEnd;
    protected int partsAvailabilityLevel;
    protected int sharesPct;
    private boolean batchallAccepted;

    protected int playerMinorBreaches;
    protected int employerMinorBreaches;
    protected int contractScoreArbitraryModifier;

    protected int moraleMod = 0;
    private Money routedPayout = null;

    /* lasts for a month, then removed at next events roll */
    protected boolean priorLogisticsFailure;
    /**
     * If the date is non-null, there will be a special scenario or big battle
     * on that date, but the scenario is not generated until the other battle
     * rolls for the week.
     */
    protected LocalDate specialEventScenarioDate;
    protected int specialEventScenarioType;
    /* Lasts until end of contract */
    protected int battleTypeMod;
    /* Only applies to next week */
    protected int nextWeekBattleTypeMod;

    private StratconCampaignState stratconCampaignState;
    private boolean isAttacker;

    private static final ResourceBundle resources = ResourceBundle.getBundle(
            "mekhq.resources.AtBContract",
            MekHQ.getMHQOptions().getLocale());

    private int commandRoll;
    private int salvageRoll;
    private int supportRoll;
    private int transportRoll;

    protected AtBContract() {
        this(null);
    }

    /**
     * Sets the end date of the rout.
     * This should only be applied on contracts whose morale equals ROUTED
     *
     * @param routEnd the {@code LocalDate} representing the end date of the rout
     */
    public void setRoutEndDate(LocalDate routEnd) {
        this.routEnd = routEnd;
    }

    public AtBContract(String name) {
        super(name, "Independent");
        employerCode = "IND";
        enemyCode = "IND";
        enemyName = "Independent";

        parentContract = null;
        mercSubcontract = false;
        isAttacker = false;

        setContractType(AtBContractType.GARRISON_DUTY);
        setAllySkill(REGULAR);
        allyQuality = DRAGOON_C;
        setEnemySkill(REGULAR);
        enemyQuality = DRAGOON_C;
        allyBotName = "Ally";
        enemyBotName = "Enemy";
        setAllyCamouflage(new Camouflage(Camouflage.COLOUR_CAMOUFLAGE, PlayerColour.RED.name()));
        setAllyColour(PlayerColour.RED);
        setEnemyCamouflage(new Camouflage(Camouflage.COLOUR_CAMOUFLAGE, PlayerColour.GREEN.name()));
        setEnemyColour(PlayerColour.GREEN);

        extensionLength = 0;

        sharesPct = 0;
        batchallAccepted = true;
        setMoraleLevel(STALEMATE);
        routEnd = null;
        priorLogisticsFailure = false;
        specialEventScenarioDate = null;
        battleTypeMod = 0;
        nextWeekBattleTypeMod = 0;
    }

    public void initContractDetails(Campaign campaign) {
        int companySize = getStandardForceSize(campaign.getFaction(), COMPANY.getDepth());
        int battalionSize = getStandardForceSize(campaign.getFaction(), BATTALION.getDepth());

        if (getEffectiveNumUnits(campaign) <= companySize) {
            setOverheadComp(OH_FULL);
        } else if (getEffectiveNumUnits(campaign) <= battalionSize) {
            setOverheadComp(OH_HALF);
        } else {
            setOverheadComp(OH_NONE);
        }

        int currentYear = campaign.getGameYear();
        allyBotName = getEmployerName(currentYear);
        allyCamouflage = pickRandomCamouflage(currentYear, employerCode);

        enemyBotName = getEnemyName(currentYear);
        enemyCamouflage = pickRandomCamouflage(currentYear, enemyCode);
    }

    /**
     * Selects a random camouflage for the given faction based on the faction code and year.
     * If there are no available files in the faction directory, it logs a warning and uses default
     * camouflage.
     *
     * @param currentYear the current year in the game.
     * @param factionCode the code representing the faction for which the camouflage is to be selected.
     */
    public static Camouflage pickRandomCamouflage(int currentYear, String factionCode) {
        // Define the root directory and get the faction-specific camouflage directory
        final String ROOT_DIRECTORY = "data/images/camo/";

        String camouflageDirectory = "Standard Camouflage";

        if (factionCode != null) {
            camouflageDirectory = getCamouflageDirectory(currentYear, factionCode);
        }

        // Gather all files
        List<Path> allPaths = null;

        try {
            allPaths = Files.find(Paths.get(ROOT_DIRECTORY + camouflageDirectory + '/'), Integer.MAX_VALUE,
                    (path, bfa) -> bfa.isRegularFile())
                .toList();

        } catch (IOException e) {
            logger.error("Error getting list of camouflages", e);
        }

        // Select a random file to set camouflage, if there are files available
        if ((null != allPaths) && (!allPaths.isEmpty())) {
            Path randomPath = allPaths.get(new Random().nextInt(allPaths.size()));

            String fileName = randomPath.getFileName().toString();
            String fileCategory = randomPath.getParent().toString()
                .replaceAll("\\\\", "/"); // This is necessary for windows machines
            fileCategory = fileCategory.replaceAll(ROOT_DIRECTORY, "");

            return new Camouflage(fileCategory, fileName);
        } else {
            // Log if no files were found in the directory
            logger.warn(String.format("No files in directory %s - using default camouflage",
                camouflageDirectory));
            return null;
        }
    }


    /**
     * Retrieves the directory for the camouflage of a faction based on the current year and faction code.
     *
     * @param currentYear The current year in the game.
     * @param factionCode The code representing the faction.
     * @return The directory for the camouflage of the faction.
     */
    private static String getCamouflageDirectory(int currentYear, String factionCode) {
        return switch (factionCode) {
            case "ARC" -> "Aurigan Coalition";
            case "CDP" -> "Calderon Protectorate";
            case "CC" -> "Capellan Confederation";
            case "CIR" -> "Circinus Federation";
            case "CS" -> "ComStar";
            case "DC" -> "Draconis Combine";
            case "CF" -> "Federated Commonwealth";
            case "FS" -> "Federated Suns";
            case "FVC" -> "Filtvelt Coalition";
            case "FRR" -> "Free Rasalhague Republic";
            case "FWL" -> "Free Worlds League";
            case "FR" -> "Fronc Reaches";
            case "HL" -> "Hanseatic League";
            case "LL" -> "Lothian League";
            case "LA" -> "Lyran Commonwealth";
            case "MOC" -> "Magistracy of Canopus";
            case "MH" -> "Marian Hegemony";
            case "MERC" -> "Mercs";
            case "OA" -> "Outworlds Alliance";
            case "PIR" -> "Pirates";
            case "ROS" -> "Republic of the Sphere";
            case "SL" -> "Star League Defense Force";
            case "TC" -> "Taurian Concordat";
            case "WOB" -> "Word of Blake";
            case "Root" -> "";
            default -> {
                Faction faction = Factions.getInstance().getFaction(factionCode);

                if (faction.isClan()) {
                    yield getClanCamouflageDirectory(currentYear, factionCode);
                } else {
                    yield "Standard Camouflage";
                }
            }
        };
    }

    /**
     * Retrieves the directory for the camouflage of a clan faction based on
     * the current year and faction code.
     *
     * @param currentYear The current year in the game.
     * @param factionCode The code representing the faction.
     * @return The directory for the camouflage of the clan faction.
     */
    private static String getClanCamouflageDirectory(int currentYear, String factionCode) {
        final String ROOT_DIRECTORY = "Clans/";

        return switch (factionCode) {
            case "CBS" -> ROOT_DIRECTORY + "Blood Spirit";
            case "CB" -> ROOT_DIRECTORY + "Burrock";
            case "CCC" -> ROOT_DIRECTORY + "Cloud Cobra";
            case "CCO" -> ROOT_DIRECTORY + "Coyote";
            case "CDS" -> {
                if (currentYear < 3100) {
                    yield ROOT_DIRECTORY + "Diamond Shark";
                } else {
                    yield ROOT_DIRECTORY + "Sea Fox (Dark Age)";
                }
            }
            case "CFM" -> ROOT_DIRECTORY + "Fire Mandrill";
            case "CGB", "RD" -> ROOT_DIRECTORY + "Ghost Bear";
            case "CGS" -> ROOT_DIRECTORY + "Goliath Scorpion";
            case "CHH" -> ROOT_DIRECTORY + "Hell's Horses";
            case "CIH" -> ROOT_DIRECTORY + "Ice Hellion";
            case "CJF" -> ROOT_DIRECTORY + "Jade Falcon";
            case "CMG" -> ROOT_DIRECTORY + "Mongoose";
            case "CNC" -> ROOT_DIRECTORY + "Nova Cat";
            case "CSJ" -> ROOT_DIRECTORY + "Smoke Jaguar";
            case "CSR" -> ROOT_DIRECTORY + "Snow Raven";
            case "SOC" -> ROOT_DIRECTORY + "Society";
            case "CSA" -> ROOT_DIRECTORY + "Star Adder";
            case "CSV" -> ROOT_DIRECTORY + "Steel Viper";
            case "CSL" -> ROOT_DIRECTORY + "Stone Lion";
            case "CWI" -> ROOT_DIRECTORY + "Widowmaker";
            case "CW", "CWE" -> ROOT_DIRECTORY + "Wolf";
            case "CWIE" -> ROOT_DIRECTORY + "Wolf-in-Exile";
            case "CWOV" -> ROOT_DIRECTORY + "Wolverine";
            default -> "Standard Camouflage";
        };
    }

    public void calculateLength(final boolean variable) {
        setLength(getContractType().calculateLength(variable, this));
    }

    /**
     * Calculates the number of lances required for this contract, based on [campaign].
     *
     * @param campaign The campaign to reference.
     * @return The number of lances required.
     */
    public static int calculateRequiredLances(Campaign campaign) {
        int formationSize = getStandardForceSize(campaign.getFaction());
        return max(getEffectiveNumUnits(campaign) / formationSize, 1);
    }

    /**
     * Calculates the effective number of units available in the given campaign based on unit types and roles.
     *
     * <p>
     * This method iterates through all combat teams in the specified campaign, ignoring combat teams with
     * the auxiliary role. For each valid combat team, it retrieves the associated force and evaluates
     * all units within that force. The unit contribution to the total is determined based on its type:
     * <ul>
     *   <li><b>TANK, VTOL, NAVAL, CONV_FIGHTER, AEROSPACEFIGHTER:</b> Adds 1 for non-clan factions,
     *   and 0.5 for clan factions.</li>
     *   <li><b>PROTOMEK:</b> Adds 0.2 to the total.</li>
     *   <li><b>BATTLE_ARMOR, INFANTRY:</b> Adds 0 (excluded from the total).</li>
     *   <li><b>Other types:</b> Adds 1 to the total.</li>
     * </ul>
     *
     * <p>
     * Units that aren’t associated with a valid combat team or can’t be fetched due to missing
     * data are ignored. The final result is returned as an integer by flooring the calculated total.
     * </p>
     *
     * @param campaign the campaign containing the combat teams and units to evaluate
     * @return the effective number of units as an integer
     */
    public static int getEffectiveNumUnits(Campaign campaign) {
        double numUnits = 0;
        for (CombatTeam combatTeam : campaign.getAllCombatTeams()) {
            Force force = combatTeam.getForce(campaign);

            if (force == null) {
                continue;
            }

            for (UUID unitId : force.getAllUnits(true)) {
                Entity entity = getEntityFromUnitId(campaign, unitId);

                if (entity == null) {
                    continue;
                }

                numUnits += switch (entity.getUnitType()) {
                    case UnitType.TANK, UnitType.VTOL, UnitType.NAVAL, UnitType.CONV_FIGHTER,
                         UnitType.AEROSPACEFIGHTER
                        -> campaign.getFaction().isClan() ? 0.5 : 1;
                    case UnitType.PROTOMEK -> 0.2;
                    case UnitType.BATTLE_ARMOR, UnitType.INFANTRY -> 0;
                    default -> 1; // All other unit types
                };
            }
        }

        return (int) floor(numUnits);
    }

    public static boolean isMinorPower(final String factionCode) {
        // TODO : Windchild move me to AtBContractMarket
        final Faction faction = Factions.getInstance().getFaction(factionCode);
        return !faction.isMajorOrSuperPower() && !faction.isClan();
    }

    /**
     * Checks and updates the morale which depends on various conditions such as the rout end date,
     * skill levels, victories, defeats, etc. This method also updates the enemy status based on the
     * morale level.
     *
     * @param today       The current date in the context.
     */
    public void checkMorale(Campaign campaign, LocalDate today) {
        // Check whether enemy forces have been reinforced, and whether any current rout continues
        // beyond its expected date
        boolean routContinue = randomInt(4) == 0;

        // If there is a rout end date, and it's past today, update morale and enemy state accordingly
        if (routEnd != null) {
            if (routContinue) {
                return;
            }

            if (today.isAfter(routEnd)) {
                int roll = randomInt(8);

                // We use variable morale levels to spike morale up to a value above Stalemate.
                // This works with the regenerated Scenario Odds to crease very high intensity
                // spikes in otherwise low-key Garrison-type contracts.
                AtBMoraleLevel newMoraleLevel = switch (roll) {
                    case 2,3,4,5 -> ADVANCING;
                    case 6,7 -> DOMINATING;
                    case 8 -> OVERWHELMING;
                    default -> STALEMATE; // 0-1
                };

                // If we have a StratCon enabled contract, regenerate Scenario Odds
                if (stratconCampaignState != null) {
                    StratconContractDefinition contractDefinition = getContractDefinition(getContractType());

                    if (contractDefinition != null) {
                        List<Integer> definedScenarioOdds = contractDefinition.getScenarioOdds();

                        int scenarioOddsMultiplier = randomInt(20) == 0 ? 2 : 1;

                        for (StratconTrackState trackState : stratconCampaignState.getTracks()) {
                            int baseScenarioOdds = getRandomItem(definedScenarioOdds);

                            trackState.setScenarioOdds(baseScenarioOdds * scenarioOddsMultiplier);
                        }
                    }
                }

                moraleLevel = newMoraleLevel;
                routEnd = null;

                if (contractType.isGarrisonDuty()) {
                    updateEnemy(campaign, today); // mix it up a little
                }
            }

            return;
        }

        TargetRoll targetNumber = new TargetRoll();
        logger.info("Making Morale Check");
        logger.info(String.format("Current Morale: %s (%s)",
            getMoraleLevel().toString(), getMoraleLevel().ordinal()));

        // Reliability:
        int reliability = getEnemyQuality();

        Faction enemy = getEnemy();
        if (enemy.isClan()) {
            reliability = max(5, reliability + 1);
        }

        reliability = switch (reliability) {
            case DRAGOON_F -> -1;
            case DRAGOON_A, DRAGOON_ASTAR -> +1;
            default -> 0; // DRAGOON_D, DRAGOON_C, DRAGOON_B
        };

        if (enemy.isRebel()
            || enemy.isMinorPower()
            || enemy.isMercenary()
            || enemy.isPirate()) {
            reliability--;
        } else if (enemy.isClan()) {
            reliability++;
        }

        targetNumber.addModifier(reliability, "reliability");
        logger.info(String.format("Reliability: %s", reliability >= 0 ? "+" + reliability : reliability));

        // Force Type (unimplemented)
        // TODO once we have force types defined on the StratCon map, we should handle modifiers here.
        // 'Mek or Aircraft == +1
        // Vehicle == +0
        // Infantry == -1 (if unsupported)

        // Performance
        int victories = 0;
        int defeats = 0;
        LocalDate lastMonth = today.minusMonths(1);

        // Loop through scenarios, counting victories and defeats that fall within the target month
        for (Scenario scenario : getScenarios()) {
            if ((scenario.getDate() != null) && lastMonth.isAfter(scenario.getDate())) {
                continue;
            }

            ScenarioStatus scenarioStatus = scenario.getStatus();

            if (scenarioStatus.isOverallVictory()) {
                victories++;
            } else if (scenarioStatus.isOverallDefeat()) {
                defeats++;
            }

            if (scenarioStatus.isDecisiveVictory()) {
                victories++;
            } else if (scenarioStatus.isDecisiveDefeat() || scenarioStatus.isRefusedEngagement()) {
                defeats++;
            } else if (scenarioStatus.isPyrrhicVictory()) {
                victories--;
            }
        }

        int performanceModifier = 0;

        if (victories > defeats) {
            if (victories >= (defeats * 2)) {
                performanceModifier -= 2;
            } else {
                performanceModifier -= 1;
            }
        } else if (defeats > victories) {
            if (defeats >= (victories * 2)) {
                performanceModifier += 2;
            } else {
                performanceModifier += 1;
            }
        }

        targetNumber.addModifier(performanceModifier, "performanceModifier");
        logger.info(String.format("Performance: %s", performanceModifier >= 0 ?
            "+" + performanceModifier : performanceModifier));

        // Total morale modifier calculation
        int roll = d6(2) + targetNumber.getValue();
        logger.info(String.format("Total Modifier: %s", targetNumber.getValue()));
        logger.info(String.format("Roll: %s", roll));

        // Morale level determination based on roll value
        final AtBMoraleLevel[] moraleLevels = AtBMoraleLevel.values();

        if (roll < 5) {
            moraleLevel = moraleLevels[max(getMoraleLevel().ordinal() - 1, 0)];
            logger.info("Result: Morale Level -1");
        } else if ((roll > 9)) {
            moraleLevel = moraleLevels[min(getMoraleLevel().ordinal() + 1, moraleLevels.length - 1)];
            logger.info("Result: Morale Level +1");
        } else {
            logger.info("Result: Morale Unchanged");
        }

        // Additional morale updates if morale level is set to 'Routed' and contract type is a garrison type
        if (moraleLevel.isRouted()) {
            if (contractType.isGarrisonType() || contractType.isReliefDuty()) {
                routEnd = today.plusMonths(max(1, d6() - 3)).minusDays(1);
            } else {
                campaign.addReport("With the enemy routed, any remaining objectives have been" +
                    " successfully completed. The contract will conclude tomorrow.");
                int remainingMonths = getMonthsLeft(campaign.getLocalDate().plusDays(1));
                routedPayout = getMonthlyPayOut().multipliedBy(remainingMonths);
                setEndDate(today.plusDays(1));
            }
        }

        // Reset external morale modifier
        moraleMod = 0;
    }

    /**
     * Updates the enemy faction and enemy bot name for this contract.
     *
     * @param campaign The current campaign.
     * @param today    The current LocalDate object.
     */
    private void updateEnemy(Campaign campaign, LocalDate today) {
        String enemyCode = RandomFactionGenerator.getInstance().getEnemy(
                Factions.getInstance().getFaction(employerCode), false, true);
        setEnemyCode(enemyCode);

        Faction enemyFaction = Factions.getInstance().getFaction(enemyCode);
        setEnemyBotName(enemyFaction.getFullName(today.getYear()));
        enemyName = ""; // wipe the old enemy name
        getEnemyName(today.getYear()); // we use this to update enemyName

        // We have a check in getEnemyName that prevents rolling over mercenary names,
        // so we add this extra step to force a mercenary name re-roll,
        // in the event one Mercenary faction is replaced with another.
        if (Factions.getInstance().getFaction(enemyCode).isMercenary()) {
            enemyBotName = BackgroundsController.randomMercenaryCompanyNameGenerator(null);
        }

        allyCamouflage = pickRandomCamouflage(today.getYear(), employerCode);
        enemyCamouflage = pickRandomCamouflage(today.getYear(), enemyCode);

        // Update the Batchall information
        batchallAccepted = true;
        if (campaign.getCampaignOptions().isUseGenericBattleValue()
            && BatchallFactions.usesBatchalls(enemyCode)) {
            setBatchallAccepted(initiateBatchall(campaign));
        }
    }

    /**
     * Retrieves the repair location based on the unit rating and contract type.
     *
     * @param unitRating The rating of the unit.
     * @return The repair location.
     */
    public int getRepairLocation(final int unitRating) {
        int repairLocation = Unit.SITE_FACILITY_BASIC;

        AtBContractType contractType = getContractType();

        if (contractType.isGuerrillaWarfare()) {
            repairLocation = Unit.SITE_IMPROVISED;
        } else if (contractType.isRaidType()) {
            repairLocation = Unit.SITE_FIELD_WORKSHOP;
        } else if (contractType.isGarrisonType()) {
            repairLocation = Unit.SITE_FACILITY_MAINTENANCE;
        }

        if (unitRating >= DRAGOON_B) {
            repairLocation++;
        }

        return min(repairLocation, Unit.SITE_FACTORY_CONDITIONS);
    }

    public void addMoraleMod(int mod) {
        moraleMod += mod;
    }

    public int getScore() {
        int score = employerMinorBreaches - playerMinorBreaches;
        int battles = 0;
        boolean earlySuccess = false;
        for (Scenario scenario : getCompletedScenarios()) {
            // Special Scenarios get no points for victory and only -1 for defeat.
            if ((scenario instanceof AtBScenario) && ((AtBScenario) scenario).isSpecialScenario()) {
                if (scenario.getStatus().isOverallDefeat() || scenario.getStatus().isRefusedEngagement()) {
                    score--;
                }
            } else {
                switch (scenario.getStatus()) {
                    case DECISIVE_VICTORY:
                    case VICTORY:
                    case MARGINAL_VICTORY:
                    case PYRRHIC_VICTORY:
                        score++;
                        battles++;
                        break;
                    case DECISIVE_DEFEAT:
                    case DEFEAT:
                        score -= 2;
                        battles++;
                        break;
                    case MARGINAL_DEFEAT:
                        // special scenario defeat
                        score--;
                        break;
                    default:
                        break;
                }
            }

            if ((scenario instanceof AtBScenario)
                    && (((AtBScenario) scenario).getScenarioType() == AtBScenario.BASEATTACK)
                    && ((AtBScenario) scenario).isAttacker() && scenario.getStatus().isOverallVictory()) {
                earlySuccess = true;
            } else if (getMoraleLevel().isRouted() && !getContractType().isGarrisonType()) {
                earlySuccess = true;
            }
        }

        if (battles == 0) {
            score++;
        }

        if (earlySuccess) {
            score += 4;
        }
        score += contractScoreArbitraryModifier;
        return score;
    }

    public int getContractScoreArbitraryModifier() {
        return contractScoreArbitraryModifier;
    }

    /**
     * Performs a bonus roll to determine and execute a random campaign bonus.
     * The roll is simulated using 1d6, and the outcome triggers different bonus
     * effects based on the roll value. The effects may involve recruiting
     * dependents, adding new units, or other benefits as determined by the
     * campaign options and roll outcome.
     *
     * @param campaign       the current {@link Campaign} instance.
     * @param isPostScenario a {@code boolean} indicating if this roll occurs post-scenario
     *                       (used to determine specific behaviors for roll = 3).
     *
     * @return {@code true} if specific post-scenario behavior is triggered (roll = 3),
     *         otherwise {@code false}.
     *
     * @throws IllegalStateException if an unexpected roll value is encountered.
     */
    public boolean doBonusRoll(Campaign campaign, boolean isPostScenario) {
        final CampaignOptions campaignOptions = campaign.getCampaignOptions();

        int number;
        int roll = d6();

        return switch (roll) {
            case 1 -> { /* 1d6 dependents */
                if (campaignOptions.isUseRandomDependentAddition()) {
                    number = d6();
                    campaign.addReport("Bonus: " + number + " dependent" + ((number > 1) ? "s" : ""));

                    for (int i = 0; i < number; i++) {
                        Person person = campaign.newDependent(Gender.RANDOMIZE);
                        campaign.recruitPerson(person);
                    }
                } else {
                    campaign.addReport("Bonus: Ronin");
                    new RoninOffer(campaign);
                }
                yield false;
            }
            case 2 -> {
                campaign.addReport("Bonus: Ronin");
                new RoninOffer(campaign);
                yield false;
            }
            case 3 -> { // Resupply
                if (campaignOptions.isUseAtB() && !campaignOptions.isUseStratCon()) {
                    campaign.addReport("Bonus: Ronin");
                    new RoninOffer(campaign);
                    yield false;
                } else {
                    if (isPostScenario) {
                        yield true;
                    } else {
                        campaign.addReport("Bonus: Support Point");
                        stratconCampaignState.setSupportPoints(1);
                        yield false;
                    }
                }
            }
            case 4 -> {
                campaign.addReport("Bonus: Unit");
                addBonusUnit(campaign, UnitType.TANK);
                yield false;
            }
            case 5 -> {
                campaign.addReport("Bonus: Unit");
                addBonusUnit(campaign, UnitType.AEROSPACEFIGHTER);
                yield false;
            }
            case 6 -> {
                campaign.addReport("Bonus: Unit");
                addBonusUnit(campaign, MEK);
                yield false;
            }
            default -> throw new IllegalStateException(
                "Unexpected value in mekhq/campaign/mission/AtBContract.java/doBonusRoll: " + roll);
        };
    }

    /**
<<<<<<< HEAD
=======
     * Generates a Ronin and adds them to the personnel roster.
     *
     * <p>This method creates a new Ronin with either the "MEKWARRIOR" or "AEROSPACE_PILOT" role,
     * depending on a random roll; sets their skills based on predefined preferences
     * and randomization; rerolls their loyalty and advantages; assigns a random callsign;
     * and finally adds them to the campaign's personnel roster.</p>
     *
     * <p>Administrator settings are not applied in this method, as the Ronin will not be an admin.</p>
     *
     * @param campaign the current {@link Campaign} in which the Ronin will be recruited.
     */
    private static void recruitRonin(Campaign campaign) {
        int roll = randomInt(5);

        PersonnelRole role = roll == 0 ? AEROSPACE_PILOT : MEKWARRIOR;
        Person ronin = campaign.newPerson(role);

        RandomSkillPreferences randomSkillPreferences = campaign.getRandomSkillPreferences();
        boolean useExtraRandomness = randomSkillPreferences.randomizeSkill();

        // We don't care about admin settings, as we're not going to have an admin here
        overrideSkills(false, false, useExtraRandomness,
              ronin, role, VETERAN);

        SkillLevel skillLevel = ronin.getSkillLevel(campaign, false);
        reRollLoyalty(ronin, skillLevel);
        reRollAdvantages(campaign, ronin, skillLevel);
        ronin.setCallsign(RandomCallsignGenerator.getInstance().generate());

        campaign.recruitPerson(ronin, true);
    }

    /**
>>>>>>> 9d538eaf
     * Generates a bonus unit for a given campaign and unit type.
     *
     * @param campaign  the campaign object to add the bonus unit to
     * @param unitType  the type of unit for the bonus
     */
    private void addBonusUnit(Campaign campaign, int unitType) {
        // Determine faction and quality
        String faction = (randomInt(2) > 0) ? enemyCode : employerCode;
        int quality = (faction.equals(enemyCode)) ? enemyQuality : allyQuality;

        // Try to generate the new unit
        Entity newUnit = getEntity(faction, REGULAR, quality, unitType,
            UNIT_WEIGHT_UNSPECIFIED, null, campaign);

        // If failed, try again with the campaign's faction
        if (newUnit == null) {
            String defaultFaction = campaign.getFaction().getShortName();
            newUnit = getEntity(defaultFaction, REGULAR, quality, unitType,
                UNIT_WEIGHT_UNSPECIFIED, null, campaign);
        }

        // Add the unit to the campaign if successfully generated
        if (newUnit != null) {
            // The 1-day delivery time is so that the unit addition is picked up by the 'mothball'
            // campaign option. It also makes sense the unit wouldn't magically materialize in your
            // hangar and has to get there.
            campaign.addNewUnit(newUnit, false, 1);
        }
    }

    public boolean isSubcontract() {
        return parentContract != null;
    }

    public AtBContract getParentContract() {
        return parentContract;
    }

    public void setParentContract(AtBContract parent) {
        parentContract = parent;
    }

    public boolean isMercSubcontract() {
        return mercSubcontract;
    }

    public void setMercSubcontract(boolean sub) {
        mercSubcontract = sub;
    }

    public boolean isAttacker() {
        return isAttacker;
    }

    public void setAttacker(boolean isAttacker) {
        this.isAttacker = isAttacker;
    }

    public void checkEvents(Campaign campaign) {
        if (campaign.getLocalDate().getDayOfWeek() == DayOfWeek.MONDAY) {
            nextWeekBattleTypeMod = 0;
        }

        boolean isUseStratCon = campaign.getCampaignOptions().isUseStratCon();

        if (campaign.getLocalDate().getDayOfMonth() == 1) {
            if (priorLogisticsFailure) {
                partsAvailabilityLevel++;
                priorLogisticsFailure = false;
            }

            switch (getContractType().generateEventType(campaign)) {
                case BONUSROLL:
                    campaign.addReport("<b>Special Event:</b> ");
                    doBonusRoll(campaign, false);
                    break;
                case SPECIAL_SCENARIO:
                    campaign.addReport("<b>Special Event:</b> Special scenario this month");
                    specialEventScenarioDate = getRandomDayOfMonth(campaign.getLocalDate());
                    specialEventScenarioType = getContractType().generateSpecialScenarioType(campaign);
                    break;
                case CIVILDISTURBANCE:
                    campaign.addReport("<b>Special Event:</b> Civil disturbance<br />Next enemy morale roll gets +1 modifier");
                    moraleMod++;
                    break;
                case SPORADICUPRISINGS:
                    campaign.addReport("<b>Special Event:</b> Sporadic uprisings<br />+2 to next enemy morale roll");
                    moraleMod += 2;
                    break;
                case REBELLION:
                    campaign.addReport("<b>Special Event:</b> Rebellion<br />+2 to next enemy morale roll");
                    moraleMod += 2;

                    if (!isUseStratCon) {
                        specialEventScenarioDate = getRandomDayOfMonth(campaign.getLocalDate());
                        specialEventScenarioType = AtBScenario.CIVILIANRIOT;
                    }
                    break;
                case BETRAYAL:
                    String text = "<b>Special Event:</b> Betrayal (employer minor breach)<br />";
                    switch (d6()) {
                        case 1:
                            text += "Major logistics problem: parts availability level for the rest of the contract becomes one level lower.";
                            partsAvailabilityLevel--;
                            break;
                        case 2:
                            text += "Transport: Player is abandoned in the field by employer transports; if he loses a Base Attack battle he loses all Meks on repair.";
                            break;
                        case 3:
                            text += "Diversion: All Battle Type rolls for the rest of the contract get a -5 modifier.";
                            battleTypeMod -= 5;
                            break;
                        case 4:
                            text += "False Intelligence: Next week Battle Type rolls get a -10 modifier.";
                            nextWeekBattleTypeMod -= 10;
                            break;
                        case 5:
                            text += "The Company Store: All equipment/supply prices are increased by 100% until the end of the contract.";
                            break;
                        case 6:
                            text += "False Alarm: No betrayal, but the employer still gets a minor breach.";
                            break;
                    }
                    employerMinorBreaches++;
                    campaign.addReport(text);
                    break;
                case TREACHERY:
                    campaign.addReport(
                            "<b>Special Event:</b> Treachery<br />Bad information from employer. Next Enemy Morale roll gets +1. Employer minor breach.");
                    moraleMod++;
                    employerMinorBreaches++;
                    break;
                case LOGISTICSFAILURE:
                    campaign.addReport(
                            "<b>Special Event:</b> Logistics Failure<br />Parts availability for the next month are one level lower.");
                    partsAvailabilityLevel--;
                    priorLogisticsFailure = true;
                    break;
                case REINFORCEMENTS:
                    campaign.addReport("<b>Special Event:</b> Reinforcements<br />The next Enemy Morale roll gets a -1.");
                    moraleMod--;
                    break;
                case SPECIALEVENTS:
                    text = "<b>Special Event:</b> ";
                    switch (d6()) {
                        case 1:
                            text += "Change of Alliance: Next Enemy Morale roll gets a +1 modifier.";
                            moraleMod++;
                            break;
                        case 2:
                            text += "Internal Dissension";
                            if (!isUseStratCon) {
                                specialEventScenarioDate = getRandomDayOfMonth(campaign.getLocalDate());
                                specialEventScenarioType = AtBScenario.AMBUSH;
                            } else {
                                StratconCampaignState campaignState = getStratconCampaignState();

                                if (campaignState != null) {
                                    text += ": -1 Support Point";
                                    campaignState.changeSupportPoints(-1);
                                }
                            }
                            break;
                        case 3:
                            text += "ComStar Interdict: Base availability level decreases one level for the rest of the contract.";
                            partsAvailabilityLevel--;
                            break;
                        case 4:
                            text += "Defectors: Next Enemy Morale roll gets a -1 modifier.";
                            moraleMod--;
                            break;
                        case 5:
                            text += "Free Trader: Base availability level increases one level for the rest of the contract.";
                            partsAvailabilityLevel++;
                            break;
                        case 6:
                            final String unitName = campaign.getUnitMarket().addSingleUnit(campaign,
                                    UnitMarketType.EMPLOYER, MEK, getEmployerFaction(),
                                    DRAGOON_F, 50);
                            if (unitName != null) {
                                text += String.format(
                                        "Surplus Sale: %s offered by employer on the <a href='UNIT_MARKET'>unit market</a>",
                                        unitName);
                            }
                            break;
                    }
                    campaign.addReport(text);
                    break;
                case BIGBATTLE:
                    campaign.addReport("<b>Special Event:</b> Big battle this month");
                    specialEventScenarioDate = getRandomDayOfMonth(campaign.getLocalDate());
                    specialEventScenarioType = getContractType().generateBigBattleType();
                    break;
            }
        }

        /*
         * If the campaign somehow gets past the scheduled date (such as by
         * changing the date in the campaign options), ignore it rather
         * than generating a new scenario in the past. The event will still be
         * available (if the campaign date is restored) until another special scenario
         * or big battle event is rolled.
         */
        if ((specialEventScenarioDate != null)
                && !specialEventScenarioDate.isBefore(campaign.getLocalDate())) {
            LocalDate nextMonday = campaign.getLocalDate().plusDays(8 - campaign.getLocalDate().getDayOfWeek().getValue());

            if (specialEventScenarioDate.isBefore(nextMonday)) {
                AtBScenario s = AtBScenarioFactory.createScenario(campaign, null,
                        specialEventScenarioType, false,
                        specialEventScenarioDate);

                campaign.addScenario(s, this);
                if (campaign.getCampaignOptions().isUsePlanetaryConditions()) {
                    s.setPlanetaryConditions(this, campaign);
                }
                s.setForces(campaign);
                specialEventScenarioDate = null;
            }
        }
    }

    public LocalDate getRandomDayOfMonth(LocalDate today) {
        return LocalDate.of(today.getYear(), today.getMonth(),
                randomInt(today.getMonth().length(today.isLeapYear())) + 1);
    }

    public boolean contractExtended(final Campaign campaign) {
        if (getContractType().isPirateHunting() || getContractType().isRiotDuty()) {
            return false;
        }

        final String warName = RandomFactionGenerator.getInstance().getFactionHints().getCurrentWar(
                getEmployerFaction(), getEnemy(), campaign.getLocalDate());
        if (warName == null) {
            return false;
        }

        final int extension;
        int roll = d6();
        if (roll == 1) {
            extension = max(1, getLength() / 2);
        } else if (roll == 2) {
            extension = 1;
        } else {
            return false;
        }

        campaign.addReport(String.format(
                "Due to the %s crisis your employer has invoked the emergency clause and extended the contract %d %s",
                warName, extension, ((extension == 1) ? " month" : " months")));
        setEndDate(getEndingDate().plusMonths(extension));
        extensionLength += extension;

        // We spike morale to create a jump in contract difficulty
        // - essentially the reason why the employer is using the emergency clause.
        int moraleOrdinal = moraleLevel.ordinal();
        roll = d6(2) / 2;

        // we need to reset routEnd to null otherwise we'll attempt to rally
        if (routEnd != null) {
            routEnd = null;
        }

        moraleOrdinal = min(moraleOrdinal + roll, OVERWHELMING.ordinal());
        moraleLevel = AtBMoraleLevel.values()[moraleOrdinal];

        campaign.addReport(moraleLevel.getToolTipText());

        MekHQ.triggerEvent(new MissionChangedEvent(this));
        return true;
    }

    @Override
    public Money getMonthlyPayOut() {
        if (extensionLength == 0) {
            return super.getMonthlyPayOut();
        }
        /*
         * The transport clause and the advance monies have already been
         * accounted for over the original length of the contract. The extension
         * uses the base monthly amounts for support and overhead, with a
         * 50% bonus to the base amount.
         */

        if (getLength() <= 0) {
            return Money.zero();
        }

        return getBaseAmount()
                .multipliedBy(1.5)
                .plus(getSupportAmount())
                .plus(getOverheadAmount())
                .dividedBy(getLength());
    }

    @Override
    protected int writeToXMLBegin(final PrintWriter pw, int indent) {
        indent = super.writeToXMLBegin(pw, indent);
        MHQXMLUtility.writeSimpleXMLTag(pw, indent, "employerCode", getEmployerCode());
        MHQXMLUtility.writeSimpleXMLTag(pw, indent, "enemyCode", getEnemyCode());
        MHQXMLUtility.writeSimpleXMLTag(pw, indent, "contractType", getContractType().name());
        MHQXMLUtility.writeSimpleXMLTag(pw, indent, "allySkill", getAllySkill().name());
        MHQXMLUtility.writeSimpleXMLTag(pw, indent, "allyQuality", getAllyQuality());
        MHQXMLUtility.writeSimpleXMLTag(pw, indent, "enemySkill", getEnemySkill().name());
        MHQXMLUtility.writeSimpleXMLTag(pw, indent, "enemyQuality", getEnemyQuality());
        MHQXMLUtility.writeSimpleXMLTag(pw, indent, "allyBotName", getAllyBotName());
        MHQXMLUtility.writeSimpleXMLTag(pw, indent, "enemyBotName", getEnemyBotName());
        if (!getAllyCamouflage().hasDefaultCategory()) {
            MHQXMLUtility.writeSimpleXMLTag(pw, indent, "allyCamoCategory", getAllyCamouflage().getCategory());
        }

        if (!getAllyCamouflage().hasDefaultFilename()) {
            MHQXMLUtility.writeSimpleXMLTag(pw, indent, "allyCamoFileName", getAllyCamouflage().getFilename());
        }
        MHQXMLUtility.writeSimpleXMLTag(pw, indent, "allyColour", getAllyColour().name());
        if (!getEnemyCamouflage().hasDefaultCategory()) {
            MHQXMLUtility.writeSimpleXMLTag(pw, indent, "enemyCamoCategory", getEnemyCamouflage().getCategory());
        }

        if (!getEnemyCamouflage().hasDefaultFilename()) {
            MHQXMLUtility.writeSimpleXMLTag(pw, indent, "enemyCamoFileName", getEnemyCamouflage().getFilename());
        }
        MHQXMLUtility.writeSimpleXMLTag(pw, indent, "enemyColour", getEnemyColour().name());
        MHQXMLUtility.writeSimpleXMLTag(pw, indent, "requiredCombatTeams", getRequiredCombatTeams());
        MHQXMLUtility.writeSimpleXMLTag(pw, indent, "moraleLevel", getMoraleLevel().name());
        if (routEnd != null) {
            MHQXMLUtility.writeSimpleXMLTag(pw, indent, "routEnd", routEnd);
        }
        if (routedPayout != null) {
            MHQXMLUtility.writeSimpleXMLTag(pw, indent, "routedPayout", routedPayout);
        }
        MHQXMLUtility.writeSimpleXMLTag(pw, indent, "partsAvailabilityLevel", getPartsAvailabilityLevel());
        MHQXMLUtility.writeSimpleXMLTag(pw, indent, "extensionLength", extensionLength);
        MHQXMLUtility.writeSimpleXMLTag(pw, indent, "sharesPct", sharesPct);
        MHQXMLUtility.writeSimpleXMLTag(pw, indent, "batchallAccepted", batchallAccepted);
        MHQXMLUtility.writeSimpleXMLTag(pw, indent, "playerMinorBreaches", playerMinorBreaches);
        MHQXMLUtility.writeSimpleXMLTag(pw, indent, "employerMinorBreaches", employerMinorBreaches);
        MHQXMLUtility.writeSimpleXMLTag(pw, indent, "contractScoreArbitraryModifier", contractScoreArbitraryModifier);
        MHQXMLUtility.writeSimpleXMLTag(pw, indent, "priorLogisticsFailure", priorLogisticsFailure);
        MHQXMLUtility.writeSimpleXMLTag(pw, indent, "battleTypeMod", battleTypeMod);
        MHQXMLUtility.writeSimpleXMLTag(pw, indent, "nextWeekBattleTypeMod", nextWeekBattleTypeMod);
        MHQXMLUtility.writeSimpleXMLTag(pw, indent, "commandRoll", commandRoll);
        MHQXMLUtility.writeSimpleXMLTag(pw, indent, "salvageRoll", salvageRoll);
        MHQXMLUtility.writeSimpleXMLTag(pw, indent, "supportRoll", supportRoll);
        MHQXMLUtility.writeSimpleXMLTag(pw, indent, "transportRoll", transportRoll);

        if (parentContract != null) {
            MHQXMLUtility.writeSimpleXMLTag(pw, indent, "parentContractId", parentContract.getId());
        }

        if (specialEventScenarioDate != null) {
            MHQXMLUtility.writeSimpleXMLTag(pw, indent, "specialEventScenarioDate", specialEventScenarioDate);
            MHQXMLUtility.writeSimpleXMLTag(pw, indent, "specialEventScenarioType", specialEventScenarioType);
        }

        if (stratconCampaignState != null) {
            stratconCampaignState.Serialize(pw);
        }

        return indent;
    }

    @Override
    public void loadFieldsFromXmlNode(Node wn) throws ParseException {
        super.loadFieldsFromXmlNode(wn);
        NodeList nl = wn.getChildNodes();

        for (int x = 0; x < nl.getLength(); x++) {
            Node wn2 = nl.item(x);

            try {
                if (wn2.getNodeName().equalsIgnoreCase("employerCode")) {
                    employerCode = wn2.getTextContent();
                } else if (wn2.getNodeName().equalsIgnoreCase("enemyCode")) {
                    enemyCode = wn2.getTextContent();
                } else if (wn2.getNodeName().equalsIgnoreCase("contractType")) {
                    setContractType(AtBContractType.parseFromString(wn2.getTextContent().trim()));
                } else if (wn2.getNodeName().equalsIgnoreCase("allySkill")) {
                    setAllySkill(parseFromString(wn2.getTextContent().trim()));
                } else if (wn2.getNodeName().equalsIgnoreCase("allyQuality")) {
                    allyQuality = Integer.parseInt(wn2.getTextContent());
                } else if (wn2.getNodeName().equalsIgnoreCase("enemySkill")) {
                    setEnemySkill(parseFromString(wn2.getTextContent().trim()));
                } else if (wn2.getNodeName().equalsIgnoreCase("enemyQuality")) {
                    enemyQuality = Integer.parseInt(wn2.getTextContent());
                } else if (wn2.getNodeName().equalsIgnoreCase("allyBotName")) {
                    allyBotName = wn2.getTextContent();
                } else if (wn2.getNodeName().equalsIgnoreCase("enemyBotName")) {
                    enemyBotName = wn2.getTextContent();
                } else if (wn2.getNodeName().equalsIgnoreCase("allyCamoCategory")) {
                    getAllyCamouflage().setCategory(wn2.getTextContent().trim());
                } else if (wn2.getNodeName().equalsIgnoreCase("allyCamoFileName")) {
                    getAllyCamouflage().setFilename(wn2.getTextContent().trim());
                } else if (wn2.getTextContent().equalsIgnoreCase("allyColour")) {
                    setAllyColour(PlayerColour.parseFromString(wn2.getTextContent().trim()));
                } else if (wn2.getNodeName().equalsIgnoreCase("enemyCamoCategory")) {
                    getEnemyCamouflage().setCategory(wn2.getTextContent().trim());
                } else if (wn2.getNodeName().equalsIgnoreCase("enemyCamoFileName")) {
                    getEnemyCamouflage().setFilename(wn2.getTextContent().trim());
                } else if (wn2.getTextContent().equalsIgnoreCase("enemyColour")) {
                    setEnemyColour(PlayerColour.parseFromString(wn2.getTextContent().trim()));
                // <50.03 compatibility handler
                } else if (wn2.getNodeName().equalsIgnoreCase("requiredLances")
                    || wn2.getNodeName().equalsIgnoreCase("requiredCombatTeams")) {
                    requiredCombatTeams = Integer.parseInt(wn2.getTextContent());
                } else if (wn2.getNodeName().equalsIgnoreCase("moraleLevel")) {
                    setMoraleLevel(AtBMoraleLevel.parseFromString(wn2.getTextContent().trim()));
                } else if (wn2.getNodeName().equalsIgnoreCase("routEnd")) {
                    routEnd = MHQXMLUtility.parseDate(wn2.getTextContent().trim());
                } else if (wn2.getNodeName().equalsIgnoreCase("routedPayout")) {
                    String cleanValue = wn2.getTextContent().trim().replaceAll("[^0-9.]", "");
                    double value = Double.parseDouble(cleanValue);
                    routedPayout = Money.of(value);
                } else if (wn2.getNodeName().equalsIgnoreCase("partsAvailabilityLevel")) {
                    partsAvailabilityLevel = Integer.parseInt(wn2.getTextContent());
                } else if (wn2.getNodeName().equalsIgnoreCase("extensionLength")) {
                    extensionLength = Integer.parseInt(wn2.getTextContent());
                } else if (wn2.getNodeName().equalsIgnoreCase("sharesPct")) {
                    sharesPct = Integer.parseInt(wn2.getTextContent());
                } else if (wn2.getNodeName().equalsIgnoreCase("batchallAccepted")) {
                    batchallAccepted = Boolean.parseBoolean(wn2.getTextContent());
                } else if (wn2.getNodeName().equalsIgnoreCase("playerMinorBreaches")) {
                    playerMinorBreaches = Integer.parseInt(wn2.getTextContent());
                } else if (wn2.getNodeName().equalsIgnoreCase("employerMinorBreaches")) {
                    employerMinorBreaches = Integer.parseInt(wn2.getTextContent());
                } else if (wn2.getNodeName().equalsIgnoreCase("contractScoreArbitraryModifier")) {
                    contractScoreArbitraryModifier = Integer.parseInt(wn2.getTextContent());
                } else if (wn2.getNodeName().equalsIgnoreCase("priorLogisticsFailure")) {
                    priorLogisticsFailure = Boolean.parseBoolean(wn2.getTextContent());
                } else if (wn2.getNodeName().equalsIgnoreCase("battleTypeMod")) {
                    battleTypeMod = Integer.parseInt(wn2.getTextContent());
                } else if (wn2.getNodeName().equalsIgnoreCase("nextWeekBattleTypeMod")) {
                    nextWeekBattleTypeMod = Integer.parseInt(wn2.getTextContent());
                } else if (wn2.getNodeName().equalsIgnoreCase("commandRoll")) {
                    commandRoll = Integer.parseInt(wn2.getTextContent());
                } else if (wn2.getNodeName().equalsIgnoreCase("salvageRoll")) {
                    salvageRoll = Integer.parseInt(wn2.getTextContent());
                } else if (wn2.getNodeName().equalsIgnoreCase("supportRoll")) {
                    supportRoll = Integer.parseInt(wn2.getTextContent());
                } else if (wn2.getNodeName().equalsIgnoreCase("transportRoll")) {
                    transportRoll = Integer.parseInt(wn2.getTextContent());
                } else if (wn2.getNodeName().equalsIgnoreCase("specialEventScenarioDate")) {
                    specialEventScenarioDate = MHQXMLUtility.parseDate(wn2.getTextContent().trim());
                } else if (wn2.getNodeName().equalsIgnoreCase("specialEventScenarioType")) {
                    specialEventScenarioType = Integer.parseInt(wn2.getTextContent());
                } else if (wn2.getNodeName().equalsIgnoreCase(StratconCampaignState.ROOT_XML_ELEMENT_NAME)) {
                    stratconCampaignState = StratconCampaignState.Deserialize(wn2);
                    stratconCampaignState.setContract(this);
                    this.setStratconCampaignState(stratconCampaignState);
                } else if (wn2.getNodeName().equalsIgnoreCase("parentContractId")) {
                    parentContract = new AtBContractRef(Integer.parseInt(wn2.getTextContent()));
                }
            } catch (Exception e) {
                logger.error("", e);
            }
        }
    }

    /**
     * Restores any references to other contracts.
     *
     * @param c The Campaign which holds this contract.
     */
    public void restore(Campaign c) {
        if (parentContract != null) {
            Mission m = c.getMission(parentContract.getId());
            if (m != null) {
                if (m instanceof AtBContract) {
                    setParentContract((AtBContract) m);
                } else {
                    logger.warn(String.format("Parent Contract reference #%d is not an AtBContract for contract %s",
                            parentContract.getId(), getName()));
                    setParentContract(null);
                }
            } else {
                logger.warn(String.format("Parent Contract #%d reference was not found for contract %s",
                        parentContract.getId(), getName()));
                setParentContract(null);
            }
        }
    }

    public Faction getEmployerFaction() {
        return Factions.getInstance().getFaction(getEmployerCode());
    }

    public String getEmployerCode() {
        return employerCode;
    }

    @Deprecated
    public void setEmployerCode(final String code, final LocalDate date) {
        employerCode = code;
        setEmployer(getEmployerName(date.getYear()));
        enemyCamouflage = pickRandomCamouflage(date.getYear(), enemyCode);
    }

    public void setEmployerCode(String code, int year) {
        employerCode = code;
        setEmployer(getEmployerName(year));
        allyCamouflage = pickRandomCamouflage(year, employerCode);
    }

    public String getEmployerName(int year) {
        return isMercSubcontract() ? "Mercenary (" + getEmployerFaction().getFullName(year) + ')'
                : getEmployerFaction().getFullName(year);
    }

    public Faction getEnemy() {
        return Factions.getInstance().getFaction(getEnemyCode());
    }

    public String getEnemyCode() {
        return enemyCode;
    }

    /**
     * Retrieves the name of the enemy for this contract.
     *
     * @param year The current year in the game.
     * @return The name of the enemy.
     */
    public String getEnemyName(int year) {
        Faction faction = Factions.getInstance().getFaction(enemyCode);

        if (faction.isMercenary()) {
            if (Objects.equals(enemyBotName, "Enemy")) {
                return BackgroundsController.randomMercenaryCompanyNameGenerator(null);
            } else {
                return enemyBotName;
            }
        } else {
            return faction.getFullName(year);
        }
    }

    public void setEnemyCode(String enemyCode) {
        this.enemyCode = enemyCode;
    }

    public AtBContractType getContractType() {
        return contractType;
    }

    public void setContractType(final AtBContractType contractType) {
        this.contractType = contractType;
        setType(contractType.toString());
    }

    public SkillLevel getAllySkill() {
        return allySkill;
    }

    public void setAllySkill(final SkillLevel allySkill) {
        this.allySkill = allySkill;
    }

    public SkillLevel getEnemySkill() {
        return enemySkill;
    }

    public void setEnemySkill(final SkillLevel enemySkill) {
        this.enemySkill = enemySkill;
    }

    public int getAllyQuality() {
        return allyQuality;
    }

    public void setAllyQuality(int allyQuality) {
        this.allyQuality = allyQuality;
    }

    public int getEnemyQuality() {
        return enemyQuality;
    }

    public void setEnemyQuality(int enemyQuality) {
        this.enemyQuality = enemyQuality;
    }

    public String getAllyBotName() {
        return allyBotName;
    }

    public void setAllyBotName(String name) {
        allyBotName = name;
    }

    public String getEnemyBotName() {
        return enemyBotName;
    }

    public void setEnemyBotName(String name) {
        enemyBotName = name;
    }

    public Camouflage getAllyCamouflage() {
        return allyCamouflage;
    }

    public void setAllyCamouflage(Camouflage allyCamouflage) {
        this.allyCamouflage = Objects.requireNonNull(allyCamouflage);
    }

    public PlayerColour getAllyColour() {
        return allyColour;
    }

    public void setAllyColour(PlayerColour allyColour) {
        this.allyColour = Objects.requireNonNull(allyColour);
    }

    public Camouflage getEnemyCamouflage() {
        return enemyCamouflage;
    }

    public void setEnemyCamouflage(Camouflage enemyCamouflage) {
        this.enemyCamouflage = enemyCamouflage;
    }

    public PlayerColour getEnemyColour() {
        return enemyColour;
    }

    public void setEnemyColour(PlayerColour enemyColour) {
        this.enemyColour = Objects.requireNonNull(enemyColour);
    }

    public int getRequiredCombatTeams() {
        return requiredCombatTeams;
    }

    public void setRequiredCombatTeams(int required) {
        requiredCombatTeams = required;
    }

    public int getPartsAvailabilityLevel() {
        return partsAvailabilityLevel;
    }

    public void setPartsAvailabilityLevel(final int partsAvailabilityLevel) {
        this.partsAvailabilityLevel = partsAvailabilityLevel;
    }

    public AtBMoraleLevel getMoraleLevel() {
        return moraleLevel;
    }

    public void setMoraleLevel(final AtBMoraleLevel moraleLevel) {
        this.moraleLevel = moraleLevel;
    }

    @Override
    public int getSharesPercent() {
        return sharesPct;
    }

    public void setAtBSharesPercent(int pct) {
        sharesPct = pct;
    }

    /**
     * Checks if the Batchall has been accepted for the contract.
     *
     * @return {@code true} if the Batchall has been accepted, {@code false} otherwise.
     */
    public boolean isBatchallAccepted() {
        return batchallAccepted;
    }

    /**
     * Sets the {@code batchallAccepted} flag for this contract.
     *
     * @param batchallAccepted The value to set for the {@code batchallAccepted} flag.
     */
    public void setBatchallAccepted(final boolean batchallAccepted) {
        this.batchallAccepted = batchallAccepted;
    }

    public void addPlayerMinorBreach() {
        playerMinorBreaches++;
    }

    public void addPlayerMinorBreaches(int num) {
        playerMinorBreaches += num;
    }

    public void addEmployerMinorBreach() {
        employerMinorBreaches++;
    }

    public void addEmployerMinorBreaches(int num) {
        employerMinorBreaches += num;
    }

    public void setContractScoreArbitraryModifier(int newModifier) {
        contractScoreArbitraryModifier = newModifier;
    }

    public int getBattleTypeMod() {
        return battleTypeMod + nextWeekBattleTypeMod;
    }

    public StratconCampaignState getStratconCampaignState() {
        return stratconCampaignState;
    }

    public void setStratconCampaignState(StratconCampaignState state) {
        stratconCampaignState = state;
    }

    @Override
    public void acceptContract(Campaign campaign) {
        if (campaign.getCampaignOptions().isUseStratCon()) {
            StratconContractInitializer.initializeCampaignState(this, campaign,
                    getContractDefinition(getContractType()));
        }
    }

    public AtBContract(Contract c, Campaign campaign) {
        this(c.getName());

        setType(c.getType());
        setSystemId(c.getSystemId());
        setDesc(c.getDescription());
        setStatus(c.getStatus());
        for (Scenario s : c.getScenarios()) {
            addScenario(s);
        }
        setId(c.getId());
        setLength(c.getLength());
        setStartDate(c.getStartDate());
        /*
         * Set ending date; the other calculated values will be replaced
         * from the original contract
         */
        calculateContract(campaign);
        setMultiplier(c.getMultiplier());
        setTransportComp(c.getTransportComp());
        setStraightSupport(c.getStraightSupport());
        setOverheadComp(c.getOverheadComp());
        setCommandRights(c.getCommandRights());
        setBattleLossComp(c.getBattleLossComp());
        setSalvagePct(c.getSalvagePct());
        setSalvageExchange(c.isSalvageExchange());
        setSalvagedByUnit(c.getSalvagedByUnit());
        setSalvagedByEmployer(c.getSalvagedByEmployer());
        setSigningBonusPct(c.getSigningBonusPct());
        setAdvancePct(c.getAdvancePct());
        setMRBCFee(c.payMRBCFee());
        setAdvanceAmount(c.getAdvanceAmount());
        setFeeAmount(c.getFeeAmount());
        setBaseAmount(c.getBaseAmount());
        setOverheadAmount(c.getOverheadAmount());
        setSupportAmount(c.getSupportAmount());
        setTransportAmount(c.getTransportAmount());
        setSigningBonusAmount(c.getSigningBonusAmount());

        /* Guess at AtBContract values */
        AtBContractType contractType = null;
        for (final AtBContractType type : AtBContractType.values()) {
            if (type.toString().equalsIgnoreCase(c.getType())) {
                contractType = type;
                break;
            }
        }
        /* Make a rough guess */
        if (contractType == null) {
            if (c.getLength() <= 3) {
                contractType = AtBContractType.OBJECTIVE_RAID;
            } else if (c.getLength() < 12) {
                contractType = AtBContractType.GARRISON_DUTY;
            } else {
                contractType = AtBContractType.PLANETARY_ASSAULT;
            }
        }
        setContractType(contractType);

        Faction f = Factions.getInstance().getFactionFromFullNameAndYear(c.getEmployer(), campaign.getGameYear());
        if (null == f) {
            employerCode = "IND";
        } else {
            employerCode = f.getShortName();
        }

        if (getContractType().isPirateHunting()) {
            enemyCode = "PIR";
        } else if (getContractType().isRiotDuty()) {
            enemyCode = "REB";
        }

        requiredCombatTeams = calculateRequiredLances(campaign);

        setPartsAvailabilityLevel(getContractType().calculatePartsAvailabilityLevel());

        int currentYear = campaign.getGameYear();
        allyBotName = getEmployerName(currentYear);
        allyCamouflage = pickRandomCamouflage(currentYear, employerCode);

        enemyBotName = getEnemyName(currentYear);
        enemyCamouflage = pickRandomCamouflage(currentYear, enemyCode);

        clanTechSalvageOverride();
    }

    /**
     * Applies a salvage override rule for Clan technology based on the contract timeline and faction
     * involvement. This method checks the factions of both the enemy and employer and determines
     * if a salvage exchange should be forced based on whether the battle occurs before the Battle
     * of Tukayyid.
     *
     * <p>This rule was implemented to better match canon employer behavior during this period.</p>
     */
    public void clanTechSalvageOverride() {
        final LocalDate BATTLE_OF_TUKAYYID = LocalDate.of(3052, 5, 21);

        if (getEnemy().isClan() && !getEmployerFaction().isClan()) {
            if (getStartDate().isBefore(BATTLE_OF_TUKAYYID)) {
                setSalvageExchange(true);
            }
        }
    }

    /**
     * Represents a reference to another AtBContract.
     */
    protected static class AtBContractRef extends AtBContract {
        public AtBContractRef(int id) {
            setId(id);
        }
    }

    /**
     * This method initiates a batchall, a challenge/dialog to decide on the conduct of a campaign.
     * Prompts the player with a message and options to accept or refuse the batchall.
     *
     * @param campaign       The current campaign.
     * @return {@code true} if the batchall is accepted, {@code false} otherwise.
     */
    //
    public boolean initiateBatchall(Campaign campaign) {
        // Retrieves the title from the resources
        String title = resources.getString("incomingTransmission.title");

        // Retrieves the batchall statement based on infamy and enemy code
        String batchallStatement = BatchallFactions.getGreeting(campaign, enemyCode);

        // An ImageIcon to hold the clan's faction icon
        ImageIcon icon = getFactionLogo(campaign, enemyCode, false);

        // Set the commander's rank and use a name generator to generate the commander's name
        String rank = resources.getString("starColonel.text");
        RandomNameGenerator randomNameGenerator = new RandomNameGenerator();
        String commander = randomNameGenerator.generate(Gender.RANDOMIZE, true, enemyCode);
        commander += ' ' + Bloodname.randomBloodname(enemyCode, Phenotype.MEKWARRIOR,
            campaign.getGameYear()).getName();

        // Construct the batchall message
        String message = String.format(resources.getString("batchallOpener.text"),
            this.getName(), rank, commander, getEnemy().getFullName(campaign.getGameYear()),
            getSystemName(campaign.getLocalDate()));
        message = message + batchallStatement;

        // Append additional message text if the fame is less than 5
        if (campaign.getFameAndInfamy().getFameForFaction(enemyCode) < 5) {
            message = message + resources.getString("batchallCloser.text");
        }

        // Create a text pane to display the message
        JTextPane textPane = new JTextPane();
        textPane.setContentType("text/html");
        textPane.setText(message);
        textPane.setEditable(false);

        // Create a panel to display the icon and the batchall message
        JPanel panel = new JPanel(new BorderLayout());
        JLabel imageLabel = new JLabel(icon);
        panel.add(imageLabel, BorderLayout.CENTER);
        panel.add(textPane, BorderLayout.SOUTH);

        // Choose dialog to display based on the fame
        if (campaign.getFameAndInfamy().getFameForFaction(enemyCode) > 4) {
            noBatchallOfferedDialog(panel, title);
            return false;
        } else {
            return batchallDialog(campaign, panel, title);
        }
    }

    /**
     * This function creates a dialog with accept and refuse buttons.
     *
     * @param campaign the current campaign
     * @param panel the panel to display in the dialog
     * @param title the title of the dialog
     * @return {@code true} if the batchall is accepted, {@code false} otherwise
     */
    private boolean batchallDialog(Campaign campaign, JPanel panel, String title) {
        // We use a single-element array to store the result, because we need to modify it inside
        // the action listeners, which requires the variable to be effectively final
        final boolean[] result = {false};

        // Create a custom dialog
        JDialog dialog = new JDialog();
        dialog.setTitle(title);  // Set the title of the dialog
        dialog.setLayout(new BorderLayout());  // Set a border layout manager

        // Create an accept button and add its action listener. When clicked, it will set the result
        // to true and close the dialog
        JButton acceptButton = new JButton(resources.getString("responseAccept.text"));
        acceptButton.setToolTipText(resources.getString("responseAccept.tooltip"));
        acceptButton.addActionListener(e -> {
            result[0] = true;
            dialog.dispose();
        });

        // Create a refuse button and add its action listener.
        // When clicked, it will trigger a refusal confirmation dialog
        String refusalOption = resources.getString("responseRefuse.text");


        // If the campaign is not a Clan faction, check whether this is the first contact they've had
        // with the Clans.
        // If so, whether at least a month has passed since the Wolf's Dragoons conference on
        // Outreach (which explained who and what the Clans were).
        if (!campaign.getFaction().isClan()
            && campaign.getLocalDate().isBefore(LocalDate.of(3051, 2, 1))) {

            boolean isFirstClanEncounter = BATCHALL_FACTIONS.stream()
                .mapToDouble(factionCode -> campaign.getFameAndInfamy().getFameLevelForFaction(factionCode))
                .noneMatch(infamy -> infamy != 0);

            if (isFirstClanEncounter) {
                refusalOption = resources.getString("responseFirstEncounter.text");
            }
        }

        JButton refuseButton = new JButton(refusalOption);

        refuseButton.setToolTipText(resources.getString("responseRefuse.tooltip"));
        refuseButton.addActionListener(e -> {
            dialog.dispose();  // Close the current dialog
            // Use another method to show a refusal confirmation dialog and store the result
            result[0] = refusalConfirmationDialog(campaign);
        });

        // Create a panel for buttons and add buttons to it
        JPanel buttonPanel = new JPanel();
        buttonPanel.add(acceptButton);
        buttonPanel.add(refuseButton);

        // Add the original panel and button panel to the dialog
        dialog.add(panel, BorderLayout.CENTER);
        dialog.add(buttonPanel, BorderLayout.SOUTH);

        dialog.pack();  // Size the dialog to fit the preferred size and layouts of its components
        dialog.setLocationRelativeTo(null);  // Center the dialog on the screen
        dialog.setModal(true);  // Make the dialog block user input to other top-level windows
        dialog.setVisible(true);  // Show the dialog

        return result[0];  // Return the result when the dialog is disposed
    }

    /**
     * This function displays a dialog asking for final confirmation to refuse a batchall,
     * and performs related actions if the refusal is confirmed.
     *
     * @param campaign the current campaign
     * @return {@code true} if the user accepts the refusal, {@code false} if the user cancels the refusal
     */
    private boolean refusalConfirmationDialog(Campaign campaign) {
        // Create modal JDialog
        JDialog dialog = new JDialog();
        dialog.setLayout(new BorderLayout());

        // Buffer for storing user response (acceptance/refusal)
        final boolean[] response = {false};

        // "Accept" Button
        JButton acceptButton = new JButton(resources.getString("responseAccept.text"));
        acceptButton.setToolTipText(resources.getString("responseAccept.tooltip"));
        acceptButton.addActionListener(e -> {
            response[0] = true;  // User has accepted
            dialog.dispose();  // Close dialog
        });

        // "Refuse" Button
        JButton refuseButton = new JButton(resources.getString("responseRefuse.text"));
        refuseButton.setToolTipText(resources.getString("responseRefuse.tooltip"));
        refuseButton.addActionListener(e -> {
            // Update the campaign state on refusal
            campaign.addReport(resources.getString("refusalReport.text"));
            campaign.getFameAndInfamy().updateFameForFaction(campaign, enemyCode, -1);
            response[0] = false;  // User has refused
            dialog.dispose();  // Close dialog
        });

        // Panel for hosting buttons
        JPanel buttonPanel = new JPanel();
        buttonPanel.add(acceptButton);
        buttonPanel.add(refuseButton);

        // Message Label
        JLabel messageLabel = new JLabel(String.format(resources.getString("refusalConfirmation.text"),
            getEnemy().getFullName(campaign.getGameYear())));

        // Add Message and Buttons to the dialog
        dialog.add(messageLabel, BorderLayout.CENTER);
        dialog.add(buttonPanel, BorderLayout.SOUTH);

        // Configure and display dialog
        dialog.pack();  // Fit dialog to its contents
        dialog.setLocationRelativeTo(null);  // Center dialog
        dialog.setModal(true);  // Block access to other windows
        dialog.setVisible(true);  // Display dialog

        // Return user response
        return response[0];
    }

    /**
     * Displays a dialog with a message for when the faction has refused to offer a Batchall due to
     * past player refusals.
     *
     * @param panel The panel to display in the dialog.
     * @param title The title of the dialog.
     */
    private void noBatchallOfferedDialog(JPanel panel, String title) {
        // Create a new JDialog
        JDialog dialog = new JDialog();
        dialog.setTitle(title);
        dialog.setLayout(new BorderLayout());

        JButton responseButton = new JButton(resources.getString("responseBringItOn.text"));
        responseButton.setToolTipText(resources.getString("responseBringItOn.tooltip"));
        responseButton.addActionListener(e -> dialog.dispose()); // Dispose the dialog when the button is clicked

        JPanel buttonPanel = new JPanel();
        buttonPanel.add(responseButton); // Add the button to the panel

        dialog.add(panel, BorderLayout.CENTER);
        dialog.add(buttonPanel, BorderLayout.SOUTH);

        dialog.pack(); // Size the dialog to fit the preferred size and layouts of its components
        dialog.setLocationRelativeTo(null); // Center the dialog on the screen
        dialog.setModal(true); // Set the dialog to be modal
        dialog.setVisible(true); // Show the dialog
    }

    /**
     * This method returns a {@link JPanel} that represents the difficulty skulls for a given mission.
     *
     * @param campaign the campaign for which the difficulty skulls are calculated
     * @return a {@link JPanel} with the difficulty skulls displayed
     */
    public JPanel getContractDifficultySkulls(Campaign campaign) {
        final int ERROR = -99;
        int difficulty = calculateContractDifficulty(campaign);

        // Create a new JFrame
        JFrame frame = new JFrame();
        frame.setDefaultCloseOperation(JFrame.EXIT_ON_CLOSE);

        // Create a pane with FlowLayout
        JPanel panel = new JPanel(new FlowLayout());

        // Load and scale the images
        ImageIcon skullFull = scaleImageIconToWidth(
            new ImageIcon("data/images/misc/challenge_estimate_full.png"), 50);
        ImageIcon skullHalf = scaleImageIconToWidth(
            new ImageIcon("data/images/misc/challenge_estimate_half.png"), 50);

        int iterations = difficulty;

        if (difficulty == ERROR) {
            iterations = 5;
        }

        if (iterations % 2 != 0) {
            iterations--;
            iterations /= 2;

            for (int i = 0; i < iterations; i++) {
                panel.add(new JLabel(skullFull));
            }

            panel.add(new JLabel(skullHalf));
        } else {
            iterations /= 2;

            for (int i = 0; i < iterations; i++) {
                panel.add(new JLabel(skullFull));
            }
        }

        return panel;
    }

    /**
     * Calculates the difficulty of a contract based on the relative power of enemy forces,
     * player forces, and any allied forces involved in the campaign.
     *
     * <p>The method evaluates the enemy's estimated power against the player's strengths
     * and considers allied contributions depending on the assigned command rights.
     * The result is a difficulty level mapped between 1 and 10, where higher values
     * represent more challenging contracts.</p>
     *
     * @param campaign The {@link Campaign} object representing the current game state.
     *                 Used to extract information about the player's forces, enemy forces,
     *                 and allied forces.
     *
     * @return An integer representing the difficulty of the contract:
     * <ul>
     *    <li>1 = very easy</li>
     *    <li>10 = extremely difficult</li>
     * </ul>
     * <p>
     * <b>WARNING: </b>Returns `-99` (defined as `ERROR`) if the enemy's power cannot be calculated.
     * </p>
     * <p><b>Mapped Result Explanation:</b></p>
     * The method divides the absolute percentage difference between enemy and player forces by 20
     * (rounding up), then adjusts the difficulty accordingly:
     * <ul>
     *   <li>If the player's forces are stronger, the difficulty is adjusted downward from a baseline of 5.</li>
     *   <li>If the enemy's forces are stronger, the difficulty is adjusted upward from a baseline of 5.</li>
     *   <li>If an error is encountered, the difficulty is returned as -99</li>
     * </ul>
     * The result is clamped to fit between the valid range of 1 and 10. Or -99 if an error is encountered.
     *
     * TODO: Remove when it's deemed safe to do so. This is being deprecated in favor of the overload below.
     */
    @Deprecated
    public int calculateContractDifficulty(Campaign campaign) {
        final int ERROR = -99;

        // Estimate the power of the enemy forces
        SkillLevel opposingSkill = modifySkillLevelBasedOnFaction(enemyCode, enemySkill);
        double enemySkillMultiplier = getSkillMultiplier(opposingSkill);
        int gameYear = campaign.getGameYear();
        boolean useGenericBV = campaign.getCampaignOptions().isUseGenericBattleValue();
        double enemyPower = estimateMekStrength(gameYear, useGenericBV, enemyCode, enemyQuality);

        // If we cannot calculate enemy power, abort.
        if (enemyPower == 0) {
            return ERROR;
        }

        enemyPower = (int) round(enemyPower * enemySkillMultiplier);

        // Estimate player power
        double playerPower = estimatePlayerPower(campaign);

        // Estimate the power of allied forces
        // TODO pull these directly from Force Generation instead of using magic numbers
        // TODO estimate the LIAISON ratio by going through each combat lance and
        // getting the actual average (G)BV for an allied heavy/assault mek.
        double allyRatio = switch (getCommandRights()) {
            case INDEPENDENT    -> 0; // no allies
            case LIAISON        -> 0.4; // single allied heavy/assault mek, pure guess for now
            case HOUSE          -> 0.25; // allies with 25% the player's (G)BV budget
            case INTEGRATED     -> 0.5; // allies with 50% the player's (G)BV budget
        };

        if (allyRatio > 0) {
            SkillLevel alliedSkill = modifySkillLevelBasedOnFaction(employerCode, allySkill);
            double allySkillMultiplier = getSkillMultiplier(alliedSkill);
            double allyPower = estimateMekStrength(gameYear, useGenericBV, employerCode, allyQuality);
            allyPower = allyPower * allySkillMultiplier;
            // If we cannot calculate ally's power, use player power as a fallback.
            if (allyPower == 0) {
                allyPower = playerPower;
            }
            playerPower += allyRatio * allyPower;
            enemyPower += allyRatio * enemyPower;
        }

        // Calculate difficulty based on the percentage difference between the two forces.
        double difference = enemyPower - playerPower;
        double percentDifference = (difference / playerPower) * 100;

        int mappedValue = (int) ceil(Math.abs(percentDifference) / 20);
        if (percentDifference < 0) {
            mappedValue = 5 - mappedValue;
        } else {
            mappedValue = 5 + mappedValue;
        }

        return min(max(mappedValue, 1), 10);
    }

    /**
     * Calculates the difficulty of a contract based on the relative power of enemy forces,
     * player forces, and any allied forces involved in the campaign.
     *
     * <p>The method evaluates the enemy's estimated power against the player's strengths
     * and considers allied contributions depending on the assigned command rights.
     * The result is a difficulty level mapped between 1 and 10, where higher values
     * represent more challenging contracts.</p>
     *
     * @param gameYear          The current year in the campaign (e.g., from {@link Campaign#getGameYear()})
     * @param useGenericBV      Whether "Use Generic BV" is enabled in the Campaign Options
     * @param playerCombatUnits List of Entities representing all combat units for the player. This
     *                          can be obtained via {@link Campaign#getAllCombatEntities()}.
     *
     * @return An integer representing the difficulty of the contract:
     * <ul>
     *    <li>1 = very easy</li>
     *    <li>10 = extremely difficult</li>
     * </ul>
     * <p>
     * <b>WARNING: </b>Returns `-99` (defined as `ERROR`) if the enemy's power cannot be calculated.
     * </p>
     * <p><b>Mapped Result Explanation:</b></p>
     * The method divides the absolute percentage difference between enemy and player forces by 20
     * (rounding up), then adjusts the difficulty accordingly:
     * <ul>
     *   <li>If the player's forces are stronger, the difficulty is adjusted downward from a baseline of 5.</li>
     *   <li>If the enemy's forces are stronger, the difficulty is adjusted upward from a baseline of 5.</li>
     *   <li>If an error is encountered, the difficulty is returned as -99</li>
     * </ul>
     * The result is clamped to fit between the valid range of 1 and 10. Or -99 if an error is encountered.
     **/
    public int calculateContractDifficulty(int gameYear, boolean useGenericBV, List<Entity> playerCombatUnits) {
        final int ERROR = -99;

        // Estimate the power of the enemy forces
        SkillLevel opposingSkill = modifySkillLevelBasedOnFaction(enemyCode, enemySkill);
        double enemySkillMultiplier = getSkillMultiplier(opposingSkill);
        double enemyPower = estimateMekStrength(gameYear, useGenericBV, enemyCode, enemyQuality);

        // If we cannot calculate enemy power, abort.
        if (enemyPower == 0) {
            return ERROR;
        }

        enemyPower = (int) round(enemyPower * enemySkillMultiplier);

        // Estimate player power
        double playerPower = estimatePlayerPower(playerCombatUnits, useGenericBV);

        // Estimate the power of allied forces
        // TODO pull these directly from Force Generation instead of using magic numbers
        // TODO estimate the LIAISON ratio by going through each combat lance and
        // getting the actual average (G)BV for an allied heavy/assault mek.
        double allyRatio = switch (getCommandRights()) {
            case INDEPENDENT    -> 0; // no allies
            case LIAISON        -> 0.4; // single allied heavy/assault mek, pure guess for now
            case HOUSE          -> 0.25; // allies with 25% the player's (G)BV budget
            case INTEGRATED     -> 0.5; // allies with 50% the player's (G)BV budget
        };

        if (allyRatio > 0) {
            SkillLevel alliedSkill = modifySkillLevelBasedOnFaction(employerCode, allySkill);
            double allySkillMultiplier = getSkillMultiplier(alliedSkill);
            double allyPower = estimateMekStrength(gameYear, useGenericBV, employerCode, allyQuality);
            allyPower = allyPower * allySkillMultiplier;
            // If we cannot calculate ally's power, use player power as a fallback.
            if (allyPower == 0) {
                allyPower = playerPower;
            }
            playerPower += allyRatio * allyPower;
            enemyPower += allyRatio * enemyPower;
        }

        // Calculate difficulty based on the percentage difference between the two forces.
        double difference = enemyPower - playerPower;
        double percentDifference = (difference / playerPower) * 100;

        int mappedValue = (int) ceil(Math.abs(percentDifference) / 20);
        if (percentDifference < 0) {
            mappedValue = 5 - mappedValue;
        } else {
            mappedValue = 5 + mappedValue;
        }

        return min(max(mappedValue, 1), 10);
    }

    /**
     * Modifies the skill level based on the faction code.
     *
     * @param factionCode  the code of the faction
     * @param skillLevel   the original skill level
     * @return the modified skill level
     */
    SkillLevel modifySkillLevelBasedOnFaction(String factionCode, SkillLevel skillLevel) {
        if (Objects.equals(factionCode, "SOC")) {
            return ELITE;
        }

        if (Factions.getInstance().getFaction(factionCode).isClan()) {
            return parseFromInteger(skillLevel.ordinal() + 1);
        }

        return skillLevel;
    }

    /**
     * Estimates the power of the player in a campaign based on the battle values of their units.
     *
     * @param campaign the object containing the forces and units of the player
     * @return average battle value per player unit OR total BV2 divided by total GBV
     */
    @Deprecated
    double estimatePlayerPower(Campaign campaign) {
        int playerPower = 0;
        int playerGBV = 0;
        int playerUnitCount = 0;
        for (Force force : campaign.getAllForces()) {
            if (!force.isForceType(STANDARD)) {
                continue;
            }

            for (UUID unitID : force.getUnits()) {
                Entity entity = campaign.getUnit(unitID).getEntity();
                playerPower += entity.calculateBattleValue();
                playerGBV += entity.getGenericBattleValue();
                playerUnitCount ++;
            }
        }

        if (campaign.getCampaignOptions().isUseGenericBattleValue()) {
            return ((double) playerPower) / playerGBV;
        } else {
            return ((double) playerPower) / playerUnitCount;
        }
    }

    double estimatePlayerPower(List<Entity> units, boolean useGenericBV) {
        int playerPower = 0;
        int playerGBV = 0;
        int playerUnitCount = 0;
        for (Entity unit : units) {
            playerPower += unit.calculateBattleValue();
            playerGBV += unit.getGenericBattleValue();
            playerUnitCount ++;
        }

        if (useGenericBV) {
            return ((double) playerPower) / playerGBV;
        } else {
            return ((double) playerPower) / playerUnitCount;
        }
    }

    /**
     * Returns the skill BV multiplier based on the given skill level.
     *
     * @param skillLevel the skill level to determine the multiplier
     * @return the skill multiplier
     */
    private static double getSkillMultiplier(SkillLevel skillLevel) {
        return switch (skillLevel) {
            case NONE -> 0.68;
            case ULTRA_GREEN -> 0.77;
            case GREEN -> 0.86;
            case REGULAR -> 1.00;
            case VETERAN -> 1.32;
            case ELITE -> 1.68;
            case HEROIC -> 2.02;
            case LEGENDARY -> 2.31;
        };
    }
    /**
     * Estimates the relative strength for Mek units of a specific faction and quality.
     * Excludes salvage.
     *
     * @param gameYear the year of the current campaign
     * @param useGenericBV whether to use generic BV for strength calculations
     * @param factionCode the code of the faction to estimate the average Mek strength for
     * @param quality the quality of the Meks to calculate the average strength for
     * @return the average battle value OR total BV2 divided by total GBV
     * for Meks of the specified faction and quality OR 0 on error
     */
    double estimateMekStrength(int gameYear, boolean useGenericBV, String factionCode, int quality) {
        final double ERROR = 0;

        RATGenerator ratGenerator = Factions.getInstance().getRATGenerator();
        FactionRecord faction = ratGenerator.getFaction(factionCode);

        if (faction == null) {
            return ERROR;
        }

        UnitTable unitTable;
        try {
            unitTable = findTable(
                faction,
                MEK,
                gameYear,
                String.valueOf(quality),
                new ArrayList<>(),
                NETWORK_NONE,
                new ArrayList<>(),
                new ArrayList<>(),
                new ArrayList<>(),
                0,
                faction);
        } catch (Exception ignored) {
            return ERROR;
        }

        // Otherwise, calculate the estimated power of the faction
        int entries = unitTable.getNumEntries();

        int totalBattleValue = 0;
        int totalGBV = 0;
        int rollingCount = 0;

        for (int i = 0; i < entries; i++) {
            int battleValue = unitTable.getBV(i); // 0 for salvage
            if (0 == battleValue) {
                // Removing this check will break things, see the other comments.
                continue;
            }
            // TODO implement getGBV(int index) in UnitTable to simplify this?
            // getMekSummary(int index) is NULL for salvage.
            int genericBattleValue = unitTable.getMekSummary(i).loadEntity().getGenericBattleValue();
            int weight = unitTable.getEntryWeight(i); // NOT 0 for salvage

            totalBattleValue += battleValue * weight;
            totalGBV += genericBattleValue * weight;
            rollingCount += weight;
        }

        if (useGenericBV) {
            return ((double) totalBattleValue) / totalGBV;
        } else {
            return ((double) totalBattleValue) / rollingCount;
        }
    }

    /**
     * Get the command roll that was used to determine command rights. Only used by CamOps Contract
     * Market.
     *
     * @return
     */
    public int getCommandRoll() {
        return commandRoll;
    }

    /**
     * Set the command roll that was used to determine command rights. Only used by CamOps Contract
     * Market.
     *
     * @param roll
     */
    public void setCommandRoll(int roll) {
        commandRoll = roll;
    }

    /**
     * Get the salvage roll that was used to determine salvage rights. Only used by CamOps Contract
     * Market.
     *
     * @return
     */
    public int getSalvageRoll() {
        return salvageRoll;
    }

    /**
     * Set the salvage roll that was used to determine salvage rights. Only used by CamOps Contract
     * Market.
     *
     * @param roll
     */
    public void setSalvageRoll(int roll) {
        salvageRoll = roll;
    }

    /**
     * Get the support roll that was used to determine support rights. Only used by CamOps Contract
     * Market.
     *
     * @return
     */
    public int getSupportRoll() {
        return supportRoll;
    }

    /**
     * Set the support roll that was used to determine support rights. Only used by CamOps Contract
     * Market.
     *
     * @param roll
     */
    public void setSupportRoll(int roll) {
        supportRoll = roll;
    }

    /**
     * Get the transport roll that was used to determine transport rights. Only used by CamOps Contract
     * Market.
     *
     * @return
     */
    public int getTransportRoll() {
        return transportRoll;
    }

    /**
     * Set the transport roll that was used to determine transport rights. Only used by CamOps Contract
     * Market.
     *
     * @param roll
     */
    public void setTransportRoll(int roll) {
        transportRoll = roll;
    }

    public @Nullable Money getRoutedPayout() {
        return routedPayout;
    }
}<|MERGE_RESOLUTION|>--- conflicted
+++ resolved
@@ -850,42 +850,6 @@
     }
 
     /**
-<<<<<<< HEAD
-=======
-     * Generates a Ronin and adds them to the personnel roster.
-     *
-     * <p>This method creates a new Ronin with either the "MEKWARRIOR" or "AEROSPACE_PILOT" role,
-     * depending on a random roll; sets their skills based on predefined preferences
-     * and randomization; rerolls their loyalty and advantages; assigns a random callsign;
-     * and finally adds them to the campaign's personnel roster.</p>
-     *
-     * <p>Administrator settings are not applied in this method, as the Ronin will not be an admin.</p>
-     *
-     * @param campaign the current {@link Campaign} in which the Ronin will be recruited.
-     */
-    private static void recruitRonin(Campaign campaign) {
-        int roll = randomInt(5);
-
-        PersonnelRole role = roll == 0 ? AEROSPACE_PILOT : MEKWARRIOR;
-        Person ronin = campaign.newPerson(role);
-
-        RandomSkillPreferences randomSkillPreferences = campaign.getRandomSkillPreferences();
-        boolean useExtraRandomness = randomSkillPreferences.randomizeSkill();
-
-        // We don't care about admin settings, as we're not going to have an admin here
-        overrideSkills(false, false, useExtraRandomness,
-              ronin, role, VETERAN);
-
-        SkillLevel skillLevel = ronin.getSkillLevel(campaign, false);
-        reRollLoyalty(ronin, skillLevel);
-        reRollAdvantages(campaign, ronin, skillLevel);
-        ronin.setCallsign(RandomCallsignGenerator.getInstance().generate());
-
-        campaign.recruitPerson(ronin, true);
-    }
-
-    /**
->>>>>>> 9d538eaf
      * Generates a bonus unit for a given campaign and unit type.
      *
      * @param campaign  the campaign object to add the bonus unit to
