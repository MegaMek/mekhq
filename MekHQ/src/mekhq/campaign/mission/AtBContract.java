/*
 * Copyright (c) 2014 Carl Spain. All rights reserved.
 * Copyright (C) 2020-2025 The MegaMek Team. All Rights Reserved.
 *
 * This file is part of MekHQ.
 *
 * MekHQ is free software: you can redistribute it and/or modify
 * it under the terms of the GNU General Public License (GPL),
 * version 3 or (at your option) any later version,
 * as published by the Free Software Foundation.
 *
 * MekHQ is distributed in the hope that it will be useful,
 * but WITHOUT ANY WARRANTY; without even the implied warranty
 * of MERCHANTABILITY or FITNESS FOR A PARTICULAR PURPOSE.
 * See the GNU General Public License for more details.
 *
 * A copy of the GPL should have been included with this project;
 * if not, see <https://www.gnu.org/licenses/>.
 *
 * NOTICE: The MegaMek organization is a non-profit group of volunteers
 * creating free software for the BattleTech community.
 *
 * MechWarrior, BattleMech, `Mech and AeroTech are registered trademarks
 * of The Topps Company, Inc. All Rights Reserved.
 *
 * Catalyst Game Labs and the Catalyst Game Labs logo are trademarks of
 * InMediaRes Productions, LLC.
 */
package mekhq.campaign.mission;

import static java.lang.Math.ceil;
import static java.lang.Math.floor;
import static java.lang.Math.max;
import static java.lang.Math.min;
import static java.lang.Math.round;
import static megamek.client.ratgenerator.ModelRecord.NETWORK_NONE;
import static megamek.client.ratgenerator.UnitTable.findTable;
import static megamek.codeUtilities.ObjectUtility.getRandomItem;
import static megamek.common.Compute.d6;
import static megamek.common.Compute.randomInt;
import static megamek.common.UnitType.MEK;
import static megamek.common.enums.SkillLevel.ELITE;
import static megamek.common.enums.SkillLevel.REGULAR;
import static megamek.common.enums.SkillLevel.VETERAN;
import static megamek.common.enums.SkillLevel.parseFromInteger;
import static megamek.common.enums.SkillLevel.parseFromString;
import static mekhq.campaign.force.CombatTeam.getStandardForceSize;
import static mekhq.campaign.force.ForceType.STANDARD;
import static mekhq.campaign.force.FormationLevel.BATTALION;
import static mekhq.campaign.force.FormationLevel.COMPANY;
import static mekhq.campaign.mission.AtBDynamicScenarioFactory.getEntity;
import static mekhq.campaign.mission.BotForceRandomizer.UNIT_WEIGHT_UNSPECIFIED;
import static mekhq.campaign.mission.enums.AtBMoraleLevel.ADVANCING;
import static mekhq.campaign.mission.enums.AtBMoraleLevel.DOMINATING;
import static mekhq.campaign.mission.enums.AtBMoraleLevel.OVERWHELMING;
import static mekhq.campaign.mission.enums.AtBMoraleLevel.STALEMATE;
import static mekhq.campaign.personnel.PersonUtility.overrideSkills;
import static mekhq.campaign.personnel.PersonUtility.reRollAdvantages;
import static mekhq.campaign.personnel.PersonUtility.reRollLoyalty;
import static mekhq.campaign.personnel.enums.PersonnelRole.AEROSPACE_PILOT;
import static mekhq.campaign.personnel.enums.PersonnelRole.MEKWARRIOR;
import static mekhq.campaign.rating.IUnitRating.DRAGOON_A;
import static mekhq.campaign.rating.IUnitRating.DRAGOON_ASTAR;
import static mekhq.campaign.rating.IUnitRating.DRAGOON_B;
import static mekhq.campaign.rating.IUnitRating.DRAGOON_C;
import static mekhq.campaign.rating.IUnitRating.DRAGOON_F;
import static mekhq.campaign.stratcon.StratconContractDefinition.getContractDefinition;
import static mekhq.campaign.universe.Factions.getFactionLogo;
import static mekhq.campaign.universe.fameAndInfamy.BatchallFactions.BATCHALL_FACTIONS;
import static mekhq.utilities.EntityUtilities.getEntityFromUnitId;
import static mekhq.utilities.ImageUtilities.scaleImageIconToWidth;

import java.awt.BorderLayout;
import java.awt.FlowLayout;
import java.io.IOException;
import java.io.PrintWriter;
import java.nio.file.Files;
import java.nio.file.Path;
import java.nio.file.Paths;
import java.text.ParseException;
import java.time.DayOfWeek;
import java.time.LocalDate;
import java.util.ArrayList;
import java.util.List;
import java.util.Objects;
import java.util.Random;
import java.util.ResourceBundle;
import java.util.UUID;
import javax.swing.ImageIcon;
import javax.swing.JButton;
import javax.swing.JDialog;
import javax.swing.JFrame;
import javax.swing.JLabel;
import javax.swing.JPanel;
import javax.swing.JTextPane;

import megamek.client.generator.RandomCallsignGenerator;
import megamek.client.generator.RandomNameGenerator;
import megamek.client.ratgenerator.FactionRecord;
import megamek.client.ratgenerator.RATGenerator;
import megamek.client.ratgenerator.UnitTable;
import megamek.client.ui.swing.util.PlayerColour;
import megamek.common.Entity;
import megamek.common.TargetRoll;
import megamek.common.UnitType;
import megamek.common.annotations.Nullable;
import megamek.common.enums.Gender;
import megamek.common.enums.SkillLevel;
import megamek.common.icons.Camouflage;
import megamek.logging.MMLogger;
import mekhq.MekHQ;
import mekhq.campaign.Campaign;
import mekhq.campaign.CampaignOptions;
import mekhq.campaign.RandomSkillPreferences;
import mekhq.campaign.event.MissionChangedEvent;
import mekhq.campaign.finances.Money;
import mekhq.campaign.force.CombatTeam;
import mekhq.campaign.force.Force;
import mekhq.campaign.market.enums.UnitMarketType;
import mekhq.campaign.mission.atb.AtBScenarioFactory;
import mekhq.campaign.mission.enums.AtBContractType;
import mekhq.campaign.mission.enums.AtBMoraleLevel;
import mekhq.campaign.mission.enums.ScenarioStatus;
import mekhq.campaign.personnel.Bloodname;
import mekhq.campaign.personnel.Person;
import mekhq.campaign.personnel.backgrounds.BackgroundsController;
import mekhq.campaign.personnel.enums.PersonnelRole;
import mekhq.campaign.personnel.enums.Phenotype;
import mekhq.campaign.randomEvents.MercenaryAuction;
import mekhq.campaign.stratcon.StratconCampaignState;
import mekhq.campaign.stratcon.StratconContractDefinition;
import mekhq.campaign.stratcon.StratconContractInitializer;
import mekhq.campaign.stratcon.StratconTrackState;
import mekhq.campaign.unit.Unit;
import mekhq.campaign.universe.Faction;
import mekhq.campaign.universe.Factions;
import mekhq.campaign.universe.RandomFactionGenerator;
import mekhq.campaign.universe.fameAndInfamy.BatchallFactions;
import mekhq.utilities.MHQXMLUtility;
import org.w3c.dom.Node;
import org.w3c.dom.NodeList;

<<<<<<< HEAD
import javax.swing.*;
import java.awt.*;
import java.io.IOException;
import java.io.PrintWriter;
import java.nio.file.Files;
import java.nio.file.Path;
import java.nio.file.Paths;
import java.text.ParseException;
import java.time.DayOfWeek;
import java.time.LocalDate;
import java.util.*;
import java.util.List;

import static java.lang.Math.*;
import static megamek.client.ratgenerator.ModelRecord.NETWORK_NONE;
import static megamek.client.ratgenerator.UnitTable.findTable;
import static megamek.codeUtilities.ObjectUtility.getRandomItem;
import static megamek.common.Compute.d6;
import static megamek.common.Compute.randomInt;
import static megamek.common.UnitType.AEROSPACEFIGHTER;
import static megamek.common.UnitType.MEK;
import static megamek.common.UnitType.TANK;
import static megamek.common.enums.SkillLevel.*;
import static mekhq.campaign.force.CombatTeam.getStandardForceSize;
import static mekhq.campaign.force.ForceType.STANDARD;
import static mekhq.campaign.force.FormationLevel.BATTALION;
import static mekhq.campaign.force.FormationLevel.COMPANY;
import static mekhq.campaign.mission.AtBDynamicScenarioFactory.getEntity;
import static mekhq.campaign.mission.BotForceRandomizer.UNIT_WEIGHT_UNSPECIFIED;
import static mekhq.campaign.mission.enums.AtBMoraleLevel.ADVANCING;
import static mekhq.campaign.mission.enums.AtBMoraleLevel.DOMINATING;
import static mekhq.campaign.mission.enums.AtBMoraleLevel.OVERWHELMING;
import static mekhq.campaign.mission.enums.AtBMoraleLevel.STALEMATE;
import static mekhq.campaign.personnel.PersonUtility.overrideSkills;
import static mekhq.campaign.personnel.PersonUtility.reRollAdvantages;
import static mekhq.campaign.personnel.PersonUtility.reRollLoyalty;
import static mekhq.campaign.personnel.enums.PersonnelRole.AEROSPACE_PILOT;
import static mekhq.campaign.personnel.enums.PersonnelRole.MEKWARRIOR;
import static mekhq.campaign.rating.IUnitRating.*;
import static mekhq.campaign.stratcon.StratconContractDefinition.getContractDefinition;
import static mekhq.campaign.universe.Factions.getFactionLogo;
import static mekhq.campaign.universe.fameAndInfamy.BatchallFactions.BATCHALL_FACTIONS;
import static mekhq.utilities.EntityUtilities.getEntityFromUnitId;
import static mekhq.utilities.ImageUtilities.scaleImageIconToWidth;

=======
>>>>>>> 08d47bf0
/**
 * Contract class for use with Against the Bot rules
 *
 * @author Neoancient
 */
public class AtBContract extends Contract {
    private static final MMLogger logger = MMLogger.create(AtBContract.class);

    /** The minimum intensity below which no scenarios will be generated */
    public static final double MINIMUM_INTENSITY = 0.01;

    /* null unless subcontract */
    protected AtBContract parentContract;
    /* hired by another mercenary unit on contract to a third-party employer */ boolean mercSubcontract;

    protected String employerCode;
    protected String enemyCode;
    protected String enemyName;

    protected AtBContractType contractType;
    protected SkillLevel      allySkill;
    protected int             allyQuality;
    protected SkillLevel      enemySkill;
    protected int             enemyQuality;
    protected String          allyBotName;
    protected String          enemyBotName;
    protected Camouflage      allyCamouflage;
    protected PlayerColour    allyColour;
    protected Camouflage      enemyCamouflage;
    protected PlayerColour    enemyColour;

    protected int extensionLength;

    protected int            requiredCombatTeams;
    protected AtBMoraleLevel moraleLevel;
    protected LocalDate      routEnd;
    protected int            partsAvailabilityLevel;
    protected int            sharesPct;
    private   boolean        batchallAccepted;

    protected int playerMinorBreaches;
    protected int employerMinorBreaches;
    protected int contractScoreArbitraryModifier;

    protected int   moraleMod    = 0;
    private   Money routedPayout = null;

    /* lasts for a month, then removed at next events roll */
    protected boolean   priorLogisticsFailure;
    /**
     * If the date is non-null, there will be a special scenario or big battle on that date, but the scenario is not
     * generated until the other battle rolls for the week.
     */
    protected LocalDate specialEventScenarioDate;
    protected int       specialEventScenarioType;
    /* Lasts until end of contract */
    protected int       battleTypeMod;
    /* Only applies to next week */
    protected int       nextWeekBattleTypeMod;

    private StratconCampaignState stratconCampaignState;
    private boolean               isAttacker;

    private static final ResourceBundle resources = ResourceBundle.getBundle("mekhq.resources.AtBContract",
          MekHQ.getMHQOptions().getLocale());

    private int commandRoll;
    private int salvageRoll;
    private int supportRoll;
    private int transportRoll;

    protected AtBContract() {
        this(null);
    }

    /**
     * Sets the end date of the rout. This should only be applied on contracts whose morale equals ROUTED
     *
     * @param routEnd the {@code LocalDate} representing the end date of the rout
     */
    public void setRoutEndDate(LocalDate routEnd) {
        this.routEnd = routEnd;
    }

    public AtBContract(String name) {
        super(name, "Independent");
        employerCode = "IND";
        enemyCode    = "IND";
        enemyName    = "Independent";

        parentContract  = null;
        mercSubcontract = false;
        isAttacker      = false;

        setContractType(AtBContractType.GARRISON_DUTY);
        setAllySkill(REGULAR);
        allyQuality = DRAGOON_C;
        setEnemySkill(REGULAR);
        enemyQuality = DRAGOON_C;
        allyBotName  = "Ally";
        enemyBotName = "Enemy";
        setAllyCamouflage(new Camouflage(Camouflage.COLOUR_CAMOUFLAGE, PlayerColour.RED.name()));
        setAllyColour(PlayerColour.RED);
        setEnemyCamouflage(new Camouflage(Camouflage.COLOUR_CAMOUFLAGE, PlayerColour.GREEN.name()));
        setEnemyColour(PlayerColour.GREEN);

        extensionLength = 0;

        sharesPct        = 0;
        batchallAccepted = true;
        setMoraleLevel(STALEMATE);
        routEnd                  = null;
        priorLogisticsFailure    = false;
        specialEventScenarioDate = null;
        battleTypeMod            = 0;
        nextWeekBattleTypeMod    = 0;
    }

    public void initContractDetails(Campaign campaign) {
        int companySize   = getStandardForceSize(campaign.getFaction(), COMPANY.getDepth());
        int battalionSize = getStandardForceSize(campaign.getFaction(), BATTALION.getDepth());

        if (getEffectiveNumUnits(campaign) <= companySize) {
            setOverheadComp(OH_FULL);
        } else if (getEffectiveNumUnits(campaign) <= battalionSize) {
            setOverheadComp(OH_HALF);
        } else {
            setOverheadComp(OH_NONE);
        }

        int currentYear = campaign.getGameYear();
        allyBotName    = getEmployerName(currentYear);
        allyCamouflage = pickRandomCamouflage(currentYear, employerCode);

        enemyBotName    = getEnemyName(currentYear);
        enemyCamouflage = pickRandomCamouflage(currentYear, enemyCode);
    }

    /**
     * Selects a random camouflage for the given faction based on the faction code and year. If there are no available
     * files in the faction directory, it logs a warning and uses default camouflage.
     *
     * @param currentYear the current year in the game.
     * @param factionCode the code representing the faction for which the camouflage is to be selected.
     */
    public static Camouflage pickRandomCamouflage(int currentYear, String factionCode) {
        // Define the root directory and get the faction-specific camouflage directory
        final String ROOT_DIRECTORY = "data/images/camo/";

        String camouflageDirectory = "Standard Camouflage";

        if (factionCode != null) {
            camouflageDirectory = getCamouflageDirectory(currentYear, factionCode);
        }

        // Gather all files
        List<Path> allPaths = null;

        try {
            allPaths = Files.find(Paths.get(ROOT_DIRECTORY + camouflageDirectory + '/'),
                  Integer.MAX_VALUE,
                  (path, bfa) -> bfa.isRegularFile()).toList();

        } catch (IOException e) {
            logger.error("Error getting list of camouflages", e);
        }

        // Select a random file to set camouflage, if there are files available
        if ((null != allPaths) && (!allPaths.isEmpty())) {
            Path randomPath = allPaths.get(new Random().nextInt(allPaths.size()));

            String fileName = randomPath.getFileName().toString();
            String fileCategory = randomPath.getParent()
                                        .toString()
                                        .replaceAll("\\\\", "/"); // This is necessary for Windows machines
            fileCategory = fileCategory.replaceAll(ROOT_DIRECTORY, "");

            return new Camouflage(fileCategory, fileName);
        } else {
            // Log if no files were found in the directory
            logger.warn("No files in directory {} - using default camouflage", camouflageDirectory);
            return null;
        }
    }

    /**
     * Retrieves the directory for the camouflage of a faction based on the current year and faction code.
     *
     * @param currentYear The current year in the game.
     * @param factionCode The code representing the faction.
     *
     * @return The directory for the camouflage of the faction.
     */
    private static String getCamouflageDirectory(int currentYear, String factionCode) {
        return switch (factionCode) {
            case "ARC" -> "Aurigan Coalition";
            case "CDP" -> "Calderon Protectorate";
            case "CC" -> "Capellan Confederation";
            case "CIR" -> "Circinus Federation";
            case "CS" -> "ComStar";
            case "DC" -> "Draconis Combine";
            case "CF" -> "Federated Commonwealth";
            case "FS" -> "Federated Suns";
            case "FVC" -> "Filtvelt Coalition";
            case "FRR" -> "Free Rasalhague Republic";
            case "FWL" -> "Free Worlds League";
            case "FR" -> "Fronc Reaches";
            case "HL" -> "Hanseatic League";
            case "LL" -> "Lothian League";
            case "LA" -> "Lyran Commonwealth";
            case "MOC" -> "Magistracy of Canopus";
            case "MH" -> "Marian Hegemony";
            case "MERC" -> "Mercs";
            case "OA" -> "Outworlds Alliance";
            case "PIR" -> "Pirates";
            case "ROS" -> "Republic of the Sphere";
            case "SL" -> "Star League Defense Force";
            case "TC" -> "Taurian Concordat";
            case "WOB" -> "Word of Blake";
            case "Root" -> "";
            default -> {
                Faction faction = Factions.getInstance().getFaction(factionCode);

                if (faction.isClan()) {
                    yield getClanCamouflageDirectory(currentYear, factionCode);
                } else {
                    yield "Standard Camouflage";
                }
            }
        };
    }

    /**
     * Retrieves the directory for the camouflage of a clan faction based on the current year and faction code.
     *
     * @param currentYear The current year in the game.
     * @param factionCode The code representing the faction.
     *
     * @return The directory for the camouflage of the clan faction.
     */
    private static String getClanCamouflageDirectory(int currentYear, String factionCode) {
        final String ROOT_DIRECTORY = "Clans/";

        return switch (factionCode) {
            case "CBS" -> ROOT_DIRECTORY + "Blood Spirit";
            case "CB" -> ROOT_DIRECTORY + "Burrock";
            case "CCC" -> ROOT_DIRECTORY + "Cloud Cobra";
            case "CCO" -> ROOT_DIRECTORY + "Coyote";
            case "CDS" -> {
                if (currentYear < 3100) {
                    yield ROOT_DIRECTORY + "Diamond Shark";
                } else {
                    yield ROOT_DIRECTORY + "Sea Fox (Dark Age)";
                }
            }
            case "CFM" -> ROOT_DIRECTORY + "Fire Mandrill";
            case "CGB", "RD" -> ROOT_DIRECTORY + "Ghost Bear";
            case "CGS" -> ROOT_DIRECTORY + "Goliath Scorpion";
            case "CHH" -> ROOT_DIRECTORY + "Hell's Horses";
            case "CIH" -> ROOT_DIRECTORY + "Ice Hellion";
            case "CJF" -> ROOT_DIRECTORY + "Jade Falcon";
            case "CMG" -> ROOT_DIRECTORY + "Mongoose";
            case "CNC" -> ROOT_DIRECTORY + "Nova Cat";
            case "CSJ" -> ROOT_DIRECTORY + "Smoke Jaguar";
            case "CSR" -> ROOT_DIRECTORY + "Snow Raven";
            case "SOC" -> ROOT_DIRECTORY + "Society";
            case "CSA" -> ROOT_DIRECTORY + "Star Adder";
            case "CSV" -> ROOT_DIRECTORY + "Steel Viper";
            case "CSL" -> ROOT_DIRECTORY + "Stone Lion";
            case "CWI" -> ROOT_DIRECTORY + "Widowmaker";
            case "CW", "CWE" -> ROOT_DIRECTORY + "Wolf";
            case "CWIE" -> ROOT_DIRECTORY + "Wolf-in-Exile";
            case "CWOV" -> ROOT_DIRECTORY + "Wolverine";
            default -> "Standard Camouflage";
        };
    }

    public void calculateLength(final boolean variable) {
        setLength(getContractType().calculateLength(variable, this));
    }

    /**
     * Calculates the number of lances required for this contract, based on [campaign].
     *
     * @param campaign The campaign to reference.
     *
     * @return The number of lances required.
     */
    public static int calculateRequiredLances(Campaign campaign) {
        int formationSize = getStandardForceSize(campaign.getFaction());
        return max(getEffectiveNumUnits(campaign) / formationSize, 1);
    }

    /**
     * Calculates the effective number of units available in the given campaign based on unit types and roles.
     *
     * <p>
     * This method iterates through all combat teams in the specified campaign, ignoring combat teams with the auxiliary
     * role. For each valid combat team, it retrieves the associated force and evaluates all units within that force.
     * The unit contribution to the total is determined based on its type:
     * <ul>
     * <li><b>TANK, VTOL, NAVAL, CONV_FIGHTER, AEROSPACEFIGHTER:</b> Adds 1 for
     * non-clan factions,
     * and 0.5 for clan factions.</li>
     * <li><b>PROTOMEK:</b> Adds 0.2 to the total.</li>
     * <li><b>BATTLE_ARMOR, INFANTRY:</b> Adds 0 (excluded from the total).</li>
     * <li><b>Other types:</b> Adds 1 to the total.</li>
     * </ul>
     *
     * <p>
     * Units that aren’t associated with a valid combat team or can’t be fetched due
     * to missing
     * data are ignored. The final result is returned as an integer by flooring the
     * calculated total.
     * </p>
     *
     * @param campaign the campaign containing the combat teams and units to evaluate
     *
     * @return the effective number of units as an integer
     */
    public static int getEffectiveNumUnits(Campaign campaign) {
        double numUnits = 0;
        for (CombatTeam combatTeam : campaign.getAllCombatTeams()) {
            Force force = combatTeam.getForce(campaign);

            if (force == null) {
                continue;
            }

            for (UUID unitId : force.getAllUnits(true)) {
                Entity entity = getEntityFromUnitId(campaign.getHangar(), unitId);

                if (entity == null) {
                    continue;
                }

                numUnits += switch (entity.getUnitType()) {
<<<<<<< HEAD
                    case UnitType.TANK, UnitType.VTOL, UnitType.NAVAL, UnitType.CONV_FIGHTER,
                         AEROSPACEFIGHTER
                        -> campaign.getFaction().isClan() ? 0.5 : 1;
=======
                    case UnitType.TANK,
                         UnitType.VTOL,
                         UnitType.NAVAL,
                         UnitType.CONV_FIGHTER,
                         UnitType.AEROSPACEFIGHTER -> campaign.getFaction().isClan() ? 0.5 : 1;
>>>>>>> 08d47bf0
                    case UnitType.PROTOMEK -> 0.2;
                    case UnitType.BATTLE_ARMOR, UnitType.INFANTRY -> 0;
                    default -> 1; // All other unit types
                };
            }
        }

        return (int) floor(numUnits);
    }

    /**
     * Is not used.
     *
     * @since 0.50.04
     * @deprecated No indicated uses.
     */
    @Deprecated(since = "0.50.04", forRemoval = true)
    public static boolean isMinorPower(final String factionCode) {
        // TODO : Windchild move me to AtBContractMarket
        final Faction faction = Factions.getInstance().getFaction(factionCode);
        return !faction.isMajorOrSuperPower() && !faction.isClan();
    }

    /**
     * Checks and updates the morale which depends on various conditions such as the rout end date, skill levels,
     * victories, defeats, etc. This method also updates the enemy status based on the morale level.
     *
     * @param today The current date in the context.
     */
    public void checkMorale(Campaign campaign, LocalDate today) {
        // Check whether enemy forces have been reinforced, and whether any current rout continues beyond its
        // expected date
        boolean routContinue = randomInt(4) == 0;

        // If there is a rout end date, and it's past today, update morale and enemy state accordingly
        if (routEnd != null) {
            if (routContinue) {
                return;
            }

            if (today.isAfter(routEnd)) {
                int roll = randomInt(8);

                // We use variable morale levels to spike morale up to a value above Stalemate. This works with the
                // regenerated Scenario Odds to crease very high intensity spikes in otherwise low-key Garrison-type
                // contracts.
                AtBMoraleLevel newMoraleLevel = switch (roll) {
                    case 2, 3, 4, 5 -> ADVANCING;
                    case 6, 7 -> DOMINATING;
                    case 8 -> OVERWHELMING;
                    default -> STALEMATE; // 0-1
                };

                // If we have a StratCon enabled contract, regenerate Scenario Odds
                if (stratconCampaignState != null) {
                    StratconContractDefinition contractDefinition = getContractDefinition(getContractType());

                    if (contractDefinition != null) {
                        List<Integer> definedScenarioOdds = contractDefinition.getScenarioOdds();

                        int scenarioOddsMultiplier = randomInt(20) == 0 ? 2 : 1;

                        for (StratconTrackState trackState : stratconCampaignState.getTracks()) {
                            int baseScenarioOdds = getRandomItem(definedScenarioOdds);

                            trackState.setScenarioOdds(baseScenarioOdds * scenarioOddsMultiplier);
                        }
                    }
                }

                moraleLevel = newMoraleLevel;
                routEnd     = null;

                if (contractType.isGarrisonDuty()) {
                    updateEnemy(campaign, today); // mix it up a little
                }
            }

            return;
        }

        TargetRoll targetNumber = new TargetRoll();
        logger.info("Making Morale Check");
        logger.info("Current Morale: {} ({})", getMoraleLevel().toString(), getMoraleLevel().ordinal());

        // Reliability:
        int reliability = getEnemyQuality();

        Faction enemy = getEnemy();
        if (enemy.isClan()) {
            reliability = max(5, reliability + 1);
        }

        reliability = switch (reliability) {
            case DRAGOON_F -> -1;
            case DRAGOON_A, DRAGOON_ASTAR -> +1;
            default -> 0; // DRAGOON_D, DRAGOON_C, DRAGOON_B
        };

        if (enemy.isRebel() || enemy.isMinorPower() || enemy.isMercenary() || enemy.isPirate()) {
            reliability--;
        } else if (enemy.isClan()) {
            reliability++;
        }

        targetNumber.addModifier(reliability, "reliability");
        logger.info("Reliability: {}", reliability >= 0 ? "+" + reliability : reliability);

        // Force Type (unimplemented)
        // TODO once we have force types defined on the StratCon map, we should handle
        // modifiers here.
        // 'Mek or Aircraft == +1
        // Vehicle == +0
        // Infantry == -1 (if unsupported)

        // Performance
        int       victories = 0;
        int       defeats   = 0;
        LocalDate lastMonth = today.minusMonths(1);

        // Loop through scenarios, counting victories and defeats that fall within the target month
        for (Scenario scenario : getScenarios()) {
            if ((scenario.getDate() != null) && lastMonth.isAfter(scenario.getDate())) {
                continue;
            }

            ScenarioStatus scenarioStatus = scenario.getStatus();

            if (scenarioStatus.isOverallVictory()) {
                victories++;
            } else if (scenarioStatus.isOverallDefeat()) {
                defeats++;
            }

            if (scenarioStatus.isDecisiveVictory()) {
                victories++;
            } else if (scenarioStatus.isDecisiveDefeat() || scenarioStatus.isRefusedEngagement()) {
                defeats++;
            } else if (scenarioStatus.isPyrrhicVictory()) {
                victories--;
            }
        }

        int performanceModifier = 0;

        if (victories > defeats) {
            if (victories >= (defeats * 2)) {
                performanceModifier -= 2;
            } else {
                performanceModifier -= 1;
            }
        } else if (defeats > victories) {
            if (defeats >= (victories * 2)) {
                performanceModifier += 2;
            } else {
                performanceModifier += 1;
            }
        }

        targetNumber.addModifier(performanceModifier, "performanceModifier");
        logger.info("Performance: {}", performanceModifier >= 0 ? "+" + performanceModifier : performanceModifier);

        // Total morale modifier calculation
        int roll = d6(2) + targetNumber.getValue();
        logger.info("Total Modifier: {}", targetNumber.getValue());
        logger.info("Roll: {}", roll);

        // Morale level determination based on roll value
        final AtBMoraleLevel[] moraleLevels = AtBMoraleLevel.values();

        if (roll < 5) {
            moraleLevel = moraleLevels[max(getMoraleLevel().ordinal() - 1, 0)];
            logger.info("Result: Morale Level -1");
        } else if ((roll > 9)) {
            moraleLevel = moraleLevels[min(getMoraleLevel().ordinal() + 1, moraleLevels.length - 1)];
            logger.info("Result: Morale Level +1");
        } else {
            logger.info("Result: Morale Unchanged");
        }

        // Additional morale updates if morale level is set to 'Routed' and contract type is a garrison type
        if (moraleLevel.isRouted()) {
            if (contractType.isGarrisonType() || contractType.isReliefDuty()) {
                routEnd = today.plusMonths(max(1, d6() - 3)).minusDays(1);
            } else {
                campaign.addReport("With the enemy routed, any remaining objectives have been" +
                                   " successfully completed. The contract will conclude tomorrow.");
                int remainingMonths = getMonthsLeft(campaign.getLocalDate().plusDays(1));
                routedPayout = getMonthlyPayOut().multipliedBy(remainingMonths);
                setEndDate(today.plusDays(1));
            }
        }

        // Reset external morale modifier
        moraleMod = 0;
    }

    /**
     * Updates the enemy faction and enemy bot name for this contract.
     *
     * @param campaign The current campaign.
     * @param today    The current LocalDate object.
     */
    private void updateEnemy(Campaign campaign, LocalDate today) {
        String enemyCode = RandomFactionGenerator.getInstance()
                                 .getEnemy(Factions.getInstance().getFaction(employerCode), false, true);
        setEnemyCode(enemyCode);

        Faction enemyFaction = Factions.getInstance().getFaction(enemyCode);
        setEnemyBotName(enemyFaction.getFullName(today.getYear()));
        enemyName = ""; // wipe the old enemy name
        getEnemyName(today.getYear()); // we use this to update enemyName

        // We have a check in getEnemyName that prevents rolling over mercenary names, so we add this extra step to
        // force a mercenary name re-roll, in the event one Mercenary faction is replaced with another.
        if (Factions.getInstance().getFaction(enemyCode).isMercenary()) {
            enemyBotName = BackgroundsController.randomMercenaryCompanyNameGenerator(null);
        }

        allyCamouflage  = pickRandomCamouflage(today.getYear(), employerCode);
        enemyCamouflage = pickRandomCamouflage(today.getYear(), enemyCode);

        // Update the Batchall information
        batchallAccepted = true;
        if (campaign.getCampaignOptions().isUseGenericBattleValue() && BatchallFactions.usesBatchalls(enemyCode)) {
            setBatchallAccepted(initiateBatchall(campaign));
        }
    }

    /**
     * Retrieves the repair location based on the unit rating and contract type.
     *
     * @param unitRating The rating of the unit.
     *
     * @return The repair location.
     */
    public int getRepairLocation(final int unitRating) {
        int repairLocation = Unit.SITE_FACILITY_BASIC;

        AtBContractType contractType = getContractType();

        if (contractType.isGuerrillaWarfare()) {
            repairLocation = Unit.SITE_IMPROVISED;
        } else if (contractType.isRaidType()) {
            repairLocation = Unit.SITE_FIELD_WORKSHOP;
        } else if (contractType.isGarrisonType()) {
            repairLocation = Unit.SITE_FACILITY_MAINTENANCE;
        }

        if (unitRating >= DRAGOON_B) {
            repairLocation++;
        }

        return min(repairLocation, Unit.SITE_FACTORY_CONDITIONS);
    }

    /**
     * @since 0.50.04
     * @deprecated Not in use
     */
    @Deprecated(since = "0.50.04", forRemoval = true)
    public void addMoraleMod(int mod) {
        moraleMod += mod;
    }

    public int getScore() {
        int     score        = employerMinorBreaches - playerMinorBreaches;
        int     battles      = 0;
        boolean earlySuccess = false;
        for (Scenario scenario : getCompletedScenarios()) {
            // Special Scenarios get no points for victory and only -1 for defeat.
            if ((scenario instanceof AtBScenario) && ((AtBScenario) scenario).isSpecialScenario()) {
                if (scenario.getStatus().isOverallDefeat() || scenario.getStatus().isRefusedEngagement()) {
                    score--;
                }
            } else {
                switch (scenario.getStatus()) {
                    case DECISIVE_VICTORY:
                    case VICTORY:
                    case MARGINAL_VICTORY:
                    case PYRRHIC_VICTORY:
                        score++;
                        battles++;
                        break;
                    case DECISIVE_DEFEAT:
                    case DEFEAT:
                        score -= 2;
                        battles++;
                        break;
                    case MARGINAL_DEFEAT:
                        // special scenario defeat
                        score--;
                        break;
                    default:
                        break;
                }
            }

            if ((scenario instanceof AtBScenario atBScenario) &&
                (atBScenario.getScenarioType() == AtBScenario.BASEATTACK) &&
                atBScenario.isAttacker() &&
                scenario.getStatus().isOverallVictory()) {
                earlySuccess = true;
            } else if (getMoraleLevel().isRouted() && !getContractType().isGarrisonType()) {
                earlySuccess = true;
            }
        }

        if (battles == 0) {
            score++;
        }

        if (earlySuccess) {
            score += 4;
        }
        score += contractScoreArbitraryModifier;
        return score;
    }

    public int getContractScoreArbitraryModifier() {
        return contractScoreArbitraryModifier;
    }

    /**
     * Performs a bonus roll to determine and execute a random campaign bonus. The roll is simulated using 1d6, and the
     * outcome triggers different bonus effects based on the roll value. The effects may involve recruiting dependents,
     * adding new units, or other benefits as determined by the campaign options and roll outcome.
     *
     * @param campaign       the current {@link Campaign} instance.
     * @param isPostScenario a {@code boolean} indicating if this roll occurs post-scenario (used to determine specific
     *                       behaviors for roll = 3).
     *
     * @return {@code true} if specific post-scenario behavior is triggered (roll = 3), otherwise {@code false}.
     *
     * @throws IllegalStateException if an unexpected roll value is encountered.
     */
    public boolean doBonusRoll(Campaign campaign, boolean isPostScenario) {
        final CampaignOptions campaignOptions = campaign.getCampaignOptions();

        int number;
        int roll = d6();

        return switch (roll) {
            case 1 -> { /* 1d6 dependents */
                if (campaignOptions.isUseRandomDependentAddition()) {
                    number = d6();
                    campaign.addReport("Bonus: " + number + " dependent" + ((number > 1) ? "s" : ""));

                    for (int i = 0; i < number; i++) {
                        Person person = campaign.newDependent(Gender.RANDOMIZE);
                        campaign.recruitPerson(person);
                    }
                } else {
                    campaign.addReport("Bonus: Ronin");
                    recruitRonin(campaign);
                }
                yield false;
            }
            case 2 -> {
                campaign.addReport("Bonus: Ronin");
                recruitRonin(campaign);
                yield false;
            }
            case 3 -> { // Resupply
                if (campaignOptions.isUseAtB() && !campaignOptions.isUseStratCon()) {
                    campaign.addReport("Bonus: Ronin");
                    recruitRonin(campaign);
                    yield false;
                } else {
                    if (isPostScenario) {
                        yield true;
                    } else {
                        campaign.addReport("Bonus: Support Point");
                        stratconCampaignState.setSupportPoints(1);
                        yield false;
                    }
                }
            }
            case 4 -> {
                new MercenaryAuction(campaign, requiredCombatTeams, stratconCampaignState, TANK);
                yield false;
            }
            case 5 -> {
                new MercenaryAuction(campaign, requiredCombatTeams, stratconCampaignState, AEROSPACEFIGHTER);
                yield false;
            }
            case 6 -> {
                new MercenaryAuction(campaign, requiredCombatTeams, stratconCampaignState, MEK);
                yield false;
            }
            default -> throw new IllegalStateException(
                  "Unexpected value in mekhq/campaign/mission/AtBContract.java/doBonusRoll: " + roll);
        };
    }

    /**
     * Generates a Ronin and adds them to the personnel roster.
     *
     * <p>
     * This method creates a new Ronin with either the "MEKWARRIOR" or "AEROSPACE_PILOT" role, depending on a random
     * roll; sets their skills based on predefined preferences and randomization; re-rolls their loyalty and advantages;
     * assigns a random callsign; and finally adds them to the campaign's personnel roster.
     * </p>
     *
     * <p>
     * Administrator settings are not applied in this method, as the Ronin will not be an admin.
     * </p>
     *
     * @param campaign the current {@link Campaign} in which the Ronin will be recruited.
     */
    private static void recruitRonin(Campaign campaign) {
        int roll = randomInt(5);

        PersonnelRole role  = roll == 0 ? AEROSPACE_PILOT : MEKWARRIOR;
        Person        ronin = campaign.newPerson(role);

        RandomSkillPreferences randomSkillPreferences = campaign.getRandomSkillPreferences();
        boolean                useExtraRandomness     = randomSkillPreferences.randomizeSkill();

        // We don't care about admin settings, as we're not going to have an admin here
        overrideSkills(false, false, useExtraRandomness, ronin, role, VETERAN);

        SkillLevel skillLevel = ronin.getSkillLevel(campaign, false);
        reRollLoyalty(ronin, skillLevel);
        reRollAdvantages(campaign, ronin, skillLevel);
        ronin.setCallsign(RandomCallsignGenerator.getInstance().generate());

        campaign.recruitPerson(ronin, true);
    }

    /**
     * Generates a bonus unit for a given campaign and unit type.
     *
<<<<<<< HEAD
     * @param campaign  the campaign object to add the bonus unit to
     * @param unitType  the type of unit for the bonus
     * @deprecated deprecated as superceded by {@link MercenaryAuction}
=======
     * @param campaign the campaign object to add the bonus unit to
     * @param unitType the type of unit for the bonus
>>>>>>> 08d47bf0
     */
    @Deprecated(since = "0.50.04", forRemoval = true)
    private void addBonusUnit(Campaign campaign, int unitType) {
        // Determine faction and quality
        String faction = (randomInt(2) > 0) ? enemyCode : employerCode;
        int    quality = (faction.equals(enemyCode)) ? enemyQuality : allyQuality;

        // Try to generate the new unit
        Entity newUnit = getEntity(faction, REGULAR, quality, unitType, UNIT_WEIGHT_UNSPECIFIED, null, campaign);

        // If failed, try again with the campaign's faction
        if (newUnit == null) {
            String defaultFaction = campaign.getFaction().getShortName();
            newUnit = getEntity(defaultFaction, REGULAR, quality, unitType, UNIT_WEIGHT_UNSPECIFIED, null, campaign);
        }

        // Add the unit to the campaign if successfully generated
        if (newUnit != null) {
            // The 1-day delivery time is so that the unit addition is picked up by the 'mothball' campaign option.
            // It also makes sense the unit wouldn't magically materialize in your hangar and has to get there.
            campaign.addNewUnit(newUnit, false, 1);
        }
    }

    public boolean isSubcontract() {
        return parentContract != null;
    }

    public AtBContract getParentContract() {
        return parentContract;
    }

    public void setParentContract(AtBContract parent) {
        parentContract = parent;
    }

    public boolean isMercSubcontract() {
        return mercSubcontract;
    }

    public void setMercSubcontract(boolean sub) {
        mercSubcontract = sub;
    }

    public boolean isAttacker() {
        return isAttacker;
    }

    public void setAttacker(boolean isAttacker) {
        this.isAttacker = isAttacker;
    }

    public void checkEvents(Campaign campaign) {
        if (campaign.getLocalDate().getDayOfWeek() == DayOfWeek.MONDAY) {
            nextWeekBattleTypeMod = 0;
        }

        boolean isUseStratCon = campaign.getCampaignOptions().isUseStratCon();

        if (campaign.getLocalDate().getDayOfMonth() == 1) {
            if (priorLogisticsFailure) {
                partsAvailabilityLevel++;
                priorLogisticsFailure = false;
            }

            switch (getContractType().generateEventType(campaign)) {
                case BONUSROLL:
                    campaign.addReport("<b>Special Event:</b> ");
                    doBonusRoll(campaign, false);
                    break;
                case SPECIAL_SCENARIO:
                    campaign.addReport("<b>Special Event:</b> Special scenario this month");
                    specialEventScenarioDate = getRandomDayOfMonth(campaign.getLocalDate());
                    specialEventScenarioType = getContractType().generateSpecialScenarioType(campaign);
                    break;
                case CIVILDISTURBANCE:
                    campaign.addReport(
                          "<b>Special Event:</b> Civil disturbance<br />Next enemy morale roll gets +1 modifier");
                    moraleMod++;
                    break;
                case SPORADICUPRISINGS:
                    campaign.addReport("<b>Special Event:</b> Sporadic uprisings<br />+2 to next enemy morale roll");
                    moraleMod += 2;
                    break;
                case REBELLION:
                    campaign.addReport("<b>Special Event:</b> Rebellion<br />+2 to next enemy morale roll");
                    moraleMod += 2;

                    if (!isUseStratCon) {
                        specialEventScenarioDate = getRandomDayOfMonth(campaign.getLocalDate());
                        specialEventScenarioType = AtBScenario.CIVILIANRIOT;
                    }
                    break;
                case BETRAYAL:
                    String text = "<b>Special Event:</b> Betrayal (employer minor breach)<br />";
                    switch (d6()) {
                        case 1:
                            text += "Major logistics problem: parts availability level for the rest of the contract becomes one level lower.";
                            partsAvailabilityLevel--;
                            break;
                        case 2:
                            text += "Transport: Player is abandoned in the field by employer transports; if he loses a Base Attack battle he loses all Meks on repair.";
                            break;
                        case 3:
                            text += "Diversion: All Battle Type rolls for the rest of the contract get a -5 modifier.";
                            battleTypeMod -= 5;
                            break;
                        case 4:
                            text += "False Intelligence: Next week Battle Type rolls get a -10 modifier.";
                            nextWeekBattleTypeMod -= 10;
                            break;
                        case 5:
                            text += "The Company Store: All equipment/supply prices are increased by 100% until the end of the contract.";
                            break;
                        case 6:
                            text += "False Alarm: No betrayal, but the employer still gets a minor breach.";
                            break;
                    }
                    employerMinorBreaches++;
                    campaign.addReport(text);
                    break;
                case TREACHERY:
                    campaign.addReport(
                          "<b>Special Event:</b> Treachery<br />Bad information from employer. Next Enemy Morale roll gets +1. Employer minor breach.");
                    moraleMod++;
                    employerMinorBreaches++;
                    break;
                case LOGISTICSFAILURE:
                    campaign.addReport(
                          "<b>Special Event:</b> Logistics Failure<br />Parts availability for the next month are one level lower.");
                    partsAvailabilityLevel--;
                    priorLogisticsFailure = true;
                    break;
                case REINFORCEMENTS:
                    campaign.addReport("<b>Special Event:</b> Reinforcements<br />The next Enemy Morale roll gets a -1.");
                    moraleMod--;
                    break;
                case SPECIALEVENTS:
                    text = "<b>Special Event:</b> ";
                    switch (d6()) {
                        case 1:
                            text += "Change of Alliance: Next Enemy Morale roll gets a +1 modifier.";
                            moraleMod++;
                            break;
                        case 2:
                            text += "Internal Dissension";
                            if (!isUseStratCon) {
                                specialEventScenarioDate = getRandomDayOfMonth(campaign.getLocalDate());
                                specialEventScenarioType = AtBScenario.AMBUSH;
                            } else {
                                StratconCampaignState campaignState = getStratconCampaignState();

                                if (campaignState != null) {
                                    text += ": -1 Support Point";
                                    campaignState.changeSupportPoints(-1);
                                }
                            }
                            break;
                        case 3:
                            text += "ComStar Interdict: Base availability level decreases one level for the rest of the contract.";
                            partsAvailabilityLevel--;
                            break;
                        case 4:
                            text += "Defectors: Next Enemy Morale roll gets a -1 modifier.";
                            moraleMod--;
                            break;
                        case 5:
                            text += "Free Trader: Base availability level increases one level for the rest of the contract.";
                            partsAvailabilityLevel++;
                            break;
                        case 6:
                            final String unitName = campaign.getUnitMarket()
                                                          .addSingleUnit(campaign,
                                                                UnitMarketType.EMPLOYER,
                                                                MEK,
                                                                getEmployerFaction(),
                                                                DRAGOON_F,
                                                                50);
                            if (unitName != null) {
                                text += String.format(
                                      "Surplus Sale: %s offered by employer on the <a href='UNIT_MARKET'>unit market</a>",
                                      unitName);
                            }
                            break;
                    }
                    campaign.addReport(text);
                    break;
                case BIGBATTLE:
                    campaign.addReport("<b>Special Event:</b> Big battle this month");
                    specialEventScenarioDate = getRandomDayOfMonth(campaign.getLocalDate());
                    specialEventScenarioType = getContractType().generateBigBattleType();
                    break;
            }
        }

        /*
         * If the campaign somehow gets past the scheduled date (such as by changing the date in the campaign
         * options), ignore it rather than generating a new scenario in the past. The event will still be available
         * (if the campaign date is restored) until another special scenario or big battle event is rolled.
         */
        if ((specialEventScenarioDate != null) && !specialEventScenarioDate.isBefore(campaign.getLocalDate())) {
            LocalDate nextMonday = campaign.getLocalDate()
                                         .plusDays(8 - campaign.getLocalDate().getDayOfWeek().getValue());

            if (specialEventScenarioDate.isBefore(nextMonday)) {
                AtBScenario s = AtBScenarioFactory.createScenario(campaign,
                      null,
                      specialEventScenarioType,
                      false,
                      specialEventScenarioDate);

                campaign.addScenario(s, this);

                if (campaign.getCampaignOptions().isUsePlanetaryConditions()) {
                    s.setPlanetaryConditions(this, campaign);
                }

                s.setForces(campaign);
                specialEventScenarioDate = null;
            }
        }
    }

    public LocalDate getRandomDayOfMonth(LocalDate today) {
        return LocalDate.of(today.getYear(),
              today.getMonth(),
              randomInt(today.getMonth().length(today.isLeapYear())) + 1);
    }

    public boolean contractExtended(final Campaign campaign) {
        if (getContractType().isPirateHunting() || getContractType().isRiotDuty()) {
            return false;
        }

        final String warName = RandomFactionGenerator.getInstance()
                                     .getFactionHints()
                                     .getCurrentWar(getEmployerFaction(), getEnemy(), campaign.getLocalDate());
        if (warName == null) {
            return false;
        }

        final int extension;
        int       roll = d6();

        if (roll == 1) {
            extension = max(1, getLength() / 2);
        } else if (roll == 2) {
            extension = 1;
        } else {
            return false;
        }

        campaign.addReport(String.format(
              "Due to the %s crisis your employer has invoked the emergency clause and extended the contract %d %s",
              warName,
              extension,
              ((extension == 1) ? " month" : " months")));
        setEndDate(getEndingDate().plusMonths(extension));
        extensionLength += extension;

        // We spike morale to create a jump in contract difficulty - essentially the reason why the employer is using
        // the emergency clause.
        int moraleOrdinal = moraleLevel.ordinal();
        roll = d6(2) / 2;

        // we need to reset routEnd to null otherwise we'll attempt to rally
        if (routEnd != null) {
            routEnd = null;
        }

        moraleOrdinal = min(moraleOrdinal + roll, OVERWHELMING.ordinal());
        moraleLevel   = AtBMoraleLevel.values()[moraleOrdinal];

        campaign.addReport(moraleLevel.getToolTipText());

        MekHQ.triggerEvent(new MissionChangedEvent(this));
        return true;
    }

    @Override
    public Money getMonthlyPayOut() {
        if (extensionLength == 0) {
            return super.getMonthlyPayOut();
        }
        /*
         * The transport clause and the advance monies have already been accounted for over the original length of
         * the contract. The extension uses the base monthly amounts for support and overhead, with a 50% bonus to
         * the base amount.
         */

        if (getLength() <= 0) {
            return Money.zero();
        }

        return getBaseAmount().multipliedBy(1.5)
                     .plus(getSupportAmount())
                     .plus(getOverheadAmount())
                     .dividedBy(getLength());
    }

    @Override
    protected int writeToXMLBegin(final PrintWriter pw, int indent) {
        indent = super.writeToXMLBegin(pw, indent);
        MHQXMLUtility.writeSimpleXMLTag(pw, indent, "employerCode", getEmployerCode());
        MHQXMLUtility.writeSimpleXMLTag(pw, indent, "enemyCode", getEnemyCode());
        MHQXMLUtility.writeSimpleXMLTag(pw, indent, "contractType", getContractType().name());
        MHQXMLUtility.writeSimpleXMLTag(pw, indent, "allySkill", getAllySkill().name());
        MHQXMLUtility.writeSimpleXMLTag(pw, indent, "allyQuality", getAllyQuality());
        MHQXMLUtility.writeSimpleXMLTag(pw, indent, "enemySkill", getEnemySkill().name());
        MHQXMLUtility.writeSimpleXMLTag(pw, indent, "enemyQuality", getEnemyQuality());
        MHQXMLUtility.writeSimpleXMLTag(pw, indent, "allyBotName", getAllyBotName());
        MHQXMLUtility.writeSimpleXMLTag(pw, indent, "enemyBotName", getEnemyBotName());

        if (!getAllyCamouflage().hasDefaultCategory()) {
            MHQXMLUtility.writeSimpleXMLTag(pw, indent, "allyCamoCategory", getAllyCamouflage().getCategory());
        }

        if (!getAllyCamouflage().hasDefaultFilename()) {
            MHQXMLUtility.writeSimpleXMLTag(pw, indent, "allyCamoFileName", getAllyCamouflage().getFilename());
        }

        MHQXMLUtility.writeSimpleXMLTag(pw, indent, "allyColour", getAllyColour().name());

        if (!getEnemyCamouflage().hasDefaultCategory()) {
            MHQXMLUtility.writeSimpleXMLTag(pw, indent, "enemyCamoCategory", getEnemyCamouflage().getCategory());
        }

        if (!getEnemyCamouflage().hasDefaultFilename()) {
            MHQXMLUtility.writeSimpleXMLTag(pw, indent, "enemyCamoFileName", getEnemyCamouflage().getFilename());
        }

        MHQXMLUtility.writeSimpleXMLTag(pw, indent, "enemyColour", getEnemyColour().name());
        MHQXMLUtility.writeSimpleXMLTag(pw, indent, "requiredCombatTeams", getRequiredCombatTeams());
        MHQXMLUtility.writeSimpleXMLTag(pw, indent, "moraleLevel", getMoraleLevel().name());

        if (routEnd != null) {
            MHQXMLUtility.writeSimpleXMLTag(pw, indent, "routEnd", routEnd);
        }

        if (routedPayout != null) {
            MHQXMLUtility.writeSimpleXMLTag(pw, indent, "routedPayout", routedPayout);
        }

        MHQXMLUtility.writeSimpleXMLTag(pw, indent, "partsAvailabilityLevel", getPartsAvailabilityLevel());
        MHQXMLUtility.writeSimpleXMLTag(pw, indent, "extensionLength", extensionLength);
        MHQXMLUtility.writeSimpleXMLTag(pw, indent, "sharesPct", sharesPct);
        MHQXMLUtility.writeSimpleXMLTag(pw, indent, "batchallAccepted", batchallAccepted);
        MHQXMLUtility.writeSimpleXMLTag(pw, indent, "playerMinorBreaches", playerMinorBreaches);
        MHQXMLUtility.writeSimpleXMLTag(pw, indent, "employerMinorBreaches", employerMinorBreaches);
        MHQXMLUtility.writeSimpleXMLTag(pw, indent, "contractScoreArbitraryModifier", contractScoreArbitraryModifier);
        MHQXMLUtility.writeSimpleXMLTag(pw, indent, "priorLogisticsFailure", priorLogisticsFailure);
        MHQXMLUtility.writeSimpleXMLTag(pw, indent, "battleTypeMod", battleTypeMod);
        MHQXMLUtility.writeSimpleXMLTag(pw, indent, "nextWeekBattleTypeMod", nextWeekBattleTypeMod);
        MHQXMLUtility.writeSimpleXMLTag(pw, indent, "commandRoll", commandRoll);
        MHQXMLUtility.writeSimpleXMLTag(pw, indent, "salvageRoll", salvageRoll);
        MHQXMLUtility.writeSimpleXMLTag(pw, indent, "supportRoll", supportRoll);
        MHQXMLUtility.writeSimpleXMLTag(pw, indent, "transportRoll", transportRoll);

        if (parentContract != null) {
            MHQXMLUtility.writeSimpleXMLTag(pw, indent, "parentContractId", parentContract.getId());
        }

        if (specialEventScenarioDate != null) {
            MHQXMLUtility.writeSimpleXMLTag(pw, indent, "specialEventScenarioDate", specialEventScenarioDate);
            MHQXMLUtility.writeSimpleXMLTag(pw, indent, "specialEventScenarioType", specialEventScenarioType);
        }

        if (stratconCampaignState != null) {
            stratconCampaignState.Serialize(pw);
        }

        return indent;
    }

    @Override
    public void loadFieldsFromXmlNode(Node wn) throws ParseException {
        super.loadFieldsFromXmlNode(wn);
        NodeList nl = wn.getChildNodes();

        for (int x = 0; x < nl.getLength(); x++) {
            Node wn2 = nl.item(x);

            try {
                if (wn2.getNodeName().equalsIgnoreCase("employerCode")) {
                    employerCode = wn2.getTextContent();
                } else if (wn2.getNodeName().equalsIgnoreCase("enemyCode")) {
                    enemyCode = wn2.getTextContent();
                } else if (wn2.getNodeName().equalsIgnoreCase("contractType")) {
                    setContractType(AtBContractType.parseFromString(wn2.getTextContent().trim()));
                } else if (wn2.getNodeName().equalsIgnoreCase("allySkill")) {
                    setAllySkill(parseFromString(wn2.getTextContent().trim()));
                } else if (wn2.getNodeName().equalsIgnoreCase("allyQuality")) {
                    allyQuality = Integer.parseInt(wn2.getTextContent());
                } else if (wn2.getNodeName().equalsIgnoreCase("enemySkill")) {
                    setEnemySkill(parseFromString(wn2.getTextContent().trim()));
                } else if (wn2.getNodeName().equalsIgnoreCase("enemyQuality")) {
                    enemyQuality = Integer.parseInt(wn2.getTextContent());
                } else if (wn2.getNodeName().equalsIgnoreCase("allyBotName")) {
                    allyBotName = wn2.getTextContent();
                } else if (wn2.getNodeName().equalsIgnoreCase("enemyBotName")) {
                    enemyBotName = wn2.getTextContent();
                } else if (wn2.getNodeName().equalsIgnoreCase("allyCamoCategory")) {
                    getAllyCamouflage().setCategory(wn2.getTextContent().trim());
                } else if (wn2.getNodeName().equalsIgnoreCase("allyCamoFileName")) {
                    getAllyCamouflage().setFilename(wn2.getTextContent().trim());
                } else if (wn2.getTextContent().equalsIgnoreCase("allyColour")) {
                    setAllyColour(PlayerColour.parseFromString(wn2.getTextContent().trim()));
                } else if (wn2.getNodeName().equalsIgnoreCase("enemyCamoCategory")) {
                    getEnemyCamouflage().setCategory(wn2.getTextContent().trim());
                } else if (wn2.getNodeName().equalsIgnoreCase("enemyCamoFileName")) {
                    getEnemyCamouflage().setFilename(wn2.getTextContent().trim());
                } else if (wn2.getTextContent().equalsIgnoreCase("enemyColour")) {
                    setEnemyColour(PlayerColour.parseFromString(wn2.getTextContent().trim()));
                    // <50.03 compatibility handler
                } else if (wn2.getNodeName().equalsIgnoreCase("requiredLances") ||
                           wn2.getNodeName().equalsIgnoreCase("requiredCombatTeams")) {
                    requiredCombatTeams = Integer.parseInt(wn2.getTextContent());
                } else if (wn2.getNodeName().equalsIgnoreCase("moraleLevel")) {
                    setMoraleLevel(AtBMoraleLevel.parseFromString(wn2.getTextContent().trim()));
                } else if (wn2.getNodeName().equalsIgnoreCase("routEnd")) {
                    routEnd = MHQXMLUtility.parseDate(wn2.getTextContent().trim());
                } else if (wn2.getNodeName().equalsIgnoreCase("routedPayout")) {
                    String cleanValue = wn2.getTextContent().trim().replaceAll("[^0-9.]", "");
                    double value      = Double.parseDouble(cleanValue);
                    routedPayout = Money.of(value);
                } else if (wn2.getNodeName().equalsIgnoreCase("partsAvailabilityLevel")) {
                    partsAvailabilityLevel = Integer.parseInt(wn2.getTextContent());
                } else if (wn2.getNodeName().equalsIgnoreCase("extensionLength")) {
                    extensionLength = Integer.parseInt(wn2.getTextContent());
                } else if (wn2.getNodeName().equalsIgnoreCase("sharesPct")) {
                    sharesPct = Integer.parseInt(wn2.getTextContent());
                } else if (wn2.getNodeName().equalsIgnoreCase("batchallAccepted")) {
                    batchallAccepted = Boolean.parseBoolean(wn2.getTextContent());
                } else if (wn2.getNodeName().equalsIgnoreCase("playerMinorBreaches")) {
                    playerMinorBreaches = Integer.parseInt(wn2.getTextContent());
                } else if (wn2.getNodeName().equalsIgnoreCase("employerMinorBreaches")) {
                    employerMinorBreaches = Integer.parseInt(wn2.getTextContent());
                } else if (wn2.getNodeName().equalsIgnoreCase("contractScoreArbitraryModifier")) {
                    contractScoreArbitraryModifier = Integer.parseInt(wn2.getTextContent());
                } else if (wn2.getNodeName().equalsIgnoreCase("priorLogisticsFailure")) {
                    priorLogisticsFailure = Boolean.parseBoolean(wn2.getTextContent());
                } else if (wn2.getNodeName().equalsIgnoreCase("battleTypeMod")) {
                    battleTypeMod = Integer.parseInt(wn2.getTextContent());
                } else if (wn2.getNodeName().equalsIgnoreCase("nextWeekBattleTypeMod")) {
                    nextWeekBattleTypeMod = Integer.parseInt(wn2.getTextContent());
                } else if (wn2.getNodeName().equalsIgnoreCase("commandRoll")) {
                    commandRoll = Integer.parseInt(wn2.getTextContent());
                } else if (wn2.getNodeName().equalsIgnoreCase("salvageRoll")) {
                    salvageRoll = Integer.parseInt(wn2.getTextContent());
                } else if (wn2.getNodeName().equalsIgnoreCase("supportRoll")) {
                    supportRoll = Integer.parseInt(wn2.getTextContent());
                } else if (wn2.getNodeName().equalsIgnoreCase("transportRoll")) {
                    transportRoll = Integer.parseInt(wn2.getTextContent());
                } else if (wn2.getNodeName().equalsIgnoreCase("specialEventScenarioDate")) {
                    specialEventScenarioDate = MHQXMLUtility.parseDate(wn2.getTextContent().trim());
                } else if (wn2.getNodeName().equalsIgnoreCase("specialEventScenarioType")) {
                    specialEventScenarioType = Integer.parseInt(wn2.getTextContent());
                } else if (wn2.getNodeName().equalsIgnoreCase(StratconCampaignState.ROOT_XML_ELEMENT_NAME)) {
                    stratconCampaignState = StratconCampaignState.Deserialize(wn2);
                    stratconCampaignState.setContract(this);
                    this.setStratconCampaignState(stratconCampaignState);
                } else if (wn2.getNodeName().equalsIgnoreCase("parentContractId")) {
                    parentContract = new AtBContractRef(Integer.parseInt(wn2.getTextContent()));
                }
            } catch (Exception e) {
                logger.error("", e);
            }
        }
    }

    /**
     * Restores any references to other contracts.
     *
     * @param c The Campaign which holds this contract.
     */
    public void restore(Campaign c) {
        if (parentContract != null) {
            Mission m = c.getMission(parentContract.getId());
            if (m != null) {
                if (m instanceof AtBContract) {
                    setParentContract((AtBContract) m);
                } else {
                    logger.warn("Parent Contract reference #{} is not an AtBContract for contract {}",
                          parentContract.getId(),
                          getName());
                    setParentContract(null);
                }
            } else {
                logger.warn("Parent Contract #{} reference was not found for contract {}",
                      parentContract.getId(),
                      getName());
                setParentContract(null);
            }
        }
    }

    public Faction getEmployerFaction() {
        return Factions.getInstance().getFaction(getEmployerCode());
    }

    public String getEmployerCode() {
        return employerCode;
    }

    /**
     * @since 0.50.04
     * @deprecated use {@link #setEmployerCode(String, int)} instead
     */
    @Deprecated(since = "0.50.04")
    public void setEmployerCode(final String code, final LocalDate date) {
        employerCode = code;
        setEmployer(getEmployerName(date.getYear()));
        enemyCamouflage = pickRandomCamouflage(date.getYear(), enemyCode);
    }

    public void setEmployerCode(String code, int year) {
        employerCode = code;
        setEmployer(getEmployerName(year));
        allyCamouflage = pickRandomCamouflage(year, employerCode);
    }

    public String getEmployerName(int year) {
        return isMercSubcontract() ?
                     "Mercenary (" + getEmployerFaction().getFullName(year) + ')' :
                     getEmployerFaction().getFullName(year);
    }

    public Faction getEnemy() {
        return Factions.getInstance().getFaction(getEnemyCode());
    }

    public String getEnemyCode() {
        return enemyCode;
    }

    /**
     * Retrieves the name of the enemy for this contract.
     *
     * @param year The current year in the game.
     *
     * @return The name of the enemy.
     */
    public String getEnemyName(int year) {
        Faction faction = Factions.getInstance().getFaction(enemyCode);

        if (faction.isMercenary()) {
            if (Objects.equals(enemyBotName, "Enemy")) {
                return BackgroundsController.randomMercenaryCompanyNameGenerator(null);
            } else {
                return enemyBotName;
            }
        } else {
            return faction.getFullName(year);
        }
    }

    public void setEnemyCode(String enemyCode) {
        this.enemyCode = enemyCode;
    }

    public AtBContractType getContractType() {
        return contractType;
    }

    public void setContractType(final AtBContractType contractType) {
        this.contractType = contractType;
        setType(contractType.toString());
    }

    public SkillLevel getAllySkill() {
        return allySkill;
    }

    public void setAllySkill(final SkillLevel allySkill) {
        this.allySkill = allySkill;
    }

    public SkillLevel getEnemySkill() {
        return enemySkill;
    }

    public void setEnemySkill(final SkillLevel enemySkill) {
        this.enemySkill = enemySkill;
    }

    public int getAllyQuality() {
        return allyQuality;
    }

    public void setAllyQuality(int allyQuality) {
        this.allyQuality = allyQuality;
    }

    public int getEnemyQuality() {
        return enemyQuality;
    }

    public void setEnemyQuality(int enemyQuality) {
        this.enemyQuality = enemyQuality;
    }

    public String getAllyBotName() {
        return allyBotName;
    }

    public void setAllyBotName(String name) {
        allyBotName = name;
    }

    public String getEnemyBotName() {
        return enemyBotName;
    }

    public void setEnemyBotName(String name) {
        enemyBotName = name;
    }

    public Camouflage getAllyCamouflage() {
        return allyCamouflage;
    }

    public void setAllyCamouflage(Camouflage allyCamouflage) {
        this.allyCamouflage = Objects.requireNonNull(allyCamouflage);
    }

    public PlayerColour getAllyColour() {
        return allyColour;
    }

    public void setAllyColour(PlayerColour allyColour) {
        this.allyColour = Objects.requireNonNull(allyColour);
    }

    public Camouflage getEnemyCamouflage() {
        return enemyCamouflage;
    }

    public void setEnemyCamouflage(Camouflage enemyCamouflage) {
        this.enemyCamouflage = enemyCamouflage;
    }

    public PlayerColour getEnemyColour() {
        return enemyColour;
    }

    public void setEnemyColour(PlayerColour enemyColour) {
        this.enemyColour = Objects.requireNonNull(enemyColour);
    }

    public int getRequiredCombatTeams() {
        return requiredCombatTeams;
    }

    public void setRequiredCombatTeams(int required) {
        requiredCombatTeams = required;
    }

    public int getPartsAvailabilityLevel() {
        return partsAvailabilityLevel;
    }

    public void setPartsAvailabilityLevel(final int partsAvailabilityLevel) {
        this.partsAvailabilityLevel = partsAvailabilityLevel;
    }

    public AtBMoraleLevel getMoraleLevel() {
        return moraleLevel;
    }

    public void setMoraleLevel(final AtBMoraleLevel moraleLevel) {
        this.moraleLevel = moraleLevel;
    }

    @Override
    public int getSharesPercent() {
        return sharesPct;
    }

    public void setAtBSharesPercent(int pct) {
        sharesPct = pct;
    }

    /**
     * Checks if the Batchall has been accepted for the contract.
     *
     * @return {@code true} if the Batchall has been accepted, {@code false} otherwise.
     */
    public boolean isBatchallAccepted() {
        return batchallAccepted;
    }

    /**
     * Sets the {@code batchallAccepted} flag for this contract.
     *
     * @param batchallAccepted The value to set for the {@code batchallAccepted} flag.
     */
    public void setBatchallAccepted(final boolean batchallAccepted) {
        this.batchallAccepted = batchallAccepted;
    }

    public void addPlayerMinorBreach() {
        playerMinorBreaches++;
    }

    public void addPlayerMinorBreaches(int num) {
        playerMinorBreaches += num;
    }

    /**
     * @since 0.50.04
     * @deprecated - Not in use.
     */
    @Deprecated(since = "0.50.04", forRemoval = true)
    public void addEmployerMinorBreach() {
        employerMinorBreaches++;
    }

    public void addEmployerMinorBreaches(int num) {
        employerMinorBreaches += num;
    }

    public void setContractScoreArbitraryModifier(int newModifier) {
        contractScoreArbitraryModifier = newModifier;
    }

    public int getBattleTypeMod() {
        return battleTypeMod + nextWeekBattleTypeMod;
    }

    public StratconCampaignState getStratconCampaignState() {
        return stratconCampaignState;
    }

    public void setStratconCampaignState(StratconCampaignState state) {
        stratconCampaignState = state;
    }

    @Override
    public void acceptContract(Campaign campaign) {
        if (campaign.getCampaignOptions().isUseStratCon()) {
            StratconContractInitializer.initializeCampaignState(this,
                  campaign,
                  getContractDefinition(getContractType()));
        }
    }

    public AtBContract(Contract c, Campaign campaign) {
        this(c.getName());

        setType(c.getType());
        setSystemId(c.getSystemId());
        setDesc(c.getDescription());
        setStatus(c.getStatus());
        for (Scenario s : c.getScenarios()) {
            addScenario(s);
        }
        setId(c.getId());
        setLength(c.getLength());
        setStartDate(c.getStartDate());
        /*
         * Set ending date; the other calculated values will be replaced
         * from the original contract
         */
        calculateContract(campaign);
        setMultiplier(c.getMultiplier());
        setTransportComp(c.getTransportComp());
        setStraightSupport(c.getStraightSupport());
        setOverheadComp(c.getOverheadComp());
        setCommandRights(c.getCommandRights());
        setBattleLossComp(c.getBattleLossComp());
        setSalvagePct(c.getSalvagePct());
        setSalvageExchange(c.isSalvageExchange());
        setSalvagedByUnit(c.getSalvagedByUnit());
        setSalvagedByEmployer(c.getSalvagedByEmployer());
        setSigningBonusPct(c.getSigningBonusPct());
        setAdvancePct(c.getAdvancePct());
        setMRBCFee(c.payMRBCFee());
        setAdvanceAmount(c.getAdvanceAmount());
        setFeeAmount(c.getFeeAmount());
        setBaseAmount(c.getBaseAmount());
        setOverheadAmount(c.getOverheadAmount());
        setSupportAmount(c.getSupportAmount());
        setTransportAmount(c.getTransportAmount());
        setSigningBonusAmount(c.getSigningBonusAmount());

        /* Guess at AtBContract values */
        AtBContractType contractType = null;
        for (final AtBContractType type : AtBContractType.values()) {
            if (type.toString().equalsIgnoreCase(c.getType())) {
                contractType = type;
                break;
            }
        }
        /* Make a rough guess */
        if (contractType == null) {
            if (c.getLength() <= 3) {
                contractType = AtBContractType.OBJECTIVE_RAID;
            } else if (c.getLength() < 12) {
                contractType = AtBContractType.GARRISON_DUTY;
            } else {
                contractType = AtBContractType.PLANETARY_ASSAULT;
            }
        }
        setContractType(contractType);

        Faction f = Factions.getInstance().getFactionFromFullNameAndYear(c.getEmployer(), campaign.getGameYear());
        if (null == f) {
            employerCode = "IND";
        } else {
            employerCode = f.getShortName();
        }

        if (getContractType().isPirateHunting()) {
            enemyCode = "PIR";
        } else if (getContractType().isRiotDuty()) {
            enemyCode = "REB";
        }

        requiredCombatTeams = calculateRequiredLances(campaign);

        setPartsAvailabilityLevel(getContractType().calculatePartsAvailabilityLevel());

        int currentYear = campaign.getGameYear();
        allyBotName    = getEmployerName(currentYear);
        allyCamouflage = pickRandomCamouflage(currentYear, employerCode);

        enemyBotName    = getEnemyName(currentYear);
        enemyCamouflage = pickRandomCamouflage(currentYear, enemyCode);

        clanTechSalvageOverride();
    }

    /**
     * Applies a salvage override rule for Clan technology based on the contract timeline and faction involvement. This
     * method checks the factions of both the enemy and employer and determines if a salvage exchange should be forced
     * based on whether the battle occurs before the Battle of Tukayyid.
     *
     * <p>
     * This rule was implemented to better match canon employer behavior during this period.
     * </p>
     */
    public void clanTechSalvageOverride() {
        final LocalDate BATTLE_OF_TUKAYYID = LocalDate.of(3052, 5, 21);

        if (getEnemy().isClan() && !getEmployerFaction().isClan()) {
            if (getStartDate().isBefore(BATTLE_OF_TUKAYYID)) {
                setSalvageExchange(true);
            }
        }
    }

    /**
     * Represents a reference to another AtBContract.
     */
    protected static class AtBContractRef extends AtBContract {
        public AtBContractRef(int id) {
            setId(id);
        }
    }

    /**
     * This method initiates a batchall, a challenge/dialog to decide on the conduct of a campaign. Prompts the player
     * with a message and options to accept or refuse the batchall.
     *
     * @param campaign The current campaign.
     *
     * @return {@code true} if the batchall is accepted, {@code false} otherwise.
     */
    //
    public boolean initiateBatchall(Campaign campaign) {
        // Retrieves the title from the resources
        String title = resources.getString("incomingTransmission.title");

        // Retrieves the batchall statement based on infamy and enemy code
        String batchallStatement = BatchallFactions.getGreeting(campaign, enemyCode);

        // An ImageIcon to hold the clan's faction icon
        ImageIcon icon = getFactionLogo(campaign, enemyCode, false);

        // Set the commander's rank and use a name generator to generate the commander's
        // name
        String              rank                = resources.getString("starColonel.text");
        RandomNameGenerator randomNameGenerator = new RandomNameGenerator();
        String              commander           = randomNameGenerator.generate(Gender.RANDOMIZE, true, enemyCode);
        commander += ' ' + Bloodname.randomBloodname(enemyCode, Phenotype.MEKWARRIOR, campaign.getGameYear()).getName();

        // Construct the batchall message
        String message = String.format(resources.getString("batchallOpener.text"),
              this.getName(),
              rank,
              commander,
              getEnemy().getFullName(campaign.getGameYear()),
              getSystemName(campaign.getLocalDate()));
        message = message + batchallStatement;

        // Append additional message text if the fame is less than 5
        if (campaign.getFameAndInfamy().getFameForFaction(enemyCode) < 5) {
            message = message + resources.getString("batchallCloser.text");
        }

        // Create a text pane to display the message
        JTextPane textPane = new JTextPane();
        textPane.setContentType("text/html");
        textPane.setText(message);
        textPane.setEditable(false);

        // Create a panel to display the icon and the batchall message
        JPanel panel      = new JPanel(new BorderLayout());
        JLabel imageLabel = new JLabel(icon);
        panel.add(imageLabel, BorderLayout.CENTER);
        panel.add(textPane, BorderLayout.SOUTH);

        // Choose dialog to display based on the fame
        if (campaign.getFameAndInfamy().getFameForFaction(enemyCode) > 4) {
            noBatchallOfferedDialog(panel, title);
            return false;
        } else {
            return batchallDialog(campaign, panel, title);
        }
    }

    /**
     * This function creates a dialog with accept and refuse buttons.
     *
     * @param campaign the current campaign
     * @param panel    the panel to display in the dialog
     * @param title    the title of the dialog
     *
     * @return {@code true} if the batchall is accepted, {@code false} otherwise
     */
    private boolean batchallDialog(Campaign campaign, JPanel panel, String title) {
        // We use a single-element array to store the result, because we need to modify it inside the action
        // listeners, which requires the variable to be effectively final
        final boolean[] result = { false };

        // Create a custom dialog
        JDialog dialog = new JDialog();
        dialog.setTitle(title); // Set the title of the dialog
        dialog.setLayout(new BorderLayout()); // Set a border layout manager

        // Create an accept button and add its action listener. When clicked, it will set the result to true and
        // close the dialog
        JButton acceptButton = new JButton(resources.getString("responseAccept.text"));
        acceptButton.setToolTipText(resources.getString("responseAccept.tooltip"));
        acceptButton.addActionListener(e -> {
            result[0] = true;
            dialog.dispose();
        });

        // Create a refuse button and add its action listener. When clicked, it will trigger a refusal confirmation
        // dialog
        String refusalOption = resources.getString("responseRefuse.text");

        // If the campaign is not a Clan faction, check whether this is the first contact they've had with the Clans.
        // If so, whether at least a month has passed since the Wolf's Dragoons conference on Outreach (which
        // explained who and what the Clans were).
        if (!campaign.getFaction().isClan() && campaign.getLocalDate().isBefore(LocalDate.of(3051, 2, 1))) {

            boolean isFirstClanEncounter = BATCHALL_FACTIONS.stream()
                                                 .mapToDouble(factionCode -> campaign.getFameAndInfamy()
                                                                                   .getFameLevelForFaction(factionCode))
                                                 .noneMatch(infamy -> infamy != 0);

            if (isFirstClanEncounter) {
                refusalOption = resources.getString("responseFirstEncounter.text");
            }
        }

        JButton refuseButton = new JButton(refusalOption);

        refuseButton.setToolTipText(resources.getString("responseRefuse.tooltip"));
        refuseButton.addActionListener(e -> {
            // Close the current dialog
            dialog.dispose();

            // Use another method to show a refusal confirmation dialog and store the result
            result[0] = refusalConfirmationDialog(campaign);
        });

        // Create a panel for buttons and add buttons to it
        JPanel buttonPanel = new JPanel();
        buttonPanel.add(acceptButton);
        buttonPanel.add(refuseButton);

        // Add the original panel and button panel to the dialog
        dialog.add(panel, BorderLayout.CENTER);
        dialog.add(buttonPanel, BorderLayout.SOUTH);

        dialog.pack(); // Size the dialog to fit the preferred size and layouts of its components
        dialog.setLocationRelativeTo(null); // Center the dialog on the screen
        dialog.setModal(true); // Make the dialog block user input to other top-level windows
        dialog.setVisible(true); // Show the dialog

        return result[0]; // Return the result when the dialog is disposed
    }

    /**
     * This function displays a dialog asking for final confirmation to refuse a batchall, and performs related actions
     * if the refusal is confirmed.
     *
     * @param campaign the current campaign
     *
     * @return {@code true} if the user accepts the refusal, {@code false} if the user cancels the refusal
     */
    private boolean refusalConfirmationDialog(Campaign campaign) {
        // Create modal JDialog
        JDialog dialog = new JDialog();
        dialog.setLayout(new BorderLayout());

        // Buffer for storing user response (acceptance/refusal)
        final boolean[] response = { false };

        // "Accept" Button
        JButton acceptButton = new JButton(resources.getString("responseAccept.text"));
        acceptButton.setToolTipText(resources.getString("responseAccept.tooltip"));
        acceptButton.addActionListener(e -> {
            response[0] = true; // User has accepted
            dialog.dispose(); // Close dialog
        });

        // "Refuse" Button
        JButton refuseButton = new JButton(resources.getString("responseRefuse.text"));
        refuseButton.setToolTipText(resources.getString("responseRefuse.tooltip"));
        refuseButton.addActionListener(e -> {
            // Update the campaign state on refusal
            campaign.addReport(resources.getString("refusalReport.text"));
            campaign.getFameAndInfamy().updateFameForFaction(campaign, enemyCode, -1);
            response[0] = false; // User has refused
            dialog.dispose(); // Close dialog
        });

        // Panel for hosting buttons
        JPanel buttonPanel = new JPanel();
        buttonPanel.add(acceptButton);
        buttonPanel.add(refuseButton);

        // Message Label
        JLabel messageLabel = new JLabel(String.format(resources.getString("refusalConfirmation.text"),
              getEnemy().getFullName(campaign.getGameYear())));

        // Add Message and Buttons to the dialog
        dialog.add(messageLabel, BorderLayout.CENTER);
        dialog.add(buttonPanel, BorderLayout.SOUTH);

        // Configure and display dialog
        dialog.pack(); // Fit dialog to its contents
        dialog.setLocationRelativeTo(null); // Center dialog
        dialog.setModal(true); // Block access to other windows
        dialog.setVisible(true); // Display dialog

        // Return user response
        return response[0];
    }

    /**
     * Displays a dialog with a message for when the faction has refused to offer a Batchall due to past player
     * refusals.
     *
     * @param panel The panel to display in the dialog.
     * @param title The title of the dialog.
     */
    private void noBatchallOfferedDialog(JPanel panel, String title) {
        // Create a new JDialog
        JDialog dialog = new JDialog();
        dialog.setTitle(title);
        dialog.setLayout(new BorderLayout());

        JButton responseButton = new JButton(resources.getString("responseBringItOn.text"));
        responseButton.setToolTipText(resources.getString("responseBringItOn.tooltip"));

        // Dispose the dialog when the button is clicked
        responseButton.addActionListener(e -> dialog.dispose());

        JPanel buttonPanel = new JPanel();
        buttonPanel.add(responseButton); // Add the button to the panel

        dialog.add(panel, BorderLayout.CENTER);
        dialog.add(buttonPanel, BorderLayout.SOUTH);

        // Size the dialog to fit the preferred size and layouts of its components
        dialog.pack();

        // Center the dialog on the screen
        dialog.setLocationRelativeTo(null);

        // Set the dialog to be modal
        dialog.setModal(true);

        // Show the dialog
        dialog.setVisible(true);
    }

    /**
     * This method returns a {@link JPanel} that represents the difficulty skulls for a given mission.
     *
     * @param campaign the campaign for which the difficulty skulls are calculated
     *
     * @return a {@link JPanel} with the difficulty skulls displayed
     */
    public JPanel getContractDifficultySkulls(Campaign campaign) {
        final int ERROR      = -99;
        int       difficulty = calculateContractDifficulty(campaign);

        // Create a new JFrame
        JFrame frame = new JFrame();
        frame.setDefaultCloseOperation(JFrame.EXIT_ON_CLOSE);

        // Create a pane with FlowLayout
        JPanel panel = new JPanel(new FlowLayout());

        // Load and scale the images
        ImageIcon skullFull = scaleImageIconToWidth(new ImageIcon("data/images/misc/challenge_estimate_full.png"), 50);
        ImageIcon skullHalf = scaleImageIconToWidth(new ImageIcon("data/images/misc/challenge_estimate_half.png"), 50);

        int iterations = difficulty;

        if (difficulty == ERROR) {
            iterations = 5;
        }

        if (iterations % 2 != 0) {
            iterations--;
            iterations /= 2;

            for (int i = 0; i < iterations; i++) {
                panel.add(new JLabel(skullFull));
            }

            panel.add(new JLabel(skullHalf));
        } else {
            iterations /= 2;

            for (int i = 0; i < iterations; i++) {
                panel.add(new JLabel(skullFull));
            }
        }

        return panel;
    }

    /**
     * Calculates the difficulty of a contract based on the relative power of enemy forces, player forces, and any
     * allied forces involved in the campaign.
     *
     * <p>
     * The method evaluates the enemy's estimated power against the player's strengths and considers allied
     * contributions depending on the assigned command rights. The result is a difficulty level mapped between 1 and 10,
     * where higher values represent more challenging contracts.
     * </p>
     *
     * @param campaign The {@link Campaign} object representing the current game state. Used to extract information
     *                 about the player's forces, enemy forces, and allied forces.
     *
     * @return An integer representing the difficulty of the contract:
     *       <ul>
     *       <li>1 = very easy</li>
     *       <li>10 = extremely difficult</li>
     *       </ul>
     *       <p>
     *       <b>WARNING: </b>Returns `-99` (defined as `ERROR`) if the enemy's
     *       power cannot be calculated.
     *       </p>
     *       <p>
     *       <b>Mapped Result Explanation:</b>
     *       </p>
     *       The method divides the absolute percentage difference between enemy
     *       and player forces by 20
     *       (rounding up), then adjusts the difficulty accordingly:
     *       <ul>
     *       <li>If the player's forces are stronger, the difficulty is adjusted
     *       downward from a baseline of 5.</li>
     *       <li>If the enemy's forces are stronger, the difficulty is adjusted
     *       upward from a baseline of 5.</li>
     *       <li>If an error is encountered, the difficulty is returned as
     *       -99</li>
     *       </ul>
     *       The result is clamped to fit between the valid range of 1 and 10. Or
     *       -99 if an error is encountered.
     *
     * @since 0.50.04
     * @deprecated use {@link #calculateContractDifficulty(int, boolean, List)} instead
     */
    @Deprecated(since = "0.50.04")
    public int calculateContractDifficulty(Campaign campaign) {
        final int ERROR = -99;

        // Estimate the power of the enemy forces
        SkillLevel opposingSkill        = modifySkillLevelBasedOnFaction(enemyCode, enemySkill);
        double     enemySkillMultiplier = getSkillMultiplier(opposingSkill);
        int        gameYear             = campaign.getGameYear();
        boolean    useGenericBV         = campaign.getCampaignOptions().isUseGenericBattleValue();
        double     enemyPower           = estimateMekStrength(gameYear, useGenericBV, enemyCode, enemyQuality);

        // If we cannot calculate enemy power, abort.
        if (enemyPower == 0) {
            return ERROR;
        }

        enemyPower = (int) round(enemyPower * enemySkillMultiplier);

        // Estimate player power
        double playerPower = estimatePlayerPower(campaign);

        // Estimate the power of allied forces
        // TODO pull these directly from Force Generation instead of using magic numbers
        // TODO estimate the LIAISON ratio by going through each combat lance and
        // getting the actual average (G)BV for an allied heavy/assault mek.
        double allyRatio = switch (getCommandRights()) {
            case INDEPENDENT -> 0; // no allies
            case LIAISON -> 0.4; // single allied heavy/assault mek, pure guess for now
            case HOUSE -> 0.25; // allies with 25% the player's (G)BV budget
            case INTEGRATED -> 0.5; // allies with 50% the player's (G)BV budget
        };

        if (allyRatio > 0) {
            SkillLevel alliedSkill         = modifySkillLevelBasedOnFaction(employerCode, allySkill);
            double     allySkillMultiplier = getSkillMultiplier(alliedSkill);
            double     allyPower           = estimateMekStrength(gameYear, useGenericBV, employerCode, allyQuality);
            allyPower = allyPower * allySkillMultiplier;
            // If we cannot calculate ally's power, use player power as a fallback.
            if (allyPower == 0) {
                allyPower = playerPower;
            }
            playerPower += allyRatio * allyPower;
            enemyPower += allyRatio * enemyPower;
        }

        // Calculate difficulty based on the percentage difference between the two forces.
        double difference        = enemyPower - playerPower;
        double percentDifference = (difference / playerPower) * 100;

        int mappedValue = (int) ceil(Math.abs(percentDifference) / 20);
        if (percentDifference < 0) {
            mappedValue = 5 - mappedValue;
        } else {
            mappedValue = 5 + mappedValue;
        }

        return min(max(mappedValue, 1), 10);
    }

    /**
     * Calculates the difficulty of a contract based on the relative power of enemy forces, player forces, and any
     * allied forces involved in the campaign.
     *
     * <p>
     * The method evaluates the enemy's estimated power against the player's strengths and considers allied
     * contributions depending on the assigned command rights. The result is a difficulty level mapped between 1 and 10,
     * where higher values represent more challenging contracts.
     * </p>
     *
     * @param gameYear          The current year in the campaign (e.g., from {@link Campaign#getGameYear()})
     * @param useGenericBV      Whether "Use Generic BV" is enabled in the Campaign Options
     * @param playerCombatUnits List of Entities representing all combat units for the player. This can be obtained via
     *                          {@link Campaign#getAllCombatEntities()}.
     *
     * @return An integer representing the difficulty of the contract:
     *       <ul>
     *       <li>1 = very easy</li>
     *       <li>10 = extremely difficult</li>
     *       </ul>
     *       <p>
     *       <b>WARNING: </b>Returns `-99` (defined as `ERROR`) if the enemy's
     *       power cannot be calculated.
     *       </p>
     *       <p>
     *       <b>Mapped Result Explanation:</b>
     *       </p>
     *       The method divides the absolute percentage difference between enemy
     *       and player forces by 20
     *       (rounding up), then adjusts the difficulty accordingly:
     *       <ul>
     *       <li>If the player's forces are stronger, the difficulty is adjusted
     *       downward from a baseline of 5.</li>
     *       <li>If the enemy's forces are stronger, the difficulty is adjusted
     *       upward from a baseline of 5.</li>
     *       <li>If an error is encountered, the difficulty is returned as
     *       -99</li>
     *       </ul>
     *       The result is clamped to fit between the valid range of 1 and 10. Or
     *       -99 if an error is encountered.
     **/
    public int calculateContractDifficulty(int gameYear, boolean useGenericBV, List<Entity> playerCombatUnits) {
        final int ERROR = -99;

        // Estimate the power of the enemy forces
        SkillLevel opposingSkill        = modifySkillLevelBasedOnFaction(enemyCode, enemySkill);
        double     enemySkillMultiplier = getSkillMultiplier(opposingSkill);
        double     enemyPower           = estimateMekStrength(gameYear, useGenericBV, enemyCode, enemyQuality);

        // If we cannot calculate enemy power, abort.
        if (enemyPower == 0) {
            return ERROR;
        }

        enemyPower = (int) round(enemyPower * enemySkillMultiplier);

        // Estimate player power
        double playerPower = estimatePlayerPower(playerCombatUnits, useGenericBV);

        // Estimate the power of allied forces
        // TODO pull these directly from Force Generation instead of using magic numbers
        // TODO estimate the LIAISON ratio by going through each combat lance and
        // getting the actual average (G)BV for an allied heavy/assault mek.
        double allyRatio = switch (getCommandRights()) {
            case INDEPENDENT -> 0; // no allies
            case LIAISON -> 0.4; // single allied heavy/assault mek, pure guess for now
            case HOUSE -> 0.25; // allies with 25% the player's (G)BV budget
            case INTEGRATED -> 0.5; // allies with 50% the player's (G)BV budget
        };

        if (allyRatio > 0) {
            SkillLevel alliedSkill         = modifySkillLevelBasedOnFaction(employerCode, allySkill);
            double     allySkillMultiplier = getSkillMultiplier(alliedSkill);
            double     allyPower           = estimateMekStrength(gameYear, useGenericBV, employerCode, allyQuality);
            allyPower = allyPower * allySkillMultiplier;
            // If we cannot calculate ally's power, use player power as a fallback.
            if (allyPower == 0) {
                allyPower = playerPower;
            }
            playerPower += allyRatio * allyPower;
            enemyPower += allyRatio * enemyPower;
        }

        // Calculate difficulty based on the percentage difference between the two
        // forces.
        double difference        = enemyPower - playerPower;
        double percentDifference = (difference / playerPower) * 100;

        int mappedValue = (int) ceil(Math.abs(percentDifference) / 20);
        if (percentDifference < 0) {
            mappedValue = 5 - mappedValue;
        } else {
            mappedValue = 5 + mappedValue;
        }

        return min(max(mappedValue, 1), 10);
    }

    /**
     * Modifies the skill level based on the faction code.
     *
     * @param factionCode the code of the faction
     * @param skillLevel  the original skill level
     *
     * @return the modified skill level
     */
    SkillLevel modifySkillLevelBasedOnFaction(String factionCode, SkillLevel skillLevel) {
        if (Objects.equals(factionCode, "SOC")) {
            return ELITE;
        }

        if (Factions.getInstance().getFaction(factionCode).isClan()) {
            return parseFromInteger(skillLevel.ordinal() + 1);
        }

        return skillLevel;
    }

    /**
     * Estimates the power of the player in a campaign based on the battle values of their units.
     *
     * @param campaign the object containing the forces and units of the player
     *
     * @return average battle value per player unit OR total BV2 divided by total GBV
     *
     * @since 0.50.04
     * @deprecated use {@link #estimatePlayerPower(List, boolean)} instead
     */
    @Deprecated(since = "0.50.04")
    double estimatePlayerPower(Campaign campaign) {
        int playerPower     = 0;
        int playerGBV       = 0;
        int playerUnitCount = 0;
        for (Force force : campaign.getAllForces()) {
            if (!force.isForceType(STANDARD)) {
                continue;
            }

            for (UUID unitID : force.getUnits()) {
                Entity entity = campaign.getUnit(unitID).getEntity();
                playerPower += entity.calculateBattleValue();
                playerGBV += entity.getGenericBattleValue();
                playerUnitCount++;
            }
        }

        if (campaign.getCampaignOptions().isUseGenericBattleValue()) {
            return ((double) playerPower) / playerGBV;
        } else {
            return ((double) playerPower) / playerUnitCount;
        }
    }

    double estimatePlayerPower(List<Entity> units, boolean useGenericBV) {
        int playerPower     = 0;
        int playerGBV       = 0;
        int playerUnitCount = 0;
        for (Entity unit : units) {
            playerPower += unit.calculateBattleValue();
            playerGBV += unit.getGenericBattleValue();
            playerUnitCount++;
        }

        if (useGenericBV) {
            return ((double) playerPower) / playerGBV;
        } else {
            return ((double) playerPower) / playerUnitCount;
        }
    }

    /**
     * Returns the skill BV multiplier based on the given skill level.
     *
     * @param skillLevel the skill level to determine the multiplier
     *
     * @return the skill multiplier
     */
    private static double getSkillMultiplier(SkillLevel skillLevel) {
        return switch (skillLevel) {
            case NONE -> 0.68;
            case ULTRA_GREEN -> 0.77;
            case GREEN -> 0.86;
            case REGULAR -> 1.00;
            case VETERAN -> 1.32;
            case ELITE -> 1.68;
            case HEROIC -> 2.02;
            case LEGENDARY -> 2.31;
        };
    }

    /**
     * Estimates the relative strength for Mek units of a specific faction and quality. Excludes salvage.
     *
     * @param gameYear     the year of the current campaign
     * @param useGenericBV whether to use generic BV for strength calculations
     * @param factionCode  the code of the faction to estimate the average Mek strength for
     * @param quality      the quality of the Meks to calculate the average strength for
     *
     * @return the average battle value OR total BV2 divided by total GBV for Meks of the specified faction and quality
     *       OR 0 on error
     */
    double estimateMekStrength(int gameYear, boolean useGenericBV, String factionCode, int quality) {
        final double ERROR = 0;

        RATGenerator  ratGenerator = Factions.getInstance().getRATGenerator();
        FactionRecord faction      = ratGenerator.getFaction(factionCode);

        if (faction == null) {
            return ERROR;
        }

        UnitTable unitTable;
        try {
            unitTable = findTable(faction,
                  MEK,
                  gameYear,
                  String.valueOf(quality),
                  new ArrayList<>(),
                  NETWORK_NONE,
                  new ArrayList<>(),
                  new ArrayList<>(),
                  new ArrayList<>(),
                  0,
                  faction);
        } catch (Exception ignored) {
            return ERROR;
        }

        // Otherwise, calculate the estimated power of the faction
        int entries = unitTable.getNumEntries();

        int totalBattleValue = 0;
        int totalGBV         = 0;
        int rollingCount     = 0;

        for (int i = 0; i < entries; i++) {
            int battleValue = unitTable.getBV(i); // 0 for salvage
            if (0 == battleValue) {
                // Removing this check will break things, see the other comments.
                continue;
            }
            // TODO implement getGBV(int index) in UnitTable to simplify this?
            // getMekSummary(int index) is NULL for salvage.
            int genericBattleValue = unitTable.getMekSummary(i).loadEntity().getGenericBattleValue();
            int weight             = unitTable.getEntryWeight(i); // NOT 0 for salvage

            totalBattleValue += battleValue * weight;
            totalGBV += genericBattleValue * weight;
            rollingCount += weight;
        }

        if (useGenericBV) {
            return ((double) totalBattleValue) / totalGBV;
        } else {
            return ((double) totalBattleValue) / rollingCount;
        }
    }

    /**
     * @return the command roll that was used to determine command rights. Only used by CamOps Contract Market.
     */
    public int getCommandRoll() {
        return commandRoll;
    }

    /**
     * @param roll the command roll that was used to determine command rights. Only used by CamOps Contract Market.
     */
    public void setCommandRoll(int roll) {
        commandRoll = roll;
    }

    /**
     * @return the salvage roll that was used to determine salvage rights. Only used by CamOps Contract Market.
     */
    public int getSalvageRoll() {
        return salvageRoll;
    }

    /**
     * @param roll the salvage roll that was used to determine salvage rights. Only used by CamOps Contract Market.
     */
    public void setSalvageRoll(int roll) {
        salvageRoll = roll;
    }

    /**
     * @return the support roll that was used to determine support rights. Only used by CamOps Contract Market.
     */
    public int getSupportRoll() {
        return supportRoll;
    }

    /**
     * @param roll the support roll that was used to determine support rights. Only used by CamOps Contract Market.
     */
    public void setSupportRoll(int roll) {
        supportRoll = roll;
    }

    /**
     * @return the transport roll that was used to determine transport rights. Only used by CamOps Contract Market.
     */
    public int getTransportRoll() {
        return transportRoll;
    }

    /**
     * @param roll the transport roll that was used to determine transport rights. Only used by CamOps Contract Market.
     */
    public void setTransportRoll(int roll) {
        transportRoll = roll;
    }

    public @Nullable Money getRoutedPayout() {
        return routedPayout;
    }
}<|MERGE_RESOLUTION|>--- conflicted
+++ resolved
@@ -140,7 +140,6 @@
 import org.w3c.dom.Node;
 import org.w3c.dom.NodeList;
 
-<<<<<<< HEAD
 import javax.swing.*;
 import java.awt.*;
 import java.io.IOException;
@@ -186,8 +185,6 @@
 import static mekhq.utilities.EntityUtilities.getEntityFromUnitId;
 import static mekhq.utilities.ImageUtilities.scaleImageIconToWidth;
 
-=======
->>>>>>> 08d47bf0
 /**
  * Contract class for use with Against the Bot rules
  *
@@ -525,17 +522,9 @@
                 }
 
                 numUnits += switch (entity.getUnitType()) {
-<<<<<<< HEAD
                     case UnitType.TANK, UnitType.VTOL, UnitType.NAVAL, UnitType.CONV_FIGHTER,
                          AEROSPACEFIGHTER
                         -> campaign.getFaction().isClan() ? 0.5 : 1;
-=======
-                    case UnitType.TANK,
-                         UnitType.VTOL,
-                         UnitType.NAVAL,
-                         UnitType.CONV_FIGHTER,
-                         UnitType.AEROSPACEFIGHTER -> campaign.getFaction().isClan() ? 0.5 : 1;
->>>>>>> 08d47bf0
                     case UnitType.PROTOMEK -> 0.2;
                     case UnitType.BATTLE_ARMOR, UnitType.INFANTRY -> 0;
                     default -> 1; // All other unit types
@@ -969,14 +958,9 @@
     /**
      * Generates a bonus unit for a given campaign and unit type.
      *
-<<<<<<< HEAD
      * @param campaign  the campaign object to add the bonus unit to
      * @param unitType  the type of unit for the bonus
      * @deprecated deprecated as superceded by {@link MercenaryAuction}
-=======
-     * @param campaign the campaign object to add the bonus unit to
-     * @param unitType the type of unit for the bonus
->>>>>>> 08d47bf0
      */
     @Deprecated(since = "0.50.04", forRemoval = true)
     private void addBonusUnit(Campaign campaign, int unitType) {
