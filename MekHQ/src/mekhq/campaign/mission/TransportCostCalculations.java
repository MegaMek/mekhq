/*
 * Copyright (C) 2025 The MegaMek Team. All Rights Reserved.
 *
 * This file is part of MekHQ.
 *
 * MekHQ is free software: you can redistribute iterator and/or modify
 * iterator under the terms of the GNU General Public License (GPL),
 * version 3 or (at your option) any later version,
 * as published by the Free Software Foundation.
 *
 * MekHQ is distributed in the hope that iterator will be useful,
 * but WITHOUT ANY WARRANTY; without even the implied warranty
 * of MERCHANTABILITY or FITNESS FOR A PARTICULAR PURPOSE.
 * See the GNU General Public License for more details.
 *
 * A copy of the GPL should have been included with this project;
 * if not, see <https://www.gnu.org/licenses/>.
 *
 * NOTICE: The MegaMek organization is a non-profit group of volunteers
 * creating free software for the BattleTech community.
 *
 * MechWarrior, BattleMech, `Mech and AeroTech are registered trademarks
 * of The Topps Company, Inc. All Rights Reserved.
 *
 * Catalyst Game Labs and the Catalyst Game Labs logo are trademarks of
 * InMediaRes Productions, LLC.
 *
 * MechWarrior Copyright Microsoft Corporation. MekHQ was created under
 * Microsoft's "Game Content Usage Rules"
 * <https://www.xbox.com/en-US/developers/rules> and iterator is not endorsed by or
 * affiliated with Microsoft.
 */
package mekhq.campaign.mission;

import static java.lang.Math.ceil;
import static java.lang.Math.max;
import static java.lang.Math.min;
import static java.lang.Math.round;
import static mekhq.campaign.personnel.skills.SkillType.EXP_ELITE;
import static mekhq.campaign.personnel.skills.SkillType.EXP_HEROIC;
import static mekhq.campaign.personnel.skills.SkillType.EXP_LEGENDARY;
import static mekhq.campaign.personnel.skills.SkillType.EXP_VETERAN;
import static mekhq.utilities.MHQInternationalization.getFormattedTextAt;
import static mekhq.utilities.ReportingUtilities.CLOSING_SPAN_TAG;
import static mekhq.utilities.ReportingUtilities.getNegativeColor;
import static mekhq.utilities.ReportingUtilities.spanOpeningWithCustomColor;

import java.time.LocalDate;
import java.util.Collection;
import java.util.List;

import megamek.codeUtilities.MathUtility;
import megamek.common.annotations.Nullable;
import megamek.common.units.Entity;
import megamek.common.units.Jumpship;
import megamek.common.units.SpaceStation;
import megamek.logging.MMLogger;
import mekhq.campaign.Hangar;
import mekhq.campaign.JumpPath;
import mekhq.campaign.finances.Finances;
import mekhq.campaign.finances.Money;
import mekhq.campaign.finances.enums.TransactionType;
import mekhq.campaign.personnel.Person;
import mekhq.campaign.personnel.PersonnelOptions;
import mekhq.campaign.unit.CargoStatistics;
import mekhq.campaign.unit.HangarStatistics;
import mekhq.campaign.unit.Unit;
import mekhq.campaign.universe.PlanetarySystem;

/**
 * Calculates transportation costs and requirements for moving a force, based on the units, personnel, hangar space, and
 * cargo present.
 *
 * <p>This class supports cost estimation for DropShip bays, JumpShip collars, cargo space, and passenger transport
 * based on BattleTech Campaign Operations and other related rulesets. It handles per-day cost scaling, as well as cost
 * multipliers based on crew experience.</p>
 *
 * <p>Usage: Create an instance with the unit's hangar, relevant personnel, and statistics, then
 * call {@link #calculateJumpCostForEachDay()} or {@link #calculateJumpCostForEntireJourney(int, int)}.</p>
 *
 * @author Illiani
 * @since 50.10
 */
public class TransportCostCalculations {
    private static final String RESOURCE_BUNDLE = "mekhq.resources.TransportCostCalculations";
    private static final MMLogger LOGGER = MMLogger.create(TransportCostCalculations.class);

    // Most costs are listed as per month. There are n days in the average month. Therefore, the cost/day is the base
    // cost divided by n.
    public static final double PER_DAY_DIVIDER = 30.436875;
    // Collar hiring is per week. There are 7 days in a week. Therefore, the cost/day is the base cost divided by 7
    private static final double PER_DAY_WEEK = 7.0;

    private static final double LEGENDARY_CREW_MULTIPLIER = 3.0; // Unofficial
    private static final double HEROIC_CREW_MULTIPLIER = 2.5; // Unofficial
    private static final double ELITE_CREW_MULTIPLIER = 2.0;
    private static final double VETERAN_CREW_MULTIPLIER = 1.5;
    private static final double OTHER_CREW_MULTIPLIER = 1.0;

    static final double COLLARS_PER_JUMPSHIP = 4.0;
    static final Money COST_PER_JUMP_PER_JUMPSHIP = Money.of(100000);
    public static final int COST_PER_JUMP_PER_JUMPSHIP_AS_INT = 100000;

    // This value is derived from the Union (2708). We do make some assumptions, however. Namely, we assume that the
    // player is always able to find a DropShip that has the exact bay types they need. Use of this magical DropShip
    // allows us to greatly simplify the amount of processing. It also helps make the logic easier for players to
    // understand.
    static final double BAYS_PER_DROPSHIP = 14.0;
    // This value is derived from the Union (2708) (Cargo).
    static final double CARGO_PER_DROPSHIP = 1874.5;

    // These values are taken from CamOps pg 43.
    static final double JUMP_SHIP_COLLAR_COST = 100000 / PER_DAY_WEEK; // Collar prices are per week
    static final double SMALL_CRAFT_COST = 100000 / PER_DAY_DIVIDER;
    static final double MEK_COST = 50000 / PER_DAY_DIVIDER;
    static final double ASF_COST = 50000 / PER_DAY_DIVIDER;
    static final double SUPER_HEAVY_VEHICLE_COST = 100000 / PER_DAY_DIVIDER;
    static final double HEAVY_VEHICLE_COST = 50000 / PER_DAY_DIVIDER;
    static final double LIGHT_VEHICLE_COST = 25000 / PER_DAY_DIVIDER;
    static final double INFANTRY_COST = 100000 / PER_DAY_DIVIDER;
    static final double BATTLE_ARMOR_COST = 100000 / PER_DAY_DIVIDER;
    static final double PROTOMEK_COST = 100000 / PER_DAY_DIVIDER;
    static final double OTHER_UNIT_COST = 50000 / PER_DAY_DIVIDER; // (Unofficial)
    static final double CARGO_PER_TON_COST = 100000 / 1200.0 / PER_DAY_DIVIDER;

    // Some bays can accept multiple units. These values are based on the bay sizes of various DropShips. Largely
    // Unions and union equivalents.
    static final int PLATOONS_PER_BAY = 4;
    static final int BATTLE_ARMOR_SQUADS_PER_BAY = 4;
    static final int PROTOMEKS_PER_BAY = 5;

    // The only canon passenger DropShip is the Princess Luxury Liner. However, hiring one using CamOps rules proves
    // unreasonably expensive. Therefore, we're instead assuming that the player can find retrofit DropShips that has
    // passenger 'bays' that roughly equate to 15 passengers per bay. This number was determined by taking the
    // passenger capacity of the Princess Luxury Liner and dividing iterator by the number of bays in our magical DropShip.
    // We then assume a passenger bay cost is about the same as an Infantry Platoon bay. Presumably with nice
    // accommodations, which is why fewer people can fit.
    static final double PASSENGERS_PER_BAY = 15;
    // Hiring a Princess for dependents proved to be insanely expensive. So we're instead assuming
    static final double PASSENGERS_COST = INFANTRY_COST;

    private final Collection<Unit> hangarContents;
    private final Collection<Person> allPersonnel;
    private final CargoStatistics cargoStatistics;
    private final HangarStatistics hangarStatistics;
    private final int crewExperienceLevel;

    private double additionalCargoSpaceRequired;
    private double cargoBayCost;
    private double tetrisMasterMultiplier = 1.0;
    private int requiredCargoDropShips;

    private int additionalSmallCraftBaysRequired;
    private double additionalSmallCraftBaysCost;
    private int additionalASFBaysRequired;
    private double additionalASFBaysCost;
    private int additionalMekBaysRequired;
    private double additionalMekBaysCost;
    private int additionalSuperHeavyVehicleBaysRequired;
    private double additionalSuperHeavyVehicleBaysCost;
    private int additionalHeavyVehicleBaysRequired;
    private double additionalHeavyVehicleBaysCost;
    private int additionalLightVehicleBaysRequired;
    private double additionalLightVehicleBaysCost;
    private int additionalProtoMekBaysRequired;
    private double additionalProtoMekBaysCost;
    private int additionalBattleArmorBaysRequired;
    private double additionalBattleArmorBaysCost;
    private int additionalInfantryBaysRequired;
    private double additionalInfantryBaysCost;
    private double additionalOtherUnitBaysCost;
    private int additionalPassengerBaysRequired;
    private double additionalPassengerBaysCost;

    private int totalAdditionalBaysRequired;
    private int additionalDropShipsRequired;
    private int additionalCollarsRequired;
    private double dockingCollarCost;
    private double jumpShipsRequired;

    private int dropShipCount;
    private int smallCraftCount;
    private int superHeavyVehicleCount;
    private int heavyVehicleCount;
    private int lightVehicleCount;
    private int mekCount;
    private int asfCount;
    private int protoMekCount;
    private int battleArmorCount;
    private int infantryCount;
    private int otherUnitCount;

    private Money totalCost = null;

    public @Nullable Money getTotalCost() {
        return totalCost;
    }

    void setTotalCost(Money totalCost) {
        this.totalCost = totalCost;
    }

    public double getAdditionalCargoSpaceRequired() {
        return additionalCargoSpaceRequired;
    }

    public double getCargoBayCost() {
        return cargoBayCost;
    }

    public int getRequiredCargoDropShips() {
        return requiredCargoDropShips;
    }

    public int getAdditionalSmallCraftBaysRequired() {
        return additionalSmallCraftBaysRequired;
    }

    public double getAdditionalSmallCraftBaysCost() {
        return additionalSmallCraftBaysCost;
    }

    public int getAdditionalASFBaysRequired() {
        return additionalASFBaysRequired;
    }

    public double getAdditionalASFBaysCost() {
        return additionalASFBaysCost;
    }

    public int getAdditionalMekBaysRequired() {
        return additionalMekBaysRequired;
    }

    public double getAdditionalMekBaysCost() {
        return additionalMekBaysCost;
    }

    public int getAdditionalSuperHeavyVehicleBaysRequired() {
        return additionalSuperHeavyVehicleBaysRequired;
    }

    public double getAdditionalSuperHeavyVehicleBaysCost() {
        return additionalSuperHeavyVehicleBaysCost;
    }

    public int getAdditionalHeavyVehicleBaysRequired() {
        return additionalHeavyVehicleBaysRequired;
    }

    public double getAdditionalHeavyVehicleBaysCost() {
        return additionalHeavyVehicleBaysCost;
    }

    public int getAdditionalLightVehicleBaysRequired() {
        return additionalLightVehicleBaysRequired;
    }

    public double getAdditionalLightVehicleBaysCost() {
        return additionalLightVehicleBaysCost;
    }

    public int getAdditionalProtoMekBaysRequired() {
        return additionalProtoMekBaysRequired;
    }

    public double getAdditionalProtoMekBaysCost() {
        return additionalProtoMekBaysCost;
    }

    public int getAdditionalBattleArmorBaysRequired() {
        return additionalBattleArmorBaysRequired;
    }

    public double getAdditionalBattleArmorBaysCost() {
        return additionalBattleArmorBaysCost;
    }

    public int getAdditionalInfantryBaysRequired() {
        return additionalInfantryBaysRequired;
    }

    public double getAdditionalInfantryBaysCost() {
        return additionalInfantryBaysCost;
    }

    public double getAdditionalOtherUnitBaysCost() {
        return additionalOtherUnitBaysCost;
    }

    public int getAdditionalPassengerBaysRequired() {
        return additionalPassengerBaysRequired;
    }

    public double getAdditionalPassengerBaysCost() {
        return additionalPassengerBaysCost;
    }

    public int getTotalAdditionalBaysRequired() {
        return totalAdditionalBaysRequired;
    }

    public int getAdditionalDropShipsRequired() {
        return additionalDropShipsRequired;
    }

    void setAdditionalDropShipsRequired(int additionalDropShipsRequired) {
        this.additionalDropShipsRequired = additionalDropShipsRequired;
    }

    public int getAdditionalCollarsRequired() {
        return additionalCollarsRequired;
    }

    public double getDockingCollarCost() {
        return dockingCollarCost;
    }

    public double getJumpShipsRequired() {
        return jumpShipsRequired;
    }

    int getDropShipCount() {
        return dropShipCount;
    }

    void setDropShipCount(int dropShipCount) {
        this.dropShipCount = dropShipCount;
    }

    int getSmallCraftCount() {
        return smallCraftCount;
    }

    public void setSmallCraftCount(int smallCraftCount) {
        this.smallCraftCount = smallCraftCount;
    }

    int getSuperHeavyVehicleCount() {
        return superHeavyVehicleCount;
    }

    public void setSuperHeavyVehicleCount(int superHeavyVehicleCount) {
        this.superHeavyVehicleCount = superHeavyVehicleCount;
    }

    int getHeavyVehicleCount() {
        return heavyVehicleCount;
    }

    public void setHeavyVehicleCount(int heavyVehicleCount) {
        this.heavyVehicleCount = heavyVehicleCount;
    }

    int getLightVehicleCount() {
        return lightVehicleCount;
    }

    public void setLightVehicleCount(int lightVehicleCount) {
        this.lightVehicleCount = lightVehicleCount;
    }

    int getMekCount() {
        return mekCount;
    }

    public void setMekCount(int mekCount) {
        this.mekCount = mekCount;
    }

    int getAsfCount() {
        return asfCount;
    }

    public void setASFCount(int asfCount) {
        this.asfCount = asfCount;
    }

    int getProtoMekCount() {
        return protoMekCount;
    }

    public void setProtoMekCount(int protoMekCount) {
        this.protoMekCount = protoMekCount;
    }

    int getBattleArmorCount() {
        return battleArmorCount;
    }

    public void setBattleArmorCount(int battleArmorCount) {
        this.battleArmorCount = battleArmorCount;
    }

    int getInfantryCount() {
        return infantryCount;
    }

    public void setInfantryCount(int infantryCount) {
        this.infantryCount = infantryCount;
    }

    public int getOtherUnitCount() {
        return otherUnitCount;
    }

    public void setOtherUnitCount(int otherUnitCount) {
        this.otherUnitCount = otherUnitCount;
    }

    /**
     * Constructs a new TransportCostCalculations class for evaluating jump and transport costs.
     *
     * @param hangarContents      The contents of the campaign's {@link Hangar}
     * @param allPersonnel        The {@link Person} list representing personnel to be transported.
     * @param cargoStatistics     The {@link CargoStatistics} describing cargo loads.
     * @param hangarStatistics    The {@link HangarStatistics} listing all available bay capacities.
     * @param crewExperienceLevel The experience level to use for crew-related cost multipliers.
     *
     * @author Illiani
     * @since 50.10
     */
    public TransportCostCalculations(final Collection<Unit> hangarContents, final Collection<Person> allPersonnel,
          final CargoStatistics cargoStatistics, final HangarStatistics hangarStatistics,
          final int crewExperienceLevel) {
        this.hangarContents = hangarContents;
        this.cargoStatistics = cargoStatistics;
        this.hangarStatistics = hangarStatistics;
        this.crewExperienceLevel = crewExperienceLevel;
        this.allPersonnel = allPersonnel;

        setTetrisMasterMultiplier();
    }

    /**
     * Calculates and sets the Tetris Master multiplier based on active personnel.
     *
     * <p>This method examines all active personnel in the provided collection and increments the
     * tetrisMasterMultiplier by 0.05 (5%) for each person who has the ADMIN_TETRIS_MASTER personnel option enabled. The
     * multiplier accumulates across all qualifying personnel.</p>
     *
     * @author Illiani
     * @since 0.50.10
     */
    private void setTetrisMasterMultiplier() {
        Collection<Person> activePersonnel = allPersonnel.stream()
                                                   .filter(p -> p.getStatus().isActive())
                                                   .toList();
        for (Person person : activePersonnel) {
            if (person.getOptions().booleanOption(PersonnelOptions.ADMIN_TETRIS_MASTER)) {
                tetrisMasterMultiplier += 0.05;
            }
        }
    }

    /**
     * Calculates and returns the total cost of transporting all units and personnel over a specified number of days.
     *
     * <p>This method first ensures the single-day jump cost is calculated and stored in {@link #totalCost}. It then
     * multiplies this per-day cost by the given number of days to account for the full journey duration.</p>
     *
     * <p>The calculated total is also stored in {@link #totalCost} if iterator was previously uninitialized.</p>
     *
     * @param days       the total number of days in the journey; must be a positive integer
     * @param totalJumps the total number of jumps in the journey; must be a positive integer
     *
     * @return the total {@link Money} cost for the journey of the specified duration
     *
     * @author Illiani
     * @since 50.10
     */
    public Money calculateJumpCostForEntireJourney(final int days, final int totalJumps) {
        if (totalCost == null) { // totalCost will be null if calculateJumpCostForEachDay hasn't yet been run
            calculateJumpCostForEachDay();
        }

        Money runningTotal = totalCost.multipliedBy(days);
        Money perJumpCost = COST_PER_JUMP_PER_JUMPSHIP.multipliedBy(jumpShipsRequired);
        Money totalJumpsCost = perJumpCost.multipliedBy(totalJumps);

        return runningTotal.plus(totalJumpsCost).round();
    }

    /**
     * Calculates the cost of transporting the current hangar for a single day. This includes bay, collar, and
     * per-bay/per-collar costs, scaled for crew experience. The result is stored in {@link #totalCost} and also
     * returned.
     *
     * @author Illiani
     * @since 50.10
     */
    public void calculateJumpCostForEachDay() {
        // Initialize totalCost
        totalCost = Money.zero();

        calculateCargoRequirements();

        countUnitsByType();
        calculateAdditionalBayRequirementsFromUnits();
        calculateAdditionalBayRequirementsFromPassengers(getTotalLargeCraftPassengerCapacity());
        additionalDropShipsRequired += (int) ceil(totalAdditionalBaysRequired / BAYS_PER_DROPSHIP);

        calculateAdditionalJumpCollarsRequirements();

        adjustForCrewExperienceLevel();

        totalCost = totalCost.round();
    }

    /**
     * Adjusts the total transport cost by applying a multiplier determined by the crew's experience level.
     *
     * <p>The method selects a specific multiplier based on {@link #crewExperienceLevel}:</p>
     *
     * <ul>
     *   <li>{@code EXP_LEGENDARY}: uses {@code LEGENDARY_CREW_MULTIPLIER}</li>
     *   <li>{@code EXP_HEROIC}: uses {@code HEROIC_CREW_MULTIPLIER}</li>
     *   <li>{@code EXP_ELITE}: uses {@code ELITE_CREW_MULTIPLIER}</li>
     *   <li>{@code EXP_VETERAN}: uses {@code VETERAN_CREW_MULTIPLIER}</li>
     *   <li>Any other value: uses {@code OTHER_CREW_MULTIPLIER}</li>
     * </ul>
     *
     * <p>This multiplier is applied to the {@code totalCost} field, updating iterator to reflect the adjusted cost after
     * considering crew quality.</p>
     *
     * @author Illiani
     * @since 50.10
     */
    private void adjustForCrewExperienceLevel() {
        double crewExperienceLevelMultiplier = switch (crewExperienceLevel) {
            case EXP_LEGENDARY -> LEGENDARY_CREW_MULTIPLIER;
            case EXP_HEROIC -> HEROIC_CREW_MULTIPLIER;
            case EXP_ELITE -> ELITE_CREW_MULTIPLIER;
            case EXP_VETERAN -> VETERAN_CREW_MULTIPLIER;
            default -> OTHER_CREW_MULTIPLIER;
        };

        totalCost = totalCost.multipliedBy(crewExperienceLevelMultiplier);
    }

    /**
     * Calculates and updates the number of additional JumpShip docking collars required for transportation based on the
     * current number of available docking collars and DropShips present.
     *
     * <p>The method determines collar usage by subtracting the number of DropShips in the hangar from the total
     * docking collars. If the number of DropShips exceeds the available collars, the shortage is recorded in
     * {@link #additionalCollarsRequired}. Any additional DropShips required by bay requirements are also added to the
     * total collars needed.</p>
     *
     * @author Illiani
     * @since 50.10
     */
    void calculateAdditionalJumpCollarsRequirements() {
        int totalCollars = getTotalDockingCollars();
        int collarUsage = totalCollars - dropShipCount;
        additionalCollarsRequired = -min(0, collarUsage);
        additionalCollarsRequired += additionalDropShipsRequired;

        dockingCollarCost = round(additionalCollarsRequired * JUMP_SHIP_COLLAR_COST);
        totalCost = totalCost.plus(dockingCollarCost);

        jumpShipsRequired = ceil(additionalCollarsRequired / COLLARS_PER_JUMPSHIP);
    }

    /**
     * Calculates and updates the cargo requirements, determines additional DropShips needed, and computes the cargo bay
     * costs. Updates running cost totals as a side effect.
     *
     * @author Illiani
     * @since 50.10
     */
    void calculateCargoRequirements() {
        double totalCargoCapacity = getTotalCargoCapacity();

        double totalCargoUsage = cargoStatistics.getCargoTonnage(false, false);
        totalCargoUsage += cargoStatistics.getCargoTonnage(false, true);

        additionalCargoSpaceRequired = -min(0, totalCargoCapacity - totalCargoUsage);
        cargoBayCost = round(additionalCargoSpaceRequired * CARGO_PER_TON_COST);

        requiredCargoDropShips = (int) ceil(additionalCargoSpaceRequired / CARGO_PER_DROPSHIP);

        additionalDropShipsRequired += requiredCargoDropShips;

        totalCost = totalCost.plus(cargoBayCost);
    }

    private double getTotalCargoCapacity() {
        double totalCargoCapacity = cargoStatistics.getTotalCargoCapacity();
        totalCargoCapacity *= tetrisMasterMultiplier;
        return totalCargoCapacity;
    }

    /**
     * Determines and updates the additional bay requirements and costs for each unit category, using current
     * HangarStatistics and counted unit types. Cargo and passenger bays are not included here. Updates running cost
     * totals as a side effect.
     *
     * @author Illiani
     * @since 50.10
     */
    void calculateAdditionalBayRequirementsFromUnits() {
        // Small Craft
        int smallCraftBays = getTotalSmallCraftBays();
        int smallCraftBayUsage = smallCraftBays - smallCraftCount;
        additionalSmallCraftBaysRequired = -min(0, smallCraftBayUsage);
        additionalSmallCraftBaysCost = round(additionalSmallCraftBaysRequired * SMALL_CRAFT_COST);
        totalCost = totalCost.plus(additionalSmallCraftBaysCost);
        int smallCraftSpareCapacity = max(0, smallCraftBayUsage);

        // ASF (including Conv Fighters)
        int asfBays = getTotalASFBays() + smallCraftSpareCapacity;
        int asfBayUsage = asfBays - asfCount;
        additionalASFBaysRequired = -min(0, asfBayUsage);
        additionalASFBaysCost = round(additionalASFBaysRequired * ASF_COST);
        totalCost = totalCost.plus(additionalASFBaysCost);

        // Meks
        int mekBays = getTotalMekBays();
        int mekBayUsage = mekBays - mekCount;
        additionalMekBaysRequired = -min(0, mekBayUsage);
        additionalMekBaysCost = round(additionalMekBaysRequired * MEK_COST);
        totalCost = totalCost.plus(additionalMekBaysCost);

        // Super Heavy Vehicles
        int superHeavyVehicleBays = getTotalSuperHeavyVehicleBays();
        int superHeavyVehicleBayUsage = superHeavyVehicleBays - superHeavyVehicleCount;
        additionalSuperHeavyVehicleBaysRequired = -min(0, superHeavyVehicleBayUsage);
        int superHeavyVehicleSpareCapacity = max(0, superHeavyVehicleBayUsage);
        additionalSuperHeavyVehicleBaysCost = round(additionalSuperHeavyVehicleBaysRequired * SUPER_HEAVY_VEHICLE_COST);
        totalCost = totalCost.plus(additionalSuperHeavyVehicleBaysCost);

        // Heavy Vehicles`
        int heavyVehicleBays = getTotalHeavyVehicleBays() + superHeavyVehicleSpareCapacity;
        int heavyVehicleBayUsage = heavyVehicleBays - heavyVehicleCount;
        additionalHeavyVehicleBaysRequired = -min(0, heavyVehicleBayUsage);
        int heavyVehicleSpareCapacity = max(0, heavyVehicleBayUsage);
        additionalHeavyVehicleBaysCost = round(additionalHeavyVehicleBaysRequired * HEAVY_VEHICLE_COST);
        totalCost = totalCost.plus(additionalHeavyVehicleBaysCost);

        // Light Vehicles
        // heavyVehicleSpareCapacity also factors in any surplus super heavy vehicle bays
        int lightVehicleBays = getTotalLightVehicleBays() + heavyVehicleSpareCapacity;
        int lightVehicleBayUsage = lightVehicleBays - lightVehicleCount;
        additionalLightVehicleBaysRequired = -min(0, lightVehicleBayUsage);
        additionalLightVehicleBaysCost = round(additionalLightVehicleBaysRequired * LIGHT_VEHICLE_COST);
        totalCost = totalCost.plus(additionalLightVehicleBaysCost);

        // ProtoMeks
        int protoMekBays = getTotalProtoMekBays();
        double protoMekBayUsage = protoMekBays - protoMekCount;
        protoMekBayUsage = protoMekBayUsage / PROTOMEKS_PER_BAY;
        int adjustedProtoMekBayUsage = MathUtility.roundAwayFromZero(protoMekBayUsage);
        additionalProtoMekBaysRequired = -min(0, adjustedProtoMekBayUsage);
        additionalProtoMekBaysCost = round(additionalProtoMekBaysRequired * PROTOMEK_COST);
        totalCost = totalCost.plus(additionalProtoMekBaysCost);

        // Battle Armor
        int battleArmorBays = getTotalBattleArmorBays();
        double battleArmorBayUsage = battleArmorBays - battleArmorCount;
        battleArmorBayUsage = battleArmorBayUsage / BATTLE_ARMOR_SQUADS_PER_BAY;
        int adjustedBattleArmorBayUsage = MathUtility.roundAwayFromZero(battleArmorBayUsage);
        additionalBattleArmorBaysRequired = -min(0, adjustedBattleArmorBayUsage);
        additionalBattleArmorBaysCost = round(additionalBattleArmorBaysRequired * BATTLE_ARMOR_COST);
        totalCost = totalCost.plus(additionalBattleArmorBaysCost);

        // Infantry
        int infantryBays = getTotalInfantryBays();
        double infantryBayUsage = infantryBays - infantryCount;
        infantryBayUsage = infantryBayUsage / PLATOONS_PER_BAY;
        int adjustedInfantryBayUsage = MathUtility.roundAwayFromZero(infantryBayUsage);
        additionalInfantryBaysRequired = -min(0, adjustedInfantryBayUsage);
        additionalInfantryBaysCost = round(additionalInfantryBaysRequired * INFANTRY_COST);
        totalCost = totalCost.plus(additionalInfantryBaysCost);

        // Other Units
        additionalOtherUnitBaysCost = round(otherUnitCount * OTHER_UNIT_COST);
        totalCost = totalCost.plus(additionalOtherUnitBaysCost);

        // Total of all requirements
        totalAdditionalBaysRequired += additionalSmallCraftBaysRequired +
                                             additionalASFBaysRequired +
                                             additionalMekBaysRequired +
                                             additionalSuperHeavyVehicleBaysRequired +
                                             additionalHeavyVehicleBaysRequired +
                                             additionalLightVehicleBaysRequired +
                                             additionalProtoMekBaysRequired +
                                             additionalBattleArmorBaysRequired +
                                             additionalInfantryBaysRequired +
                                             additionalPassengerBaysRequired +
                                             otherUnitCount;
    }

    /**
     * Counts units by type (vehicles by weight and non-vehicles by entity type) and updates internal counters for each
     * tracked unit category, ignoring mothballed units and skipping units lacking valid entities.
     *
     * @author Illiani
     * @since 50.10
     */
    void countUnitsByType() {
        List<Unit> relevantUnits = hangarContents.stream().filter(unit -> !unit.isMothballed()).toList();
        for (Unit unit : relevantUnits) {
            Entity entity = unit.getEntity();
            if (entity == null) {
                LOGGER.warn("Entity is null for unit: {}. Skipping", unit.getName());
                continue;
            }

            // Vehicles are handled separately based on their weight
            if (entity.isVehicle()) {
                double weight = entity.getWeight();
                if (weight > 100) {
                    superHeavyVehicleCount++;
                } else if (weight > 50) {
                    heavyVehicleCount++;
                } else {
                    lightVehicleCount++;
                }
            }

            // Non-vehicle entities are categorized based on the entity types
            else {
                if (entity.isDropShip() || entity.isSpaceStation()) { // Both require jump collars
                    dropShipCount++;
                } else if (entity.isSmallCraft()) {
                    smallCraftCount++;
                } else if (entity.isMek()) {
                    mekCount++;
                } else if (entity.isAerospaceFighter() ||
                                 entity.isConventionalFighter() ||
                                 entity.isFixedWingSupport()) {
                    asfCount++;
                } else if (entity.isProtoMek()) {
                    protoMekCount++;
                } else if (entity.isBattleArmor()) {
                    battleArmorCount++;
                } else if (entity.isInfantry()) {
                    infantryCount++;
                } else if (!(entity instanceof Jumpship) && !entity.isHandheldWeapon()) {
                    // Includes WarShips
                    otherUnitCount++;
                }
            }
        }
    }

    /**
     * Calculates passenger bay requirements and costs based on the personnel list, counting only those present and
     * assigned to the force. Updates totals for passenger bay counts and costs.
     *
     * @param passengerCapacity the total passenger capacity of all Large Craft in the campaign combined
     *
     * @author Illiani
     * @since 50.10
     */
    void calculateAdditionalBayRequirementsFromPassengers(int passengerCapacity) {
        int passengerCount = getPassengerCount();
        int additionalPassengerNeeds = max(0, passengerCount - passengerCapacity);
        additionalPassengerBaysRequired = (int) ceil(additionalPassengerNeeds / PASSENGERS_PER_BAY);
        additionalPassengerBaysCost = round(additionalPassengerBaysRequired * PASSENGERS_COST);
        totalCost = totalCost.plus(additionalPassengerBaysCost);
        totalAdditionalBaysRequired += additionalPassengerBaysRequired;
    }

    /**
     * Calculates and returns the total number of passengers. A person is considered a passenger if:
     *
     * <ul>
     *     <li>They are not associated with any unit.</li>
     *     <li>Their associated unit does not have an associated entity.</li>
     *     <li>The entity associated with their unit is not a WarShip, JumpShip, or DropShip.</li>
     * </ul>
     *
     * @return The total count of passengers based on the conditions specified.
     */
    private int getPassengerCount() {
        int passengerCount = 0;
        for (Person person : allPersonnel) {
            Unit unit = person.getUnit();
            if (unit == null) {
                passengerCount++;
                continue;
            }

            Entity entity = unit.getEntity();
            if (entity == null) {
                passengerCount++;
                continue;
            }

            // We exclude Space Stations here, as CamOps pg 35 states that only crew of the below unit types are
            // excluded from passenger counts
            if (!entity.isSmallCraft() && !entity.isWarShip() && !entity.isJumpShip() && !entity.isDropShip()) {
                passengerCount++;
            }
        }

        return passengerCount;
    }

    /**
     * Executes a financial transaction for performing a jump between two planetary systems, debiting the specified
     * journey cost from the provided finances. Generates and includes a report of the transaction outcome.
     *
     * <p>If the account lacks sufficient funds, returns a formatted message indicating payment failure. If the
     * transaction succeeds, returns an empty string.</p>
     *
     * @param finances      The {@link Finances} object to debit the jump cost from.
     * @param jumpPath      The {@link JumpPath} representing the journey, used to construct the report.
     * @param today         The current {@link LocalDate}, used to date the transaction and report.
     * @param journeyCost   The {@link Money} amount required for the jump.
     * @param currentSystem The {@link PlanetarySystem} where the journey begins.
     *
     * @return An HTML-formatted report string if payment failed, or an empty string if the transaction succeeded.
     *
     * @author Illiani
     * @since 50.10
     */
    public static String performJumpTransaction(Finances finances, JumpPath jumpPath, LocalDate today,
          Money journeyCost, PlanetarySystem currentSystem) {
        String jumpReport = getFormattedTextAt(RESOURCE_BUNDLE, "TransportCostCalculations.transactionReport",
              currentSystem.getName(today), jumpPath.getLastSystem().getName(today));
        if (!finances.debit(TransactionType.TRANSPORTATION, today, journeyCost, jumpReport)) {
            return getFormattedTextAt(RESOURCE_BUNDLE, "TransportCostCalculations.unableToAffordJump",
                  spanOpeningWithCustomColor(getNegativeColor()), CLOSING_SPAN_TAG);
        }

        return "";
    }

    int getTotalSmallCraftBays() {
<<<<<<< HEAD
        double total = 0.0;

        for (Unit unit : hangarStatistics.getHangar().getUnits()) {
            // Space stations must be fully shut down to jump and therefore cannot contribute to transport capacity.
            Entity entity = unit.getEntity();
            if (entity instanceof SpaceStation) {
                continue;
            }

            total += unit.getSmallCraftCapacity();
        }

        return (int) Math.round(total);
=======
        return (int) Math.round(hangarStatistics.getHangar().getUnitsStream()
                                      // Space stations must be fully shut down to jump and therefore cannot
                                      // contribute to transport capacity.
                                      .mapToDouble(Unit::getSmallCraftCapacity)
                                      .sum());
>>>>>>> 77fdbb90
    }

    int getTotalASFBays() {
        double total = 0.0;

        for (Unit unit : hangarStatistics.getHangar().getUnits()) {
            // Space stations must be fully shut down to jump and therefore cannot contribute to transport capacity.
            Entity entity = unit.getEntity();
            if (entity instanceof SpaceStation) {
                continue;
            }
            total += unit.getASFCapacity();
        }

        return (int) Math.round(total);
    }

    int getTotalMekBays() {
        double total = 0.0;

        for (Unit unit : hangarStatistics.getHangar().getUnits()) {
            // Space stations must be fully shut down to jump and therefore cannot contribute to transport capacity.
            Entity entity = unit.getEntity();
            if (entity instanceof SpaceStation) {
                continue;
            }
            total += unit.getMekCapacity();
        }

        return (int) Math.round(total);
    }

    int getTotalSuperHeavyVehicleBays() {
        double total = 0.0;

        for (Unit unit : hangarStatistics.getHangar().getUnits()) {
            // Space stations must be fully shut down to jump and therefore cannot contribute to transport capacity.
            Entity entity = unit.getEntity();
            if (entity instanceof SpaceStation) {
                continue;
            }
            total += unit.getSuperHeavyVehicleCapacity();
        }

        return (int) Math.round(total);
    }

    int getTotalHeavyVehicleBays() {
        double total = 0.0;

        for (Unit unit : hangarStatistics.getHangar().getUnits()) {
            // Space stations must be fully shut down to jump and therefore cannot contribute to transport capacity.
            Entity entity = unit.getEntity();
            if (entity instanceof SpaceStation) {
                continue;
            }
            total += unit.getHeavyVehicleCapacity();
        }

        return (int) Math.round(total);
    }

    int getTotalLightVehicleBays() {
        double total = 0.0;

        for (Unit unit : hangarStatistics.getHangar().getUnits()) {
            // Space stations must be fully shut down to jump and therefore cannot contribute to transport capacity.
            Entity entity = unit.getEntity();
            if (entity instanceof SpaceStation) {
                continue;
            }
            total += unit.getLightVehicleCapacity();
        }

        return (int) Math.round(total);
    }

    int getTotalProtoMekBays() {
        double total = 0.0;

        for (Unit unit : hangarStatistics.getHangar().getUnits()) {
            // Space stations must be fully shut down to jump and therefore cannot contribute to transport capacity.
            Entity entity = unit.getEntity();
            if (entity instanceof SpaceStation) {
                continue;
            }
            total += unit.getProtoMekCapacity();
        }

        return (int) Math.round(total);
    }

    int getTotalBattleArmorBays() {
        double total = 0.0;

        for (Unit unit : hangarStatistics.getHangar().getUnits()) {
            // Space stations must be fully shut down to jump and therefore cannot contribute to transport capacity.
            Entity entity = unit.getEntity();
            if (entity instanceof SpaceStation) {
                continue;
            }
            total += unit.getBattleArmorCapacity();
        }

        return (int) Math.round(total);
    }

    int getTotalInfantryBays() {
        double total = 0.0;

        for (Unit unit : hangarStatistics.getHangar().getUnits()) {
            // Space stations must be fully shut down to jump and therefore cannot contribute to transport capacity.
            Entity entity = unit.getEntity();
            if (entity instanceof SpaceStation) {
                continue;
            }
            total += unit.getInfantryCapacity();
        }

        return (int) Math.round(total);
    }

    public int getTotalDockingCollars() {
        int total = 0;

        for (Unit unit : hangarStatistics.getHangar().getUnits()) {
            // Space stations must be fully shut down to jump and therefore cannot contribute to transport capacity.
            Entity entity = unit.getEntity();
            if (entity instanceof SpaceStation) {
                continue;
            }
            if (!(entity instanceof Jumpship)) {
                continue;
            }
            total += unit.getDocks();
        }

        return total;
    }

    public int getTotalLargeCraftPassengerCapacity() {
        int total = 0;

        for (Unit unit : hangarStatistics.getHangar().getUnits()) {
            // Space stations must be fully shut down to jump and therefore cannot contribute to transport capacity.
            Entity entity = unit.getEntity();
            if (entity == null) {
                continue;
            }

            if (entity instanceof SpaceStation) {
                continue;
            }

            if (!(entity.isLargeCraft() || entity.isSmallCraft())) {
                continue;
            }

            total += entity.getNPassenger() + entity.getBayPersonnel();
        }

        return total;
    }
}<|MERGE_RESOLUTION|>--- conflicted
+++ resolved
@@ -3,12 +3,12 @@
  *
  * This file is part of MekHQ.
  *
- * MekHQ is free software: you can redistribute iterator and/or modify
- * iterator under the terms of the GNU General Public License (GPL),
+ * MekHQ is free software: you can redistribute it and/or modify
+ * it under the terms of the GNU General Public License (GPL),
  * version 3 or (at your option) any later version,
  * as published by the Free Software Foundation.
  *
- * MekHQ is distributed in the hope that iterator will be useful,
+ * MekHQ is distributed in the hope that it will be useful,
  * but WITHOUT ANY WARRANTY; without even the implied warranty
  * of MERCHANTABILITY or FITNESS FOR A PARTICULAR PURPOSE.
  * See the GNU General Public License for more details.
@@ -27,7 +27,7 @@
  *
  * MechWarrior Copyright Microsoft Corporation. MekHQ was created under
  * Microsoft's "Game Content Usage Rules"
- * <https://www.xbox.com/en-US/developers/rules> and iterator is not endorsed by or
+ * <https://www.xbox.com/en-US/developers/rules> and it is not endorsed by or
  * affiliated with Microsoft.
  */
 package mekhq.campaign.mission;
@@ -132,7 +132,7 @@
     // The only canon passenger DropShip is the Princess Luxury Liner. However, hiring one using CamOps rules proves
     // unreasonably expensive. Therefore, we're instead assuming that the player can find retrofit DropShips that has
     // passenger 'bays' that roughly equate to 15 passengers per bay. This number was determined by taking the
-    // passenger capacity of the Princess Luxury Liner and dividing iterator by the number of bays in our magical DropShip.
+    // passenger capacity of the Princess Luxury Liner and dividing it by the number of bays in our magical DropShip.
     // We then assume a passenger bay cost is about the same as an Infantry Platoon bay. Presumably with nice
     // accommodations, which is why fewer people can fit.
     static final double PASSENGERS_PER_BAY = 15;
@@ -459,7 +459,7 @@
      * <p>This method first ensures the single-day jump cost is calculated and stored in {@link #totalCost}. It then
      * multiplies this per-day cost by the given number of days to account for the full journey duration.</p>
      *
-     * <p>The calculated total is also stored in {@link #totalCost} if iterator was previously uninitialized.</p>
+     * <p>The calculated total is also stored in {@link #totalCost} if it was previously uninitialized.</p>
      *
      * @param days       the total number of days in the journey; must be a positive integer
      * @param totalJumps the total number of jumps in the journey; must be a positive integer
@@ -520,7 +520,7 @@
      *   <li>Any other value: uses {@code OTHER_CREW_MULTIPLIER}</li>
      * </ul>
      *
-     * <p>This multiplier is applied to the {@code totalCost} field, updating iterator to reflect the adjusted cost after
+     * <p>This multiplier is applied to the {@code totalCost} field, updating it to reflect the adjusted cost after
      * considering crew quality.</p>
      *
      * @author Illiani
@@ -830,7 +830,6 @@
     }
 
     int getTotalSmallCraftBays() {
-<<<<<<< HEAD
         double total = 0.0;
 
         for (Unit unit : hangarStatistics.getHangar().getUnits()) {
@@ -844,13 +843,6 @@
         }
 
         return (int) Math.round(total);
-=======
-        return (int) Math.round(hangarStatistics.getHangar().getUnitsStream()
-                                      // Space stations must be fully shut down to jump and therefore cannot
-                                      // contribute to transport capacity.
-                                      .mapToDouble(Unit::getSmallCraftCapacity)
-                                      .sum());
->>>>>>> 77fdbb90
     }
 
     int getTotalASFBays() {
