--- conflicted
+++ resolved
@@ -765,13 +765,8 @@
      * <ul>
      *     <li>They are not associated with any unit.</li>
      *     <li>Their associated unit does not have an associated entity.</li>
-<<<<<<< HEAD
      *     <li>The entity associated with their unit is not a WarShip, JumpShip, or DropShip.</li>
-     * </ul
-=======
-     *     <li>The entity associated with their unit is not a large craft.</li>
      * </ul>
->>>>>>> 3fdab3ad
      *
      * @return The total count of passengers based on the conditions specified.
      */
@@ -790,7 +785,9 @@
                 continue;
             }
 
-            if (!entity.isWarShip() && !entity.isJumpShip() && !entity.isDropShip()) {
+            // We exclude Space Stations here, as CamOps pg 35 states that only crew of the below unit types are
+            // excluded from passenger counts
+            if (!entity.isSmallCraft() && !entity.isWarShip() && !entity.isJumpShip() && !entity.isDropShip()) {
                 passengerCount++;
             }
         }
