/*
 * Copyright (c) 2019-2021 - The MegaMek Team. All Rights Reserved.
 *
 * This file is part of MekHQ.
 *
 * MekHQ is free software: you can redistribute it and/or modify
 * it under the terms of the GNU General Public License as published by
 * the Free Software Foundation, either version 3 of the License, or
 * (at your option) any later version.
 *
 * MekHQ is distributed in the hope that it will be useful,
 * but WITHOUT ANY WARRANTY; without even the implied warranty of
 * MERCHANTABILITY or FITNESS FOR A PARTICULAR PURPOSE. See the
 * GNU General Public License for more details.
 *
 * You should have received a copy of the GNU General Public License
 * along with MekHQ. If not, see <http://www.gnu.org/licenses/>.
 */
package mekhq.campaign.mission;

import megamek.Version;
<<<<<<< HEAD
import org.apache.commons.lang3.StringUtils;
import org.w3c.dom.Element;
import org.w3c.dom.Node;
import org.w3c.dom.NodeList;

=======
>>>>>>> bad86c42
import megamek.common.Entity;
import megamek.common.annotations.Nullable;
import megamek.common.enums.SkillLevel;
import mekhq.MekHqXmlUtil;
import mekhq.campaign.Campaign;
import mekhq.campaign.force.Lance;
import mekhq.campaign.mission.ScenarioForceTemplate.ForceGenerationMethod;
import mekhq.campaign.mission.atb.AtBScenarioModifier;
import mekhq.campaign.personnel.Person;
import mekhq.campaign.personnel.SkillType;
import mekhq.campaign.rating.IUnitRating;
import org.apache.commons.lang3.StringUtils;
import org.w3c.dom.Element;
import org.w3c.dom.Node;
import org.w3c.dom.NodeList;

import java.io.PrintWriter;
import java.text.ParseException;
import java.util.*;

/**
 * Data structure intended to hold data relevant to AtB Dynamic Scenarios (AtB 3.0)
 * @author NickAragua
 */
public class AtBDynamicScenario extends AtBScenario {
    /**
     * Data relevant to an entity that was swapped out in a "player or fixed unit count" force.
     */
    public static class BenchedEntityData {
        public Entity entity;
        public String templateName;
    }

    private static final long serialVersionUID = 4671466413188687036L;

    // by convention, this is the ID specified in the template for the primary player force
    public static final String PRIMARY_PLAYER_FORCE_ID = "Player";

    private static final String PLAYER_UNIT_SWAPS_ELEMENT = "PlayerUnitSwaps";
    private static final String PLAYER_UNIT_SWAP_ELEMENT = "PlayerUnitSwap";
    private static final String PLAYER_UNIT_SWAP_ID_ELEMENT = "UnitID";
    private static final String PLAYER_UNIT_SWAP_TEMPLATE_ELEMENT = "Template";
    private static final String PLAYER_UNIT_SWAP_ENTITY_ELEMENT = "entity";

    private ScenarioTemplate template; // the template that is being used to generate this scenario

    private double effectivePlayerUnitCountMultiplier;
    private double effectivePlayerBVMultiplier; // Additive multiplier

    private int friendlyReinforcementDelayReduction;
    private int hostileReinforcementDelayReduction;

    // derived fields used for various calculations
    private SkillLevel effectiveOpforSkill;
    private int effectiveOpforQuality;

<<<<<<< HEAD
    // convenient pointers that let us keep data around that would otherwise need reloading
    private ScenarioTemplate template; // the template that is being used to generate this scenario

    private Map<BotForce, ScenarioForceTemplate> botForceTemplates;
    private Map<UUID, ScenarioForceTemplate> botUnitTemplates;
    private Map<Integer, ScenarioForceTemplate> playerForceTemplates;
    private Map<UUID, ScenarioForceTemplate> playerUnitTemplates;

=======
>>>>>>> bad86c42
    // map of player unit external ID to bot unit external ID where the bot unit was swapped out.
    private Map<UUID, BenchedEntityData> playerUnitSwaps;

    private boolean finalized;

    // convenient pointers that let us keep data around that would otherwise need reloading
    private transient Map<BotForce, ScenarioForceTemplate> botForceTemplates;
    private transient Map<UUID, ScenarioForceTemplate> botUnitTemplates;
    private transient Map<Integer, ScenarioForceTemplate> playerForceTemplates;
    private transient Map<UUID, ScenarioForceTemplate> playerUnitTemplates;
    private transient List<AtBScenarioModifier> scenarioModifiers;

    public AtBDynamicScenario() {
        super();

        setTemplate(null);
        setEffectivePlayerUnitCountMultiplier(0.0);
        setEffectivePlayerBVMultiplier(0.0);
        setFriendlyReinforcementDelayReduction(0);
        setHostileReinforcementDelayReduction(0);
        setEffectiveOpforSkill(SkillLevel.REGULAR);
        setEffectiveOpforQuality(IUnitRating.DRAGOON_C);
        setPlayerUnitSwaps(new HashMap<>());
        setFinalized(false);
        setBotForceTemplates(new HashMap<>());
        setBotUnitTemplates(new HashMap<>());
        setPlayerForceTemplates(new HashMap<>());
        setPlayerUnitTemplates(new HashMap<>());
        setScenarioModifiers(new ArrayList<>());
    }

    @Override
    public void addForces(int forceID) {
        super.addForces(forceID);

        // loop through all player-supplied forces in the template, if there is one
        // assign the newly-added force to the first template we find
        if (template != null) {
            for (ScenarioForceTemplate forceTemplate : template.getAllScenarioForces()) {
                if ((forceTemplate.getGenerationMethod() == ForceGenerationMethod.PlayerSupplied.ordinal()) &&
                        !playerForceTemplates.containsValue(forceTemplate)) {
                    playerForceTemplates.put(forceID, forceTemplate);
                    return;
                }
            }
        }

        playerForceTemplates.put(forceID, null);
    }

    /**
     * Add a force to the scenario, explicitly linked to the given template.
     * @param forceID ID of the force to add.
     * @param templateName Name of the force template.
     */
    public void addForce(int forceID, String templateName) {
        // if we're not supplied a template name, fall back to trying to automatically place the force
        if (StringUtils.isEmpty(templateName)) {
            addForces(forceID);
            return;
        }

        final ScenarioForceTemplate forceTemplate = template.getScenarioForces().get(templateName);
        if (forceTemplate != null) {
            super.addForces(forceID);
            playerForceTemplates.put(forceID, forceTemplate);
        }
    }

    public void addUnit(UUID unitID, String templateName) {
        super.addUnit(unitID);
        ScenarioForceTemplate forceTemplate = template.getScenarioForces().get(templateName);
        playerUnitTemplates.put(unitID, forceTemplate);
        AtBDynamicScenarioFactory.benchAllyUnit(unitID, templateName, this);
    }

    @Override
    public void removeForce(int fid) {
        super.removeForce(fid);
        playerForceTemplates.remove(fid);
    }

    @Override
    public void removeUnit(UUID unitID) {
        super.removeUnit(unitID);
        AtBDynamicScenarioFactory.unbenchAttachedAlly(unitID, this);
        playerUnitTemplates.remove(unitID);
    }

    /**
     * The Board.START_X constant representing the starting zone for the player's primary force
     */
    @Override
    public int getStart() {
        // If we've assigned at least one force
        // and there's a player force template associated with the first force
        // then return the generated deployment zone associated with the first force
        if (!getForceIDs().isEmpty() &&
                playerForceTemplates.containsKey(getForceIDs().get(0))) {
            return playerForceTemplates.get(getForceIDs().get(0)).getActualDeploymentZone();
        }

        return super.getStart();
    }

    /**
     * Horizontal map size.
     * Unlike the AtBScenario, we only perform map size calculations once (once all primary forces are committed),
     * so we don't re-calculate the map size each time.
     */
    @Override
    public int getMapX() {
        return getMapSizeX();
    }

    /**
     * Vertical map size.
     * Unlike the AtBScenario, we only perform map size calculations once (once all primary forces are committed),
     * so we don't re-calculate the map size each time.
     */
    @Override
    public int getMapY() {
        return getMapSizeY();
    }

    @Override
    public void setMapSize() {
        AtBDynamicScenarioFactory.setScenarioMapSize(this);
    }

    /**
     * Adds a bot force to this scenario.
     */
    public void addBotForce(BotForce botForce, ScenarioForceTemplate forceTemplate) {
        botForce.setTemplateName(forceTemplate.getForceName());
        super.addBotForce(botForce);
        botForceTemplates.put(botForce, forceTemplate);

        // put all bot units into the external ID lookup.
        for (Entity entity : botForce.getEntityList()) {
            getExternalIDLookup().put(entity.getExternalIdAsString(), entity);
        }
    }

    /**
     * Removes a bot force from this dynamic scenario, and its associated template as well.
     */
    @Override
    public void removeBotForce(int x) {
        // safety check, just in case
        if ((x >= 0) && (x < botForces.size())) {
            BotForce botToRemove = botForces.get(x);

            if (botForceTemplates.containsKey(botToRemove)) {
                botForceTemplates.remove(botToRemove);
            }
        }

        super.removeBotForce(x);
    }

    public double getEffectivePlayerUnitCountMultiplier() {
        return effectivePlayerUnitCountMultiplier;
    }

    public void setEffectivePlayerUnitCountMultiplier(double multiplier) {
        effectivePlayerUnitCountMultiplier = multiplier;
    }

    public double getEffectivePlayerBVMultiplier() {
        return effectivePlayerBVMultiplier;
    }

    public void setEffectivePlayerBVMultiplier(double multiplier) {
        effectivePlayerBVMultiplier = multiplier;
    }

    public @Nullable ScenarioTemplate getTemplate() {
        return template;
    }

    public void setTemplate(final @Nullable ScenarioTemplate template) {
        this.template = template;
    }

    public Map<Integer, ScenarioForceTemplate> getPlayerForceTemplates() {
        return playerForceTemplates;
    }

    public void setPlayerForceTemplates(Map<Integer, ScenarioForceTemplate> playerForceTemplates) {
        this.playerForceTemplates = playerForceTemplates;
    }

    public Map<UUID, ScenarioForceTemplate> getPlayerUnitTemplates() {
        return playerUnitTemplates;
    }

    public void setPlayerUnitTemplates(Map<UUID, ScenarioForceTemplate> playerUnitTemplates) {
        this.playerUnitTemplates = playerUnitTemplates;
    }

    public Map<BotForce, ScenarioForceTemplate> getBotForceTemplates() {
        return botForceTemplates;
    }

    public void setBotForceTemplates(Map<BotForce, ScenarioForceTemplate> botForceTemplates) {
        this.botForceTemplates = botForceTemplates;
    }

    public Map<UUID, ScenarioForceTemplate> getBotUnitTemplates() {
        return botUnitTemplates;
    }

    public void setBotUnitTemplates(Map<UUID, ScenarioForceTemplate> botUnitTemplates) {
        this.botUnitTemplates = botUnitTemplates;
    }

    public Map<UUID, BenchedEntityData> getPlayerUnitSwaps() {
        return playerUnitSwaps;
    }

    public void setPlayerUnitSwaps(Map<UUID, BenchedEntityData> playerUnitSwaps) {
        this.playerUnitSwaps = playerUnitSwaps;
    }

    public SkillLevel getEffectiveOpforSkill() {
        return effectiveOpforSkill;
    }

    public void setEffectiveOpforSkill(SkillLevel skillLevel) {
        effectiveOpforSkill = skillLevel;
    }

    public int getEffectiveOpforQuality() {
        return effectiveOpforQuality;
    }

    public void setEffectiveOpforQuality(int qualityLevel) {
        effectiveOpforQuality = qualityLevel;
    }

    public int getFriendlyReinforcementDelayReduction() {
        return friendlyReinforcementDelayReduction;
    }

    public void setFriendlyReinforcementDelayReduction(int friendlyReinforcementDelayReduction) {
        this.friendlyReinforcementDelayReduction = friendlyReinforcementDelayReduction;
    }

    public int getHostileReinforcementDelayReduction() {
        return hostileReinforcementDelayReduction;
    }

    public void setHostileReinforcementDelayReduction(int hostileReinforcementDelayReduction) {
        this.hostileReinforcementDelayReduction = hostileReinforcementDelayReduction;
    }

    /**
     * This is used to indicate that player forces have been assigned to this scenario
     * and that AtBDynamicScenarioFactory.finalizeScenario() has been called on this scenario to
     * generate opposing forces and their bots, apply any present scenario modifiers,
     * set up deployment turns, calculate which units belong to which objectives, and many other things.
     *
     * Further "post-force-generation" modifiers can be applied to this scenario, but calling
     * finalizeScenario() on it again will lead to "unsupported" behavior.
     *
     * Can be called as a short hand way of telling "is this scenario ready to play".
     */
    public boolean isFinalized() {
        return finalized;
    }

    public void setFinalized(boolean finalized) {
        this.finalized = finalized;
    }

    /**
     * A list of all the force IDs associated with pre-defined scenario templates
     */
    public List<Integer> getPlayerTemplateForceIDs() {
        List<Integer> retval = new ArrayList<>();

        for (int forceID : getForceIDs()) {
            if (getPlayerForceTemplates().containsKey(forceID)) {
                retval.add(forceID);
            }
        }

        return retval;
    }

    /**
     * Convenience method that returns the commander of the first force assigned to this scenario.
     * @return
     */
    public Person getLanceCommander(Campaign campaign) {
        if (getForceIDs().isEmpty()) {
            return null; // if we don't have forces, just a bunch of units, then get the highest-ranked?
        }

        Lance lance = campaign.getLances().get(getForceIDs().get(0));

        if (lance != null) {
            lance.refreshCommander(campaign);
            return lance.getCommander(campaign);
        } else {
            return null;
        }
    }

    /**
     * Convenience method to return the int value of the lance commander's skill in the specified area.
     * Encapsulates a fairly obnoxious number of null checks and other safety code.
     * @param skillType The type of skill to check
     * @param campaign The campaign the lance commander is a part of
     * @return The skill level. SKILL_NONE (0) if not present.
     */
    public int getLanceCommanderSkill(String skillType, Campaign campaign) {
        Person commander = getLanceCommander(campaign);
        int skillValue = SkillType.SKILL_NONE;

        if ((commander != null) &&
                commander.hasSkill(skillType)) {
            skillValue = commander.getSkill(skillType).getLevel();
        }

        return skillValue;
    }

    public void setScenarioModifiers(List<AtBScenarioModifier> scenarioModifiers) {
        this.scenarioModifiers = new ArrayList<>();
        Collections.copy(this.scenarioModifiers, scenarioModifiers);
    }

    public List<AtBScenarioModifier> getScenarioModifiers() {
        return scenarioModifiers;
    }

    /**
     * Adds a scenario modifier and any linked modifiers to this scenario,
     * provided that the modifier exists and can be applied to the scenario (e.g. ground units on air map)
     */
    public void addScenarioModifier(@Nullable AtBScenarioModifier modifier) {
        if (modifier == null) {
            return;
        }

        // the default is that this modifier is allowed to apply to any map
        if ((modifier.getAllowedMapLocations() != null) && !modifier.getAllowedMapLocations().isEmpty() &&
                !modifier.getAllowedMapLocations().contains(getTemplate().mapParameters.getMapLocation())) {
            return;
        }

        scenarioModifiers.add(modifier);

        for (String modifierKey : modifier.getLinkedModifiers().keySet()) {
            AtBScenarioModifier subMod = AtBScenarioModifier.getScenarioModifier(modifierKey);

            // if the modifier exists and has not already been added (to avoid infinite loops, as it's possible to define those in data)
            if ((subMod != null) && !alreadyHasModifier(subMod)) {
                // set the briefing text of the alternate modifier to the 'alternate' text supplied here
                subMod.setAdditionalBriefingText(modifier.getLinkedModifiers().get(modifierKey));
                addScenarioModifier(subMod);
            }
        }
    }

    /**
     * Check if the modifier list already has a modifier with the given modifier's name.
     */
    public boolean alreadyHasModifier(AtBScenarioModifier modifier) {
        for (AtBScenarioModifier existingModifier : scenarioModifiers) {
            if (existingModifier.getModifierName().equals(modifier.getModifierName())) {
                return true;
            }
        }

        return false;
    }

    @Override
    public int getScenarioType() {
        return DYNAMIC;
    }

    @Override
    public String getDesc() {
        return getScenarioTypeDescription();
    }

    @Override
    public String getScenarioTypeDescription() {
        return (getTemplate() != null) && (getTemplate().name != null) && !getTemplate().name.isBlank() ?
                getTemplate().name : "Dynamic Scenario";
    }

    @Override
    public String getResourceKey() {
        return null;
    }

    @Override
    protected void writeToXmlEnd(PrintWriter pw1, int indent) {
        // if we have a scenario template and haven't played the scenario out yet, serialize the template
        // in its current state
        if ((getTemplate() != null) && getStatus().isCurrent()) {
            getTemplate().Serialize(pw1);

            MekHqXmlUtil.writeSimpleXMLTag(pw1, ++indent, "effectivePlayerUnitCountMultiplier", getEffectivePlayerUnitCountMultiplier());
            MekHqXmlUtil.writeSimpleXMLTag(pw1, indent, "effectivePlayerBVMultiplier", getEffectivePlayerBVMultiplier());
            MekHqXmlUtil.writeSimpleXMLTag(pw1, indent, "friendlyReinforcementDelayReduction", getFriendlyReinforcementDelayReduction());
            MekHqXmlUtil.writeSimpleXMLTag(pw1, indent, "hostileReinforcementDelayReduction", getHostileReinforcementDelayReduction());
            MekHqXmlUtil.writeSimpleXMLTag(pw1, indent, "effectiveOpforSkill", getEffectiveOpforSkill().name());
            MekHqXmlUtil.writeSimpleXMLTag(pw1, indent, "effectiveOpforQuality", getEffectiveOpforQuality());

            if (!playerUnitSwaps.isEmpty()) {
                MekHqXmlUtil.writeSimpleXMLOpenTag(pw1, indent++, PLAYER_UNIT_SWAPS_ELEMENT);

                // note: if you update the order in which data is stored here or anything else about it
                // double check loadFieldsFromXmlNode
                for (UUID unitID : playerUnitSwaps.keySet()) {
                    MekHqXmlUtil.writeSimpleXMLOpenTag(pw1, indent++, PLAYER_UNIT_SWAP_ELEMENT);
                    MekHqXmlUtil.writeSimpleXMLTag(pw1, indent, PLAYER_UNIT_SWAP_ID_ELEMENT, unitID);

                    BenchedEntityData benchedEntityData = playerUnitSwaps.get(unitID);
                    MekHqXmlUtil.writeSimpleXMLTag(pw1, indent, PLAYER_UNIT_SWAP_TEMPLATE_ELEMENT, benchedEntityData.templateName);
                    pw1.println(MekHqXmlUtil.writeEntityToXmlString(benchedEntityData.entity, indent, Collections.emptyList()));
                    MekHqXmlUtil.writeSimpleXMLCloseTag(pw1, --indent, PLAYER_UNIT_SWAP_ELEMENT);
                }

                MekHqXmlUtil.writeSimpleXMLCloseTag(pw1, --indent, PLAYER_UNIT_SWAPS_ELEMENT);
            }
            MekHqXmlUtil.writeSimpleXMLTag(pw1, indent, "finalized", isFinalized());
        }

        super.writeToXmlEnd(pw1, --indent);
    }

    @Override
    protected void loadFieldsFromXmlNode(final Node wn, final Version version, final Campaign campaign)
            throws ParseException {
        NodeList nl = wn.getChildNodes();

        for (int x = 0; x < nl.getLength(); x++) {
            Node wn2 = nl.item(x);

            if (wn2.getNodeName().equalsIgnoreCase(ScenarioTemplate.ROOT_XML_ELEMENT_NAME)) {
                setTemplate(ScenarioTemplate.Deserialize(wn2));
            } else if (wn2.getNodeName().equalsIgnoreCase("effectivePlayerUnitCountMultiplier")) {
                setEffectivePlayerUnitCountMultiplier(Double.parseDouble(wn2.getTextContent().trim()));
            } else if (wn2.getNodeName().equalsIgnoreCase("effectivePlayerBVMultiplier")) {
                setEffectivePlayerBVMultiplier(Double.parseDouble(wn2.getTextContent().trim()));
            } else if (wn2.getNodeName().equalsIgnoreCase("friendlyReinforcementDelayReduction")) {
                setFriendlyReinforcementDelayReduction(Integer.parseInt(wn2.getTextContent().trim()));
            } else if (wn2.getNodeName().equalsIgnoreCase("hostileReinforcementDelayReduction")) {
                setHostileReinforcementDelayReduction(Integer.parseInt(wn2.getTextContent().trim()));
            } else if (wn2.getNodeName().equalsIgnoreCase("effectiveOpforSkill")) {
                setEffectiveOpforSkill(SkillLevel.valueOf(wn2.getTextContent().trim()));
            } else if (wn2.getNodeName().equalsIgnoreCase("effectiveOpforQuality")) {
                setEffectiveOpforQuality(Integer.parseInt(wn2.getTextContent().trim()));
            } else if (wn2.getNodeName().equalsIgnoreCase(PLAYER_UNIT_SWAPS_ELEMENT)) {
                for (int snsIndex = 0; snsIndex < wn2.getChildNodes().getLength(); snsIndex++) {
                    Node swapNode = wn2.getChildNodes().item(snsIndex);

                    if (swapNode.getNodeName().equalsIgnoreCase(PLAYER_UNIT_SWAP_ELEMENT)) {
                        BenchedEntityData benchedEntityData = new BenchedEntityData();
                        UUID playerUnitID = null;

                        for (int swapIndex = 0; swapIndex < swapNode.getChildNodes().getLength(); swapIndex++) {
                            Node dataNode = swapNode.getChildNodes().item(swapIndex);

                            if (dataNode.getNodeName().equalsIgnoreCase(PLAYER_UNIT_SWAP_ID_ELEMENT)) {
                                playerUnitID = UUID.fromString(dataNode.getTextContent());
                            } else if (dataNode.getNodeName().equalsIgnoreCase(PLAYER_UNIT_SWAP_TEMPLATE_ELEMENT)) {
                                benchedEntityData.templateName = dataNode.getTextContent();
                            } else if (dataNode.getNodeName().equalsIgnoreCase(PLAYER_UNIT_SWAP_ENTITY_ELEMENT)) {
<<<<<<< HEAD
                                benchedEntityData.entity = MekHqXmlUtil.parseSingleEntityMul((Element) dataNode, campaign.getGameOptions());
=======
                                benchedEntityData.entity = MekHqXmlUtil.parseSingleEntityMul((Element) dataNode);
>>>>>>> bad86c42
                            }
                        }

                        playerUnitSwaps.put(playerUnitID, benchedEntityData);
                    }
                }
            } else if (wn2.getNodeName().equalsIgnoreCase("finalized")) {
                setFinalized(Boolean.parseBoolean(wn2.getTextContent().trim()));
            }
        }

        super.loadFieldsFromXmlNode(wn, version, campaign);
    }

    @Override
    public void setTerrain() {
        AtBDynamicScenarioFactory.setTerrain(this);
    }

    @Override
    public void refresh(Campaign campaign) {

    }

    @Override
    public void clearAllForcesAndPersonnel(Campaign campaign) {
        playerUnitTemplates.clear();
        playerForceTemplates.clear();
        super.clearAllForcesAndPersonnel(campaign);
    }

    @Override
    public String getBattlefieldControlDescription() {
        return "";
    }
}<|MERGE_RESOLUTION|>--- conflicted
+++ resolved
@@ -19,14 +19,6 @@
 package mekhq.campaign.mission;
 
 import megamek.Version;
-<<<<<<< HEAD
-import org.apache.commons.lang3.StringUtils;
-import org.w3c.dom.Element;
-import org.w3c.dom.Node;
-import org.w3c.dom.NodeList;
-
-=======
->>>>>>> bad86c42
 import megamek.common.Entity;
 import megamek.common.annotations.Nullable;
 import megamek.common.enums.SkillLevel;
@@ -83,17 +75,6 @@
     private SkillLevel effectiveOpforSkill;
     private int effectiveOpforQuality;
 
-<<<<<<< HEAD
-    // convenient pointers that let us keep data around that would otherwise need reloading
-    private ScenarioTemplate template; // the template that is being used to generate this scenario
-
-    private Map<BotForce, ScenarioForceTemplate> botForceTemplates;
-    private Map<UUID, ScenarioForceTemplate> botUnitTemplates;
-    private Map<Integer, ScenarioForceTemplate> playerForceTemplates;
-    private Map<UUID, ScenarioForceTemplate> playerUnitTemplates;
-
-=======
->>>>>>> bad86c42
     // map of player unit external ID to bot unit external ID where the bot unit was swapped out.
     private Map<UUID, BenchedEntityData> playerUnitSwaps;
 
@@ -570,11 +551,7 @@
                             } else if (dataNode.getNodeName().equalsIgnoreCase(PLAYER_UNIT_SWAP_TEMPLATE_ELEMENT)) {
                                 benchedEntityData.templateName = dataNode.getTextContent();
                             } else if (dataNode.getNodeName().equalsIgnoreCase(PLAYER_UNIT_SWAP_ENTITY_ELEMENT)) {
-<<<<<<< HEAD
                                 benchedEntityData.entity = MekHqXmlUtil.parseSingleEntityMul((Element) dataNode, campaign.getGameOptions());
-=======
-                                benchedEntityData.entity = MekHqXmlUtil.parseSingleEntityMul((Element) dataNode);
->>>>>>> bad86c42
                             }
                         }
 
