/*
 * Copyright (c) 2024-2025 - The MegaMek Team. All Rights Reserved.
 *
 * This file is part of MekHQ.
 *
 * MekHQ is free software: you can redistribute it and/or modify
 * it under the terms of the GNU General Public License as published by
 * the Free Software Foundation, either version 3 of the License, or
 * (at your option) any later version.
 *
 * MekHQ is distributed in the hope that it will be useful,
 * but WITHOUT ANY WARRANTY; without even the implied warranty of
 * MERCHANTABILITY or FITNESS FOR A PARTICULAR PURPOSE. See the
 * GNU General Public License for more details.
 *
 * You should have received a copy of the GNU General Public License
 * along with MekHQ. If not, see <http://www.gnu.org/licenses/>.
 */
package mekhq.campaign.mission.resupplyAndCaches;

import megamek.common.Compute;
import megamek.common.Entity;
import mekhq.campaign.Campaign;
import mekhq.campaign.force.Force;
import mekhq.campaign.mission.AtBContract;
import mekhq.campaign.mission.AtBDynamicScenario;
import mekhq.campaign.personnel.Person;
import mekhq.campaign.personnel.enums.PersonnelStatus;
import mekhq.campaign.unit.Unit;
import mekhq.gui.dialog.resupplyAndCaches.DialogAbandonedConvoy;

import java.util.UUID;
import java.util.Vector;

import static java.lang.Math.floor;
import static java.lang.Math.max;
import static mekhq.campaign.force.ForceType.CONVOY;
import static mekhq.campaign.mission.resupplyAndCaches.Resupply.CARGO_MULTIPLIER;
import static mekhq.campaign.mission.resupplyAndCaches.Resupply.RESUPPLY_AMMO_TONNAGE;
import static mekhq.campaign.mission.resupplyAndCaches.Resupply.RESUPPLY_ARMOR_TONNAGE;
import static mekhq.campaign.mission.resupplyAndCaches.Resupply.calculateTargetCargoTonnage;
import static mekhq.campaign.personnel.enums.PersonnelStatus.KIA;
import static mekhq.utilities.EntityUtilities.getEntityFromUnitId;

/**
 * Utility class for managing resupply operations and events in MekHQ campaigns.
 *
 * <p>The functionalities provided by this class assist in handling various resupply and convoy-related
 * scenarios, including:
 * <ul>
 *     <li>Managing abandoned convoy scenarios by removing units, updating crew statuses, and triggering dialogs.</li>
 *     <li>Estimating cargo requirements for resupply missions based on campaign context and contract details.</li>
 *     <li>Determining the outcomes for personnel (e.g., prisoners of war, killed in action) following combat-related events.</li>
 * </ul>
 *
 * <p>The class interacts heavily with the campaign's {@link Campaign} context and dynamic scenarios
 * from AtB (Against the Bot) contracts. It also integrates random computations for decision-making,
 * ensuring variability in outcomes for immersive campaign simulation.</p>
 *
 * <p>This utility is central to the logistics and event-handling systems present in MekHQ's resupply mechanics.</p>
 */
public class ResupplyUtilities {
    /**
     * Processes an abandoned convoy, managing the removal of units and determining the fate of the
     * convoy's crew members.
     *
     * <p>This method performs the following tasks:
     * <ul>
     *     <li>Identifies the player's convoy force from the scenario's template force IDs.</li>
     *     <li>Resolves each unit and its crew within the convoy:</li>
     *     <li>- Determines each crew member's fate, either captured or killed in action.</li>
     *     <li>- Removes units from the campaign force.</li>
     *     <li>Displays a dialog about the abandoned convoy.</li>
     * </ul>
     *
     * @param campaign the {@link Campaign} instance to which the convoy belongs.
     * @param contract the {@link AtBContract} related to the abandoned convoy scenario.
     * @param scenario the {@link AtBDynamicScenario} containing details of the abandoned convoy event.
     */
    public static void processAbandonedConvoy(Campaign campaign, AtBContract contract,
                                              AtBDynamicScenario scenario) {
        final int scenarioId = scenario.getId();

        for (Force force : campaign.getAllForces()) {
            Force parentForce = force.getParentForce();

<<<<<<< HEAD
            if (parentForce != null && (force.getParentForce().getForceType().isConvoy())) {
                continue;
            }

            if (force.getForceType().isConvoy() && force.getScenarioId() == scenarioId) {
=======
            if (parentForce != null && (force.getParentForce().isForceType(CONVOY))) {
                continue;
            }

            if (force.isForceType(CONVOY) && force.getScenarioId() == scenarioId) {
>>>>>>> ceb988aa
                new DialogAbandonedConvoy(campaign, contract, force);

                for (UUID unitID : force.getAllUnits(false)) {
                    Unit unit = campaign.getUnit(unitID);

                    for (Person crewMember : unit.getCrew()) {
                        decideCrewMemberFate(campaign, contract, crewMember);
                    }

                    campaign.removeUnit(unitID);
                }
            }
        }
    }

    /**
     * Determines the fate of a crew member based on random chance, assigning their status
     * to either killed in action (KIA) or prisoner of war (POW).
     *
     * <p>The fate is decided randomly via a 2d6 roll:
     * <ul>
     *     <li>If the roll is greater than 7, the crew member becomes a POW.</li>
     *     <li>Otherwise, the crew member is marked as KIA.</li>
     * </ul>
     *
     * The survival chances are based on the infantry survival rules in Campaign Operations.
     *
     * @param campaign the {@link Campaign} instance for date tracking and updating crew member status.
     * @param person   the {@link Person} representing the crew member whose fate is being decided.
     */
    private static void decideCrewMemberFate(Campaign campaign, AtBContract contract, Person person) {
        PersonnelStatus status = KIA;

        if (Compute.d6(2) > 7) {
            if (contract.getEnemy().isClan()) {
                status = PersonnelStatus.ENEMY_BONDSMAN;
            } else {
                status = PersonnelStatus.POW;
            }
        }

        person.changeStatus(campaign, campaign.getLocalDate(), status);
    }

    /**
     * Estimates the total cargo requirements for a resupply operation based on the campaign
     * and the associated contract details. These cargo requirements are specifically modified for
     * player-owned convoys.
     *
     * <p>This estimation is calculated as follows:
     * <ul>
     *     <li>Determines the target cargo tonnage using the {@link Campaign} and {@link AtBContract} data.</li>
     *     <li>Applies a cargo multiplier defined in {@link Resupply#CARGO_MULTIPLIER}.</li>
     * </ul>
     *
     * @param campaign the {@link Campaign} instance to calculate cargo requirements for.
     * @param contract the {@link AtBContract} defining the parameters of the mission.
     * @return the estimated cargo requirement in tons.
     */
    public static int estimateCargoRequirements(Campaign campaign, AtBContract contract) {
        double targetTonnage = calculateTargetCargoTonnage(campaign, contract) * CARGO_MULTIPLIER;

        // Armor and ammo are always delivered in blocks, so cargo will never be less than the sum
        // of those blocks
        return max(RESUPPLY_AMMO_TONNAGE + RESUPPLY_ARMOR_TONNAGE, (int) Math.ceil(targetTonnage));
    }

    /**
     * Determines if a convoy only contains VTOL or similar units.
     *
     * @param campaign the {@link Campaign} instance the convoy belongs to.
     * @param convoy   the {@link Force} representing the convoy to check.
     * @return {@code true} if the convoy only contains VTOL units, {@code false} otherwise.
     */
    public static boolean forceContainsOnlyVTOLForces(Campaign campaign, Force convoy) {
        for (UUID unitId : convoy.getAllUnits(false)) {
            Entity entity = getEntityFromUnitId(campaign, unitId);

            if (entity == null) {
                continue;
            }

            if (!entity.isAirborneVTOLorWIGE()) {
                return false;
            }
        }

        return true;
    }

    /**
     * Determines if a convoy contains a majority of VTOL (or similar) units.
     *
     * <p>This is calculated by checking if at least half of the units are VTOLs or similarly
     * airborne types.</p>
     *
     * @param campaign      the {@link Campaign} instance the convoy belongs to.
     * @param convoy  the {@link Force} representing the convoy being evaluated.
     * @return {@code true} if the VTOL units constitute at least half of the units, {@code false} otherwise.
     */
    public static boolean forceContainsMajorityVTOLForces(Campaign campaign, Force convoy) {
        Vector<UUID> allUnits = convoy.getAllUnits(false);
        int convoySize = allUnits.size();
        int vtolCount = 0;

        for (UUID unitId : convoy.getAllUnits(false)) {
            Entity entity = getEntityFromUnitId(campaign, unitId);

            if (entity == null) {
                continue;
            }

            if (entity.isAirborneVTOLorWIGE()) {
                vtolCount++;
            }
        }

        return vtolCount >= floor((double) convoySize / 2);
    }

    /**
     * Determines if a convoy only contains aerial units, such as aerospace or conventional fighters.
     *
     * @param campaign the {@link Campaign} instance the convoy belongs to.
     * @param convoy   the {@link Force} representing the convoy to check.
     * @return {@code true} if the convoy only contains aerial units, {@code false} otherwise.
     */
    public static boolean forceContainsOnlyAerialForces(Campaign campaign, Force convoy) {
        for (UUID unitId : convoy.getAllUnits(false)) {
            Entity entity = getEntityFromUnitId(campaign, unitId);

            if (entity == null) {
                continue;
            }

            if (!entity.isAerospace() && !entity.isConventionalFighter()) {
                return false;
            }
        }

        return true;
    }
}<|MERGE_RESOLUTION|>--- conflicted
+++ resolved
@@ -84,19 +84,11 @@
         for (Force force : campaign.getAllForces()) {
             Force parentForce = force.getParentForce();
 
-<<<<<<< HEAD
-            if (parentForce != null && (force.getParentForce().getForceType().isConvoy())) {
-                continue;
-            }
-
-            if (force.getForceType().isConvoy() && force.getScenarioId() == scenarioId) {
-=======
             if (parentForce != null && (force.getParentForce().isForceType(CONVOY))) {
                 continue;
             }
 
             if (force.isForceType(CONVOY) && force.getScenarioId() == scenarioId) {
->>>>>>> ceb988aa
                 new DialogAbandonedConvoy(campaign, contract, force);
 
                 for (UUID unitID : force.getAllUnits(false)) {
