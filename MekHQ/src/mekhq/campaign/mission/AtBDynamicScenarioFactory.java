--- conflicted
+++ resolved
@@ -387,13 +387,9 @@
         while(forceUnitBudget > 0 && generatedEntities.size() > forceUnitBudget) {
             generatedEntities.remove(Compute.randomInt(generatedEntities.size()));
         }
-        
+                
         // "flavor" feature - fill up APCs with infantry
-<<<<<<< HEAD
-        List<Entity> transportedEntities = fillTransports(scenario, generatedEntities, factionCode, skill, quality, currentDate.getYear(), campaign);
-=======
         List<Entity> transportedEntities = fillTransports(scenario, generatedEntities, factionCode, skill, quality, campaign);
->>>>>>> ef6f549a
         generatedEntities.addAll(transportedEntities);
         
         BotForce generatedForce = new BotForce();
@@ -651,14 +647,8 @@
         int numMods = Compute.randomInt(2);
         
         for(int x = 0; x < numMods; x++) {
-<<<<<<< HEAD
-            int scenarioIndex = Compute.randomInt(AtBScenarioModifier.getScenarioModifiers().size());
-            
-            AtBScenarioModifier scenarioMod = (AtBScenarioModifier) AtBScenarioModifier.getScenarioModifiers().values().toArray()[scenarioIndex];
-=======
             AtBScenarioModifier scenarioMod = AtBScenarioModifier.getRandomScenarioModifier();
->>>>>>> ef6f549a
-         
+
             if((scenarioMod.getAllowedMapLocations() == null) ||
                     scenarioMod.getAllowedMapLocations().contains(scenario.getTemplate().mapParameters.getMapLocation())) {
                 scenario.getScenarioModifiers().add(scenarioMod);
@@ -805,14 +795,11 @@
     private static List<Entity> fillTransport(AtBScenario scenario, Entity transport, UnitGeneratorParameters params, int skill, Campaign campaign) {
         List<Entity> transportedUnits = new ArrayList<>();
         
-<<<<<<< HEAD
-=======
         // if we've already filled the transport, no need to do it again.
         if(scenario.getTransportLinkages().containsKey(transport.getExternalIdAsString())) {
             return transportedUnits;
         }
         
->>>>>>> ef6f549a
         for(Transporter bay : transport.getTransports()) {
             if(bay instanceof TroopSpace) {
                 double bayCapacity = ((TroopSpace) bay).getUnused();
@@ -846,8 +833,6 @@
                     infantry.autoSetInternal();
                 }
                 
-<<<<<<< HEAD
-=======
                 // unlikely but theoretically possible
                 if(((Infantry) infantry).getSquadN() == 0) {
                     continue;
@@ -856,7 +841,6 @@
                 // sometimes something crazy will happen and we will not be able to load the unit into the transport
                 // so let's at least not have it deploy right away.
                 infantry.setDeployRound(transport.getDeployRound());
->>>>>>> ef6f549a
                 scenario.addTransportRelationship(transport.getExternalIdAsString(), infantry.getExternalIdAsString());
                 
                 transportedUnits.add(infantry);
@@ -877,21 +861,13 @@
      * @param campaign
      * @return
      */
-<<<<<<< HEAD
-    public static List<Entity> fillTransports(AtBScenario scenario, List<Entity> transports, String factionCode, int skill, int quality, int year, Campaign campaign) {
-=======
     public static List<Entity> fillTransports(AtBScenario scenario, List<Entity> transports, String factionCode, int skill, int quality, Campaign campaign) {
->>>>>>> ef6f549a
         List<Entity> transportedUnits = new ArrayList<>();
         
         UnitGeneratorParameters params = new UnitGeneratorParameters();
         params.setFaction(factionCode);
         params.setQuality(quality);
-<<<<<<< HEAD
-        params.setYear(year);
-=======
         params.setYear(campaign.getGameYear());
->>>>>>> ef6f549a
         
         for(Entity transport : transports) {
             transportedUnits.addAll(fillTransport(scenario, transport, params, skill, campaign));
@@ -904,23 +880,6 @@
      * Handles loading transported units onto their transports once a megamek scenario has actually started;
      * @param scenario
      */
-<<<<<<< HEAD
-    public static void loadTransports(AtBDynamicScenario scenario, Client client) {
-        Map<String, Integer> idMap = new HashMap<>();
-        // this is a bit inefficient, should really give the client/game the ability to look up an entity by external ID
-        for(Entity entity : client.getEntitiesVector()) {
-            idMap.put(entity.getExternalIdAsString(), entity.getId());
-        }
-        
-        for(int x = 0; x < scenario.getNumBots(); x++) {
-            BotForce currentBotForce = scenario.getBotForce(x);
-            for(Entity potentialTransport : currentBotForce.getEntityList()) {
-                if(scenario.getTransportLinkages().containsKey(potentialTransport.getExternalIdAsString())) {
-                    for(String cargoID : scenario.getTransportLinkages().get(potentialTransport.getExternalIdAsString())) {
-                        Entity cargo = scenario.getExternalIDLookup().get(cargoID);
-                        
-                        // send load command to the server
-=======
     public static void loadTransports(AtBScenario scenario, Client client) {
         Map<String, Integer> idMap = new HashMap<>();
         // this is a bit inefficient, should really give the client/game the ability to look up an entity by external ID
@@ -941,7 +900,6 @@
                     if((cargo != null) && 
                             idMap.containsKey(cargo.getExternalIdAsString()) && 
                             potentialTransport.canLoad(cargo)) {
->>>>>>> ef6f549a
                         client.sendLoadEntity(idMap.get(cargo.getExternalIdAsString()), 
                                 idMap.get(potentialTransport.getExternalIdAsString()), -1);
                     }
