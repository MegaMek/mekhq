/*
 * Copyright (c) 2019-2024 - The MegaMek Team. All Rights Reserved.
 *
 * This file is part of MekHQ.
 *
 * MekHQ is free software: you can redistribute it and/or modify
 * it under the terms of the GNU General Public License as published by
 * the Free Software Foundation, either version 3 of the License, or
 * (at your option) any later version.
 *
 * MekHQ is distributed in the hope that it will be useful,
 * but WITHOUT ANY WARRANTY; without even the implied warranty of
 * MERCHANTABILITY or FITNESS FOR A PARTICULAR PURPOSE. See the
 * GNU General Public License for more details.
 *
 * You should have received a copy of the GNU General Public License
 * along with MekHQ. If not, see <http://www.gnu.org/licenses/>.
 */
package mekhq.campaign.mission;

import megamek.client.bot.princess.CardinalEdge;
import megamek.client.generator.RandomGenderGenerator;
import megamek.client.generator.RandomNameGenerator;
import megamek.client.generator.RandomUnitGenerator;
import megamek.client.generator.enums.SkillGeneratorType;
import megamek.client.generator.skillGenerators.AbstractSkillGenerator;
import megamek.client.generator.skillGenerators.TaharqaSkillGenerator;
import megamek.client.ratgenerator.MissionRole;
import megamek.codeUtilities.ObjectUtility;
import megamek.codeUtilities.StringUtility;
import megamek.common.*;
import megamek.common.annotations.Nullable;
import megamek.common.enums.Gender;
import megamek.common.enums.SkillLevel;
import megamek.common.icons.Camouflage;
import megamek.common.planetaryconditions.Atmosphere;
import megamek.common.util.fileUtils.MegaMekFile;
import megamek.utilities.BoardClassifier;
import mekhq.MHQConstants;
import mekhq.campaign.Campaign;
import mekhq.campaign.CampaignOptions;
import mekhq.campaign.againstTheBot.AtBConfiguration;
import mekhq.campaign.force.Force;
import mekhq.campaign.force.Lance;
import mekhq.campaign.mission.AtBDynamicScenario.BenchedEntityData;
import mekhq.campaign.mission.ScenarioForceTemplate.ForceAlignment;
import mekhq.campaign.mission.ScenarioForceTemplate.ForceGenerationMethod;
import mekhq.campaign.mission.ScenarioForceTemplate.SynchronizedDeploymentType;
import mekhq.campaign.mission.ScenarioMapParameters.MapLocation;
import mekhq.campaign.mission.ScenarioObjective.ObjectiveCriterion;
import mekhq.campaign.mission.ScenarioObjective.TimeLimitType;
import mekhq.campaign.mission.atb.AtBScenarioModifier;
import mekhq.campaign.mission.atb.AtBScenarioModifier.EventTiming;
import mekhq.campaign.personnel.Bloodname;
import mekhq.campaign.personnel.SkillType;
import mekhq.campaign.personnel.enums.Phenotype;
import mekhq.campaign.rating.IUnitRating;
import mekhq.campaign.stratcon.StratconBiomeManifest;
import mekhq.campaign.stratcon.StratconContractInitializer;
import mekhq.campaign.unit.Unit;
import mekhq.campaign.universe.*;
import mekhq.campaign.universe.Faction.Tag;
import mekhq.campaign.universe.enums.EraFlag;
import org.apache.logging.log4j.LogManager;

import java.io.File;
import java.time.LocalDate;
import java.util.*;
import java.util.stream.Collectors;
import java.util.stream.IntStream;

/**
 * This class handles the creation and substantive manipulation of AtBDynamicScenarios
 * @author NickAragua
 */
public class AtBDynamicScenarioFactory {
    /**
     * Unspecified weight class for units, used when the unit type doesn't support weight classes
     */
    public static final int UNIT_WEIGHT_UNSPECIFIED = -1;

    // bomb types assignable to aerospace units on ground maps
    private static final int[] validBotBombs = { BombType.B_HE, BombType.B_CLUSTER, BombType.B_RL,
            BombType.B_INFERNO, BombType.B_THUNDER, BombType.B_FAE_SMALL, BombType.B_FAE_LARGE,
            BombType.B_LG, BombType.B_ARROW, BombType.B_HOMING, BombType.B_TAG };
    private static final int[] validBotAABombs = { BombType.B_RL, BombType.B_LAA, BombType.B_AAA };

    private static final int[] minimumBVPercentage = { 50, 60, 70, 80, 90, 100 };
    // target number for 2d6 roll of infantry being upgraded to battle armor, indexed by dragoons rating
    private static final int[] infantryToBAUpgradeTNs = { 12, 10, 8, 6, 4, 2 };

    private static final int IS_LANCE_SIZE = 4;
    private static final int CLAN_MH_LANCE_SIZE = 5;
    private static final int COMSTAR_LANCE_SIZE = 6;

    private static final int REINFORCEMENT_ARRIVAL_SCALE = 30;

    /**
     * Method that sets some initial scenario parameters from the given template, prior to force generation and such.
     *
     * @param template The template to use when populating the new scenario.
     * @param contract The contract in which the scenario is to occur.
     * @param campaign The current campaign.
     * @return         A new Scenario object with the provided settings
     */
    public static AtBDynamicScenario initializeScenarioFromTemplate(ScenarioTemplate template, AtBContract contract, Campaign campaign) {
        AtBDynamicScenario scenario = new AtBDynamicScenario();

        scenario.setName(template.name);
        scenario.setDesc(template.detailedBriefing);
        scenario.setTemplate(template);
        scenario.setEffectiveOpforSkill(contract.getEnemySkill());
        scenario.setEffectiveOpforQuality(contract.getEnemyQuality());
        scenario.setMissionId(contract.getId());

        // apply any fixed modifiers
        for (String modifierName : template.scenarioModifiers) {
            if (AtBScenarioModifier.getScenarioModifiers().containsKey(modifierName)) {
                scenario.addScenarioModifier(AtBScenarioModifier.getScenarioModifiers().get(modifierName));
            }
        }

        boolean planetsideScenario = template.isPlanetSurface();

        if (campaign.getCampaignOptions().isUsePlanetaryConditions() && planetsideScenario) {
            setPlanetaryConditions(scenario, contract, campaign);
        }

        setTerrain(scenario);

        // set lighting conditions if the user wants to play with them and is on a ground map
        // theoretically some lighting conditions apply to space maps as well, but requires additional work to implement properly
        if (campaign.getCampaignOptions().isUseLightConditions() && planetsideScenario) {
            setLightConditions(scenario);
        }

        // set weather conditions if the user wants to play with them and is on a ground map
        if (campaign.getCampaignOptions().isUseWeatherConditions() && planetsideScenario) {
            setWeather(scenario);
        }

        // apply a default "reinforcements" force template if a scenario-specific one does not already exist
        if (!template.getScenarioForces().containsKey(ScenarioForceTemplate.REINFORCEMENT_TEMPLATE_ID)) {
            ScenarioForceTemplate defaultReinforcements = ScenarioForceTemplate.getDefaultReinforcementsTemplate();

            // the default template should not allow the user to deploy ground units as
            // reinforcements to aerospace battles
            // space battles are even more restrictive
            if (template.mapParameters.getMapLocation() == MapLocation.LowAtmosphere) {
                defaultReinforcements.setAllowedUnitType(ScenarioForceTemplate.SPECIAL_UNIT_TYPE_ATB_AERO_MIX);
            } else if (template.mapParameters.getMapLocation() == MapLocation.Space) {
                defaultReinforcements.setAllowedUnitType(UnitType.AEROSPACEFIGHTER);
            }


            template.getScenarioForces().put(defaultReinforcements.getForceName(), defaultReinforcements);
        }

        return scenario;
    }

    /**
     * Method that should be called when all "required" player forces have been assigned to a scenario.
     * It will generate all primary allied-player, allied-bot and enemy forces,
     * as well as rolling and applying scenario modifiers.
     *
     * @param scenario Scenario to finalize
     * @param contract Contract in which the scenario is occurring
     * @param campaign Current campaign.
     */
    public static void finalizeScenario(AtBDynamicScenario scenario, AtBContract contract, Campaign campaign) {
        // if scenario already had bots, then we need to reset the briefing to remove text related to old scenario modifiers
        if (scenario.getNumBots() > 0) {
            scenario.setDesc(String.format("%s", scenario.getTemplate().detailedBriefing));
        }
        // just in case, clear old bot forces.
        for (int x = scenario.getNumBots() - 1; x >= 0; x--) {
            scenario.removeBotForce(x);
        }

        applyScenarioModifiers(scenario, campaign, EventTiming.PreForceGeneration);

        // Now we can clear the other related lists
        scenario.getAlliesPlayer().clear();
        scenario.getExternalIDLookup().clear();
        scenario.getBotUnitTemplates().clear();

        // fix the player force weight class and unit count at the current time.
        int playerForceWeightClass = calculatePlayerForceWeightClass(scenario, campaign);
        int playerForceUnitCount = calculateEffectiveUnitCount(scenario, campaign);

        // at this point, only the player forces are present and contributing to BV/unit count
        int generatedLanceCount = generateForces(scenario, contract, campaign, playerForceWeightClass);

        // approximate estimate, anyway.
        scenario.setLanceCount(generatedLanceCount + (playerForceUnitCount / 4));
        setScenarioMapSize(scenario);
        setScenarioMap(scenario, campaign.getCampaignOptions().getFixedMapChance());
        setDeploymentZones(scenario);
        setDestinationZones(scenario);

        applyScenarioModifiers(scenario, campaign, EventTiming.PostForceGeneration);

        setScenarioRerolls(scenario, campaign);

        setDeploymentTurns(scenario, campaign);
        translatePlayerNPCsToAttached(scenario, campaign);
        translateTemplateObjectives(scenario, campaign);
        scaleObjectiveTimeLimits(scenario, campaign);

        if (campaign.getCampaignOptions().isUseAbilities()) {
            upgradeBotCrews(scenario, campaign);
        }

        scenario.setFinalized(true);
    }

    /**
     * "Meaty" function that generates a set of forces for the given scenario of the given force alignment.
     *
     * @param scenario    Scenario for which we're generating forces
     * @param contract    The contract on which we're currently working. Used for skill/quality/planetary info parameters
     * @param campaign    The current campaign
     * @param weightClass The average weight class across all forces
     * @return How many "lances" or other individual units were generated.
     */
    private static int generateForces(AtBDynamicScenario scenario, AtBContract contract, Campaign campaign, int weightClass) {
        int generatedLanceCount = 0;
        List<ScenarioForceTemplate> forceTemplates = scenario.getTemplate().getAllScenarioForces();

        // organize the forces by bucket.
        Map<Integer, List<ScenarioForceTemplate>> orderedForceTemplates = new HashMap<>();
        List<Integer> generationOrders = new ArrayList<>();

        for (ScenarioForceTemplate forceTemplate : forceTemplates) {
            if (!orderedForceTemplates.containsKey(forceTemplate.getGenerationOrder())) {
                orderedForceTemplates.put(forceTemplate.getGenerationOrder(), new ArrayList<>());
                generationOrders.add(forceTemplate.getGenerationOrder());
            }

            orderedForceTemplates.get(forceTemplate.getGenerationOrder()).add(forceTemplate);
        }

        // sort it by bucket in ascending order just in case
        Collections.sort(generationOrders);
        int effectiveBV;
        int effectiveUnitCount;

        // loop through all the generation orders we have, in ascending order
        // generate all forces in a specific order level taking into account previously generated but not current order levels.
        // recalculate effective BV and unit count each time we change levels
        for (int generationOrder : generationOrders) {
            List<ScenarioForceTemplate> currentForceTemplates = orderedForceTemplates.get(generationOrder);
            effectiveBV = calculateEffectiveBV(scenario, campaign);
            effectiveUnitCount = calculateEffectiveUnitCount(scenario, campaign);

            for (ScenarioForceTemplate forceTemplate : currentForceTemplates) {
                if (forceTemplate.getGenerationMethod() == ForceGenerationMethod.FixedMUL.ordinal()) {
                    generatedLanceCount += generateFixedForce(scenario, contract, campaign, forceTemplate);
                } else {
                    generatedLanceCount += generateForce(scenario, contract, campaign,
                        effectiveBV, effectiveUnitCount, weightClass, forceTemplate, false);
                }
            }
        }

        return generatedLanceCount;
    }

    /**
     * "Meaty" function that generates a force for the given scenario using the fixed MUL
     */
    public static int generateFixedForce(AtBDynamicScenario scenario, AtBContract contract, Campaign campaign, ScenarioForceTemplate forceTemplate) {
        File mulFile = new File(MHQConstants.STRATCON_MUL_FILES_DIRECTORY + forceTemplate.getFixedMul());
        if (!mulFile.exists()) {
            LogManager.getLogger().error(String.format("MUL file %s does not exist", mulFile.getAbsolutePath()));
            return 0;
        }

        LocalDate currentDate = campaign.getLocalDate();
        ForceAlignment forceAlignment = ForceAlignment.getForceAlignment(forceTemplate.getForceAlignment());

        // planet owner logic requires some special handling
        if (forceAlignment == ForceAlignment.PlanetOwner) {
            String factionCode = getPlanetOwnerFaction(contract, currentDate);
            forceAlignment = getPlanetOwnerAlignment(contract, factionCode, currentDate);
            // updates the force alignment for the template for later examination
            forceTemplate.setForceAlignment(forceAlignment.ordinal());
        }

        Vector<Entity> generatedEntities;

        try {
            MULParser mp = new MULParser(mulFile, campaign.getGameOptions());
            generatedEntities = mp.getEntities();
        } catch (Exception e) {
            LogManager.getLogger().error(String.format("Unable to parse MUL file %s", mulFile.getAbsolutePath()), e);
            return 0;
        }

        BotForce generatedForce = new BotForce();
        generatedForce.setFixedEntityList(generatedEntities);
        setBotForceParameters(generatedForce, forceTemplate, forceAlignment, contract);
        scenario.addBotForce(generatedForce, forceTemplate, campaign);

        return generatedEntities.size() / 4;
    }

    /**
     * "Meaty" function that generates a set of forces for the given scenario from the given force template,
     * subject to several other restrictions
     *
     * @param scenario           Scenario for which we're generating forces
     * @param contract           The contract on which we're currently working. Used for skill/quality/planetary info parameters
     * @param campaign           The current campaign
     * @param effectiveBV        The effective battle value, up to this point, of player and allied units
     * @param effectiveUnitCount The effective unit count, up to this point, of player and allied units
     * @param weightClass        The average weight class to generate this force at
     * @param forceTemplate      The force template to use to generate the force
     * @param isScenarioModifier true if the source of generateForce() was a scenario modifier
     * @return How many "lances" or other individual units were generated.
     */
<<<<<<< HEAD
    public static int generateForce (AtBDynamicScenario scenario,
                                     AtBContract contract,
                                     Campaign campaign,
                                     int effectiveBV,
                                     int effectiveUnitCount,
                                     int weightClass,
                                     ScenarioForceTemplate forceTemplate) {
=======
    public static int generateForce(AtBDynamicScenario scenario, AtBContract contract, Campaign campaign,
                                    int effectiveBV, int effectiveUnitCount, int weightClass,
                                    ScenarioForceTemplate forceTemplate, boolean isScenarioModifier) {
>>>>>>> 2d459583
        // don't generate forces flagged as player-supplied
        if (forceTemplate.getGenerationMethod() == ForceGenerationMethod.PlayerSupplied.ordinal()) {
            return 0;
        }

        String factionCode = "";
        SkillLevel skill = SkillLevel.GREEN;
        int quality = 0;
        int generatedLanceCount = 0;
        LocalDate currentDate = campaign.getLocalDate();
        ForceAlignment forceAlignment = ForceAlignment.getForceAlignment(forceTemplate.getForceAlignment());

        // planet owner logic requires some special handling
        if (forceAlignment == ForceAlignment.PlanetOwner) {
            factionCode = getPlanetOwnerFaction(contract, currentDate);
            forceAlignment = getPlanetOwnerAlignment(contract, factionCode, currentDate);
            // updates the force alignment for the template for later examination
            forceTemplate.setForceAlignment(forceAlignment.ordinal());
        }

        switch (forceAlignment) {
            case Allied:
            case Player:
                factionCode = contract.getEmployerCode();
                skill = contract.getAllySkill();
                quality = contract.getAllyQuality();
                break;
            case Opposing:
                factionCode = contract.getEnemyCode();
            // Intentional fall-through: opposing third parties are either the contracted enemy or
            // "Unidentified Hostiles" which are considered pirates or bandit caste with random
            // quality and skill
            case Third:
                skill = scenario.getEffectiveOpforSkill();
                quality = scenario.getEffectiveOpforQuality();
                if (forceTemplate.getForceName().toLowerCase().contains("unidentified")){
                    if (Factions.getInstance().getFaction(getPlanetOwnerFaction(contract, currentDate)).isClan()) {
                        factionCode = "BAN";
                    } else {
                        factionCode = "PIR";
                    }
                    switch (Compute.randomInt(6)) {
                        case 1:
                            skill = SkillLevel.REGULAR;
                            quality = IUnitRating.DRAGOON_F;
                            break;
                        case 2:
                        case 3:
                            skill = SkillLevel.REGULAR;
                            quality = IUnitRating.DRAGOON_D;
                            break;
                        case 4:
                            skill = SkillLevel.VETERAN;
                            quality = IUnitRating.DRAGOON_C;
                        default:
                            skill = SkillLevel.GREEN;
                            quality = IUnitRating.DRAGOON_F;
                            break;
                    }
                }
                break;
            default:
                LogManager.getLogger().warn(
                        String.format("Invalid force alignment %d", forceTemplate.getForceAlignment()));
        }

        final Faction faction = Factions.getInstance().getFaction(factionCode);
        String parentFactionType = AtBConfiguration.getParentFactionType(faction);
        boolean isPlanetOwner = isPlanetOwner(contract, currentDate, factionCode);

        // Get the number of units in the typical ground tactical formation. This will differ depending on
        // whether the owner uses IS lances, Clan stars, or CS/WOB Level II formations.
        int lanceSize = getLanceSize(factionCode);

        // determine generation parameters
        int forceBV = 0;

        double forceMultiplier = getDifficultyMultiplier(campaign);
        forceTemplate.setForceMultiplier(forceMultiplier);

        int forceBVBudget = (int) (effectiveBV * forceTemplate.getForceMultiplier());

        if (isScenarioModifier) {
            forceBVBudget *= campaign.getCampaignOptions().getScenarioModBV();
        }

        int forceUnitBudget = 0;

        if (forceTemplate.getGenerationMethod() == ForceGenerationMethod.UnitCountScaled.ordinal()) {
            forceUnitBudget = (int) (effectiveUnitCount * forceTemplate.getForceMultiplier());
        } else if ((forceTemplate.getGenerationMethod() == ForceGenerationMethod.FixedUnitCount.ordinal()) ||
                (forceTemplate.getGenerationMethod() == ForceGenerationMethod.PlayerOrFixedUnitCount.ordinal())) {
            forceUnitBudget = forceTemplate.getFixedUnitCount() == ScenarioForceTemplate.FIXED_UNIT_SIZE_LANCE ?
                    lanceSize : forceTemplate.getFixedUnitCount();
        }

        // Conditions parameters - atmospheric pressure, toxic atmosphere, and gravity
        boolean isLowGravity = false;
        boolean isLowPressure = false;
        boolean isTainted = false;
        boolean allowsConvInfantry = true;
        boolean allowsTanks = true;
        if (scenario.getAtmosphere().isLighterThan(Atmosphere.THIN)) {
            isLowPressure = true;
            allowsTanks = false;
        } else {
            mekhq.campaign.universe.Atmosphere specific_atmosphere =
                    contract.getSystem().getPrimaryPlanet().getAtmosphere(currentDate);
            switch (specific_atmosphere) {
                case TOXICPOISON:
                case TOXICCAUSTIC:
                    allowsConvInfantry = false;
                    allowsTanks = false;
                    break;
                case TAINTEDPOISON:
                case TAINTEDCAUSTIC:
                    isTainted = true;
                    break;
                default:
                    break;
            }
        }
        if (scenario.getWind().isTornadoF1ToF3() || scenario.getWind().isTornadoF4()) {
            allowsConvInfantry = false;
            if (scenario.getWind().isTornadoF4()) {
                allowsTanks = false;
            }
        }
        if (scenario.getGravity() <= 0.2) {
            allowsTanks = false;
            isLowGravity = true;
        }
        // Required roles for units in this force. Because these can vary by unit type,
        // each unit type tracks them separately.
        Map<Integer, Collection<MissionRole>> requiredRoles = new HashMap<>();

        // If the force template has one or more preferred roles, get one
        Collection<MissionRole> baseRoles = forceTemplate.getRequiredRoles();

        if (!baseRoles.isEmpty()) {
            if (forceTemplate.getAllowedUnitType() == ScenarioForceTemplate.SPECIAL_UNIT_TYPE_ATB_MIX) {
                requiredRoles.put(UnitType.MEK, new ArrayList<>(baseRoles));
                requiredRoles.put(UnitType.TANK, new ArrayList<>(baseRoles));
            } else if (forceTemplate.getAllowedUnitType() == ScenarioForceTemplate.SPECIAL_UNIT_TYPE_ATB_AERO_MIX) {
                requiredRoles.put(UnitType.CONV_FIGHTER, new ArrayList<>(baseRoles));
                requiredRoles.put(UnitType.AEROSPACEFIGHTER, new ArrayList<>(baseRoles));
            } else if (forceTemplate.getAllowedUnitType() == ScenarioForceTemplate.SPECIAL_UNIT_TYPE_ATB_CIVILIANS) {
                // TODO: this will need to be adjusted to cover SUPPORT and CIVILIAN separately
                for (int i = 0; i <= UnitType.AERO; i++) {
                    if (MissionRole.CIVILIAN.fitsUnitType(i)) {
                        requiredRoles.put(i, new ArrayList<>(baseRoles));
                    }
                }
            } else {
                requiredRoles.put(forceTemplate.getAllowedUnitType(), new ArrayList<>(baseRoles));
            }
        }

        // Parameters for infantry - check if XCT or marines are required
        if (allowsConvInfantry && (isTainted || isLowPressure || isLowGravity)) {
            Collection<MissionRole> infantryRoles = new HashSet<>();
            if (isLowGravity) {
                infantryRoles.add(MissionRole.MARINE);
            } else {
                infantryRoles.add(MissionRole.XCT);
            }
            if (requiredRoles.containsKey(UnitType.INFANTRY)) {
                requiredRoles.get(UnitType.INFANTRY).addAll(infantryRoles);
            } else {
                requiredRoles.put(UnitType.INFANTRY, infantryRoles);
            }
        }

        // If the force template is set up for artillery, add the role to all applicable unit
        // types including the dynamic Mech/vehicle mixed type
        if (forceTemplate.getUseArtillery()) {
            int artilleryCarriers = forceTemplate.getAllowedUnitType();

            if (artilleryCarriers == ScenarioForceTemplate.SPECIAL_UNIT_TYPE_ATB_MIX || artilleryCarriers == UnitType.MEK) {
                if (!requiredRoles.containsKey(UnitType.MEK)) {
                    requiredRoles.put(UnitType.MEK, new HashSet<>());
                }
                requiredRoles.get(UnitType.MEK).add((MissionRole.ARTILLERY));
            }
            if (artilleryCarriers == ScenarioForceTemplate.SPECIAL_UNIT_TYPE_ATB_MIX || artilleryCarriers == UnitType.TANK) {
                if (!requiredRoles.containsKey(UnitType.TANK)) {
                    requiredRoles.put(UnitType.TANK, new HashSet<>());
                }
                requiredRoles.get(UnitType.TANK).add((MissionRole.ARTILLERY));
            }
            if (artilleryCarriers == UnitType.INFANTRY) {
                if (!requiredRoles.containsKey(UnitType.INFANTRY)) {
                    requiredRoles.put(UnitType.INFANTRY, new HashSet<>());
                }
                requiredRoles.get(UnitType.INFANTRY).add((MissionRole.ARTILLERY));
            }
        }

        ArrayList<Entity> generatedEntities = new ArrayList<>();
        boolean stopGenerating = false;
        String currentLanceWeightString = "";

        // Generate a tactical formation (lance/star/etc.) until the BV or unit count limits are exceeded
        while (!stopGenerating) {
            List<Entity> generatedLance;

            // Generate a number of tactical formations for this force based on the desired average
            // weight class. This may generate higher numbers of lighter formations, or fewer
            // (minimum of one) of heavier formations.
            if (currentLanceWeightString.isEmpty()) {
                currentLanceWeightString = campaign.getAtBConfig().selectBotLances(parentFactionType, weightClass);
            }

            int actualUnitType = forceTemplate.getAllowedUnitType();

            // The SPECIAL_UNIT_TYPE_ATB_AERO_MIX value allows for random selection of aerospace or
            // conventional fighters. Only allow for conventional fighters where this force controls
            // the system, and where there is an atmosphere.
            // Aerospace fighters are added in single flights/points, while conventional fighters
            // are added in full squadrons (1-3 flights, 2-6 total).
            if (isPlanetOwner &&
                    actualUnitType == ScenarioForceTemplate.SPECIAL_UNIT_TYPE_ATB_AERO_MIX &&
                    scenario.getTemplate().mapParameters.getMapLocation() != MapLocation.Space &&
                    scenario.getAtmosphere().isDenserThan(Atmosphere.THIN)) {
                actualUnitType = Compute.d6() > 3 ? UnitType.AEROSPACEFIGHTER : UnitType.CONV_FIGHTER;
                lanceSize = getAeroLanceSize(actualUnitType, isPlanetOwner, factionCode);
            } else if (actualUnitType == ScenarioForceTemplate.SPECIAL_UNIT_TYPE_ATB_AERO_MIX) {
                actualUnitType = UnitType.AEROSPACEFIGHTER;
                lanceSize = getAeroLanceSize(actualUnitType, isPlanetOwner, factionCode);
            }

            // If there are no weight classes available, something went wrong so don't bother trying
            // to generate units
            if (currentLanceWeightString == null) {
                generatedLance = new ArrayList<>();

            // Hazardous conditions may prohibit deploying infantry or vehicles
            } else if ((actualUnitType == UnitType.INFANTRY && !allowsConvInfantry) ||
                    (actualUnitType == UnitType.TANK && !allowsTanks)) {
                generatedLance = new ArrayList<>();
                LogManager.getLogger().warn(String.format("Skipping generation of unit type %s due to hostile conditions.",
                        UnitType.getTypeName(actualUnitType)));

            // Gun emplacements use fixed tables instead of the force generator system
            } else if (actualUnitType == UnitType.GUN_EMPLACEMENT) {
                generatedLance = generateTurrets(4, skill, quality, campaign, faction);

            // Civilian formations use fixed tables instead of the force generator system
            } else if (actualUnitType == ScenarioForceTemplate.SPECIAL_UNIT_TYPE_ATB_CIVILIANS) {
                generatedLance = generateCivilianUnits(4, campaign);

            // All other unit types use the force generator system to randomly select units
            } else {

                // Determine unit types for each unit of the formation. Normally this is all one
                // type, but SPECIAL_UNIT_TYPE_ATB_MIX may generate all Mechs, all vehicles, or
                // a Mech/vehicle mixed formation.
                List<Integer> unitTypes = generateUnitTypes(actualUnitType, lanceSize, quality, factionCode, allowsTanks, campaign);

                // Formations composed entirely of Mechs, aerospace fighters (but not conventional),
                // and ground vehicles use weight categories as do SPECIAL_UNIT_TYPE_ATB_MIX.
                // Formations of other types, plus artillery formations, do not use weight classes.
                if ((actualUnitType == ScenarioForceTemplate.SPECIAL_UNIT_TYPE_ATB_MIX ||
                        IUnitGenerator.unitTypeSupportsWeightClass(actualUnitType)) &&
                                !forceTemplate.getUseArtillery()) {

                    // Generate a specific weight class for each unit based on the formation weight
                    // class and lower/upper bounds
                    final String unitWeights = generateUnitWeights(unitTypes,
                            factionCode,
                            AtBConfiguration.decodeWeightStr(currentLanceWeightString, 0),
                            forceTemplate.getMaxWeightClass(),
                            forceTemplate.getMinWeightClass(),
                            requiredRoles,
                            campaign);

                    if (unitWeights != null) {
                        generatedLance = generateLance(factionCode,
                                skill,
                                quality,
                                unitTypes,
                                unitWeights,
                                requiredRoles,
                                campaign);
                    } else {
                        generatedLance = new ArrayList<>();
                    }

                } else {
                    generatedLance = generateLance(factionCode,
                            skill,
                            quality,
                            unitTypes,
                            requiredRoles,
                            campaign);

                    // If extreme temperatures are present and XCT infantry is not being generated,
                    // swap out standard armor for snowsuits or heat suits as appropriate
                    if (actualUnitType == UnitType.INFANTRY) {
                        for (Entity curPlatoon : generatedLance) {
                            changeInfantryKit((Infantry) curPlatoon,
                                    isLowPressure,
                                    isTainted,
                                    scenario.getTemperature());
                        }
                    }

                }

            }

            // If something went wrong with unit generation, stop generating formations and work
            // with what is already generated
            if (generatedLance.isEmpty()) {
                stopGenerating = true;
                LogManager.getLogger().warn(
                        String.format("Unable to generate units from RAT: %s, type %d, max weight %d",
                                factionCode, forceTemplate.getAllowedUnitType(), weightClass));
                continue;
            }

            // After generating each formation, trim its weight class from the string/list
            currentLanceWeightString = currentLanceWeightString.substring(1);

            // If external ordnance is allowed, populate the entities that allow it
            if (forceTemplate.getAllowAeroBombs()) {
                MapLocation mapLocation = scenario.getTemplate().mapParameters.getMapLocation();
                boolean isAeroMap = (mapLocation == MapLocation.LowAtmosphere) ||
                        (mapLocation == MapLocation.Space);

                populateAeroBombs(generatedLance, campaign, !isAeroMap);
            }

            if (forceTemplate.getUseArtillery() && forceTemplate.getDeployOffboard()) {
                deployArtilleryOffBoard(generatedLance);
            }

            setStartingAltitude(generatedLance, forceTemplate.getStartingAltitude());
            correctNonAeroFlyerBehavior(generatedLance, scenario.getBoardType());

            // If force contributes to map size, increment the generated count of formations added
            if (forceTemplate.getContributesToMapSize()) {
                generatedLanceCount++;
            }

            // Check for mechanized battle armor added to Clan star formations (must be exactly
            // 5 OmniMechs, no more no less)
            generatedLance.addAll(generateBAForNova(scenario, generatedLance, factionCode, skill, quality, campaign));

            // Add the formation member BVs to the running total, and the entities to the tracking
            // list
            for (Entity ent : generatedLance) {
                forceBV += ent.calculateBattleValue();
                generatedEntities.add(ent);
            }

            // Terminate force generation if we've gone over the unit count or BV budget.
            // For BV-scaled forces, check whether to stop generating after each formation is
            // generated.
            if (forceTemplate.getGenerationMethod() == ForceGenerationMethod.BVScaled.ordinal()) {

                // Check random number vs percentage of the BV budget already generated, with the
                // percentage chosen based on unit rating
                int roll = Compute.randomInt(100);
                double rollTarget = ((double) forceBV / forceBVBudget) * 100;
                stopGenerating = rollTarget > minimumBVPercentage[campaign.getUnitRating().getUnitRatingAsInteger()] &&
                        roll < rollTarget;

            } else {
                // For generation methods other than scaled BV, just compare to the overall budget
                stopGenerating = generatedEntities.size() >= forceUnitBudget;
            }

        }

        // If over budget for both BV and unit count, pull units until it works
        while (forceUnitBudget > 0 && generatedEntities.size() > forceUnitBudget) {
            generatedEntities.remove(Compute.randomInt(generatedEntities.size()));
        }

        // Units with infantry bays get conventional infantry or battle armor added
        List<Entity> transportedEntities = fillTransports(scenario,
                generatedEntities,
                factionCode,
                skill,
                quality,
                requiredRoles,
                allowsConvInfantry,
                campaign);
        generatedEntities.addAll(transportedEntities);

        if (!transportedEntities.isEmpty())
        {
            // Transported units need to filter out battle armor before applying armor changes
            for (Entity curPlatoon : transportedEntities.stream().filter(i -> i.getUnitType() == UnitType.INFANTRY).collect(Collectors.toList())) {
                changeInfantryKit((Infantry) curPlatoon,
                        isLowPressure,
                        isTainted,
                        scenario.getTemperature());
            }
        }

        BotForce generatedForce = new BotForce();
        generatedForce.setFixedEntityList(generatedEntities);
        setBotForceParameters(generatedForce, forceTemplate, forceAlignment, contract);
        scenario.addBotForce(generatedForce, forceTemplate, campaign);

        return generatedLanceCount;
    }

    /**
     * Generates the indicated number of civilian entities.
     *
     * @param num      The number of civilian entities to generate
     * @param campaign Current campaign
     */
    public static List<Entity> generateCivilianUnits(int num, Campaign campaign) {
        RandomUnitGenerator.getInstance().setChosenRAT("CivilianUnits");
        ArrayList<MechSummary> msl = RandomUnitGenerator.getInstance().generate(num);
        return msl.stream().map(ms -> createEntityWithCrew("IND", SkillLevel.GREEN, campaign, ms)).collect(Collectors.toCollection(ArrayList::new));
    }

    /**
     * Generates the indicated number of turret entities.
     * Lifted from AtBScenario.java
     *
     * @param num      The number of turrets to generate
     * @param skill    The skill level of the turret operators
     * @param quality  The quality level of the turrets
     * @param campaign The campaign for which the turrets are being generated.
     * @param faction  The faction to generate turrets for
     */
    public static List<Entity> generateTurrets(int num, SkillLevel skill, int quality, Campaign campaign, Faction faction) {
        return campaign.getUnitGenerator().generateTurrets(num, skill, quality, campaign.getGameYear()).stream()
                .map(ms -> createEntityWithCrew(faction, skill, campaign, ms))
                .filter(Objects::nonNull)
                .collect(Collectors.toList());
    }

    /**
     * Takes all the "bot" forces where the template says they should be player-controlled
     * and transforms them into attached units.
     *
     * @param scenario The scenario for which to translate units
     * @param campaign Current campaign
     */
    private static void translatePlayerNPCsToAttached(AtBDynamicScenario scenario, Campaign campaign) {
        for (int botIndex = 0; botIndex < scenario.getNumBots(); botIndex++) {
            BotForce botForce = scenario.getBotForce(botIndex);
            ScenarioForceTemplate forceTemplate = scenario.getBotForceTemplates().get(botForce);

            if ((forceTemplate != null) && forceTemplate.isAlliedPlayerForce()) {
                final Camouflage camouflage = scenario.getContract(campaign).getAllyCamouflage();
                for (Entity en : botForce.getFullEntityList(campaign)) {
                    scenario.getAlliesPlayer().add(en);
                    scenario.getBotUnitTemplates().put(UUID.fromString(en.getExternalIdAsString()), forceTemplate);

                    if (!campaign.getCampaignOptions().isAttachedPlayerCamouflage()) {
                        en.setCamouflage(camouflage.clone());
                    }
                }

                scenario.getBotForces().remove(botIndex);
                botIndex--;
            }
        }
    }

    /**
     * Translates the template's objectives, filling them in with actual forces from the scenario.
     */
    public static void translateTemplateObjectives(AtBDynamicScenario scenario, Campaign campaign) {
        scenario.getScenarioObjectives().clear();

        for (ScenarioObjective templateObjective : scenario.getTemplate().scenarioObjectives) {
            ScenarioObjective actualObjective = translateTemplateObjective(scenario, campaign, templateObjective);

            scenario.getScenarioObjectives().add(actualObjective);
        }
    }

    /**
     * Translates a single objective, filling it in with actual forces from the scenario.
     */
    public static ScenarioObjective translateTemplateObjective(AtBDynamicScenario scenario,
                                                               Campaign campaign, ScenarioObjective templateObjective) {
        ScenarioObjective actualObjective = new ScenarioObjective(templateObjective);
        actualObjective.clearAssociatedUnits();
        actualObjective.clearForces();

        List<String> objectiveForceNames = new ArrayList<>();
        List<String> objectiveUnitIDs = new ArrayList<>();

        OffBoardDirection calculatedDestinationZone = OffBoardDirection.NONE;

        //for each of the objective's force names loop through all of the following:
        // bot forces
        // assigned player forces
        // assigned player units
        // for each one, if the item is associated with a template that has the template objective's force name
        // add it to the list of actual objective force names
        // this needs to happen because template force names aren't the same as the generated force names

        // additionally, while we're looping through forces, we'll attempt to calculate a destination zone, which we will need
        // if the objective is a reach edge/prevent reaching edge and the direction is "destination edge" ("None").

        for (int x = 0; x < scenario.getNumBots(); x++) {
            BotForce botForce = scenario.getBotForce(x);
            ScenarioForceTemplate forceTemplate = scenario.getBotForceTemplates().get(botForce);
            boolean botForceIsHostile = botForce.getTeam() == ForceAlignment.Opposing.ordinal() ||
                    botForce.getTeam() == ForceAlignment.Third.ordinal();

            // if the bot force's force template's name is included in the objective's force names
            // or if the bot force is hostile and we're including all enemy forces
            if (templateObjective.isApplicableToForceTemplate(forceTemplate, scenario) ||
                    (botForceIsHostile && templateObjective.getAssociatedForceNames().contains(ScenarioObjective.FORCE_SHORTCUT_ALL_ENEMY_FORCES))) {
                objectiveForceNames.add(botForce.getName());
                calculatedDestinationZone = OffBoardDirection.translateBoardStart(getOppositeEdge(forceTemplate.getActualDeploymentZone()));
            }
        }

        for (int forceID : scenario.getPlayerForceTemplates().keySet()) {
            ScenarioForceTemplate playerForceTemplate = scenario.getPlayerForceTemplates().get(forceID);

            if (templateObjective.isApplicableToForceTemplate(playerForceTemplate, scenario) ||
                    templateObjective.getAssociatedForceNames().contains(ScenarioObjective.FORCE_SHORTCUT_ALL_PRIMARY_PLAYER_FORCES)) {
                objectiveForceNames.add(campaign.getForce(forceID).getName());
                calculatedDestinationZone = OffBoardDirection.translateBoardStart(getOppositeEdge(playerForceTemplate.getActualDeploymentZone()));
            }
        }

        for (UUID unitID : scenario.getPlayerUnitTemplates().keySet()) {
            ScenarioForceTemplate playerForceTemplate = scenario.getPlayerUnitTemplates().get(unitID);

            if (templateObjective.isApplicableToForceTemplate(playerForceTemplate, scenario) ||
                    templateObjective.getAssociatedForceNames().contains(ScenarioObjective.FORCE_SHORTCUT_ALL_PRIMARY_PLAYER_FORCES)) {
                objectiveUnitIDs.add(unitID.toString());
                calculatedDestinationZone = OffBoardDirection.translateBoardStart(getOppositeEdge(playerForceTemplate.getActualDeploymentZone()));
            }
        }

        // this handles generated units that have been put under the player's control
        for (UUID unitID : scenario.getBotUnitTemplates().keySet()) {
            ScenarioForceTemplate botForceTemplate = scenario.getBotUnitTemplates().get(unitID);

            if (templateObjective.isApplicableToForceTemplate(botForceTemplate, scenario)) {
                objectiveUnitIDs.add(unitID.toString());
                calculatedDestinationZone = OffBoardDirection.translateBoardStart(getOppositeEdge(botForceTemplate.getActualDeploymentZone()));
            }
        }

        for (String forceName : objectiveForceNames) {
            actualObjective.addForce(forceName);
        }

        for (String unitID : objectiveUnitIDs) {
            actualObjective.addUnit(unitID);
        }

        // if the objective specifies that it's to reach or prevent reaching a map edge
        // and has been set to "force destination edge", set that here
        if (actualObjective.getDestinationEdge() == OffBoardDirection.NONE &&
                calculatedDestinationZone != OffBoardDirection.NONE &&
                (actualObjective.getObjectiveCriterion() == ObjectiveCriterion.ReachMapEdge ||
                        actualObjective.getObjectiveCriterion() == ObjectiveCriterion.PreventReachMapEdge)) {
            actualObjective.setDestinationEdge(calculatedDestinationZone);
        }

        return actualObjective;
    }

    /**
     * Scale the scenario's objective time limits, if called for, by the number of units
     * that have associated force templates that "contribute to the unit count".
     */
    private static void scaleObjectiveTimeLimits(AtBDynamicScenario scenario, Campaign campaign) {
        int primaryUnitCount = 0;

        for (int forceID : scenario.getPlayerForceTemplates().keySet()) {
            ScenarioForceTemplate forceTemplate = scenario.getPlayerForceTemplates().get(forceID);

            if ((forceTemplate != null) && forceTemplate.getContributesToUnitCount()) {
                primaryUnitCount += campaign.getForce(forceID).getAllUnits(true).size();
            }
        }

        for (BotForce botForce : scenario.getBotForceTemplates().keySet()) {
            if (scenario.getBotForceTemplates().get(botForce).getContributesToUnitCount()) {
                primaryUnitCount += botForce.getFullEntityList(campaign).size();
            }
        }

        for (ScenarioObjective objective : scenario.getScenarioObjectives()) {
            if (objective.getTimeLimitType() == TimeLimitType.ScaledToPrimaryUnitCount) {
                objective.setTimeLimit(primaryUnitCount * objective.getTimeLimitScaleFactor());
            }
        }
    }

    /**
     * Handles random determination of light conditions for the given scenario, as per AtB rules
     *
     * @param scenario The scenario for which to set lighting conditions.
     */
    private static void setLightConditions(AtBDynamicScenario scenario) {
        scenario.setLightConditions();
    }

    /**
     * Handles random determination of weather/wind/fog conditions for the given scenario, as per AtB rules
     *
     * @param scenario The scenario for which to set weather conditions.
     */
    private static void setWeather(AtBDynamicScenario scenario) {
        scenario.setWeatherConditions();
    }

    /**
     * Handles random determination of terrain and corresponding map file from allowed terrain types
     *
     * @param scenario The scenario to work on.
     */
    public static void setTerrain(AtBDynamicScenario scenario) {
        // if we are allowing all terrain types, then pick one from the list
        // otherwise, pick one from the allowed ones
        if (scenario.getTemplate().mapParameters.getMapLocation() == ScenarioMapParameters.MapLocation.AllGroundTerrain) {
            scenario.setBoardType(AtBScenario.T_GROUND);
            StratconBiomeManifest biomeManifest = StratconBiomeManifest.getInstance();
            int kelvinTemp = scenario.getTemperature() + StratconContractInitializer.ZERO_CELSIUS_IN_KELVIN;
            List<String> allowedTerrain = biomeManifest.getTempMap(StratconBiomeManifest.TERRAN_BIOME)
                    .floorEntry(kelvinTemp).getValue().allowedTerrainTypes;

            int terrainIndex = Compute.randomInt(allowedTerrain.size());
            scenario.setTerrainType(allowedTerrain.get(terrainIndex));
            scenario.setMapFile();
        } else if (scenario.getTemplate().mapParameters.getMapLocation() == ScenarioMapParameters.MapLocation.Space) {
            scenario.setBoardType(AtBScenario.T_SPACE);
            scenario.setTerrainType("Space");
        } else if (scenario.getTemplate().mapParameters.getMapLocation() == ScenarioMapParameters.MapLocation.LowAtmosphere) {
            scenario.setBoardType(AtBScenario.T_ATMOSPHERE);
            // low atmosphere actually makes use of the terrain, so we generate some here as well
            scenario.setTerrain();
            scenario.setMapFile();
        } else {
            StratconBiomeManifest biomeManifest = StratconBiomeManifest.getInstance();
            int kelvinTemp = scenario.getTemperature() + StratconContractInitializer.ZERO_CELSIUS_IN_KELVIN;
            List<String> allowedFacility = biomeManifest.getTempMap(StratconBiomeManifest.TERRAN_FACILITY_BIOME)
                    .floorEntry(kelvinTemp).getValue().allowedTerrainTypes;
            List<String> allowedTerrain = biomeManifest.getTempMap(StratconBiomeManifest.TERRAN_BIOME)
                    .floorEntry(kelvinTemp).getValue().allowedTerrainTypes;
            List<String> allowedTemplate = scenario.getTemplate().mapParameters.allowedTerrainTypes;
            // try to filter on temp
            allowedTerrain.addAll(allowedFacility);
            allowedTemplate.retainAll(allowedTerrain);
            allowedTemplate = allowedTemplate.size() > 0 ? allowedTemplate : scenario.getTemplate().mapParameters.allowedTerrainTypes;

            int terrainIndex = Compute.randomInt(allowedTemplate.size());
            scenario.setTerrainType(scenario.getTemplate().mapParameters.allowedTerrainTypes.get(terrainIndex));
            scenario.setMapFile();
        }
    }

    /**
     * Method that handles setting planetary conditions - atmospheric pressure and gravity currently -
     * based on the planet on which the scenario is taking place.
     *
     * @param scenario The scenario to manipulate
     * @param mission  The active mission for the scenario
     * @param campaign The current campaign
     */
    private static void setPlanetaryConditions(AtBDynamicScenario scenario, AtBContract mission, Campaign campaign) {
        if (scenario.getBoardType() == AtBScenario.T_SPACE) {
            return;
        }

        if (null != mission) {
            PlanetarySystem pSystem = Systems.getInstance().getSystemById(mission.getSystemId());
            Planet p = pSystem.getPrimaryPlanet();
            if (null != p) {
                Atmosphere atmosphere = Atmosphere.getAtmosphere(ObjectUtility.nonNull(p.getPressure(campaign.getLocalDate()), scenario.getAtmosphere().ordinal()));
                float gravity = ObjectUtility.nonNull(p.getGravity(), scenario.getGravity()).floatValue();
                int temperature = ObjectUtility.nonNull(p.getTemperature(campaign.getLocalDate()), scenario.getTemperature());

                scenario.setAtmosphere(atmosphere);
                scenario.setGravity(gravity);
                scenario.setTemperature(temperature);
            }
        }
    }

    /**
     * Sets dynamic AtB-sized base map size for the given scenario.
     *
     * @param scenario The scenario to process.
     */
    public static void setScenarioMapSize(AtBDynamicScenario scenario) {
        int mapSizeX;
        int mapSizeY;
        ScenarioTemplate template = scenario.getTemplate();

        // if the template says to use standard AtB sizing, determine it randomly here
        if (template.mapParameters.isUseStandardAtBSizing()) {
            int roll = Compute.randomInt(20) + 1;
            if (roll < 6) {
                mapSizeX = 20;
                mapSizeY = 10;
            } else if (roll < 11) {
                mapSizeX = 10;
                mapSizeY = 20;
            } else if (roll < 13) {
                mapSizeX = 30;
                mapSizeY = 10;
            } else if (roll < 15) {
                mapSizeX = 10;
                mapSizeY = 30;
            } else if (roll < 19) {
                mapSizeX = 20;
                mapSizeY = 20;
            } else if (roll == 19) {
                mapSizeX = 40;
                mapSizeY = 10;
            } else {
                mapSizeX = 10;
                mapSizeY = 40;
            }
            // otherwise, the map width/height have been specified explicitly
        } else {
            mapSizeX = template.mapParameters.getBaseWidth();
            mapSizeY = template.mapParameters.getBaseHeight();
        }

        // increment map size by template-specified increments
        mapSizeX += template.mapParameters.getWidthScalingIncrement() * scenario.getLanceCount();
        mapSizeY += template.mapParameters.getHeightScalingIncrement() * scenario.getLanceCount();

        // 50/50 odds to rotate the map 90 degrees if specified.
        if (template.mapParameters.isAllowRotation()) {
            int roll = Compute.randomInt(20) + 1;
            if (roll <= 10) {
                int swap = mapSizeX;
                mapSizeX = mapSizeY;
                mapSizeY = swap;
            }
        }

        scenario.setMapSizeX(mapSizeX);
        scenario.setMapSizeY(mapSizeY);
    }

    /**
     * If there are maps of the appropriate size available and we roll higher than
     * the given threshold, replace the scenario's generated map with a fixed map from data/boards
     */
    private static void setScenarioMap(AtBDynamicScenario scenario, int mapChance) {
        if (scenario.getBoardType() != Scenario.T_SPACE
                && scenario.getTerrainType().equals("Space")
                && (scenario.getMapSizeX() > 0)
                && (scenario.getMapSizeY() > 0)
                && (Compute.randomInt(100) <= mapChance)) {
            BoardClassifier bc = BoardClassifier.getInstance();
            List<String> maps = bc.getMatchingBoards(scenario.getMapSizeX(), scenario.getMapSizeY(), 5, 5, new ArrayList<>());

            if (!maps.isEmpty()) {
                String mapPath = ObjectUtility.getRandomItem(maps);
                MegaMekFile mapFile = new MegaMekFile(mapPath);
                BoardDimensions dimensions = Board.getSize(mapFile.getFile());

                scenario.setMap(bc.getBoardPaths().get(mapPath));
                scenario.setMapSizeX(dimensions.width());
                scenario.setMapSizeY(dimensions.height());
                scenario.setUsingFixedMap(true);
                return;
            }
        }

        scenario.setUsingFixedMap(false);
        scenario.setMapFile();
    }

    /**
     * Randomly generates the number of scenario modifiers for a scenario,
     * for each random scenario in the count a random modifier is applied to the scenario.
     *
     * @param campaignOptions The prior defined campaign options
     * @param scenario The scenario to receive the modifiers.
     */
    public static void setScenarioModifiers(CampaignOptions campaignOptions, AtBDynamicScenario scenario) {
        int numMods = 0;
        boolean addMods = true;
        int modMax = campaignOptions.getScenarioModMax();
        int modChance = campaignOptions.getScenarioModChance();

        if (modMax != 0) {
            while (addMods) {
                if (Compute.randomInt(100) < modChance) {
                    numMods++;

                    if (numMods >= modMax) {
                        addMods = false;
                    }
                } else {
                    addMods = false;
                }
            }

            for (int x = 0; x < numMods; x++) {
                AtBScenarioModifier scenarioMod = AtBScenarioModifier.getRandomBattleModifier(scenario.getTemplate().mapParameters.getMapLocation());

                scenario.addScenarioModifier(scenarioMod);

                if (scenarioMod.getBlockFurtherEvents()) {
                    break;
                }
            }
        }
    }

    /**
     * Simple method to process all scenario modifiers for a given scenario.
     *
     * @param scenario The scenario to modify
     * @param campaign The campaign
     * @param when     Before or after force generation
     */
    public static void applyScenarioModifiers(AtBDynamicScenario scenario, Campaign campaign, EventTiming when) {
        for (AtBScenarioModifier scenarioMod : scenario.getScenarioModifiers()) {
            scenarioMod.processModifier(scenario, campaign, when);
        }
    }

    /**
     * Determines the most appropriate RAT and uses it to generate a random Entity.
     * This overload is a convenience to allow calling the main getEntity without providing
     * a specific set of roles.
     * @param faction      The faction code to use for locating the correct RAT and assigning a crew name
     * @param skill        The {@link SkillLevel} of the overall force.
     * @param quality      The equipment rating of the force.
     * @param unitType     The {@link UnitType} constant of the type of unit to generate.
     * @param weightClass  The {@link EntityWeightClass} constant of the unit to generate.
     * @param campaign     Campaign data
     * @return             A randomly selected Entity from the parameters specified, with crew. May return null.
     */
    public static Entity getEntity (String faction,
                                    SkillLevel skill,
                                    int quality,
                                    int unitType,
                                    int weightClass,
                                    Campaign campaign) {
        return getEntity (faction,
                skill,
                quality,
                unitType,
                weightClass,
                null,
                campaign);
    }

    /**
     * Use the force generator system to randomly select a unit based on parameters
     *
     * @param faction      The faction code to use for locating the correct RAT and assigning a crew name
     * @param skill        The {@link SkillLevel} of the overall force.
     * @param quality      The equipment rating of the force.
     * @param unitType     The {@link UnitType} constant of the type of unit to generate.
     * @param weightClass  The {@link EntityWeightClass} constant of the unit to generate.
     * @param rolesByType  Collections of roles required for each unit type, or null
     * @param campaign     The current campaign
     * @return A randomly selected Entity from the parameters specified, with crew. May return null.
     */
    public static @Nullable Entity getEntity (String faction,
                                              SkillLevel skill,
                                              int quality,
                                              int unitType,
                                              int weightClass,
                                              Collection<MissionRole> rolesByType,
                                              Campaign campaign) {
        MechSummary unitData;

        // Set up random unit generation parameters
        UnitGeneratorParameters params = new UnitGeneratorParameters();
        params.setFaction(faction);
        params.setQuality(quality);
        params.setUnitType(unitType);
        params.setWeightClass(weightClass);
        params.setYear(campaign.getGameYear());

        if (rolesByType != null && !rolesByType.isEmpty()) {
            params.setMissionRoles(rolesByType);
        }

        // Vehicles and infantry require some additional processing
        if (unitType == UnitType.TANK) {
            return getTankEntity(params, skill, campaign);
        } else if (unitType == UnitType.INFANTRY) {
            return getInfantryEntity(params, skill, true, campaign);
        } else {
            unitData = campaign.getUnitGenerator().generate(params);
        }

        if (unitData == null) {
            if (!params.getMissionRoles().isEmpty()) {
                LogManager.getLogger().warn(String.format("Unable to randomly generate %s %s with roles: %s",
                        EntityWeightClass.getClassName(params.getWeightClass()),
                        UnitType.getTypeName(unitType),
                        params.getMissionRoles().stream().map(Enum::name).collect(Collectors.joining(","))));
            }
            return null;
        }

        return createEntityWithCrew(faction, skill, campaign, unitData);
    }

    /**
     * Randomly creates a ground vehicle, or VTOL if campaign options allows, with a randomly
     * generated crew. Selection of specific functions such as artillery are handled through the
     * roles contained in the UnitGeneratorParameters object.
     *
     * @param params     {@link UnitGeneratorParameters} with random generation parameters
     * @param skill      {@link SkillLevel} target for crew
     * @param campaign   Campaign object for accessing game options and force generator
     * @return           randomly generated Entity with crew, or null
     */
    public static Entity getTankEntity (UnitGeneratorParameters params,
                                        SkillLevel skill,
                                        Campaign campaign) {

        /*
        // useful debugging statement that forces generation of specific units rather than random ones
        //return getEntityByName("Heavy Tracked APC", params.getFaction(), skill, campaign);
        //return getEntityByName("Badger (C) Tracked Transport B", params.getFaction(), skill, campaign);
        */

        if (campaign.getCampaignOptions().isOpForUsesVTOLs()) {
            params.getMovementModes().addAll(IUnitGenerator.MIXED_TANK_VTOL);
        } else {
            params.setFilter(v -> !v.getUnitType().equals("VTOL"));
        }
        MechSummary unitData = campaign.getUnitGenerator().generate(params);

        if (unitData == null) {
            if (!params.getMissionRoles().isEmpty()) {
                LogManager.getLogger().warn(String.format("Unable to randomly generate %s %s with roles: %s",
                        EntityWeightClass.getClassName(params.getWeightClass()),
                        UnitType.getTypeName(UnitType.TANK),
                        params.getMissionRoles().stream().map(Enum::name).collect(Collectors.joining(","))));
            }
            return null;
        }

        return createEntityWithCrew(params.getFaction(), skill, campaign, unitData);
    }

    /**
     * Randomly generates an infantry unit, with a randomly generated 'crew'. Selection of specific
     * functions such as artillery are handled through the roles contained in the
     * UnitGeneratorParameters object.
     * Certain roles in the UnitGeneratorParameters object are uncommon and may result in no unit
     * being generated.
     *
     * @param params      {@link UnitGeneratorParameters} with random generation parameters
     * @param skill       {@link SkillLevel} target for crew
     * @param useTempXCT  true to swap armor for hostile environment suit if XCT role is required
     *                    but no units generate
     * @param campaign    Campaign object for access to force generator
     * @return            randomly generated Entity with crew, or null
     */
    public static Entity getInfantryEntity (UnitGeneratorParameters params,
                                            SkillLevel skill,
                                            boolean useTempXCT,
                                            Campaign campaign) {
        UnitGeneratorParameters noXCTParams;
        boolean temporaryXCT = false;

        // Select from all infantry movement types
        params.getMovementModes().addAll(IUnitGenerator.ALL_INFANTRY_MODES);

        MechSummary unitData = campaign.getUnitGenerator().generate(params);

        if (unitData == null) {

            // If XCT troops were requested but none were found, generate without the role
            if (useTempXCT && params.getMissionRoles().contains(MissionRole.XCT)) {
                noXCTParams = params.clone();
                noXCTParams.getMissionRoles().remove(MissionRole.XCT);
                unitData = campaign.getUnitGenerator().generate(noXCTParams);
                temporaryXCT = true;
            }
            if (unitData == null) {
                if (!params.getMissionRoles().isEmpty()) {
                    LogManager.getLogger().warn(String.format("Unable to randomly generate %s with roles: %s",
                            UnitType.getTypeName(UnitType.INFANTRY),
                            params.getMissionRoles().stream().map(Enum::name).collect(Collectors.joining(","))));
                }
                return null;
            }
        }

        Entity crewedPlatoon = createEntityWithCrew(params.getFaction(), skill, campaign, unitData);

        // If needed, temporarily assign troops hostile environmental suits
        if (temporaryXCT) {
            changeInfantryKit((Infantry) crewedPlatoon, false, true, 25);
        }

        return crewedPlatoon;
    }

    /**
     * Swaps out infantry armor kit based on provided conditions. Alternate armor kits are
     * snow/heat suits (temperature only), light environment suits (low pressure only),
     * and hostile environment suit (tainted or multiple conditions).
     *
     * @param platoon        Conventional infantry platoon to configure
     * @param isLowPressure  true if atmosphere is too thin to breathe
     * @param isTainted      true if atmosphere has contaminants
     * @param temperature    Scenario temperature, in degrees C
     */
    private static void changeInfantryKit (Infantry platoon,
                                           boolean isLowPressure,
                                           boolean isTainted,
                                           int temperature) {
        boolean isHot = temperature > 50;
        boolean isCold = temperature < -30;

        if (isTainted) {
            platoon.setArmorKit(MiscType.createISEnvironmentSuitHostileInfArmor());
        } else if (!isLowPressure) {

            // Normal pressure, with extreme temperature
            if (isHot || isCold) {
                platoon.setArmorKit(isHot ? MiscType.createISHeatSuitInfArmor() : MiscType.createSnowSuitInfArmor());
            }

        } else {

            // Low/no atmosphere, with or without extreme temperature
            if (isHot || isCold) {
                platoon.setArmorKit(MiscType.createISEnvironmentSuitHostileInfArmor());
            } else {
                platoon.setArmorKit(MiscType.createISEnvironmentSuitLightInfArmor());
            }

        }
    }


    /**
     * Identify all units which can carry infantry, and attempt to generate infantry or battle
     * armor to fill them.
     *
     * @param scenario        current scenario, for accessing transport linkages
     * @param transports      list of potential transports
     * @param factionCode     Faction code for generating infantry
     * @param skill           {@link SkillLevel} target skill for crews of generated units
     * @param quality         {@link IUnitRating} Base quality for selection of infantry
     * @param requiredRoles   Lists of required roles for generated units
     * @param allowInfantry   false if conventional infantry should not be generated
     * @param campaign        current campaign
     * @return            List of newly created and crewed infantry or battle armor entities, may be
     *                    empty but should not be null
     */
    public static List<Entity> fillTransports (AtBScenario scenario,
                                               List<Entity> transports,
                                               String factionCode,
                                               SkillLevel skill,
                                               int quality,
                                               Map<Integer, Collection<MissionRole>> requiredRoles,
                                               boolean allowInfantry,
                                               Campaign campaign) {

        // Don't bother processing if various non-useful conditions are present
        if (transports == null ||
                transports.isEmpty() ||
                transports.stream().map(Entity::getUnitType).allMatch(curType ->
                        curType != UnitType.TANK &&
                        curType != UnitType.VTOL &&
                        curType != UnitType.NAVAL &&
                        curType != UnitType.CONV_FIGHTER)) {
            return new ArrayList<>();
        }

        // Strip roles that are not infantry or battle armor, and remove the artillery role
        Map<Integer, Collection<MissionRole>> transportedRoles = new HashMap<>();

        transportedRoles.put(UnitType.INFANTRY, requiredRoles.containsKey(UnitType.INFANTRY) ?
                new ArrayList<>(requiredRoles.get(UnitType.INFANTRY)) : new ArrayList<>());
        transportedRoles.get(UnitType.INFANTRY).remove((MissionRole.ARTILLERY));

        transportedRoles.put(UnitType.BATTLE_ARMOR, requiredRoles.containsKey(UnitType.BATTLE_ARMOR) ?
                new ArrayList<>(requiredRoles.get(UnitType.BATTLE_ARMOR)) : new ArrayList<>());
        transportedRoles.get(UnitType.BATTLE_ARMOR).remove((MissionRole.ARTILLERY));

        List<Entity> transportedUnits = new ArrayList<>();

        // Set base parameters
        UnitGeneratorParameters params = new UnitGeneratorParameters();
        params.setFaction(factionCode);
        params.setQuality(quality);
        params.setYear(campaign.getGameYear());

        // Only check unit types that can have an infantry bay
        for (Entity transport : transports) {
            if (IntStream.of(UnitType.TANK,
                    UnitType.VTOL,
                    UnitType.NAVAL,
                    UnitType.CONV_FIGHTER).anyMatch(i -> transport.getUnitType() == i)) {
                transportedUnits.addAll(fillTransport(scenario,
                        transport,
                        params,
                        skill,
                        transportedRoles,
                        allowInfantry,
                        campaign));
            }
        }

        return transportedUnits;
    }

    /**
     * Identify if the provided entity can carry infantry, and if not already doing so try adding
     * battle armor or conventional infantry
     *
     * @param scenario       current scenario, for accessing transport linkages
     * @param transport      Entity to generate infantry for
     * @param params         {@link UnitGeneratorParameters} for passing settings to random generation
     * @param skill          {@link SkillLevel} target skill for crews of generated units
     * @param requiredRoles  Lists of required roles for generated units
     * @param allowInfantry  false if conventional infantry should not be generated
     * @param campaign       current campaign
     * @return               List of Entities, containing infantry to load onto this transport. May
     *                       be empty but should not be null.
     */
    private static List<Entity> fillTransport (AtBScenario scenario,
                                               Entity transport,
                                               UnitGeneratorParameters params,
                                               SkillLevel skill,
                                               Map<Integer, Collection<MissionRole>> requiredRoles,
                                               boolean allowInfantry,
                                               Campaign campaign) {

        List<Entity> transportedUnits = new ArrayList<>();

        // Only check transports that are not loaded
        if (scenario.getTransportLinkages().containsKey(transport.getExternalIdAsString())) {
            return transportedUnits;
        }

        for (Transporter bay : transport.getTransports()) {
            // If unit has an infantry bay
            if (bay instanceof TroopSpace) {

                boolean isLargeBay = bay.getUnused() >= 6.0;

                boolean keepLoading = true;
                while (keepLoading) {
                    double bayCapacity = bay.getUnused();

                    // Set base random generation parameters
                    UnitGeneratorParameters newParams = params.clone();
                    newParams.clearMovementModes();
                    newParams.setWeightClass(AtBDynamicScenarioFactory.UNIT_WEIGHT_UNSPECIFIED);

                    Entity transportedUnit = null;
                    Entity mechanizedBAUnit = null;

                    // If a roll against the battle armor target number succeeds, try to generate a
                    // battle armor unit first
                    if (Compute.d6(2) >= infantryToBAUpgradeTNs[params.getQuality()]) {
                        newParams.setMissionRoles(requiredRoles.getOrDefault(UnitType.BATTLE_ARMOR, new HashSet<>()));
                        transportedUnit = generateTransportedBAUnit(newParams, bayCapacity, skill, false, campaign);

                        // If the transporter has both bay space and is an omni unit, try to add a
                        // second battle armor unit on the outside
                        if (transport.isOmni()) {
                            mechanizedBAUnit = generateTransportedBAUnit(newParams, IUnitGenerator.NO_WEIGHT_LIMIT, skill, false, campaign);
                        }
                    }

                    // If a battle armor unit wasn't generated and conditions permit, try generating
                    // conventional infantry. Generate air assault infantry for VTOL transports.
                    if (transportedUnit == null && allowInfantry) {
                        newParams.setMissionRoles(requiredRoles.getOrDefault(UnitType.INFANTRY, new HashSet<>()));
                        if (transport.getUnitType() == UnitType.VTOL && !newParams.getMissionRoles().contains(MissionRole.XCT)) {
                            UnitGeneratorParameters paratrooperParams = newParams.clone();
                            paratrooperParams.addMissionRole(MissionRole.PARATROOPER);
                            transportedUnit = generateTransportedInfantryUnit(paratrooperParams, bayCapacity, skill, true, campaign);
                        } else {
                            transportedUnit = generateTransportedInfantryUnit(newParams, bayCapacity, skill, true, campaign);
                        }
                    }

                    // If no suitable battle armor or infantry
                    if (transportedUnit == null) {
                        break;
                    }

                    // Set the infantry deployment to the same deployment round as the transport
                    transportedUnit.setDeployRound(transport.getDeployRound());
                    scenario.addTransportRelationship(transport.getExternalIdAsString(), transportedUnit.getExternalIdAsString());

                    if (mechanizedBAUnit != null) {
                        mechanizedBAUnit.setDeployRound((transport.getDeployRound()));
                        scenario.addTransportRelationship(transport.getExternalIdAsString(), mechanizedBAUnit.getExternalIdAsString());
                    }

                    transportedUnits.add(transportedUnit);
                    bayCapacity -= transportedUnit.getWeight();

                    keepLoading = isLargeBay && bayCapacity >= IUnitGenerator.FOOT_PLATOON_INFANTRY_WEIGHT;
                }

            }

        }

        return transportedUnits;
    }

    /**
     * Randomly select a conventional infantry unit with crew. Small bays (under 3 tons) may
     * reduce the number of squads below the unit standard. If the XCT role is required,
     * normal infantry may have a hostile environmental suit substituted for their normal armor.
     * @param params       {@link UnitGeneratorParameters} for passing settings to random generation
     * @param bayCapacity  Remaining bay capacity for internal transport
     * @param skill        {@link SkillLevel} target skill for crews of generated units
     * @param useTempXCT   true to swap standard armor for hostile environmental suit if XCT role is
     *                     required but no unit is generated
     * @param campaign     current campaign
     * @return             Generated infantry unit, or null if one cannot be generated
     */
    private static Entity generateTransportedInfantryUnit (UnitGeneratorParameters params,
                                                           double bayCapacity,
                                                           SkillLevel skill,
                                                           boolean useTempXCT,
                                                           Campaign campaign) {

        UnitGeneratorParameters newParams = params.clone();
        newParams.setUnitType(UnitType.INFANTRY);
        MechSummary unitData;
        boolean temporaryXCT = false;
        UnitGeneratorParameters noXCTParams;
        Entity crewedPlatoon;

        // Limit small bays (3 tons and less) to foot infantry, except for air assault which may
        // include other types
        if (bayCapacity <= IUnitGenerator.FOOT_PLATOON_INFANTRY_WEIGHT) {

            if (newParams.getMissionRoles().contains(MissionRole.PARATROOPER)) {
                newParams.setMovementModes(IUnitGenerator.ALL_INFANTRY_MODES);
            } else {
                newParams.getMovementModes().add(EntityMovementMode.INF_LEG);
            }
            newParams.setFilter(inf -> inf.getTons() <= IUnitGenerator.FOOT_PLATOON_INFANTRY_WEIGHT);
            unitData = campaign.getUnitGenerator().generate(newParams);

            if (unitData == null) {

                // If XCT troops were requested but none were found, generate without the role
                if (useTempXCT && newParams.getMissionRoles().contains(MissionRole.XCT)) {
                    noXCTParams = newParams.clone();
                    noXCTParams.getMissionRoles().remove(MissionRole.XCT);
                    unitData = campaign.getUnitGenerator().generate(noXCTParams);
                    temporaryXCT = true;
                }
                if (unitData == null) {
                    return null;
                }

            }

            crewedPlatoon = createEntityWithCrew(newParams.getFaction(), skill, campaign, unitData);

            // If needed, reduce the weight even further by trimming the number of squads
            while (crewedPlatoon.getWeight() > bayCapacity) {
                if (((Infantry) crewedPlatoon).getSquadCount() - 1 == 0) {
                    return null;
                }
                ((Infantry) crewedPlatoon).setSquadCount(((Infantry) crewedPlatoon).getSquadCount() - 1);
                crewedPlatoon.autoSetInternal();
            }

        } else {
            newParams.getMovementModes().addAll(IUnitGenerator.ALL_INFANTRY_MODES);
            newParams.setFilter(inf -> inf.getTons() <= bayCapacity);
            unitData = campaign.getUnitGenerator().generate(newParams);

            if (unitData == null) {

                // If XCT troops were requested but none were found, generate without the role
                if (useTempXCT && newParams.getMissionRoles().contains(MissionRole.XCT)) {
                    noXCTParams = newParams.clone();
                    noXCTParams.getMissionRoles().remove(MissionRole.XCT);
                    unitData = campaign.getUnitGenerator().generate(noXCTParams);
                    temporaryXCT = true;
                }
                if (unitData == null) {
                    return null;
                }
            }

            crewedPlatoon = createEntityWithCrew(newParams.getFaction(), skill, campaign, unitData);
        }

        // If needed, temporarily assign troops hostile environmental suits
        if (temporaryXCT) {
            changeInfantryKit(((Infantry) crewedPlatoon), false, true, 25);
        }

        return crewedPlatoon;
    }

    /**
     * Worker function that generates a battle armor unit for transport in a bay or riding as
     * mechanized BA
     *
     * @param params             {@link UnitGeneratorParameters} for passing settings to random generation
     * @param bayCapacity        Remaining bay capacity for internal transport, or IUnitGenerator.NO_WEIGHT_LIMIT
     *                           for circumstances such as mechanized battle armor
     * @param skill              {@link SkillLevel} target skill for crews of generated units
     * @param retryAsMechanized  true to retry failed bay transport as mechanized transport
     * @param campaign           current campign
     * @return              Generated battle armor entity with crew, null if one cannot be generated
     */
    private static Entity generateTransportedBAUnit (UnitGeneratorParameters params,
                                                     double bayCapacity,
                                                     SkillLevel skill,
                                                     boolean retryAsMechanized,
                                                     Campaign campaign) {

        // Ensure a proposed non-mechanized carrier has enough bay space
        if (bayCapacity != IUnitGenerator.NO_WEIGHT_LIMIT &&
                bayCapacity < IUnitGenerator.BATTLE_ARMOR_MIN_WEIGHT) {
            return null;
        }

        UnitGeneratorParameters newParams = params.clone();
        newParams.setUnitType(UnitType.BATTLE_ARMOR);

        newParams.getMovementModes().addAll(IUnitGenerator.ALL_BATTLE_ARMOR_MODES);

        // Set the parameters to filter out types that are too heavy for the provided bay space,
        // or those that cannot use mechanized BA travel
        if (bayCapacity != IUnitGenerator.NO_WEIGHT_LIMIT) {
            newParams.setFilter(inf -> inf.getTons() <= bayCapacity);
        } else {
            newParams.addMissionRole(MissionRole.MECHANIZED_BA);
        }

        MechSummary unitData = campaign.getUnitGenerator().generate(newParams);

        // If generating for an internal bay fails, try again as mechanized if the flag is set
        if (unitData == null) {
            if (bayCapacity != IUnitGenerator.NO_WEIGHT_LIMIT && retryAsMechanized) {
                newParams.setFilter(null);
                newParams.addMissionRole((MissionRole.MECHANIZED_BA));
                unitData = campaign.getUnitGenerator().generate(newParams);
            }
            if (unitData == null) {
                return null;
            }
        }

        // Add an appropriate crew
        return createEntityWithCrew(newParams.getFaction(), skill, campaign, unitData);
    }

    /**
     * Worker function that generates a battle armor unit to attach to a unit of clan mechs
     *
     */
    public static List<Entity> generateBAForNova(AtBScenario scenario, List<Entity> starUnits,
                                                 String factionCode, SkillLevel skill, int quality,
                                                 Campaign campaign) {
        List<Entity> transportedUnits = new ArrayList<>();

        // determine if this should be a nova
        // if yes, then pick the fastest mech and load it up, adding the generated BA to the transport relationships.

        // non-clan forces and units that aren't stars don't become novas
        // TODO: allow for non-Clan integrated mechanized foramtions, like WOB choirs,
        //  as well as stars that are short one or more omnis
        if (!Factions.getInstance().getFaction(factionCode).isClan() && (starUnits.size() != 5)) {
            return transportedUnits;
        }

        // logic copied from AtBScenario.addStar() to randomly determine if the given unit is actually going to be a nova
        // adjusted from 11/8 to 8/6 (distribution of novas in newest AtB doc is a lot higher) so that players actually encounter novas
        // whatever CBS is still gets no novas, so there
        int roll = Compute.d6(2);
        int novaTarget = 8;
        if (factionCode.equals("CHH") || factionCode.equals("CSL")) {
            novaTarget = 6;
        } else if (factionCode.equals("CBS")) {
            novaTarget = 13;
        }

        if (roll < novaTarget) {
            return transportedUnits;
        }

        Entity actualTransport = null;
        for (Entity transport : starUnits) {
            if (transport instanceof Mech && transport.isOmni()) {
                if ((actualTransport == null) || (actualTransport.getWalkMP() < transport.getWalkMP())) {
                    actualTransport = transport;
                }
            }
        }

        // no extra battle armor if there's nothing to put it on
        if (actualTransport == null) {
            return transportedUnits;
        }

        // if we're generating a riding BA, do so now, then associate it with the designated transport
        UnitGeneratorParameters params = new UnitGeneratorParameters();
        params.setFaction(factionCode);
        params.setQuality(quality);
        params.setYear(campaign.getGameYear());
        params.addMissionRole(MissionRole.MECHANIZED_BA);
        params.setWeightClass(UNIT_WEIGHT_UNSPECIFIED);

        Entity transportedUnit = generateTransportedBAUnit(params, IUnitGenerator.NO_WEIGHT_LIMIT, skill, false, campaign);
        // if we fail to generate battle armor, the rest is meaningless
        if (transportedUnit == null) {
            return transportedUnits;
        }

        transportedUnit.setDeployRound(actualTransport.getDeployRound());
        scenario.addTransportRelationship(actualTransport.getExternalIdAsString(), transportedUnit.getExternalIdAsString());
        transportedUnits.add(transportedUnit);

        return transportedUnits;
    }

    /**
     * Generates a new Entity without using a RAT. Useful for "persistent" or fixed units.
     *
     * @param name         Full name (chassis + model) of the entity to generate.
     * @param factionCode  Faction code to use for name generation
     * @param skill        {@link SkillLevel} for the average crew skill level
     * @param campaign     The campaign instance
     * @return             The newly generated Entity
     * @note This is a debugging method
     */
    @SuppressWarnings(value = "unused")
    private static Entity getEntityByName(String name, String factionCode, SkillLevel skill,
                                          Campaign campaign) {
        MechSummary mechSummary = MechSummaryCache.getInstance().getMech(name);
        if (mechSummary == null) {
            return null;
        }

        return createEntityWithCrew(factionCode, skill, campaign, mechSummary);
    }

    /**
     * Overloaded method provided to generate a crewed unit using a faction short name rather than
     * a Faction object.
     *
     * @param factionCode  String with faction short name
     * @param skill        the {@link SkillLevel} for the average crew skill level
     * @param campaign     The campaign instance
     * @param ms           Which entity to generate
     * @return             A crewed entity
     */
    public static @Nullable Entity createEntityWithCrew(String factionCode, SkillLevel skill, Campaign campaign, MechSummary ms) {
        return createEntityWithCrew(Factions.getInstance().getFaction(factionCode), skill, campaign, ms);
    }

    /**
     * @param faction    Faction for selection of crew name(s)
     * @param skill      {@link SkillLevel} for the average crew skill level
     * @param campaign   Current campaign
     * @param unitData   Chassis/model data of unit
     * @return A crewed entity
     */
    public static @Nullable Entity createEntityWithCrew (Faction faction,
                                                         SkillLevel skill,
                                                         Campaign campaign,
                                                         MechSummary unitData) {
        Entity en;
        try {
            en = new MechFileParser(unitData.getSourceFile(), unitData.getEntryName()).getEntity();
        } catch (Exception ex) {
            LogManager.getLogger().error("Unable to load entity: {}: {}",
                    unitData.getSourceFile(),
                    unitData.getEntryName(), ex);
            return null;
        }

        en.setOwner(campaign.getPlayer());
        en.setGame(campaign.getGame());

        RandomNameGenerator rng = RandomNameGenerator.getInstance();
        rng.setChosenFaction(faction.getNameGenerator());
        Gender gender = RandomGenderGenerator.generate();
        String[] crewNameArray = rng.generateGivenNameSurnameSplit(gender, faction.isClan(), faction.getShortName());
        String crewName = crewNameArray[0];
        crewName += !StringUtility.isNullOrBlank(crewNameArray[1]) ?  " " + crewNameArray[1] : "";

        Map<Integer, Map<String, String>> extraData = new HashMap<>();
        Map<String, String> innerMap = new HashMap<>();
        innerMap.put(Crew.MAP_GIVEN_NAME, crewNameArray[0]);
        innerMap.put(Crew.MAP_SURNAME, crewNameArray[1]);

        final AbstractSkillGenerator skillGenerator = new TaharqaSkillGenerator();
        skillGenerator.setLevel(skill);
        if (faction.isClan()) {
            skillGenerator.setType(SkillGeneratorType.CLAN);
        }
        int[] skills = skillGenerator.generateRandomSkills(en);

        if (faction.isClan() && (Compute.d6(2) > (6 - skill.ordinal() + skills[0] + skills[1]))) {
            Phenotype phenotype = Phenotype.NONE;
            switch (en.getUnitType()) {
                case UnitType.MEK:
                    phenotype = Phenotype.MECHWARRIOR;
                    break;
                case UnitType.TANK:
                case UnitType.VTOL:
                    // The Vehicle Phenotype is unique to Clan Hell's Horses
                    if (faction.getShortName().equals("CHH")) {
                        phenotype = Phenotype.VEHICLE;
                    }
                    break;
                case UnitType.BATTLE_ARMOR:
                    phenotype = Phenotype.ELEMENTAL;
                    break;
                case UnitType.AEROSPACEFIGHTER:
                case UnitType.CONV_FIGHTER:
                    phenotype = Phenotype.AEROSPACE;
                    break;
                case UnitType.PROTOMEK:
                    phenotype = Phenotype.PROTOMECH;
                    break;
                case UnitType.SMALL_CRAFT:
                case UnitType.DROPSHIP:
                case UnitType.JUMPSHIP:
                case UnitType.WARSHIP:
                    // The Naval Phenotype is unique to Clan Snow Raven and the Raven Alliance
                    if (faction.getShortName().equals("CSR") || faction.getShortName().equals("RA")) {
                        phenotype = Phenotype.NAVAL;
                    }
                    break;
            }

            if (!phenotype.isNone()) {
                String bloodname = Bloodname.randomBloodname(faction.getShortName(), phenotype,
                        campaign.getGameYear()).getName();
                crewName += " " + bloodname;
                innerMap.put(Crew.MAP_BLOODNAME, bloodname);
                innerMap.put(Crew.MAP_PHENOTYPE, phenotype.name());
            }
        }

        extraData.put(0, innerMap);

        en.setCrew(new Crew(en.getCrew().getCrewType(), crewName, Compute.getFullCrewSize(en),
                skills[0], skills[1], gender, faction.isClan(), extraData));

        en.setExternalIdAsString(UUID.randomUUID().toString());

        return en;
    }

    /**
     * Modifies the provided string-list of weight classes to not exceed the indicated weight class
     *
     * @param weights   A string of single-character letter codes for the weights of the units in
     *                  the formation e.g. "LMMH" is one light, two medium, one heavy
     * @param maxWeight {@link EntityWeightClass} constant with maximum weight class allowed for the
     *                  formation
     * @return          An updated version of the string with weight values replaced and/or added
     */
    private static String adjustForMaxWeight(String weights, int maxWeight) {
        if (maxWeight == EntityWeightClass.WEIGHT_HEAVY) {
            return weights.replaceAll("A", "LM");
        } else if (maxWeight == EntityWeightClass.WEIGHT_MEDIUM) {
            return weights.replaceAll("A", "MM")
                    .replaceAll("H", "LM");
        } else if (maxWeight == EntityWeightClass.WEIGHT_LIGHT) {
            return weights.replaceAll(".", "L");
        } else {
            return weights;
        }
    }

    /**
     * Modifies the provided string-list of weight classes to not go below the indicated weight
     * class
     *
     * @param weights    A string of single-character letter codes for the weights of the units in
     *                   the formation e.g. "LMMH" is one light, two medium, one heavy
     * @param minWeight  {@link EntityWeightClass} constant with minimum weight class allowed for
     *                   the formation
     */
    private static String adjustForMinWeight(String weights, int minWeight) {
        if (minWeight == EntityWeightClass.WEIGHT_MEDIUM) {
            return weights.replaceAll("L", "M");
        } else if (minWeight == EntityWeightClass.WEIGHT_HEAVY) {
            return weights.replaceAll("[LM]", "H");
        } else if (minWeight == EntityWeightClass.WEIGHT_ASSAULT) {
            return weights.replaceAll("[LMH]", "A");
        } else {
            return weights;
        }
    }

    /**
     * Adjust weights of units in a formation for factions that do not fit the typical
     * weight distribution.
     *
     * @param weights  A string of single-character letter codes for the weights of the units in the lance (e.g. "LMMH")
     * @param faction  The code of the faction to which the force belongs.
     * @return                A new String of the same format as weights
     */
    private static String adjustWeightsForFaction(String weights, String faction) {
        /* Official AtB rules only specify DC, LA, and FWL; I have added
         * variations for some Clans.
         */
        String retVal = weights;
        if (faction.equals("DC")) {
            retVal = weights.replaceFirst("MM", "LH");
        }
        if ((faction.equals("LA") ||
                faction.equals("CCO") || faction.equals("CGB"))
                && weights.matches("[LM]{3,}")) {
            retVal = weights.replaceFirst("M", "H");
        }
        if (faction.equals("FWL") || faction.equals("CIH")) {
            retVal = weights.replaceFirst("HA", "HH");
        }
        return retVal;
    }

    /**
     * Generates a selection of unit types, typically composing a lance, star, Level II, or similar
     * tactical formation.
     * TODO: generate ProtoMech points when Clan mixed stars are called for
     * TODO: generate Clan mixed nova stars e.g. two points of Mechs, two of vehicles, one ProtoMech
     *  point
     * @param unitTypeCode The type of units to generate, also accepts SPECIAL_UNIT_TYPE_ATB_MIX for
     *                     random Mech/vehicle/mixed lance generation
     * @param unitCount    Number of units to generate
     * @param forceQuality The equipment rating of the formation
     * @param factionCode  Short faction name
     * @param allowTanks   false to prohibit selecting ground vehicles
     * @param campaign     Current campaign
     * @return             List of UnitType enum integer equivalents, length equal to unitCount. May
     *                     contain duplicates.
     */
    private static List<Integer> generateUnitTypes (int unitTypeCode,
                                                    int unitCount,
                                                    int forceQuality,
                                                    String factionCode,
                                                    boolean allowTanks,
                                                    Campaign campaign) {
        List<Integer> unitTypes = new ArrayList<>(unitCount);
        int actualUnitType = unitTypeCode;

        // This special unit type code randomly selects between all Mech, all vehicle, or mixed
        // Mech/vehicle formations
        if (unitTypeCode == ScenarioForceTemplate.SPECIAL_UNIT_TYPE_ATB_MIX) {
            Faction faction = Factions.getInstance().getFaction(factionCode);

            // If ground vehicles are permitted in general and by environmental conditions, and
            // for Clans if this is a Clan faction, then use them. Otherwise, only use Mechs.
            if (campaign.getCampaignOptions().isUseVehicles() &&
                    allowTanks &&
                    (!faction.isClan() ||
                            (faction.isClan() && campaign.getCampaignOptions().isClanVehicles()))) {

                // some specialized logic for clan opfors
                // if we're in the late republic or dark ages, clans no longer have the luxury of mech only stars
                boolean clanEquipmentScarcity = campaign.getEra()
                        .hasFlag(EraFlag.LATE_REPUBLIC, EraFlag.DARK_AGES, EraFlag.ILCLAN);

                if (faction.isClan() && !clanEquipmentScarcity) {
                    return generateClanUnitTypes(unitCount, forceQuality, factionCode, campaign);
                }

                // Use the Mech/vehicle/mixed ratios from campaign options as weighted values for
                // random unit type
                int totalWeight = campaign.getCampaignOptions().getOpForLanceTypeMechs() +
                        campaign.getCampaignOptions().getOpForLanceTypeMixed() +
                        campaign.getCampaignOptions().getOpForLanceTypeVehicles();
                if (totalWeight <= 0) {
                    actualUnitType = UnitType.MEK;
                } else {
                    int roll = Compute.randomInt(totalWeight);
                    if (roll < campaign.getCampaignOptions().getOpForLanceTypeVehicles()) {
                        actualUnitType = UnitType.TANK;
                    // Mixed units randomly select between Mech or ground vehicle
                    } else if (roll < campaign.getCampaignOptions().getOpForLanceTypeVehicles() +
                            campaign.getCampaignOptions().getOpForLanceTypeMixed()) {
                        for (int x = 0; x < unitCount; x++) {
                            boolean addTank = Compute.randomInt(2) == 0;
                            if (addTank) {
                                unitTypes.add(UnitType.TANK);
                            } else {
                                unitTypes.add(UnitType.MEK);
                            }
                        }

                        return unitTypes;
                    } else {
                        actualUnitType = UnitType.MEK;
                    }
                }
            } else {
                actualUnitType = UnitType.MEK;
            }
        }

        for (int x = 0; x < unitCount; x++) {
            unitTypes.add(actualUnitType);
        }

        return unitTypes;
    }

    /**
     * Generates a selection of unit types, typically for a Clan star of five points. May generate
     * ground vehicles, provided the option for Clan vehicles is set in Campaign options.
     * TODO: Clan vehicle points are two vehicles, and vehicle stars are 10 vehicles total
     *
     * @param unitCount     Number of units to generate (typically 'points')
     * @param forceQuality  {@link IUnitRating} constant with equipment rating of the formation
     * @param factionCode   Short faction name
     * @param campaign      Current campaign
     * @return              List of UnitType constants, one for each requested
     */
    private static List<Integer> generateClanUnitTypes (int unitCount,
                                                        int forceQuality,
                                                        String factionCode,
                                                        Campaign campaign) {
        // Certain clans are more likely to use vehicles, while the rest relegate them to the
        // lowest rated
        int vehicleTarget = 6;
        if (factionCode.equals("CHH") || factionCode.equals("CSL") || factionCode.equals("CBS")) {
            vehicleTarget = 8;
        } else {
            vehicleTarget -= forceQuality;
        }

        // Random determination of Mech or ground vehicle
        int roll = Compute.d6(2);
        int unitType = campaign.getCampaignOptions().isClanVehicles() && (roll <= vehicleTarget) ?
                UnitType.TANK : UnitType.MEK;

        List<Integer> unitTypes = new ArrayList<>();

        for (int x = 0; x < unitCount; x++) {
            unitTypes.add(unitType);
        }

        return unitTypes;

    }

    /**
     * Generates a string indicating the weights of individual units in a formation, such as "LLMH"
     * (two light class, one medium class, one heavy class), based on AtB guidelines. The selected
     * weight classes include adjustments for unit types:
     * <ul>
     *     <li>Aerospace fighters do not have an assault weight class</li>
     * </ul>
     * <br/>
     * Certain roles have either explicit or implicit weight restrictions:
     * <ul>
     *     <li>RECON with Mechs and ProtoMechs is limited to light and medium weight classes</li>
     *     <li>APC should include light and medium weights, as few heavy/assault weight classes
     *         include infantry bays</li>
 *         <li>CAVALRY is limited to heavy weight class and lighter with Mechs and ProtoMechs, and
     *         medium weight class and lighter with vehicles. Heavy cavalry Mechs are rare without
     *         advanced technology and may fail to generate a random unit.</li>
 *         <li>RAIDER is limited to heavy weight class and lighter for Mechs and ProtoMechs</li>
     * </ul>
     *
     * @param unitTypes      List of unit types (mek, tank, etc)
     * @param faction        Faction for unit generation
     * @param weightClass    "Base" weight class, drives the generated weights with some variation
     * @param minWeight      Fixed minimum weight class
     * @param maxWeight      Fixed maximum weight class
     * @param requiredRoles  Lists of required roles for generated units
     * @param campaign       Current campaign
     * @return               String with number of characters equal to standard formation size for
     *                       faction parameter
     */
    private static @Nullable String generateUnitWeights (List<Integer> unitTypes,
                                                         String faction,
                                                         int weightClass,
                                                         int maxWeight,
                                                         int minWeight,
                                                         Map<Integer, Collection<MissionRole>> requiredRoles,
                                                         Campaign campaign) {

        Faction genFaction = Factions.getInstance().getFaction(faction);
        final String factionWeightString;
        if (genFaction.isClan() || genFaction.isMarianHegemony()) {
            factionWeightString = AtBConfiguration.ORG_CLAN;
        } else if (genFaction.isComStarOrWoB()) {
            factionWeightString = AtBConfiguration.ORG_CS;
        } else {
            factionWeightString = AtBConfiguration.ORG_IS;
        }

        String weights = campaign.getAtBConfig().selectBotUnitWeights(factionWeightString, weightClass);
        if (weights == null) {
            LogManager.getLogger().error(String.format("Failed to generate weights for faction %s with weight class %s",
                    factionWeightString, weightClass));
            return null;
        }

        // Modify weight classes to account for the provided maximum/minimum
        weights = adjustForMaxWeight(weights, maxWeight);
        weights = adjustForMinWeight(weights, minWeight);

        // Aerospace fighter weight cap
        if (unitTypes.contains(UnitType.AEROSPACEFIGHTER)) {
            weights = adjustForMaxWeight(weights, EntityWeightClass.WEIGHT_HEAVY);
        }

        // Role handling

        if (requiredRoles != null && !requiredRoles.isEmpty()) {
            for (int curType : requiredRoles.keySet()) {

                if (requiredRoles.get(curType).contains(MissionRole.RECON)) {
                    if (curType == UnitType.MEK || curType == UnitType.PROTOMEK) {
                        weights = adjustForMaxWeight(weights, EntityWeightClass.WEIGHT_MEDIUM);
                    }
                }

                if (requiredRoles.get(curType).contains(MissionRole.APC)) {
                    if (curType == UnitType.TANK || curType == UnitType.VTOL) {
                        weights = adjustForMaxWeight(weights, EntityWeightClass.WEIGHT_MEDIUM);
                    }
                }

                if (requiredRoles.get(curType).contains(MissionRole.CAVALRY)) {
                    if (curType == UnitType.MEK) {
                        weights = adjustForMaxWeight(weights, EntityWeightClass.WEIGHT_HEAVY);
                    } else if (curType == UnitType.TANK || curType == UnitType.PROTOMEK) {
                        weights = adjustForMaxWeight(weights, EntityWeightClass.WEIGHT_MEDIUM);
                    }
                }

                if (requiredRoles.get(curType).contains(MissionRole.RAIDER)) {
                    if (curType == UnitType.MEK || curType == UnitType.PROTOMEK) {
                        weights = adjustForMaxWeight(weights, EntityWeightClass.WEIGHT_HEAVY);
                    }
                }

            }
        }

        if (campaign.getCampaignOptions().isRegionalMechVariations()) {
            weights = adjustWeightsForFaction(weights, faction);
        }

        return weights;
    }

    /**
     * Calculates from scratch the current effective player and allied BV present in the given scenario.
     * @param scenario The scenario to process.
     * @param campaign The campaign in which the scenario resides.
     * @return Effective BV.
     */
    public static int calculateEffectiveBV(AtBDynamicScenario scenario, Campaign campaign) {
        // for each deployed player and bot force that's marked as contributing to the BV budget
        int bvBudget = 0;
        double difficultyMultiplier = getDifficultyMultiplier(campaign);

        // deployed player forces:
        for (int forceID : scenario.getForceIDs()) {
            ScenarioForceTemplate forceTemplate = scenario.getPlayerForceTemplates().get(forceID);
            if (forceTemplate != null && forceTemplate.getContributesToBV()) {
                int forceBVBudget = (int) (campaign.getForce(forceID).getTotalBV(campaign) * difficultyMultiplier);
                bvBudget += forceBVBudget;
            }
        }

        // deployed individual player units
        for (UUID unitID : scenario.getIndividualUnitIDs()) {
            ScenarioForceTemplate forceTemplate = scenario.getPlayerUnitTemplates().get(unitID);
            if ((forceTemplate != null) && forceTemplate.getContributesToBV()) {
                int unitBVBudget = (int) (campaign.getUnit(unitID).getEntity().calculateBattleValue() * difficultyMultiplier);
                bvBudget += unitBVBudget;
            }
        }

        bvBudget += (int) Math.round(bvBudget * scenario.getEffectivePlayerBVMultiplier());

        // allied bot forces that contribute to BV do not get multiplied by the difficulty
        // even if the player is super good, the AI doesn't get any better
        for (int index = 0; index < scenario.getNumBots(); index++) {
            BotForce botForce = scenario.getBotForce(index);
            ScenarioForceTemplate forceTemplate = scenario.getBotForceTemplates().get(botForce);
            if (forceTemplate != null && forceTemplate.getContributesToBV()) {
                bvBudget += botForce.getTotalBV(campaign);
            }
        }

        return bvBudget;
    }

    /**
     * Calculates from scratch the current effective player and allied unit count present in the given scenario.
     * @param scenario The scenario to process.
     * @param campaign The campaign in which the scenario resides.
     * @return Effective BV.
     */
    public static int calculateEffectiveUnitCount(AtBDynamicScenario scenario, Campaign campaign) {
        // for each deployed player and bot force that's marked as contributing to the BV budget
        int unitCount = 0;
        double difficultyMultiplier = getDifficultyMultiplier(campaign);

        // deployed player forces:
        for (int forceID : scenario.getForceIDs()) {
            ScenarioForceTemplate forceTemplate = scenario.getPlayerForceTemplates().get(forceID);
            if (forceTemplate != null && forceTemplate.getContributesToUnitCount()) {
                int forceUnitCount = (int) campaign.getForce(forceID).getUnits().size();
                unitCount += forceUnitCount;
            }
        }

        // deployed individual player units
        for (UUID unitID : scenario.getIndividualUnitIDs()) {
            ScenarioForceTemplate forceTemplate = scenario.getPlayerUnitTemplates().get(unitID);
            if ((forceTemplate != null) && forceTemplate.getContributesToBV()) {
                unitCount++;
            }
        }

        // the player unit count is now multiplied by the difficulty multiplier
        unitCount = (int) Math.floor((double) unitCount * difficultyMultiplier);

        // allied bot forces that contribute to BV do not get multiplied by the difficulty
        // even if the player is super good, the AI doesn't get any better
        for (int index = 0; index < scenario.getNumBots(); index++) {
            BotForce botForce = scenario.getBotForce(index);
            ScenarioForceTemplate forceTemplate = scenario.getBotForceTemplates().get(botForce);
            if (forceTemplate != null && forceTemplate.getContributesToUnitCount()) {
                unitCount += botForce.getFullEntityList(campaign).size();
            }
        }

        return unitCount;
    }

    /**
     * Helper function that calculates the BV budget multiplier based on AtB skill level
     * @param c
     * @return
     */
    private static double getDifficultyMultiplier(Campaign c) {
        // skill level is between Ultra-Green (0) and Legendary (6), with Elite being the highest
        // primary skill level.
        // We want a number between 0.8 and 1.2 for the primary skill levels, so the formula is:
        // 1 + ((skill level - 2) / 10)
        return 1.0 + ((c.getCampaignOptions().getSkillLevel().getAdjustedValue() - 2) * 0.1);
    }

    /**
     * Helper function that calculates the "weight class" of the player force.
     * Putting any kind of dropship or other unit that doesn't fit into the "light-medium-heavy-assault" pattern
     * will probably cause it to return "ASSAULT".
     * @param scenario
     * @param campaign
     * @return
     */
    private static int calculatePlayerForceWeightClass(AtBDynamicScenario scenario, Campaign campaign) {
        double weight = 0.0;
        int unitCount = 0;

        for (int forceID : scenario.getForceIDs()) {
            weight += Lance.calculateTotalWeight(campaign, forceID);
            unitCount += campaign.getForce(forceID).getUnits().size();
        }

        int normalizedWeight = (int) (weight / unitCount);

        if (normalizedWeight < 20) {
            return EntityWeightClass.WEIGHT_ULTRA_LIGHT;
        }
        if (normalizedWeight < 40) {
            return EntityWeightClass.WEIGHT_LIGHT;
        }
        if (normalizedWeight < 60) {
            return EntityWeightClass.WEIGHT_MEDIUM;
        }
        if (normalizedWeight < 80) {
            return EntityWeightClass.WEIGHT_HEAVY;
        }
        if (normalizedWeight < 100) {
            return EntityWeightClass.WEIGHT_ASSAULT;
        }
        return EntityWeightClass.WEIGHT_SUPER_HEAVY;
    }

    /**
     * Generates a lance or similar tactical grouping (star, Level II, etc.) of entities with given
     * parameters.
     * This overload is included as a convenience for when weight class is not important or doesn't
     * apply to the desired entity types.
     * @param faction     The faction from which to generate entities.
     * @param skill       {@link SkillLevel} target for all units
     * @param quality     Quality of the units.
     * @param unitTypes   List of {@link UnitType}, one for each unit to generate
     * @param rolesByType Collections of roles required for each unit type
     * @param campaign    working campaign.
     * @return List of entities created for this lance/tactical group
     */
    private static List<Entity> generateLance (String faction,
                                               SkillLevel skill,
                                               int quality,
                                               List<Integer> unitTypes,
                                               Map<Integer, Collection<MissionRole>> rolesByType,
                                               Campaign campaign) {

        List<Entity> generatedEntities = new ArrayList<>();

        for (int i = 0; i < unitTypes.size(); i++) {
            Entity newEntity = getEntity(faction,
                    skill,
                    quality,
                    unitTypes.get(i),
                    UNIT_WEIGHT_UNSPECIFIED,
                    rolesByType.getOrDefault(unitTypes.get(i), new ArrayList<>()),
                    campaign);
            if (newEntity != null) {
                generatedEntities.add(newEntity);
            }
        }

        return generatedEntities;
    }

    /**
     * Generates a lance or similar tactical grouping (star, Level II, etc.) of entities with given
     * parameters. The number of entities generated is the lowest of number of unit types or number
     * of provided weight classes.
     * @param faction      The faction from which to generate entities.
     * @param skill        {@link SkillLevel} target for all units
     * @param quality      Quality of the units.
     * @param unitTypes    List of {@link UnitType}, one for each unit to generate; should be the same
     *                     length as list of weights
     * @param weights      Weight class string suitable for AtBConfiguration.decodeWeightStr
     *                     e.g. "LMMH" generates one light, two medium, and one heavy
     * @param rolesByType  Collections of roles required for each unit type
     * @param campaign     Working campaign
     * @return List of entities created for this lance/tactical group
     */
    private static List<Entity> generateLance(String faction,
                                              SkillLevel skill,
                                              int quality,
                                              List<Integer> unitTypes,
                                              String weights,
                                              Map<Integer, Collection<MissionRole>> rolesByType,
                                              Campaign campaign) {
        List<Entity> generatedEntities = new ArrayList<>();

        // If the number of unit types and number of weight classes don't match, generate the lower
        // of the two counts
        int unitTypeSize = unitTypes.size();
        if (unitTypeSize > weights.length()) {
            LogManager.getLogger().error(
                    String.format("More unit types (%d) provided than weights (%d). Truncating generated lance.",
                            unitTypes.size(),
                            weights.length()));
            unitTypeSize = weights.length();
        }

        for (int i = 0; i < unitTypeSize; i++) {
            Entity newEntity = getEntity(faction,
                    skill,
                    quality,
                    unitTypes.get(i),
                    AtBConfiguration.decodeWeightStr(weights, i),
                    rolesByType.getOrDefault(unitTypes.get(i), new ArrayList<>()),
                    campaign);
            if (newEntity != null) {
                generatedEntities.add(newEntity);
            }
        }

        return generatedEntities;
    }

    /**
     * Worker method that sets bot force properties such as name, color, team
     * @param generatedForce The force for which to set parameters
     * @param forceTemplate The force template from which to set parameters
     * @param contract The contract from which to set parameters
     */
    private static void setBotForceParameters(BotForce generatedForce, ScenarioForceTemplate forceTemplate,
            ForceAlignment forceAlignment, AtBContract contract) {
        if (forceAlignment == ScenarioForceTemplate.ForceAlignment.Allied) {
            generatedForce.setName(String.format("%s %s", contract.getAllyBotName(), forceTemplate.getForceName()));
            generatedForce.setColour(contract.getAllyColour());
            generatedForce.setCamouflage(contract.getAllyCamouflage().clone());
        } else if (forceAlignment == ScenarioForceTemplate.ForceAlignment.Opposing) {
            generatedForce.setName(String.format("%s %s", contract.getEnemyBotName(), forceTemplate.getForceName()));
            generatedForce.setColour(contract.getEnemyColour());
            generatedForce.setCamouflage(contract.getEnemyCamouflage().clone());
        } else {
            generatedForce.setName("Unknown Hostiles");
        }

        generatedForce.setTeam(ScenarioForceTemplate.TEAM_IDS.get(forceAlignment.ordinal()));
    }

    /**
     * Worker method that calculates the destination zones for all the bot forces in a given scenario.
     * Note that it is advisable to call it only after setDeploymentZones has been called on the scenario,
     * as otherwise you'll have "unpredictable" destination zones.
     * @param scenario
     */
    private static void setDestinationZones(AtBDynamicScenario scenario) {
        for (BotForce generatedForce : scenario.getBotForceTemplates().keySet()) {
            setDestinationZone(generatedForce, scenario.getBotForceTemplates().get(generatedForce));
        }
    }

    /**
     * Worker method that calculates the deployment zones for all templates in the given scenario
     * and applies the results to the scenario's bot forces
     * @param scenario The scenario to process
     */
    private static void setDeploymentZones(AtBDynamicScenario scenario) {
        for (ScenarioForceTemplate forceTemplate : scenario.getTemplate().getAllScenarioForces()) {
            calculateDeploymentZone(forceTemplate, scenario, forceTemplate.getForceName());
        }

        for (int botIndex = 0; botIndex < scenario.getNumBots(); botIndex++) {
            BotForce botForce = scenario.getBotForce(botIndex);
            botForce.setStartingPos(scenario.getBotForceTemplates().get(botForce).getActualDeploymentZone());
        }
    }

    /**
     * Worker method that calculates the deployment zone of a given force template
     * and any force templates with which it is synced.
     * @param forceTemplate The force template for which to generate deployment zone
     * @param scenario The scenario on which we're working
     * @param originalForceTemplateID The ID of the force template where we started.
     * @return Deployment zone as defined in Board.java
     */
    public static int calculateDeploymentZone(ScenarioForceTemplate forceTemplate, AtBDynamicScenario scenario, String originalForceTemplateID) {
        int calculatedEdge = Board.START_ANY;

        // if we got in here without a force template somehow, just return a random start zone
        if (forceTemplate == null) {
            return Compute.randomInt(Board.START_CENTER);
        // if we have a specific calculated deployment zone already
        } else if (forceTemplate.getActualDeploymentZone() != Board.START_NONE) {
            return forceTemplate.getActualDeploymentZone();
        // if we have a chain of deployment-synced forces that forms a loop and have looped around once, avoid endless loops
        } else if (forceTemplate.getSyncDeploymentType() == SynchronizedDeploymentType.None ||
                Objects.equals(forceTemplate.getSyncedForceName(), originalForceTemplateID)) {
            calculatedEdge = forceTemplate.getDeploymentZones().get(Compute.randomInt(forceTemplate.getDeploymentZones().size()));
        } else if (forceTemplate.getSyncDeploymentType() == SynchronizedDeploymentType.SameEdge) {
            calculatedEdge = calculateDeploymentZone(scenario.getTemplate().getScenarioForces().get(forceTemplate.getSyncedForceName()), scenario, originalForceTemplateID);
        } else if (forceTemplate.getSyncDeploymentType() == SynchronizedDeploymentType.OppositeEdge) {
            int syncDeploymentZone = calculateDeploymentZone(scenario.getTemplate().getScenarioForces().get(forceTemplate.getSyncedForceName()), scenario, originalForceTemplateID);
            calculatedEdge = getOppositeEdge(syncDeploymentZone);
        } else if (forceTemplate.getSyncDeploymentType() == SynchronizedDeploymentType.SameArc) {
            int syncDeploymentZone = calculateDeploymentZone(scenario.getTemplate().getScenarioForces().get(forceTemplate.getSyncedForceName()), scenario, originalForceTemplateID);
            List<Integer> arc = getArc(syncDeploymentZone, true);
            calculatedEdge = arc.get(Compute.randomInt(arc.size()));
        } else if (forceTemplate.getSyncDeploymentType() == SynchronizedDeploymentType.OppositeArc) {
            int syncDeploymentZone = calculateDeploymentZone(scenario.getTemplate().getScenarioForces().get(forceTemplate.getSyncedForceName()), scenario, originalForceTemplateID);
            List<Integer> arc = getArc(syncDeploymentZone, false);
            calculatedEdge = arc.get(Compute.randomInt(arc.size()));
        }

        if (calculatedEdge == ScenarioForceTemplate.DEPLOYMENT_ZONE_NARROW_EDGE) {
            List<Integer> edges = new ArrayList<>();

            if (scenario.getMapSizeX() > scenario.getMapSizeY()) {
                edges.add(Board.START_E);
                edges.add(Board.START_W);
            } else {
                edges.add(Board.START_N);
                edges.add(Board.START_S);
            }

            calculatedEdge = edges.get(Compute.randomInt(2));
        }

        forceTemplate.setActualDeploymentZone(calculatedEdge);
        return calculatedEdge;
    }

    /**
     * Determines and sets the destination edge for a given bot force that follows a given force template.
     * @param force The bot force for which to set the edge.
     * @param forceTemplate The template which governs the destination edge.
     */
    public static void setDestinationZone(BotForce force, ScenarioForceTemplate forceTemplate) {
        int actualDestinationEdge = forceTemplate.getDestinationZone();

        // set the 'auto flee' flag to true if the bot has a destination edge
        if (actualDestinationEdge != CardinalEdge.NONE.getIndex()) {
            force.getBehaviorSettings().setAutoFlee(true);
        }

        if (forceTemplate.getDestinationZone() == ScenarioForceTemplate.DESTINATION_EDGE_RANDOM) {
            // compute a random cardinal edge between 0 and 3 to avoid None
            actualDestinationEdge = Compute.randomInt(CardinalEdge.values().length - 1);
        } else if (forceTemplate.getDestinationZone() == ScenarioForceTemplate.DESTINATION_EDGE_OPPOSITE_DEPLOYMENT) {
            actualDestinationEdge = getOppositeEdge(force.getStartingPos());
        } else {
            force.getBehaviorSettings().setDestinationEdge(CardinalEdge.getCardinalEdge(actualDestinationEdge));
            return;
        }

        force.setDestinationEdge(actualDestinationEdge);
    }

    /**
     *
     * @param scenario Dynamic scenario to process.
     * @param campaign Campaign
     */
    public static void finalizeStaggeredDeploymentTurns(AtBDynamicScenario scenario, Campaign campaign) {
        // assemble a list of all entities that have an "STAGGERED" arrival turn into a list
        // then run setDeploymentTurnsStaggered on them
        List<Entity> staggeredEntities = new ArrayList<>();

        for (int x = 0; x < scenario.getNumBots(); x++) {
            BotForce currentBotForce = scenario.getBotForce(x);
            for (Entity entity : currentBotForce.getFullEntityList(campaign)) {
                if (entity.getDeployRound() == ScenarioForceTemplate.ARRIVAL_TURN_STAGGERED) {
                    staggeredEntities.add(entity);
                }
            }
        }

        for (int forceID : scenario.getForceIDs()) {
            Force playerForce = campaign.getForce(forceID);

            for (UUID unitID : playerForce.getAllUnits(true)) {
                Unit currentUnit = campaign.getUnit(unitID);
                if (currentUnit != null && (currentUnit.getEntity().getDeployRound() == ScenarioForceTemplate.ARRIVAL_TURN_STAGGERED)) {
                    staggeredEntities.add(currentUnit.getEntity());
                }
            }
        }

        for (Entity entity : scenario.getAlliesPlayer()) {
            if (entity.getDeployRound() == ScenarioForceTemplate.ARRIVAL_TURN_STAGGERED) {
                staggeredEntities.add(entity);
            }
        }

        int strategy = scenario.getLanceCommanderSkill(SkillType.S_STRATEGY, campaign);

        setDeploymentTurnsStaggered(staggeredEntities, strategy);
    }

    /**
     * Sets up the deployment turns for all bot units within the specified scenario
     * @param scenario The scenario to process
     * @param campaign A pointer to the campaign
     */
    private static void setDeploymentTurns(AtBDynamicScenario scenario, Campaign campaign) {
        for (int x = 0; x < scenario.getNumBots(); x++) {
            BotForce currentBotForce = scenario.getBotForce(x);
            ScenarioForceTemplate forceTemplate = scenario.getBotForceTemplates().get(currentBotForce);
            setDeploymentTurns(currentBotForce, forceTemplate, scenario, campaign);
        }
    }

    /**
     * Sets up deployment turns for all bot units within the specified bot force according to the specified force template's rules.
     * Also makes use of the given scenarios reinforcement delay modifier.
     *
     * ARRIVAL_TURN_STAGGERED_BY_LANCE is not implemented.
     * ARRIVAL_TURN_STAGGERED is processed just prior to scenario start instead (?)
     */
    public static void setDeploymentTurns(BotForce botForce, ScenarioForceTemplate forceTemplate,
            AtBDynamicScenario scenario, Campaign campaign) {
        // deployment turns don't matter for transported entities
        List<Entity> untransportedEntities = scenario.filterUntransportedUnits(botForce.getFullEntityList(campaign));

        if (forceTemplate.getArrivalTurn() == ScenarioForceTemplate.ARRIVAL_TURN_STAGGERED_BY_LANCE) {
            setDeploymentTurnsStaggeredByLance(untransportedEntities);
        } else if (forceTemplate.getArrivalTurn() == ScenarioForceTemplate.ARRIVAL_TURN_AS_REINFORCEMENTS) {
            if (forceTemplate.getForceAlignment() == ForceAlignment.Opposing.ordinal()) {
                setDeploymentTurnsForReinforcements(untransportedEntities, scenario.getHostileReinforcementDelayReduction());
            } else if (forceTemplate.getForceAlignment() != ForceAlignment.Third.ordinal()) {
                setDeploymentTurnsForReinforcements(untransportedEntities, scenario.getFriendlyReinforcementDelayReduction());
            } else {
                setDeploymentTurnsForReinforcements(untransportedEntities, 0);
            }
        } else {
            for (Entity entity : untransportedEntities) {
                entity.setDeployRound(forceTemplate.getArrivalTurn());
            }
        }
    }

    /**
     * Set up deployment turns for player units as specified in the scenario's template.
     * Note that this is currently invoked during the BriefingTab.startScenario() method,
     * as that method resets all properties of for each player entity. Hence it being public.
     * @param scenario The scenario to process.
     * @param campaign The campaign in which the scenario is occurring.
     */
    public static void setPlayerDeploymentTurns(AtBDynamicScenario scenario, Campaign campaign) {
        // make note of battle commander strategy
        int strategy = scenario.getLanceCommanderSkill(SkillType.S_STRATEGY, campaign);

        // for player forces where there's an associated force template, we can set the deployment turn explicitly
        // or use a stagger algorithm.
        // for player forces where there's not an associated force template, we calculate the deployment turn
        // as if they were reinforcements
        for (int forceID : scenario.getForceIDs()) {
            ScenarioForceTemplate forceTemplate = scenario.getPlayerForceTemplates().get(forceID);
            List<Entity> forceEntities = new ArrayList<>();
            Force playerForce = campaign.getForce(forceID);

            for (UUID unitID : playerForce.getAllUnits(true)) {
                Unit currentUnit = campaign.getUnit(unitID);
                if (currentUnit != null) {
                    forceEntities.add(currentUnit.getEntity());
                }
            }

            // now, attempt to set deployment turns
            // if the force has a template, then use the appropriate algorithm
            // otherwise, treat it as reinforcements
            if (forceTemplate != null) {
                int deployRound = forceTemplate.getArrivalTurn();

                if (deployRound == ScenarioForceTemplate.ARRIVAL_TURN_STAGGERED_BY_LANCE) {
                    setDeploymentTurnsStaggeredByLance(forceEntities);
                } else if (deployRound == ScenarioForceTemplate.ARRIVAL_TURN_AS_REINFORCEMENTS) {
                    setDeploymentTurnsForReinforcements(forceEntities, strategy + scenario.getFriendlyReinforcementDelayReduction());
                } else {
                    for (Entity entity : forceEntities) {
                        entity.setDeployRound(deployRound);
                    }
                }
            } else {
                setDeploymentTurnsForReinforcements(forceEntities, strategy);
            }
        }

        // loop through individual units as well
        for (UUID unitID : scenario.getIndividualUnitIDs()) {
            ScenarioForceTemplate forceTemplate = scenario.getPlayerUnitTemplates().get(unitID);
            Entity entity = campaign.getUnit(unitID).getEntity();

            // now, attempt to set deployment turns
            // if the force has a template, then use the appropriate algorithm
            // otherwise, treat it as reinforcements
            if (forceTemplate != null) {
                int deployRound = forceTemplate.getArrivalTurn();

                if (deployRound == ScenarioForceTemplate.ARRIVAL_TURN_STAGGERED_BY_LANCE) {
                    setDeploymentTurnsStaggeredByLance(Collections.singletonList(entity));
                } else if (deployRound == ScenarioForceTemplate.ARRIVAL_TURN_AS_REINFORCEMENTS) {
                    setDeploymentTurnsForReinforcements(Collections.singletonList(entity), strategy);
                } else {
                    entity.setDeployRound(deployRound);
                }
            } else {
                setDeploymentTurnsForReinforcements(Collections.singletonList(entity), strategy);
            }
        }
    }

    /**
     * Given a dynamic scenario, sets the deployment zones of player units
     */
    public static void setPlayerDeploymentZones(AtBDynamicScenario scenario, Campaign campaign) {
        // for player forces where there's an associated force template, we can set the deployment zone explicitly
        for (int forceID : scenario.getForceIDs()) {
            ScenarioForceTemplate forceTemplate = scenario.getPlayerForceTemplates().get(forceID);
            List<Entity> forceEntities = new ArrayList<>();
            Force playerForce = campaign.getForce(forceID);

            for (UUID unitID : playerForce.getAllUnits(true)) {
                Unit currentUnit = campaign.getUnit(unitID);
                if (currentUnit != null) {
                    forceEntities.add(currentUnit.getEntity());
                }
            }

            // now, attempt to set deployment turns
            if (forceTemplate != null) {
                for (Entity entity : forceEntities) {
                    if (entity.getDeployRound() > 0) {
                        entity.setStartingPos(forceTemplate.getActualDeploymentZone());
                    }
                }
            }
        }

        // loop through individual units as well
        for (UUID unitID : scenario.getIndividualUnitIDs()) {
            ScenarioForceTemplate forceTemplate = scenario.getPlayerUnitTemplates().get(unitID);
            Entity entity = campaign.getUnit(unitID).getEntity();

            if (forceTemplate != null) {
                if (entity.getDeployRound() > 0) {
                    entity.setStartingPos(forceTemplate.getActualDeploymentZone());
                }
            }
        }
    }

    /**
     * Uses the "individual staggered deployment" algorithm to determine individual deployment turns
     * @param entityList List of entities to process. May be from many players.
     * @param turnModifier The deployment round is reduced by this amount
     */
    private static void setDeploymentTurnsStaggered(List<Entity> entityList, int turnModifier) {
        // loop through all the entities
        // highest movement entity deploys on turn 0
        // other entities deploy on highest move - "walk" MP.
        int maxWalkMP = -1;
        List<Integer> entityWalkMPs = new ArrayList<>();

        for (Entity entity : entityList) {
            // AtB has a legacy mechanism where units with jump jets are counted a little faster
            // for arrival times. We calculate it once and store it.
            int speed = calculateAtBSpeed(entity);

            entityWalkMPs.add(speed);
            if (speed > maxWalkMP) {
                maxWalkMP = speed;
            }
        }

        for (int x = 0; x < entityList.size(); x++) {
            int actualTurnModifier = 0;

            Entity entity = entityList.get(x);
            // the turn modifier is only applicable to player-controlled units
            if (entity.getOwner().getTeam() == ScenarioForceTemplate.TEAM_IDS.get(ForceAlignment.Player.ordinal())) {
                actualTurnModifier = turnModifier;
            }

            // since we're iterating through the same unchanged collection, we can use implicit indexing.
            entity.setDeployRound(Math.max(0, maxWalkMP - entityWalkMPs.get(x) - actualTurnModifier));
        }
    }

    /**
     * Given a list of entities, set the arrival turns for them as if they were all reinforcements on the same side.
     *
     * @param entityList List of entities to process
     * @param turnModifier A number to subtract from the deployment turn.
     */
    public static void setDeploymentTurnsForReinforcements(List<Entity> entityList, int turnModifier) {
        int minimumSpeed = 999;

        // first, we figure out the slowest "atb speed" of this group.
        for (Entity entity : entityList) {
            // don't include transported units in this calculation
            if (entity.getTransportId() != Entity.NONE) {
                continue;
            }

            int speed = calculateAtBSpeed(entity);

            // don't reduce minimum speed to 0, since dividing by zero further down is problematic
            if ((speed < minimumSpeed) && (speed > 0)) {
                minimumSpeed = speed;
            }
        }

        // the actual arrival turn will be the scale divided by the slowest speed.
        // so, a group of Atlases (3/5) should arrive on turn 10 (30 / 3)
        // a group of jump-capable Griffins (5/8/5) should arrive on turn 5 (30 / 6)
        // a group of Ostscouts (8/12/8) should arrive on turn 3 (30 / 9, rounded down)
        // we then subtract the passed-in turn modifier, which is usually the commander's strategy skill level.
        int actualArrivalTurn = Math.max(0, (REINFORCEMENT_ARRIVAL_SCALE / minimumSpeed) - turnModifier);

        for (Entity entity : entityList) {
            entity.setDeployRound(actualArrivalTurn);
        }
    }

    /**
     * Uses the "lance staggered deployment" algorithm to determine individual deployment turns
     * Not actually implemented currently.
     * @param entityList The list of entities to process.
     */
    private static void setDeploymentTurnsStaggeredByLance(List<Entity> entityList) {
        LogManager.getLogger().warn("Deployment Turn - Staggered by Lance not implemented");
    }

    /**
     * Worker function that calculates the AtB-rules walk MP for an entity, for deployment purposes.
     * @param entity The entity to examine.
     * @return The walk MP.
     */
    private static int calculateAtBSpeed(Entity entity) {
        int speed = entity.getWalkMP();
        if (entity.getJumpMP() > 0) {
            if (entity instanceof megamek.common.Infantry) {
                speed = entity.getJumpMP();
            } else {
                speed++;
            }
        }

        return speed;
    }

    /**
     * Method to compute an "arc" of deployment zones next to or opposite a particular edge.
     * e.g. Northeast comes back with a list of north, northeast, east
     * @param edge The edge to process
     * @param same Whether the arc is on the same side or the opposite side.
     * @return Three edges that form the arc, as defined in Board.java
     */
    private static List<Integer> getArc(int edge, boolean same) {
        ArrayList<Integer> edges = new ArrayList<>();

        int tempEdge = edge;
        if (!same) {
            tempEdge = getOppositeEdge(edge);
        }

        switch (tempEdge) {
            case Board.START_EDGE:
                edges.add(Board.START_EDGE);
                break;
            case Board.START_CENTER:
                edges.add(Board.START_CENTER);
                break;
            case Board.START_ANY:
                edges.add(Board.START_ANY);
                break;
            default:
                // directional edges start at 1
                edges.add(((tempEdge + 6) % 8) + 1);
                edges.add(((tempEdge - 1) % 8) + 1);
                edges.add((tempEdge % 8) + 1);
                break;
        }

        return edges;
    }

    /**
     * Computes the "opposite" edge of a given board start edge.
     * @param edge The starting edge
     * @return Opposite edge, as defined in Board.java
     */
    public static int getOppositeEdge(int edge) {
        switch (edge) {
            case Board.START_EDGE:
                return Board.START_CENTER;
            case Board.START_CENTER:
                return Board.START_EDGE;
            case Board.START_ANY:
                return Board.START_ANY;
            default:
                // directional edges start at 1
                return ((edge + 3) % 8) + 1;
        }
    }

    /**
     * Worker function that calculates the appropriate number of rerolls to use for the scenario.
     * @param scenario The scenario for which to set rerolls
     * @param campaign Campaign in which the scenario is occurring
     */
    private static void setScenarioRerolls(AtBDynamicScenario scenario, Campaign campaign) {
        int tacticsSkill = scenario.getLanceCommanderSkill(SkillType.S_TACTICS, campaign);

        scenario.setRerolls(tacticsSkill);
    }

    /**
     * Convenience function to get the standard ground tactical formation size, based on faction. In
     * the case of Clan factions, this returns the number of points rather than a number of units,
     * as points may be 2 ground vehicles or 5 ProtoMechs.
     * TODO: conventional infantry typically uses 3 units per formation (company) - make a separate method
     * @param factionCode  string with faction short name/lookup key
     * @return             Number of units (points for Clan) in the formation
     */
    public static int getLanceSize(String factionCode) {
        Faction faction = Factions.getInstance().getFaction(factionCode);
        if (faction != null) {
            if (faction.isClan() || faction.isMarianHegemony()) {
                // Clans and the Marian Hegemony use a fundamental unit size of 5.
                return CLAN_MH_LANCE_SIZE;
            } else if (faction.isComStarOrWoB()) {
                // ComStar and WoB use a fundamental unit size of 6.
                return COMSTAR_LANCE_SIZE;
            }
        }

        return IS_LANCE_SIZE;
    }

    /**
     * Worker function to determine the formation size of fixed wing aircraft. Directly calling for
     * aerospace fighters will return a single flight/point size, normally 2 except for CC which
     * uses 3 per flight. Conventional fighters return 1-3 flights/2-6 total. The
     * SPECIAL_UNIT_TYPE_ATB_AERO_MIX unit type randomly returns an aerospace flight or conventional
     * squadron.
     * @param unitTypeCode  type of unit, may be aerospace, conventional ,or ATB 'special'
     * @param isPlanetOwner true if the generating faction controls the system, which is required
     *                      to generate conventional fighters
     * @param factionCode   Short name of faction
     * @return              Number of fighters to use as a formation size
     */
    public static int getAeroLanceSize (int unitTypeCode, boolean isPlanetOwner, String factionCode) {
        int numFightersPerFlight = factionCode.equals("CC") ? 3 : 2;

        // If this is the planet owner, it may generate a full squadron of conventional fighters
        int useASFRoll = isPlanetOwner ? Compute.d6() : 6;
        int weightCountRoll = (Compute.randomInt(3) + 1) * numFightersPerFlight;
        return getAeroLanceSize(unitTypeCode, numFightersPerFlight, weightCountRoll, useASFRoll);
    }

    /**
     * Unwrapped inner logic of above function to be deterministic, for testing purposes.
     * @param unitTypeCode          {@link UnitType} value, should be AEROSPACEFIGHTER,
     *                              CONV_FIGHTER, or SPECIAL_UNIT_TYPE_ATB_AERO_MIX.
     * @param numFightersPerFlight  Number of fighters per flight/point, typically 2
     * @param weightCountRoll       Number of fighters per squadron/star, typically 6 or 10
     * @param useASFRoll            test value for dynamic generation of aerospace or conventional
     * @return            flight size for aerospace, squadron size for conventional
     */
    public static int getAeroLanceSize (int unitTypeCode, int numFightersPerFlight, int weightCountRoll, int useASFRoll) {
        if (unitTypeCode == UnitType.AEROSPACEFIGHTER) {
            return numFightersPerFlight;
        } else if (unitTypeCode == UnitType.CONV_FIGHTER) {
            return weightCountRoll;
        } else {
            // if we are the planet owner, we may use ASF or conventional fighters
            boolean useASF = useASFRoll >= 4;
            // if we are using ASF, we "always" use 2 at a time, otherwise, use the # of conventional fighters
            return useASF ? numFightersPerFlight : weightCountRoll;
        }
    }

    /**
     * Helper function that deploys the given units off board a random distance 1-2 boards in a random direction
     * @param entityList
     */
    private static void deployArtilleryOffBoard(List<Entity> entityList) {
        OffBoardDirection direction = OffBoardDirection.getDirection(Compute.randomInt(4));
        int distance = (Compute.randomInt(2) + 1) * 17;

        for (Entity entity : entityList) {
            entity.setOffBoard(distance, direction);
        }
    }

    /**
     * Helper function that puts the units in the given list at the given altitude.
     * Use with caution, as may lead to splattering or aerospace units starting on the ground.
     * @param entityList The entity list to process.
     * @param startingAltitude Starting altitude.
     */
    private static void setStartingAltitude(List<Entity> entityList, int startingAltitude) {
        for (Entity entity : entityList) {
            if (entity instanceof IAero) {
                entity.setAltitude(startingAltitude);

                // there's a lot of stuff that happens whan an aerospace unit
                // "lands", so let's make sure it all happens
                if (startingAltitude == 0) {
                    ((IAero) entity).land();
                }
            }
        }
    }

    /**
     * This method contains various hacks intended to put "special units"
     * such as LAMs, VTOLs and WIGEs into a reasonable state that the bot can use
     */
    private static void correctNonAeroFlyerBehavior(List<Entity> entityList, int boardType) {
        for (Entity entity : entityList) {
            boolean inSpace = boardType == AtBScenario.T_SPACE;
            boolean inAtmo = boardType == AtBScenario.T_ATMOSPHERE;

            // hack for land-air mechs
            if (entity instanceof LandAirMech) {
                if (inSpace || inAtmo) {
                    ((LandAirMech) entity).setConversionMode(LandAirMech.CONV_MODE_FIGHTER);
                } else {
                    // for now, the bot does not know how to use WIGEs, so go as a mech
                    ((LandAirMech) entity).setConversionMode(LandAirMech.CONV_MODE_MECH);
                }
            }

            // hack - set helis and WIGEs to an explicit altitude of 1
            // currently there is no support for setting elevation for "ground" units
            // in the scenario template editor, but it looks dumb to have choppers
            // start out on the ground
            if ((entity.getMovementMode() == EntityMovementMode.VTOL) ||
                    (entity.getMovementMode() == EntityMovementMode.WIGE)) {
                entity.setElevation(1);
            }
        }
    }

    /**
     * Helper function that makes some of the units in the given list of entities
     * carry bombs.
     * @param entityList The list of entities to process
     * @param campaign Campaign object. In the future, may be used to check list of bombs
     * for technological availability.
     */
    public static void populateAeroBombs(List<Entity> entityList, Campaign campaign, boolean groundMap) {
        int maxBombers = Compute.randomInt(entityList.size()) + 1;
        int numBombers = 0;

        int[] validBombChoices = groundMap ? validBotBombs : validBotAABombs;

        for (Entity entity : entityList) {
            if (entity.isBomber()) {
                // if this entity has no guns (e.g. is a Boeing Jump Bomber)
                if (entity.getIndividualWeaponList().isEmpty()) {
                    loadBombs(entity, validBombChoices, campaign.getGameYear());
                    continue;
                }

                if (numBombers >= maxBombers) {
                    break;
                }

                loadBombs(entity, validBombChoices, campaign.getGameYear());
                numBombers++;
            }
        }
    }

    /**
     * Worker function that takes an entity and an array of bomb types
     * and loads it up with as many of a mostly period-appropriate random bomb type
     * as it's capable of holding
     */
    private static void loadBombs(Entity entity, int[] validBombChoices, int year) {
        int[] bombChoices = new int[BombType.B_NUM];

        // remove bomb choices if they're not era-appropriate
        List<Integer> actualValidBombChoices = new ArrayList<>();
        for (int x = 0; x < validBombChoices.length; x++) {
            String typeName = BombType.getBombInternalName(validBombChoices[x]);

            // hack: make rocket launcher pods available before 3055
            if ((validBombChoices[x] == BombType.B_RL) ||
                    BombType.get(typeName).isAvailableIn(year, false)) {
                actualValidBombChoices.add(validBombChoices[x]);
            }
        }

        // pick out the index in the BombType array
        int randomBombChoiceIndex = Compute.randomInt(actualValidBombChoices.size());
        int bombIndex = actualValidBombChoices.get(randomBombChoiceIndex);
        int weightModifier = 0;

        // hack: we only really need one "tag", so add it then pack on some more bombs
        if (bombIndex == BombType.B_TAG) {
            weightModifier = 5;
            bombChoices[bombIndex] = 1;
            actualValidBombChoices.remove(randomBombChoiceIndex);
            bombIndex = ObjectUtility.getRandomItem(actualValidBombChoices);
        }

        // # of bombs is the unit's weight / (bomb cost * 5)
        int numBombs = (int) Math.floor((entity.getWeight() - weightModifier) /
                (BombType.getBombCost(bombIndex) * 5.0));
        bombChoices[bombIndex] = numBombs;

        ((IBomber) entity).setBombChoices(bombChoices);
    }

    /**
     * Worker function that returns the faction code of the first owner of the planet where the contract is taking place.
     * @param contract Current contract.
     * @param currentDate Current date.
     * @return Faction code.
     */
    private static String getPlanetOwnerFaction(AtBContract contract, LocalDate currentDate) {
        String factionCode = "MERC";

        // planet owner is the first of the factions that owns the current planet.
        // if there's no such thing, then mercenaries.
        List<String> planetFactions = contract.getSystem().getFactions(currentDate);
        if (planetFactions != null && !planetFactions.isEmpty()) {
            factionCode = planetFactions.get(0);
            Faction ownerFaction = Factions.getInstance().getFaction(factionCode);

            if (ownerFaction.is(Tag.ABANDONED)) {
                factionCode = "MERC";
            }
        }

        return factionCode;
    }

    /**
     * Worker function that determines the ForceAlignment of the specified faction.
     * @param contract Current contract, for determining the planet we're on.
     * @param factionCode Faction code to check.
     * @param currentDate Current date.
     * @return ForceAlignment.
     */
    private static ForceAlignment getPlanetOwnerAlignment(AtBContract contract, String factionCode, LocalDate currentDate) {
        // if the faction is one of the planet owners, see if it's either the employer or opfor. If it's not, third-party.
        if (contract.getSystem().getFactions(currentDate).contains(factionCode)) {
            if (factionCode.equals(contract.getEmployerCode())) {
                return ForceAlignment.Allied;
            } else if (factionCode.equals(contract.getEnemyCode())) {
                return ForceAlignment.Opposing;
            }
        }

        return ForceAlignment.Third;
    }

    /**
     * Runs all the bot-controlled entities in the scenario through a skill upgrader,
     * potentially giving the SPAs.
     * @param scenario The scenario to process.
     * @param campaign A pointer to the campaign
     */
    public static void upgradeBotCrews(AtBScenario scenario, Campaign campaign) {
        CrewSkillUpgrader csu = new CrewSkillUpgrader(campaign.getCampaignOptions().getSpaUpgradeIntensity());

        for (int forceIndex = 0; forceIndex < scenario.getNumBots(); forceIndex++) {
            for (Entity entity : scenario.getBotForce(forceIndex).getFullEntityList(campaign)) {
                csu.upgradeCrew(entity);
            }
        }

        for (Entity entity : scenario.getAlliesPlayer()) {
            csu.upgradeCrew(entity);
        }
    }

    /**
     * Highly paranoid function that will check if the given faction is one of the
     * owners of the contract's location at the current date.
     */
    private static boolean isPlanetOwner(AtBContract contract, LocalDate currentDate, String factionCode) {
        if ((contract == null) || (contract.getSystem() == null) ||
                (contract.getSystem().getFactions(currentDate) == null)) {
            return false;
        }

        return contract.getSystem().getFactions(currentDate).contains(factionCode);
    }

    /**
     * Given a player unit ID and a template name, if the player unit type matches
     * the template's unit type and the template generation method is PlayerOrAllied,
     * take the first unit that we find in the given scenario that's a part of that
     * template and "put it away".
     */
    public static void benchAllyUnit(UUID playerUnitID, String templateName, AtBDynamicScenario scenario) {
        ScenarioForceTemplate destinationTemplate = null;
        if (scenario.getTemplate().getScenarioForces().containsKey(templateName)) {
            destinationTemplate = scenario.getTemplate().getScenarioForces().get(templateName);
        }

        if ((destinationTemplate == null) ||
                (destinationTemplate.getGenerationMethod() != ForceGenerationMethod.PlayerOrFixedUnitCount.ordinal())) {
            return;
        }

        // two possible situations here:
        // 1 - the unit is an "attached" unit. This requires a mapping between template name and
        //      individual attached units. At this point, we remove the first unit matching the template
        //      from the attached units list. The benched unit should have the player unit's ID
        //      stored so that if the player unit is detached, the benched unit comes back.
        // 2 - the unit is part of a bot force. In this case, we need a mapping between template names
        //      and bot forces.

        if (destinationTemplate.getForceAlignment() == ForceAlignment.Player.ordinal()) {
            Entity swapTarget = null;

            // look through the "allies" player to see a unit that was put there
            // under a matching template
            for (Entity entity : scenario.getAlliesPlayer()) {
                UUID unitID = UUID.fromString(entity.getExternalIdAsString());

                if (scenario.getBotUnitTemplates().get(unitID).getForceName().equals(templateName)) {
                    swapTarget = entity;
                    break;
                }
            }

            if (swapTarget == null) {
                return;
            }

            BenchedEntityData benchedEntity = new BenchedEntityData();
            benchedEntity.entity = swapTarget;
            benchedEntity.templateName = "";

            scenario.getAlliesPlayer().remove(swapTarget);
            scenario.getPlayerUnitSwaps().put(playerUnitID, benchedEntity);
            swapUnitInObjectives(playerUnitID.toString(), benchedEntity.entity.getExternalIdAsString(), "", scenario);
        } else {
            BotForce botForce = null;

            // slightly inefficient to loop through all bot forces looking for our template
            // but it is also difficult to create a reverse lookup, so we avoid that problem for now
            for (int x = 0; x < scenario.getNumBots(); x++) {
                BotForce candidateForce = scenario.getBotForce(x);
                if (candidateForce.getTemplateName().equals(templateName)) {
                    botForce = candidateForce; // found a matching force, end the loop and move on.
                    break;
                }
            }

            if ((botForce != null) && !botForce.getFixedEntityList().isEmpty()) {
                Entity swapTarget = botForce.getFixedEntityList().get(0);
                BenchedEntityData benchedEntity = new BenchedEntityData();
                benchedEntity.entity = swapTarget;
                benchedEntity.templateName = destinationTemplate.getForceName();

                botForce.removeEntity(0);
                scenario.getPlayerUnitSwaps().put(playerUnitID, benchedEntity);
                swapUnitInObjectives(playerUnitID.toString(), benchedEntity.entity.getExternalIdAsString(), botForce.getName(), scenario);
            }
        }
    }

    /**
     * Given a scenario and a pair of unit IDs (and a force), swap the first one for the second one.
     * Or, add the unit to all objectives containing the given force.
     */
    private static void swapUnitInObjectives(String subIn, String subOut, String subOutForceName, AtBDynamicScenario scenario) {
        for (ScenarioObjective objective : scenario.getScenarioObjectives()) {
            // if the sub-out unit is explicitly referenced, do a direct substitution
            if (objective.getAssociatedUnitIDs().contains(subOut)) {
                objective.removeUnit(subOut);

                // don't want to add an empty unit to the objective
                if (!subIn.isEmpty()) {
                    objective.addUnit(subIn);
                }

                continue;
            }

            // if the sub-out unit is replacing a unit that's part of a force,
            // just add it individually
            if (objective.getAssociatedForceNames().contains(subOutForceName)) {
                objective.addUnit(subIn);
            }
        }
    }

    /**
     * Given a player unit ID and a scenario, return a benched allied unit, if one exists
     * that was benched in favor of the player's unit.
     */
    public static void unbenchAttachedAlly(UUID playerUnitID, AtBDynamicScenario scenario) {
        // get entity from temporary store (big battle allies?), if it exists
        // add it to to bot force being worked with or attached ally list
        if (scenario.getPlayerUnitSwaps().containsKey(playerUnitID)) {
            BenchedEntityData benchedEntityData = scenario.getPlayerUnitSwaps().get(playerUnitID);

            if (benchedEntityData.templateName.isEmpty()) {
                scenario.getAlliesPlayer().add(benchedEntityData.entity);
                swapUnitInObjectives(benchedEntityData.entity.getExternalIdAsString(), playerUnitID.toString(), "", scenario);
            } else {
                for (int x = 0; x < scenario.getNumBots(); x++) {
                    BotForce botForce = scenario.getBotForce(x);
                    if (botForce.getTemplateName().equals(benchedEntityData.templateName)) {
                        botForce.addEntity(benchedEntityData.entity);
                        // in this situation, the entity is being added back to a force,
                        // so we just want to clear out the player unit.
                        swapUnitInObjectives("", playerUnitID.toString(), "", scenario);
                        break;
                    }
                }
            }

            scenario.getPlayerUnitSwaps().remove(playerUnitID);
        }
    }
}<|MERGE_RESOLUTION|>--- conflicted
+++ resolved
@@ -320,19 +320,9 @@
      * @param isScenarioModifier true if the source of generateForce() was a scenario modifier
      * @return How many "lances" or other individual units were generated.
      */
-<<<<<<< HEAD
-    public static int generateForce (AtBDynamicScenario scenario,
-                                     AtBContract contract,
-                                     Campaign campaign,
-                                     int effectiveBV,
-                                     int effectiveUnitCount,
-                                     int weightClass,
-                                     ScenarioForceTemplate forceTemplate) {
-=======
     public static int generateForce(AtBDynamicScenario scenario, AtBContract contract, Campaign campaign,
                                     int effectiveBV, int effectiveUnitCount, int weightClass,
                                     ScenarioForceTemplate forceTemplate, boolean isScenarioModifier) {
->>>>>>> 2d459583
         // don't generate forces flagged as player-supplied
         if (forceTemplate.getGenerationMethod() == ForceGenerationMethod.PlayerSupplied.ordinal()) {
             return 0;
