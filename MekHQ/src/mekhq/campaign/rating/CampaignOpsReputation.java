--- conflicted
+++ resolved
@@ -751,11 +751,7 @@
     private String getCommanderDetails() {
         StringBuilder out = new StringBuilder();
         String commanderName = null == getCommander() ? "" :
-<<<<<<< HEAD
-                               "(" + getCommander().getFullName() + ")";
-=======
                                "(" + getCommander().getFullTitle() + ")";
->>>>>>> 33b881f7
         out.append(String.format("%-" + HEADER_LENGTH + "s %3d %s",
                                  "Commander:", getCommanderValue(),
                                  commanderName));
