--- conflicted
+++ resolved
@@ -119,11 +119,7 @@
             if (null != p) {
                 MekHQ.getLogger().log(getClass(), METHOD_NAME, LogLevel.DEBUG,
                                 "Unit " + u.getName() +
-<<<<<<< HEAD
-                                " -- Adding commander (" + p.getFullName() + "" +
-=======
                                 " -- Adding commander (" + p.getFullTitle() + "" +
->>>>>>> 33b881f7
                                 ") to commander list.");
                 getCommanderList().add(p);
             }
@@ -747,11 +743,7 @@
         StringBuilder out = new StringBuilder();
         Person commander = getCommander();
         String commanderName = (null == commander) ? "" :
-<<<<<<< HEAD
-                               " (" + commander.getFullName() + ")";
-=======
                                " (" + commander.getFullTitle() + ")";
->>>>>>> 33b881f7
         out.append(String.format("%-" + HEADER_LENGTH + "s %3d %s",
                                  "Command:", getCommanderValue(),
                                  commanderName)).append("\n");
