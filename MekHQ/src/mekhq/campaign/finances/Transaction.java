/*
 * Transaction.java
 *
 * Copyright (c) 2009 - Jay Lawson <jaylawson39 at yahoo.com>. All rights reserved.
 * Copyright (c) 2020 - The MegaMek Team. All Rights Reserved.
 *
 * This file is part of MekHQ.
 *
 * MekHQ is free software: you can redistribute it and/or modify
 * it under the terms of the GNU General Public License as published by
 * the Free Software Foundation, either version 3 of the License, or
 * (at your option) any later version.
 *
 * MekHQ is distributed in the hope that it will be useful,
 * but WITHOUT ANY WARRANTY; without even the implied warranty of
 * MERCHANTABILITY or FITNESS FOR A PARTICULAR PURPOSE. See the
 * GNU General Public License for more details.
 *
 * You should have received a copy of the GNU General Public License
 * along with MekHQ. If not, see <http://www.gnu.org/licenses/>.
 */
package mekhq.campaign.finances;

import java.io.PrintWriter;
import java.io.Serializable;
import java.time.LocalDate;
import java.util.Collections;
import java.util.Objects;
import java.util.Vector;

import mekhq.MekHqXmlUtil;
import mekhq.campaign.Campaign;

import org.w3c.dom.Node;
import org.w3c.dom.NodeList;

/**
 * @author Jay Lawson <jaylawson39 at yahoo.com>
 */
public class Transaction implements Serializable {
    private static final long serialVersionUID = -8772148858528954672L;

    public final static int C_MISC            = 0;
    public final static int C_EQUIP           = 1;
    public final static int C_UNIT            = 2;
    public final static int C_SALARY          = 3;
    public final static int C_OVERHEAD        = 4;
    public final static int C_MAINTAIN        = 5;
    public final static int C_UNIT_SALE       = 6;
    public final static int C_EQUIP_SALE      = 7;
    public final static int C_START           = 8;
    public final static int C_TRANSPORT       = 9;
    public final static int C_CONTRACT       = 10;
    public final static int C_BLC            = 11;
    public final static int C_SALVAGE        = 12;
    public final static int C_LOAN_PRINCIPAL = 13;
    public final static int C_LOAN_PAYMENT   = 14;
    public final static int C_REPAIRS        = 15;
    public static final int C_RANSOM         = 16;
    public final static int C_NUM            = 17;

    public static Vector<String> getCategoryList() {
        Vector<String> out = new Vector<>();

        for (int i = 0; i < C_NUM; i++) {
            out.add(Transaction.getCategoryName(i));
        }
        Collections.sort(out);
        return out;
    }

    public static String getCategoryName(int cat) {
<<<<<<< HEAD
        switch (cat) {
=======
        switch(cat) {
>>>>>>> edcc9a7a
            case C_MISC:
                return "Miscellaneous";
            case C_EQUIP:
                return "Equipment Purchases";
            case C_UNIT:
                return "Unit Purchases";
            case C_SALARY:
                return "Salary Payments";
            case C_OVERHEAD:
                return "Overhead Expenses";
            case C_MAINTAIN:
                return "Maintenance Expenses";
            case C_UNIT_SALE:
                return "Unit Sales";
            case C_EQUIP_SALE:
                return "Equipment Sales";
            case C_CONTRACT:
                return "Contract payments";
            case C_BLC:
                return "Battle Loss Compensation";
            case C_SALVAGE:
                return "Salvage Exchange";
            case C_START:
                return "Starting Capital";
            case C_TRANSPORT:
                return "Transportation";
            case C_LOAN_PRINCIPAL:
                return "Loan Principal";
            case C_LOAN_PAYMENT:
                return "Loan Payment";
            case C_REPAIRS:
                return "Repairs";
<<<<<<< HEAD
=======
            case C_RANSOM:
                return "Ransom";
>>>>>>> edcc9a7a
            default:
                return "Unknown category";
        }
    }

    private Money amount;
    private String description;
    private LocalDate date;
    private int category;

    public Transaction() {
        this(Money.zero(),-1,"",null);
    }

    public Transaction(Money a, int c, String d, LocalDate dt) {
        amount = a;
        category = c;
        description = d;
        date = dt;
    }

    public Transaction(Transaction t) {
        //copy constructor
        this.amount = t.amount;
        this.category = t.category;
        this.description = t.description;
        this.date = t.date;
    }

    public static int getCategoryIndex(String name) {
        for (int i = 0; i < getCategoryList().size(); i++) {
            if (getCategoryName(i).equalsIgnoreCase(name)) {
                return i;
            }
        }
        return -1;
    }

    @Override
    public int hashCode() {
        return Objects.hash(getAmount(), getCategory(), getDate(), getDescription());
    }

    @Override
    public boolean equals(Object obj) {
        if (this == obj) {
            return true;
        } else if (obj == null) {
            return false;
        } else if (getClass() != obj.getClass()) {
            return false;
        }

        Transaction other = (Transaction) obj;
        if (amount != other.amount) {
            return false;
        } else if (category != other.category) {
            return false;
        } else if (date == null) {
            if (other.date != null) {
                return false;
            }
        } else if (!date.equals(other.date)) {
            return false;
        }

        if (description == null) {
            return other.description == null;
        } else {
            return description.equals(other.description);
        }
    }

    public Money getAmount() {
        return amount;
    }

    public void setAmount(Money a) {
        this.amount = a;
    }

    public String getDescription() {
        return description;
    }

    public void setDescription(String s) {
        this.description = s;
    }

    public int getCategory() {
        return category;
    }

    public void setCategory(int c) {
        this.category = c;
    }

    public String getCategoryName() {
        return getCategoryName(getCategory());
    }

    public LocalDate getDate() {
        return date;
    }

    public void setDate(LocalDate date) {
        this.date = date;
    }

    protected void writeToXml(PrintWriter pw1, int indent) {
        MekHqXmlUtil.writeSimpleXMLOpenIndentedLine(pw1, indent, "transaction");
        MekHqXmlUtil.writeSimpleXmlTag(pw1, indent + 1, "amount", amount.toXmlString());
        MekHqXmlUtil.writeSimpleXmlTag(pw1, indent + 1, "description", description);
        MekHqXmlUtil.writeSimpleXmlTag(pw1, indent + 1, "category", category);
        MekHqXmlUtil.writeSimpleXmlTag(pw1, indent + 1, "date", MekHqXmlUtil.saveFormattedDate(date));
        MekHqXmlUtil.writeSimpleXMLCloseIndentedLine(pw1, indent, "transaction");
    }

    public static Transaction generateInstanceFromXML(Node wn) {
        Transaction retVal = new Transaction();

        NodeList nl = wn.getChildNodes();
        for (int x = 0; x < nl.getLength(); x++) {
            Node wn2 = nl.item(x);
            if (wn2.getNodeName().equalsIgnoreCase("amount")) {
                retVal.amount = Money.fromXmlString(wn2.getTextContent().trim());
            } else if (wn2.getNodeName().equalsIgnoreCase("category")) {
                retVal.category = Integer.parseInt(wn2.getTextContent().trim());
            } else if (wn2.getNodeName().equalsIgnoreCase("description")) {
                retVal.description = wn2.getTextContent();
            } else if (wn2.getNodeName().equalsIgnoreCase("date")) {
                retVal.date = MekHqXmlUtil.parseDate(wn2.getTextContent().trim());
            }
        }
        return retVal;
    }

    public String updateTransaction(Campaign campaign, Transaction previousTransaction) {
        return "Edited Transaction: {" +
               "Previous = " + previousTransaction.toText(campaign) +
               "} -> {New = " + toText(campaign) + "}";
    }

    public String voidTransaction(Campaign campaign) {
        return "Deleted Transaction: " + toText(campaign);
    }

    public String toText(Campaign campaign) {
        return campaign.getCampaignOptions().getDisplayFormattedDate(getDate()) + ", "
                + getCategoryName() + ", " + getDescription() + ", " + getAmount();
    }
}<|MERGE_RESOLUTION|>--- conflicted
+++ resolved
@@ -70,11 +70,7 @@
     }
 
     public static String getCategoryName(int cat) {
-<<<<<<< HEAD
         switch (cat) {
-=======
-        switch(cat) {
->>>>>>> edcc9a7a
             case C_MISC:
                 return "Miscellaneous";
             case C_EQUIP:
@@ -107,11 +103,8 @@
                 return "Loan Payment";
             case C_REPAIRS:
                 return "Repairs";
-<<<<<<< HEAD
-=======
             case C_RANSOM:
                 return "Ransom";
->>>>>>> edcc9a7a
             default:
                 return "Unknown category";
         }
