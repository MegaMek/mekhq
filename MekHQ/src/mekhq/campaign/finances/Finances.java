/*
 * Copyright (c) 2009 - Jay Lawson (jaylawson39 at yahoo.com). All Rights Reserved.
 * Copyright (C) 2020-2025 The MegaMek Team. All Rights Reserved.
 *
 * This file is part of MekHQ.
 *
 * MekHQ is free software: you can redistribute it and/or modify
 * it under the terms of the GNU General Public License (GPL),
 * version 3 or (at your option) any later version,
 * as published by the Free Software Foundation.
 *
 * MekHQ is distributed in the hope that it will be useful,
 * but WITHOUT ANY WARRANTY; without even the implied warranty
 * of MERCHANTABILITY or FITNESS FOR A PARTICULAR PURPOSE.
 * See the GNU General Public License for more details.
 *
 * A copy of the GPL should have been included with this project;
 * if not, see <https://www.gnu.org/licenses/>.
 *
 * NOTICE: The MegaMek organization is a non-profit group of volunteers
 * creating free software for the BattleTech community.
 *
 * MechWarrior, BattleMech, `Mech and AeroTech are registered trademarks
 * of The Topps Company, Inc. All Rights Reserved.
 *
 * Catalyst Game Labs and the Catalyst Game Labs logo are trademarks of
 * InMediaRes Productions, LLC.
 *
 * MechWarrior Copyright Microsoft Corporation. MekHQ was created under
 * Microsoft's "Game Content Usage Rules"
 * <https://www.xbox.com/en-US/developers/rules> and it is not endorsed by or
 * affiliated with Microsoft.
 */
package mekhq.campaign.finances;

import java.io.BufferedWriter;
import java.io.File;
import java.io.PrintWriter;
import java.nio.file.Files;
import java.nio.file.Paths;
import java.time.LocalDate;
import java.time.Period;
import java.time.temporal.ChronoUnit;
import java.util.ArrayList;
import java.util.List;
import java.util.Map;
import java.util.ResourceBundle;
import java.util.stream.Collectors;
import java.util.stream.IntStream;

import megamek.common.annotations.Nullable;
import megamek.logging.MMLogger;
import mekhq.MekHQ;
import mekhq.campaign.Campaign;
import mekhq.campaign.event.LoanDefaultedEvent;
import mekhq.campaign.event.TransactionCreditEvent;
import mekhq.campaign.event.TransactionDebitEvent;
import mekhq.campaign.finances.enums.TransactionType;
import mekhq.campaign.mission.AtBContract;
import mekhq.campaign.mission.Contract;
import mekhq.campaign.personnel.Person;
import mekhq.io.FileType;
import mekhq.utilities.MHQXMLUtility;
import mekhq.utilities.ReportingUtilities;
import org.apache.commons.csv.CSVFormat;
import org.apache.commons.csv.CSVPrinter;
import org.w3c.dom.Node;
import org.w3c.dom.NodeList;

/**
 * @author Jay Lawson (jaylawson39 at yahoo.com)
 */
public class Finances {
    private static final MMLogger logger = MMLogger.create(Finances.class);

    private final transient ResourceBundle resourceMap = ResourceBundle.getBundle("mekhq.resources.Finances",
          MekHQ.getMHQOptions().getLocale());

    private List<Transaction> transactions;
    private List<Loan> loans;
    private List<Asset> assets;
    private int loanDefaults;
    private int failedCollateral;
    private LocalDate wentIntoDebt;

    private Money balance;
    private int transactionSize = -1;

    public Finances() {
        transactions = new ArrayList<>();
        loans = new ArrayList<>();
        assets = new ArrayList<>();
        loanDefaults = 0;
        failedCollateral = 0;
        wentIntoDebt = null;
    }

    public List<Transaction> getTransactions() {
        return transactions;
    }

    public void setTransactions(final List<Transaction> transactions) {
        this.transactions = transactions;
    }

    public List<Loan> getLoans() {
        return loans;
    }

    public void setLoans(final List<Loan> loans) {
        this.loans = loans;
    }

    public List<Asset> getAssets() {
        return assets;
    }

    public void setAssets(final List<Asset> assets) {
        this.assets = assets;
    }

    public int getLoanDefaults() {
        return loanDefaults;
    }

    public void setLoanDefaults(final int loanDefaults) {
        this.loanDefaults = loanDefaults;
    }

    public int getFailedCollateral() {
        return failedCollateral;
    }

    public void setFailedCollateral(final int failedCollateral) {
        this.failedCollateral = failedCollateral;
    }

    public @Nullable LocalDate getWentIntoDebt() {
        return wentIntoDebt;
    }

    public void setWentIntoDebt(final @Nullable LocalDate wentIntoDebt) {
        this.wentIntoDebt = wentIntoDebt;
    }

    /**
     * Current campaign balance. Will calculate the current campaign balance based on the campaign's transactions.
     * Cached using the current transaction count.
     *
     * @return current balance (Money)
     *
     * @see #clearCachedBalance()
     */
    public Money getBalance() {
        Money newBalance = Money.zero();

        // If our # of transactions matches what we expect, and the balance isn't null, we should return the cached balance:
        if (transactions.size() == transactionSize && balance != null) {
            return newBalance.plus(balance);
        }

        // Recalculate the current balance
        newBalance = newBalance.plus(transactions.stream().map(Transaction::getAmount).collect(Collectors.toList()));

        // Update our cached balance & note the transactions size.
        balance = Money.zero();
        balance = balance.plus(newBalance);
        transactionSize = transactions.size();

        return newBalance;
    }

    /**
     * Next time getBalance() is called force it to recalculate the current balance Should be called if transactions are
     * modified or deleted. Should not be needed when adding new transactions - the balance should automatically
     * recalculate.
     *
     * @see #getBalance()
     */
    public void clearCachedBalance() {
        transactionSize = -1;
    }

    public Money getLoanBalance() {
        Money balance = Money.zero();
        return balance.plus(loans.stream().map(Loan::determineRemainingValue).collect(Collectors.toList()));
    }

    public boolean isInDebt() {
        return getLoanBalance().isPositive();
    }

    public int getFullYearsInDebt(LocalDate date) {
        if (wentIntoDebt == null) {
            return 0;
        } else {
            return Math.toIntExact(ChronoUnit.YEARS.between(wentIntoDebt, date));
        }
    }

    public int getPartialYearsInDebt(LocalDate date) {
        if (wentIntoDebt != null) {
            Period period = Period.between(wentIntoDebt, date);
            if ((period.getMonths() > 0) || (period.getDays() > 0)) {
                return 1;
            }
        }

        return 0;
    }

    /**
     * Debits (removes) money from the campaign's balance. Consider the debit method that takes a Map of Person to Money
     * if this debit is for paying your crew.
     *
     * @param type   TransactionType being debited
     * @param date   when the transaction occurred
     * @param amount Money to remove from the campaign's balanace
     * @param reason String displayed in the ledger
     *
     * @return true if the transaction succeeds, false if it doesn't, such as from insufficient balance
     */
    public boolean debit(final TransactionType type, final LocalDate date, final Money amount, final String reason) {
        if (getBalance().isLessThan(amount)) {
            return false;
        }
        Transaction t = new Transaction(type, date, amount.multipliedBy(-1), reason);
        transactions.add(t);
        if ((wentIntoDebt != null) && !isInDebt()) {
            wentIntoDebt = null;
        }
        MekHQ.triggerEvent(new TransactionDebitEvent(t));
        return true;
    }


    /**
     * Debits (removes) money from the campaign's balance. When debiting money to people in the Campaign, if
     * TrackTotalEarnings is true we'll want to pay each Person what they're owed. Use this method to debit (remove)
     * money from your Campaign's balance while paying it to the provided people (Person) in the individualPayoutsMap.
     *
     * @param type                 TransactionType being debited
     * @param date                 when the transaction occurred
     * @param amount               total money - it's usually displayed outside of this method
     * @param reason               String displayed in the ledger
     * @param individualPayouts    Map of Person to the Money they're owed
     * @param isTrackTotalEarnings true if we want to apply earnings to individual people (Person)
     *
     * @return true if the transaction succeeds, false if it doesn't, such as from insufficient balance
     */
    public boolean debit(final TransactionType type, final LocalDate date, Money amount, String reason,
          Map<Person, Money> individualPayouts, boolean isTrackTotalEarnings) {
        if (debit(type, date, amount, reason)) {
            if (isTrackTotalEarnings && !individualPayouts.isEmpty()) {
                for (Person person : individualPayouts.keySet()) {
                    Money payout = individualPayouts.get(person);
                    if (person != null) { // Null person will be used for temp personnel
                        person.payPerson(payout);
                    }
                }
            } else {
                logger.error(String.format("Individual Payouts is Empty! Transaction Type: %s Date: %s Reason: %s",
                      type,
                      date,
                      reason));
            }
            return true;
        }

        return false;
    }

    public void credit(final TransactionType type, final LocalDate date, final Money amount, final String reason) {
        Transaction t = new Transaction(type, date, amount, reason);
        transactions.add(t);
        if ((wentIntoDebt == null) && isInDebt()) {
            wentIntoDebt = date;
        }
        MekHQ.triggerEvent(new TransactionCreditEvent(t));
    }

    /**
     * This function will update the starting amount to the current balance and clear transactions. This will be called
     * at the beginning of each new financial term
     */
    public void newFiscalYear(final Campaign campaign) {
        if (campaign.getCampaignOptions().isNewFinancialYearFinancesToCSVExport()) {
            final String exportFileName = campaign.getName() +
                                                " Finances for " +
                                                campaign.getCampaignOptions()
                                                      .getFinancialYearDuration()
                                                      .getExportFilenameDateString(campaign.getLocalDate()) +
                                                '.' +
                                                FileType.CSV.getRecommendedExtension();
            exportFinancesToCSV(new File(MekHQ.getCampaignsDirectory().getValue(), exportFileName).getPath(),
                  FileType.CSV.getRecommendedExtension());
        }

        Money carryover = getBalance();
        transactions = new ArrayList<>();
        clearCachedBalance();

        credit(TransactionType.FINANCIAL_TERM_END_CARRYOVER,
              campaign.getLocalDate(),
              carryover,
              resourceMap.getString("FinancialTermEndCarryover.finances"));
    }

    public void addLoan(Loan loan) {
        loans.add(loan);
    }

    public void newDay(final Campaign campaign, final LocalDate yesterday, final LocalDate today) {
        // check for a new fiscal year
        if (campaign.getCampaignOptions().getFinancialYearDuration().isEndOfFinancialYear(campaign.getLocalDate())) {
            // calculate profits
            Money profits = getProfits();
            campaign.addReport(String.format(resourceMap.getString("Profits.finances"),
                  profits.toAmountAndSymbolString()));

            // clear the ledger
            newFiscalYear(campaign);

            // pay taxes
            if ((campaign.getCampaignOptions().isUseTaxes()) && (!profits.isZero())) {
                payTaxes(campaign, profits);
            }
        }

        // Handle contract payments
        if (today.getDayOfMonth() == 1) {
            for (Contract contract : campaign.getActiveContracts()) {
                credit(TransactionType.CONTRACT_PAYMENT,
                      today,
                      contract.getMonthlyPayOut(),
                      String.format(resourceMap.getString("MonthlyContractPayment.text"), contract.getName()));
                campaign.addReport(String.format(resourceMap.getString("ContractPaymentCredit.text"),
                      contract.getMonthlyPayOut().toAmountAndSymbolString(),
<<<<<<< HEAD
                      contract.getHyperlinkedName()));
=======
                      contract.getName()));
>>>>>>> c8165907

                payoutShares(campaign, contract, today);
            }
        }

        // Handle assets
        getAssets().forEach(asset -> asset.processNewDay(campaign, yesterday, today, this));

        // Handle peacetime operating expenses, payroll, and loan payments
        if (today.getDayOfMonth() == 1) {
            if (campaign.getCampaignOptions().isUsePeacetimeCost()) {
                if (!campaign.getCampaignOptions().isShowPeacetimeCost()) {
                    // Do not include salaries as that will be tracked below
                    Money peacetimeCost = campaign.getAccountant().getPeacetimeCost(false);

                    if (debit(TransactionType.MAINTENANCE,
                          today,
                          peacetimeCost,
                          resourceMap.getString("PeacetimeCosts.title"))) {
                        campaign.addReport(String.format(resourceMap.getString("PeacetimeCosts.text"),
                              peacetimeCost.toAmountAndSymbolString()));
                    } else {
                        campaign.addReport(String.format("<font color='" +
                                                               MekHQ.getMHQOptions().getFontColorNegativeHexColor() +
                                                               "'>" +
                                                               resourceMap.getString("InsufficientFunds.text"),
                              resourceMap.getString("OperatingCosts.text"),
                              "</font>"));
                    }
                } else {
                    Money sparePartsCost = campaign.getAccountant().getMonthlySpareParts();
                    Money ammoCost = campaign.getAccountant().getMonthlyAmmo();
                    Money fuelCost = campaign.getAccountant().getMonthlyFuel();

                    if (debit(TransactionType.MAINTENANCE,
                          today,
                          sparePartsCost,
                          resourceMap.getString("PeacetimeCostsParts.title"))) {
                        campaign.addReport(String.format(resourceMap.getString("PeacetimeCostsParts.text"),
                              sparePartsCost.toAmountAndSymbolString()));
                    } else {
                        campaign.addReport(String.format("<font color='" +
                                                               MekHQ.getMHQOptions().getFontColorNegativeHexColor() +
                                                               "'>" +
                                                               resourceMap.getString("InsufficientFunds.text"),
                              resourceMap.getString("SpareParts.text"),
                              "</font>"));
                    }

                    if (debit(TransactionType.MAINTENANCE,
                          today,
                          ammoCost,
                          resourceMap.getString("PeacetimeCostsAmmunition.title"))) {
                        campaign.addReport(String.format(resourceMap.getString("PeacetimeCostsAmmunition.text"),
                              ammoCost.toAmountAndSymbolString()));
                    } else {
                        campaign.addReport(String.format("<font color='" +
                                                               MekHQ.getMHQOptions().getFontColorNegativeHexColor() +
                                                               "'>" +
                                                               resourceMap.getString("InsufficientFunds.text"),
                              resourceMap.getString("TrainingMunitions.text"),
                              "</font>"));
                    }

                    if (debit(TransactionType.MAINTENANCE,
                          today,
                          fuelCost,
                          resourceMap.getString("PeacetimeCostsFuel.title"))) {
                        campaign.addReport(String.format(resourceMap.getString("PeacetimeCostsFuel.text"),
                              fuelCost.toAmountAndSymbolString()));
                    } else {
                        campaign.addReport(String.format("<font color='" +
                                                               MekHQ.getMHQOptions().getFontColorNegativeHexColor() +
                                                               "'>" +
                                                               resourceMap.getString("InsufficientFunds.text"),
                              resourceMap.getString("Fuel.text"),
                              "</font>"));
                    }
                }
            }

            if (campaign.getCampaignOptions().isPayForSalaries()) {

                Money payRollCost = campaign.getAccountant().getPayRoll();

                if (debit(TransactionType.SALARIES,
                      today,
                      payRollCost,
                      resourceMap.getString("Salaries.title"),
                      campaign.getAccountant().getPayRollSummary(),
                      campaign.getCampaignOptions().isTrackTotalEarnings())) {
                    campaign.addReport(String.format(resourceMap.getString("Salaries.text"),
                          payRollCost.toAmountAndSymbolString()));

                } else {
                    campaign.addReport(String.format("<font color='" +
                                                           MekHQ.getMHQOptions().getFontColorNegativeHexColor() +
                                                           "'>" +
                                                           resourceMap.getString("InsufficientFunds.text"),
                          resourceMap.getString("Payroll.text"),
                          "</font>"));

                    if (campaign.getCampaignOptions().isUseLoyaltyModifiers()) {
                        for (Person person : campaign.getPersonnel()) {
                            if (person.getStatus().isDepartedUnit()) {
                                continue;
                            }

                            if (person.getPrisonerStatus().isCurrentPrisoner()) {
                                continue;
                            }

                            person.performForcedDirectionLoyaltyChange(campaign, false, false, false);
                        }
                    }

                    ResourceBundle loyaltyChangeResources = ResourceBundle.getBundle("mekhq.resources.Personnel",
                          MekHQ.getMHQOptions().getLocale());

                    campaign.addReport(String.format(loyaltyChangeResources.getString("loyaltyChangeGroup.text"),
                          "<span color=" + MekHQ.getMHQOptions().getFontColorNegativeHexColor() + "'>",
                          ReportingUtilities.CLOSING_SPAN_TAG));
                }
            }

            // Handle overhead expenses
            if (campaign.getCampaignOptions().isPayForOverhead()) {
                Money overheadCost = campaign.getAccountant().getOverheadExpenses();

                if (debit(TransactionType.OVERHEAD, today, overheadCost, resourceMap.getString("Overhead.title"))) {
                    campaign.addReport(String.format(resourceMap.getString("Overhead.text"),
                          overheadCost.toAmountAndSymbolString()));
                } else {
                    campaign.addReport(String.format("<font color='" +
                                                           MekHQ.getMHQOptions().getFontColorNegativeHexColor() +
                                                           "'>" +
                                                           resourceMap.getString("InsufficientFunds.text"),
                          resourceMap.getString("OverheadCosts.text"),
                          "</font>"));
                }
            }
        }

        List<Loan> newLoans = new ArrayList<>();
        for (Loan loan : getLoans()) {
            if (loan.checkLoanPayment(today)) {
                if (debit(TransactionType.LOAN_PAYMENT,
                      today,
                      loan.getPaymentAmount(),
                      String.format(resourceMap.getString("Loan.title"), loan))) {
                    campaign.addReport(resourceMap.getString("Loan.text"),
                          loan.getPaymentAmount().toAmountAndSymbolString(),
                          loan);
                    loan.paidLoan();
                } else {
                    campaign.addReport("<font color='" +
                                             MekHQ.getMHQOptions().getFontColorNegativeHexColor() +
                                             "'>" +
                                             resourceMap.getString("Loan.insufficient.report"),
                          loan,
                          "</font>",
                          loan.getPaymentAmount().toAmountAndSymbolString());
                    loan.setOverdue(true);
                }
            }

            if (loan.getRemainingPayments() > 0) {
                newLoans.add(loan);
            } else {
                campaign.addReport(resourceMap.getString("Loan.paid.report"), loan);
            }
        }

        if ((getWentIntoDebt() != null) && !isInDebt()) {
            setWentIntoDebt(null);
        }

        loans = newLoans;
    }

    /**
     * Calculates the profits made by the campaign based on the transactions recorded.
     *
     * @return The profits made by the campaign, or zero if no profits were made.
     */
    public Money getProfits() {
        List<Money> startingCapital = getTransactions().stream()
                                            .filter(transaction -> (transaction.getType().isStartingCapital()) ||
                                                                         (transaction.getType()
                                                                                .isFinancialTermEndCarryover()))
                                            .map(Transaction::getAmount)
                                            .collect(Collectors.toList());

        Money profits = getBalance().minus(startingCapital);

        if (profits.isPositive()) {
            return profits;
        } else {
            return Money.zero();
        }
    }

    /**
     * Calculates and pays the taxes for the given campaign based on the profits.
     *
     * @param campaign The campaign for which taxes are to be paid.
     * @param profits  The profits made by the campaign.
     */
    private void payTaxes(Campaign campaign, Money profits) {
        Money taxAmount = profits.multipliedBy((double) campaign.getCampaignOptions().getTaxesPercentage() / 100)
                                .round();

        debit(TransactionType.TAXES, campaign.getLocalDate(), taxAmount, resourceMap.getString("Taxes.finances"));
    }

    private void payoutShares(Campaign campaign, Contract contract, LocalDate date) {
        if (campaign.getCampaignOptions().isUseAtB() &&
                  campaign.getCampaignOptions().isUseShareSystem() &&
                  (contract instanceof AtBContract)) {
            Money shares = contract.getMonthlyPayOut().multipliedBy(contract.getSharesPercent()).dividedBy(100);
            if (shares.isGreaterThan(Money.zero())) {
                if (debit(TransactionType.SALARIES,
                      date,
                      shares,
                      String.format(resourceMap.getString("ContractSharePayment.text"), contract.getName()))) {
                    campaign.addReport(resourceMap.getString("DistributedShares.text"),
                          shares.toAmountAndSymbolString());

                    payOutSharesToPersonnel(campaign, shares);
                } else {
                    /*
                     * This should not happen, as the shares payment should be less than the
                     * contract payment that has just been made.
                     */
                    campaign.addReport("<font color='" +
                                             MekHQ.getMHQOptions().getFontColorNegativeHexColor() +
                                             "'>" +
                                             resourceMap.getString("InsufficientFunds.text"),
                          resourceMap.getString("Shares.text"),
                          "</font>");
                    logger.error("Attempted to payout share amount larger than the payment of the contract");
                }
            }
        }
    }

    /**
     * Shares calculate the amount debited without iterating through all the personnel, so it's not more efficient to
     * provide that information to debit. Pay out shares manually for now.
     *
     * @param campaign where to pull personnel from
     * @param shares   total value of the shares to pay out
     */
    public void payOutSharesToPersonnel(Campaign campaign, Money shares) {
        if (campaign.getCampaignOptions().isTrackTotalEarnings()) {
            boolean sharesForAll = campaign.getCampaignOptions().isSharesForAll();

<<<<<<< HEAD
            int numberOfShares = campaign.getActivePersonnel()
=======
            int numberOfShares = campaign.getActivePersonnel(true)
>>>>>>> c8165907
                                       .stream()
                                       .mapToInt(person -> person.getNumShares(campaign, sharesForAll))
                                       .sum();

            Money singleShare = shares.dividedBy(numberOfShares);

<<<<<<< HEAD
            for (Person person : campaign.getActivePersonnel()) {
=======
            for (Person person : campaign.getActivePersonnel(true)) {
>>>>>>> c8165907
                person.payPersonShares(campaign, singleShare, sharesForAll);
            }
        }
    }

    public Money checkOverdueLoanPayments(Campaign campaign) {
        List<Loan> newLoans = new ArrayList<>();
        Money overdueAmount = Money.zero();
        for (Loan loan : loans) {
            if (loan.isOverdue()) {
                if (debit(TransactionType.LOAN_PAYMENT,
                      campaign.getLocalDate(),
                      loan.getPaymentAmount(),
                      String.format(resourceMap.getString("Loan.title"), loan))) {
                    campaign.addReport(resourceMap.getString("Loan.text"),
                          loan.getPaymentAmount().toAmountAndSymbolString(),
                          loan);
                    loan.paidLoan();
                } else {
                    overdueAmount = overdueAmount.plus(loan.getPaymentAmount());
                }
            }
            if (loan.getRemainingPayments() > 0) {
                newLoans.add(loan);
            } else {
                campaign.addReport(resourceMap.getString("Loan.paid.report"), loan);
            }
        }
        loans = newLoans;
        if ((wentIntoDebt != null) && !isInDebt()) {
            wentIntoDebt = null;
        }
        return overdueAmount;
    }

    public void removeLoan(Loan loan) {
        loans.remove(loan);
        if ((wentIntoDebt != null) && !isInDebt()) {
            wentIntoDebt = null;
        }
    }

    public void defaultOnLoan(Loan loan, boolean paidCollateral) {
        loanDefaults++;
        if (!paidCollateral) {
            failedCollateral++;
        }
        removeLoan(loan);
        MekHQ.triggerEvent(new LoanDefaultedEvent(loan));
    }

    public Money getTotalLoanCollateral() {
        Money amount = Money.zero();
        return amount.plus(loans.stream().map(Loan::determineCollateralAmount).collect(Collectors.toList()));
    }

    public Money getTotalAssetValue() {
        Money amount = Money.zero();
        return amount.plus(assets.stream().map(Asset::getValue).collect(Collectors.toList()));
    }

    public Money getMaxCollateral(Campaign c) {
        return c.getAccountant().getTotalEquipmentValue().plus(getTotalAssetValue()).minus(getTotalLoanCollateral());
    }

    // region File I/O
    // region CSV
    public String exportFinancesToCSV(String path, String format) {
        String report;

        try (BufferedWriter writer = Files.newBufferedWriter(Paths.get(path));
              CSVPrinter csvPrinter = new CSVPrinter(writer,
                    CSVFormat.DEFAULT.builder()
                          .setHeader("Date", "Type", "Description", "Amount", "RunningTotal")
                          .build())) {
            Money runningTotal = Money.zero();
            for (Transaction transaction : getTransactions()) {
                runningTotal = runningTotal.plus(transaction.getAmount());
                csvPrinter.printRecord(MekHQ.getMHQOptions().getDisplayFormattedDate(transaction.getDate()),
                      transaction.getType(),
                      transaction.getDescription(),
                      transaction.getAmount(),
                      runningTotal.toAmountAndSymbolString());
            }

            csvPrinter.flush();

            report = String.format(resourceMap.getString("FinanceExport.format"), transactions.size());
        } catch (Exception ex) {
            logger.error("Error exporting finances to " + format, ex);
            report = "Error exporting finances. See log for details.";
        }

        return report;
    }
    // endregion CSV

    // region XML
    public void writeToXML(final PrintWriter pw, int indent) {
        MHQXMLUtility.writeSimpleXMLOpenTag(pw, indent++, "finances");
        if (!getTransactions().isEmpty()) {
            MHQXMLUtility.writeSimpleXMLOpenTag(pw, indent++, "transactions");
            for (final Transaction transaction : getTransactions()) {
                transaction.writeToXML(pw, indent);
            }
            MHQXMLUtility.writeSimpleXMLCloseTag(pw, --indent, "transactions");
        }

        if (!getLoans().isEmpty()) {
            MHQXMLUtility.writeSimpleXMLOpenTag(pw, indent++, "loans");
            for (final Loan loan : getLoans()) {
                loan.writeToXML(pw, indent);
            }
            MHQXMLUtility.writeSimpleXMLCloseTag(pw, --indent, "loans");
        }

        if (!getAssets().isEmpty()) {
            MHQXMLUtility.writeSimpleXMLOpenTag(pw, indent++, "assets");
            for (final Asset asset : getAssets()) {
                asset.writeToXML(pw, indent);
            }
            MHQXMLUtility.writeSimpleXMLCloseTag(pw, --indent, "assets");
        }
        MHQXMLUtility.writeSimpleXMLTag(pw, indent, "loanDefaults", getLoanDefaults());
        MHQXMLUtility.writeSimpleXMLTag(pw, indent, "failedCollateral", getFailedCollateral());
        if (getWentIntoDebt() != null) {
            MHQXMLUtility.writeSimpleXMLTag(pw, indent, "wentIntoDebt", getWentIntoDebt());
        }
        MHQXMLUtility.writeSimpleXMLCloseTag(pw, --indent, "finances");
    }

    public static Finances generateInstanceFromXML(Node wn) {
        Finances retVal = new Finances();
        NodeList nl = wn.getChildNodes();
        for (int x = 0; x < nl.getLength(); x++) {
            Node wn2 = nl.item(x);
            try {
                switch (wn2.getNodeName()) {
                    case "transactions":
                        retVal.setTransactions(parseTransactionsFromXML(wn2));
                        break;
                    case "loans":
                        retVal.setLoans(parseLoansFromXML(wn2));
                        break;
                    case "assets":
                        retVal.setAssets(parseAssetsFromXML(wn2));
                        break;
                    case "loanDefaults":
                        retVal.setLoanDefaults(Integer.parseInt(wn2.getTextContent().trim()));
                        break;
                    case "failedCollateral":
                        retVal.setFailedCollateral(Integer.parseInt(wn2.getTextContent().trim()));
                        break;
                    case "wentIntoDebt":
                        retVal.setWentIntoDebt(MHQXMLUtility.parseDate(wn2.getTextContent().trim()));
                        break;
                    default:
                        break;
                }
            } catch (Exception ex) {
                logger.error("", ex);
            }
        }

        return retVal;
    }

    private static List<Transaction> parseTransactionsFromXML(final Node wn) {
        if (!wn.hasChildNodes()) {
            return new ArrayList<>();
        }

        final NodeList nl = wn.getChildNodes();
        return IntStream.range(0, nl.getLength())
                     .mapToObj(nl::item)
                     .filter(node -> "transaction".equals(node.getNodeName()))
                     .map(Transaction::generateInstanceFromXML)
                     .collect(Collectors.toList());
    }

    private static List<Loan> parseLoansFromXML(final Node wn) {
        if (!wn.hasChildNodes()) {
            return new ArrayList<>();
        }

        final NodeList nl = wn.getChildNodes();
        return IntStream.range(0, nl.getLength())
                     .mapToObj(nl::item)
                     .filter(node -> "loan".equals(node.getNodeName()))
                     .map(Loan::generateInstanceFromXML)
                     .collect(Collectors.toList());
    }

    private static List<Asset> parseAssetsFromXML(final Node wn) {
        if (!wn.hasChildNodes()) {
            return new ArrayList<>();
        }

        final NodeList nl = wn.getChildNodes();
        return IntStream.range(0, nl.getLength())
                     .mapToObj(nl::item)
                     .filter(node -> "asset".equals(node.getNodeName()))
                     .map(Asset::generateInstanceFromXML)
                     .collect(Collectors.toList());
    }
    // endregion XML
    // endregion File I/O
}<|MERGE_RESOLUTION|>--- conflicted
+++ resolved
@@ -336,11 +336,7 @@
                       String.format(resourceMap.getString("MonthlyContractPayment.text"), contract.getName()));
                 campaign.addReport(String.format(resourceMap.getString("ContractPaymentCredit.text"),
                       contract.getMonthlyPayOut().toAmountAndSymbolString(),
-<<<<<<< HEAD
                       contract.getHyperlinkedName()));
-=======
-                      contract.getName()));
->>>>>>> c8165907
 
                 payoutShares(campaign, contract, today);
             }
@@ -598,22 +594,14 @@
         if (campaign.getCampaignOptions().isTrackTotalEarnings()) {
             boolean sharesForAll = campaign.getCampaignOptions().isSharesForAll();
 
-<<<<<<< HEAD
-            int numberOfShares = campaign.getActivePersonnel()
-=======
             int numberOfShares = campaign.getActivePersonnel(true)
->>>>>>> c8165907
                                        .stream()
                                        .mapToInt(person -> person.getNumShares(campaign, sharesForAll))
                                        .sum();
 
             Money singleShare = shares.dividedBy(numberOfShares);
 
-<<<<<<< HEAD
-            for (Person person : campaign.getActivePersonnel()) {
-=======
             for (Person person : campaign.getActivePersonnel(true)) {
->>>>>>> c8165907
                 person.payPersonShares(campaign, singleShare, sharesForAll);
             }
         }
