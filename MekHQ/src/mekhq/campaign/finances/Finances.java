--- conflicted
+++ resolved
@@ -236,30 +236,17 @@
         }
 
         // Handle assets
-<<<<<<< HEAD
         for (final Asset asset : assets) {
             if (asset.getFinancialTerm().isAnnually() && (campaign.getLocalDate().getDayOfYear() == 1)) {
-                credit(asset.getIncome(), Transaction.C_MISC, "Income from " + asset.getName(),
-                        campaign.getLocalDate());
-=======
-        for (Asset asset : assets) {
-            if ((asset.getFinancialTerm() == SCHEDULE_YEARLY) && (campaign.getLocalDate().getDayOfYear() == 1)) {
                 credit(TransactionType.MISCELLANEOUS, campaign.getLocalDate(), asset.getIncome(),
                         "Income from " + asset.getName());
->>>>>>> e8c9d6be
                 campaign.addReport(String.format(
                         resourceMap.getString("AssetPayment.text"),
                         asset.getIncome().toAmountAndSymbolString(),
                         asset.getName()));
-<<<<<<< HEAD
             } else if (asset.getFinancialTerm().isMonthly() && (campaign.getLocalDate().getDayOfMonth() == 1)) {
-                credit(asset.getIncome(), Transaction.C_MISC, "Income from " + asset.getName(),
-                        campaign.getLocalDate());
-=======
-            } else if ((asset.getFinancialTerm() == SCHEDULE_MONTHLY) && (campaign.getLocalDate().getDayOfMonth() == 1)) {
                 credit(TransactionType.MISCELLANEOUS, campaign.getLocalDate(), asset.getIncome(),
                         "Income from " + asset.getName());
->>>>>>> e8c9d6be
                 campaign.addReport(String.format(
                         resourceMap.getString("AssetPayment.text"),
                         asset.getIncome().toAmountAndSymbolString(),
