--- conflicted
+++ resolved
@@ -27,11 +27,8 @@
 import java.util.*;
 import java.util.stream.Collectors;
 
-<<<<<<< HEAD
 import mekhq.io.FileType;
-=======
 import mekhq.campaign.personnel.Person;
->>>>>>> 10f3f5eb
 import org.w3c.dom.DOMException;
 import org.w3c.dom.Node;
 import org.w3c.dom.NodeList;
@@ -56,10 +53,6 @@
  * @author Jay Lawson <jaylawson39 at yahoo.com>
  */
 public class Finances implements Serializable {
-
-    /**
-     *
-     */
     private static final long serialVersionUID = 8533117455496219692L;
 
     private ResourceBundle resourceMap;
