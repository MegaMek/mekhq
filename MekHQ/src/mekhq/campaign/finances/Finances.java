--- conflicted
+++ resolved
@@ -359,17 +359,10 @@
         // Handle assets
         getAssets().forEach(asset -> asset.processNewDay(campaign, yesterday, today, this));
 
-<<<<<<< HEAD
         // Handle peacetime operating expenses, payroll, loan payments, and leases
-        if (today.getDayOfMonth() == 1) {
-            if (campaign.getCampaignOptions().isUsePeacetimeCost()) {
-                if (!campaign.getCampaignOptions().isShowPeacetimeCost()) {
-=======
-        // Handle peacetime operating expenses, payroll, and loan payments
         if (isNewMonth) {
             if (campaignOptions.isUsePeacetimeCost()) {
                 if (!campaignOptions.isShowPeacetimeCost()) {
->>>>>>> 2e302df0
                     // Do not include salaries as that will be tracked below
                     Money peacetimeCost = accountant.getPeacetimeCost(false);
 
