/*
 * StoryOutcome.java
 *
 * Copyright (c) 2021 - The MegaMek Team. All Rights Reserved
 *
 * This file is part of MekHQ.
 *
 * MekHQ is free software: you can redistribute it and/or modify
 * it under the terms of the GNU General Public License as published by
 * the Free Software Foundation, either version 3 of the License, or
 * (at your option) any later version.
 *
 * MekHQ is distributed in the hope that it will be useful,
 * but WITHOUT ANY WARRANTY; without even the implied warranty of
 * MERCHANTABILITY or FITNESS FOR A PARTICULAR PURPOSE.  See the
 * GNU General Public License for more details.
 *
 * You should have received a copy of the GNU General Public License
 * along with MekHQ.  If not, see <http://www.gnu.org/licenses/>.
 */
package mekhq.campaign.storyarc;

import java.io.PrintWriter;
import java.util.ArrayList;
import java.util.List;
import java.util.UUID;

import org.w3c.dom.Node;
import org.w3c.dom.NodeList;

import megamek.Version;
import megamek.logging.MMLogger;
import mekhq.campaign.Campaign;
import mekhq.utilities.MHQXMLUtility;

/**
 * This class controls what happens when a story point is completed and a
 * certain result is achieved. Basically, it
 * tracks an alternate `nextStoryPointId` and a list of {@link StoryTrigger
 * StoryTrigger} objects that will replace
 * the default
 */
public class StoryOutcome {
    private static final MMLogger logger = MMLogger.create(StoryOutcome.class);

    /** result this outcome is tied too **/
    String result;

    /** id of the next story point to start. Can be null **/
    private UUID nextStoryPointId;

    /** A list of StoryTriggers to replace the defaults on this outcome */
    List<StoryTrigger> storyTriggers;

<<<<<<< HEAD
    public StoryOutcome()  {
=======
    StoryOutcome() {
>>>>>>> ad505caf
        storyTriggers = new ArrayList<>();
    }

    public String getResult() {
        return result;
    }

    public void setResult(String r) {
        this.result = r;
    }

    public UUID getNextStoryPointId() {
        return nextStoryPointId;
    }

    public void setNextStoryPointId(UUID id) {
        this.nextStoryPointId = id;
    }

    public List<StoryTrigger> getStoryTriggers() {
        return storyTriggers;
    }

    public void setStoryTriggers(List<StoryTrigger> triggers) {
        this.storyTriggers = triggers;
    }

    /**
     * Set the StoryArc on all StoryTriggers here
     * 
     * @param a a {@link StoryArc StoryArc}
     */
    public void setStoryArc(StoryArc a) {
        for (StoryTrigger storyTrigger : storyTriggers) {
            storyTrigger.setStoryArc(a);
        }
    }

    // region File I/O
    public void writeToXml(PrintWriter pw1, int indent) {
        MHQXMLUtility.writeSimpleXMLOpenTag(pw1, indent++, "storyOutcome", "result", result);
        MHQXMLUtility.writeSimpleXMLTag(pw1, indent, "nextStoryPointId", nextStoryPointId);
        if (!storyTriggers.isEmpty()) {
            for (StoryTrigger trigger : storyTriggers) {
                trigger.writeToXml(pw1, indent);
            }
        }
        MHQXMLUtility.writeSimpleXMLCloseTag(pw1, --indent, "storyOutcome");
    }

    public static StoryOutcome generateInstanceFromXML(Node wn, Campaign c, Version v) {
        StoryOutcome retVal = null;

        try {
            retVal = new StoryOutcome();

            retVal.result = wn.getAttributes().getNamedItem("result").getTextContent().trim();

            // Okay, now load specific fields!
            NodeList nl = wn.getChildNodes();

            for (int x = 0; x < nl.getLength(); x++) {
                Node wn2 = nl.item(x);

                if (wn2.getNodeName().equalsIgnoreCase("nextStoryPointId")) {
                    retVal.nextStoryPointId = UUID.fromString(wn2.getTextContent().trim());
                } else if (wn2.getNodeName().equalsIgnoreCase("storyTrigger")) {
                    StoryTrigger trigger = StoryTrigger.generateInstanceFromXML(wn2, c, v);
                    retVal.storyTriggers.add(trigger);
                }
            }
        } catch (Exception ex) {
            logger.error(ex);
        }

        return retVal;
    }

}<|MERGE_RESOLUTION|>--- conflicted
+++ resolved
@@ -52,11 +52,7 @@
     /** A list of StoryTriggers to replace the defaults on this outcome */
     List<StoryTrigger> storyTriggers;
 
-<<<<<<< HEAD
     public StoryOutcome()  {
-=======
-    StoryOutcome() {
->>>>>>> ad505caf
         storyTriggers = new ArrayList<>();
     }
 
@@ -86,7 +82,7 @@
 
     /**
      * Set the StoryArc on all StoryTriggers here
-     * 
+     *
      * @param a a {@link StoryArc StoryArc}
      */
     public void setStoryArc(StoryArc a) {
