--- conflicted
+++ resolved
@@ -293,7 +293,6 @@
         return getTitle();
     }
 
-<<<<<<< HEAD
     public boolean isDuplicateName(String name) {
         for(StoryPoint sp : getStoryPoints()) {
             if(sp.getName().equals(name)) {
@@ -303,10 +302,7 @@
         return false;
     }
 
-    //region EventHandlers
-=======
     // region EventHandlers
->>>>>>> ad505caf
     @Subscribe
     public void handleScenarioResolved(ScenarioResolvedEvent ev) {
         // search through ScenarioStoryPoints for a match and if so complete it
@@ -592,7 +588,7 @@
 
     /**
      * This method will replace tokens in narrative text
-     * 
+     *
      * @param text <code>String</code> containing the original text with tokens.
      * @return <code>String</code> containing the text with tokens replaced.
      */
