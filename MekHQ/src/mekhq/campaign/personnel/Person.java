--- conflicted
+++ resolved
@@ -49,11 +49,8 @@
 import static mekhq.campaign.personnel.BodyLocation.INTERNAL;
 import static mekhq.campaign.personnel.PersonnelOptions.*;
 import static mekhq.campaign.personnel.enums.BloodGroup.getRandomBloodGroup;
-<<<<<<< HEAD
 import static mekhq.campaign.personnel.medical.advancedMedical.InjuryTypes.CHILDLIKE_REGRESSION;
-=======
 import static mekhq.campaign.personnel.medical.advancedMedical.InjuryTypes.DISCONTINUATION_SYNDROME;
->>>>>>> a1e9d6c9
 import static mekhq.campaign.personnel.skills.Aging.getReputationAgeModifier;
 import static mekhq.campaign.personnel.skills.Attributes.DEFAULT_ATTRIBUTE_SCORE;
 import static mekhq.campaign.personnel.skills.Attributes.MAXIMUM_ATTRIBUTE_SCORE;
@@ -6457,32 +6454,6 @@
     }
 
     /**
-<<<<<<< HEAD
-     * Processes the effects of childlike regression on the character, applying injuries or health complications based
-     * on specified conditions.
-     *
-     * <p>If the character has childlike regression and fails a willpower check, the method will apply either an
-     * injury (using advanced medical rules) or increment the number of "hits" (using basic rules). If the total number
-     * of injuries or hits exceeds a defined threshold, the personnel status is changed to indicate medical
-     * complications (killed).</p>
-     *
-     * @param campaign             the {@link Campaign} context in which the effects are processed
-     * @param useAdvancedMedical   {@code true} to use advanced medical injury processing
-     * @param hasRegression        {@code true} if the character is affected by childlike regression
-     * @param failedWillpowerCheck {@code true} if the character failed their willpower check
-     */
-    public String processChildlikeRegression(Campaign campaign, boolean useAdvancedMedical,
-          // These boolean are here to ensure that we only ever pass in valid personnel
-          boolean hasRegression, boolean failedWillpowerCheck) {
-        final int DEATH_THRESHOLD = 5;
-
-        if (hasRegression && failedWillpowerCheck) {
-            if (useAdvancedMedical) {
-                Injury injury = CHILDLIKE_REGRESSION.newInjury(campaign, this, INTERNAL, 1);
-                addInjury(injury);
-            } else {
-                hits += 1;
-=======
      * Processes the effects of discontinuation syndrome.
      *
      * <p>This method applies the symptoms and risks associated with compulsive addiction discontinuation, adjusted
@@ -6523,21 +6494,49 @@
 
             if (useFatigue) {
                 changeFatigue(FATIGUE_INCREASE);
->>>>>>> a1e9d6c9
             }
 
             if ((getInjuries().size() > DEATH_THRESHOLD) || (hits > DEATH_THRESHOLD)) {
                 changeStatus(campaign, campaign.getLocalDate(), PersonnelStatus.MEDICAL_COMPLICATIONS);
             }
-<<<<<<< HEAD
+        }
+    }
+
+    /**
+     * Processes the effects of childlike regression on the character, applying injuries or health complications based
+     * on specified conditions.
+     *
+     * <p>If the character has childlike regression and fails a willpower check, the method will apply either an
+     * injury (using advanced medical rules) or increment the number of "hits" (using basic rules). If the total number
+     * of injuries or hits exceeds a defined threshold, the personnel status is changed to indicate medical
+     * complications (killed).</p>
+     *
+     * @param campaign             the {@link Campaign} context in which the effects are processed
+     * @param useAdvancedMedical   {@code true} to use advanced medical injury processing
+     * @param hasRegression        {@code true} if the character is affected by childlike regression
+     * @param failedWillpowerCheck {@code true} if the character failed their willpower check
+     */
+    public String processChildlikeRegression(Campaign campaign, boolean useAdvancedMedical,
+          // These boolean are here to ensure that we only ever pass in valid personnel
+          boolean hasRegression, boolean failedWillpowerCheck) {
+        final int DEATH_THRESHOLD = 5;
+
+        if (hasRegression && failedWillpowerCheck) {
+            if (useAdvancedMedical) {
+                Injury injury = CHILDLIKE_REGRESSION.newInjury(campaign, this, INTERNAL, 1);
+                addInjury(injury);
+            } else {
+                hits += 1;
+            }
+
+            if ((getInjuries().size() > DEATH_THRESHOLD) || (hits > DEATH_THRESHOLD)) {
+                changeStatus(campaign, campaign.getLocalDate(), PersonnelStatus.MEDICAL_COMPLICATIONS);
+            }
 
             return String.format(resources.getString("compulsion.regression"), getHyperlinkedFullTitle(),
                   spanOpeningWithCustomColor(getWarningColor()), CLOSING_SPAN_TAG);
         }
 
         return "";
-=======
-        }
->>>>>>> a1e9d6c9
     }
 }