--- conflicted
+++ resolved
@@ -5621,11 +5621,7 @@
      *       possession, and rank. If aging effects are disabled, the base reputation value is returned.
      */
     public int getAdjustedReputation(boolean isUseAgingEffects, boolean isClanCampaign, LocalDate today,
-<<<<<<< HEAD
-          int rankLevel) {
-=======
           int rankNumeric) {
->>>>>>> 1bfb6e4e
         int modifiers = isUseAgingEffects ?
                              getReputationAgeModifier(getAge(today),
                                    isClanCampaign,
@@ -5633,12 +5629,9 @@
                                    rankNumeric) :
                              0;
 
-<<<<<<< HEAD
         boolean hasRacism = options.booleanOption(COMPULSION_RACISM);
         modifiers -= hasRacism ? 1 : 0;
 
-=======
->>>>>>> 1bfb6e4e
         return clamp(reputation + modifiers, MINIMUM_REPUTATION, MAXIMUM_REPUTATION);
     }
 
