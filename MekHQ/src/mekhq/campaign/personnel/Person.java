--- conflicted
+++ resolved
@@ -2789,13 +2789,9 @@
                     person.reputation = MathUtility.parseInt(wn2.getTextContent());
                 } else if (nodeName.equalsIgnoreCase("unlucky")) {
                     person.unlucky = MathUtility.parseInt(wn2.getTextContent());
-<<<<<<< HEAD
+                } else if (nodeName.equalsIgnoreCase("atowAttributes")) {
+                    person.atowAttributes = new Attributes().generateAttributesFromXML(wn2);
                 } else if (nodeName.equalsIgnoreCase("pilotHits")) {
-=======
-                } else if (wn2.getNodeName().equalsIgnoreCase("atowAttributes")) {
-                    person.atowAttributes = new Attributes().generateAttributesFromXML(wn2);
-                } else if (wn2.getNodeName().equalsIgnoreCase("pilotHits")) {
->>>>>>> 873c5c10
                     person.hits = MathUtility.parseInt(wn2.getTextContent());
                 } else if (nodeName.equalsIgnoreCase("skill")) {
                     Skill s = Skill.generateInstanceFromXML(wn2);
