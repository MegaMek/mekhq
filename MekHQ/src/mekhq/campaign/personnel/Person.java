/*
 * Person.java
 *
 * Copyright (c) 2009 Jay Lawson <jaylawson39 at yahoo.com>. All rights reserved.
 * Copyright (c) 2020 - The MegaMek Team. All Rights Reserved
 *
 * This file is part of MekHQ.
 *
 * MekHQ is free software: you can redistribute it and/or modify
 * it under the terms of the GNU General Public License as published by
 * the Free Software Foundation, either version 3 of the License, or
 * (at your option) any later version.
 *
 * MekHQ is distributed in the hope that it will be useful,
 * but WITHOUT ANY WARRANTY; without even the implied warranty of
 * MERCHANTABILITY or FITNESS FOR A PARTICULAR PURPOSE.  See the
 * GNU General Public License for more details.
 *
 * You should have received a copy of the GNU General Public License
 * along with MekHQ.  If not, see <http://www.gnu.org/licenses/>.
 */
package mekhq.campaign.personnel;

import java.awt.event.KeyEvent;
import java.io.PrintWriter;
import java.io.Serializable;
import java.time.LocalDate;
import java.time.Period;
import java.time.format.DateTimeFormatter;
import java.time.temporal.ChronoUnit;
import java.util.*;
import java.util.function.IntSupplier;
import java.util.stream.Collectors;
import java.util.stream.IntStream;

import megamek.common.*;
import megamek.common.util.EncodeControl;
import megamek.common.util.StringUtil;
import megamek.common.util.WeightedMap;
import mekhq.campaign.*;
import mekhq.campaign.finances.Money;
import mekhq.campaign.log.*;
import mekhq.campaign.personnel.enums.BodyLocation;
import mekhq.campaign.personnel.enums.GenderDescriptors;
import mekhq.campaign.personnel.enums.ModifierValue;
import mekhq.campaign.personnel.enums.PersonnelStatus;
import org.joda.time.DateTime;
import org.w3c.dom.Node;
import org.w3c.dom.NodeList;

import megamek.common.annotations.Nullable;
import megamek.common.logging.LogLevel;
import megamek.common.options.IOption;
import megamek.common.options.IOptionGroup;
import megamek.common.options.PilotOptions;
import mekhq.MekHQ;
import mekhq.MekHqXmlSerializable;
import mekhq.MekHqXmlUtil;
import mekhq.Utilities;
import mekhq.Version;
import mekhq.campaign.event.PersonChangedEvent;
import mekhq.campaign.mod.am.InjuryUtil;
import mekhq.campaign.unit.Unit;
import mekhq.campaign.work.IPartWork;
import mekhq.campaign.universe.Faction;
import mekhq.campaign.universe.Planet;

/**
 * @author Jay Lawson <jaylawson39 at yahoo.com>
 */
public class Person implements Serializable, MekHqXmlSerializable {
    //region Variable Declarations
    private static final long serialVersionUID = -847642980395311152L;

    /* If any new roles are added they should go at the end. They should also be accounted for
     * in isCombatRole(int) or isSupportRole(int). You should also increase the value of T_NUM
     * if you add new roles.
     */
    public static final int T_NONE = 0;
    public static final int T_MECHWARRIOR = 1;
    public static final int T_AERO_PILOT = 2;
    public static final int T_GVEE_DRIVER = 3;
    public static final int T_NVEE_DRIVER = 4;
    public static final int T_VTOL_PILOT = 5;
    public static final int T_VEE_GUNNER = 6;
    public static final int T_BA = 7;
    public static final int T_INFANTRY = 8;
    public static final int T_PROTO_PILOT = 9;
    public static final int T_CONV_PILOT = 10;
    public static final int T_SPACE_PILOT = 11;
    public static final int T_SPACE_CREW = 12;
    public static final int T_SPACE_GUNNER = 13;
    public static final int T_NAVIGATOR = 14; // End of combat roles
    public static final int T_MECH_TECH = 15;
    public static final int T_MECHANIC = 16;
    public static final int T_AERO_TECH = 17;
    public static final int T_BA_TECH = 18;
    public static final int T_ASTECH = 19;
    public static final int T_DOCTOR = 20;
    public static final int T_MEDIC = 21;
    public static final int T_ADMIN_COM = 22;
    public static final int T_ADMIN_LOG = 23;
    public static final int T_ADMIN_TRA = 24;
    public static final int T_ADMIN_HR = 25; // End of support roles
    public static final int T_LAM_PILOT = 26; // Not a separate type, but an alias for MW + Aero pilot
                                              // Does not count as either combat or support role
    public static final int T_VEHICLE_CREW = 27; // non-gunner/non-driver support vehicle crew

    // This value should always be +1 of the last defined role
    public static final int T_NUM = 28;

    // Prisoners, Bondsmen, and Normal Personnel
    public static final int PRISONER_NOT = 0;
    public static final int PRISONER_YES = 1;
    public static final int PRISONER_BONDSMAN = 2;

    // Phenotypes
    public static final int PHENOTYPE_NONE = 0;
    public static final int PHENOTYPE_MW = 1;
    public static final int PHENOTYPE_BA = 2;
    public static final int PHENOTYPE_AERO = 3;
    public static final int PHENOTYPE_VEE = 4;
    public static final int PHENOTYPE_NUM = 5;

    // ROM Designations
    public static final int DESIG_NONE    = 0;
    public static final int DESIG_EPSILON = 1;
    public static final int DESIG_PI      = 2;
    public static final int DESIG_IOTA    = 3;
    public static final int DESIG_XI      = 4;
    public static final int DESIG_THETA   = 5;
    public static final int DESIG_ZETA    = 6;
    public static final int DESIG_MU      = 7;
    public static final int DESIG_RHO     = 8;
    public static final int DESIG_LAMBDA  = 9;
    public static final int DESIG_PSI     = 10;
    public static final int DESIG_OMICRON = 11;
    public static final int DESIG_CHI     = 12;
    public static final int DESIG_GAMMA   = 13;
    public static final int DESIG_NUM     = 14;

    private static final Map<Integer, Money> MECHWARRIOR_AERO_RANSOM_VALUES;
    private static final Map<Integer, Money> OTHER_RANSOM_VALUES;

    public PersonAwardController awardController;

    //region Family Variables
    // Lineage
    protected UUID ancestorsId;
    protected UUID spouse;
    protected List<FormerSpouse> formerSpouses;

    //region Procreation
    protected LocalDate dueDate;
    protected LocalDate expectedDueDate;

    private static final int PREGNANCY_STANDARD_DURATION = 268; //standard duration of a pregnancy in days

    // This creates a random range of approximately six weeks with which to modify the standard pregnancy duration
    // To create randomized pregnancy duration
    private static final IntSupplier PREGNANCY_MODIFY_DURATION = () -> {
        double gaussian = Math.sqrt(-2 * Math.log(Math.nextUp(Math.random())))
            * Math.cos(2.0 * Math.PI * Math.random());
        // To not get weird results, we limit the values to +/- 4.0 (almost 6 weeks)
        return (int) Math.round(Math.max(-4.0, Math.min(4.0, gaussian)) * 10);
    };

    private static final IntSupplier PREGNANCY_SIZE = () -> {
        int children = 1;
        // Hellin's law says it's 1:89 chance, to not make it appear too seldom, we use 1:50
        while(Compute.randomInt(50) == 0) {
            ++ children;
        }
        return Math.min(children, 10); // Limit to decuplets, for the sake of sanity
    };

    private static final String[] PREGNANCY_MULTIPLE_NAMES = {null, null,
        "twins", "triplets", "quadruplets", "quintuplets",
        "sextuplets", "septuplets", "octuplets", "nonuplets", "decuplets"
    };

    public static final ExtraData.IntKey PREGNANCY_CHILDREN_DATA = new ExtraData.IntKey("procreation:children");
    public static final ExtraData.StringKey PREGNANCY_FATHER_DATA = new ExtraData.StringKey("procreation:father");
    //endregion Procreation

    //region Marriage
    // Marriage Surnames
    public static final int SURNAME_NO_CHANGE = 0;
    public static final int SURNAME_YOURS = 1;
    public static final int SURNAME_SPOUSE = 2;
    public static final int SURNAME_HYP_YOURS = 3;
    public static final int SURNAME_BOTH_HYP_YOURS = 4;
    public static final int SURNAME_HYP_SPOUSE = 5;
    public static final int SURNAME_BOTH_HYP_SPOUSE = 6;
    public static final int SURNAME_MALE = 7;
    public static final int SURNAME_FEMALE = 8;
    public static final int SURNAME_WEIGHTED = 9; //should be equal to NUM_SURNAME at all times
    public static final int NUM_SURNAME = 9; //number of surname options not counting the SURNAME_WEIGHTED OPTION

    public static final String[] SURNAME_TYPE_NAMES = new String[] {
        "No Change", "Yours", "Spouse",
        "Yours-Spouse", "Both Yours-Spouse", "Spouse-Yours",
        "Both Spouse-Yours", "Male", "Female"
    };
    //endregion Marriage Variables

    //region Divorce Variables
    public static final String OPT_SELECTED_CHANGE_SURNAME = "selected_change_surname";
    public static final String OPT_SPOUSE_CHANGE_SURNAME = "spouse_change_surname";
    public static final String OPT_BOTH_CHANGE_SURNAME = "both_change_surname";
    public static final String OPT_KEEP_SURNAME = "keep_surname";
    //endregion Divorce Variables
    //endregion Family Variables

    /** Contains the skill levels to be displayed in a tech's description */
    private static final String[] DISPLAYED_SKILL_LEVELS = new String[] {
        SkillType.S_TECH_MECH,
        SkillType.S_TECH_MECHANIC,
        SkillType.S_TECH_BA,
        SkillType.S_TECH_AERO,
        SkillType.S_TECH_VESSEL,
    };

    protected UUID id;
    protected int oldId;

    private String fullName;
    private String givenName;
    private String surname;
    private String honorific;
    private String maidenName;
    private String callsign;
    private int gender;

    private int primaryRole;
    private int secondaryRole;

    private int primaryDesignator;
    private int secondaryDesignator;

    protected String biography;
    protected LocalDate birthday;
    protected LocalDate dateOfDeath;
    protected LocalDate recruitment;
    protected LocalDate lastRankChangeDate;
    protected List<LogEntry> personnelLog;
    protected List<LogEntry> missionLog;

    private Skills skills;
    private PersonnelOptions options;
    private int toughness;

    private PersonnelStatus status;
    protected int xp;
    protected int engXp;
    protected int acquisitions;
    protected Money salary;
    private Money totalEarnings;
    private int hits;
    private int prisonerStatus;
    // Is this person willing to defect? Only for prisoners ...
    private boolean willingToDefect;

    boolean dependent;
    boolean commander;

    // Supports edge usage by a ship's engineer composite crewman
    int edgeUsedThisRound;
    // To track how many edge points support personnel have left until next refresh
    int currentEdge;

    //phenotype and background
    private int phenotype;
    private boolean clan;
    private String bloodname;
    private Faction originFaction;
    private Planet originPlanet;

    //assignments
    private UUID unitId;
    protected UUID doctorId;
    private List<UUID> techUnitIds;

    //days of rest
    protected int idleMonths;
    protected int daysToWaitForHealing;

    //region portrait
    protected String portraitCategory;
    protected String portraitFile;
    // runtime override (not saved)
    protected transient String portraitCategoryOverride = null;
    protected transient String portraitFileOverride = null;
    //endregion portrait

    // Our rank
    private int rank;
    private int rankLevel;
    // If this Person uses a custom rank system (-1 for no)
    private int rankSystem;
    private Ranks ranks;

    // Manei Domini "Classes"
    public static final int MD_NONE			= 0;
    public static final int MD_GHOST		= 1;
    public static final int MD_WRAITH		= 2;
    public static final int MD_BANSHEE		= 3;
    public static final int MD_ZOMBIE		= 4;
    public static final int MD_PHANTOM		= 5;
    public static final int MD_SPECTER		= 6;
    public static final int MD_POLTERGEIST	= 7;
    public static final int MD_NUM			= 8;
    private int maneiDominiClass;
    private int maneiDominiRank;

    //stuff to track for support teams
    protected int minutesLeft;
    protected int overtimeLeft;
    protected int nTasks;
    protected boolean engineer;
    public static final int PRIMARY_ROLE_SUPPORT_TIME = 480;
    public static final int PRIMARY_ROLE_OVERTIME_SUPPORT_TIME = 240;
    public static final int SECONDARY_ROLE_SUPPORT_TIME = 240;
    public static final int SECONDARY_ROLE_OVERTIME_SUPPORT_TIME = 120;

    //region Advanced Medical
    private List<Injury> injuries;
    //endregion Advanced Medical

    //region Against the Bot
    private boolean founder; // +1 share if using shares system
    private int originalUnitWeight; // uses EntityWeightClass with 0 (Extra-Light) for no original unit
    public static final int TECH_IS1 = 0;
    public static final int TECH_IS2 = 1;
    public static final int TECH_CLAN = 2;
    private int originalUnitTech;
    private UUID originalUnitId;
    //endregion Against the Bot

    // Generic extra data, for use with plugins and mods
    private ExtraData extraData;

    //lets just go ahead and pass in the campaign - to hell with OOP
    private Campaign campaign;

    // For upgrading personnel entries to missing log entries
    private static String missionParticipatedString;
    private static String getMissionParticipatedString() {
        if (missionParticipatedString == null) {
            ResourceBundle resourceMap = ResourceBundle.getBundle("mekhq.resources.LogEntries", new EncodeControl());
            missionParticipatedString = resourceMap.getString("participatedInMission.text");
            missionParticipatedString = missionParticipatedString.substring(0, missionParticipatedString.indexOf(" "));
        }

        return missionParticipatedString;
    }

    // initializes the AtB ransom values
    static {
        MECHWARRIOR_AERO_RANSOM_VALUES = new HashMap<>();
        MECHWARRIOR_AERO_RANSOM_VALUES.put(SkillType.EXP_ULTRA_GREEN, Money.of(5000)); // no official AtB rules for really inexperienced scrubs, but...
        MECHWARRIOR_AERO_RANSOM_VALUES.put(SkillType.EXP_GREEN, Money.of(10000));
        MECHWARRIOR_AERO_RANSOM_VALUES.put(SkillType.EXP_REGULAR, Money.of(25000));
        MECHWARRIOR_AERO_RANSOM_VALUES.put(SkillType.EXP_VETERAN, Money.of(75000));
        MECHWARRIOR_AERO_RANSOM_VALUES.put(SkillType.EXP_ELITE, Money.of(150000));

        OTHER_RANSOM_VALUES = new HashMap<>();
        OTHER_RANSOM_VALUES.put(SkillType.EXP_ULTRA_GREEN, Money.of(2500));
        OTHER_RANSOM_VALUES.put(SkillType.EXP_GREEN, Money.of(5000));
        OTHER_RANSOM_VALUES.put(SkillType.EXP_REGULAR, Money.of(10000));
        OTHER_RANSOM_VALUES.put(SkillType.EXP_VETERAN, Money.of(25000));
        OTHER_RANSOM_VALUES.put(SkillType.EXP_ELITE, Money.of(50000));
    }

    private final static String DATE_DISPLAY_FORMAT = "yyyy-MM-dd";
    private final static String DATE_SAVE_FORMAT = "yyyy-MM-dd";  //DO NOT USE FOR DISPLAY FORMATS

    //region Reverse Compatibility
    private int oldUnitId = -1;
    private int oldDoctorId = -1;
    //v0.1.8 and earlier
    protected int teamId = -1;
    //endregion Reverse Compatibility
    //endregion Variable Declarations

    //region Constructors
    //default constructor
    public Person(Campaign campaign) {
        this(Crew.UNNAMED, Crew.UNNAMED_SURNAME, campaign);
    }

    public Person(Campaign campaign, String factionCode) {
        this(Crew.UNNAMED, Crew.UNNAMED_SURNAME, campaign, factionCode);
    }

    public Person(String givenName, String surname, Campaign campaign) {
        this(givenName, surname, campaign, campaign.getFactionCode());
    }

    public Person(String givenName, String surname, Campaign campaign, String factionCode) {
        this(givenName, surname, "", campaign, factionCode);
    }

    /**
     * Primary Person constructor, variables are initialized in the exact same order as they are
     * saved to the XML file
     * @param givenName     the person's given name
     * @param surname       the person's surname
     * @param honorific     the person's honorific
     * @param campaign      the campaign this person is a part of
     * @param factionCode   the faction this person was borne into
     */
    public Person(String givenName, String surname, String honorific, Campaign campaign,
                  String factionCode) {
        // First, we assign campaign
        this.campaign = campaign;

        // Then, we assign the variables in XML file order
        id = null;
        this.givenName = givenName;
        this.surname = surname;
        this.honorific = honorific;
        maidenName = null; // this is set to null to handle divorce cases
        callsign = "";
        primaryRole = T_NONE;
        secondaryRole = T_NONE;
        primaryDesignator = DESIG_NONE;
        secondaryDesignator = DESIG_NONE;
        commander = false;
        dependent = false;
        originFaction = Faction.getFaction(factionCode);
        originPlanet = null;
        clan = originFaction.isClan();
        phenotype = PHENOTYPE_NONE;
        bloodname = "";
        biography = "";
        idleMonths = -1;
        ancestorsId = null;
        spouse = null;
        formerSpouses = new ArrayList<>();
        dueDate = null;
        expectedDueDate = null;
        portraitCategory = Crew.ROOT_PORTRAIT;
        portraitFile = Crew.PORTRAIT_NONE;
        xp = 0;
        daysToWaitForHealing = 0;
        gender = Crew.G_MALE;
        rank = 0;
        rankLevel = 0;
        rankSystem = -1;
        maneiDominiRank = Rank.MD_RANK_NONE;
        maneiDominiClass = MD_NONE;
        nTasks = 0;
        doctorId = null;
        unitId = null;
        salary = Money.of(-1);
        totalEarnings = Money.of(0);
        status = PersonnelStatus.ACTIVE;
        prisonerStatus = PRISONER_NOT;
        willingToDefect = false;
        hits = 0;
        toughness = 0;
        resetMinutesLeft(); // this assigns minutesLeft and overtimeLeft
        birthday = null;
        dateOfDeath = null;
        recruitment = null;
        lastRankChangeDate = null;
        skills = new Skills();
        options = new PersonnelOptions();
        currentEdge = 0;
        techUnitIds = new ArrayList<>();
        personnelLog = new ArrayList<>();
        missionLog = new ArrayList<>();
        awardController = new PersonAwardController(this);
        injuries = new ArrayList<>();
        founder = false;
        originalUnitWeight = EntityWeightClass.WEIGHT_ULTRA_LIGHT;
        originalUnitTech = TECH_IS1;
        originalUnitId = null;
        acquisitions = 0;
        extraData = new ExtraData();

        // Initialize Data based on these settings
        setFullName();
    }
    //endregion Constructors

    public Campaign getCampaign(){return campaign;}

    public int getPhenotype() {
        return phenotype;
    }

    public void setPhenotype(int i) {
        phenotype = i;
    }

    public boolean isClanner() {
        return clan;
    }

    public void setClanner(boolean b) {
        clan = b;
    }

    public String getBloodname() {
        return bloodname;
    }

    public void setBloodname(String bn) {
        bloodname = bn;
    }

    public Faction getOriginFaction() {
        return originFaction;
    }

    public void setOriginFaction(Faction f) {
        originFaction = f;
    }

    public Planet getOriginPlanet() {
        return originPlanet;
    }

    public void setOriginPlanet(Planet p) {
        originPlanet = p;
    }

    public boolean isCommander() {
        return commander;
    }

    public void setCommander(boolean tf) {
        commander = tf;
    }

    public boolean isDependent() {
        return dependent;
    }

    public void setDependent(boolean tf) {
        dependent = tf;
        if (dependent) {
            setRecruitment(null);
            setLastRankChangeDate(null);
        } else {
            setRecruitment(getCampaign().getLocalDate());
            setLastRankChangeDate(getCampaign().getLocalDate());
        }
    }

    public boolean isPrisoner() {
        return prisonerStatus == PRISONER_YES;
    }

    public void setPrisoner() {
        prisonerStatus = PRISONER_YES;
        setRankNumeric(Ranks.RANK_PRISONER);
    }

    public boolean isBondsman() {
        return prisonerStatus == PRISONER_BONDSMAN;
    }

    public void setBondsman() {
        prisonerStatus = PRISONER_BONDSMAN;
        willingToDefect = false;
        setRankNumeric(Ranks.RANK_BONDSMAN);
    }

    public boolean isFree() {
        return (!isPrisoner() && !isBondsman());
    }

    public void setFreeMan() {
        prisonerStatus = PRISONER_NOT;
        willingToDefect = false;
    }

    public int getPrisonerStatus() {
        return prisonerStatus;
    }

    public boolean isWillingToDefect() {
        return willingToDefect;
    }

    public void setWillingToDefect(boolean willingToDefect) {
        this.willingToDefect = willingToDefect && (prisonerStatus == PRISONER_YES);
    }

    //region Text Getters
    public String pregnancyStatus() {
        return isPregnant() ? " (Pregnant)" : "";
    }

    public String getPhenotypeName() {
        return getPhenotypeName(phenotype);
    }

    public static String getPhenotypeName(int pheno) {
        switch (pheno) {
            case PHENOTYPE_NONE:
                return "Freeborn";
            case PHENOTYPE_MW:
                return "Trueborn Mechwarrior";
            case PHENOTYPE_AERO:
                return "Trueborn Pilot";
            case PHENOTYPE_VEE:
                return "Trueborn Vehicle Crew";
            case PHENOTYPE_BA:
                return "Trueborn Elemental";
            default:
                return "?";
        }
    }

    public String getPhenotypeShortName() {
        return getPhenotypeShortName(phenotype);
    }

    public static String getPhenotypeShortName(int pheno) {
        switch (pheno) {
            case PHENOTYPE_NONE:
                return "Freeborn";
            case PHENOTYPE_MW:
            case PHENOTYPE_AERO:
            case PHENOTYPE_VEE:
            case PHENOTYPE_BA:
                return "Trueborn";
            default:
                return "?";
        }
    }

    public static String getPrisonerStatusName(int status) {
        switch (status) {
            case PRISONER_NOT:
                return "Free";
            case PRISONER_YES:
                return "Prisoner";
            case PRISONER_BONDSMAN:
                return "Bondsman";
            default:
                return "?";
        }
    }
    //endregion Text Getters

    //region Names
    public String getGivenName() {
        return givenName;
    }

    public void setGivenName(String n) {
        this.givenName = n;
        setFullName();
    }

    public String getSurname() {
        return surname;
    }

    public void setSurname(String n) {
        this.surname = n;
        setFullName();
    }

    public String getHonorific() {
        return honorific;
    }

    public void setHonorific(String n) {
        this.honorific = n;
        setFullName();
    }

    public String getMaidenName() {
        return maidenName;
    }

    public void setMaidenName(String n) {
        this.maidenName = n;
    }

    public String getFullName() {
        return fullName;
    }

    public void setFullName() {
        if (isClanner()) {
            if (!StringUtil.isNullOrEmpty(bloodname)) {
                fullName = givenName + " " + bloodname;
            } else {
                fullName = givenName;
            }
        } else {
            if (!StringUtil.isNullOrEmpty(surname)) {
                fullName = givenName + " " + surname;
            } else {
                fullName = givenName;
            }
        }

        if (!StringUtil.isNullOrEmpty(honorific)) {
            fullName += " " + honorific;
        }
    }

    /**
     * This method is used to migrate names from being a joined name to split between given name and surname,
     * as part of the Personnel changes in MekHQ 0.47.4.
     * @param n the name to be migrated
     */
    public void migrateName(String n) {
        // How this works:
        // Takes the input name, and splits it into individual parts.
        // Then, it depends on whether the person is a Clanner or not.
        // For Clan names:
        // Takes the input name, and assumes that person does not have a surname
        // Bloodnames are assumed to have been assigned either through the
        // For Inner Sphere names:
        // Depending on the length of the resulting array, the name is processed differently
        // Array of length 1: the name is assumed to not have a surname, just a given name
        // Array of length 2: the name is assumed to be a given name and a surname
        // Array of length 3: the name is assumed to be a given name and two surnames
        // Array of length 4+: the name is assumed to be as many given names as possible and two surnames
        //
        // Then, the full name is set
        final String space = " ";
        String[] name = n.split(space);

        if (isClanner()) {
            int i = 0;
            givenName = name[i];
            for (i = 1; i < name.length - 1; i++) {
                if (!name[i].equals(space)) {
                    givenName += space + name[i];
                }
            }

            if (!(!StringUtil.isNullOrEmpty(getBloodname()) && getBloodname().equals(name[i]))) {
                givenName += space + name[i];
            }
        } else {
            if (name.length == 1) {
                givenName = name[0];
            } else if (name.length == 2) {
                givenName = name[0];
                surname = name[1];
            } else if (name.length == 3) {
                givenName = name[0];
                if (name[1].equals(space)) {
                    surname = name[2];
                } else {
                    surname = name[1] + space + name[2];
                }
            } else if (name.length > 3) {
                int i = 0;
                givenName = name[i];
                for (i = 1; i < name.length - 2; i++) {
                    if (!name[i].equals(space)) {
                        givenName += space + name[i];
                    }
                }

                if (name[i].equals(space)) {
                    surname = name[i + 1];
                } else {
                    surname = name[i] + space + name[i + 1];
                }
            }
        }

        if ((surname == null) || (surname.equals(Crew.UNNAMED_SURNAME))) {
            surname = "";
        }

        setFullName();
    }

    public String getHyperlinkedName() {
        return String.format("<a href='PERSON:%s'>%s</a>", getId().toString(), getFullName());
    }

    public String getCallsign() {
        return callsign;
    }

    public void setCallsign(String n) {
        this.callsign = n;
    }
    //endregion Names

    public String getPortraitCategory() {
        return Utilities.nonNull(portraitCategoryOverride, portraitCategory);
    }

    public String getPortraitFileName() {
        return Utilities.nonNull(portraitFileOverride, portraitFile);
    }

    public void setPortraitCategory(String s) {
        this.portraitCategory = s;
    }

    public void setPortraitFileName(String s) {
        this.portraitFile = s;
    }

    public void setPortraitCategoryOverride(String s) {
        this.portraitCategoryOverride = s;
    }

    public void setPortraitFileNameOverride(String s) {
        this.portraitFileOverride = s;
    }


    public int getPrimaryRole() {
        return primaryRole;
    }

    public void setPrimaryRole(int t) {
        this.primaryRole = t;
        //you can't be primary tech and a secondary astech
        //you can't be a primary astech and a secondary tech
        if ((isTechPrimary() && secondaryRole == T_ASTECH)
            || (isTechSecondary() && primaryRole == T_ASTECH)) {
            secondaryRole = T_NONE;
        }
        if ((primaryRole == T_DOCTOR && secondaryRole == T_MEDIC)
            || (secondaryRole == T_DOCTOR && primaryRole == T_MEDIC)) {
            secondaryRole = T_NONE;
        }
        MekHQ.triggerEvent(new PersonChangedEvent(this));
    }

    public int getSecondaryRole() {
        return secondaryRole;
    }

    public void setSecondaryRole(int t) {
        this.secondaryRole = t;
        MekHQ.triggerEvent(new PersonChangedEvent(this));
    }

    /**
     * This is used to determine if a person has a specific role as either their primary OR their
     * secondary role
     * @param role the role to determine
     * @return true if the person has the specific role either as their primary or secondary role
     */
    public boolean hasRole(int role) {
        return (getPrimaryRole() == role) || (getSecondaryRole() == role);
    }

    public PersonnelStatus getStatus() {
        return status;
    }

    public void setStatus(PersonnelStatus status) {
        this.status = status;
    }

    public int getIdleMonths() {
        return idleMonths;
    }

    public void setIdleMonths(int m) {
        this.idleMonths = m;
    }

    public int getDaysToWaitForHealing() {
        return daysToWaitForHealing;
    }

    public void setDaysToWaitForHealing(int d) {
        this.daysToWaitForHealing = d;
    }

    public static String getRoleDesc(int type, boolean clan) {
        switch (type) {
            case (T_NONE):
                return "None";
            case (T_MECHWARRIOR):
                return "MechWarrior";
            case (T_GVEE_DRIVER):
                return "Vehicle Driver";
            case (T_NVEE_DRIVER):
                return "Naval Driver";
            case (T_VTOL_PILOT):
                return "VTOL Pilot";
            case (T_VEE_GUNNER):
                return "Vehicle Gunner";
            case (T_CONV_PILOT):
                return "Conventional Aircraft Pilot";
            case (T_AERO_PILOT):
                return "Aerospace Pilot";
            case (T_PROTO_PILOT):
                return "ProtoMech Pilot";
            case (T_BA):
                if (clan) {
                    return "Elemental";
                } else {
                    return "Battle Armor Pilot";
                }
            case (T_INFANTRY):
                return "Soldier";
            case (T_SPACE_PILOT):
                return "Vessel Pilot";
            case (T_SPACE_CREW):
                return "Vessel Crewmember";
            case (T_SPACE_GUNNER):
                return "Vessel Gunner";
            case (T_NAVIGATOR):
                return "Hyperspace Navigator";
            case (T_MECH_TECH):
                return "Mech Tech";
            case (T_MECHANIC):
                return "Mechanic";
            case (T_AERO_TECH):
                return "Aero Tech";
            case (T_BA_TECH):
                return "Battle Armor Tech";
            case (T_ASTECH):
                return "Astech";
            case (T_DOCTOR):
                return "Doctor";
            case (T_MEDIC):
                return "Medic";
            case (T_ADMIN_COM):
                return "Admin/Command";
            case (T_ADMIN_LOG):
                return "Admin/Logistical";
            case (T_ADMIN_TRA):
                return "Admin/Transport";
            case (T_ADMIN_HR):
                return "Admin/HR";
            case (T_LAM_PILOT):
                return "LAM Pilot";
            case (T_VEHICLE_CREW):
                return "Vehicle Crew";
            default:
                return "??";
        }
    }

    public String getRoleDesc() {
        String role = getPrimaryRoleDesc();
        if (secondaryRole != T_NONE && secondaryRole != -1) {
            role += "/" + getSecondaryRoleDesc();
        }
        return role;
    }

    public String getPrimaryRoleDesc() {
        String bgPrefix = "";
        if (isClanner()) {
            bgPrefix = getPhenotypeShortName() + " ";
        }
        return bgPrefix + getRoleDesc(primaryRole, campaign.getFaction().isClan());
    }

    public String getSecondaryRoleDesc() {
        return getRoleDesc(secondaryRole, campaign.getFaction().isClan());
    }

    public static int getRoleMnemonic(int type) {
        // The following characters are unused:
        // J, K, Q, X, Z
        switch (type) {
            case T_MECHWARRIOR:
                return KeyEvent.VK_M;
            case T_GVEE_DRIVER:
                return KeyEvent.VK_V;
            case T_NVEE_DRIVER:
                return KeyEvent.VK_N;
            case T_VEE_GUNNER:
                return KeyEvent.VK_G;
            case T_AERO_PILOT:
                return KeyEvent.VK_A;
            case T_PROTO_PILOT:
                return KeyEvent.VK_P;
            case T_CONV_PILOT:
                return KeyEvent.VK_F;
            case T_BA:
                return KeyEvent.VK_B;
            case T_INFANTRY:
                return KeyEvent.VK_S;
            case T_SPACE_PILOT:
                return KeyEvent.VK_I;
            case T_SPACE_CREW:
                return KeyEvent.VK_W;
            case T_SPACE_GUNNER:
                return KeyEvent.VK_U;
            case T_NAVIGATOR:
                return KeyEvent.VK_Y;
            case T_MECH_TECH:
                return KeyEvent.VK_T;
            case T_MECHANIC:
                return KeyEvent.VK_E;
            case T_AERO_TECH:
                return KeyEvent.VK_O;
            case T_DOCTOR:
                return KeyEvent.VK_D;
            case T_ADMIN_COM:
                return KeyEvent.VK_C;
            case T_ADMIN_LOG:
                return KeyEvent.VK_L;
            case T_ADMIN_TRA:
                return KeyEvent.VK_R;
            case T_ADMIN_HR:
                return KeyEvent.VK_H;
            case T_VTOL_PILOT:
            case T_BA_TECH:
            case T_ASTECH:
            case T_MEDIC:
            case T_LAM_PILOT:
            case T_VEHICLE_CREW:
            case T_NONE:
            default:
                return KeyEvent.VK_UNDEFINED;
        }
    }

    public boolean canPerformRole(int role) {
        switch (role) {
            case (T_NONE):
                return true;
            case (T_MECHWARRIOR):
                return hasSkill(SkillType.S_GUN_MECH) && hasSkill(SkillType.S_PILOT_MECH);
            case (T_GVEE_DRIVER):
                return hasSkill(SkillType.S_PILOT_GVEE);
            case (T_NVEE_DRIVER):
                return hasSkill(SkillType.S_PILOT_NVEE);
            case (T_VTOL_PILOT):
                return hasSkill(SkillType.S_PILOT_VTOL);
            case (T_VEE_GUNNER):
                return hasSkill(SkillType.S_GUN_VEE);
            case (T_AERO_PILOT):
                return hasSkill(SkillType.S_GUN_AERO) && hasSkill(SkillType.S_PILOT_AERO);
            case (T_CONV_PILOT):
                return hasSkill(SkillType.S_GUN_JET) && hasSkill(SkillType.S_PILOT_JET);
            case (T_PROTO_PILOT):
                return hasSkill(SkillType.S_GUN_PROTO);
            case (T_BA):
                return hasSkill(SkillType.S_GUN_BA);
            case (T_INFANTRY):
                return hasSkill(SkillType.S_SMALL_ARMS);
            case (T_SPACE_PILOT):
                return hasSkill(SkillType.S_PILOT_SPACE);
            case (T_SPACE_CREW):
                return hasSkill(SkillType.S_TECH_VESSEL);
            case (T_SPACE_GUNNER):
                return hasSkill(SkillType.S_GUN_SPACE);
            case (T_NAVIGATOR):
                return hasSkill(SkillType.S_NAV);
            case (T_MECH_TECH):
                return hasSkill(SkillType.S_TECH_MECH) && getSkill(SkillType.S_TECH_MECH).getExperienceLevel() > SkillType.EXP_ULTRA_GREEN;
            case (T_MECHANIC):
            case T_VEHICLE_CREW:
                return hasSkill(SkillType.S_TECH_MECHANIC) && getSkill(SkillType.S_TECH_MECHANIC).getExperienceLevel() > SkillType.EXP_ULTRA_GREEN;
            case (T_AERO_TECH):
                return hasSkill(SkillType.S_TECH_AERO) && getSkill(SkillType.S_TECH_AERO).getExperienceLevel() > SkillType.EXP_ULTRA_GREEN;
            case (T_BA_TECH):
                return hasSkill(SkillType.S_TECH_BA) && getSkill(SkillType.S_TECH_BA).getExperienceLevel() > SkillType.EXP_ULTRA_GREEN;
            case (T_ASTECH):
                return hasSkill(SkillType.S_ASTECH);
            case (T_DOCTOR):
                return hasSkill(SkillType.S_DOCTOR) && getSkill(SkillType.S_DOCTOR).getExperienceLevel() > SkillType.EXP_ULTRA_GREEN;
            case (T_MEDIC):
                return hasSkill(SkillType.S_MEDTECH);
            case (T_ADMIN_COM):
            case (T_ADMIN_LOG):
            case (T_ADMIN_TRA):
            case (T_ADMIN_HR):
                return hasSkill(SkillType.S_ADMIN);
            default:
                return false;
        }
    }

    public void setGender(int g) {
        this.gender = g;
    }

    public int getGender() {
        return gender;
    }

    public void setBirthday(LocalDate date) {
        this.birthday = date;
    }

    public LocalDate getBirthday() {
        return birthday;
    }

    public LocalDate getDateOfDeath() {
        return dateOfDeath;
    }

    public void setDateOfDeath(LocalDate date) {
        this.dateOfDeath = date;
    }

    public void setRecruitment(LocalDate date) {
        this.recruitment = date;
    }

    public LocalDate getRecruitment() {
        return recruitment;
    }

    public String getRecruitmentAsString() {
        if (getRecruitment() == null) {
            return null;
        } else {
            return getRecruitment().format(DateTimeFormatter.ofPattern(DATE_DISPLAY_FORMAT));
        }
    }

    public void setLastRankChangeDate(LocalDate date) {
        this.lastRankChangeDate = date;
    }

    public LocalDate getLastRankChangeDate() {
        return lastRankChangeDate;
    }

    public String getLastRankChangeDateAsString() {
        if (getLastRankChangeDate() == null) {
            return null;
        } else {
            return getLastRankChangeDate().format(DateTimeFormatter.ofPattern(DATE_DISPLAY_FORMAT));
        }
    }

    public int getAge(LocalDate today) {
        // Get age based on year
        if (getDateOfDeath() != null) {
            //use date of death instead of birthday
            today = getDateOfDeath();
        }

        return Period.between(getBirthday(), today).getYears();
    }

    public int getTimeInService(LocalDate today) {
        // Get time in service based on year
        if (getRecruitment() == null) {
            //use -1 they haven't been recruited or are dependents
            return -1;
        }

        // If the person is dead, we only care about how long they spent in service to the company
        if (getDateOfDeath() != null) {
            //use date of death instead of the current day
            today = getDateOfDeath();
        }

        return Period.between(getRecruitment(), today).getYears();
    }

    public int getTimeInRank(LocalDate today) {
        if (getLastRankChangeDate() == null) {
            return -1;
        }

        // If the person is dead, we only care about how long it was from their last promotion till they died
        if (getDateOfDeath() != null) {
            //use date of death instead of the current day
            today = getDateOfDeath();
        }

        return Math.toIntExact(ChronoUnit.MONTHS.between(getLastRankChangeDate(),
                today.plus(1, ChronoUnit.DAYS)));
    }

    public void setId(UUID id) {
        this.id = id;
    }

    public UUID getId() {
        return id;
    }

    public boolean isChild() {
        return (getAge(getCampaign().getLocalDate()) <= 13);
    }

    //region Pregnancy
    public LocalDate getDueDate() {
        return dueDate;
    }

    public void setDueDate(LocalDate dueDate) {
        this.dueDate = dueDate;
    }

    public LocalDate getExpectedDueDate() {
        return expectedDueDate;
    }

    public void setExpectedDueDate(LocalDate expectedDueDate) {
        this.expectedDueDate = expectedDueDate;
    }

    public boolean isPregnant() {
        return dueDate != null;
    }

    /**
     * This is used to determine if a person can procreate
     * @return true if they can, otherwise false
     */
    public boolean canProcreate() {
        return isFemale() && !isPregnant() && !isDeployed()
                && !isChild() && (getAge(getCampaign().getLocalDate()) < 51);
    }

    public void procreate() {
        if (canProcreate()) {
            boolean conceived = false;
            if (hasSpouse()) {
                if (!getSpouse().isDeployed() && !getSpouse().isDeadOrMIA() && !getSpouse().isChild()
                        && !(getSpouse().getGender() == getGender())) {
                    // setting is the decimal chance that this procreation attempt will create a child, base is 0.05%
                    conceived = (Compute.randomFloat() < (campaign.getCampaignOptions().getChanceProcreation()));
                }
            } else if (campaign.getCampaignOptions().useUnofficialProcreationNoRelationship()) {
                // setting is the decimal chance that this procreation attempt will create a child, base is 0.005%
                conceived = (Compute.randomFloat() < (campaign.getCampaignOptions().getChanceProcreationNoRelationship()));
            }

            if (conceived) {
                addPregnancy();
            }
        }
    }

    public void addPregnancy() {
        LocalDate dueDate = getCampaign().getLocalDate();
        dueDate = dueDate.plus(PREGNANCY_STANDARD_DURATION, ChronoUnit.DAYS);
        setExpectedDueDate(dueDate);
        dueDate = dueDate.plus(PREGNANCY_MODIFY_DURATION.getAsInt(), ChronoUnit.DAYS);
        setDueDate(dueDate);

        int size = PREGNANCY_SIZE.getAsInt();
        extraData.set(PREGNANCY_CHILDREN_DATA, size);
        extraData.set(PREGNANCY_FATHER_DATA, (hasSpouse()) ? getSpouseId().toString() : null);

        String sizeString = (size < PREGNANCY_MULTIPLE_NAMES.length) ? PREGNANCY_MULTIPLE_NAMES[size] : null;

        campaign.addReport(getHyperlinkedName() + " has conceived" + (sizeString == null ? "" : (" " + sizeString)));
        if (campaign.getCampaignOptions().logConception()) {
            MedicalLogger.hasConceived(this, campaign.getDate(), sizeString);
            if (hasSpouse()) {
                PersonalLogger.spouseConceived(getSpouse(), getFullName(), campaign.getDate(), sizeString);
            }
        }
    }

    /**
     * Removes a pregnancy and clears all related data from the current person
     */
    public void removePregnancy() {
        setDueDate(null);
        setExpectedDueDate(null);
        extraData.set(PREGNANCY_CHILDREN_DATA, null);
        extraData.set(PREGNANCY_FATHER_DATA, null);
    }

    public Collection<Person> birth() {
        int size = extraData.get(PREGNANCY_CHILDREN_DATA, 1);
        String fatherIdString = extraData.get(PREGNANCY_FATHER_DATA);
        UUID fatherId = (fatherIdString != null) ? UUID.fromString(fatherIdString) : null;
        Ancestors anc = campaign.getAncestors(fatherId, id);
        if (null == anc) {
            anc = campaign.createAncestors(fatherId, id);
        }
        final UUID ancId = anc.getId();

        final String surname = generateBabySurname(fatherId);

        // Cleanup
        removePregnancy();

        return IntStream.range(0, size).mapToObj(i -> {
            Person baby = campaign.newDependent(T_NONE, true);
            baby.setSurname(surname);
            baby.setBirthday(getCampaign().getLocalDate());
            UUID babyId = UUID.randomUUID();

            baby.setId(babyId);
            baby.setAncestorsId(ancId);

            campaign.addReport(String.format("%s has given birth to %s, a baby %s!", getHyperlinkedName(),
                    baby.getHyperlinkedName(), GenderDescriptors.BOY_GIRL.getDescriptor(baby.getGender())));
            if (campaign.getCampaignOptions().logConception()) {
                MedicalLogger.deliveredBaby(this, baby, campaign.getDate());
                if (fatherId != null) {
                    PersonalLogger.ourChildBorn(campaign.getPerson(fatherId), baby, getFullName(), campaign.getDate());
                }
            }
            return baby;
        }).collect(Collectors.toList());
    }

    private String generateBabySurname(UUID fatherId) {
        if (campaign.getCampaignOptions().getBabySurnameStyle() == CampaignOptions.BABY_SURNAME_SPOUSE) {
            if (fatherId != null) {
                return campaign.getPerson(fatherId).getSurname();
            }
        }
        return surname = getSurname();
    }
    //endregion Pregnancy

    //region Marriage
    /**
     * Determines if another person is a safe spouse for the current person
     * @param p the person to determine if they are a safe spouse
     */
    public boolean safeSpouse(Person p) {
        // Huge convoluted return statement, with the following restrictions
        // can't marry yourself
        // can't marry someone who is already married
        // can't marry a prisoner, unless you are also a prisoner (this is purposely left open for prisoners to marry who they want)
        // can't marry a person who is dead or MIA
        // can't marry inactive personnel (this is to show how they aren't part of the force anymore)
        // can't marry a close relative
        return (
                !this.equals(p)
                && !p.hasSpouse()
                && p.oldEnoughToMarry()
                && (!p.isPrisoner() || isPrisoner())
                && !p.isDeadOrMIA()
                && p.isActive()
                && ((getAncestorsId() == null)
                    || !campaign.getAncestors(getAncestorsId()).checkMutualAncestors(campaign.getAncestors(p.getAncestorsId())))
        );
    }

    public boolean oldEnoughToMarry() {
        return (getAge(getCampaign().getLocalDate()) >= campaign.getCampaignOptions().getMinimumMarriageAge());
    }

    public void randomMarriage() {
        // Don't attempt to generate is someone has a spouse, isn't old enough to marry,
        // is actively deployed, or is currently a prisoner
        if (hasSpouse() || !oldEnoughToMarry() || isDeployed() || isPrisoner()) {
            return;
        }

        // setting is the fractional chance that this attempt at finding a marriage will result in one
        if (Compute.randomFloat() < (campaign.getCampaignOptions().getChanceRandomMarriages())) {
            addRandomSpouse(false);
        } else if (campaign.getCampaignOptions().useRandomSameSexMarriages()) {
            if (Compute.randomFloat() < (campaign.getCampaignOptions().getChanceRandomSameSexMarriages())) {
                addRandomSpouse(true);
            }
        }
    }

    public void addRandomSpouse(boolean sameSex) {
        List<Person> potentials = new ArrayList<>();
        int gender = sameSex ? getGender() : (isMale() ? Crew.G_FEMALE : Crew.G_MALE);
        for (Person p : campaign.getPersonnel()) {
            if (isPotentialRandomSpouse(p, gender)) {
                potentials.add(p);
            }
        }

        int n = potentials.size();
        if (n > 0) {
            marry(potentials.get(Compute.randomInt(n)), SURNAME_WEIGHTED);
        }
    }

    public boolean isPotentialRandomSpouse(Person p, int gender) {
        if (p.getGender() != gender) {
            return false;
        } else if (!safeSpouse(p)) {
            return false;
        }

        int ageDifference = Math.abs(p.getAge(getCampaign().getLocalDate()) - getAge(getCampaign().getLocalDate()));

        return (ageDifference <= getCampaign().getCampaignOptions().getMarriageAgeRange());
    }

    public void marry(Person spouse, int surnameOption) {
        String surname = getSurname();
        String spouseSurname = spouse.getSurname();

        if (surnameOption == SURNAME_WEIGHTED) {
            WeightedMap<Integer> map = createWeightedSurnameMap();
            surnameOption = map.randomItem();
        }

        switch(surnameOption) {
            case SURNAME_NO_CHANGE:
                break;
            case SURNAME_SPOUSE:
                setSurname(spouseSurname);
                setMaidenName(surname); //"" is handled in the divorce code
                break;
            case SURNAME_YOURS:
                spouse.setSurname(surname);
                spouse.setMaidenName(spouseSurname); //"" is handled in the divorce code
                break;
            case SURNAME_HYP_YOURS:
                if (!StringUtil.isNullOrEmpty(surname) && !StringUtil.isNullOrEmpty(spouseSurname)) {
                    setSurname(surname + "-" + spouseSurname);
                } else {
                    setSurname(spouseSurname);
                }

                setMaidenName(surname); //"" is handled in the divorce code
                break;
            case SURNAME_BOTH_HYP_YOURS:
                if (!StringUtil.isNullOrEmpty(surname) && !StringUtil.isNullOrEmpty(spouseSurname)) {
                    setSurname(surname + "-" + spouseSurname);
                    spouse.setSurname(surname + "-" + spouseSurname);
                } else if (!StringUtil.isNullOrEmpty(spouseSurname)) {
                    setSurname(spouseSurname);
                } else if (!StringUtil.isNullOrEmpty(surname)) {
                    spouse.setSurname(surname);
                }
                //both null or "" is ignored as a case, as it would lead to no changes

                setMaidenName(surname); //"" is handled in the divorce code
                spouse.setMaidenName(spouseSurname); //"" is handled in the divorce code
                break;
            case SURNAME_HYP_SPOUSE:
                if (!StringUtil.isNullOrEmpty(surname) && !StringUtil.isNullOrEmpty(spouseSurname)) {
                    spouse.setSurname(spouseSurname + "-" + surname);
                } else {
                    spouse.setSurname(surname);
                }

                spouse.setMaidenName(spouseSurname); //"" is handled in the divorce code
                break;
            case SURNAME_BOTH_HYP_SPOUSE:
                if (!StringUtil.isNullOrEmpty(surname) && !StringUtil.isNullOrEmpty(spouseSurname)) {
                    setSurname(spouseSurname + "-" + surname);
                    spouse.setSurname(spouseSurname + "-" + surname);
                } else if (!StringUtil.isNullOrEmpty(spouseSurname)) {
                    setSurname(spouseSurname);
                } else if (!StringUtil.isNullOrEmpty(surname)) {
                    spouse.setSurname(surname);
                }
                //both null or "" is ignored as a case, as it would lead to no changes

                setMaidenName(surname); //"" is handled in the divorce code
                spouse.setMaidenName(spouseSurname); //"" is handled in the divorce code
                break;
            case SURNAME_MALE:
                if (isMale()) {
                    spouse.setSurname(surname);
                    spouse.setMaidenName(spouseSurname); //"" is handled in the divorce code
                } else {
                    setSurname(spouseSurname);
                    setMaidenName(surname); //"" is handled in the divorce code
                }
                break;
            case SURNAME_FEMALE:
                if (isMale()) {
                    setSurname(spouseSurname);
                    setMaidenName(surname); //"" is handled in the divorce code
                } else {
                    spouse.setSurname(surname);
                    spouse.setMaidenName(spouseSurname); //"" is handled in the divorce code
                }
                break;
            default:
                MekHQ.getLogger().log(getClass(), "marry", LogLevel.ERROR,
                        String.format("Unknown error in Surname chooser between \"%s\" and \"%s\"",
                        getFullName(), spouse.getFullName()));
                break;
        }

        spouse.setSpouseId(getId());
        PersonalLogger.marriage(spouse, this, getCampaign().getDate());
        setSpouseId(spouse.getId());
        PersonalLogger.marriage(this, spouse, getCampaign().getDate());

        campaign.addReport(String.format("%s has married %s!", getHyperlinkedName(),
                spouse.getHyperlinkedName()));

        MekHQ.triggerEvent(new PersonChangedEvent(this));
        MekHQ.triggerEvent(new PersonChangedEvent(spouse));
    }

    private WeightedMap<Integer> createWeightedSurnameMap() {
        WeightedMap<Integer> map = new WeightedMap<>();

        int[] weights = campaign.getCampaignOptions().getRandomMarriageSurnameWeights();

        for (int i = 0; i < NUM_SURNAME; i++) {
            map.add(weights[i], i);
        }

        return map;
    }
    //endregion Marriage

    //region Divorce
    public void divorce(String divorceOption) {
        Person spouse = getSpouse();
        int reason = FormerSpouse.REASON_WIDOWED;

        switch (divorceOption) {
            case OPT_SELECTED_CHANGE_SURNAME:
                if (getMaidenName() != null) {
                    setSurname(getMaidenName());
                }
                break;
            case OPT_SPOUSE_CHANGE_SURNAME:
                if (spouse.getMaidenName() != null) {
                    spouse.setSurname(spouse.getMaidenName());
                }
                break;
            case OPT_BOTH_CHANGE_SURNAME:
                if (getMaidenName() != null) {
                    setSurname(getMaidenName());
                }
                if (spouse.getMaidenName() != null) {
                    spouse.setSurname(spouse.getMaidenName());
                }
                break;
            case OPT_KEEP_SURNAME:
            default:
                break;
        }

        if (!(spouse.isDeadOrMIA() && isDeadOrMIA())) {
            reason = FormerSpouse.REASON_DIVORCE;

            PersonalLogger.divorcedFrom(this, spouse, getCampaign().getDate());
            PersonalLogger.divorcedFrom(spouse, this, getCampaign().getDate());

            campaign.addReport(String.format("%s has divorced %s!", getHyperlinkedName(),
                    spouse.getHyperlinkedName()));

            spouse.setMaidenName(null);
            setMaidenName(null);

            spouse.setSpouseId(null);
            setSpouseId(null);
        } else if (spouse.isDeadOrMIA()) {
            setMaidenName(null);
            setSpouseId(null);
        } else if (isDeadOrMIA()) {
            spouse.setMaidenName(null);
            spouse.setSpouseId(null);
        }

        // Output a message for Spouses who are KIA
        if (reason == FormerSpouse.REASON_WIDOWED) {
            PersonalLogger.spouseKia(spouse, this, getCampaign().getDate());
        }

        // Add to former spouse list
        spouse.addFormerSpouse(new FormerSpouse(getId(), getCampaign().getLocalDate(), reason));
        addFormerSpouse(new FormerSpouse(spouse.getId(), getCampaign().getLocalDate(), reason));

        MekHQ.triggerEvent(new PersonChangedEvent(spouse));
        MekHQ.triggerEvent(new PersonChangedEvent(this));
    }
    //endregion Divorce

    public boolean isFemale() {
        return gender == Crew.G_FEMALE;
    }

    public boolean isMale() {
        return gender == Crew.G_MALE;
    }

    public int getXp() {
        return xp;
    }

    public void setXp(int xp) {
        this.xp = xp;
    }

    public void awardXP(int xp) {
        this.xp += xp;
    }

    public int getEngineerXp() {
        return engXp;
    }

    public void setEngineerXp(int xp) {
        engXp = xp;
    }

    public int getAcquisitions() {
        return acquisitions;
    }

    public void setAcquisition(int a) {
        acquisitions = a;
    }

    public void incrementAcquisition() {
        acquisitions++;
    }

    public void setDoctorId(UUID t, int daysToWait) {
        this.doctorId = t;
        this.daysToWaitForHealing = daysToWait;
    }

    public boolean checkNaturalHealing(int daysToWait) {
        if (needsFixing() && daysToWaitForHealing <= 0 && doctorId == null) {
            heal();
            daysToWaitForHealing = daysToWait;
            return true;
        }
        return false;
    }

    public void decrementDaysToWaitForHealing() {
        if (daysToWaitForHealing > 0) {
            daysToWaitForHealing--;
        }
    }

    public boolean isDeployed() {
        Unit u = campaign.getUnit(unitId);
        if (null != u) {
            return (u.getScenarioId() != -1);
        }
        return false;
    }

    public String getBiography() {
        return biography;
    }

    public void setBiography(String s) {
        this.biography = s;
    }

    public boolean isActive() {
        return getStatus() == PersonnelStatus.ACTIVE;
    }

    public boolean isInActive() {
        return getStatus() != PersonnelStatus.ACTIVE;
    }

    public ExtraData getExtraData() {
        return extraData;
    }

    @Override
    public void writeToXml(PrintWriter pw1, int indent) {
        pw1.println(MekHqXmlUtil.indentStr(indent) + "<person id=\""
                + id.toString()
                + "\" type=\""
                + this.getClass().getName()
                + "\">");
        try {
            pw1.println(MekHqXmlUtil.indentStr(indent + 1)
                    + "<id>"
                    + this.id.toString()
                    + "</id>");
            pw1.println(MekHqXmlUtil.indentStr(indent + 1)
                    + "<givenName>"
                    + MekHqXmlUtil.escape(givenName)
                    + "</givenName>");
            pw1.println(MekHqXmlUtil.indentStr(indent + 1)
                    + "<surname>"
                    + MekHqXmlUtil.escape(surname)
                    + "</surname>");
            if (!StringUtil.isNullOrEmpty(honorific)) {
                pw1.println(MekHqXmlUtil.indentStr(indent + 1)
                        + "<honorific>"
                        + MekHqXmlUtil.escape(honorific)
                        + "</honorific>");
            }
            if (maidenName != null) { // this is only a != null comparison because empty is a use case for divorce
                pw1.println(MekHqXmlUtil.indentStr(indent + 1)
                        + "<maidenName>"
                        + MekHqXmlUtil.escape(maidenName)
                        + "</maidenName>");
            }
            if (!StringUtil.isNullOrEmpty(callsign)) {
                pw1.println(MekHqXmlUtil.indentStr(indent + 1)
                        + "<callsign>"
                        + MekHqXmlUtil.escape(callsign)
                        + "</callsign>");
            }
            // Always save the primary role
            pw1.println(MekHqXmlUtil.indentStr(indent + 1)
                    + "<primaryRole>"
                    + primaryRole
                    + "</primaryRole>");
            if (secondaryRole != T_NONE) {
                pw1.println(MekHqXmlUtil.indentStr(indent + 1)
                        + "<secondaryRole>"
                        + secondaryRole
                        + "</secondaryRole>");
            }
            if (primaryDesignator != DESIG_NONE) {
                pw1.println(MekHqXmlUtil.indentStr(indent + 1)
                        + "<primaryDesignator>"
                        + primaryDesignator
                        + "</primaryDesignator>");
            }
            if (secondaryDesignator != DESIG_NONE) {
                pw1.println(MekHqXmlUtil.indentStr(indent + 1)
                        + "<secondaryDesignator>"
                        + secondaryDesignator
                        + "</secondaryDesignator>");
            }
            if (commander) {
                pw1.println(MekHqXmlUtil.indentStr(indent + 1)
                        + "<commander>"
                        + MekHqXmlUtil.escape(Boolean.toString(commander))
                        + "</commander>");
            }
            if (dependent) {
                pw1.println(MekHqXmlUtil.indentStr(indent + 1)
                        + "<dependent>"
                        + MekHqXmlUtil.escape(Boolean.toString(dependent))
                        + "</dependent>");
            }
            // Always save the person's origin faction
            pw1.println(MekHqXmlUtil.indentStr(indent + 1)
                    + "<faction>"
                    + originFaction.getShortName()
                    + "</faction>");
            if (originPlanet != null) {
                pw1.println(MekHqXmlUtil.indentStr(indent + 1)
                        + "<planetId systemId=\""
                        + originPlanet.getParentSystem().getId()
                        + "\">"
                        + originPlanet.getId()
                        + "</planetId>");
            }
            // Always save whether or not someone is a clanner
            pw1.println(MekHqXmlUtil.indentStr(indent + 1)
                    + "<clan>"
                    + clan
                    + "</clan>");
            if (phenotype != PHENOTYPE_NONE) {
                pw1.println(MekHqXmlUtil.indentStr(indent + 1)
                        + "<phenotype>"
                        + phenotype
                        + "</phenotype>");
            }
            if (!StringUtil.isNullOrEmpty(bloodname)) {
                pw1.println(MekHqXmlUtil.indentStr(indent + 1)
                        + "<bloodname>"
                        + bloodname
                        + "</bloodname>");
            }
            if (!StringUtil.isNullOrEmpty(biography)) {
                pw1.println(MekHqXmlUtil.indentStr(indent + 1)
                        + "<biography>"
                        + MekHqXmlUtil.escape(biography)
                        + "</biography>");
            }
            if (idleMonths > 0) {
                pw1.println(MekHqXmlUtil.indentStr(indent + 1)
                        + "<idleMonths>"
                        + idleMonths
                        + "</idleMonths>");
            }
            if (ancestorsId != null) {
                pw1.println(MekHqXmlUtil.indentStr(indent + 1)
                        + "<ancestors>"
                        + this.ancestorsId.toString()
                        + "</ancestors>");
            }
            if (spouse != null) {
                pw1.println(MekHqXmlUtil.indentStr(indent + 1)
                        + "<spouse>"
                        + this.spouse.toString()
                        + "</spouse>");
            }
            if (!formerSpouses.isEmpty()) {
                pw1.println(MekHqXmlUtil.indentStr(indent + 1) + "<formerSpouses>");
                for (FormerSpouse ex : formerSpouses) {
                    ex.writeToXml(pw1, indent + 2);
                }
                pw1.println(MekHqXmlUtil.indentStr(indent + 1) + "</formerSpouses>");
            }
            if (dueDate != null) {
                pw1.println(MekHqXmlUtil.indentStr(indent + 1)
                        + "<dueDate>"
                        + dueDate.format(DateTimeFormatter.ofPattern(DATE_SAVE_FORMAT))
                        + "</dueDate>");
            }
            if (expectedDueDate != null) {
                pw1.println(MekHqXmlUtil.indentStr(indent + 1)
                        + "<expectedDueDate>"
                        + expectedDueDate.format(DateTimeFormatter.ofPattern(DATE_SAVE_FORMAT))
                        + "</expectedDueDate>");
            }
            if (!portraitCategory.equals(Crew.ROOT_PORTRAIT)) {
                pw1.println(MekHqXmlUtil.indentStr(indent + 1)
                        + "<portraitCategory>"
                        + MekHqXmlUtil.escape(portraitCategory)
                        + "</portraitCategory>");
            }
            if (!portraitFile.equals(Crew.PORTRAIT_NONE)) {
                pw1.println(MekHqXmlUtil.indentStr(indent + 1)
                        + "<portraitFile>"
                        + MekHqXmlUtil.escape(portraitFile)
                        + "</portraitFile>");
            }
            // Always save the current XP
            pw1.println(MekHqXmlUtil.indentStr(indent + 1)
                    + "<xp>"
                    + xp
                    + "</xp>");
            if (daysToWaitForHealing != 0) {
                pw1.println(MekHqXmlUtil.indentStr(indent + 1)
                        + "<daysToWaitForHealing>"
                        + daysToWaitForHealing
                        + "</daysToWaitForHealing>");
            }
            // Always save the person's gender, as it would otherwise get confusing fast
            pw1.println(MekHqXmlUtil.indentStr(indent + 1)
                    + "<gender>"
                    + gender
                    + "</gender>");
            // Always save a person's rank
            pw1.println(MekHqXmlUtil.indentStr(indent + 1)
                    + "<rank>"
                    + rank
                    + "</rank>");
            if (rankLevel != 0) {
                pw1.println(MekHqXmlUtil.indentStr(indent + 1)
                        + "<rankLevel>"
                        + rankLevel
                        + "</rankLevel>");
            }
            if (rankSystem != -1) {
                pw1.println(MekHqXmlUtil.indentStr(indent + 1)
                        + "<rankSystem>"
                        + rankSystem
                        + "</rankSystem>");
            }
            if (maneiDominiRank != Rank.MD_RANK_NONE) {
                pw1.println(MekHqXmlUtil.indentStr(indent + 1)
                        + "<maneiDominiRank>"
                        + maneiDominiRank
                        + "</maneiDominiRank>");
            }
            if (maneiDominiClass != MD_NONE) {
                pw1.println(MekHqXmlUtil.indentStr(indent + 1)
                        + "<maneiDominiClass>"
                        + maneiDominiClass
                        + "</maneiDominiClass>");
            }
            if (nTasks > 0) {
                pw1.println(MekHqXmlUtil.indentStr(indent + 1)
                        + "<nTasks>"
                        + nTasks
                        + "</nTasks>");
            }
            if (doctorId != null) {
                pw1.println(MekHqXmlUtil.indentStr(indent + 1)
                        + "<doctorId>"
                        + doctorId.toString()
                        + "</doctorId>");
            }
            if (unitId != null) {
                pw1.println(MekHqXmlUtil.indentStr(indent + 1)
                        + "<unitId>"
                        + unitId.toString()
                        + "</unitId>");
            }
            if (salary != Money.of(-1)) {
                pw1.println(MekHqXmlUtil.indentStr(indent + 1)
                        + "<salary>"
                        + salary.toXmlString()
                        + "</salary>");
            }
            // Always save a person's status, to make it easy to parse the personnel saved data
            pw1.println(MekHqXmlUtil.indentStr(indent + 1)
<<<<<<< HEAD
                    + "<salary>"
                    + salary.toXmlString()
                    + "</salary>");
        }
        if (totalEarnings != Money.of(0)) {
            MekHqXmlUtil.writeSimpleXmlTag(pw1, indent + 1, "totalEarnings", totalEarnings.toXmlString());
        }
        // Always save a person's status, to make it easy to parse the personnel saved data
        pw1.println(MekHqXmlUtil.indentStr(indent + 1)
=======
>>>>>>> c1ab0e20
                    + "<status>"
                    + status.name()
                    + "</status>");
            if (prisonerStatus != PRISONER_NOT) {
                pw1.println(MekHqXmlUtil.indentStr(indent + 1)
                        + "<prisonerStatus>"
                        + prisonerStatus
                        + "</prisonerStatus>");
            }
            if (willingToDefect) {
                pw1.println(MekHqXmlUtil.indentStr(indent + 1)
                        + "<willingToDefect>"
                        + willingToDefect
                        + "</willingToDefect>");
            }
            if (hits > 0) {
                pw1.println(MekHqXmlUtil.indentStr(indent + 1)
                        + "<hits>"
                        + hits
                        + "</hits>");
            }
            if (toughness != 0) {
                pw1.println(MekHqXmlUtil.indentStr(indent + 1)
                        + "<toughness>"
                        + toughness
                        + "</toughness>");
            }
            if (minutesLeft > 0) {
                pw1.println(MekHqXmlUtil.indentStr(indent + 1)
                        + "<minutesLeft>"
                        + minutesLeft
                        + "</minutesLeft>");
            }
            if (overtimeLeft > 0) {
                pw1.println(MekHqXmlUtil.indentStr(indent + 1)
                        + "<overtimeLeft>"
                        + overtimeLeft
                        + "</overtimeLeft>");
            }
            if (birthday != null) {
                pw1.println(MekHqXmlUtil.indentStr(indent + 1)
                        + "<birthday>"
                        + birthday.format(DateTimeFormatter.ofPattern(DATE_SAVE_FORMAT))
                        + "</birthday>");
            }
            if (null != dateOfDeath) {
                pw1.println(MekHqXmlUtil.indentStr(indent + 1)
                        + "<deathday>"
                        + dateOfDeath.format(DateTimeFormatter.ofPattern(DATE_SAVE_FORMAT))
                        + "</deathday>");
            }
            if (recruitment != null) {
                MekHqXmlUtil.writeSimpleXmlTag(pw1, indent + 1, "recruitment",
                        recruitment.format(DateTimeFormatter.ofPattern(DATE_SAVE_FORMAT)));
            }
            if (lastRankChangeDate != null) {
                MekHqXmlUtil.writeSimpleXmlTag(pw1, indent + 1, "lastRankChangeDate",
                        lastRankChangeDate.format(DateTimeFormatter.ofPattern(DATE_SAVE_FORMAT)));
            }
            for (Skill skill : skills.getSkills()) {
                skill.writeToXml(pw1, indent + 1);
            }
            if (countOptions(PilotOptions.LVL3_ADVANTAGES) > 0) {
                pw1.println(MekHqXmlUtil.indentStr(indent + 1)
                        + "<advantages>"
                        + getOptionList("::", PilotOptions.LVL3_ADVANTAGES)
                        + "</advantages>");
            }
            if (countOptions(PilotOptions.EDGE_ADVANTAGES) > 0) {
                pw1.println(MekHqXmlUtil.indentStr(indent + 1)
                        + "<edge>"
                        + getOptionList("::", PilotOptions.EDGE_ADVANTAGES)
                        + "</edge>");
                // For support personnel, write an available edge value
                if (isSupport() || isEngineer()) {
                    pw1.println(MekHqXmlUtil.indentStr(indent + 1)
                            + "<edgeAvailable>"
                            + getCurrentEdge()
                            + "</edgeAvailable>");
                }
            }
            if (countOptions(PilotOptions.MD_ADVANTAGES) > 0) {
                pw1.println(MekHqXmlUtil.indentStr(indent + 1)
                        + "<implants>"
                        + getOptionList("::", PilotOptions.MD_ADVANTAGES)
                        + "</implants>");
            }
            if (!techUnitIds.isEmpty()) {
                pw1.println(MekHqXmlUtil.indentStr(indent + 1) + "<techUnitIds>");
                for (UUID id : techUnitIds) {
                    pw1.println(MekHqXmlUtil.indentStr(indent + 2)
                            + "<id>"
                            + id.toString()
                            + "</id>");
                }
                pw1.println(MekHqXmlUtil.indentStr(indent + 1) + "</techUnitIds>");
            }
            if (!personnelLog.isEmpty()) {
                pw1.println(MekHqXmlUtil.indentStr(indent + 1) + "<personnelLog>");
                for (LogEntry entry : personnelLog) {
                    entry.writeToXml(pw1, indent + 2);
                }
                pw1.println(MekHqXmlUtil.indentStr(indent + 1) + "</personnelLog>");
            }
            if (!missionLog.isEmpty()) {
                pw1.println(MekHqXmlUtil.indentStr(indent + 1) + "<missionLog>");
                for (LogEntry entry : missionLog) {
                    entry.writeToXml(pw1, indent + 2);
                }
                pw1.println(MekHqXmlUtil.indentStr(indent + 1) + "</missionLog>");
            }
            if (!awardController.getAwards().isEmpty()) {
                pw1.println(MekHqXmlUtil.indentStr(indent + 1) + "<awards>");
                for (Award award : awardController.getAwards()) {
                    award.writeToXml(pw1, indent + 2);
                }
                pw1.println(MekHqXmlUtil.indentStr(indent + 1) + "</awards>");
            }
            if (injuries.size() > 0) {
                pw1.println(MekHqXmlUtil.indentStr(indent + 1) + "<injuries>");
                for (Injury injury : injuries) {
                    injury.writeToXml(pw1, indent + 2);
                }
                pw1.println(MekHqXmlUtil.indentStr(indent + 1) + "</injuries>");
            }
            if (founder) {
                pw1.println(MekHqXmlUtil.indentStr(indent + 1)
                        + "<founder>"
                        + founder
                        + "</founder>");
            }
            if (originalUnitWeight != EntityWeightClass.WEIGHT_ULTRA_LIGHT) {
                pw1.println(MekHqXmlUtil.indentStr(indent + 1)
                        + "<originalUnitWeight>"
                        + originalUnitWeight
                        + "</originalUnitWeight>");
            }
            if (originalUnitTech != TECH_IS1) {
                pw1.println(MekHqXmlUtil.indentStr(indent + 1)
                        + "<originalUnitTech>"
                        + originalUnitTech
                        + "</originalUnitTech>");
            }
            if (originalUnitId != null) {
                pw1.println(MekHqXmlUtil.indentStr(indent + 1)
                        + "<originalUnitId>"
                        + originalUnitId.toString()
                        + "</originalUnitId>");
            }
            if (acquisitions != 0) {
                pw1.println(MekHqXmlUtil.indentStr(indent + 1)
                        + "<acquisitions>"
                        + acquisitions
                        + "</acquisitions>");
            }
            if (!extraData.isEmpty()) {
                extraData.writeToXml(pw1);
            }
        } catch (Exception e) {
            MekHQ.getLogger().error(Person.class, "writeToXml",
                    "Failed to write " + getFullName() + " to the XML File");
            throw e; // we want to rethrow to ensure that that the save fails
        }
        pw1.println(MekHqXmlUtil.indentStr(indent) + "</person>");
    }

    public static Person generateInstanceFromXML(Node wn, Campaign c, Version version) {
        final String METHOD_NAME = "generateInstanceFromXML(Node,Campaign,Version)"; //$NON-NLS-1$

        Person retVal = null;

        try {
            // Instantiate the correct child class, and call its parsing function.
            retVal = new Person(c);

            // Okay, now load Person-specific fields!
            NodeList nl = wn.getChildNodes();

            String advantages = null;
            String edge = null;
            String implants = null;

            //backwards compatibility
            String pilotName = null;
            String pilotNickname = null;
            int pilotGunnery = -1;
            int pilotPiloting = -1;
            int pilotCommandBonus = -1;
            int type = 0;

            for (int x = 0; x < nl.getLength(); x++) {
                Node wn2 = nl.item(x);

                if (wn2.getNodeName().equalsIgnoreCase("name")) { //included for backwards compatibility
                    retVal.migrateName(wn2.getTextContent());
                } else if (wn2.getNodeName().equalsIgnoreCase("givenName")) {
                    retVal.givenName = wn2.getTextContent();
                } else if (wn2.getNodeName().equalsIgnoreCase("surname")) {
                    retVal.surname = wn2.getTextContent();
                } else if (wn2.getNodeName().equalsIgnoreCase("honorific")) {
                    retVal.honorific = wn2.getTextContent();
                } else if (wn2.getNodeName().equalsIgnoreCase("maidenName")) {
                    retVal.maidenName = wn2.getTextContent();
                } else if (wn2.getNodeName().equalsIgnoreCase("callsign")) {
                    retVal.callsign = wn2.getTextContent();
                } else if (wn2.getNodeName().equalsIgnoreCase("commander")) {
                    retVal.commander = Boolean.parseBoolean(wn2.getTextContent().trim());
                } else if (wn2.getNodeName().equalsIgnoreCase("dependent")) {
                    retVal.dependent = Boolean.parseBoolean(wn2.getTextContent().trim());
                } else if (wn2.getNodeName().equalsIgnoreCase("faction")) {
                    retVal.originFaction = Faction.getFaction(wn2.getTextContent().trim());
                } else if (wn2.getNodeName().equalsIgnoreCase("planetId")) {
                    String systemId = wn2.getAttributes().getNamedItem("systemId").getTextContent().trim();
                    String planetId = wn2.getTextContent().trim();
                    retVal.originPlanet = c.getSystemById(systemId).getPlanetById(planetId);
                } else if (wn2.getNodeName().equalsIgnoreCase("clan")) {
                    retVal.clan = Boolean.parseBoolean(wn2.getTextContent().trim());
                } else if (wn2.getNodeName().equalsIgnoreCase("phenotype")) {
                    retVal.phenotype = Integer.parseInt(wn2.getTextContent());
                } else if (wn2.getNodeName().equalsIgnoreCase("bloodname")) {
                    retVal.bloodname = wn2.getTextContent();
                } else if (wn2.getNodeName().equalsIgnoreCase("biography")) {
                    retVal.biography = wn2.getTextContent();
                } else if (wn2.getNodeName().equalsIgnoreCase("primaryRole")) {
                    retVal.primaryRole = Integer.parseInt(wn2.getTextContent());
                } else if (wn2.getNodeName().equalsIgnoreCase("secondaryRole")) {
                    retVal.secondaryRole = Integer.parseInt(wn2.getTextContent());
                } else if (wn2.getNodeName().equalsIgnoreCase("acquisitions")) {
                    retVal.acquisitions = Integer.parseInt(wn2.getTextContent());
                } else if (wn2.getNodeName().equalsIgnoreCase("primaryDesignator")) {
                    retVal.primaryDesignator = Integer.parseInt(wn2.getTextContent());
                } else if (wn2.getNodeName().equalsIgnoreCase("secondaryDesignator")) {
                    retVal.secondaryDesignator = Integer.parseInt(wn2.getTextContent());
                } else if (wn2.getNodeName().equalsIgnoreCase("daysToWaitForHealing")) {
                    retVal.daysToWaitForHealing = Integer.parseInt(wn2.getTextContent());
                } else if (wn2.getNodeName().equalsIgnoreCase("idleMonths")) {
                    retVal.idleMonths = Integer.parseInt(wn2.getTextContent());
                } else if (wn2.getNodeName().equalsIgnoreCase("id")) {
                    if (version.getMajorVersion() == 0 && version.getMinorVersion() < 2 && version.getSnapshot() < 14) {
                        retVal.oldId = Integer.parseInt(wn2.getTextContent());
                    } else {
                        retVal.id = UUID.fromString(wn2.getTextContent());
                    }
                } else if (wn2.getNodeName().equalsIgnoreCase("ancestors")) {
                    retVal.ancestorsId = UUID.fromString(wn2.getTextContent());
                } else if (wn2.getNodeName().equalsIgnoreCase("spouse")) {
                    retVal.spouse = UUID.fromString(wn2.getTextContent());
                } else if (wn2.getNodeName().equalsIgnoreCase("formerSpouses")) {
                    NodeList nl2 = wn2.getChildNodes();
                    for (int y = 0; y < nl2.getLength(); y++) {
                        Node wn3 = nl2.item(y);
                        // If it's not an element node, we ignore it.
                        if (wn3.getNodeType() != Node.ELEMENT_NODE) {
                            continue;
                        }

                        if (!wn3.getNodeName().equalsIgnoreCase("formerSpouse")) {
                            // Error condition of sorts!
                            // Errr, what should we do here?
                            MekHQ.getLogger().log(Person.class, METHOD_NAME, LogLevel.ERROR,
                                    "Unknown node type not loaded in formerSpouses nodes: "
                                            + wn3.getNodeName());
                            continue;
                        }
                        retVal.formerSpouses.add(FormerSpouse.generateInstanceFromXML(wn3));
                    }
                } else if (wn2.getNodeName().equalsIgnoreCase("dueDate")) {
                    if (version.isLowerThan("0.47.6")) {
                        try {
                            retVal.dueDate = LocalDate.parse(wn2.getTextContent().trim(),
                                    DateTimeFormatter.ofPattern("yyyy-MM-dd hh:mm:ss"));
                        } catch (Exception ignored) {
                        }
                    } else {
                        retVal.dueDate = LocalDate.parse(wn2.getTextContent().trim(),
                                DateTimeFormatter.ofPattern(DATE_SAVE_FORMAT));
                    }
                } else if (wn2.getNodeName().equalsIgnoreCase("expectedDueDate")) {
                    if (version.isLowerThan("0.47.6")) {
                        try {
                            retVal.expectedDueDate = LocalDate.parse(wn2.getTextContent().trim(),
                                    DateTimeFormatter.ofPattern("yyyy-MM-dd hh:mm:ss"));
                        } catch (Exception ignored) {
                        }
                    } else {
                        retVal.expectedDueDate = LocalDate.parse(wn2.getTextContent().trim(),
                                DateTimeFormatter.ofPattern(DATE_SAVE_FORMAT));
                    }
                } else if (wn2.getNodeName().equalsIgnoreCase("teamId")) {
                    retVal.teamId = Integer.parseInt(wn2.getTextContent());
                } else if (wn2.getNodeName().equalsIgnoreCase("portraitCategory")) {
                    retVal.setPortraitCategory(wn2.getTextContent());
                } else if (wn2.getNodeName().equalsIgnoreCase("portraitFile")) {
                    retVal.setPortraitFileName(wn2.getTextContent());
                } else if (wn2.getNodeName().equalsIgnoreCase("xp")) {
                    retVal.xp = Integer.parseInt(wn2.getTextContent());
                } else if (wn2.getNodeName().equalsIgnoreCase("nTasks")) {
                    retVal.nTasks = Integer.parseInt(wn2.getTextContent());
                } else if (wn2.getNodeName().equalsIgnoreCase("hits")) {
                    retVal.hits = Integer.parseInt(wn2.getTextContent());
                } else if (wn2.getNodeName().equalsIgnoreCase("gender")) {
                    retVal.gender = Integer.parseInt(wn2.getTextContent());
                } else if (wn2.getNodeName().equalsIgnoreCase("rank")) {
                    if (version.isLowerThan("0.3.4-r1782")) {
                        RankTranslator rt = new RankTranslator(c);
                        try {
                            retVal.rank = rt.getNewRank(c.getRanks().getOldRankSystem(),
                                    Integer.parseInt(wn2.getTextContent()));
                        } catch (ArrayIndexOutOfBoundsException e) {
                            // Do nothing
                        }
                    } else {
                        retVal.rank = Integer.parseInt(wn2.getTextContent());
                    }
                } else if (wn2.getNodeName().equalsIgnoreCase("rankLevel")) {
                    retVal.rankLevel = Integer.parseInt(wn2.getTextContent());
                } else if (wn2.getNodeName().equalsIgnoreCase("rankSystem")) {
                    retVal.setRankSystem(Integer.parseInt(wn2.getTextContent()));
                } else if (wn2.getNodeName().equalsIgnoreCase("maneiDominiRank")) {
                    retVal.maneiDominiRank = Integer.parseInt(wn2.getTextContent());
                } else if (wn2.getNodeName().equalsIgnoreCase("maneiDominiClass")) {
                    retVal.maneiDominiClass = Integer.parseInt(wn2.getTextContent());
                } else if (wn2.getNodeName().equalsIgnoreCase("doctorId")) {
                    if (version.getMajorVersion() == 0 && version.getMinorVersion() < 2 && version.getSnapshot() < 14) {
                        retVal.oldDoctorId = Integer.parseInt(wn2.getTextContent());
                    } else {
                        if (!wn2.getTextContent().equals("null")) {
                            retVal.doctorId = UUID.fromString(wn2.getTextContent());
                        }
                    }
                } else if (wn2.getNodeName().equalsIgnoreCase("unitId")) {
                    if (version.getMajorVersion() == 0 && version.getMinorVersion() < 2 && version.getSnapshot() < 14) {
                        retVal.oldUnitId = Integer.parseInt(wn2.getTextContent());
                    } else {
                        if (!wn2.getTextContent().equals("null")) {
                            retVal.unitId = UUID.fromString(wn2.getTextContent());
                        }
                    }
                } else if (wn2.getNodeName().equalsIgnoreCase("status")) {
                    // TODO : remove inline migration
                    if (version.isLowerThan("0.47.6")) {
                        switch (Integer.parseInt(wn2.getTextContent())) {
                            case 1:
                                retVal.status = PersonnelStatus.RETIRED;
                                break;
                            case 2:
                                retVal.status = PersonnelStatus.KIA;
                                break;
                            case 3:
                                retVal.status = PersonnelStatus.MIA;
                                break;
                            default:
                                retVal.status = PersonnelStatus.ACTIVE;
                                break;
                        }
                    } else {
                        retVal.status = PersonnelStatus.valueOf(wn2.getTextContent());
                    }
                } else if (wn2.getNodeName().equalsIgnoreCase("prisonerStatus")) {
                    retVal.prisonerStatus = Integer.parseInt(wn2.getTextContent());
                } else if (wn2.getNodeName().equalsIgnoreCase("willingToDefect")) {
                    retVal.willingToDefect = Boolean.parseBoolean(wn2.getTextContent());
                } else if (wn2.getNodeName().equalsIgnoreCase("salary")) {
                    retVal.salary = Money.fromXmlString(wn2.getTextContent().trim());
                } else if (wn2.getNodeName().equalsIgnoreCase("totalEarnings")) {
                    retVal.totalEarnings = Money.fromXmlString(wn2.getTextContent().trim());
                } else if (wn2.getNodeName().equalsIgnoreCase("minutesLeft")) {
                    retVal.minutesLeft = Integer.parseInt(wn2.getTextContent());
                } else if (wn2.getNodeName().equalsIgnoreCase("overtimeLeft")) {
                    retVal.overtimeLeft = Integer.parseInt(wn2.getTextContent());
                } else if (wn2.getNodeName().equalsIgnoreCase("birthday")) {
                    if (version.isLowerThan("0.47.6")) {
                        try {
                            retVal.birthday = LocalDate.parse(wn2.getTextContent().trim(),
                                    DateTimeFormatter.ofPattern("yyyy-MM-dd hh:mm:ss"));
                        } catch (Exception ignored) {
                        }
                    } else {
                        retVal.birthday = LocalDate.parse(wn2.getTextContent().trim(),
                                DateTimeFormatter.ofPattern(DATE_SAVE_FORMAT));
                    }
                } else if (wn2.getNodeName().equalsIgnoreCase("deathday")) {
                    if (version.isLowerThan("0.47.6")) {
                        try {
                            retVal.dateOfDeath = LocalDate.parse(wn2.getTextContent().trim(),
                                    DateTimeFormatter.ofPattern("yyyy-MM-dd hh:mm:ss"));
                        } catch (Exception ignored) {
                        }
                    } else {
                        retVal.dateOfDeath = LocalDate.parse(wn2.getTextContent().trim(),
                                DateTimeFormatter.ofPattern(DATE_SAVE_FORMAT));
                    }
                } else if (wn2.getNodeName().equalsIgnoreCase("recruitment")) {
                    if (version.isLowerThan("0.47.6")) {
                        try {
                            retVal.recruitment = LocalDate.parse(wn2.getTextContent().trim(),
                                    DateTimeFormatter.ofPattern("yyyy-MM-dd hh:mm:ss"));
                        } catch (Exception ignored) {
                        }
                    } else {
                        retVal.recruitment = LocalDate.parse(wn2.getTextContent().trim(),
                                DateTimeFormatter.ofPattern(DATE_SAVE_FORMAT));
                    }
                } else if (wn2.getNodeName().equalsIgnoreCase("lastRankChangeDate")) {
                    retVal.lastRankChangeDate = LocalDate.parse(wn2.getTextContent().trim(),
                            DateTimeFormatter.ofPattern(DATE_SAVE_FORMAT));
                } else if (wn2.getNodeName().equalsIgnoreCase("advantages")) {
                    advantages = wn2.getTextContent();
                } else if (wn2.getNodeName().equalsIgnoreCase("edge")) {
                    edge = wn2.getTextContent();
                } else if (wn2.getNodeName().equalsIgnoreCase("edgeAvailable")) {
                    retVal.currentEdge = Integer.parseInt(wn2.getTextContent());
                } else if (wn2.getNodeName().equalsIgnoreCase("implants")) {
                    implants = wn2.getTextContent();
                } else if (wn2.getNodeName().equalsIgnoreCase("toughness")) {
                    retVal.toughness = Integer.parseInt(wn2.getTextContent());
                } else if (wn2.getNodeName().equalsIgnoreCase("pilotGunnery")) {
                    pilotGunnery = Integer.parseInt(wn2.getTextContent());
                } else if (wn2.getNodeName().equalsIgnoreCase("pilotPiloting")) {
                    pilotPiloting = Integer.parseInt(wn2.getTextContent());
                } else if (wn2.getNodeName().equalsIgnoreCase("pilotHits")) {
                    retVal.hits = Integer.parseInt(wn2.getTextContent());
                } else if (wn2.getNodeName().equalsIgnoreCase("pilotCommandBonus")) {
                    pilotCommandBonus = Integer.parseInt(wn2.getTextContent());
                } else if (wn2.getNodeName().equalsIgnoreCase("pilotName")) {
                    pilotName = wn2.getTextContent();
                } else if (wn2.getNodeName().equalsIgnoreCase("pilotNickname")) {
                    pilotNickname = wn2.getTextContent();
                } else if (wn2.getNodeName().equalsIgnoreCase("type")) {
                    type = Integer.parseInt(wn2.getTextContent());
                } else if (wn2.getNodeName().equalsIgnoreCase("skill")) {
                    Skill s = Skill.generateInstanceFromXML(wn2);
                    if (null != s && null != s.getType()) {
                        retVal.skills.addSkill(s.getType().getName(), s);
                    }
                } else if (wn2.getNodeName().equalsIgnoreCase("techUnitIds")) {
                    NodeList nl2 = wn2.getChildNodes();
                    for (int y = 0; y < nl2.getLength(); y++) {
                        Node wn3 = nl2.item(y);
                        // If it's not an element node, we ignore it.
                        if (wn3.getNodeType() != Node.ELEMENT_NODE) {
                            continue;
                        }

                        if (!wn3.getNodeName().equalsIgnoreCase("id")) {
                            // Error condition of sorts!
                            // Errr, what should we do here?
                            MekHQ.getLogger().log(Person.class, METHOD_NAME, LogLevel.ERROR,
                                    "Unknown node type not loaded in techUnitIds nodes: " + wn3.getNodeName()); //$NON-NLS-1$
                            continue;
                        }
                        retVal.addTechUnitID(UUID.fromString(wn3.getTextContent()));
                    }
                } else if (wn2.getNodeName().equalsIgnoreCase("personnelLog")) {
                    NodeList nl2 = wn2.getChildNodes();
                    for (int y = 0; y < nl2.getLength(); y++) {
                        Node wn3 = nl2.item(y);
                        // If it's not an element node, we ignore it.
                        if (wn3.getNodeType() != Node.ELEMENT_NODE) {
                            continue;
                        }

                        if (!wn3.getNodeName().equalsIgnoreCase("logEntry")) {
                            // Error condition of sorts!
                            // Errr, what should we do here?
                            MekHQ.getLogger().log(Person.class, METHOD_NAME, LogLevel.ERROR,
                                    "Unknown node type not loaded in personnel log nodes: " + wn3.getNodeName()); //$NON-NLS-1$
                            continue;
                        }

                        LogEntry entry = LogEntryFactory.getInstance().generateInstanceFromXML(wn3);

                        // If the version of this campaign is earlier than 0.45.4,
                        // we didn't have the mission log separated from the personnel log,
                        // so we need to separate the log entries manually
                        if (version.isLowerThan("0.45.4")) {
                            if (entry.getDesc().startsWith(getMissionParticipatedString())) {
                                retVal.addMissionLogEntry(entry);
                            } else {
                                retVal.addLogEntry(entry);
                            }
                        } else {
                            retVal.addLogEntry(entry);
                        }
                    }
                } else if (wn2.getNodeName().equalsIgnoreCase("missionLog")) {
                    NodeList nl2 = wn2.getChildNodes();
                    for (int y = 0; y < nl2.getLength(); y++) {
                        Node wn3 = nl2.item(y);
                        // If it's not an element node, we ignore it.
                        if (wn3.getNodeType() != Node.ELEMENT_NODE) {
                            continue;
                        }

                        if (!wn3.getNodeName().equalsIgnoreCase("logEntry")) {
                            // Error condition of sorts!
                            // Errr, what should we do here?
                            MekHQ.getLogger().log(Person.class, METHOD_NAME, LogLevel.ERROR,
                                    "Unknown node type not loaded in mission log nodes: " + wn3.getNodeName()); //$NON-NLS-1$
                            continue;
                        }
                        retVal.addMissionLogEntry(LogEntryFactory.getInstance().generateInstanceFromXML(wn3));
                    }
                } else if (wn2.getNodeName().equalsIgnoreCase("awards")){
                    NodeList nl2 = wn2.getChildNodes();
                    for (int y = 0; y < nl2.getLength(); y++) {

                        Node wn3 = nl2.item(y);

                        if (wn3.getNodeType() != Node.ELEMENT_NODE) {
                            continue;
                        }

                        if (!wn3.getNodeName().equalsIgnoreCase("award")) {
                            MekHQ.getLogger().log(Person.class, METHOD_NAME, LogLevel.ERROR,
                                    "Unknown node type not loaded in personnel log nodes: " + wn3.getNodeName()); //$NON-NLS-1$
                            continue;
                        }

                        retVal.awardController.addAwardFromXml(AwardsFactory.getInstance().generateNewFromXML(wn3));
                    }

                } else if (wn2.getNodeName().equalsIgnoreCase("injuries")) {
                    NodeList nl2 = wn2.getChildNodes();
                    for (int y = 0; y < nl2.getLength(); y++) {
                        Node wn3 = nl2.item(y);
                        // If it's not an element node, we ignore it.
                        if (wn3.getNodeType() != Node.ELEMENT_NODE) {
                            continue;
                        }

                        if (!wn3.getNodeName().equalsIgnoreCase("injury")) {
                            // Error condition of sorts!
                            // Errr, what should we do here?
                            MekHQ.getLogger().log(Person.class, METHOD_NAME, LogLevel.ERROR,
                                    "Unknown node type not loaded in injury nodes: " + wn3.getNodeName()); //$NON-NLS-1$
                            continue;
                        }
                        retVal.injuries.add(Injury.generateInstanceFromXML(wn3));
                    }
                    DateTime now = new DateTime(c.getCalendar());
                    retVal.injuries.stream().filter(inj -> (null == inj.getStart()))
                        .forEach(inj -> inj.setStart(now.minusDays(inj.getOriginalTime() - inj.getTime())));
                } else if (wn2.getNodeName().equalsIgnoreCase("founder")) {
                    retVal.founder = Boolean.parseBoolean(wn2.getTextContent());
                } else if (wn2.getNodeName().equalsIgnoreCase("originalUnitWeight")) {
                    retVal.originalUnitWeight = Integer.parseInt(wn2.getTextContent());
                } else if (wn2.getNodeName().equalsIgnoreCase("originalUnitTech")) {
                    retVal.originalUnitTech = Integer.parseInt(wn2.getTextContent());
                } else if (wn2.getNodeName().equalsIgnoreCase("originalUnitId")) {
                    retVal.originalUnitId = UUID.fromString(wn2.getTextContent());
                } else if (wn2.getNodeName().equalsIgnoreCase("extraData")) {
                    retVal.extraData = ExtraData.createFromXml(wn2);
                }
            }

            retVal.setFullName(); // this sets the name based on the loaded values

            if (version.isLowerThan("0.47.5") && (retVal.getExpectedDueDate() == null)
                    && (retVal.getDueDate() != null)) {
                retVal.setExpectedDueDate(retVal.getDueDate());
            }

            if (version.getMajorVersion() == 0 && version.getMinorVersion() < 2 && version.getSnapshot() < 13) {
                if (retVal.primaryRole > T_INFANTRY) {
                    retVal.primaryRole += 4;

                }
                if (retVal.secondaryRole > T_INFANTRY) {
                    retVal.secondaryRole += 4;
                }
            }

            if (version.getMajorVersion() == 0 && version.getMinorVersion() == 2) {
                //adjust for conventional fighter pilots
                if (retVal.primaryRole >= T_CONV_PILOT) {
                    retVal.primaryRole += 1;
                }
                if (retVal.secondaryRole >= T_CONV_PILOT) {
                    retVal.secondaryRole += 1;
                }
            }

            if (version.getMajorVersion() == 0 && version.getMinorVersion() == 3 && version.getSnapshot() < 1) {
                //adjust for conventional fighter pilots
                if (retVal.primaryRole == T_CONV_PILOT && retVal.hasSkill(SkillType.S_PILOT_SPACE) && !retVal.hasSkill(SkillType.S_PILOT_JET)) {
                    retVal.primaryRole += 1;
                }
                if (retVal.secondaryRole == T_CONV_PILOT && retVal.hasSkill(SkillType.S_PILOT_SPACE) && !retVal.hasSkill(SkillType.S_PILOT_JET)) {
                    retVal.secondaryRole += 1;
                }
                if (retVal.primaryRole == T_AERO_PILOT && !retVal.hasSkill(SkillType.S_PILOT_SPACE) && retVal.hasSkill(SkillType.S_PILOT_JET)) {
                    retVal.primaryRole += 8;
                }
                if (retVal.secondaryRole == T_AERO_PILOT && !retVal.hasSkill(SkillType.S_PILOT_SPACE) && retVal.hasSkill(SkillType.S_PILOT_JET)) {
                    retVal.secondaryRole += 8;
                }
            }

            if ((null != advantages) && (advantages.trim().length() > 0)) {
                StringTokenizer st = new StringTokenizer(advantages, "::");
                while (st.hasMoreTokens()) {
                    String adv = st.nextToken();
                    String advName = Crew.parseAdvantageName(adv);
                    Object value = Crew.parseAdvantageValue(adv);

                    try {
                        retVal.getOptions().getOption(advName).setValue(value);
                    } catch (Exception e) {
                        MekHQ.getLogger().log(Person.class, METHOD_NAME, LogLevel.ERROR,
                                "Error restoring advantage: " + adv); //$NON-NLS-1$
                    }
                }
            }
            if ((null != edge) && (edge.trim().length() > 0)) {
                StringTokenizer st = new StringTokenizer(edge, "::");
                while (st.hasMoreTokens()) {
                    String adv = st.nextToken();
                    String advName = Crew.parseAdvantageName(adv);
                    Object value = Crew.parseAdvantageValue(adv);

                    try {
                        retVal.getOptions().getOption(advName).setValue(value);
                    } catch (Exception e) {
                        MekHQ.getLogger().log(Person.class, METHOD_NAME, LogLevel.ERROR,
                                "Error restoring edge: " + adv); //$NON-NLS-1$
                    }
                }
            }
            if ((null != implants) && (implants.trim().length() > 0)) {
                StringTokenizer st = new StringTokenizer(implants, "::");
                while (st.hasMoreTokens()) {
                    String adv = st.nextToken();
                    String advName = Crew.parseAdvantageName(adv);
                    Object value = Crew.parseAdvantageValue(adv);

                    try {
                        retVal.getOptions().getOption(advName).setValue(value);
                    } catch (Exception e) {
                        MekHQ.getLogger().log(Person.class, METHOD_NAME, LogLevel.ERROR,
                                "Error restoring implants: " + adv); //$NON-NLS-1$
                    }
                }
            }
            //check to see if we are dealing with a PilotPerson from 0.1.8 or earlier
            if (pilotGunnery != -1) {
                switch (type) {
                    case 0:
                        retVal.addSkill(SkillType.S_GUN_MECH, 7 - pilotGunnery, 0);
                        retVal.addSkill(SkillType.S_PILOT_MECH, 8 - pilotPiloting, 0);
                        retVal.primaryRole = T_MECHWARRIOR;
                        break;
                    case 1:
                        retVal.addSkill(SkillType.S_GUN_VEE, 7 - pilotGunnery, 0);
                        retVal.addSkill(SkillType.S_PILOT_GVEE, 8 - pilotPiloting, 0);
                        retVal.primaryRole = T_GVEE_DRIVER;
                        break;
                    case 2:
                        retVal.addSkill(SkillType.S_GUN_AERO, 7 - pilotGunnery, 0);
                        retVal.addSkill(SkillType.S_PILOT_AERO, 8 - pilotPiloting, 0);
                        retVal.primaryRole = T_AERO_PILOT;
                        break;
                    case 4:
                        retVal.addSkill(SkillType.S_GUN_BA, 7 - pilotGunnery, 0);
                        retVal.addSkill(SkillType.S_ANTI_MECH, 8 - pilotPiloting, 0);
                        retVal.primaryRole = T_BA;
                        break;

                }
                retVal.addSkill(SkillType.S_TACTICS, pilotCommandBonus, 0);
            }
            if (pilotName != null) {
                retVal.migrateName(pilotName);
            }
            if (null != pilotNickname) {
                retVal.setCallsign(pilotNickname);
            }

            if (retVal.id == null) {
                MekHQ.getLogger().log(Person.class, METHOD_NAME, LogLevel.ERROR,
                        "ID not pre-defined; generating person's ID."); //$NON-NLS-1$
                retVal.id = UUID.randomUUID();
            }

            // Prisoner and Bondsman updating
            if (retVal.prisonerStatus != PRISONER_NOT && retVal.rank == 0) {
                if (retVal.prisonerStatus == PRISONER_BONDSMAN) {
                    retVal.setRankNumeric(Ranks.RANK_BONDSMAN);
                } else {
                    retVal.setRankNumeric(Ranks.RANK_PRISONER);
                }
            }
        } catch (Exception e) {
            MekHQ.getLogger().error(Person.class, METHOD_NAME, "Failed to save for person "
                    + retVal.getFullName(), e);
        }

        return retVal;
    }

    public void setSalary(Money s) {
        salary = s;
    }

    public Money getSalary() {
        if (!isFree() || isDependent()) {
            return Money.zero();
        }

        if (salary.isPositiveOrZero()) {
            return salary;
        }

        //if salary is negative, then use the standard amounts
        Money primaryBase = campaign.getCampaignOptions().getBaseSalaryMoney(getPrimaryRole());
        primaryBase = primaryBase.multipliedBy(campaign.getCampaignOptions().getSalaryXpMultiplier(getExperienceLevel(false)));
        if (hasSkill(SkillType.S_ANTI_MECH) && (getPrimaryRole() == T_INFANTRY || getPrimaryRole() == T_BA)) {
            primaryBase = primaryBase.multipliedBy(campaign.getCampaignOptions().getSalaryAntiMekMultiplier());
        }

        Money secondaryBase = campaign.getCampaignOptions().getBaseSalaryMoney(getSecondaryRole()).dividedBy(2);
        secondaryBase = secondaryBase.multipliedBy(campaign.getCampaignOptions().getSalaryXpMultiplier(getExperienceLevel(true)));
        if (hasSkill(SkillType.S_ANTI_MECH) && (getSecondaryRole() == T_INFANTRY || getSecondaryRole() == T_BA)) {
            secondaryBase = secondaryBase.multipliedBy(campaign.getCampaignOptions().getSalaryAntiMekMultiplier());
        }

        Money totalBase = primaryBase.plus(secondaryBase);

        if (getRank().isOfficer()) {
            totalBase = totalBase.multipliedBy(campaign.getCampaignOptions().getSalaryCommissionMultiplier());
        } else {
            totalBase = totalBase.multipliedBy(campaign.getCampaignOptions().getSalaryEnlistedMultiplier());
        }

        totalBase = totalBase.multipliedBy(getRank().getPayMultiplier());

        return totalBase;
        //TODO: distinguish DropShip, JumpShip, and WarShip crew
        //TODO: Add era mod to salary calc..
    }

    /**
     * @return the person's total earnings
     */
    public Money getTotalEarnings() {
        return totalEarnings;
    }

    /**
     * This is used to pay a person
     * @param money the amount of money to add to their total earnings
     */
    public void payPerson(Money money) {
        totalEarnings = getTotalEarnings().plus(money);
    }

    /**
     * This is used to pay a person their salary
     */
    public void payPersonSalary() {
        if (isActive()) {
            payPerson(getSalary());
        }
    }

    /**
     * This is used to pay a person their share value based on the value of a single share
     * @param money the value of a single share
     * @param sharesForAll whether or not all personnel have shares
     */
    public void payPersonShares(Money money, boolean sharesForAll) {
        int shares = getNumShares(sharesForAll);
        if (shares > 0) {
            payPerson(money.multipliedBy(shares));
        }
    }

    public int getRankNumeric() {
        return rank;
    }

    public void setRankNumeric(int r) {
        rank = r;
        rankLevel = 0; // Always reset to 0 so that a call to setRankLevel() isn't mandatory.
    }

    public int getRankLevel() {
        // If we're somehow above the max level for this rank, drop to that level
        int profession = getProfession();
        while (profession != Ranks.RPROF_MW && getRanks().isEmptyProfession(profession)) {
            profession = getRanks().getAlternateProfession(profession);
        }

        if (rankLevel > getRank().getRankLevels(profession)) {
            rankLevel = getRank().getRankLevels(profession);
        }

        return rankLevel;
    }

    public void setRankLevel(int level) {
        rankLevel = level;
    }

    public int getRankSystem() {
        if (rankSystem == -1) {
            return campaign.getRanks().getRankSystem();
        }
        return rankSystem;
    }

    public void setRankSystem(int system) {
        rankSystem = system;
        if (system == campaign.getRanks().getRankSystem()) {
            rankSystem = -1;
        }

        // Set the ranks too
        if (rankSystem == -1) {
            ranks = null;
        } else {
            ranks = new Ranks(rankSystem);
        }
        MekHQ.triggerEvent(new PersonChangedEvent(this));
    }

    public Ranks getRanks() {
        if (rankSystem != -1) {
            // Null protection
            if (ranks == null) {
                ranks = new Ranks(rankSystem);
            }
            return ranks;
        }
        return campaign.getRanks();
    }

    public Rank getRank() {
        if (rankSystem != -1) {
            return Ranks.getRanksFromSystem(rankSystem).getRank(rank);
        }
        return campaign.getRanks().getRank(rank);
    }

    public String getRankName() {
        String rankName;
        int profession = getProfession();

        /* Track number of times the profession has been redirected so we don't get caught
         * in a loop by self-reference or loops due to bad configuration */
        int redirects = 0;

        // If we're using an "empty" profession, default to MechWarrior
        while (getRanks().isEmptyProfession(profession) && redirects < Ranks.RPROF_NUM) {
            profession = campaign.getRanks().getAlternateProfession(profession);
            redirects++;
        }

        // If we're set to a rank that no longer exists, demote ourself
        while (getRank().getName(profession).equals("-") && (rank > 0)) {
            setRankNumeric(--rank);
        }

        redirects = 0;
        // re-route through any profession redirections
        while (getRank().getName(profession).startsWith("--") && profession != Ranks.RPROF_MW
                && redirects < Ranks.RPROF_NUM) {
            // We've hit a rank that defaults to the MechWarrior table, so grab the equivalent name from there
            if (getRank().getName(profession).equals("--")) {
                profession = getRanks().getAlternateProfession(profession);
            } else if (getRank().getName(profession).startsWith("--")) {
                profession = getRanks().getAlternateProfession(getRank().getName(profession));
            }
            redirects++;
        }
        if (getRank().getName(profession).startsWith("--")) {
            profession = Ranks.RPROF_MW;
        }

        rankName = getRank().getName(profession);

        // Manei Domini Additions
        if (getRankSystem() != Ranks.RS_WOB) {
            // Oops, clear our MD variables
            maneiDominiClass = MD_NONE;
            maneiDominiRank = Rank.MD_RANK_NONE;
        }
        if (maneiDominiClass != MD_NONE) {
            rankName = getManeiDominiClassNames() + " " + rankName;
        }
        if (maneiDominiRank != Rank.MD_RANK_NONE) {
            rankName += " " + Rank.getManeiDominiRankName(maneiDominiRank);
        }
        if (getRankSystem() == Ranks.RS_COM || getRankSystem() == Ranks.RS_WOB) {
            rankName += getComStarBranchDesignation();
        }

        // If we have a rankLevel, add it
        if (rankLevel > 0) {
            if (getRank().getRankLevels(profession) > 0)
                rankName += Utilities.getRomanNumeralsFromArabicNumber(rankLevel, true);
            else // Oops! Our rankLevel didn't get correctly cleared, they's remedy that.
                rankLevel = 0;
        }

        // We have our name, return it
        return rankName;
    }

    public int getManeiDominiClass() {
        return maneiDominiClass;
    }

    public void setManeiDominiClass(int maneiDominiClass) {
        this.maneiDominiClass = maneiDominiClass;
        MekHQ.triggerEvent(new PersonChangedEvent(this));
    }

    public int getManeiDominiRank() {
        return maneiDominiRank;
    }

    public void setManeiDominiRank(int maneiDominiRank) {
        this.maneiDominiRank = maneiDominiRank;
        MekHQ.triggerEvent(new PersonChangedEvent(this));
    }

    public String getManeiDominiClassNames() {
        return getManeiDominiClassNames(maneiDominiClass, getRankSystem());
    }

    public static String getManeiDominiClassNames(int maneiDominiClass, int rankSystem) {
        // Only WoB
        if (rankSystem != Ranks.RS_WOB)
            return "";

        switch (maneiDominiClass) {
            case MD_GHOST:
                return "Ghost";
            case MD_WRAITH:
                return "Wraith";
            case MD_BANSHEE:
                return "Banshee";
            case MD_ZOMBIE:
                return "Zombie";
            case MD_PHANTOM:
                return "Phantom";
            case MD_SPECTER:
                return "Specter";
            case MD_POLTERGEIST:
                return "Poltergeist";
            case MD_NONE:
            default:
                return "";
        }
    }

    /**
     * Determines whether this person outranks another, taking into account the seniority rank for
     * ComStar and WoB ranks.
     *
     * @param other The <code>Person</code> to compare ranks with
     * @return      true if <code>other</code> has a lower rank, or if <code>other</code> is null.
     */
    public boolean outRanks(@Nullable Person other) {
        if (null == other) {
            return true;
        }
        if (getRankNumeric() == other.getRankNumeric()) {
            return getRankLevel() > other.getRankLevel();
        }
        return getRankNumeric() > other.getRankNumeric();
    }

    public String getSkillSummary() {
        return SkillType.getExperienceLevelName(getExperienceLevel(false));
    }

    @Override
    public String toString() {
        return getFullName();
    }

    public int getExperienceLevel(boolean secondary) {
        int role = primaryRole;
        if (secondary) {
            role = secondaryRole;
        }
        switch (role) {
            case T_MECHWARRIOR:
                if (hasSkill(SkillType.S_GUN_MECH) && hasSkill(SkillType.S_PILOT_MECH)) {
                    /* Attempt to use higher precision averaging, but if it doesn't provide a clear result
                    due to non-standard experience thresholds then fall back on lower precision averaging
                    See Bug #140 */
                    if (campaign.getCampaignOptions().useAltQualityAveraging()) {
                        int rawScore = (int) Math.floor(
                            (getSkill(SkillType.S_GUN_MECH).getLevel() + getSkill(SkillType.S_PILOT_MECH).getLevel()) / 2.0
                        );
                        if (getSkill(SkillType.S_GUN_MECH).getType().getExperienceLevel(rawScore) ==
                            getSkill(SkillType.S_PILOT_MECH).getType().getExperienceLevel(rawScore)) {
                            return getSkill(SkillType.S_GUN_MECH).getType().getExperienceLevel(rawScore);
                        }
                    }

                    return (int) Math.floor((getSkill(SkillType.S_GUN_MECH).getExperienceLevel()
                                             + getSkill(SkillType.S_PILOT_MECH).getExperienceLevel()) / 2.0);
                } else {
                    return -1;
                }
            case T_GVEE_DRIVER:
                if (hasSkill(SkillType.S_PILOT_GVEE)) {
                    return getSkill(SkillType.S_PILOT_GVEE).getExperienceLevel();
                } else {
                    return -1;
                }
            case T_NVEE_DRIVER:
                if (hasSkill(SkillType.S_PILOT_NVEE)) {
                    return getSkill(SkillType.S_PILOT_NVEE).getExperienceLevel();
                } else {
                    return -1;
                }
            case T_VTOL_PILOT:
                if (hasSkill(SkillType.S_PILOT_VTOL)) {
                    return getSkill(SkillType.S_PILOT_VTOL).getExperienceLevel();
                } else {
                    return -1;
                }
            case T_VEE_GUNNER:
                if (hasSkill(SkillType.S_GUN_VEE)) {
                    return getSkill(SkillType.S_GUN_VEE).getExperienceLevel();
                } else {
                    return -1;
                }
            case T_AERO_PILOT:
                if (hasSkill(SkillType.S_GUN_AERO) && hasSkill(SkillType.S_PILOT_AERO)) {
                    if (campaign.getCampaignOptions().useAltQualityAveraging()) {
                        int rawScore = (int) Math.floor(
                            (getSkill(SkillType.S_GUN_AERO).getLevel() + getSkill(SkillType.S_PILOT_AERO)
                                    .getLevel()) / 2.0
                        );
                        if (getSkill(SkillType.S_GUN_AERO).getType().getExperienceLevel(rawScore) ==
                            getSkill(SkillType.S_PILOT_AERO).getType().getExperienceLevel(rawScore)) {
                            return getSkill(SkillType.S_GUN_AERO).getType().getExperienceLevel(rawScore);
                        }
                    }

                    return (int) Math.floor((getSkill(SkillType.S_GUN_AERO).getExperienceLevel()
                                                 + getSkill(SkillType.S_PILOT_AERO).getExperienceLevel()) / 2.0);
                } else {
                    return -1;
                }
            case T_CONV_PILOT:
                if (hasSkill(SkillType.S_GUN_JET) && hasSkill(SkillType.S_PILOT_JET)) {
                    if (campaign.getCampaignOptions().useAltQualityAveraging()) {
                        int rawScore = (int) Math.floor(
                            (getSkill(SkillType.S_GUN_JET).getLevel() + getSkill(SkillType.S_PILOT_JET)
                                    .getLevel()) / 2.0
                        );
                        if (getSkill(SkillType.S_GUN_JET).getType().getExperienceLevel(rawScore) ==
                            getSkill(SkillType.S_PILOT_JET).getType().getExperienceLevel(rawScore)) {
                            return getSkill(SkillType.S_GUN_JET).getType().getExperienceLevel(rawScore);
                        }
                    }

                    return (int) Math.floor((getSkill(SkillType.S_GUN_JET).getExperienceLevel()
                                             + getSkill(SkillType.S_PILOT_JET).getExperienceLevel()) / 2.0);
                } else {
                    return -1;
                }
            case T_BA:
                if (hasSkill(SkillType.S_GUN_BA) && hasSkill(SkillType.S_ANTI_MECH)) {
                    if (campaign.getCampaignOptions().useAltQualityAveraging()) {
                        int rawScore = (int) Math.floor(
                            (getSkill(SkillType.S_GUN_BA).getLevel() + getSkill(SkillType.S_ANTI_MECH)
                                    .getLevel()) / 2.0
                        );
                        if (getSkill(SkillType.S_GUN_BA).getType().getExperienceLevel(rawScore) ==
                            getSkill(SkillType.S_ANTI_MECH).getType().getExperienceLevel(rawScore)) {
                            return getSkill(SkillType.S_GUN_BA).getType().getExperienceLevel(rawScore);
                        }
                    }

                    return (int) Math.floor((getSkill(SkillType.S_GUN_BA).getExperienceLevel()
                                             + getSkill(SkillType.S_ANTI_MECH).getExperienceLevel()) / 2.0);
                } else {
                    return -1;
                }
            case T_PROTO_PILOT:
                if (hasSkill(SkillType.S_GUN_PROTO)) {
                    return getSkill(SkillType.S_GUN_PROTO).getExperienceLevel();
                } else {
                    return -1;
                }
            case T_INFANTRY:
                if (hasSkill(SkillType.S_SMALL_ARMS)) {
                    return getSkill(SkillType.S_SMALL_ARMS).getExperienceLevel();
                } else {
                    return -1;
                }
            case T_SPACE_PILOT:
                if (hasSkill(SkillType.S_PILOT_SPACE)) {
                    return getSkill(SkillType.S_PILOT_SPACE).getExperienceLevel();
                } else {
                    return -1;
                }
            case T_SPACE_CREW:
                if (hasSkill(SkillType.S_TECH_VESSEL)) {
                    return getSkill(SkillType.S_TECH_VESSEL).getExperienceLevel();
                } else {
                    return -1;
                }
            case T_SPACE_GUNNER:
                if (hasSkill(SkillType.S_GUN_SPACE)) {
                    return getSkill(SkillType.S_GUN_SPACE).getExperienceLevel();
                } else {
                    return -1;
                }
            case T_NAVIGATOR:
                if (hasSkill(SkillType.S_NAV)) {
                    return getSkill(SkillType.S_NAV).getExperienceLevel();
                } else {
                    return -1;
                }
            case T_MECH_TECH:
                if (hasSkill(SkillType.S_TECH_MECH)) {
                    return getSkill(SkillType.S_TECH_MECH).getExperienceLevel();
                } else {
                    return -1;
                }
            case T_MECHANIC:
            case T_VEHICLE_CREW:
                if (hasSkill(SkillType.S_TECH_MECHANIC)) {
                    return getSkill(SkillType.S_TECH_MECHANIC).getExperienceLevel();
                } else {
                    return -1;
                }
            case T_AERO_TECH:
                if (hasSkill(SkillType.S_TECH_AERO)) {
                    return getSkill(SkillType.S_TECH_AERO).getExperienceLevel();
                } else {
                    return -1;
                }
            case T_BA_TECH:
                if (hasSkill(SkillType.S_TECH_BA)) {
                    return getSkill(SkillType.S_TECH_BA).getExperienceLevel();
                } else {
                    return -1;
                }
            case T_ASTECH:
                if (hasSkill(SkillType.S_ASTECH)) {
                    return getSkill(SkillType.S_ASTECH).getExperienceLevel();
                } else {
                    return -1;
                }
            case T_DOCTOR:
                if (hasSkill(SkillType.S_DOCTOR)) {
                    return getSkill(SkillType.S_DOCTOR).getExperienceLevel();
                } else {
                    return -1;
                }
            case T_MEDIC:
                if (hasSkill(SkillType.S_MEDTECH)) {
                    return getSkill(SkillType.S_MEDTECH).getExperienceLevel();
                } else {
                    return -1;
                }
            case T_ADMIN_COM:
            case T_ADMIN_LOG:
            case T_ADMIN_TRA:
            case T_ADMIN_HR:
                if (hasSkill(SkillType.S_ADMIN)) {
                    return getSkill(SkillType.S_ADMIN).getExperienceLevel();
                } else {
                    return -1;
                }
            default:
                return -1;
        }
    }

    public String getPatientDesc() {
        String toReturn = "<html><font size='2'><b>" + getFullTitle() + "</b><br/>";
        toReturn += getHits() + " hit(s)<br>[next check in " + getDaysToWaitForHealing() + " days]";
        toReturn += "</font></html>";
        return toReturn;
    }

    /**
     * returns a full description in HTML format that will be used for the graphical display in the
     * personnel table among other places
     * @param htmlRank if the rank will be wrapped in an HTML DIV and id
     * @return String
     */
    public String getFullDesc(boolean htmlRank) {
        return "<b>" + getFullTitle(htmlRank) + "</b><br/>" + getSkillSummary() + " " + getRoleDesc();
    }

    public String getFullTitle() {
        return getFullTitle(false);
    }

    public String getFullTitle(boolean html) {
        String rank = getRankName();

        // Do prisoner checks
        if (rank.equalsIgnoreCase("None")) {
            if (isPrisoner()) {
                return "Prisoner " + getFullName();
            }
            if (isBondsman()) {
                return "Bondsman " + getFullName();
            }
            return getFullName();
        }

        // This is used for the rank sorter. If you have a better way to accomplish it, by all means...
        // Of course, nothing that uses Full Title actually uses the rank sorter yet I guess...
        // Still, I've turned it back on and I don't see it messing anything up anywhere.
        // - Dylan
        // If we need it in html for any reason, make it so.
        if (html)
            rank = makeHTMLRankDiv();

        return rank + " " + getFullName();
    }

    public String makeHTMLRank() {
        return String.format("<html>%s</html>", makeHTMLRankDiv());
    }

    public String makeHTMLRankDiv() {
        return String.format("<div id=\"%s\">%s%s</div>", getId().toString(), getRankName(), (isPrisoner() && isWillingToDefect() ? "*" : ""));
    }

    public String getHyperlinkedFullTitle() {
        return String.format("<a href='PERSON:%s'>%s</a>", getId().toString(), getFullTitle());
    }

    public String getComStarBranchDesignation() {
        StringBuilder sb = new StringBuilder(" ");

        // Primary
        if (getPrimaryDesignator() != DESIG_NONE) {
            sb.append(parseDesignator(getPrimaryDesignator()));
        } else if (isTechPrimary()) {
            sb.append("Zeta");
        } else if (isAdminPrimary()) {
            sb.append("Chi");
        } else {
            parseRoleForDesignation(getPrimaryRole(), sb);
        }

        // Secondary
        if (getSecondaryDesignator() != DESIG_NONE) {
            sb.append(" ");
            sb.append(parseDesignator(getSecondaryDesignator()));
        } else if (isTechSecondary()) {
            sb.append(" Zeta");
        } else if (isAdminSecondary()) {
            sb.append(" Chi");
        } else if (getSecondaryRole() != T_NONE) {
            sb.append(" ");
            parseRoleForDesignation(getSecondaryRole(), sb);
        }

        return sb.toString();
    }

    private void parseRoleForDesignation(int role, StringBuilder sb) {
        switch (role) {
            case T_MECHWARRIOR:
                sb.append("Epsilon");
                break;
            case T_AERO_PILOT:
                sb.append("Pi");
                break;
            case T_BA:
            case T_INFANTRY:
                sb.append("Iota");
                break;
            case T_SPACE_CREW:
            case T_SPACE_GUNNER:
            case T_SPACE_PILOT:
            case T_NAVIGATOR:
                Unit u = campaign.getUnit(getUnitId());
                if (u != null) {
                    Entity en = u.getEntity();
                    if (en instanceof Dropship) {
                        sb.append("Xi");
                    }
                    if (en instanceof Jumpship) {
                        sb.append("Theta");
                    }
                }
                break;
            case T_DOCTOR:
            case T_MEDIC:
                sb.append("Kappa");
                break;
            case T_GVEE_DRIVER:
            case T_NVEE_DRIVER:
            case T_VTOL_PILOT:
            case T_VEE_GUNNER:
            case T_CONV_PILOT:
            case T_VEHICLE_CREW:
                sb.append("Lambda");
                break;
            default: break;
        }
    }

    public static String parseDesignator(int designator) {
        switch (designator) {
            case DESIG_NONE:
                return "None (Auto-Set)";
            case DESIG_EPSILON:
                return "Epsilon";
            case DESIG_PI:
                return "Pi";
            case DESIG_IOTA:
                return "Iota";
            case DESIG_XI:
                return "Xi";
            case DESIG_THETA:
                return "Theta";
            case DESIG_ZETA:
                return "Zeta";
            case DESIG_MU:
                return "Mu";
            case DESIG_RHO:
                return "Rho";
            case DESIG_LAMBDA:
                return "Lambda";
            case DESIG_PSI:
                return "Psi";
            case DESIG_OMICRON:
                return "Omicron";
            case DESIG_CHI:
                return "Chi";
            case DESIG_GAMMA:
                return "Gamma";
            default:
                return "";
        }
    }

    /**
     * @return the primaryDesignator
     */
    public int getPrimaryDesignator() {
        return primaryDesignator;
    }

    /**
     * @param primaryDesignator the primaryDesignator to set
     */
    public void setPrimaryDesignator(int primaryDesignator) {
        this.primaryDesignator = primaryDesignator;
        MekHQ.triggerEvent(new PersonChangedEvent(this));
    }

    /**
     * @return the secondaryDesignator
     */
    public int getSecondaryDesignator() {
        return secondaryDesignator;
    }

    /**
     * @param secondaryDesignator the secondaryDesignator to set
     */
    public void setSecondaryDesignator(int secondaryDesignator) {
        this.secondaryDesignator = secondaryDesignator;
        MekHQ.triggerEvent(new PersonChangedEvent(this));
    }

    public int getHealingDifficulty() {
        if (campaign.getCampaignOptions().useTougherHealing()) {
            return Math.max(0, getHits() - 2);
        }
        return 0;
    }

    public TargetRoll getHealingMods() {
        return new TargetRoll(getHealingDifficulty(), "difficulty");
    }

    public String fail() {
        return " <font color='red'><b>Failed to heal.</b></font>";
    }

    //region skill
    public boolean hasSkill(String skillName) {
        return skills.hasSkill(skillName);
    }

    public Skills getSkills() {
        return skills;
    }

    @Nullable
    public Skill getSkill(String skillName) {
        return skills.getSkill(skillName);
    }

    public void addSkill(String skillName, Skill skill) {
        skills.addSkill(skillName, skill);
    }

    public void addSkill(String skillName, int level, int bonus) {
        skills.addSkill(skillName, new Skill(skillName, level, bonus));
    }

    public void removeSkill(String skillName) {
        skills.removeSkill(skillName);
    }

    public int getSkillNumber() {
        return skills.size();
    }

    /**
     * Remove all skills
     */
    public void removeAllSkills() {
        skills.clear();
    }

    /**
     * Limit skills to the maximum of the given level
     */
    public void limitSkills(int maxLvl) {
        for (Skill skill : skills.getSkills()) {
            if (skill.getLevel() > maxLvl) {
                skill.setLevel(maxLvl);
            }
        }
    }

    public void improveSkill(String skillName) {
        if (hasSkill(skillName)) {
            getSkill(skillName).improve();
        } else {
            addSkill(skillName, 0, 0);
        }
        MekHQ.triggerEvent(new PersonChangedEvent(this));
    }

    public int getCostToImprove(String skillName) {
        if (hasSkill(skillName)) {
            return getSkill(skillName).getCostToImprove();
        } else {
            return -1;
        }
    }
    //endregion skill

    public int getHits() {
        return hits;
    }

    public void setHits(int h) {
        this.hits = h;
    }

    /**
      * @return <tt>true</tt> if the location (or any of its parent locations) has an injury
      * which implies that the location (most likely a limb) is severed.
      */
    public boolean isLocationMissing(BodyLocation loc) {
        if (null == loc) {
            return false;
        }
        for (Injury i : getInjuriesByLocation(loc)) {
            if (i.getType().impliesMissingLocation(loc)) {
                return true;
            }
        }
        // Check parent locations as well (a hand can be missing if the corresponding arm is)
        return isLocationMissing(loc.Parent());
    }

    public void heal() {
        hits = Math.max(hits - 1, 0);
        if (!needsFixing()) {
            doctorId = null;
        }
    }

    public boolean needsFixing() {
        return ((hits > 0) || needsAMFixing()) && (status == PersonnelStatus.ACTIVE);
    }

    public String succeed() {
        heal();
        return " <font color='green'><b>Successfully healed one hit.</b></font>";
    }

    public PersonnelOptions getOptions() {
        return options;
    }

    /**
     * Returns the options of the given category that this pilot has
     */
    public Enumeration<IOption> getOptions(String grpKey) {
        return options.getOptions(grpKey);
    }

    public int countOptions(String grpKey) {
        int count = 0;

        for (Enumeration<IOptionGroup> i = options.getGroups(); i.hasMoreElements(); ) {
            IOptionGroup group = i.nextElement();

            if (!group.getKey().equalsIgnoreCase(grpKey)) {
                continue;
            }

            for (Enumeration<IOption> j = group.getOptions(); j.hasMoreElements(); ) {
                IOption option = j.nextElement();

                if (option.booleanValue()) {
                    count++;
                }
            }
        }

        return count;
    }

    /**
     * Returns a string of all the option "codes" for this pilot, for a given group, using sep as the separator
     */
    public String getOptionList(String sep, String grpKey) {
        StringBuilder adv = new StringBuilder();

        if (null == sep) {
            sep = "";
        }

        for (Enumeration<IOptionGroup> i = options.getGroups(); i.hasMoreElements(); ) {
            IOptionGroup group = i.nextElement();
            if (!group.getKey().equalsIgnoreCase(grpKey)) {
                continue;
            }
            for (Enumeration<IOption> j = group.getOptions(); j.hasMoreElements(); ) {
                IOption option = j.nextElement();

                if (option.booleanValue()) {
                    if (adv.length() > 0) {
                        adv.append(sep);
                    }

                    adv.append(option.getName());
                    if ((option.getType() == IOption.STRING) || (option.getType() == IOption.CHOICE) || (option.getType() == IOption.INTEGER)) {
                        adv.append(" ").append(option.stringValue());
                    }
                }
            }
        }

        return adv.toString();
    }

    //region edge
    public int getEdge() {
        return getOptions().intOption("edge");
    }

    public void setEdge(int e) {
        for (Enumeration<IOption> i = getOptions(PilotOptions.EDGE_ADVANTAGES); i.hasMoreElements(); ) {
            IOption ability = i.nextElement();
            if (ability.getName().equals("edge")) {
                ability.setValue(e);
            }
        }
    }

    /**
     * Resets support personnel edge points to the purchased level. Used for weekly refresh.
     *
     */
    public void resetCurrentEdge() {
        setCurrentEdge(getEdge());
    }

    /**
     * Sets support personnel edge points to the value 'e'. Used for weekly refresh.
     * @param e - integer used to track this person's edge points available for the current week
     */
    public void setCurrentEdge(int e) {
        currentEdge = e;
    }

    /**
     *  Returns this person's currently available edge points. Used for weekly refresh.
     *
     */
    public int getCurrentEdge() {
        return currentEdge;
    }

    public void setEdgeUsed(int e) {
        edgeUsedThisRound = e;
    }

    public int getEdgeUsed() {
        return edgeUsedThisRound;
    }

    /**
     * This will set a specific edge trigger, regardless of the current status
     */
    public void setEdgeTrigger(String name, boolean status) {
        for (Enumeration<IOption> i = getOptions(PilotOptions.EDGE_ADVANTAGES); i.hasMoreElements(); ) {
            IOption ability = i.nextElement();
            if (ability.getName().equals(name)) {
                ability.setValue(status);
            }
        }
        MekHQ.triggerEvent(new PersonChangedEvent(this));
    }

    /**
     * This will flip the boolean status of the current edge trigger
     *
     * @param name of the trigger condition
     */
    public void changeEdgeTrigger(String name) {
        for (Enumeration<IOption> i = getOptions(PilotOptions.EDGE_ADVANTAGES); i.hasMoreElements(); ) {
            IOption ability = i.nextElement();
            if (ability.getName().equals(name)) {
                ability.setValue(!ability.booleanValue());
            }
        }
        MekHQ.triggerEvent(new PersonChangedEvent(this));
    }

    /**
     *
     * @return an html-coded tooltip that says what edge will be used
     */
    public String getEdgeTooltip() {
        StringBuilder edgett = new StringBuilder();
        for (Enumeration<IOption> i = getOptions(PilotOptions.EDGE_ADVANTAGES); i.hasMoreElements(); ) {
            IOption ability = i.nextElement();
            //yuck, it would be nice to have a more fool-proof way of identifying edge triggers
            if (ability.getName().contains("edge_when") && ability.booleanValue()) {
                edgett.append(ability.getDescription()).append("<br>");
            }
        }
        if (edgett.toString().equals("")) {
            return "No triggers set";
        }
        return "<html>" + edgett + "</html>";
    }
    //endregion edge

    /**
     *
     * @return an html-coded list that says what abilities are enabled for this pilot
     */
    public String getAbilityList(String type) {
        StringBuilder abilityString = new StringBuilder();
        for (Enumeration<IOption> i = getOptions(type); i.hasMoreElements(); ) {
            IOption ability = i.nextElement();
            if (ability.booleanValue()) {
                abilityString.append(Utilities.getOptionDisplayName(ability)).append("<br>");
            }
        }
        if (abilityString.length() == 0) {
            return null;
        }
        return "<html>" + abilityString + "</html>";
    }

    /**
     * @return true if this person has either a primary or a secondary role that is considered a combat
     *         role
     */
    public boolean isCombat() {
        return isCombatRole(primaryRole) || isCombatRole(secondaryRole);
    }

    /**
     * @return true if this person has either a primary or a secondary role that is considered a support
     *         role
     */
    public boolean isSupport() {
        return isSupportRole(primaryRole) || isSupportRole(secondaryRole);
    }

    /**
     * Determines whether a role is considered a combat role. Note that T_LAM_PILOT is a special
     * placeholder which is not used for either primary or secondary role and will return false.
     *
     * @param role A value that can be used for a person's primary or secondary role.
     * @return     Whether the role is considered a combat role
     */
    public static boolean isCombatRole(int role) {
        return ((role > T_NONE) && (role <= T_NAVIGATOR))
                || (role == T_VEHICLE_CREW);
    }

    /**
     * @param role A value that can be used for a person's primary or secondary role.
     * @return     Whether the role is considered a support role
     */
    public static boolean isSupportRole(int role) {
        return (role >= T_MECH_TECH) && (role < T_LAM_PILOT);
    }

    public boolean canDrive(Entity ent) {
        if (ent instanceof LandAirMech) {
            return hasSkill(SkillType.S_PILOT_MECH) && hasSkill(SkillType.S_PILOT_AERO);
        } else if (ent instanceof Mech) {
            return hasSkill(SkillType.S_PILOT_MECH);
        } else if (ent instanceof VTOL) {
            return hasSkill(SkillType.S_PILOT_VTOL);
        } else if (ent instanceof Tank) {
            if (ent.getMovementMode() == EntityMovementMode.NAVAL
                || ent.getMovementMode() == EntityMovementMode.HYDROFOIL
                || ent.getMovementMode() == EntityMovementMode.SUBMARINE) {
                return hasSkill(SkillType.S_PILOT_NVEE);
            } else {
                return hasSkill(SkillType.S_PILOT_GVEE);
            }
        } else if (ent instanceof ConvFighter) {
            return hasSkill(SkillType.S_PILOT_JET) || hasSkill(SkillType.S_PILOT_AERO);
        } else if (ent instanceof SmallCraft || ent instanceof Jumpship) {
            return hasSkill(SkillType.S_PILOT_SPACE);
        } else if (ent instanceof Aero) {
            return hasSkill(SkillType.S_PILOT_AERO);
        } else if (ent instanceof BattleArmor) {
            return hasSkill(SkillType.S_GUN_BA);
        } else if (ent instanceof Infantry) {
            return hasSkill(SkillType.S_SMALL_ARMS);
        } else if (ent instanceof Protomech) {
            return hasSkill(SkillType.S_GUN_PROTO);
        }
        return false;
    }

    public boolean canGun(Entity ent) {
        if (ent instanceof LandAirMech) {
            return hasSkill(SkillType.S_GUN_MECH) && hasSkill(SkillType.S_GUN_AERO);
        } else if (ent instanceof Mech) {
            return hasSkill(SkillType.S_GUN_MECH);
        } else if (ent instanceof Tank) {
            return hasSkill(SkillType.S_GUN_VEE);
        } else if (ent instanceof ConvFighter) {
            return hasSkill(SkillType.S_GUN_JET) || hasSkill(SkillType.S_GUN_AERO);
        } else if (ent instanceof SmallCraft || ent instanceof Jumpship) {
            return hasSkill(SkillType.S_GUN_SPACE);
        } else if (ent instanceof Aero) {
            return hasSkill(SkillType.S_GUN_AERO);
        } else if (ent instanceof BattleArmor) {
            return hasSkill(SkillType.S_GUN_BA);
        } else if (ent instanceof Infantry) {
            return hasSkill(SkillType.S_SMALL_ARMS);
        } else if (ent instanceof Protomech) {
            return hasSkill(SkillType.S_GUN_PROTO);
        }
        return false;
    }

    public boolean canTech(Entity ent) {
        if (ent instanceof Mech || ent instanceof Protomech) {
            return hasSkill(SkillType.S_TECH_MECH);
        } else if (ent instanceof Aero) {
            return hasSkill(SkillType.S_TECH_AERO);
        } else if (ent instanceof BattleArmor) {
            return hasSkill(SkillType.S_TECH_BA);
        } else if (ent instanceof Tank) {
            return hasSkill(SkillType.S_TECH_MECHANIC);
        }
        return false;
    }

    public int getMaintenanceTimeUsing() {
        int time = 0;
        for (UUID id : getTechUnitIDs()) {
            Unit u = campaign.getUnit(id);
            if (null != u) {
                time += u.getMaintenanceTime();
            }
        }
        return time;
    }

    public boolean isMothballing() {
        if (!isTech()) {
            return false;
        }
        for (Unit u : campaign.getUnits()) {
            if (u.isMothballing() && u.getTech().getId().equals(id)) {
                return true;
            }
        }
        return false;
    }

    public UUID getUnitId() {
        return unitId;
    }

    public void setUnitId(UUID i) {
        unitId = i;
    }

    public void removeTechUnitId(UUID i) {
        techUnitIds.remove(i);
    }

    public void addTechUnitID(UUID id) {
        if (!techUnitIds.contains(id)) {
            techUnitIds.add(id);
        }
    }

    public void clearTechUnitIDs() {
        techUnitIds.clear();
    }

    public List<UUID> getTechUnitIDs() {
        return techUnitIds;
    }

    public int getMinutesLeft() {
        return minutesLeft;
    }

    public void setMinutesLeft(int m) {
        this.minutesLeft = m;
        if(engineer && null != getUnitId()) {
            //set minutes for all crewmembers
            Unit u = campaign.getUnit(getUnitId());
            if(null != u) {
                for(Person p : u.getActiveCrew()) {
                    p.setMinutesLeft(m);
                }
            }
        }
    }

    public int getOvertimeLeft() {
        return overtimeLeft;
    }

    public void setOvertimeLeft(int m) {
        this.overtimeLeft = m;
        if(engineer && null != getUnitId()) {
            //set minutes for all crewmembers
            Unit u = campaign.getUnit(getUnitId());
            if(null != u) {
                for(Person p : u.getActiveCrew()) {
                    p.setMinutesLeft(m);
                }
            }
        }
    }

    public void resetMinutesLeft() {
        if (isTechPrimary() || (getPrimaryRole() == T_DOCTOR)) {
            this.minutesLeft = PRIMARY_ROLE_SUPPORT_TIME;
            this.overtimeLeft = PRIMARY_ROLE_OVERTIME_SUPPORT_TIME;
        }
        if (isTechSecondary() || (getSecondaryRole() == T_DOCTOR)) {
            this.minutesLeft = SECONDARY_ROLE_SUPPORT_TIME;
            this.overtimeLeft = SECONDARY_ROLE_OVERTIME_SUPPORT_TIME;
        }
    }

    public boolean isAdmin() {
        return (isAdminPrimary() || isAdminSecondary());
    }

    public boolean isMedic() {
        return (T_MEDIC == primaryRole) || (T_MEDIC == secondaryRole);
    }

    public boolean isAdminPrimary() {
        return primaryRole == T_ADMIN_HR || primaryRole == T_ADMIN_COM || primaryRole == T_ADMIN_LOG || primaryRole == T_ADMIN_TRA;
    }

    public boolean isAdminSecondary() {
        return secondaryRole == T_ADMIN_HR || secondaryRole == T_ADMIN_COM || secondaryRole == T_ADMIN_LOG || secondaryRole == T_ADMIN_TRA;
    }

    public Skill getBestTechSkill() {
        Skill skill = null;
        int lvl = -1;
        if (hasSkill(SkillType.S_TECH_MECH) && getSkill(SkillType.S_TECH_MECH).getExperienceLevel() > lvl) {
            skill = getSkill(SkillType.S_TECH_MECH);
            lvl = getSkill(SkillType.S_TECH_MECH).getExperienceLevel();
        }
        if (hasSkill(SkillType.S_TECH_AERO) && getSkill(SkillType.S_TECH_AERO).getExperienceLevel() > lvl) {
            skill = getSkill(SkillType.S_TECH_AERO);
            lvl = getSkill(SkillType.S_TECH_AERO).getExperienceLevel();
        }
        if (hasSkill(SkillType.S_TECH_MECHANIC) && getSkill(SkillType.S_TECH_MECHANIC).getExperienceLevel() > lvl) {
            skill = getSkill(SkillType.S_TECH_MECHANIC);
            lvl = getSkill(SkillType.S_TECH_MECHANIC).getExperienceLevel();
        }
        if (hasSkill(SkillType.S_TECH_BA) && getSkill(SkillType.S_TECH_BA).getExperienceLevel() > lvl) {
            skill = getSkill(SkillType.S_TECH_BA);
        }
        return skill;
    }

    public boolean isTech() {
        //type must be correct and you must be more than ultra-green in the skill
        boolean isMechTech = hasSkill(SkillType.S_TECH_MECH) && getSkill(SkillType.S_TECH_MECH).getExperienceLevel() > SkillType.EXP_ULTRA_GREEN;
        boolean isAeroTech = hasSkill(SkillType.S_TECH_AERO) && getSkill(SkillType.S_TECH_AERO).getExperienceLevel() > SkillType.EXP_ULTRA_GREEN;
        boolean isMechanic = hasSkill(SkillType.S_TECH_MECHANIC) && getSkill(SkillType.S_TECH_MECHANIC).getExperienceLevel() > SkillType.EXP_ULTRA_GREEN;
        boolean isBATech = hasSkill(SkillType.S_TECH_BA) && getSkill(SkillType.S_TECH_BA).getExperienceLevel() > SkillType.EXP_ULTRA_GREEN;
        // At some point we may want to re-write things to include this
        /*boolean isEngineer = hasSkill(SkillType.S_TECH_VESSEL) && getSkill(SkillType.S_TECH_VESSEL).getExperienceLevel() > SkillType.EXP_ULTRA_GREEN
                && campaign.getUnit(getUnitId()).getEngineer() != null
                && campaign.getUnit(getUnitId()).getEngineer().equals(this);*/
        return (isTechPrimary() || isTechSecondary()) && (isMechTech || isAeroTech || isMechanic || isBATech);
    }

    public boolean isTechPrimary() {
        return primaryRole == T_MECH_TECH || primaryRole == T_AERO_TECH || primaryRole == T_MECHANIC || primaryRole == T_BA_TECH || primaryRole == T_SPACE_CREW;
    }

    public boolean isTechSecondary() {
        return secondaryRole == T_MECH_TECH || secondaryRole == T_AERO_TECH || secondaryRole == T_MECHANIC || secondaryRole == T_BA_TECH;
    }

    public boolean isTaskOvertime(IPartWork partWork) {
        return partWork.getTimeLeft() > getMinutesLeft()
               && (partWork.getTimeLeft() - getMinutesLeft()) <= getOvertimeLeft();
    }

    public Skill getSkillForWorkingOn(IPartWork part) {
        Unit unit = part.getUnit();
        Skill skill = getSkillForWorkingOn(unit);
        if (null != skill) {
            return skill;
        }
        //check spare parts
        //return the best one
        if (part.isRightTechType(SkillType.S_TECH_MECH) && hasSkill(SkillType.S_TECH_MECH)) {
            skill = getSkill(SkillType.S_TECH_MECH);
        }
        if (part.isRightTechType(SkillType.S_TECH_BA) && hasSkill(SkillType.S_TECH_BA)) {
            if (null == skill || skill.getFinalSkillValue() > getSkill(SkillType.S_TECH_BA).getFinalSkillValue()) {
                skill = getSkill(SkillType.S_TECH_BA);
            }
        }
        if (part.isRightTechType(SkillType.S_TECH_AERO) && hasSkill(SkillType.S_TECH_AERO)) {
            if (null == skill || skill.getFinalSkillValue() > getSkill(SkillType.S_TECH_AERO).getFinalSkillValue()) {
                skill = getSkill(SkillType.S_TECH_AERO);
            }
        }
        if (part.isRightTechType(SkillType.S_TECH_MECHANIC) && hasSkill(SkillType.S_TECH_MECHANIC)) {
            if (null == skill || skill.getFinalSkillValue() > getSkill(SkillType.S_TECH_MECHANIC).getFinalSkillValue()) {
                skill = getSkill(SkillType.S_TECH_MECHANIC);
            }
        }
        if (part.isRightTechType(SkillType.S_TECH_VESSEL) && hasSkill(SkillType.S_TECH_VESSEL)) {
            if (null == skill || skill.getFinalSkillValue() > getSkill(SkillType.S_TECH_VESSEL).getFinalSkillValue()) {
                skill = getSkill(SkillType.S_TECH_VESSEL);
            }
        }
        if (null != skill) {
            return skill;
        }
        //if we are still here then we didn't have the right tech skill, so return the highest
        //of any tech skills that we do have
        if (hasSkill(SkillType.S_TECH_MECH)) {
            skill = getSkill(SkillType.S_TECH_MECH);
        }
        if (hasSkill(SkillType.S_TECH_BA)) {
            if (null == skill || skill.getFinalSkillValue() > getSkill(SkillType.S_TECH_BA).getFinalSkillValue()) {
                skill = getSkill(SkillType.S_TECH_BA);
            }
        }
        if (hasSkill(SkillType.S_TECH_MECHANIC)) {
            if (null == skill || skill.getFinalSkillValue() > getSkill(SkillType.S_TECH_MECHANIC).getFinalSkillValue()) {
                skill = getSkill(SkillType.S_TECH_MECHANIC);
            }
        }
        if (hasSkill(SkillType.S_TECH_AERO)) {
            if (null == skill || skill.getFinalSkillValue() > getSkill(SkillType.S_TECH_AERO).getFinalSkillValue()) {
                skill = getSkill(SkillType.S_TECH_AERO);
            }
        }
        return skill;
    }

    public Skill getSkillForWorkingOn(Unit unit) {
        if (unit == null) {
            return null;
        }
        if ((unit.getEntity() instanceof Mech || unit.getEntity() instanceof Protomech)
            && hasSkill(SkillType.S_TECH_MECH)) {
            return getSkill(SkillType.S_TECH_MECH);
        }
        if (unit.getEntity() instanceof BattleArmor && hasSkill(SkillType.S_TECH_BA)) {
            return getSkill(SkillType.S_TECH_BA);
        }
        if (unit.getEntity() instanceof Tank && hasSkill(SkillType.S_TECH_MECHANIC)) {
            return getSkill(SkillType.S_TECH_MECHANIC);
        }
        if ((unit.getEntity() instanceof Dropship || unit.getEntity() instanceof Jumpship)
            && hasSkill(SkillType.S_TECH_VESSEL)) {
            return getSkill(SkillType.S_TECH_VESSEL);
        }
        if (unit.getEntity() instanceof Aero
            && !(unit.getEntity() instanceof Dropship)
            && !(unit.getEntity() instanceof Jumpship)
            && hasSkill(SkillType.S_TECH_AERO)) {
            return getSkill(SkillType.S_TECH_AERO);
        }
        return null;
    }

    public Skill getSkillForWorkingOn(String skillName) {
        if (skillName.equals(CampaignOptions.S_TECH)) {
            return getBestTechSkill();
        }
        if (hasSkill(skillName)) {
            return getSkill(skillName);
        }
        return null;
    }

    public String getDocDesc() {
        StringBuilder toReturn = new StringBuilder(128);
        toReturn.append("<html><font size='2'><b>").append(getFullTitle()).append("</b><br/>");

        Skill skill = getSkill(SkillType.S_DOCTOR);
        if (null != skill) {
            toReturn.append(SkillType.getExperienceLevelName(skill.getExperienceLevel()))
                    .append(" " + SkillType.S_DOCTOR);
        }

        toReturn.append(String.format(" (%d XP)", getXp()));

        if (campaign.getMedicsPerDoctor() < 4) {
            toReturn.append("</font><font size='2' color='red'>, ")
                    .append(campaign.getMedicsPerDoctor())
                    .append(" medics</font><font size='2'><br/>");
        } else {
            toReturn.append(String.format(", %d medics<br />", campaign.getMedicsPerDoctor()));
        }

        toReturn.append(String.format("%d patient(s)</font></html>", campaign.getPatientsFor(this)));

        return toReturn.toString();
    }

    public int getBestTechLevel() {
        int lvl = -1;
        Skill mechSkill = getSkill(SkillType.S_TECH_MECH);
        Skill mechanicSkill = getSkill(SkillType.S_TECH_MECHANIC);
        Skill baSkill = getSkill(SkillType.S_TECH_BA);
        Skill aeroSkill = getSkill(SkillType.S_TECH_AERO);
        if (null != mechSkill && mechSkill.getLevel() > lvl) {
            lvl = mechSkill.getLevel();
        }
        if (null != mechanicSkill && mechanicSkill.getLevel() > lvl) {
            lvl = mechanicSkill.getLevel();
        }
        if (null != baSkill && baSkill.getLevel() > lvl) {
            lvl = baSkill.getLevel();
        }
        if (null != aeroSkill && aeroSkill.getLevel() > lvl) {
            lvl = aeroSkill.getLevel();
        }
        return lvl;
    }

    public String getTechDesc(boolean overtimeAllowed, IPartWork part) {
        StringBuilder toReturn = new StringBuilder(128);
        toReturn.append("<html><font size='2'");
        if (null != part && null != part.getUnit() && getTechUnitIDs().contains(part.getUnit().getId())) {
            toReturn.append(" color='green'><b>@");
        }
        else {
            toReturn.append("><b>");
        }
        toReturn.append(getFullTitle()).append("</b><br/>");

        boolean first = true;
        for (String skillName : DISPLAYED_SKILL_LEVELS) {
            Skill skill = getSkill(skillName);
            if (null == skill) {
                continue;
            } else if (!first) {
                toReturn.append("; ");
            }

            toReturn.append(SkillType.getExperienceLevelName(skill.getExperienceLevel()));
            toReturn.append(" ").append(skillName);
            first = false;
        }

        toReturn.append(String.format(" (%d XP)<br/>", getXp()))
                .append(String.format("%d minutes left", getMinutesLeft()));
        if (overtimeAllowed) {
            toReturn.append(String.format(" + (%d overtime)", getOvertimeLeft()));
        }
        toReturn.append("</font></html>");
        return toReturn.toString();
    }

    public boolean isRightTechTypeFor(IPartWork part) {
        Unit unit = part.getUnit();
        if (null == unit) {
            return (hasSkill(SkillType.S_TECH_MECH) && part.isRightTechType(SkillType.S_TECH_MECH))
                    || (hasSkill(SkillType.S_TECH_AERO) && part.isRightTechType(SkillType.S_TECH_AERO))
                    || (hasSkill(SkillType.S_TECH_MECHANIC) && part.isRightTechType(SkillType.S_TECH_MECHANIC))
                    || (hasSkill(SkillType.S_TECH_BA) && part.isRightTechType(SkillType.S_TECH_BA))
                    || (hasSkill(SkillType.S_TECH_VESSEL) && part.isRightTechType(SkillType.S_TECH_VESSEL));
        }
        if (unit.getEntity() instanceof Mech || unit.getEntity() instanceof Protomech) {
            return hasSkill(SkillType.S_TECH_MECH);
        }
        if (unit.getEntity() instanceof BattleArmor) {
            return hasSkill(SkillType.S_TECH_BA);
        }
        if (unit.getEntity() instanceof Tank || unit.getEntity() instanceof Infantry) {
            return hasSkill(SkillType.S_TECH_MECHANIC);
        }
        if (unit.getEntity() instanceof Dropship || unit.getEntity() instanceof Jumpship) {
            return hasSkill(SkillType.S_TECH_VESSEL);
        }
        if (unit.getEntity() instanceof Aero) {
            return hasSkill(SkillType.S_TECH_AERO);
        }
        return false;
    }

    public UUID getDoctorId() {
        return doctorId;
    }

    public boolean isDoctor() {
        return hasSkill(SkillType.S_DOCTOR) && (primaryRole == T_DOCTOR || secondaryRole == T_DOCTOR);
    }

    public int getToughness() {
        return toughness;
    }

    public void setToughness(int t) {
        toughness = t;
    }

    public void resetSkillTypes() {
        for (Skill s : skills.getSkills()) {
            s.updateType();
        }
    }

    public int getOldId() {
        return oldId;
    }

    public void fixIdReferences(Map<Integer, UUID> uHash, Map<Integer, UUID> pHash) {
        unitId = uHash.get(oldUnitId);
        doctorId = pHash.get(oldDoctorId);
    }

    public int getNTasks() {
        return nTasks;
    }

    public void setNTasks(int n) {
        nTasks = n;
    }

    public List<LogEntry> getPersonnelLog() {
        personnelLog.sort(Comparator.comparing(LogEntry::getDate));
        return personnelLog;
    }

    public List<LogEntry> getMissionLog() {
        missionLog.sort(Comparator.comparing(LogEntry::getDate));
        return missionLog;
    }

    public void addLogEntry(LogEntry entry) {
        personnelLog.add(entry);
    }

    public void addMissionLogEntry(LogEntry entry) {
        missionLog.add(entry);
    }

    //region injuries
    /**
     * All methods below are for the Advanced Medical option **
     */

    public List<Injury> getInjuries() {
        return new ArrayList<>(injuries);
    }

    public void clearInjuries() {
        injuries.clear();

        // Clear the doctor if there is one
        doctorId = null;
        MekHQ.triggerEvent(new PersonChangedEvent(this));
    }

    public void removeInjury(Injury i) {
        injuries.remove(i);
        MekHQ.triggerEvent(new PersonChangedEvent(this));
    }

    public String getInjuriesDesc() {
        StringBuilder toReturn = new StringBuilder("<html><font size='2'><b>").append(getFullTitle())
                .append("</b><br/>").append("&nbsp;&nbsp;&nbsp;Injuries:");
        String sep = "<br/>&nbsp;&nbsp;&nbsp;&nbsp;&nbsp;&nbsp;";
        for (Injury injury : injuries) {
            toReturn.append(sep).append(injury.getFluff());
            if (sep.contains("<br/>")) {
                sep = ", ";
            } else {
                sep = ",<br/>&nbsp;&nbsp;&nbsp;&nbsp;&nbsp;&nbsp;";
            }
        }
        toReturn.append("</font></html>");
        return toReturn.toString();
    }

    public void diagnose(int hits) {
        InjuryUtil.resolveAfterCombat(campaign, this, hits);
        InjuryUtil.resolveCombatDamage(campaign, this, hits);
        setHits(0);
    }

    public void changeStatus(PersonnelStatus status) {
        if (status == getStatus()) {
            return;
        }
        Unit u = campaign.getUnit(getUnitId());
        if (status == PersonnelStatus.KIA) {
            MedicalLogger.diedFromWounds(this, campaign.getDate());
            //set the date of death
            setDateOfDeath(getCampaign().getLocalDate());
        }
        if (status == PersonnelStatus.RETIRED) {
            ServiceLogger.retireDueToWounds(this, campaign.getDate());
        }
        setStatus(status);
        if (status != PersonnelStatus.ACTIVE) {
            setDoctorId(null, campaign.getCampaignOptions().getNaturalHealingWaitingPeriod());
            // If we're assigned to a unit, remove us from it
            if (null != u) {
                u.remove(this, true);
            }
            // If we're assigned as a tech for any unit, remove us from it/them
            if (!techUnitIds.isEmpty()) {
                for (UUID tuuid : techUnitIds) {
                    Unit t = campaign.getUnit(tuuid);
                    t.remove(this, true);
                }
            }
        }
    }

    public int getAbilityTimeModifier() {
        int modifier = 100;
        if (campaign.getCampaignOptions().useToughness()) {
            if (getToughness() == 1) {
                modifier -= 10;
            }
            if (getToughness() > 1) {
                modifier -= 15;
            }
        } // TODO: Fully implement this for advanced healing
        if (getOptions().booleanOption("pain_resistance")) {
            modifier -= 15;
        } else if (getOptions().booleanOption("iron_man")) {
            modifier -= 10;
        }

        return modifier;
    }

    public boolean hasInjury(BodyLocation loc) {
        return (null != getInjuryByLocation(loc));
    }

    public boolean needsAMFixing() {
        boolean retVal = false;
        if (injuries.size() > 0) {
            for (Injury i : injuries) {
                if (i.getTime() > 0 || !(i.isPermanent())) {
                    retVal = true;
                    break;
                }
            }
        }
        return retVal;
    }

    public int getPilotingInjuryMod() {
        return Modifier.calcTotalModifier(injuries.stream().flatMap(i -> i.getModifiers().stream()), ModifierValue.PILOTING);
    }

    public int getGunneryInjuryMod() {
        return Modifier.calcTotalModifier(injuries.stream().flatMap(i -> i.getModifiers().stream()), ModifierValue.GUNNERY);
    }

    /**
     * @return an HTML encoded string of effects
     */
    public String getEffectString() {
        StringBuilder sb = new StringBuilder("<html>");
        final int pilotingMod = getPilotingInjuryMod();
        final int gunneryMod = getGunneryInjuryMod();
        if((pilotingMod != 0) && (pilotingMod < Integer.MAX_VALUE)) {
            sb.append(String.format("  Piloting %+d <br>", pilotingMod));
        } else if(pilotingMod == Integer.MAX_VALUE) {
            sb.append("  Piloting: <i>Impossible</i>  <br>");
        }
        if((gunneryMod != 0) && (gunneryMod < Integer.MAX_VALUE)) {
            sb.append(String.format("  Gunnery: %+d <br>", gunneryMod));
        } else if(gunneryMod == Integer.MAX_VALUE) {
            sb.append("  Gunnery: <i>Impossible</i>  <br>");
        }
        if(gunneryMod == 0 && pilotingMod == 0) {
            sb.append("None");
        }
        return sb.append("</html>").toString();
    }

    public boolean hasInjuries(boolean permCheck) {
        boolean tf = false;
        if (injuries.size() > 0) {
            if (permCheck) {
                for (Injury injury : injuries) {
                    if (!injury.isPermanent() || injury.getTime() > 0) {
                        tf = true;
                        break;
                    }
                }
            } else {
                tf = true;
            }
        }
        return tf;
    }

    public boolean hasOnlyHealedPermanentInjuries() {
        if (injuries.size() == 0) {
            return false;
        }
        for (Injury injury : injuries) {
            if (!injury.isPermanent() || injury.getTime() > 0) {
                return false;
            }
        }
        return true;
    }

    public List<Injury> getInjuriesByLocation(BodyLocation loc) {
        return injuries.stream()
            .filter((i) -> (i.getLocation() == loc)).collect(Collectors.toList());
    }

    // Returns only the first injury in a location
    public Injury getInjuryByLocation(BodyLocation loc) {
        return injuries.stream()
            .filter((i) -> (i.getLocation() == loc)).findFirst().orElse(null);
    }

    public void addInjury(Injury i) {
        injuries.add(i);
        if (null != getUnitId()) {
            campaign.getUnit(getUnitId()).resetPilotAndEntity();
        }
    }
    //endregion injuries

    public int getProfession() {
        return getProfessionFromPrimaryRole(primaryRole);
    }

    public static int getProfessionFromPrimaryRole(int role) {
        switch (role) {
            case T_AERO_PILOT:
            case T_CONV_PILOT:
                return Ranks.RPROF_ASF;
            case T_GVEE_DRIVER:
            case T_NVEE_DRIVER:
            case T_VTOL_PILOT:
            case T_VEE_GUNNER:
            case T_VEHICLE_CREW:
                return Ranks.RPROF_VEE;
            case T_BA:
            case T_INFANTRY:
                return Ranks.RPROF_INF;
            case T_SPACE_PILOT:
            case T_SPACE_CREW:
            case T_SPACE_GUNNER:
            case T_NAVIGATOR:
                return Ranks.RPROF_NAVAL;
            case T_MECH_TECH:
            case T_MECHANIC:
            case T_AERO_TECH:
            case T_BA_TECH:
            case T_ASTECH:
            case T_ADMIN_COM:
            case T_ADMIN_LOG:
            case T_ADMIN_TRA:
            case T_ADMIN_HR:
                return Ranks.RPROF_TECH;
            case T_MECHWARRIOR:
            case T_PROTO_PILOT:
            case T_DOCTOR:
            case T_MEDIC:
            default:
                return Ranks.RPROF_MW;
        }
    }

    /* For use by Against the Bot retirement/defection rolls */

    public boolean isFounder() {
        return founder;
    }

    public void setFounder(boolean founder) {
        this.founder = founder;
    }

    public int getOriginalUnitWeight() {
        return originalUnitWeight;
    }

    public void setOriginalUnitWeight(int weight) {
        originalUnitWeight = weight;
    }

    public int getOriginalUnitTech() {
        return originalUnitTech;
    }

    public void setOriginalUnitTech(int tech) {
        originalUnitTech = tech;
    }

    public UUID getOriginalUnitId() {
        return originalUnitId;
    }

    public void setOriginalUnitId(UUID id) {
        originalUnitId = id;
    }

    public void setOriginalUnit(Unit unit) {
        originalUnitId = unit.getId();
        if (unit.getEntity().isClan()) {
            originalUnitTech += TECH_CLAN;
        } else if (unit.getEntity().getTechLevel() > megamek.common.TechConstants.T_INTRO_BOXSET) {
            originalUnitTech = TECH_IS2;
        } else {
            originalUnitTech = TECH_IS1;
        }
        originalUnitWeight = unit.getEntity().getWeightClass();
    }

    public int getNumShares(boolean sharesForAll) {
        if (!isActive() || !isFree() || (!sharesForAll && !hasRole(T_MECHWARRIOR))) {
            return 0;
        }
        int shares = 1;
        if (isFounder()) {
            shares++;
        }
        shares += Math.max(-1, getExperienceLevel(false) - 2);

        if (getRank().isOfficer()) {
            Ranks ranks = getRanks();
            int rankOrder = ranks.getOfficerCut();
            while ((rankOrder <= getRankNumeric()) && (rankOrder < Ranks.RC_NUM)) {
                Rank rank = ranks.getAllRanks().get(rankOrder);
                if (!rank.getName(getProfession()).equals("-")) {
                    shares++;
                }
                rankOrder++;
            }
        }
        if (getOriginalUnitWeight() >= 1) {
            shares++;
        }
        if (getOriginalUnitWeight()  >= 3) {
            shares++;
        }
        shares += getOriginalUnitTech();

        return shares;
    }

    public boolean isDeadOrMIA() {
        return (status == PersonnelStatus.KIA) || (status == PersonnelStatus.MIA);
    }

    public boolean isEngineer() {
        return engineer;
    }

    public void setEngineer(boolean b) {
        engineer = b;
    }

    /**
     *
     * @return the ransom value of this individual
     * Useful for prisoner who you want to ransom or hand off to your employer in an AtB context
     */
    public Money getRansomValue() {
        // MechWarriors and aero pilots are worth more than the other types of scrubs
        if ((primaryRole == T_MECHWARRIOR) || (primaryRole == T_AERO_PILOT)) {
            return MECHWARRIOR_AERO_RANSOM_VALUES.get(getExperienceLevel(false));
        } else {
            return OTHER_RANSOM_VALUES.get(getExperienceLevel(false));
        }
    }

    //region Family
    //region setFamily
    /**
     *
     * @param id is the new ancestor id for the current person
     */
    public void setAncestorsId(UUID id) {
        ancestorsId = id;
    }

    /**
     *
     * @param spouse the new spouse id for the current person
     */
    public void setSpouseId(UUID spouse) {
        this.spouse = spouse;
    }

    /**
     *
     * @param formerSpouse a former spouse to add the the current person's list
     */
    public void addFormerSpouse(FormerSpouse formerSpouse) {
        formerSpouses.add(formerSpouse);
    }
    //endregion setFamily

    //region hasFamily
    /**
     *
     * @return true if the person has either a spouse, any children, or specified parents.
     *          These are required for any extended family to exist.
     */
    public boolean hasAnyFamily() {
        return hasChildren() || hasSpouse() || hasParents();
    }

    /**
     *
     * @return true if the person has a spouse, false otherwise
     */
    public boolean hasSpouse() {
        return (getSpouseId() != null);
    }

    /**
     *
     * @return true if the person has a former spouse, false otherwise
     */
    public boolean hasFormerSpouse() {
        return !formerSpouses.isEmpty();
    }

    /**
     *
     * @return true if the person has at least one kid, false otherwise
     */
    public boolean hasChildren() {
        if (getId() != null) {
            for (Ancestors a : campaign.getAncestors()) {
                if (getId().equals(a.getMotherId()) || getId().equals(a.getFatherId())) {
                    return true;
                }
            }
        }
        return false;
    }

    /**
     *
     * @return true if the person has at least one grandchild, false otherwise
     */
    public boolean hasGrandchildren() {
        for (Ancestors a : campaign.getAncestors()) {
            if (getId().equals(a.getMotherId()) || getId().equals(a.getFatherId())) {
                for (Person p : campaign.getPersonnel()) {
                    if (a.getId().equals(p.getAncestorsId())) {
                        if (p.hasChildren()) {
                            return true;
                        }
                    }
                }
            }
        }
        return false;
    }

    /**
     *
     * @return true if the Person has either a mother or father, otherwise false
     */
    public boolean hasParents() {
        return hasFather() || hasMother();
    }

    /**
     *
     * @return true if the person has a listed father, false otherwise
     */
    public boolean hasFather() {
        return getFather() != null;
    }

    /**
     *
     * @return true if the Person has a listed mother, false otherwise
     */
    public boolean hasMother() {
        return getMother() != null;
    }

    /**
     *
     * @return true if the person has siblings, false otherwise
     */
    public boolean hasSiblings() {
        return !getSiblings().isEmpty();
    }

    /**
     *
     * @return true if the Person has a grandparent, false otherwise
     */
    public boolean hasGrandparent() {
        if (hasFather()) {
            if (hasFathersParents()) {
                return true;
            }
        }

        if (hasMother()) {
            return hasMothersParents();
        }
        return false;
    }

    /**
     *
     * @return true if the person's father has any parents, false otherwise
     */
    public boolean hasFathersParents() {
        return getFather().hasParents();
    }

    /**
     *
     * @return true if the person's mother has any parents, false otherwise
     */
    public boolean hasMothersParents() {
        return getMother().hasParents();
    }

    /**
     *
     * @return true if the Person has an Aunt or Uncle, false otherwise
     */
    public boolean hasAuntOrUncle() {
        if (hasFather()) {
            if (hasFathersSiblings()) {
                return true;
            }
        }

        if (hasMother()) {
            return hasMothersSiblings();
        }
        return false;
    }

    /**
     *
     * @return true if the person's father has siblings, false otherwise
     */
    public boolean hasFathersSiblings() {
        return getFather().hasSiblings();
    }

    /**
     *
     * @return true if the person's mother has siblings, false otherwise
     */
    public boolean hasMothersSiblings() {
        return getMother().hasSiblings();
    }

    /**
     *
     * @return true if the person has cousins, false otherwise
     */
    public boolean hasCousins() {
        if (hasFather() && getFather().hasSiblings()) {
            for (Person sibling : getFather().getSiblings()) {
                if (sibling.hasChildren()) {
                    return true;
                }
            }
        }

        if (hasMother() && getMother().hasSiblings()) {
            for (Person sibling : getMother().getSiblings()) {
                if (sibling.hasChildren()) {
                    return true;
                }
            }
        }

        return false;
    }
    //endregion hasFamily

    //region getFamily
    /**
     *
     * @return the person's ancestor id
     */
    public UUID getAncestorsId() {
        return ancestorsId;
    }

    /**
     *
     * @return the person's ancestors
     */
    public Ancestors getAncestors() {
        return campaign.getAncestors(ancestorsId);
    }

    /**
     *
     * @return the current person's spouse
     */
    @Nullable
    public Person getSpouse() {
        return campaign.getPerson(spouse);
    }

    /**
     *
     * @return the current person's spouse's id
     */
    @Nullable
    public UUID getSpouseId() {
        return spouse;
    }

    /**
     *
     * @return a list of FormerSpouse objects for all the former spouses of the current person
     */
    public List<FormerSpouse> getFormerSpouses() {
        return formerSpouses;
    }

    /**
     * getChildren creates a list of all children from the current person
     * @return a list of Person objects for all children of the current person
     */
    public List<Person> getChildren() {
        List<UUID> ancestors = new ArrayList<>();
        for (Ancestors a : campaign.getAncestors()) {
            if ((a != null) && (getId().equals(a.getMotherId()) || getId().equals(a.getFatherId()))) {
                ancestors.add(a.getId());
            }
        }

        List<Person> children = new ArrayList<>();
        for (Person p : campaign.getPersonnel()) {
            if (ancestors.contains(p.getAncestorsId())) {
                children.add(p);
            }
        }

        return children;
    }

    public List<Person> getGrandchildren() {
        List<Person> grandchildren = new ArrayList<>();
        List<Person> tempChildList;

        for (Ancestors a : campaign.getAncestors()) {
            if ((a != null) && (getId().equals(a.getMotherId()) || getId().equals(a.getFatherId()))) {
                for (Person p : campaign.getPersonnel()) {
                    if ((a.getId().equals(p.getAncestorsId())) && p.hasChildren()) {
                        tempChildList = p.getChildren();
                        //prevents duplicates, if anyone uses a small number of depth for their ancestry
                        tempChildList.removeAll(grandchildren);
                        grandchildren.addAll(tempChildList);
                    }
                }
            }
        }

        return grandchildren;
    }

    /**
     *
     * @return the current person's father
     */
    public Person getFather() {
        Ancestors a = getAncestors();

        if (a != null) {
            return campaign.getPerson(a.getFatherId());
        }
        return null;
    }

    /**
     *
     * @return the current person's mother
     */
    public Person getMother() {
        Ancestors a = getAncestors();

        if (a != null) {
            return campaign.getPerson(a.getMotherId());
        }
        return null;
    }

    /**
     * getSiblings creates a list of all the siblings from the current person
     * @return a list of Person objects for all the siblings of the current person
     */
    public List<Person> getSiblings() {
        List<UUID> parents = new ArrayList<>();
        List<Person> siblings = new ArrayList<>();
        Person father = getFather();
        Person mother = getMother();

        for (Ancestors a : campaign.getAncestors()) {
            if ((a != null)
                    && (((father != null) && father.getId().equals(a.getFatherId()))
                        || ((mother != null) && mother.getId().equals(a.getMotherId())))) {

                parents.add(a.getId());
            }
        }

        for (Person p : campaign.getPersonnel()) {
            if (parents.contains(p.getAncestorsId()) && !(p.getId().equals(getId()))) {
                siblings.add(p);
            }
        }

        return siblings;
    }

    /**
     *
     * @return a list of the person's siblings with spouses (if any
     */
    public List<Person> getSiblingsAndSpouses(){
        List<UUID> parents = new ArrayList<>();
        List<Person> siblingsAndSpouses = new ArrayList<>();

        Person father = getFather();
        Person mother = getMother();

        for (Ancestors a : campaign.getAncestors()) {
            if ((a != null)
                    && (((father != null) && father.getId().equals(a.getFatherId()))
                        || ((mother != null) && mother.getId().equals(a.getMotherId())))) {

                parents.add(a.getId());
            }
        }

        for (Person p : campaign.getPersonnel()) {
            if (parents.contains(p.getAncestorsId()) && !(p.getId().equals(getId()))) {
                siblingsAndSpouses.add(p);
                if (p.hasSpouse()) {
                    siblingsAndSpouses.add(campaign.getPerson(p.getSpouseId()));
                }
            }
        }

        return siblingsAndSpouses;
    }

    /**
     *
     * @return a list of the person's grandparents
     */
    public List<Person> getGrandparents() {
        List<Person> grandparents = new ArrayList<>();
        if (hasFather()) {
            grandparents.addAll(getFathersParents());
        }

        if (hasMother()) {
            List<Person> mothersParents = getMothersParents();
            //prevents duplicates, if anyone uses a small number of depth for their ancestry
            mothersParents.removeAll(grandparents);
            grandparents.addAll(mothersParents);
        }
        return grandparents;
    }

    /**
     *
     * @return a list of the person's father's parents
     */
    public List<Person> getFathersParents() {
        List<Person> fathersParents = new ArrayList<>();
        if (getFather().hasFather()) {
            fathersParents.add(getFather().getFather());
        }
        if (getFather().hasMother()) {
            fathersParents.add(getFather().getMother());
        }

        return fathersParents;
    }

    /**
     *
     * @return a list of the person's mother's parents
     */
    public List<Person> getMothersParents() {
        List<Person> mothersParents = new ArrayList<>();
        if (getMother().hasFather()) {
            mothersParents.add(getMother().getFather());
        }
        if (getMother().hasMother()) {
            mothersParents.add(getMother().getMother());
        }

        return mothersParents;
    }

    /**
     *
     * @return a list of the person's Aunts and Uncles
     */
    public List<Person> getsAuntsAndUncles() {
        List<Person> auntsAndUncles = new ArrayList<>();
        if (hasFather()) {
            auntsAndUncles.addAll(getFathersSiblings());
        }

        if (hasMother()) {
            List<Person> mothersSiblings = getMothersSiblings();
            //prevents duplicates, if anyone uses a small number of depth for their ancestry
            mothersSiblings.removeAll(auntsAndUncles);
            auntsAndUncles.addAll(mothersSiblings);
        }

        return auntsAndUncles;
    }

    /**
     *
     * @return a list of the person's father's siblings and their current spouses
     */
    public List<Person> getFathersSiblings() {
        return getFather().getSiblingsAndSpouses();
    }

    /**
     *
     * @return a list of the person's mothers's siblings and their current spouses
     */
    public List<Person> getMothersSiblings() {
        return getMother().getSiblingsAndSpouses();
    }

    /**
     *
     * @return a list of the person'c cousins
     */
    public List<Person> getCousins() {
        List<Person> cousins = new ArrayList<>();
        List<Person> tempCousins;
        if (hasFather() && getFather().hasSiblings()) {
            for (Person sibling : getFather().getSiblings()) {
                tempCousins = sibling.getChildren();
                tempCousins.removeAll(cousins);
                cousins.addAll(tempCousins);
            }
        }

        if (hasMother() && getMother().hasSiblings()) {
            for (Person sibling : getMother().getSiblings()) {
                tempCousins = sibling.getChildren();
                tempCousins.removeAll(cousins);
                cousins.addAll(tempCousins);
            }
        }

        return cousins;
    }
    //endregion getFamily
    //endregion Family
}<|MERGE_RESOLUTION|>--- conflicted
+++ resolved
@@ -1888,20 +1888,11 @@
                         + salary.toXmlString()
                         + "</salary>");
             }
+            if (totalEarnings != Money.of(0)) {
+                MekHqXmlUtil.writeSimpleXmlTag(pw1, indent + 1, "totalEarnings", totalEarnings.toXmlString());
+            }
             // Always save a person's status, to make it easy to parse the personnel saved data
             pw1.println(MekHqXmlUtil.indentStr(indent + 1)
-<<<<<<< HEAD
-                    + "<salary>"
-                    + salary.toXmlString()
-                    + "</salary>");
-        }
-        if (totalEarnings != Money.of(0)) {
-            MekHqXmlUtil.writeSimpleXmlTag(pw1, indent + 1, "totalEarnings", totalEarnings.toXmlString());
-        }
-        // Always save a person's status, to make it easy to parse the personnel saved data
-        pw1.println(MekHqXmlUtil.indentStr(indent + 1)
-=======
->>>>>>> c1ab0e20
                     + "<status>"
                     + status.name()
                     + "</status>");
@@ -4374,6 +4365,11 @@
         originalUnitWeight = unit.getEntity().getWeightClass();
     }
 
+    /**
+     * This is used to get the number of shares the person has
+     * @param sharesForAll w
+     * @return the number of shares the person has
+     */
     public int getNumShares(boolean sharesForAll) {
         if (!isActive() || !isFree() || (!sharesForAll && !hasRole(T_MECHWARRIOR))) {
             return 0;
