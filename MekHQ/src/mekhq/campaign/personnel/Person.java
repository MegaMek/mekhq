/*
 * Copyright (c) 2009 - Jay Lawson (jaylawson39 at yahoo.com). All Rights Reserved.
 * Copyright (C) 2020-2025 The MegaMek Team. All Rights Reserved.
 *
 * This file is part of MekHQ.
 *
 * MekHQ is free software: you can redistribute it and/or modify
 * it under the terms of the GNU General Public License (GPL),
 * version 3 or (at your option) any later version,
 * as published by the Free Software Foundation.
 *
 * MekHQ is distributed in the hope that it will be useful,
 * but WITHOUT ANY WARRANTY; without even the implied warranty
 * of MERCHANTABILITY or FITNESS FOR A PARTICULAR PURPOSE.
 * See the GNU General Public License for more details.
 *
 * A copy of the GPL should have been included with this project;
 * if not, see <https://www.gnu.org/licenses/>.
 *
 * NOTICE: The MegaMek organization is a non-profit group of volunteers
 * creating free software for the BattleTech community.
 *
 * MechWarrior, BattleMech, `Mech and AeroTech are registered trademarks
 * of The Topps Company, Inc. All Rights Reserved.
 *
 * Catalyst Game Labs and the Catalyst Game Labs logo are trademarks of
 * InMediaRes Productions, LLC.
 *
 * MechWarrior Copyright Microsoft Corporation. MekHQ was created under
 * Microsoft's "Game Content Usage Rules"
 * <https://www.xbox.com/en-US/developers/rules> and it is not endorsed by or
 * affiliated with Microsoft.
 */
package mekhq.campaign.personnel;

import static java.lang.Math.abs;
import static java.lang.Math.floor;
import static java.lang.Math.min;
import static java.lang.Math.round;
import static megamek.codeUtilities.MathUtility.clamp;
import static megamek.codeUtilities.StringUtility.isNullOrBlank;
import static megamek.common.Compute.d6;
import static megamek.common.Compute.randomInt;
import static megamek.common.enums.SkillLevel.REGULAR;
import static mekhq.campaign.log.LogEntryType.ASSIGNMENT;
import static mekhq.campaign.log.LogEntryType.MEDICAL;
import static mekhq.campaign.log.LogEntryType.PERFORMANCE;
import static mekhq.campaign.log.LogEntryType.SERVICE;
import static mekhq.campaign.personnel.BodyLocation.INTERNAL;
import static mekhq.campaign.personnel.PersonnelOptions.*;
import static mekhq.campaign.personnel.enums.BloodGroup.getRandomBloodGroup;
import static mekhq.campaign.personnel.medical.advancedMedical.InjuryTypes.DISCONTINUATION_SYNDROME;
import static mekhq.campaign.personnel.skills.Aging.getReputationAgeModifier;
import static mekhq.campaign.personnel.skills.Attributes.DEFAULT_ATTRIBUTE_SCORE;
import static mekhq.campaign.personnel.skills.Attributes.MAXIMUM_ATTRIBUTE_SCORE;
import static mekhq.campaign.personnel.skills.Attributes.MINIMUM_ATTRIBUTE_SCORE;
import static mekhq.campaign.personnel.skills.SkillType.*;
import static mekhq.utilities.ReportingUtilities.CLOSING_SPAN_TAG;
import static mekhq.utilities.ReportingUtilities.getNegativeColor;
import static mekhq.utilities.ReportingUtilities.getPositiveColor;
import static mekhq.utilities.ReportingUtilities.getWarningColor;
import static mekhq.utilities.ReportingUtilities.spanOpeningWithCustomColor;

import java.io.PrintWriter;
import java.time.LocalDate;
import java.time.temporal.ChronoUnit;
import java.util.*;
import java.util.function.Consumer;
import java.util.stream.Collectors;
import java.util.stream.IntStream;
import java.util.stream.Stream;

import megamek.Version;
import megamek.client.generator.RandomNameGenerator;
import megamek.codeUtilities.MathUtility;
import megamek.common.*;
import megamek.common.annotations.Nullable;
import megamek.common.enums.Gender;
import megamek.common.enums.SkillLevel;
import megamek.common.icons.Portrait;
import megamek.common.options.IOption;
import megamek.common.options.IOptionGroup;
import megamek.common.options.OptionsConstants;
import megamek.common.options.PilotOptions;
import megamek.logging.MMLogger;
import mekhq.MekHQ;
import mekhq.Utilities;
import mekhq.campaign.Campaign;
import mekhq.campaign.CampaignOptions;
import mekhq.campaign.ExtraData;
import mekhq.campaign.event.PersonChangedEvent;
import mekhq.campaign.event.PersonStatusChangedEvent;
import mekhq.campaign.finances.Money;
import mekhq.campaign.force.Force;
import mekhq.campaign.log.LogEntry;
import mekhq.campaign.log.LogEntryFactory;
import mekhq.campaign.log.LogEntryType;
import mekhq.campaign.log.PersonalLogger;
import mekhq.campaign.log.ServiceLogger;
import mekhq.campaign.parts.Part;
import mekhq.campaign.parts.Refit;
import mekhq.campaign.personnel.enums.*;
import mekhq.campaign.personnel.enums.education.EducationLevel;
import mekhq.campaign.personnel.enums.education.EducationStage;
import mekhq.campaign.personnel.familyTree.Genealogy;
import mekhq.campaign.personnel.medical.advancedMedical.InjuryTypes;
import mekhq.campaign.personnel.medical.advancedMedical.InjuryUtil;
import mekhq.campaign.personnel.ranks.Rank;
import mekhq.campaign.personnel.ranks.RankSystem;
import mekhq.campaign.personnel.ranks.RankValidator;
import mekhq.campaign.personnel.ranks.Ranks;
import mekhq.campaign.personnel.skills.Attributes;
import mekhq.campaign.personnel.skills.Skill;
import mekhq.campaign.personnel.skills.SkillType;
import mekhq.campaign.personnel.skills.Skills;
import mekhq.campaign.personnel.skills.enums.SkillAttribute;
import mekhq.campaign.personnel.skills.enums.SkillSubType;
import mekhq.campaign.randomEvents.personalities.enums.Aggression;
import mekhq.campaign.randomEvents.personalities.enums.Ambition;
import mekhq.campaign.randomEvents.personalities.enums.Greed;
import mekhq.campaign.randomEvents.personalities.enums.PersonalityQuirk;
import mekhq.campaign.randomEvents.personalities.enums.Reasoning;
import mekhq.campaign.randomEvents.personalities.enums.Social;
import mekhq.campaign.randomEvents.prisoners.enums.PrisonerStatus;
import mekhq.campaign.unit.Unit;
import mekhq.campaign.universe.Faction;
import mekhq.campaign.universe.Factions;
import mekhq.campaign.universe.Planet;
import mekhq.campaign.universe.PlanetarySystem;
import mekhq.campaign.work.IPartWork;
import mekhq.utilities.MHQXMLUtility;
import mekhq.utilities.ReportingUtilities;
import org.w3c.dom.Node;
import org.w3c.dom.NodeList;

/**
 * @author Jay Lawson (jaylawson39 at yahoo.com)
 * @author Justin "Windchild" Bowen
 */
public class Person {
    // region Variable Declarations
    public static final Map<Integer, Money> MEKWARRIOR_AERO_RANSOM_VALUES;
    public static final Map<Integer, Money> OTHER_RANSOM_VALUES;

    // Traits
    public static final int TRAIT_MODIFICATION_COST = 100;

    public static final String CONNECTIONS_LABEL = "CONNECTIONS";
    public static final int MINIMUM_CONNECTIONS = 0;
    public static final int MAXIMUM_CONNECTIONS = 10;

    public static final String REPUTATION_LABEL = "REPUTATION";
    public static final int MINIMUM_REPUTATION = -5;
    public static final int MAXIMUM_REPUTATION = 5;

    public static final String WEALTH_LABEL = "WEALTH";
    public static final int MINIMUM_WEALTH = -1;
    public static final int MAXIMUM_WEALTH = 10;

    public static final String UNLUCKY_LABEL = "UNLUCKY";
    public static final int MINIMUM_UNLUCKY = 0;
    public static final int MAXIMUM_UNLUCKY = 5;

    public static final String BLOODMARK_LABEL = "BLOODMARK";
    public static final int MINIMUM_BLOODMARK = 0;
    public static final int MAXIMUM_BLOODMARK = 5;

    private static final String DELIMITER = "::";


    private PersonAwardController awardController;

    // region Family Variables
    // Lineage
    private final Genealogy genealogy;

    // region Procreation
    private LocalDate dueDate;
    private LocalDate expectedDueDate;
    // endregion Procreation
    // endregion Family Variables

    private UUID id;

    // region Name
    private transient String fullName; // this is a runtime variable, and shouldn't be saved
    private String preNominal;
    private String givenName;
    private String surname;
    private String postNominal;
    private String maidenName;
    private String callsign;
    // endregion Name

    private Gender gender;
    private BloodGroup bloodGroup;

    private Portrait portrait;

    private PersonnelRole primaryRole;
    private PersonnelRole secondaryRole;

    private ROMDesignation primaryDesignator;
    private ROMDesignation secondaryDesignator;

    private String biography;
    private LocalDate birthday;
    private LocalDate joinedCampaign;
    private LocalDate recruitment;
    private LocalDate lastRankChangeDate;
    private LocalDate dateOfDeath;
    private List<LogEntry> personnelLog;
    private List<LogEntry> medicalLog;
    private List<LogEntry> scenarioLog;
    private List<LogEntry> assignmentLog;
    private List<LogEntry> performanceLog;

    // this is used by autoAwards to abstract the support person of the year award
    private int autoAwardSupportPoints;

    private LocalDate retirement;
    private int loyalty;
    private int fatigue;
    private Boolean isRecoveringFromFatigue;

    private Skills skills;
    private PersonnelOptions options;
    private int toughness;
    private int connections;
    private int wealth;
    private boolean hasPerformedExtremeExpenditure;
    private int reputation;
    private int unlucky;
    private int bloodmark;
    private List<LocalDate> bloodhuntSchedule;
    private Attributes atowAttributes;

    private PersonnelStatus status;
    private int xp;
    private int totalXPEarnings;
    private int acquisitions;
    private Money salary;
    private Money totalEarnings;
    private int hits;
    private int hitsPrior;
    private PrisonerStatus prisonerStatus;

    // Supports edge usage by a ship's engineer composite crewman
    private int edgeUsedThisRound;
    // To track how many edge points personnel have left until next refresh
    private int currentEdge;

    // phenotype and background
    private Phenotype phenotype;
    private String bloodname;
    private Faction originFaction;
    private Planet originPlanet;
    private LocalDate becomingBondsmanEndDate;

    // assignments
    private Unit unit;
    private UUID doctorId;
    private List<Unit> techUnits;

    private int vocationalXPTimer;

    // days of rest
    private int daysToWaitForHealing;

    // Our rank
    private RankSystem rankSystem;
    private int rank;
    private int rankLevel;

    private ManeiDominiClass maneiDominiClass;
    private ManeiDominiRank maneiDominiRank;

    // stuff to track for support teams
    private int minutesLeft;
    private int overtimeLeft;
    private int nTasks;
    private boolean engineer;
    public static final int PRIMARY_ROLE_SUPPORT_TIME = 480;
    public static final int PRIMARY_ROLE_OVERTIME_SUPPORT_TIME = 240;
    public static final int SECONDARY_ROLE_SUPPORT_TIME = 240;
    public static final int SECONDARY_ROLE_OVERTIME_SUPPORT_TIME = 120;

    // region Advanced Medical
    private List<Injury> injuries;
    // endregion Advanced Medical

    // region Against the Bot
    private int originalUnitWeight; // uses EntityWeightClass with 0 (Extra-Light) for no original unit
    public static final int TECH_IS1 = 0;
    public static final int TECH_IS2 = 1;
    public static final int TECH_CLAN = 2;
    private int originalUnitTech;
    private UUID originalUnitId;
    // endregion Against the Bot

    // region Education
    private EducationLevel eduHighestEducation;
    private String eduAcademyName;
    private String eduAcademySet;
    private String eduAcademyNameInSet;
    private String eduAcademyFaction;
    private String eduAcademySystem;
    private int eduCourseIndex;
    private EducationStage eduEducationStage;
    private int eduJourneyTime;
    private int eduEducationTime;
    private int eduDaysOfTravel;
    private List<UUID> eduTagAlongs;
    private List<String> eduFailedApplications;
    // endregion Education

    // region Personality
    private Aggression aggression;
    private int aggressionDescriptionIndex;
    private Ambition ambition;
    private int ambitionDescriptionIndex;
    private Greed greed;
    private int greedDescriptionIndex;
    private Social social;
    private int socialDescriptionIndex;
    private PersonalityQuirk personalityQuirk;
    private int personalityQuirkDescriptionIndex;
    private Reasoning reasoning;
    private int reasoningDescriptionIndex;
    private String personalityDescription;
    private String personalityInterviewNotes;
    // endregion Personality

    // region Flags
    private boolean clanPersonnel;
    private boolean commander;
    private boolean divorceable;
    private boolean founder; // +1 share if using shares system
    private boolean immortal;
    private boolean employed;
    // this is a flag used in determine whether a person is a potential marriage
    // candidate provided
    // that they are not married, are old enough, etc.
    private boolean marriageable;
    // this is a flag used in random procreation to determine whether to attempt to
    // procreate
    private boolean tryingToConceive;
    private boolean hidePersonality;
    // endregion Flags

    // Generic extra data, for use with plugins and mods
    private ExtraData extraData;

    private final static ResourceBundle resources = ResourceBundle.getBundle("mekhq.resources.Personnel",
          MekHQ.getMHQOptions().getLocale());
    private static final MMLogger logger = MMLogger.create(Person.class);

    // initializes the AtB ransom values
    static {
        MEKWARRIOR_AERO_RANSOM_VALUES = new HashMap<>();

        // no official AtB rules for really inexperienced scrubs, but...
        MEKWARRIOR_AERO_RANSOM_VALUES.put(EXP_NONE, Money.of(2500));

        // no official AtB rules for really inexperienced scrubs, but...
        MEKWARRIOR_AERO_RANSOM_VALUES.put(EXP_ULTRA_GREEN, Money.of(5000));

        MEKWARRIOR_AERO_RANSOM_VALUES.put(EXP_GREEN, Money.of(10000));
        MEKWARRIOR_AERO_RANSOM_VALUES.put(EXP_REGULAR, Money.of(25000));
        MEKWARRIOR_AERO_RANSOM_VALUES.put(EXP_VETERAN, Money.of(50000));
        MEKWARRIOR_AERO_RANSOM_VALUES.put(EXP_ELITE, Money.of(100000));
        MEKWARRIOR_AERO_RANSOM_VALUES.put(EXP_HEROIC, Money.of(150000));
        MEKWARRIOR_AERO_RANSOM_VALUES.put(EXP_LEGENDARY, Money.of(200000));

        OTHER_RANSOM_VALUES = new HashMap<>();
        OTHER_RANSOM_VALUES.put(EXP_NONE, Money.of(1250));
        OTHER_RANSOM_VALUES.put(EXP_ULTRA_GREEN, Money.of(2500));
        OTHER_RANSOM_VALUES.put(EXP_GREEN, Money.of(5000));
        OTHER_RANSOM_VALUES.put(EXP_REGULAR, Money.of(10000));
        OTHER_RANSOM_VALUES.put(EXP_VETERAN, Money.of(25000));
        OTHER_RANSOM_VALUES.put(EXP_ELITE, Money.of(50000));
        OTHER_RANSOM_VALUES.put(EXP_HEROIC, Money.of(100000));
        OTHER_RANSOM_VALUES.put(EXP_LEGENDARY, Money.of(150000));
    }
    // endregion Variable Declarations

    // region Constructors
    protected Person(final UUID id) {
        this.id = id;
        this.genealogy = new Genealogy(this);
    }

    public Person(final Campaign campaign) {
        this(RandomNameGenerator.UNNAMED, RandomNameGenerator.UNNAMED_SURNAME, campaign);
    }

    public Person(final Campaign campaign, final String factionCode) {
        this(RandomNameGenerator.UNNAMED, RandomNameGenerator.UNNAMED_SURNAME, campaign, factionCode);
    }

    public Person(final String givenName, final String surname, final Campaign campaign) {
        this(givenName, surname, campaign, campaign.getFaction().getShortName());
    }

    public Person(final String givenName, final String surname, final @Nullable Campaign campaign,
          final String factionCode) {
        this("", givenName, surname, "", campaign, factionCode);
    }

    /**
     * Primary Person constructor, variables are initialized in the exact same order as they are saved to the XML file
     *
     * @param preNominal  the person's pre-nominal
     * @param givenName   the person's given name
     * @param surname     the person's surname
     * @param postNominal the person's post-nominal
     * @param campaign    the campaign this person is a part of, or null (unit testing only)
     * @param factionCode the faction this person was borne into
     */
    public Person(final String preNominal, final String givenName, final String surname, final String postNominal,
          final @Nullable Campaign campaign, final String factionCode) {
        // We assign the variables in XML file order
        id = UUID.randomUUID();

        // region Name
        setPreNominalDirect(preNominal);
        setGivenNameDirect(givenName);
        setSurnameDirect(surname);
        setPostNominalDirect(postNominal);
        setMaidenName(null); // this is set to null to handle divorce cases
        setCallsignDirect("");
        // endregion Name

        primaryRole = PersonnelRole.NONE;
        secondaryRole = PersonnelRole.NONE;
        primaryDesignator = ROMDesignation.NONE;
        secondaryDesignator = ROMDesignation.NONE;
        setDateOfBirth(LocalDate.now());

        originFaction = Factions.getInstance().getFaction(factionCode);
        originPlanet = null;
        becomingBondsmanEndDate = null;
        phenotype = Phenotype.NONE;
        bloodname = "";
        biography = "";
        this.genealogy = new Genealogy(this);
        dueDate = null;
        expectedDueDate = null;
        setPortrait(new Portrait());
        setXPDirect(0);
        setTotalXPEarnings(0);
        daysToWaitForHealing = 0;
        setGender(Gender.MALE);
        setRankSystemDirect((campaign == null) ? null : campaign.getRankSystem());
        setRank(0);
        setRankLevel(0);
        setManeiDominiClassDirect(ManeiDominiClass.NONE);
        setManeiDominiRankDirect(ManeiDominiRank.NONE);
        nTasks = 0;
        doctorId = null;
        salary = Money.of(-1);
        totalEarnings = Money.of(0);
        status = PersonnelStatus.ACTIVE;
        prisonerStatus = PrisonerStatus.FREE;
        hits = 0;
        hitsPrior = 0;
        toughness = 0;
        connections = 0;
        wealth = 0;
        hasPerformedExtremeExpenditure = false;
        reputation = 0;
        unlucky = 0;
        bloodmark = 0;
        bloodhuntSchedule = new ArrayList<>();
        atowAttributes = new Attributes();
        dateOfDeath = null;
        recruitment = null;
        joinedCampaign = null;
        lastRankChangeDate = null;
        autoAwardSupportPoints = 0;
        retirement = null;
        loyalty = 9;
        fatigue = 0;
        isRecoveringFromFatigue = false;
        skills = new Skills();
        options = new PersonnelOptions();
        currentEdge = 0;
        techUnits = new ArrayList<>();
        personnelLog = new ArrayList<>();
        medicalLog = new ArrayList<>();
        scenarioLog = new ArrayList<>();
        assignmentLog = new ArrayList<>();
        performanceLog = new ArrayList<>();
        awardController = new PersonAwardController(this);
        injuries = new ArrayList<>();
        originalUnitWeight = EntityWeightClass.WEIGHT_ULTRA_LIGHT;
        originalUnitTech = TECH_IS1;
        originalUnitId = null;
        acquisitions = 0;
        eduHighestEducation = EducationLevel.EARLY_CHILDHOOD;
        eduAcademyName = null;
        eduAcademySystem = null;
        eduCourseIndex = 0;
        eduEducationStage = EducationStage.NONE;
        eduJourneyTime = 0;
        eduEducationTime = 0;
        eduDaysOfTravel = 0;
        eduTagAlongs = new ArrayList<>();
        eduFailedApplications = new ArrayList<>();
        eduAcademySet = null;
        eduAcademyNameInSet = null;
        eduAcademyFaction = null;
        aggression = Aggression.NONE;
        aggressionDescriptionIndex = randomInt(Aggression.MAXIMUM_VARIATIONS);
        ambition = Ambition.NONE;
        ambitionDescriptionIndex = randomInt(Ambition.MAXIMUM_VARIATIONS);
        greed = Greed.NONE;
        greedDescriptionIndex = randomInt(Greed.MAXIMUM_VARIATIONS);
        social = Social.NONE;
        socialDescriptionIndex = randomInt(Social.MAXIMUM_VARIATIONS);
        personalityQuirk = PersonalityQuirk.NONE;
        personalityQuirkDescriptionIndex = randomInt(PersonalityQuirk.MAXIMUM_VARIATIONS);
        reasoning = Reasoning.AVERAGE;
        reasoningDescriptionIndex = randomInt(Reasoning.MAXIMUM_VARIATIONS);
        personalityDescription = "";
        personalityInterviewNotes = "";

        // This assigns minutesLeft and overtimeLeft. Must be after skills to avoid an NPE.
        if (campaign != null) {
            // The reason for this paranoid checking is to allow us to Unit Test with real Person objects without
            // needing
            // to initialize CampaignOptions
            CampaignOptions campaignOptions = campaign.getCampaignOptions();

            if (campaignOptions != null) {
                resetMinutesLeft(campaignOptions.isTechsUseAdministration());
            }
        }

        // region Flags
        setClanPersonnel(originFaction.isClan());
        setCommander(false);
        setDivorceable(true);
        setFounder(false);
        setImmortal(false);
        setEmployed(true);
        setMarriageable(true);
        setTryingToConceive(true);
        // endregion Flags

        extraData = new ExtraData();

        // Initialize Data based on these settings
        setFullName();
    }
    // endregion Constructors

    public Phenotype getPhenotype() {
        return phenotype;
    }

    public void setPhenotype(final Phenotype phenotype) {
        this.phenotype = phenotype;
    }

    public @Nullable String getBloodname() {
        return bloodname;
    }

    public void setBloodname(final String bloodname) {
        this.bloodname = bloodname;
        setFullName();
    }

    public Faction getOriginFaction() {
        return originFaction;
    }

    public void setOriginFaction(final Faction originFaction) {
        this.originFaction = originFaction;
    }

    public Planet getOriginPlanet() {
        return originPlanet;
    }

    public void setOriginPlanet(final Planet originPlanet) {
        this.originPlanet = originPlanet;
    }

    public LocalDate getBecomingBondsmanEndDate() {
        return becomingBondsmanEndDate;
    }

    public void setBecomingBondsmanEndDate(final LocalDate becomingBondsmanEndDate) {
        this.becomingBondsmanEndDate = becomingBondsmanEndDate;
    }

    public PrisonerStatus getPrisonerStatus() {
        return prisonerStatus;
    }

    /**
     * This requires expanded checks because a number of functionalities are strictly dependent on the current person's
     * prisoner status.
     *
     * @param campaign       the campaign the person is a part of
     * @param prisonerStatus The new prisoner status for the person in question
     * @param log            whether to log the change or not
     */
    public void setPrisonerStatus(final Campaign campaign, final PrisonerStatus prisonerStatus, final boolean log) {
        // This must be processed completely, as the unchanged prisoner status of Free
        // to Free is
        // used during recruitment

        final boolean freed = !getPrisonerStatus().isFree();
        final boolean isPrisoner = prisonerStatus.isCurrentPrisoner();
        setPrisonerStatusDirect(prisonerStatus);

        // Now, we need to fix values and ranks based on the Person's status
        switch (prisonerStatus) {
            case PRISONER:
            case PRISONER_DEFECTOR:
            case BECOMING_BONDSMAN:
                setRecruitment(null);
                setLastRankChangeDate(null);
                if (log) {
                    if (isPrisoner) {
                        ServiceLogger.madePrisoner(this, campaign.getLocalDate(), campaign.getName(), "");
                    } else {
                        ServiceLogger.madeBondsman(this, campaign.getLocalDate(), campaign.getName(), "");
                    }
                }
                break;
            case BONDSMAN:
                LocalDate today = campaign.getLocalDate();
                setRecruitment(today);
                setLastRankChangeDate(today);
                break;
            case FREE:
                if (!getPrimaryRole().isDependent()) {
                    setRecruitment(campaign.getLocalDate());
                    setLastRankChangeDate(campaign.getLocalDate());
                }

                if (log) {
                    if (freed) {
                        ServiceLogger.freed(this, campaign.getLocalDate(), campaign.getName(), "");
                    } else {
                        ServiceLogger.joined(this, campaign.getLocalDate(), campaign.getName(), "");
                    }
                }
                break;
        }

        if (!prisonerStatus.isFree()) {
            if (getUnit() != null) {
                getUnit().remove(this, true);
            }
        }

        MekHQ.triggerEvent(new PersonChangedEvent(this));
    }

    /**
     * This is public for unit testing reasons
     *
     * @param prisonerStatus the person's new prisoner status
     */
    public void setPrisonerStatusDirect(final PrisonerStatus prisonerStatus) {
        this.prisonerStatus = prisonerStatus;
    }

    // region Text Getters
    public String pregnancyStatus() {
        return isPregnant() ? " (Pregnant)" : "";
    }
    // endregion Text Getters

    // region Name

    /**
     * @return the person's full name
     */
    public String getFullName() {
        return fullName;
    }

    /**
     * @return a hyperlinked string for the person's name
     */
    public String getHyperlinkedName() {
        return String.format("<a href='PERSON:%s'>%s</a>", getId(), getFullName());
    }

    /**
     * This is used to create the full name of the person, based on their first and last names
     */
    public void setFullName() {
        final String lastName = getLastName();
        setFullNameDirect(getFirstName() +
                                (getCallsign().isBlank() ? "" : (" \"" + getCallsign() + '"')) +
                                (lastName.isBlank() ? "" : ' ' + lastName));
    }

    /**
     * @param fullName this sets the full name to be equal to the input string. This can ONLY be called by
     *                 {@link Person#setFullName()} or its overrides.
     */
    protected void setFullNameDirect(final String fullName) {
        this.fullName = fullName;
    }

    /**
     * @return a String containing the person's first name including their pre-nominal
     */
    public String getFirstName() {
        return (getPreNominal().isBlank() ? "" : (getPreNominal() + ' ')) + getGivenName();
    }

    /**
     * Return a full last name which may be a bloodname or a surname with or without a post-nominal. A bloodname will
     * overrule a surname, but we do not disallow surnames for clan personnel, if the player wants to input them
     *
     * @return a String of the person's last name
     */
    public String getLastName() {
        String lastName = !isNullOrBlank(getBloodname()) ?
                                getBloodname() :
                                !isNullOrBlank(getSurname()) ? getSurname() : "";
        if (!isNullOrBlank(getPostNominal())) {
            lastName += (lastName.isBlank() ? "" : " ") + getPostNominal();
        }
        return lastName;
    }

    /**
     * @return the person's pre-nominal
     */
    public String getPreNominal() {
        return preNominal;
    }

    /**
     * @param preNominal the person's new pre-nominal
     */
    public void setPreNominal(final String preNominal) {
        setPreNominalDirect(preNominal);
        setFullName();
    }

    protected void setPreNominalDirect(final String preNominal) {
        this.preNominal = preNominal;
    }

    /**
     * @return the person's given name
     */
    public String getGivenName() {
        return givenName;
    }

    /**
     * @param givenName the person's new given name
     */
    public void setGivenName(final String givenName) {
        setGivenNameDirect(givenName);
        setFullName();
    }

    protected void setGivenNameDirect(final String givenName) {
        this.givenName = givenName;
    }

    /**
     * @return the person's surname
     */
    public String getSurname() {
        return surname;
    }

    /**
     * @param surname the person's new surname
     */
    public void setSurname(final String surname) {
        setSurnameDirect(surname);
        setFullName();
    }

    protected void setSurnameDirect(final String surname) {
        this.surname = surname;
    }

    /**
     * @return the person's post-nominal
     */
    public String getPostNominal() {
        return postNominal;
    }

    /**
     * @param postNominal the person's new post-nominal
     */
    public void setPostNominal(final String postNominal) {
        setPostNominalDirect(postNominal);
        setFullName();
    }

    protected void setPostNominalDirect(final String postNominal) {
        this.postNominal = postNominal;
    }

    /**
     * @return the person's maiden name
     */
    public @Nullable String getMaidenName() {
        return maidenName;
    }

    /**
     * @param maidenName the person's new maiden name
     */
    public void setMaidenName(final @Nullable String maidenName) {
        this.maidenName = maidenName;
    }

    /**
     * @return the person's callsign
     */
    public String getCallsign() {
        return callsign;
    }

    /**
     * @param callsign the person's new callsign
     */
    public void setCallsign(final String callsign) {
        setCallsignDirect(callsign);
        setFullName();
    }

    protected void setCallsignDirect(final String callsign) {
        this.callsign = callsign;
    }

    /**
     * This method is used to migrate names from being a joined name to split between given name and surname, as part of
     * the Personnel changes in MekHQ 0.47.4, and is used to migrate from MM-style names to MHQ-style names
     *
     * @param text text containing the name to be migrated
     */
    public void migrateName(final String text) {
        // How this works:
        // Takes the input name, and splits it into individual parts.
        // Then, it depends on whether the person is Clan or not.
        // For Clan names:
        // Takes the input name, and assumes that person does not have a surname
        // Bloodnames are assumed to have been assigned by MekHQ
        // For Inner Sphere names:
        // Depending on the length of the resulting array, the name is processed
        // differently
        // Array of length 1: the name is assumed to not have a surname, just a given
        // name
        // Array of length 2: the name is assumed to be a given name and a surname
        // Array of length 3: the name is assumed to be a given name and two surnames
        // Array of length 4+: the name is assumed to be as many given names as possible
        // and two surnames
        //
        // Then, the full name is set
        final String[] name = text.trim().split("\\s+");
        final StringBuilder givenName = new StringBuilder(name[0]);

        if (isClanPersonnel()) {
            if (name.length > 1) {
                int i;
                for (i = 1; i < name.length - 1; i++) {
                    givenName.append(' ').append(name[i]);
                }

                if (!(!isNullOrBlank(getBloodname()) && getBloodname().equals(name[i]))) {
                    givenName.append(' ').append(name[i]);
                }
            }
        } else {
            if (name.length == 2) {
                setSurnameDirect(name[1]);
            } else if (name.length == 3) {
                setSurnameDirect(name[1] + ' ' + name[2]);
            } else if (name.length > 3) {
                int i;
                for (i = 1; i < name.length - 2; i++) {
                    givenName.append(' ').append(name[i]);
                }
                setSurnameDirect(name[i] + ' ' + name[i + 1]);
            }
        }

        if ((getSurname() == null) || getSurname().equals(RandomNameGenerator.UNNAMED_SURNAME)) {
            setSurnameDirect("");
        }

        setGivenNameDirect(givenName.toString());
        setFullName();
    }
    // endregion Names

    public Portrait getPortrait() {
        return portrait;
    }

    public void setPortrait(final Portrait portrait) {
        this.portrait = Objects.requireNonNull(portrait, "Illegal assignment: cannot have a null Portrait");
    }

    // region Personnel Roles
    public PersonnelRole getPrimaryRole() {
        return primaryRole;
    }

    /**
     * Use {@link #setPrimaryRole(LocalDate, PersonnelRole)} instead
     */
    @Deprecated(since = "0.50.07", forRemoval = false) // we need to remove the uses before removal
    public void setPrimaryRole(final Campaign campaign, final PersonnelRole primaryRole) {
        // don't need to do any processing for no changes
        if (primaryRole == getPrimaryRole()) {
            return;
        }

        // Now, we can perform the time in service and last rank change tracking change for dependents
        if (!primaryRole.isCivilian() && recruitment == null) {
            setRecruitment(campaign.getLocalDate());
            setLastRankChangeDate(campaign.getLocalDate());
        }

        // Finally, we can set the primary role
        setPrimaryRoleDirect(primaryRole);

        // and trigger the update event
        MekHQ.triggerEvent(new PersonChangedEvent(this));
    }

    /**
     * Sets the primary role for this person as of the given date.
     *
     * <p>If the new primary role differs from the current primary role, this method updates internal state as
     * follows:</p>
     * <ul>
     *     <li>If the new role is not civilian and this person does not already have a recruitment date, assigns
     *     the provided date as both recruitment and last-rank-change dates.</li>
     *     <li>Updates the person's primary role to the provided value.</li>
     *     <li>Triggers a {@link PersonChangedEvent} so that relevant systems are notified of the change.</li>
     * </ul>
     *
     * <p><b>Usage tip:</b> If it’s unclear whether this person is eligible for the new role, call
     * {@code canPerformRole(LocalDate, PersonnelRole, boolean)} before this method.</p>
     *
     * @param today       the current in-game date, used for setting recruitment and rank-change dates if required
     * @param primaryRole the new {@link PersonnelRole} to be set as primary for this person
     */
    public void setPrimaryRole(final LocalDate today, final PersonnelRole primaryRole) {
        // don't need to do any processing for no changes
        if (primaryRole == getPrimaryRole()) {
            return;
        }

        // Now, we can perform the time in service and last rank change tracking change for dependents
        if (!primaryRole.isCivilian() && recruitment == null) {
            setRecruitment(today);
            setLastRankChangeDate(today);
        }

        // Finally, we can set the primary role
        setPrimaryRoleDirect(primaryRole);

        // and trigger the update event
        MekHQ.triggerEvent(new PersonChangedEvent(this));
    }



    public void setPrimaryRoleDirect(final PersonnelRole primaryRole) {
        this.primaryRole = primaryRole;
    }

    public PersonnelRole getSecondaryRole() {
        return secondaryRole;
    }

    public void setSecondaryRole(final PersonnelRole secondaryRole) {
        if (secondaryRole == getSecondaryRole()) {
            return;
        }

        setSecondaryRoleDirect(secondaryRole);
        MekHQ.triggerEvent(new PersonChangedEvent(this));
    }

    public void setSecondaryRoleDirect(final PersonnelRole secondaryRole) {
        this.secondaryRole = secondaryRole;
    }

    /**
     * This is used to determine if a person has a specific role as either their primary OR their secondary role
     *
     * @param role the role to determine
     *
     * @return true if the person has the specific role either as their primary or secondary role
     */
    public boolean hasRole(final PersonnelRole role) {
        return (getPrimaryRole() == role) || (getSecondaryRole() == role);
    }

    /**
     * @return true if the person has a primary or secondary combat role
     */
    public boolean hasCombatRole() {
        return getPrimaryRole().isCombat() || getSecondaryRole().isCombat();
    }

    /**
     * @param excludeUnmarketable whether to exclude the unmarketable roles from the comparison
     *
     * @return true if the person has a primary or secondary support role
     */
    public boolean hasSupportRole(final boolean excludeUnmarketable) {
        return getPrimaryRole().isSupport(excludeUnmarketable) || getSecondaryRole().isSupport(excludeUnmarketable);
    }

    public String getRoleDesc() {
        String role = getPrimaryRoleDesc();
        if (!getSecondaryRole().isNone()) {
            role += '/' + getSecondaryRoleDesc();
        }
        return role;
    }

    public String getPrimaryRoleDesc() {
        String bgPrefix = "";
        if (isClanPersonnel()) {
            bgPrefix = getPhenotype().getShortName() + ' ';
        }
        return bgPrefix + getPrimaryRole().getLabel(isClanPersonnel());
    }

    /**
     * Returns an HTML-formatted string describing the primary and, if applicable, secondary personnel roles. Civilian
     * roles are displayed in italics. If a secondary role is present and is not {@code NONE}, it is appended to the
     * description, separated by a slash. The description is wrapped in HTML tags.
     *
     * @return an HTML-formatted string describing the personnel roles, with civilian roles shown in italics
     *
     * @author Illiani
     * @since 0.50.06
     */
    public String getFormatedRoleDescriptions(LocalDate today) {
        StringBuilder description = new StringBuilder("<html>");

        if (!employed) {
            description.append("\u25CF ");
        }

        String primaryDesc = getPrimaryRoleDesc();

        if (primaryRole.isSubType(PersonnelRoleSubType.CIVILIAN)) {
            if (primaryRole.isNone()) {
                // Error state: emphasize the issue
                description.append("<b><i><u>").append(primaryDesc.toUpperCase()).append("</u></i></b>");
            } else if (primaryRole.isDependent()) {
                String label;
                if (status.isStudent()) {
                    label = status.getLabel();
                } else if (isChild(today)) {
                    label = resources.getString("relationChild.text");
                } else {
                    label = primaryDesc;
                }
                description.append("<i>").append(label).append("</i>");
            } else {
                description.append("<i>").append(primaryDesc).append("</i>");
            }
        } else {
            description.append(primaryDesc);
        }

        if (!secondaryRole.isNone()) {
            description.append(" / ");
            String secondaryDesc = getSecondaryRoleDesc();
            if (secondaryRole.isSubType(PersonnelRoleSubType.CIVILIAN)) {
                description.append("<i>").append(secondaryDesc).append("</i>");
            } else {
                description.append(secondaryDesc);
            }
        }

        description.append("</html>");
        return description.toString();
    }

    public String getSecondaryRoleDesc() {
        return getSecondaryRole().getLabel(isClanPersonnel());
    }

    /**
     * Determines if this person can perform the specified {@link PersonnelRole} as either a primary or secondary role
     * on the given date.
     *
     * <p>For primary roles, certain constraints are enforced, such as uniqueness compared to the secondary role and
     * limitations based on the type of role (e.g., tech, medical, administrator).</p>
     *
     * <p>For secondary roles, different restrictions apply, including the ability to always select "None" and
     * disallowing dependent roles.</p>
     *
     * <p>Additionally, the person's age and required skill sets are considered to ensure eligibility for the chosen
     * role.</p>
     *
     * @param today   the {@link LocalDate} representing the current date, used for age-based checks
     * @param role    the {@link PersonnelRole} being considered for assignment
     * @param primary {@code true} to check eligibility as a primary role, {@code false} for secondary
     *
     * @return {@code true} if the person is eligible to perform the given role as specified; {@code false} otherwise
     */
    public boolean canPerformRole(LocalDate today, final PersonnelRole role, final boolean primary) {
        if (primary) {
            // Primary Role:
            // 1) Can always be Dependent
            // 2) Cannot be None
            // 3) Cannot be equal to the secondary role
            // 4) Cannot be a tech role if the secondary role is a tech role (inc. Astech)
            // 5) Cannot be a medical if the secondary role is one of the medical staff roles
            // 6) Cannot be an admin role if the secondary role is one of the administrator roles
            if (role.isDependent()) {
                return true;
            }

            if (role.isNone()) {
                return false;
            }

            if (role == secondaryRole) {
                return false;
            }

            if (role.isTech() && (secondaryRole.isTech() || secondaryRole.isAstech())) {
                return false;
            }

            if (role.isMedicalStaff() && secondaryRole.isMedicalStaff()) {
                return false;
            }

            if (role.isAdministrator() && secondaryRole.isAdministrator()) {
                return false;
            }
        } else {
            // Secondary Role:
            // 1) Can always be None
            // 2) Cannot be Dependent
            // 3) Cannot be equal to the primary role
            // 4) Cannot be a tech role if the primary role is a tech role (inc. Astech)
            // 5) Cannot be a medical role if the primary role is one of the medical staff roles
            // 6) Cannot be an admin role if the primary role is one of the administrator roles
            if (role.isNone()) {
                return true;
            }

            if (role.isDependent()) {
                return false;
            }

            if (role == primaryRole) {
                return false;
            }

            if (role.isTech() && (primaryRole.isTech() || primaryRole.isAstech())) {
                return false;
            }

            if (role.isMedicalStaff() && primaryRole.isMedicalStaff()) {
                return false;
            }

            if (role.isAdministrator() && primaryRole.isAdministrator()) {
                return false;
            }
        }

        if (isChild(today)) {
            return false;
        }

        List<String> skillsForProfession = role.getSkillsForProfession();
        return switch (role) {
            case VEHICLE_CREW -> Stream.of(S_TECH_MEK,
                  S_TECH_AERO,
                  S_TECH_MECHANIC,
                  S_TECH_BA,
                  S_SURGERY,
                  S_MEDTECH,
                  S_ASTECH,
                  S_COMMUNICATIONS,
                  S_SENSOR_OPERATIONS,
                  S_ART_COOKING).anyMatch(this::hasSkill);
            case BATTLE_ARMOUR -> hasSkill(S_GUN_BA);
            case VESSEL_CREW -> hasSkill(S_TECH_VESSEL);
            case MEK_TECH -> hasSkill(S_TECH_MEK);
            case AERO_TEK -> hasSkill(S_TECH_AERO);
            case BA_TECH -> hasSkill(S_TECH_BA);
            case DOCTOR -> hasSkill(S_SURGERY);
            case ADMINISTRATOR_COMMAND, ADMINISTRATOR_LOGISTICS, ADMINISTRATOR_TRANSPORT, ADMINISTRATOR_HR ->
                  hasSkill(S_ADMIN);
            case ADULT_ENTERTAINER -> {
                // A character under the age of 18 should never have access to this profession
                if (isChild(today, true)) {
                    yield false;
                } else {
                    yield hasSkill(S_ART_OTHER) && hasSkill(S_ACTING);
                }
            }
            case LUXURY_COMPANION -> {
                // A character under the age of 18 should never have access to this profession
                if (isChild(today, true)) {
                    yield false;
                } else {
                    yield hasSkill(S_ACTING) && hasSkill(S_PROTOCOLS);
                }
            }
            default -> {
                for (String skillName : skillsForProfession) {
                    if (!hasSkill(skillName)) {
                        yield false;
                    }
                }

                yield true;
            }
        };
    }

    /**
     * Validates and updates the primary and secondary roles of this person for the given campaign.
     *
     * <p>This method checks if the current primary and secondary roles can be performed based on the campaign's
     * local date. If the person is not eligible for their primary role, it will be set to
     * {@link PersonnelRole#DEPENDENT}. If they cannot perform their secondary role, it will be set to
     * {@link PersonnelRole#NONE}.
     *
     * @param campaign the {@link Campaign} context used for validation, particularly the local date
     */
    public void validateRoles(Campaign campaign) {
        if (!primaryRole.isNone()) {
            boolean canPerform = canPerformRole(campaign.getLocalDate(), primaryRole, true);

            if (!canPerform) {
                setPrimaryRole(campaign, PersonnelRole.DEPENDENT);
            }
        }

        if (!secondaryRole.isNone()) {
            boolean canPerform = canPerformRole(campaign.getLocalDate(), secondaryRole, false);

            if (!canPerform) {
                setSecondaryRole(PersonnelRole.NONE);
            }
        }
    }

    // endregion Personnel Roles

    public PersonnelStatus getStatus() {
        return status;
    }

    /**
     * This is used to change the person's PersonnelStatus
     *
     * @param campaign the campaign the person is part of
     * @param today    the current date
     * @param status   the person's new PersonnelStatus
     */
    public void changeStatus(final Campaign campaign, final LocalDate today, final PersonnelStatus status) {
        if (status == getStatus()) { // no change means we don't need to process anything
            return;
        } else if (getStatus().isDead() && !status.isDead()) {
            // remove date of death for resurrection
            setDateOfDeath(null);
            campaign.addReport(String.format(resources.getString("resurrected.report"), getHyperlinkedFullTitle()));
            ServiceLogger.resurrected(this, today);
        }

        switch (status) {
            case ACTIVE:
                if (getStatus().isMIA()) {
                    campaign.addReport(String.format(resources.getString("recoveredMIA.report"),
                          getHyperlinkedFullTitle()));
                    ServiceLogger.recoveredMia(this, today);
                } else if (getStatus().isPoW()) {
                    campaign.addReport(String.format(resources.getString("recoveredPoW.report"),
                          getHyperlinkedFullTitle()));
                    ServiceLogger.recoveredPoW(this, campaign.getLocalDate());
                } else if (getStatus().isOnLeave() || getStatus().isOnMaternityLeave()) {
                    campaign.addReport(String.format(resources.getString("returnedFromLeave.report"),
                          getHyperlinkedFullTitle()));
                    ServiceLogger.returnedFromLeave(this, campaign.getLocalDate());
                } else if (getStatus().isStudent()) {
                    campaign.addReport(String.format(resources.getString("returnedFromEducation.report"),
                          getHyperlinkedFullTitle()));
                    ServiceLogger.returnedFromEducation(this, campaign.getLocalDate());
                } else if (getStatus().isMissing()) {
                    campaign.addReport(String.format(resources.getString("returnedFromMissing.report"),
                          getHyperlinkedFullTitle()));
                    ServiceLogger.returnedFromMissing(this, campaign.getLocalDate());
                } else if (getStatus().isAwol()) {
                    campaign.addReport(String.format(resources.getString("returnedFromAWOL.report"),
                          getHyperlinkedFullTitle()));
                    ServiceLogger.returnedFromAWOL(this, campaign.getLocalDate());
                } else {
                    campaign.addReport(String.format(resources.getString("rehired.report"), getHyperlinkedFullTitle()));
                    ServiceLogger.rehired(this, today);
                }
                setRetirement(null);
                break;
            case RETIRED:
                campaign.addReport(String.format(status.getReportText(), getHyperlinkedFullTitle()));
                ServiceLogger.retired(this, today);

                setRetirement(today);

                break;
            case RESIGNED:
                campaign.addReport(String.format(status.getReportText(), getHyperlinkedFullTitle()));
                ServiceLogger.resigned(this, today);

                setRetirement(today);

                break;
            case DESERTED:
                campaign.addReport(String.format(status.getReportText(), getHyperlinkedFullTitle()));
                ServiceLogger.deserted(this, today);

                setRetirement(today);

                break;
            case DEFECTED:
                campaign.addReport(String.format(status.getReportText(), getHyperlinkedFullTitle()));
                ServiceLogger.defected(this, today);

                setRetirement(today);

                break;
            case SACKED:
                campaign.addReport(String.format(status.getReportText(), getHyperlinkedFullTitle()));
                ServiceLogger.sacked(this, today);

                setRetirement(today);

                break;
            case LEFT:
                campaign.addReport(String.format(status.getReportText(), getHyperlinkedFullTitle()));
                ServiceLogger.left(this, today);

                setRetirement(today);

                break;
            case STUDENT:
                // log entries and reports are handled by the education package
                // (mekhq/campaign/personnel/education)
                break;
            case PREGNANCY_COMPLICATIONS:
                campaign.getProcreation().processPregnancyComplications(campaign, campaign.getLocalDate(), this);
                // purposeful fall through
            default:
                campaign.addReport(String.format(status.getReportText(), getHyperlinkedFullTitle()));
                ServiceLogger.changedStatus(this, campaign.getLocalDate(), status);
                break;
        }

        setStatus(status);

        if (status.isDead()) {
            setDateOfDeath(today);

            if ((genealogy.hasSpouse()) && (!genealogy.getSpouse().getStatus().isDead())) {
                campaign.getDivorce().widowed(campaign, campaign.getLocalDate(), this);
            }

            // log death across genealogy
            if (genealogy.hasChildren()) {
                for (Person child : genealogy.getChildren()) {
                    if (!child.getStatus().isDead()) {
                        if (!child.getGenealogy().hasLivingParents()) {
                            ServiceLogger.orphaned(child, campaign.getLocalDate());
                        } else if (child.getGenealogy().hasLivingParents()) {
                            PersonalLogger.RelativeHasDied(child,
                                  this,
                                  resources.getString("relationParent.text"),
                                  campaign.getLocalDate());
                        }
                    }
                }
            }

            if (genealogy.hasLivingParents()) {
                for (Person parent : genealogy.getParents()) {
                    if (!parent.getStatus().isDead()) {
                        PersonalLogger.RelativeHasDied(parent,
                              this,
                              resources.getString("relationChild.text"),
                              campaign.getLocalDate());
                    }
                }
            }
        }

        if (status.isActive()) {
            // Check Pregnancy
            if (isPregnant() && getDueDate().isBefore(today)) {
                campaign.getProcreation().birth(campaign, getDueDate(), this);
            }
        } else {
            setDoctorId(null, campaign.getCampaignOptions().getNaturalHealingWaitingPeriod());

            // If we're assigned to a unit, remove us from it
            if (getUnit() != null) {
                getUnit().remove(this, true);
            }

            // Clear Tech Setup
            removeAllTechJobs(campaign);
        }

        // release the commander flag.
        if ((isCommander()) && (status.isDepartedUnit())) {
            if ((!status.isResigned()) && (!status.isRetired())) {
                leadershipMassChangeLoyalty(campaign);
            }

            setCommander(false);
        }

        // clean up the save entry
        this.setEduAcademyName(null);
        this.setEduAcademyFaction(null);
        this.setEduAcademySet(null);
        this.setEduAcademyNameInSet(null);
        this.setEduAcademySystem(null);
        this.setEduCourseIndex(0);
        this.setEduEducationStage(EducationStage.NONE);
        this.setEduEducationTime(0);
        this.setEduJourneyTime(0);
        this.setEduDaysOfTravel(0);

        for (UUID tagAlongId : eduTagAlongs) {
            Person tagAlong = campaign.getPerson(tagAlongId);

            if (tagAlong != null) {
                tagAlong.changeStatus(campaign, campaign.getLocalDate(), PersonnelStatus.ACTIVE);
            }
        }
        this.setEduTagAlongs(new ArrayList<>());

        MekHQ.triggerEvent(new PersonStatusChangedEvent(this));
    }

    /**
     * If the current character is the campaign commander, adjust loyalty across the entire unit.
     *
     * @param campaign The current campaign
     */
    private void leadershipMassChangeLoyalty(Campaign campaign) {
        for (Person person : campaign.getPersonnel()) {
            if (person.getStatus().isDepartedUnit()) {
                continue;
            }

            if (person.getPrisonerStatus().isCurrentPrisoner()) {
                continue;
            }

            person.performRandomizedLoyaltyChange(campaign, false, false);
        }

        if (campaign.getCampaignOptions().isUseLoyaltyModifiers()) {
            campaign.addReport(String.format(resources.getString("loyaltyChangeGroup.text"),
                  "<span color=" + getWarningColor() + "'>",
                  CLOSING_SPAN_TAG));
        }
    }

    /**
     * Performs a randomized loyalty change for an individual
     *
     * @param campaign  The current campaign
     * @param isMajor   Flag to indicate if the loyalty change is major.
     * @param isVerbose Flag to indicate if the change should be individually posted to the campaign report.
     */
    public void performRandomizedLoyaltyChange(Campaign campaign, boolean isMajor, boolean isVerbose) {
        int originalLoyalty = loyalty;

        Consumer<Integer> applyLoyaltyChange = (roll) -> {
            switch (roll) {
                case 1, 2, 3 -> changeLoyalty(-3);
                case 4 -> changeLoyalty(-2);
                case 5, 6 -> changeLoyalty(-1);
                case 15, 16 -> changeLoyalty(1);
                case 17 -> changeLoyalty(2);
                case 18 -> changeLoyalty(3);
                default -> {
                }
            }
        };

        int roll = d6(3);
        int secondRoll = d6(3);

        // if this is a major change, we use whichever result is furthest from the
        // midpoint (9)
        if (isMajor) {
            roll = abs(roll - 9) > abs(secondRoll - 9) ? roll : secondRoll;
        }

        applyLoyaltyChange.accept(roll);

        if (isVerbose && originalLoyalty != loyalty) {
            reportLoyaltyChange(campaign, originalLoyalty);
        }
    }

    /**
     * Performs a loyalty change where the results will always be neutral or positive, or neutral or negative.
     *
     * @param campaign   the current campaign
     * @param isPositive a boolean indicating whether the loyalty change should be positive or negative
     * @param isMajor    a boolean indicating whether a major loyalty change should be performed in addition to the
     *                   initial change
     * @param isVerbose  a boolean indicating whether the method should generate a report if the loyalty has changed
     */
    public void performForcedDirectionLoyaltyChange(Campaign campaign, boolean isPositive, boolean isMajor,
          boolean isVerbose) {
        int originalLoyalty = loyalty;

        Consumer<Integer> applyLoyaltyChange = (roll) -> {
            int changeValue = switch (roll) {
                case 1, 2, 3, 18 -> 3;
                case 4, 17 -> 2;
                case 5, 6, 15, 16 -> 1;
                default -> 0;
            };

            if (changeValue > 0) {
                changeLoyalty(isPositive ? changeValue : -changeValue);
            }
        };

        applyLoyaltyChange.accept(d6(3));

        if (isMajor) {
            applyLoyaltyChange.accept(d6(3));
        }

        if ((isVerbose) && (originalLoyalty != loyalty)) {
            reportLoyaltyChange(campaign, originalLoyalty);
        }
    }

    /**
     * Applies a forced loyalty change to all eligible personnel in the campaign.
     *
     * <p>This method iterates through all personnel in the given {@link Campaign} and, for each person who is
     * neither departed from the unit nor currently a prisoner, calls {@link Person#performForcedDirectionLoyaltyChange}
     * with the specified parameters. After all changes, if the campaign is using loyalty modifiers, a report about the
     * group loyalty change is added to the campaign reports.</p>
     *
     * @param campaign   the {@link Campaign} whose personnel will have their loyalty modified
     * @param isPositive {@code true} for a positive loyalty direction change, {@code false} for negative
     * @param isMajor    {@code true} for a major loyalty change, {@code false} for minor
     */
    public static void performMassForcedDirectionLoyaltyChange(Campaign campaign, boolean isPositive,
          boolean isMajor) {
        for (Person person : campaign.getPersonnel()) {
            if (person.getStatus().isDepartedUnit()) {
                continue;
            }

            if (person.getPrisonerStatus().isCurrentPrisoner()) {
                continue;
            }

            person.performForcedDirectionLoyaltyChange(campaign, isPositive, isMajor, false);
        }

        if (campaign.getCampaignOptions().isUseLoyaltyModifiers()) {
            campaign.addReport(String.format(resources.getString("loyaltyChangeGroup.text"),
                  "<span color=" + ReportingUtilities.getWarningColor() + "'>",
                  ReportingUtilities.CLOSING_SPAN_TAG));
        }
    }

    /**
     * Reports the change in loyalty.
     *
     * @param campaign        The campaign for which the loyalty change is being reported.
     * @param originalLoyalty The original loyalty value before the change.
     */
    private void reportLoyaltyChange(Campaign campaign, int originalLoyalty) {
        if (!campaign.getCampaignOptions().isUseLoyaltyModifiers()) {
            return;
        }

        StringBuilder changeString = new StringBuilder();
        String color;

        // choose the color and string based on the loyalty comparison.
        if (originalLoyalty > loyalty) {
            color = ReportingUtilities.getNegativeColor();
            changeString.append(resources.getString("loyaltyChangeNegative.text"));
        } else {
            color = ReportingUtilities.getPositiveColor();
            changeString.append(resources.getString("loyaltyChangePositive.text"));
        }

        String report = String.format(resources.getString("loyaltyChangeReport.text"),
              getHyperlinkedFullTitle(),
              "<span color=" + color + "'>",
              changeString,
              CLOSING_SPAN_TAG);

        campaign.addReport(report);
    }

    /**
     * This is used to directly set the Person's PersonnelStatus without any processing
     *
     * @param status the person's new status
     */
    public void setStatus(final PersonnelStatus status) {
        this.status = status;
    }

    public int getVocationalXPTimer() {
        return vocationalXPTimer;
    }

    public void setVocationalXPTimer(final int vocationalXPTimer) {
        this.vocationalXPTimer = vocationalXPTimer;
    }

    public int getDaysToWaitForHealing() {
        return daysToWaitForHealing;
    }

    public void setDaysToWaitForHealing(final int daysToWaitForHealing) {
        this.daysToWaitForHealing = daysToWaitForHealing;
    }

    public void setGender(final Gender gender) {
        this.gender = gender;
    }

    public Gender getGender() {
        return gender;
    }

    public void setBloodGroup(final BloodGroup bloodGroup) {
        this.bloodGroup = bloodGroup;
    }

    /**
     * Retrieves the blood group of the person. If the blood group has not been set, it generates a random blood group
     * using {@link BloodGroup#getRandomBloodGroup()}.
     *
     * @return The {@link BloodGroup} of the entity. If no blood group is previously assigned, a random one is generated
     *       and returned.
     */
    public BloodGroup getBloodGroup() {
        if (bloodGroup == null) {
            bloodGroup = getRandomBloodGroup();
        }

        return bloodGroup;
    }

    /**
     * Sets the date of birth (the date they are born) for the person.
     *
     * @param birthday the person's new date of birth
     */
    public void setDateOfBirth(final LocalDate birthday) {
        this.birthday = birthday;
    }

    /**
     * Returns the date a person was born.
     *
     * @return a LocalDate representing the person's date of birth
     */
    public LocalDate getDateOfBirth() {
        return birthday;
    }

    /**
     * Retrieves the birthday for a person, with the year set to the same as the provided year.
     *
     * @param currentYear the current in-game year
     *
     * @return the birthday with the year updated to match the provided year
     */
    public LocalDate getBirthday(int currentYear) {
        return birthday.withYear(currentYear);
    }

    public @Nullable LocalDate getDateOfDeath() {
        return dateOfDeath;
    }

    public void setDateOfDeath(final @Nullable LocalDate dateOfDeath) {
        this.dateOfDeath = dateOfDeath;
    }

    public int getAge(LocalDate today) {
        // Get age based on year
        if (getDateOfDeath() != null) {
            // use date of death instead of birthday
            today = getDateOfDeath();
        }

        return Math.toIntExact(ChronoUnit.YEARS.between(getDateOfBirth(), today));
    }

    public @Nullable LocalDate getJoinedCampaign() {
        return joinedCampaign;
    }

    public void setJoinedCampaign(final @Nullable LocalDate joinedCampaign) {
        this.joinedCampaign = joinedCampaign;
    }

    public @Nullable LocalDate getRecruitment() {

        return recruitment;
    }

    /**
     * Sets the recruitment (join) date for this entity.
     * <p>
     * If the provided date is not {@code null}, the entity is marked as employed.
     * </p>
     *
     * @param recruitment the date the entity was recruited, or {@code null} to unset
     */
    public void setRecruitment(final @Nullable LocalDate recruitment) {
        employed = recruitment != null;

        this.recruitment = recruitment;
    }

    public String getTimeInService(final Campaign campaign) {
        // Get time in service based on year
        if (getRecruitment() == null) {
            // use "" they haven't been recruited
            return "";
        }

        LocalDate today = campaign.getLocalDate();

        // If the person is dead, we only care about how long they spent in service to
        // the company
        if (getDateOfDeath() != null) {
            // use date of death instead of the current day
            today = getDateOfDeath();
        }

        return campaign.getCampaignOptions()
                     .getTimeInServiceDisplayFormat()
                     .getDisplayFormattedOutput(getRecruitment(), today);
    }

    /**
     * @param campaign the current Campaign
     *
     * @return how many years a character has spent employed in the campaign, factoring in date of death and retirement
     */
    public long getYearsInService(final Campaign campaign) {
        // Get time in service based on year
        if (getRecruitment() == null) {
            return 0;
        }

        LocalDate today = campaign.getLocalDate();

        // If the person is dead or has left the unit, we only care about how long they
        // spent in service to the company
        if (getRetirement() != null) {
            today = getRetirement();
        } else if (getDateOfDeath() != null) {
            today = getDateOfDeath();
        }

        return ChronoUnit.YEARS.between(getRecruitment(), today);
    }

    public @Nullable LocalDate getLastRankChangeDate() {
        return lastRankChangeDate;
    }

    public void setLastRankChangeDate(final @Nullable LocalDate lastRankChangeDate) {
        this.lastRankChangeDate = lastRankChangeDate;
    }

    public String getTimeInRank(final Campaign campaign) {
        if (getLastRankChangeDate() == null) {
            return "";
        }

        LocalDate today = campaign.getLocalDate();

        // If the person is dead, we only care about how long it was from their last
        // promotion till they died
        if (getDateOfDeath() != null) {
            // use date of death instead of the current day
            today = getDateOfDeath();
        }

        return campaign.getCampaignOptions()
                     .getTimeInRankDisplayFormat()
                     .getDisplayFormattedOutput(getLastRankChangeDate(), today);
    }

    public void setId(final UUID id) {
        this.id = id;
    }

    public UUID getId() {
        return id;
    }

    /**
     * Checks if the person is considered a child based on their age and today's date.
     *
     * <p>This method uses the default context where the person is not being checked
     * for procreation-specific thresholds.</p>
     *
     * @param today the current date to calculate the age against
     *
     * @return {@code true} if the person's age is less than 16; {@code false} otherwise
     */
    public boolean isChild(final LocalDate today) {
        return isChild(today, false);
    }

    /**
     * Checks if the person is considered a child based on their age, today's date, and procreation status.
     *
     * @param today the current date to calculate the age against
     * @param use18 if {@code true}, the threshold considers a person a child if their age is less than 18; otherwise,
     *              the default age threshold of 16 applies
     *
     * @return {@code true} if the person's age is less than the specified threshold (procreation or default),
     *       {@code false} otherwise
     */
    public boolean isChild(final LocalDate today, boolean use18) {
        int age = getAge(today);
        return age < (use18 ? 18 : 16);
    }

    public Genealogy getGenealogy() {
        return genealogy;
    }

    // region autoAwards
    public int getAutoAwardSupportPoints() {
        return autoAwardSupportPoints;
    }

    public void setAutoAwardSupportPoints(final int autoAwardSupportPoints) {
        this.autoAwardSupportPoints = autoAwardSupportPoints;
    }

    public void changeAutoAwardSupportPoints(int change) {
        autoAwardSupportPoints += change;
    }
    // endregion autoAwards

    // region Turnover and Retention
    public @Nullable LocalDate getRetirement() {
        return retirement;
    }

    public void setRetirement(final @Nullable LocalDate retirement) {
        this.retirement = retirement;
    }

    /**
     * Use {@link #getBaseLoyalty()} instead.
     */
    @Deprecated(since = "0.50.07", forRemoval = true)
    public int getLoyalty() {
        return getBaseLoyalty();
    }

    /**
     * This method returns the character's base loyalty score.
     *
     * <p><b>Usage:</b> In most cases you will want to use {@link #getAdjustedLoyalty(Faction)} instead.</p>
     *
     * @return the loyalty value as an {@link Integer}
     */
    public int getBaseLoyalty() {
        return loyalty;
    }

    /**
     * Calculates and returns the adjusted loyalty value for the given campaign faction.
     *
     * @param campaignFaction the campaign {@link Faction} being compared with the origin {@link Faction}
     *
     * @return the loyalty value adjusted based on the provided campaign {@link Faction}
     *
     * @author Illiani
     * @since 0.50.07
     */
    public int getAdjustedLoyalty(Faction campaignFaction) {
        final int LOYALTY_PENALTY_FOR_ANARCHIST = -2;

        boolean campaignFactionMatchesOriginFaction = originFaction.equals(campaignFaction);

        int modifier = 0;
        boolean hasHatredForAuthority = options.booleanOption(COMPULSION_ANARCHIST);
        if (hasHatredForAuthority) {
            modifier += commander ? 0 : LOYALTY_PENALTY_FOR_ANARCHIST;
        }

        boolean hasFactionPride = options.booleanOption(COMPULSION_FACTION_PRIDE);
        if (hasFactionPride) {
            modifier += campaignFactionMatchesOriginFaction ? 1 : -2;
        }

        boolean hasFactionLoyalty = options.booleanOption(COMPULSION_FACTION_LOYALTY);
        if (hasFactionLoyalty) {
            modifier += campaignFactionMatchesOriginFaction ? 1 : -4;
        }

        return loyalty + modifier;
    }

    public void setLoyalty(int loyalty) {
        this.loyalty = loyalty;
    }

    /**
     * Changes the loyalty value for the current person by the specified amount. Positive values increase loyalty, while
     * negative values decrease loyalty.
     *
     * @param change The amount to change the loyalty value by.
     */
    public void changeLoyalty(int change) {
        this.loyalty += change;
    }

    /**
     * @param loyaltyModifier the loyalty modifier
     *
     * @return the name corresponding to an individual's loyalty modifier.
     *
     * @throws IllegalStateException if an unexpected value is passed for loyaltyModifier
     */
    public static String getLoyaltyName(int loyaltyModifier) {
        return switch (loyaltyModifier) {
            case -3 -> "Devoted";
            case -2 -> "Loyal";
            case -1 -> "Reliable";
            case 0 -> "Neutral";
            case 1 -> "Unreliable";
            case 2 -> "Disloyal";
            case 3 -> "Treacherous";
            default -> throw new IllegalStateException(
                  "Unexpected value in mekhq/campaign/personnel/Person.java/getLoyaltyName: " + loyaltyModifier);
        };
    }

    public int getFatigue() {
        return fatigue;
    }

    public void setFatigue(final int fatigue) {
        this.fatigue = fatigue;
    }

    /**
     * Adjusts the current fatigue level by the specified amount, applying an SPA fatigue multiplier where applicable.
     *
     * <p>This method modifies the fatigue level based on the given {@code delta} value. Positive values, which
     * indicate an increase in fatigue, are scaled by the result of {@link #getFatigueMultiplier()} and rounded down
     * using {@link Math#floor(double)} to ensure consistent results. Negative values, which indicate a reduction in
     * fatigue, are applied directly without modification.</p>
     *
     * @param delta The amount to adjust the fatigue by. Positive values represent fatigue gain and are scaled by the
     *              fatigue multiplier, while negative values represent fatigue reduction and are applied as-is.
     */
    public void changeFatigue(int delta) {
        if (delta > 0) {
            // Only fatigue gain is modified by SPAs, not reduction.
            delta = (int) floor(delta * getFatigueMultiplier());
        }

        this.fatigue = this.fatigue + delta;
    }

    public boolean getIsRecoveringFromFatigue() {
        return isRecoveringFromFatigue;
    }

    public void setIsRecoveringFromFatigue(final boolean isRecoveringFromFatigue) {
        this.isRecoveringFromFatigue = isRecoveringFromFatigue;
    }

    /**
     * Calculates the fatigue multiplier for a character based on their traits and fitness-related options.
     *
     * <p>The calculation is influenced by the following conditions:</p>
     * <ul>
     *     <li><b>{@code FLAW_GLASS_JAW}</b>: If set, increases the multiplier by 1.</li>
     *     <li><b>{@code ATOW_TOUGHNESS}</b>: If set, decreases the multiplier by 1.</li>
     *     <li>Both {@code FLAW_GLASS_JAW} and {@code ATOW_TOUGHNESS} cannot modify the multiplier if both are
     *     present, as they cancel each other out.</li>
     *     <li><b>{@code ATOW_FIT}</b>: If set, decreases the multiplier by 1.</li>
     *     <li><b>{@code FLAW_UNFIT}</b>: If set, increases the multiplier by 1.</li>
     *     <li>Both {@code ATOW_FIT} and {@code FLAW_UNFIT}, when present simultaneously, cancel each other out and
     *     do not affect the multiplier.</li>
     * </ul>
     *
     * <p>After calculating the initial multiplier, the following adjustments are applied:</p>
     * <ul>
     *     <li>If the resulting multiplier equals {@code 0}, it is set to {@code 0.5} to avoid zeroing Fatigue.</li>
     *     <li>If the resulting multiplier is less than {@code 0}, it is set to a minimum value of {@code 0.25}.</li>
     * </ul>
     *
     * @return the calculated fatigue multiplier, adjusted based on the character's traits and options
     *
     * @author Illiani
     * @since 0.50.05
     */
    private double getFatigueMultiplier() {
        double fatigueMultiplier = 1;

        // Glass Jaw and Toughness
        boolean hasGlassJaw = options.booleanOption(FLAW_GLASS_JAW);
        boolean hasToughness = options.booleanOption(ATOW_TOUGHNESS);
        boolean modifyForGlassJawToughness = !(hasGlassJaw && hasToughness);

        if (modifyForGlassJawToughness) {
            fatigueMultiplier += (hasGlassJaw ? 1 : 0);
            fatigueMultiplier -= (hasToughness ? 1 : 0);
        }

        // Fit and Unfit
        boolean hasFit = options.booleanOption(ATOW_FIT);
        boolean hasUnfit = options.booleanOption(FLAW_UNFIT);
        boolean modifyForFitness = !(hasFit && hasUnfit);

        if (modifyForFitness) {
            fatigueMultiplier += (hasUnfit ? 1 : 0);
            fatigueMultiplier -= (hasFit ? 1 : 0);
        }

        // Conclusion
        if (fatigueMultiplier == 0) {
            fatigueMultiplier = 0.5;
        } else if (fatigueMultiplier < 0) {
            fatigueMultiplier = 0.25;
        }

        return fatigueMultiplier;
    }
    // region Turnover and Retention

    // region Pregnancy
    public LocalDate getDueDate() {
        return dueDate;
    }

    public void setDueDate(final LocalDate dueDate) {
        this.dueDate = dueDate;
    }

    public LocalDate getExpectedDueDate() {
        return expectedDueDate;
    }

    public void setExpectedDueDate(final LocalDate expectedDueDate) {
        this.expectedDueDate = expectedDueDate;
    }

    public String getDueDateAsString(final Campaign campaign) {
        final LocalDate date = campaign.getCampaignOptions().isDisplayTrueDueDate() ?
                                     getDueDate() :
                                     getExpectedDueDate();
        return (date == null) ? "" : MekHQ.getMHQOptions().getDisplayFormattedDate(date);
    }

    public boolean isPregnant() {
        return dueDate != null;
    }
    // endregion Pregnancy

    // region Experience

    /**
     * @return the current experience points (XP) of the character.
     */
    public int getXP() {
        return xp;
    }

    /**
     * Awards experience points (XP) to the character and optionally tracks the total XP earnings if enabled.
     *
     * <p>This method increments the current XP by the specified amount and, if the campaign
     * option for tracking total XP earnings is enabled, updates the total XP earnings as well.</p>
     *
     * @param campaign the {@link Campaign} instance providing the campaign options
     * @param xp       the amount of XP to be awarded
     */
    public void awardXP(final Campaign campaign, final int xp) {
        this.xp += xp;
        if (campaign.getCampaignOptions().isTrackTotalXPEarnings()) {
            changeTotalXPEarnings(xp);
        }
    }

    /**
     * Spends (deducts) experience points (XP) from the character's current XP total.
     *
     * <p>This method decrements the current XP by the specified amount.</p>
     *
     * @param xp the amount of XP to deduct
     */
    public void spendXP(final int xp) {
        this.xp -= xp;
    }

    /**
     * Sets the current experience points (XP) for the character and optionally tracks the adjustment in total XP
     * earnings if enabled.
     *
     * <p>This method updates the current XP to the specified value. If the campaign option for tracking total XP
     * earnings is enabled, it also calculates and updates the total XP earnings based on the difference between the new
     * and current XP values.</p>
     *
     * @param campaign the {@link Campaign} instance providing the campaign options
     * @param xp       the new XP value to set
     */
    public void setXP(final Campaign campaign, final int xp) {
        if (campaign.getCampaignOptions().isTrackTotalXPEarnings()) {
            changeTotalXPEarnings(xp - getXP());
        }
        setXPDirect(xp);
    }

    /**
     * Directly sets the experience points (XP) for the entity without adjusting total XP earnings tracking.
     *
     * <p>This method updates the XP value directly, bypassing any optional campaign-related tracking logic.</p>
     *
     * <p><b>Usage:</b> Generally this should only be used in special circumstances, as it bypasses the tracking of
     * experience point gains. For most use cases {@code #awardXP()} or {@code #setXP()} are preferred.</p>
     *
     * @param xp the new XP value to set
     */
    public void setXPDirect(final int xp) {
        this.xp = xp;
    }

    public int getTotalXPEarnings() {
        return totalXPEarnings;
    }

    public void changeTotalXPEarnings(final int xp) {
        setTotalXPEarnings(getTotalXPEarnings() + xp);
    }

    public void setTotalXPEarnings(final int totalXPEarnings) {
        this.totalXPEarnings = totalXPEarnings;
    }
    // endregion Experience

    public int getAcquisitions() {
        return acquisitions;
    }

    public void setAcquisition(final int acquisitions) {
        this.acquisitions = acquisitions;
    }

    public void incrementAcquisition() {
        acquisitions++;
    }

    public void setDoctorId(final @Nullable UUID doctorId, final int daysToWaitForHealing) {
        this.doctorId = doctorId;
        this.daysToWaitForHealing = daysToWaitForHealing;
    }

    public void decrementDaysToWaitForHealing() {
        if (daysToWaitForHealing > 0) {
            daysToWaitForHealing--;
        }
    }

    public boolean isDeployed() {
        return (getUnit() != null) && (getUnit().getScenarioId() != -1);
    }

    public String getBiography() {
        return biography;
    }

    public void setBiography(final String biography) {
        this.biography = biography;
    }

    public EducationLevel getEduHighestEducation() {
        return eduHighestEducation;
    }

    public void setEduHighestEducation(final EducationLevel eduHighestEducation) {
        this.eduHighestEducation = eduHighestEducation;
    }

    public int getEduJourneyTime() {
        return eduJourneyTime;
    }

    public void setEduJourneyTime(final int eduJourneyTime) {
        this.eduJourneyTime = eduJourneyTime;
    }

    public int getEduDaysOfTravel() {
        return eduDaysOfTravel;
    }

    public void setEduDaysOfTravel(final int eduDaysOfTravel) {
        this.eduDaysOfTravel = eduDaysOfTravel;
    }

    public List<UUID> getEduTagAlongs() {
        return eduTagAlongs;
    }

    public void setEduTagAlongs(final List<UUID> eduTagAlongs) {
        this.eduTagAlongs = eduTagAlongs;
    }

    public void addEduTagAlong(final UUID tagAlong) {
        this.eduTagAlongs.add(tagAlong);
    }

    public List<String> getEduFailedApplications() {
        return eduFailedApplications;
    }

    public void addEduFailedApplications(final String failedApplication) {
        eduFailedApplications.add(failedApplication);
    }

    /**
     * Increments the number educational travel days by 1.
     */
    public void incrementEduDaysOfTravel() {
        this.eduDaysOfTravel++;
    }

    public int getEduEducationTime() {
        return eduEducationTime;
    }

    public void setEduEducationTime(final int eduEducationTime) {
        this.eduEducationTime = eduEducationTime;
    }

    public String getEduAcademySystem() {
        return eduAcademySystem;
    }

    public void setEduAcademySystem(final String eduAcademySystem) {
        this.eduAcademySystem = eduAcademySystem;
    }

    public String getEduAcademyNameInSet() {
        return eduAcademyNameInSet;
    }

    public void setEduAcademyNameInSet(final String eduAcademyNameInSet) {
        this.eduAcademyNameInSet = eduAcademyNameInSet;
    }

    public String getEduAcademyFaction() {
        return eduAcademyFaction;
    }

    public void setEduAcademyFaction(final String eduAcademyFaction) {
        this.eduAcademyFaction = eduAcademyFaction;
    }

    public Integer getEduCourseIndex() {
        return eduCourseIndex;
    }

    public void setEduCourseIndex(final Integer eduCourseIndex) {
        this.eduCourseIndex = eduCourseIndex;
    }

    public EducationStage getEduEducationStage() {
        return eduEducationStage;
    }

    public void setEduEducationStage(final EducationStage eduEducationStage) {
        this.eduEducationStage = eduEducationStage;
    }

    public String getEduAcademyName() {
        return eduAcademyName;
    }

    public void setEduAcademyName(final String eduAcademyName) {
        this.eduAcademyName = eduAcademyName;
    }

    public void setEduAcademySet(final String eduAcademySet) {
        this.eduAcademySet = eduAcademySet;
    }

    public String getEduAcademySet() {
        return eduAcademySet;
    }

    public Aggression getAggression() {
        return aggression;
    }

    public void setAggression(final Aggression aggression) {
        this.aggression = aggression;
    }

    public int getAggressionDescriptionIndex() {
        return aggressionDescriptionIndex;
    }

    /**
     * Sets the index value for the {@link Aggression} description.
     *
     * @param aggressionDescriptionIndex The index value to set for the aggression description. It will be clamped to
     *                                   ensure it remains within the valid range.
     */
    public void setAggressionDescriptionIndex(final int aggressionDescriptionIndex) {
        this.aggressionDescriptionIndex = clamp(aggressionDescriptionIndex, 0, Aggression.MAXIMUM_VARIATIONS - 1);
    }

    public Ambition getAmbition() {
        return ambition;
    }

    public void setAmbition(final Ambition ambition) {
        this.ambition = ambition;
    }

    public int getAmbitionDescriptionIndex() {
        return ambitionDescriptionIndex;
    }

    /**
     * Sets the index value for the {@link Ambition} description.
     *
     * @param ambitionDescriptionIndex The index value to set for the Ambition description. It will be clamped to ensure
     *                                 it remains within the valid range.
     */
    public void setAmbitionDescriptionIndex(final int ambitionDescriptionIndex) {
        this.ambitionDescriptionIndex = clamp(ambitionDescriptionIndex, 0, Ambition.MAXIMUM_VARIATIONS - 1);
    }

    public Greed getGreed() {
        return greed;
    }

    public void setGreed(final Greed greed) {
        this.greed = greed;
    }

    public int getGreedDescriptionIndex() {
        return greedDescriptionIndex;
    }

    /**
     * Sets the index value for the {@link Greed} description.
     *
     * @param greedDescriptionIndex The index value to set for the Greed description. It will be clamped to ensure it
     *                              remains within the valid range.
     */
    public void setGreedDescriptionIndex(final int greedDescriptionIndex) {
        this.greedDescriptionIndex = clamp(greedDescriptionIndex, 0, Greed.MAXIMUM_VARIATIONS - 1);
    }

    public Social getSocial() {
        return social;
    }

    public void setSocial(final Social social) {
        this.social = social;
    }

    public int getSocialDescriptionIndex() {
        return socialDescriptionIndex;
    }

    /**
     * Sets the index value for the {@link Social} description.
     *
     * @param socialDescriptionIndex The index value to set for the Social description. It will be clamped to ensure it
     *                               remains within the valid range.
     */
    public void setSocialDescriptionIndex(final int socialDescriptionIndex) {
        this.socialDescriptionIndex = clamp(socialDescriptionIndex, 0, Social.MAXIMUM_VARIATIONS - 1);
    }

    public PersonalityQuirk getPersonalityQuirk() {
        return personalityQuirk;
    }

    public void setPersonalityQuirk(final PersonalityQuirk personalityQuirk) {
        this.personalityQuirk = personalityQuirk;
    }

    public int getPersonalityQuirkDescriptionIndex() {
        return personalityQuirkDescriptionIndex;
    }

    /**
     * Sets the index value for the {@link PersonalityQuirk} description.
     *
     * @param personalityQuirkDescriptionIndex The index value to set for the quirk description. It will be clamped to
     *                                         ensure it remains within the valid range.
     */
    public void setPersonalityQuirkDescriptionIndex(final int personalityQuirkDescriptionIndex) {
        this.personalityQuirkDescriptionIndex = clamp(personalityQuirkDescriptionIndex,
              0,
              PersonalityQuirk.MAXIMUM_VARIATIONS - 1);
    }

    public Reasoning getReasoning() {
        return reasoning;
    }

    public void setReasoning(final Reasoning reasoning) {
        this.reasoning = reasoning;
    }

    public int getReasoningDescriptionIndex() {
        return reasoningDescriptionIndex;
    }

    /**
     * Sets the index value for the {@link Reasoning} description.
     *
     * @param reasoningDescriptionIndex The index value to set for the Reasoning description. It will be clamped to
     *                                  ensure it remains within the valid range.
     */
    public void setReasoningDescriptionIndex(final int reasoningDescriptionIndex) {
        this.reasoningDescriptionIndex = clamp(reasoningDescriptionIndex, 0, Reasoning.MAXIMUM_VARIATIONS - 1);
    }

    public String getPersonalityDescription() {
        return personalityDescription;
    }

    public void setPersonalityDescription(final String personalityDescription) {
        this.personalityDescription = personalityDescription;
    }

    public String getPersonalityInterviewNotes() {
        return personalityInterviewNotes;
    }

    public void setPersonalityInterviewNotes(final String personalityInterviewNotes) {
        this.personalityInterviewNotes = personalityInterviewNotes;
    }

    // region Flags
    public boolean isClanPersonnel() {
        return clanPersonnel;
    }

    public void setClanPersonnel(final boolean clanPersonnel) {
        this.clanPersonnel = clanPersonnel;
    }

    /**
     * @return true if the person is the campaign commander, false otherwise.
     */
    public boolean isCommander() {
        return commander;
    }

    /**
     * Flags the person as the campaign commander.
     */
    public void setCommander(final boolean commander) {
        this.commander = commander;
    }

    public boolean isDivorceable() {
        return divorceable;
    }

    public void setDivorceable(final boolean divorceable) {
        this.divorceable = divorceable;
    }

    public boolean isFounder() {
        return founder;
    }

    public void setFounder(final boolean founder) {
        this.founder = founder;
    }

    public boolean isImmortal() {
        return immortal;
    }

    public void setImmortal(final boolean immortal) {
        this.immortal = immortal;
    }

    public boolean isEmployed() {
        return employed;
    }

    public void setEmployed(final boolean employed) {
        this.employed = employed;
    }

    public boolean isMarriageable() {
        return marriageable;
    }

    public void setMarriageable(final boolean marriageable) {
        this.marriageable = marriageable;
    }

    public boolean isTryingToConceive() {
        return tryingToConceive;
    }

    public void setTryingToConceive(final boolean tryingToConceive) {
        this.tryingToConceive = tryingToConceive;
    }

    public boolean isHidePersonality() {
        return hidePersonality;
    }

    public void setHidePersonality(final boolean hidePersonality) {
        this.hidePersonality = hidePersonality;
    }
    // endregion Flags

    public ExtraData getExtraData() {
        return extraData;
    }

    // region File I/O
    public void writeToXML(final PrintWriter pw, int indent, final Campaign campaign) {
        MHQXMLUtility.writeSimpleXMLOpenTag(pw, indent++, "person", "id", id, "type", getClass());
        indent = writeToXMLHeadless(pw, indent, campaign);
        MHQXMLUtility.writeSimpleXMLCloseTag(pw, --indent, "person");
    }

    public int writeToXMLHeadless(PrintWriter pw, int indent, Campaign campaign) {
        try {
            MHQXMLUtility.writeSimpleXMLTag(pw, indent, "id", id.toString());

            // region Name
            if (!isNullOrBlank(getPreNominal())) {
                MHQXMLUtility.writeSimpleXMLTag(pw, indent, "preNominal", getPreNominal());
            }
            MHQXMLUtility.writeSimpleXMLTag(pw, indent, "givenName", getGivenName());
            MHQXMLUtility.writeSimpleXMLTag(pw, indent, "surname", getSurname());
            if (!isNullOrBlank(getPostNominal())) {
                MHQXMLUtility.writeSimpleXMLTag(pw, indent, "postNominal", getPostNominal());
            }

            if (getMaidenName() != null) { // this is only a != null comparison because empty is a use case for divorce
                MHQXMLUtility.writeSimpleXMLTag(pw, indent, "maidenName", getMaidenName());
            }

            if (!isNullOrBlank(getCallsign())) {
                MHQXMLUtility.writeSimpleXMLTag(pw, indent, "callsign", getCallsign());
            }
            // endregion Name

            // Always save the primary role
            MHQXMLUtility.writeSimpleXMLTag(pw, indent, "primaryRole", getPrimaryRole().name());
            if (!getSecondaryRole().isNone()) {
                MHQXMLUtility.writeSimpleXMLTag(pw, indent, "secondaryRole", getSecondaryRole().name());
            }

            if (primaryDesignator != ROMDesignation.NONE) {
                MHQXMLUtility.writeSimpleXMLTag(pw, indent, "primaryDesignator", primaryDesignator.name());
            }

            if (secondaryDesignator != ROMDesignation.NONE) {
                MHQXMLUtility.writeSimpleXMLTag(pw, indent, "secondaryDesignator", secondaryDesignator.name());
            }

            // Always save the person's origin faction
            MHQXMLUtility.writeSimpleXMLTag(pw, indent, "faction", originFaction.getShortName());
            if (originPlanet != null) {
                MHQXMLUtility.writeSimpleXMLAttributedTag(pw, indent,
                      "planetId",
                      "systemId",
                      originPlanet.getParentSystem().getId(),
                      originPlanet.getId());
            }

            if (becomingBondsmanEndDate != null) {
                MHQXMLUtility.writeSimpleXMLTag(pw, indent, "becomingBondsmanEndDate", becomingBondsmanEndDate);
            }

            if (!getPhenotype().isNone()) {
                MHQXMLUtility.writeSimpleXMLTag(pw, indent, "phenotype", getPhenotype().name());
            }

            if (!isNullOrBlank(bloodname)) {
                MHQXMLUtility.writeSimpleXMLTag(pw, indent, "bloodname", bloodname);
            }

            if (!isNullOrBlank(biography)) {
                MHQXMLUtility.writeSimpleXMLTag(pw, indent, "biography", biography);
            }

            if (vocationalXPTimer > 0) {
                MHQXMLUtility.writeSimpleXMLTag(pw, indent, "vocationalXPTimer", vocationalXPTimer);
            }

            if (!genealogy.isEmpty()) {
                genealogy.writeToXML(pw, indent);
            }
            MHQXMLUtility.writeSimpleXMLTag(pw, indent, "dueDate", getDueDate());
            MHQXMLUtility.writeSimpleXMLTag(pw, indent, "expectedDueDate", getExpectedDueDate());
            getPortrait().writeToXML(pw, indent);
            if (getXP() != 0) {
                MHQXMLUtility.writeSimpleXMLTag(pw, indent, "xp", getXP());
            }

            if (getTotalXPEarnings() != 0) {
                MHQXMLUtility.writeSimpleXMLTag(pw, indent, "totalXPEarnings", getTotalXPEarnings());
            }

            if (daysToWaitForHealing != 0) {
                MHQXMLUtility.writeSimpleXMLTag(pw, indent, "daysToWaitForHealing", daysToWaitForHealing);
            }
            // Always save the person's gender, as it would otherwise get confusing fast
            MHQXMLUtility.writeSimpleXMLTag(pw, indent, "gender", getGender().name());
            MHQXMLUtility.writeSimpleXMLTag(pw, indent, "bloodGroup", getBloodGroup().name());
            if (!getRankSystem().equals(campaign.getRankSystem())) {
                MHQXMLUtility.writeSimpleXMLTag(pw, indent, "rankSystem", getRankSystem().getCode());
            }
            // Always save a person's rank
            MHQXMLUtility.writeSimpleXMLTag(pw, indent, "rank", getRankNumeric());
            if (getRankLevel() != 0) {
                MHQXMLUtility.writeSimpleXMLTag(pw, indent, "rankLevel", getRankLevel());
            }

            if (!getManeiDominiClass().isNone()) {
                MHQXMLUtility.writeSimpleXMLTag(pw, indent, "maneiDominiClass", getManeiDominiClass().name());
            }

            if (!getManeiDominiRank().isNone()) {
                MHQXMLUtility.writeSimpleXMLTag(pw, indent, "maneiDominiRank", getManeiDominiRank().name());
            }

            if (nTasks > 0) {
                MHQXMLUtility.writeSimpleXMLTag(pw, indent, "nTasks", nTasks);
            }
            MHQXMLUtility.writeSimpleXMLTag(pw, indent, "doctorId", doctorId);
            if (getUnit() != null) {
                MHQXMLUtility.writeSimpleXMLTag(pw, indent, "unitId", getUnit().getId());
            }

            if (!salary.equals(Money.of(-1))) {
                MHQXMLUtility.writeSimpleXMLTag(pw, indent, "salary", salary);
            }

            if (!totalEarnings.equals(Money.of(0))) {
                MHQXMLUtility.writeSimpleXMLTag(pw, indent, "totalEarnings", totalEarnings);
            }
            // Always save a person's status, to make it easy to parse the personnel saved
            // data
            MHQXMLUtility.writeSimpleXMLTag(pw, indent, "status", status.name());
            if (prisonerStatus != PrisonerStatus.FREE) {
                MHQXMLUtility.writeSimpleXMLTag(pw, indent, "prisonerStatus", prisonerStatus.name());
            }

            if (hits > 0) {
                MHQXMLUtility.writeSimpleXMLTag(pw, indent, "hits", hits);
            }

            if (hitsPrior > 0) {
                MHQXMLUtility.writeSimpleXMLTag(pw, indent, "hitsPrior", hitsPrior);
            }

            if (toughness != 0) {
                MHQXMLUtility.writeSimpleXMLTag(pw, indent, "toughness", toughness);
            }

            if (connections != 0) {
                MHQXMLUtility.writeSimpleXMLTag(pw, indent, "connections", connections);
            }

            if (wealth != 0) {
                MHQXMLUtility.writeSimpleXMLTag(pw, indent, "wealth", wealth);
            }

            if (hasPerformedExtremeExpenditure) {
                MHQXMLUtility.writeSimpleXMLTag(pw, indent, "hasPerformedExtremeExpenditure", true);
            }

            if (reputation != 0) {
                MHQXMLUtility.writeSimpleXMLTag(pw, indent, "reputation", reputation);
            }

            if (unlucky != 0) {
                MHQXMLUtility.writeSimpleXMLTag(pw, indent, "unlucky", unlucky);
            }

            if (bloodmark != 0) {
                MHQXMLUtility.writeSimpleXMLTag(pw, indent, "bloodmark", bloodmark);
            }

            if (!bloodhuntSchedule.isEmpty()) {
                MHQXMLUtility.writeSimpleXMLOpenTag(pw, indent++, "bloodhuntSchedule");
                for (LocalDate attemptDate : bloodhuntSchedule) {
                    MHQXMLUtility.writeSimpleXMLTag(pw, indent, "attemptDate", attemptDate);
                }
                MHQXMLUtility.writeSimpleXMLCloseTag(pw, --indent, "bloodhuntSchedule");
            }

            MHQXMLUtility.writeSimpleXMLOpenTag(pw, indent++, "atowAttributes");
            atowAttributes.writeAttributesToXML(pw, indent);
            MHQXMLUtility.writeSimpleXMLCloseTag(pw, --indent, "atowAttributes");

            MHQXMLUtility.writeSimpleXMLTag(pw, indent, "minutesLeft", minutesLeft);

            if (overtimeLeft > 0) {
                MHQXMLUtility.writeSimpleXMLTag(pw, indent, "overtimeLeft", overtimeLeft);
            }
            MHQXMLUtility.writeSimpleXMLTag(pw, indent, "birthday", getDateOfBirth());
            MHQXMLUtility.writeSimpleXMLTag(pw, indent, "deathday", getDateOfDeath());
            MHQXMLUtility.writeSimpleXMLTag(pw, indent, "recruitment", getRecruitment());
            MHQXMLUtility.writeSimpleXMLTag(pw, indent, "joinedCampaign", getJoinedCampaign());

            MHQXMLUtility.writeSimpleXMLTag(pw, indent, "lastRankChangeDate", getLastRankChangeDate());
            MHQXMLUtility.writeSimpleXMLTag(pw, indent, "autoAwardSupportPoints", getAutoAwardSupportPoints());
            MHQXMLUtility.writeSimpleXMLTag(pw, indent, "retirement", getRetirement());
            MHQXMLUtility.writeSimpleXMLTag(pw, indent, "loyalty", getBaseLoyalty());
            MHQXMLUtility.writeSimpleXMLTag(pw, indent, "fatigue", getFatigue());
            MHQXMLUtility.writeSimpleXMLTag(pw, indent, "isRecoveringFromFatigue", getIsRecoveringFromFatigue());
            for (Skill skill : skills.getSkills()) {
                skill.writeToXML(pw, indent);
            }

            if (countOptions(PersonnelOptions.LVL3_ADVANTAGES) > 0) {
                MHQXMLUtility.writeSimpleXMLTag(pw, indent,
                      "advantages",
                      getOptionList(DELIMITER, PersonnelOptions.LVL3_ADVANTAGES));
            }

            if (countOptions(PersonnelOptions.EDGE_ADVANTAGES) > 0) {
                MHQXMLUtility.writeSimpleXMLTag(pw, indent,
                      "edge",
                      getOptionList(DELIMITER, PersonnelOptions.EDGE_ADVANTAGES));
                MHQXMLUtility.writeSimpleXMLTag(pw, indent, "edgeAvailable", getCurrentEdge());
            }

            if (countOptions(PersonnelOptions.MD_ADVANTAGES) > 0) {
                MHQXMLUtility.writeSimpleXMLTag(pw, indent,
                      "implants",
                      getOptionList(DELIMITER, PersonnelOptions.MD_ADVANTAGES));
            }

            if (!techUnits.isEmpty()) {
                MHQXMLUtility.writeSimpleXMLOpenTag(pw, indent++, "techUnitIds");
                for (Unit unit : techUnits) {
                    MHQXMLUtility.writeSimpleXMLTag(pw, indent, "id", unit.getId());
                }
                MHQXMLUtility.writeSimpleXMLCloseTag(pw, --indent, "techUnitIds");
            }

            if (!personnelLog.isEmpty()) {
                MHQXMLUtility.writeSimpleXMLOpenTag(pw, indent++, "personnelLog");
                for (LogEntry entry : personnelLog) {
                    entry.writeToXML(pw, indent);
                }
                MHQXMLUtility.writeSimpleXMLCloseTag(pw, --indent, "personnelLog");
            }

            if (!medicalLog.isEmpty()) {
                MHQXMLUtility.writeSimpleXMLOpenTag(pw, indent++, "medicalLog");
                for (LogEntry entry : medicalLog) {
                    entry.writeToXML(pw, indent);
                }
                MHQXMLUtility.writeSimpleXMLCloseTag(pw, --indent, "medicalLog");
            }

            if (!scenarioLog.isEmpty()) {
                MHQXMLUtility.writeSimpleXMLOpenTag(pw, indent++, "scenarioLog");
                for (LogEntry entry : scenarioLog) {
                    entry.writeToXML(pw, indent);
                }
                MHQXMLUtility.writeSimpleXMLCloseTag(pw, --indent, "scenarioLog");
            }

            if (!assignmentLog.isEmpty()) {
                MHQXMLUtility.writeSimpleXMLOpenTag(pw, indent++, "assignmentLog");
                for (LogEntry entry : assignmentLog) {
                    entry.writeToXML(pw, indent);
                }
                MHQXMLUtility.writeSimpleXMLCloseTag(pw, --indent, "assignmentLog");
            }

            if (!performanceLog.isEmpty()) {
                MHQXMLUtility.writeSimpleXMLOpenTag(pw, indent++, "performanceLog");
                for (LogEntry entry : performanceLog) {
                    entry.writeToXML(pw, indent);
                }
                MHQXMLUtility.writeSimpleXMLCloseTag(pw, --indent, "performanceLog");
            }

            if (!getAwardController().getAwards().isEmpty()) {
                MHQXMLUtility.writeSimpleXMLOpenTag(pw, indent++, "awards");
                for (Award award : getAwardController().getAwards()) {
                    award.writeToXML(pw, indent);
                }
                MHQXMLUtility.writeSimpleXMLCloseTag(pw, --indent, "awards");
            }

            if (!injuries.isEmpty()) {
                MHQXMLUtility.writeSimpleXMLOpenTag(pw, indent++, "injuries");
                for (Injury injury : injuries) {
                    injury.writeToXml(pw, indent);
                }
                MHQXMLUtility.writeSimpleXMLCloseTag(pw, --indent, "injuries");
            }

            if (originalUnitWeight != EntityWeightClass.WEIGHT_ULTRA_LIGHT) {
                MHQXMLUtility.writeSimpleXMLTag(pw, indent, "originalUnitWeight", originalUnitWeight);
            }

            if (originalUnitTech != TECH_IS1) {
                MHQXMLUtility.writeSimpleXMLTag(pw, indent, "originalUnitTech", originalUnitTech);
            }
            MHQXMLUtility.writeSimpleXMLTag(pw, indent, "originalUnitId", originalUnitId);
            if (acquisitions != 0) {
                MHQXMLUtility.writeSimpleXMLTag(pw, indent, "acquisitions", acquisitions);
            }

            if (eduHighestEducation != EducationLevel.EARLY_CHILDHOOD) {
                MHQXMLUtility.writeSimpleXMLTag(pw, indent, "eduHighestEducation", eduHighestEducation.name());
            }

            if (eduJourneyTime != 0) {
                MHQXMLUtility.writeSimpleXMLTag(pw, indent, "eduJourneyTime", eduJourneyTime);
            }

            if (eduDaysOfTravel != 0) {
                MHQXMLUtility.writeSimpleXMLTag(pw, indent, "eduDaysOfTravel", eduDaysOfTravel);
            }

            if (!eduTagAlongs.isEmpty()) {
                MHQXMLUtility.writeSimpleXMLOpenTag(pw, indent++, "eduTagAlongs");

                for (UUID tagAlong : eduTagAlongs) {
                    MHQXMLUtility.writeSimpleXMLTag(pw, indent, "tagAlong", tagAlong.toString());
                }

                MHQXMLUtility.writeSimpleXMLCloseTag(pw, --indent, "eduTagAlongs");
            }

            if (!eduTagAlongs.isEmpty()) {
                MHQXMLUtility.writeSimpleXMLOpenTag(pw, indent++, "eduFailedApplications");

                for (String failedApplication : eduFailedApplications) {
                    MHQXMLUtility.writeSimpleXMLTag(pw, indent, "eduFailedApplication", failedApplication);
                }

                MHQXMLUtility.writeSimpleXMLCloseTag(pw, --indent, "eduFailedApplications");
            }

            if (eduAcademySystem != null) {
                MHQXMLUtility.writeSimpleXMLTag(pw, indent, "eduAcademySystem", eduAcademySystem);
            }

            if (eduAcademyNameInSet != null) {
                MHQXMLUtility.writeSimpleXMLTag(pw, indent, "eduAcademyNameInSet", eduAcademyNameInSet);
            }

            if (eduAcademyFaction != null) {
                MHQXMLUtility.writeSimpleXMLTag(pw, indent, "eduAcademyFaction", eduAcademyFaction);
            }

            if (eduAcademySet != null) {
                MHQXMLUtility.writeSimpleXMLTag(pw, indent, "eduAcademySet", eduAcademySet);
            }

            if (eduAcademyName != null) {
                MHQXMLUtility.writeSimpleXMLTag(pw, indent, "eduAcademyName", eduAcademyName);
            }

            if (eduCourseIndex != 0) {
                MHQXMLUtility.writeSimpleXMLTag(pw, indent, "eduCourseIndex", eduCourseIndex);
            }

            if (eduEducationStage != EducationStage.NONE) {
                MHQXMLUtility.writeSimpleXMLTag(pw, indent, "eduEducationStage", eduEducationStage.toString());
            }

            if (eduEducationTime != 0) {
                MHQXMLUtility.writeSimpleXMLTag(pw, indent, "eduEducationTime", eduEducationTime);
            }

            if (aggression != Aggression.NONE) {
                MHQXMLUtility.writeSimpleXMLTag(pw, indent, "aggression", aggression.name());
            }

            MHQXMLUtility.writeSimpleXMLTag(pw, indent, "aggressionDescriptionIndex", aggressionDescriptionIndex);

            if (ambition != Ambition.NONE) {
                MHQXMLUtility.writeSimpleXMLTag(pw, indent, "ambition", ambition.name());
            }

            MHQXMLUtility.writeSimpleXMLTag(pw, indent, "ambitionDescriptionIndex", ambitionDescriptionIndex);

            if (greed != Greed.NONE) {
                MHQXMLUtility.writeSimpleXMLTag(pw, indent, "greed", greed.name());
            }

            MHQXMLUtility.writeSimpleXMLTag(pw, indent, "greedDescriptionIndex", greedDescriptionIndex);

            if (social != Social.NONE) {
                MHQXMLUtility.writeSimpleXMLTag(pw, indent, "social", social.name());
            }

            MHQXMLUtility.writeSimpleXMLTag(pw, indent, "socialDescriptionIndex", socialDescriptionIndex);

            if (personalityQuirk != PersonalityQuirk.NONE) {
                MHQXMLUtility.writeSimpleXMLTag(pw, indent, "personalityQuirk", personalityQuirk.name());
            }

            MHQXMLUtility.writeSimpleXMLTag(pw, indent,
                  "personalityQuirkDescriptionIndex",
                  personalityQuirkDescriptionIndex);

            if (reasoning != Reasoning.AVERAGE) {
                MHQXMLUtility.writeSimpleXMLTag(pw, indent, "reasoning", reasoning.ordinal());
            }

            MHQXMLUtility.writeSimpleXMLTag(pw, indent, "reasoningDescriptionIndex", reasoningDescriptionIndex);

            if (!isNullOrBlank(personalityDescription)) {
                MHQXMLUtility.writeSimpleXMLTag(pw, indent, "personalityDescription", personalityDescription);
            }

            if (!isNullOrBlank(personalityInterviewNotes)) {
                MHQXMLUtility.writeSimpleXMLTag(pw, indent, "personalityInterviewNotes", personalityInterviewNotes);
            }

            // region Flags
            MHQXMLUtility.writeSimpleXMLTag(pw, indent, "clanPersonnel", isClanPersonnel());
            MHQXMLUtility.writeSimpleXMLTag(pw, indent, "commander", commander);
            MHQXMLUtility.writeSimpleXMLTag(pw, indent, "divorceable", divorceable);
            MHQXMLUtility.writeSimpleXMLTag(pw, indent, "founder", founder);
            MHQXMLUtility.writeSimpleXMLTag(pw, indent, "immortal", immortal);
            MHQXMLUtility.writeSimpleXMLTag(pw, indent, "employed", employed);
            MHQXMLUtility.writeSimpleXMLTag(pw, indent, "marriageable", marriageable);
            MHQXMLUtility.writeSimpleXMLTag(pw, indent, "tryingToConceive", tryingToConceive);
            MHQXMLUtility.writeSimpleXMLTag(pw, indent, "hidePersonality", hidePersonality);
            // endregion Flags

            if (!extraData.isEmpty()) {
                extraData.writeToXml(pw);
            }
        } catch (Exception ex) {
            logger.error(ex, "Failed to write {} to the XML File", getFullName());
            throw ex; // we want to rethrow to ensure that the save fails
        }
        return indent;
    }

    public static Person generateInstanceFromXML(Node wn, Campaign campaign, Version version) {
        Person person = new Person(campaign);

        try {
            // Okay, now load Person-specific fields!
            NodeList nl = wn.getChildNodes();

            String advantages = null;
            String edge = null;
            String implants = null;

            for (int x = 0; x < nl.getLength(); x++) {
                Node wn2 = nl.item(x);
                String nodeName = wn2.getNodeName();

                if (nodeName.equalsIgnoreCase("preNominal")) {
                    person.setPreNominalDirect(wn2.getTextContent().trim());
                } else if (nodeName.equalsIgnoreCase("givenName")) {
                    person.setGivenNameDirect(wn2.getTextContent().trim());
                } else if (nodeName.equalsIgnoreCase("surname")) {
                    person.setSurnameDirect(wn2.getTextContent().trim());
                } else if (nodeName.equalsIgnoreCase("postNominal")) {
                    person.setPostNominalDirect(wn2.getTextContent().trim());
                } else if (nodeName.equalsIgnoreCase("maidenName")) {
                    person.setMaidenName(wn2.getTextContent().trim());
                } else if (nodeName.equalsIgnoreCase("callsign")) {
                    person.setCallsignDirect(wn2.getTextContent().trim());
                } else if (nodeName.equalsIgnoreCase("faction")) {
                    person.setOriginFaction(Factions.getInstance().getFaction(wn2.getTextContent().trim()));
                } else if (nodeName.equalsIgnoreCase("planetId")) {
                    String systemId = "", planetId = "";
                    try {
                        systemId = wn2.getAttributes().getNamedItem("systemId").getTextContent().trim();
                        planetId = wn2.getTextContent().trim();
                        PlanetarySystem ps = campaign.getSystemById(systemId);
                        Planet p = null;
                        if (ps == null) {
                            ps = campaign.getSystemByName(systemId);
                        }
                        if (ps != null) {
                            p = ps.getPlanetById(planetId);
                        }
                        person.originPlanet = p;
                    } catch (NullPointerException e) {
                        logger.error("Error loading originPlanet for {}, {}", systemId, planetId, e);
                    }
                } else if (nodeName.equalsIgnoreCase("becomingBondsmanEndDate")) {
                    person.becomingBondsmanEndDate = MHQXMLUtility.parseDate(wn2.getTextContent().trim());
                } else if (nodeName.equalsIgnoreCase("phenotype")) {
                    person.phenotype = Phenotype.fromString(wn2.getTextContent().trim());
                } else if (nodeName.equalsIgnoreCase("bloodname")) {
                    person.bloodname = wn2.getTextContent();
                } else if (nodeName.equalsIgnoreCase("biography")) {
                    person.biography = wn2.getTextContent();
                } else if (nodeName.equalsIgnoreCase("primaryRole")) {
                    final PersonnelRole primaryRole = PersonnelRole.fromString(wn2.getTextContent().trim());
                    person.setPrimaryRoleDirect(primaryRole);
                } else if (nodeName.equalsIgnoreCase("secondaryRole")) {
                    person.setSecondaryRoleDirect(PersonnelRole.fromString(wn2.getTextContent().trim()));
                } else if (nodeName.equalsIgnoreCase("acquisitions")) {
                    person.acquisitions = MathUtility.parseInt(wn2.getTextContent());
                } else if (nodeName.equalsIgnoreCase("primaryDesignator")) {
                    person.primaryDesignator = ROMDesignation.parseFromString(wn2.getTextContent().trim());
                } else if (nodeName.equalsIgnoreCase("secondaryDesignator")) {
                    person.secondaryDesignator = ROMDesignation.parseFromString(wn2.getTextContent().trim());
                } else if (nodeName.equalsIgnoreCase("daysToWaitForHealing")) {
                    person.daysToWaitForHealing = MathUtility.parseInt(wn2.getTextContent());
                } else if (nodeName.equalsIgnoreCase("vocationalXPTimer")) {
                    person.vocationalXPTimer = MathUtility.parseInt(wn2.getTextContent());
                } else if (nodeName.equalsIgnoreCase("id")) {
                    person.id = UUID.fromString(wn2.getTextContent());
                } else if (nodeName.equalsIgnoreCase("genealogy")) {
                    person.getGenealogy().fillFromXML(wn2.getChildNodes());
                } else if (nodeName.equalsIgnoreCase("dueDate")) {
                    person.dueDate = MHQXMLUtility.parseDate(wn2.getTextContent().trim());
                } else if (nodeName.equalsIgnoreCase("expectedDueDate")) {
                    person.expectedDueDate = MHQXMLUtility.parseDate(wn2.getTextContent().trim());
                } else if (nodeName.equalsIgnoreCase(Portrait.XML_TAG)) {
                    person.setPortrait(Portrait.parseFromXML(wn2));
                } else if (nodeName.equalsIgnoreCase("xp")) {
                    person.setXPDirect(MathUtility.parseInt(wn2.getTextContent().trim()));
                } else if (nodeName.equalsIgnoreCase("totalXPEarnings")) {
                    person.setTotalXPEarnings(MathUtility.parseInt(wn2.getTextContent().trim()));
                } else if (nodeName.equalsIgnoreCase("nTasks")) {
                    person.nTasks = MathUtility.parseInt(wn2.getTextContent());
                } else if (nodeName.equalsIgnoreCase("hits")) {
                    person.hits = MathUtility.parseInt(wn2.getTextContent());
                } else if (nodeName.equalsIgnoreCase("hitsPrior")) {
                    person.hitsPrior = MathUtility.parseInt(wn2.getTextContent());
                } else if (nodeName.equalsIgnoreCase("gender")) {
                    person.setGender(Gender.parseFromString(wn2.getTextContent().trim()));
                } else if (nodeName.equalsIgnoreCase("bloodGroup")) {
                    person.setBloodGroup(BloodGroup.fromString(wn2.getTextContent().trim()));
                } else if (nodeName.equalsIgnoreCase("rankSystem")) {
                    final RankSystem rankSystem = Ranks.getRankSystemFromCode(wn2.getTextContent().trim());

                    if (rankSystem != null) {
                        person.setRankSystemDirect(rankSystem);
                    }
                } else if (nodeName.equalsIgnoreCase("rank")) {
                    person.setRank(MathUtility.parseInt(wn2.getTextContent().trim()));
                } else if (nodeName.equalsIgnoreCase("rankLevel")) {
                    person.setRankLevel(MathUtility.parseInt(wn2.getTextContent().trim()));
                } else if (nodeName.equalsIgnoreCase("maneiDominiClass")) {
                    person.setManeiDominiClassDirect(ManeiDominiClass.parseFromString(wn2.getTextContent().trim()));
                } else if (nodeName.equalsIgnoreCase("maneiDominiRank")) {
                    person.setManeiDominiRankDirect(ManeiDominiRank.parseFromString(wn2.getTextContent().trim()));
                } else if (nodeName.equalsIgnoreCase("doctorId")) {
                    if (!wn2.getTextContent().equals("null")) {
                        person.doctorId = UUID.fromString(wn2.getTextContent());
                    }
                } else if (nodeName.equalsIgnoreCase("unitId")) {
                    if (!wn2.getTextContent().equals("null")) {
                        person.unit = new PersonUnitRef(UUID.fromString(wn2.getTextContent()));
                    }
                } else if (nodeName.equalsIgnoreCase("status")) {
                    person.setStatus(PersonnelStatus.fromString(wn2.getTextContent().trim()));
                } else if (nodeName.equalsIgnoreCase("prisonerStatus")) {
                    person.prisonerStatus = PrisonerStatus.parseFromString(wn2.getTextContent().trim());
                } else if (nodeName.equalsIgnoreCase("salary")) {
                    person.salary = Money.fromXmlString(wn2.getTextContent().trim());
                } else if (nodeName.equalsIgnoreCase("totalEarnings")) {
                    person.totalEarnings = Money.fromXmlString(wn2.getTextContent().trim());
                } else if (nodeName.equalsIgnoreCase("minutesLeft")) {
                    person.minutesLeft = MathUtility.parseInt(wn2.getTextContent());
                } else if (nodeName.equalsIgnoreCase("overtimeLeft")) {
                    person.overtimeLeft = MathUtility.parseInt(wn2.getTextContent());
                } else if (nodeName.equalsIgnoreCase("birthday")) {
                    person.birthday = MHQXMLUtility.parseDate(wn2.getTextContent().trim());
                } else if (nodeName.equalsIgnoreCase("deathday")) {
                    person.dateOfDeath = MHQXMLUtility.parseDate(wn2.getTextContent().trim());
                } else if (nodeName.equalsIgnoreCase("recruitment")) {
                    person.recruitment = MHQXMLUtility.parseDate(wn2.getTextContent().trim());
                } else if (nodeName.equalsIgnoreCase("joinedCampaign")) {
                    person.joinedCampaign = MHQXMLUtility.parseDate(wn2.getTextContent().trim());
                } else if (nodeName.equalsIgnoreCase("lastRankChangeDate")) {
                    person.lastRankChangeDate = MHQXMLUtility.parseDate(wn2.getTextContent().trim());
                } else if (nodeName.equalsIgnoreCase("autoAwardSupportPoints")) {
                    person.setAutoAwardSupportPoints(MathUtility.parseInt(wn2.getTextContent().trim()));
                } else if (nodeName.equalsIgnoreCase("retirement")) {
                    person.setRetirement(MHQXMLUtility.parseDate(wn2.getTextContent().trim()));
                } else if (nodeName.equalsIgnoreCase("loyalty")) {
                    person.loyalty = MathUtility.parseInt(wn2.getTextContent(), 9);
                } else if (nodeName.equalsIgnoreCase("fatigue")) {
                    person.fatigue = MathUtility.parseInt(wn2.getTextContent());
                } else if (nodeName.equalsIgnoreCase("isRecoveringFromFatigue")) {
                    person.isRecoveringFromFatigue = Boolean.parseBoolean(wn2.getTextContent().trim());
                } else if (nodeName.equalsIgnoreCase("advantages")) {
                    advantages = wn2.getTextContent();
                } else if (nodeName.equalsIgnoreCase("edge")) {
                    edge = wn2.getTextContent();
                } else if (nodeName.equalsIgnoreCase("edgeAvailable")) {
                    person.currentEdge = MathUtility.parseInt(wn2.getTextContent(), 0);
                } else if (nodeName.equalsIgnoreCase("implants")) {
                    implants = wn2.getTextContent();
                } else if (nodeName.equalsIgnoreCase("toughness")) {
                    person.toughness = MathUtility.parseInt(wn2.getTextContent());
                } else if (nodeName.equalsIgnoreCase("connections")) {
                    person.connections = MathUtility.parseInt(wn2.getTextContent());
                } else if (nodeName.equalsIgnoreCase("wealth")) {
                    person.wealth = MathUtility.parseInt(wn2.getTextContent());
                } else if (nodeName.equalsIgnoreCase("hasPerformedExtremeExpenditure")) {
                    person.hasPerformedExtremeExpenditure = Boolean.parseBoolean(wn2.getTextContent());
                } else if (nodeName.equalsIgnoreCase("reputation")) {
                    person.reputation = MathUtility.parseInt(wn2.getTextContent());
                } else if (nodeName.equalsIgnoreCase("unlucky")) {
                    person.unlucky = MathUtility.parseInt(wn2.getTextContent());
                } else if (nodeName.equalsIgnoreCase("bloodmark")) {
                    person.bloodmark = MathUtility.parseInt(wn2.getTextContent());
                } else if (nodeName.equalsIgnoreCase("bloodhuntSchedule")) {
                    NodeList nl2 = wn2.getChildNodes();
                    for (int y = 0; y < nl2.getLength(); y++) {
                        Node wn3 = nl2.item(y);
                        // If it's not an element node, we ignore it.
                        if (wn3.getNodeType() != Node.ELEMENT_NODE) {
                            continue;
                        }

                        if (!wn3.getNodeName().equalsIgnoreCase("attemptDate")) {
                            logger.error("(techUnitIds) Unknown node type not loaded in bloodhuntSchedule nodes: {}",
                                  wn3.getNodeName());
                            continue;
                        }
                        person.addBloodhuntDate(LocalDate.parse(wn3.getTextContent().trim()));
                    }
                } else if (nodeName.equalsIgnoreCase("atowAttributes")) {
                    person.atowAttributes = new Attributes().generateAttributesFromXML(wn2);
                } else if (nodeName.equalsIgnoreCase("pilotHits")) {
                    person.hits = MathUtility.parseInt(wn2.getTextContent());
                } else if (nodeName.equalsIgnoreCase("skill")) {
                    Skill s = Skill.generateInstanceFromXML(wn2);
                    if ((s != null) && (s.getType() != null)) {
                        person.skills.addSkill(s.getType().getName(), s);
                    }
                } else if (nodeName.equalsIgnoreCase("techUnitIds")) {
                    NodeList nl2 = wn2.getChildNodes();
                    for (int y = 0; y < nl2.getLength(); y++) {
                        Node wn3 = nl2.item(y);
                        // If it's not an element node, we ignore it.
                        if (wn3.getNodeType() != Node.ELEMENT_NODE) {
                            continue;
                        }

                        if (!wn3.getNodeName().equalsIgnoreCase("id")) {
                            logger.error("(techUnitIds) Unknown node type not loaded in techUnitIds nodes: {}",
                                  wn3.getNodeName());
                            continue;
                        }
                        person.addTechUnit(new PersonUnitRef(UUID.fromString(wn3.getTextContent())));
                    }
                } else if (nodeName.equalsIgnoreCase("personnelLog")) {
                    NodeList nl2 = wn2.getChildNodes();
                    for (int y = 0; y < nl2.getLength(); y++) {
                        Node wn3 = nl2.item(y);
                        // If it's not an element node, we ignore it.
                        if (wn3.getNodeType() != Node.ELEMENT_NODE) {
                            continue;
                        }

                        if (!wn3.getNodeName().equalsIgnoreCase("logEntry")) {
                            logger.error("(personnelLog) Unknown node type not loaded in personnel logEntry nodes: {}",
                                  wn3.getNodeName());
                            continue;
                        }

                        final LogEntry logEntry = LogEntryFactory.getInstance().generateInstanceFromXML(wn3);
                        if (logEntry != null) {
                            // <50.05 compatibility handler
                            LogEntryType logEntryType = logEntry.getType();
                            String logEntryDescription = logEntry.getDesc();
                            if (logEntryType == MEDICAL) {
                                person.addMedicalLogEntry(logEntry);
                            } else if (logEntryType == SERVICE) {
                                // < 50.05 compatibility handler
                                List<String> assignmentTargetStrings = List.of("Assigned to",
                                      "Reassigned from",
                                      "Removed from",
                                      "Added to");

                                boolean shiftedLogType = false;
                                for (String targetString : assignmentTargetStrings) {
                                    if (logEntryDescription.startsWith(targetString)) {
                                        logEntry.setType(ASSIGNMENT);
                                        person.addAssignmentLogEntry(logEntry);
                                        shiftedLogType = true;
                                        break;
                                    }
                                }

                                if (!shiftedLogType) {
                                    person.addPersonalLogEntry(logEntry);
                                }
                            } else {
                                // < 50.05 compatibility handler
                                List<String> performanceTargetStrings = List.of("Changed edge to",
                                      "Gained",
                                      "Improved",
                                      "injuries, gaining",
                                      "XP from successful medical work");

                                boolean foundPerformanceTarget = false;
                                for (String targetString : performanceTargetStrings) {
                                    if (logEntryDescription.startsWith(targetString)) {
                                        foundPerformanceTarget = true;
                                        break;
                                    }
                                }

                                if (foundPerformanceTarget) {
                                    logEntry.setType(PERFORMANCE);
                                    person.addPerformanceLogEntry(logEntry);
                                } else {
                                    person.addPersonalLogEntry(logEntry);
                                }
                            }
                        }
                    }
                } else if (nodeName.equalsIgnoreCase("medicalLog")) {
                    NodeList nl2 = wn2.getChildNodes();
                    for (int y = 0; y < nl2.getLength(); y++) {
                        Node wn3 = nl2.item(y);
                        // If it's not an element node, we ignore it.
                        if (wn3.getNodeType() != Node.ELEMENT_NODE) {
                            continue;
                        }

                        if (!wn3.getNodeName().equalsIgnoreCase("logEntry")) {
                            logger.error("(medicalLog) Unknown node type not loaded in personnel logEntry nodes: {}",
                                  wn3.getNodeName());
                            continue;
                        }

                        final LogEntry logEntry = LogEntryFactory.getInstance().generateInstanceFromXML(wn3);
                        if (logEntry != null) {
                            person.addMedicalLogEntry(logEntry);
                        }
                    }
                } else if (nodeName.equalsIgnoreCase("scenarioLog")) {
                    NodeList nl2 = wn2.getChildNodes();
                    for (int y = 0; y < nl2.getLength(); y++) {
                        Node wn3 = nl2.item(y);
                        // If it's not an element node, we ignore it.
                        if (wn3.getNodeType() != Node.ELEMENT_NODE) {
                            continue;
                        }

                        if (!wn3.getNodeName().equalsIgnoreCase("logEntry")) {
                            logger.error("Unknown node type not loaded in scenario logEntry nodes: {}",
                                  wn3.getNodeName());
                            continue;
                        }

                        final LogEntry logEntry = LogEntryFactory.getInstance().generateInstanceFromXML(wn3);
                        if (logEntry != null) {
                            person.addScenarioLogEntry(logEntry);
                        }
                    }
                } else if (nodeName.equalsIgnoreCase("assignmentLog")) {
                    NodeList nl2 = wn2.getChildNodes();
                    for (int y = 0; y < nl2.getLength(); y++) {
                        Node wn3 = nl2.item(y);
                        // If it's not an element node, we ignore it.
                        if (wn3.getNodeType() != Node.ELEMENT_NODE) {
                            continue;
                        }

                        if (!wn3.getNodeName().equalsIgnoreCase("logEntry")) {
                            logger.error("(assignmentLog) Unknown node type not loaded in scenario logEntry nodes: {}",
                                  wn3.getNodeName());
                            continue;
                        }

                        final LogEntry logEntry = LogEntryFactory.getInstance().generateInstanceFromXML(wn3);
                        if (logEntry != null) {
                            person.addAssignmentLogEntry(logEntry);
                        }
                    }
                } else if (nodeName.equalsIgnoreCase("performanceLog")) {
                    NodeList nl2 = wn2.getChildNodes();
                    for (int y = 0; y < nl2.getLength(); y++) {
                        Node wn3 = nl2.item(y);
                        // If it's not an element node, we ignore it.
                        if (wn3.getNodeType() != Node.ELEMENT_NODE) {
                            continue;
                        }

                        if (!wn3.getNodeName().equalsIgnoreCase("logEntry")) {
                            logger.error("(performanceLog) Unknown node type not loaded in scenario logEntry nodes: {}",
                                  wn3.getNodeName());
                            continue;
                        }

                        final LogEntry logEntry = LogEntryFactory.getInstance().generateInstanceFromXML(wn3);
                        if (logEntry != null) {
                            person.addPerformanceLogEntry(logEntry);
                        }
                    }
                } else if (nodeName.equalsIgnoreCase("awards")) {
                    NodeList nl2 = wn2.getChildNodes();
                    for (int y = 0; y < nl2.getLength(); y++) {
                        Node wn3 = nl2.item(y);
                        if (wn3.getNodeType() != Node.ELEMENT_NODE) {
                            continue;
                        }

                        if (!wn3.getNodeName().equalsIgnoreCase("award")) {
                            logger.error("Unknown node type not loaded in personnel award log nodes: {}",
                                  wn3.getNodeName());
                            continue;
                        }

                        person.getAwardController()
                              .addAwardFromXml(AwardsFactory.getInstance().generateNewFromXML(wn3));
                    }
                } else if (nodeName.equalsIgnoreCase("injuries")) {
                    NodeList nl2 = wn2.getChildNodes();
                    for (int y = 0; y < nl2.getLength(); y++) {
                        Node wn3 = nl2.item(y);
                        // If it's not an element node, we ignore it.
                        if (wn3.getNodeType() != Node.ELEMENT_NODE) {
                            continue;
                        }

                        if (!wn3.getNodeName().equalsIgnoreCase("injury")) {
                            logger.error("Unknown node type not loaded in injury nodes: {}", wn3.getNodeName());
                            continue;
                        }
                        person.injuries.add(Injury.generateInstanceFromXML(wn3));
                    }
                    LocalDate now = campaign.getLocalDate();
                    person.injuries.stream()
                          .filter(inj -> (null == inj.getStart()))
                          .forEach(inj -> inj.setStart(now.minusDays(inj.getOriginalTime() - inj.getTime())));
                } else if (nodeName.equalsIgnoreCase("originalUnitWeight")) {
                    person.originalUnitWeight = MathUtility.parseInt(wn2.getTextContent());
                } else if (nodeName.equalsIgnoreCase("originalUnitTech")) {
                    person.originalUnitTech = MathUtility.parseInt(wn2.getTextContent());
                } else if (nodeName.equalsIgnoreCase("originalUnitId")) {
                    person.originalUnitId = UUID.fromString(wn2.getTextContent());
                } else if (nodeName.equalsIgnoreCase("eduHighestEducation")) {
                    person.eduHighestEducation = EducationLevel.fromString(wn2.getTextContent());
                } else if (nodeName.equalsIgnoreCase("eduJourneyTime")) {
                    person.eduJourneyTime = MathUtility.parseInt(wn2.getTextContent());
                } else if (nodeName.equalsIgnoreCase("eduDaysOfTravel")) {
                    person.eduDaysOfTravel = MathUtility.parseInt(wn2.getTextContent());
                } else if (nodeName.equalsIgnoreCase("eduTagAlongs")) {
                    if (nodeName.equalsIgnoreCase("eduTagAlongs")) {
                        NodeList uuidNodes = wn2.getChildNodes();

                        for (int j = 0; j < uuidNodes.getLength(); j++) {
                            Node uuidNode = uuidNodes.item(j);

                            if (uuidNode.getNodeName().equalsIgnoreCase("tagAlong")) {
                                String uuidString = uuidNode.getTextContent();

                                UUID uuid = UUID.fromString(uuidString);

                                person.eduTagAlongs.add(uuid);
                            }
                        }
                    }
                } else if (nodeName.equalsIgnoreCase("eduFailedApplications")) {
                    if (nodeName.equalsIgnoreCase("eduFailedApplications")) {
                        NodeList nodes = wn2.getChildNodes();

                        for (int j = 0; j < nodes.getLength(); j++) {
                            Node node = nodes.item(j);

                            if (node.getNodeName().equalsIgnoreCase("eduFailedApplication")) {
                                person.eduFailedApplications.add(node.getTextContent());
                            }
                        }
                    }
                } else if (nodeName.equalsIgnoreCase("eduAcademySystem")) {
                    person.eduAcademySystem = String.valueOf(wn2.getTextContent());
                } else if (nodeName.equalsIgnoreCase("eduAcademyName")) {
                    person.eduAcademyName = String.valueOf(wn2.getTextContent());
                } else if (nodeName.equalsIgnoreCase("eduAcademySet")) {
                    person.eduAcademySet = String.valueOf(wn2.getTextContent());
                } else if (nodeName.equalsIgnoreCase("eduAcademyNameInSet")) {
                    person.eduAcademyNameInSet = String.valueOf(wn2.getTextContent());
                } else if (nodeName.equalsIgnoreCase("eduAcademyFaction")) {
                    person.eduAcademyFaction = String.valueOf(wn2.getTextContent());
                } else if (nodeName.equalsIgnoreCase("eduCourseIndex")) {
                    person.eduCourseIndex = MathUtility.parseInt(wn2.getTextContent());
                } else if (nodeName.equalsIgnoreCase("eduEducationStage")) {
                    person.eduEducationStage = EducationStage.parseFromString(wn2.getTextContent());
                } else if (nodeName.equalsIgnoreCase("eduEducationTime")) {
                    person.eduEducationTime = MathUtility.parseInt(wn2.getTextContent());
                } else if (nodeName.equalsIgnoreCase("aggression")) {
                    person.aggression = Aggression.fromString(wn2.getTextContent());
                } else if (nodeName.equalsIgnoreCase("aggressionDescriptionIndex")) {
                    person.aggressionDescriptionIndex = MathUtility.parseInt(wn2.getTextContent());
                } else if (nodeName.equalsIgnoreCase("ambition")) {
                    person.ambition = Ambition.fromString(wn2.getTextContent());
                } else if (nodeName.equalsIgnoreCase("ambitionDescriptionIndex")) {
                    person.ambitionDescriptionIndex = MathUtility.parseInt(wn2.getTextContent());
                } else if (nodeName.equalsIgnoreCase("greed")) {
                    person.greed = Greed.fromString(wn2.getTextContent());
                } else if (nodeName.equalsIgnoreCase("greedDescriptionIndex")) {
                    person.greedDescriptionIndex = MathUtility.parseInt(wn2.getTextContent());
                } else if (nodeName.equalsIgnoreCase("social")) {
                    person.social = Social.fromString(wn2.getTextContent());
                } else if (nodeName.equalsIgnoreCase("socialDescriptionIndex")) {
                    person.socialDescriptionIndex = MathUtility.parseInt(wn2.getTextContent());
                } else if (nodeName.equalsIgnoreCase("personalityQuirk")) {
                    person.personalityQuirk = PersonalityQuirk.fromString(wn2.getTextContent());

                    // < 50.07 compatibility handler
                    if (person.personalityQuirk == PersonalityQuirk.BROKEN) {
                        person.personalityQuirk = PersonalityQuirk.HAUNTED;
                    }
                } else if (nodeName.equalsIgnoreCase("personalityQuirkDescriptionIndex")) {
                    person.personalityQuirkDescriptionIndex = MathUtility.parseInt(wn2.getTextContent());
                } else if ((nodeName.equalsIgnoreCase("reasoning"))) {
                    person.reasoning = Reasoning.fromString(wn2.getTextContent());
                } else if ((nodeName.equalsIgnoreCase("reasoningDescriptionIndex"))) {
                    person.reasoningDescriptionIndex = MathUtility.parseInt(wn2.getTextContent());
                } else if (nodeName.equalsIgnoreCase("personalityDescription")) {
                    person.personalityDescription = wn2.getTextContent();
                } else if (nodeName.equalsIgnoreCase("personalityInterviewNotes")) {
                    person.personalityInterviewNotes = wn2.getTextContent();
                } else if (nodeName.equalsIgnoreCase("clanPersonnel")) {
                    person.setClanPersonnel(Boolean.parseBoolean(wn2.getTextContent().trim()));
                } else if (nodeName.equalsIgnoreCase("commander")) {
                    person.setCommander(Boolean.parseBoolean(wn2.getTextContent().trim()));
                } else if (nodeName.equalsIgnoreCase("divorceable")) {
                    person.setDivorceable(Boolean.parseBoolean(wn2.getTextContent().trim()));
                } else if (nodeName.equalsIgnoreCase("founder")) {
                    person.setFounder(Boolean.parseBoolean(wn2.getTextContent().trim()));
                } else if (nodeName.equalsIgnoreCase("immortal")) {
                    person.setImmortal(Boolean.parseBoolean(wn2.getTextContent().trim()));
                } else if (nodeName.equalsIgnoreCase("employed")) {
                    // Fixes a <50.07 bug
                    if (!person.isCivilian()) { // Non-civilians are always employed
                        person.setEmployed(true);
                    } else {
                        person.setEmployed(Boolean.parseBoolean(wn2.getTextContent().trim()));
                    }
                } else if (nodeName.equalsIgnoreCase("marriageable")) {
                    person.setMarriageable(Boolean.parseBoolean(wn2.getTextContent().trim()));
                } else if (nodeName.equalsIgnoreCase("tryingToConceive")) {
                    person.setTryingToConceive(Boolean.parseBoolean(wn2.getTextContent().trim()));
                } else if (nodeName.equalsIgnoreCase("hidePersonality")) {
                    person.setHidePersonality(Boolean.parseBoolean(wn2.getTextContent().trim()));
                } else if (nodeName.equalsIgnoreCase("extraData")) {
                    person.extraData = ExtraData.createFromXml(wn2);
                }
            }

            person.setFullName(); // this sets the name based on the loaded values

            if ((advantages != null) && !advantages.isBlank()) {
                StringTokenizer st = new StringTokenizer(advantages, DELIMITER);
                while (st.hasMoreTokens()) {
                    String adv = st.nextToken();
                    String advName = Crew.parseAdvantageName(adv);
                    Object value = Crew.parseAdvantageValue(adv);

                    try {
                        person.getOptions().getOption(advName).setValue(value);
                    } catch (Exception e) {
                        logger.warn("Error restoring advantage: {}", adv);
                    }
                }
            }

            if ((edge != null) && !edge.isBlank()) {
                List<String> edgeOptionList = getEdgeTriggersList();
                // this prevents an error caused by the Option Group name being included in the
                // list of options for that group
                edgeOptionList.remove(0);

                updateOptions(edge, person, edgeOptionList);
                removeUnusedEdgeTriggers(person, edgeOptionList);
            }

            if ((implants != null) && !implants.isBlank()) {
                StringTokenizer st = new StringTokenizer(implants, DELIMITER);
                while (st.hasMoreTokens()) {
                    String adv = st.nextToken();
                    String advName = Crew.parseAdvantageName(adv);
                    Object value = Crew.parseAdvantageValue(adv);

                    try {
                        person.getOptions().getOption(advName).setValue(value);
                    } catch (Exception e) {
                        logger.error("Error restoring implants: {}", adv);
                    }
                }
            }

            // Fixing Prisoner Ranks - 0.47.X Fix
            if (person.getRankNumeric() < 0) {
                person.setRank(0);
            }

            if (person.getJoinedCampaign() == null) {
                person.setJoinedCampaign(campaign.getLocalDate());
            }

            // This resolves a bug squashed in 2025 (50.03) but lurked in our codebase
            // potentially as far back as 2014. The next two handlers should never be removed.
            if (!person.canPerformRole(campaign.getLocalDate(), person.getSecondaryRole(), false)) {
                person.setSecondaryRole(PersonnelRole.NONE);

                campaign.addReport(String.format(resources.getString("ineligibleForSecondaryRole"),
                      spanOpeningWithCustomColor(getWarningColor()),
                      CLOSING_SPAN_TAG,
                      person.getHyperlinkedFullTitle()));
            }

            if (!person.canPerformRole(campaign.getLocalDate(), person.getPrimaryRole(), true)) {
                person.setPrimaryRole(campaign, PersonnelRole.NONE);

                campaign.addReport(String.format(resources.getString("ineligibleForPrimaryRole"),
                      spanOpeningWithCustomColor(ReportingUtilities.getNegativeColor()),
                      CLOSING_SPAN_TAG,
                      person.getHyperlinkedFullTitle()));
            }
        } catch (Exception e) {
            logger.error(e, "Failed to read person {} from file", person.getFullName());
            person = null;
        }

        return person;
    }
    // endregion File I/O

    public void setSalary(final Money salary) {
        this.salary = salary;
    }

    /**
     * Calculates and returns the salary for this person based on campaign rules and status.
     *
     * <p>The method applies the following logic:</p>
     * <ul>
     *     <li>If the person is not free (e.g., a prisoner), returns a zero salary.</li>
     *     <li>If a positive or zero custom salary has been set, it is used directly.</li>
     *     <li>If the salary is negative, the standard salary is calculated based on campaign options and the
     *     person's roles, skills, and attributes:</li>
     *     <li>Base salaries are taken from the campaign options, according to primary and secondary roles.</li>
     *     <li>If the person is specialized infantry with applicable unit and specialization, a multiplier is
     *     applied to the primary base salary.</li>
     *     <li>An experience-level multiplier is applied to both primary and secondary salaries based on the
     *     person's skills.</li>
     *     <li>Additional multipliers for specializations (e.g., anti-mek skill) may also apply.</li>
     *     <li>Secondary role salaries are halved and only applied if not disabled via campaign options.</li>
     *     <li>The base salaries for primary and secondary roles are summed.</li>
     *     <li>If the person's rank provides a pay multiplier, the calculated total is multiplied accordingly.</li>
     * </ul>
     *
     * <p>The method does not currently account for era modifiers or crew type (e.g., DropShip, JumpShip, WarShip).</p>
     *
     * @param campaign The current {@link Campaign} used to determine relevant options and settings.
     *
     * @return A {@link Money} object representing the person's salary according to current campaign rules and their
     *       status.
     */
    public Money getSalary(final Campaign campaign) {
        if (!getPrisonerStatus().isFree()) {
            return Money.zero();
        }

        if (!employed) {
            return Money.zero();
        }

        if (salary.isPositiveOrZero()) {
            return salary;
        }

        // If the salary is negative, then use the standard amounts
        Money primaryBase = campaign.getCampaignOptions().getRoleBaseSalaries()[getPrimaryRole().ordinal()];

        // SpecInf is a special case, this needs to be applied first to bring base
        // salary up to RAW.
        if (getPrimaryRole().isSoldierOrBattleArmour()) {
            if ((getUnit() != null) &&
                      getUnit().isConventionalInfantry() &&
                      ((Infantry) getUnit().getEntity()).hasSpecialization()) {
                primaryBase = primaryBase.multipliedBy(campaign.getCampaignOptions()
                                                             .getSalarySpecialistInfantryMultiplier());
            }
        }

        // Experience multiplier
        primaryBase = primaryBase.multipliedBy(campaign.getCampaignOptions()
                                                     .getSalaryXPMultipliers()
                                                     .get(getSkillLevel(campaign, false)));

        // Specialization multiplier
        if (getPrimaryRole().isSoldierOrBattleArmour()) {
            if (hasSkill(S_ANTI_MEK)) {
                primaryBase = primaryBase.multipliedBy(campaign.getCampaignOptions().getSalaryAntiMekMultiplier());
            }
        }

        // CamOps doesn't cover secondary roles, so we just half the base salary of the
        // secondary role.
        Money secondaryBase = Money.zero();

        if (!campaign.getCampaignOptions().isDisableSecondaryRoleSalary()) {
            secondaryBase = campaign.getCampaignOptions().getRoleBaseSalaries()[getSecondaryRole().ordinal()].dividedBy(
                  2);

            // SpecInf is a special case, this needs to be applied first to bring base
            // salary up to RAW.
            if (getSecondaryRole().isSoldierOrBattleArmour()) {
                if (hasSkill(S_ANTI_MEK)) {
                    secondaryBase = secondaryBase.multipliedBy(campaign.getCampaignOptions()
                                                                     .getSalaryAntiMekMultiplier());
                }
            }

            // Experience modifier
            secondaryBase = secondaryBase.multipliedBy(campaign.getCampaignOptions()
                                                             .getSalaryXPMultipliers()
                                                             .get(getSkillLevel(campaign, true)));

            // Specialization
            if (getSecondaryRole().isSoldierOrBattleArmour()) {
                if (hasSkill(S_ANTI_MEK)) {
                    secondaryBase = secondaryBase.multipliedBy(campaign.getCampaignOptions()
                                                                     .getSalaryAntiMekMultiplier());
                }
            }
        }

        // TODO: distinguish DropShip, JumpShip, and WarShip crew
        // TODO: Add era mod to salary calc..
        if (getRank().getPayMultiplier() > 0) {
            return primaryBase.plus(secondaryBase).multipliedBy(getRank().getPayMultiplier());
        } else {
            return primaryBase.plus(secondaryBase);
        }
    }

    /**
     * Retrieves a list of edge triggers from PilotOptions.
     *
     * @return a List of edge triggers. If no edge triggers are found, an empty List is returned.
     */
    private static List<String> getEdgeTriggersList() {
        Enumeration<IOptionGroup> groups = new PilotOptions().getGroups();

        while (groups.hasMoreElements()) {
            IOptionGroup group = groups.nextElement();

            if (group.getKey().equals(PilotOptions.EDGE_ADVANTAGES)) {
                return Collections.list(group.getOptionNames());
            }
        }

        return new ArrayList<>();
    }

    /**
     * Updates the status of Edge Triggers based on those stored in edgeTriggers
     *
     * @param edgeTriggers   the string containing edge triggers delimited by "::"
     * @param retVal         the person to update
     * @param edgeOptionList the list of edge triggers to remove
     */
    private static void updateOptions(String edgeTriggers, Person retVal, List<String> edgeOptionList) {
        StringTokenizer st = new StringTokenizer(edgeTriggers, DELIMITER);

        while (st.hasMoreTokens()) {
            String trigger = st.nextToken();
            String triggerName = Crew.parseAdvantageName(trigger);
            Object value = Crew.parseAdvantageValue(trigger);

            try {
                retVal.getOptions().getOption(triggerName).setValue(value);
                edgeOptionList.remove(triggerName);
            } catch (Exception e) {
                logger.error("Error restoring edge trigger: {}", trigger);
            }
        }
    }

    /**
     * Explicitly disables unused Edge triggers
     *
     * @param retVal         the person for whom the triggers are disabled
     * @param edgeOptionList the list of edge triggers to be processed
     */
    private static void removeUnusedEdgeTriggers(Person retVal, List<String> edgeOptionList) {
        for (String edgeTrigger : edgeOptionList) {
            String advName = Crew.parseAdvantageName(edgeTrigger);

            try {
                retVal.getOptions().getOption(advName).setValue(false);
            } catch (Exception e) {
                logger.error("Error disabling edge trigger: {}", edgeTrigger);
            }
        }
    }

    /**
     * @return the person's total earnings
     */
    public Money getTotalEarnings() {
        return totalEarnings;
    }

    /**
     * This is used to pay a person. Preventing negative payments is intentional to ensure we don't accidentally change
     * someone when trying to give them money. To charge a person, implement a new method. (And then add a @see here)
     *
     * @param money the amount of money to add to their total earnings
     */
    public void payPerson(final Money money) {
        if (money.isPositiveOrZero()) {
            totalEarnings = getTotalEarnings().plus((money));
        }
    }

    /**
     * This is used to pay a person their share value based on the value of a single share
     *
     * @param campaign     the campaign the person is a part of
     * @param money        the value of a single share
     * @param sharesForAll whether all personnel have shares
     */
    public void payPersonShares(final Campaign campaign, final Money money, final boolean sharesForAll) {
        final int shares = getNumShares(campaign, sharesForAll);
        if (shares > 0) {
            payPerson(money.multipliedBy(shares));
        }
    }

    // region Ranks
    public RankSystem getRankSystem() {
        return rankSystem;
    }

    public void setRankSystem(final RankValidator rankValidator, final RankSystem rankSystem) {
        setRankSystemDirect(rankSystem);
        rankValidator.checkPersonRank(this);
        MekHQ.triggerEvent(new PersonChangedEvent(this));
    }

    private void setRankSystemDirect(final RankSystem rankSystem) {
        this.rankSystem = rankSystem;
    }

    public Rank getRank() {
        return getRankSystem().getRank(getRankNumeric());
    }

    /**
     * Retrieves the index of the character's rank
     *
     * @return the numeric value of the rank as an {@link Integer}
     */
    public int getRankNumeric() {
        return rank;
    }

    public void setRank(final int rank) {
        this.rank = rank;
    }

    /**
     * Retrieves the character's rank <b>sub-level</b>. Predominantly used in ComStar rank styles.
     *
     * <p><b>Important:</b> You almost always want to use {@link #getRankNumeric()} instead.</p>
     *
     * @return the rank level as an integer
     */
    public int getRankLevel() {
        return rankLevel;
    }

    public void setRankLevel(final int rankLevel) {
        this.rankLevel = rankLevel;
    }

    public void changeRank(final Campaign campaign, final int rankNumeric, final int rankLevel, final boolean report) {
        final int oldRankNumeric = getRankNumeric();
        final int oldRankLevel = getRankLevel();
        setRank(rankNumeric);
        setRankLevel(rankLevel);

        if (getPrisonerStatus().isFree() && !getPrimaryRole().isDependent()) {
            setLastRankChangeDate(campaign.getLocalDate());
        } else {
            setLastRankChangeDate(null);
        }

        campaign.personUpdated(this);

        if (report) {
            if ((rankNumeric > oldRankNumeric) || ((rankNumeric == oldRankNumeric) && (rankLevel > oldRankLevel))) {
                ServiceLogger.promotedTo(this, campaign.getLocalDate());
            } else if ((rankNumeric < oldRankNumeric) || (rankLevel < oldRankLevel)) {
                ServiceLogger.demotedTo(this, campaign.getLocalDate());
            }
        }
    }

    public String getRankName() {
        final Profession profession = Profession.getProfessionFromPersonnelRole(getPrimaryRole());
        String rankName = getRank().getName(profession.getProfession(getRankSystem(), getRank()));

        // Manei Domini Additions
        if (getRankSystem().isUseManeiDomini()) {
            if (!getManeiDominiClass().isNone()) {
                rankName = getManeiDominiClass() + " " + rankName;
            }

            if (!getManeiDominiRank().isNone()) {
                rankName += " " + getManeiDominiRank();
            }
        }

        if (getRankSystem().isUseROMDesignation()) {
            rankName += ROMDesignation.getComStarBranchDesignation(this);
        }

        // Rank Level Modifications
        if (getRankLevel() > 0) {
            rankName += Utilities.getRomanNumeralsFromArabicNumber(rankLevel, true);
        }

        // Prisoner Status Modifications
        rankName = rankName.equalsIgnoreCase("None") ?
                         getPrisonerStatus().getTitleExtension() :
                         getPrisonerStatus().getTitleExtension() + ' ' + rankName;

        // We have our name, return it
        return rankName.trim();
    }

    public ManeiDominiClass getManeiDominiClass() {
        return maneiDominiClass;
    }

    public void setManeiDominiClass(final ManeiDominiClass maneiDominiClass) {
        setManeiDominiClassDirect(maneiDominiClass);
        MekHQ.triggerEvent(new PersonChangedEvent(this));
    }

    private void setManeiDominiClassDirect(final ManeiDominiClass maneiDominiClass) {
        this.maneiDominiClass = maneiDominiClass;
    }

    public ManeiDominiRank getManeiDominiRank() {
        return maneiDominiRank;
    }

    public void setManeiDominiRank(final ManeiDominiRank maneiDominiRank) {
        setManeiDominiRankDirect(maneiDominiRank);
        MekHQ.triggerEvent(new PersonChangedEvent(this));
    }

    private void setManeiDominiRankDirect(final ManeiDominiRank maneiDominiRank) {
        this.maneiDominiRank = maneiDominiRank;
    }

    /**
     * Determines whether this person outranks another, taking into account the seniority rank for ComStar and WoB
     * ranks.
     *
     * @param other The <code>Person</code> to compare ranks with
     *
     * @return true if <code>other</code> has a lower rank, or if <code>other</code> is null.
     */
    public boolean outRanks(final @Nullable Person other) {
        if (other == null) {
            return true;
        } else if (getRankNumeric() == other.getRankNumeric()) {
            return getRankLevel() > other.getRankLevel();
        } else {
            return getRankNumeric() > other.getRankNumeric();
        }
    }

    /**
     * Checks if the current person outranks another person using a skill tiebreaker. If the other person is null, it is
     * considered that the current person outranks them. If both persons have the same rank numeric value, the rank
     * level is compared. If both persons have the same rank numeric value and rank level, the experience levels are
     * compared.
     *
     * @param campaign    the campaign used to calculate the experience levels
     * @param otherPerson the other person to compare ranks with
     *
     * @return true if the current person outranks the other person, false otherwise
     */
    public boolean outRanksUsingSkillTiebreaker(Campaign campaign, @Nullable Person otherPerson) {
        if (otherPerson == null) {
            return true;
        } else if (getRankNumeric() == otherPerson.getRankNumeric()) {
            if (getRankLevel() > otherPerson.getRankLevel()) {
                return true;
            } else if (getRankLevel() < otherPerson.getRankLevel()) {
                return false;
            } else {
                if (getExperienceLevel(campaign, false) == otherPerson.getExperienceLevel(campaign, false)) {
                    return getExperienceLevel(campaign, true) > otherPerson.getExperienceLevel(campaign, true);
                } else {
                    return getExperienceLevel(campaign, false) > otherPerson.getExperienceLevel(campaign, false);
                }
            }
        } else {
            return getRankNumeric() > otherPerson.getRankNumeric();
        }
    }
    // endregion Ranks

    @Override
    public String toString() {
        return getFullName();
    }

    /**
     * Two people are determined to be equal if they have the same id
     *
     * @param object The object to check if it is equal to the person or not
     *
     * @return True if they have the same id, otherwise false
     */
    @Override
    public boolean equals(final @Nullable Object object) {
        if (this == object) {
            return true;
        } else if (!(object instanceof Person)) {
            return false;
        } else {
            return getId().equals(((Person) object).getId());
        }
    }

    @Override
    public int hashCode() {
        return getId().hashCode();
    }

    public SkillLevel getSkillLevel(final Campaign campaign, final boolean secondary) {
        return Skills.SKILL_LEVELS[getExperienceLevel(campaign, secondary) + 1];
    }

    /**
     * Determines the experience level of a person in their current profession within the context of a campaign.
     *
     * <p>The calculation varies depending on the person's role and campaign options:</p>
     * <ul>
     *     <li>
     *         <b>Vehicle Gunners:</b> If artillery usage is enabled in the campaign, calculates the maximum
     *         experience level between Gunnery (Vee) and Artillery skills. Otherwise, uses the profession's
     *         associated skills and campaign averaging option.
     *     </li>
     *     <li>
     *         <b>Vehicle Crew:</b> Returns the highest experience level among a specific set of technical and support skills.
     *     </li>
     *     <li>
     *         <b>Administrators:</b> Averages the Administrator skill and (optionally) Negotiation skills,
     *         depending on campaign options. If all selected skills are untrained, returns {@link SkillType#EXP_NONE}.
     *         Otherwise, returns the average, floored at 0.
     *     </li>
     *     <li>
     *         <b>All other roles:</b> Calculates the experience level using their associated skills and campaign averaging option.
     *     </li>
     * </ul>
     *
     * @param campaign  the campaign context, providing options and relevant configuration
     * @param secondary if {@code true}, evaluates the person's secondary role; if {@code false}, evaluates the primary
     *                  role
     *
     * @return the calculated experience level for the relevant role, or {@link SkillType#EXP_NONE} if not qualified
     */
    public int getExperienceLevel(final Campaign campaign, final boolean secondary) {
        final PersonnelRole role = secondary ? getSecondaryRole() : getPrimaryRole();

        final CampaignOptions campaignOptions = campaign.getCampaignOptions();
        final boolean doAdminCountNegotiation = campaignOptions.isAdminExperienceLevelIncludeNegotiation();
        final boolean isUseArtillery = campaignOptions.isUseArtillery();

        final boolean isAlternativeQualityAveraging = campaignOptions.isAlternativeQualityAveraging();

        final int adjustedReputation = getAdjustedReputation(campaignOptions.isUseAgeEffects(),
              campaign.isClanCampaign(),
              campaign.getLocalDate(),
              rank);

        // Optional skills such as Admin for Techs are not counted towards the character's experience level, except
        // in the special case of Vehicle Gunners. So we only want to fetch the base professions.
        List<String> associatedSkillNames = role.getSkillsForProfession();

        return switch (role) {
            case VEHICLE_GUNNER -> {
                if (!isUseArtillery) {
                    yield calculateExperienceLevelForProfession(associatedSkillNames,
                          isAlternativeQualityAveraging,
                          adjustedReputation);
                } else {
                    if ((hasSkill(S_GUN_VEE)) && (hasSkill(S_ARTILLERY))) {
                        yield Math.max((getSkill(S_GUN_VEE).getExperienceLevel(options, atowAttributes)),
                              (getSkill(S_ARTILLERY).getExperienceLevel(options, atowAttributes)));
                    } else if (hasSkill(S_GUN_VEE)) {
                        yield getSkill(S_GUN_VEE).getExperienceLevel(options, atowAttributes);
                    } else if (hasSkill(S_ARTILLERY)) {
                        yield getSkill(S_ARTILLERY).getExperienceLevel(options, atowAttributes);
                    } else {
                        yield EXP_NONE;
                    }
                }
            }
            case VEHICLE_CREW -> {
                // Vehicle crew are a special case as they just need any one of the following skills to qualify,
                // rather than needing all relevant skills
                List<String> relevantSkills = List.of(S_TECH_MEK,
                      S_TECH_AERO,
                      S_TECH_MECHANIC,
                      S_TECH_BA,
                      S_SURGERY,
                      S_MEDTECH,
                      S_ASTECH,
                      S_COMMUNICATIONS,
                      S_ART_COOKING,
                      S_SENSOR_OPERATIONS);
                int highestExperienceLevel = EXP_NONE;
                for (String relevantSkill : relevantSkills) {
                    Skill skill = getSkill(relevantSkill);

                    if (skill == null) {
                        continue;
                    }

                    int currentExperienceLevel = skill.getExperienceLevel(options, atowAttributes);
                    if (currentExperienceLevel > highestExperienceLevel) {
                        highestExperienceLevel = currentExperienceLevel;
                    }
                }

                yield highestExperienceLevel;
            }
            case ADMINISTRATOR_COMMAND, ADMINISTRATOR_LOGISTICS, ADMINISTRATOR_TRANSPORT, ADMINISTRATOR_HR -> {
                int adminLevel = getSkillLevelOrNegative(S_ADMIN);
                adminLevel = adminLevel == -1 ? 0 : adminLevel;

                int negotiationLevel = getSkillLevelOrNegative(S_NEGOTIATION);
                negotiationLevel = negotiationLevel == -1 ? 0 : negotiationLevel;

                int levelSum;
                int divisor;

                if (doAdminCountNegotiation) {
                    levelSum = adminLevel + negotiationLevel;
                    divisor = 2;
                } else {
                    levelSum = adminLevel;
                    divisor = 1;
                }

                if (levelSum == -divisor) {
                    yield EXP_NONE;
                } else {
                    yield Math.max(0, levelSum / divisor);
                }
            }
            default -> calculateExperienceLevelForProfession(associatedSkillNames,
                  isAlternativeQualityAveraging,
                  adjustedReputation);
        };
    }

    /**
     * Calculates the experience level for a profession based on the specified skill names and quality averaging
     * method.
     *
     * <p>If the provided list of skill names is empty, this method returns {@link SkillType#EXP_REGULAR} by default.
     * If any skill is missing or its type cannot be determined, {@link SkillType#EXP_NONE} is returned.</p>
     *
     * <ul>
     *     <li>
     *         <b>Standard Averaging:</b> If {@code isAlternativeQualityAveraging} is {@code false}, the experience
     *         level is determined by averaging the levels of all provided skills and converting the average to an
     *         experience level using the first skill's type.
     *     </li>
     *     <li>
     *         <b>Alternative Quality Averaging:</b> If {@code isAlternativeQualityAveraging} is {@code true}, the
     *         method checks if all experience levels for the listed skills are equal. If they are, that shared
     *         experience level is returned. Otherwise, standard averaging is used as described above.
     *     </li>
     * </ul>
     *
     * @param skillNames                    list of skill names relevant to the profession
     * @param isAlternativeQualityAveraging if {@code true}, uses the alternative averaging method; if {@code false},
     *                                      uses standard averaging
     *
     * @return the determined experience level, or {@link SkillType#EXP_NONE} if an error occurs or prerequisite skills
     *       are missing
     *
     * @author Illiani
     * @since 0.50.06
     */
    private int calculateExperienceLevelForProfession(List<String> skillNames, boolean isAlternativeQualityAveraging,
          int adjustedReputation) {
        if (skillNames.isEmpty()) {
            // If we're not tracking skills for this profession, it always counts as REGULAR
            return EXP_REGULAR;
        }

        int totalSkillLevel = 0;
        boolean areAllEqual = true;
        Integer expectedExperienceLevel = null;

        for (String skillName : skillNames) {
            Skill skill = getSkill(skillName);
            if (skill == null) {
                // If a character is missing a skill, it means they're unqualified for a profession. They will lose
                // that profession the next time the campaign is loaded. We don't remove it here as that would
                // require passing in a bunch of extra information that is largely irrelevant.
                return EXP_NONE;
            }

            SkillType skillType = getType(skillName);
            if (skillType == null) {
                logger.warn("Unable to find skill type for {}. Experience level assessment aborted", skillName);
                return EXP_NONE;
            }

            int individualSkillLevel = skill.getTotalSkillLevel(options, atowAttributes, adjustedReputation);
            totalSkillLevel += individualSkillLevel;

            if (isAlternativeQualityAveraging) {
                int expLevel = skill.getExperienceLevel(options, atowAttributes, adjustedReputation);
                if (expectedExperienceLevel == null) {
                    expectedExperienceLevel = expLevel;
                } else if (!expectedExperienceLevel.equals(expLevel)) {
                    areAllEqual = false;
                }
            }
        }

        if (isAlternativeQualityAveraging && areAllEqual) {
            return expectedExperienceLevel;
        }

        int averageSkillLevel = (int) floor((double) totalSkillLevel / skillNames.size());

        Skill skill = getSkill(skillNames.get(0));
        if (skill == null) {
            return EXP_NONE;
        }

        return skill.getType().getExperienceLevel(averageSkillLevel);
    }

    /**
     * Retrieves the skills associated with the character's profession. The skills returned depend on whether the
     * personnel's primary or secondary role is being queried and may also vary based on the campaign's configuration
     * settings, such as whether artillery skills are enabled.
     *
     * @param campaign  the current {@link Campaign}
     * @param secondary a boolean indicating whether to retrieve skills for the secondary ({@code true}) or primary
     *                  ({@code false}) profession of the character
     *
     * @return a {@link List} of skill identifiers ({@link String}) associated with the personnel's role, possibly
     *       modified by campaign settings
     */
    public List<String> getProfessionSkills(final Campaign campaign, final boolean secondary) {
        final PersonnelRole profession = secondary ? getSecondaryRole() : getPrimaryRole();

        final CampaignOptions campaignOptions = campaign.getCampaignOptions();
        final boolean isAdminsHaveNegotiation = campaignOptions.isAdminsHaveNegotiation();
        final boolean isDoctorsUseAdministration = campaignOptions.isDoctorsUseAdministration();
        final boolean isTechsUseAdministration = campaignOptions.isTechsUseAdministration();
        final boolean isUseArtillery = campaignOptions.isUseArtillery();

        return profession.getSkillsForProfession(isAdminsHaveNegotiation,
              isDoctorsUseAdministration,
              isTechsUseAdministration,
              isUseArtillery);
    }

    /**
     * @param campaign the campaign the person is a part of
     *
     * @return a full description in HTML format that will be used for the graphical display in the personnel table
     *       among other places
     */
    public String getFullDesc(final Campaign campaign) {
        return "<b>" + getFullTitle() + "</b><br/>" + getSkillLevel(campaign, false) + ' ' + getRoleDesc();
    }

    public String getHTMLTitle() {
        return String.format("<html><div id=\"%s\" style=\"white-space: nowrap;\">%s</div></html>",
              getId(),
              getFullTitle());
    }

    /**
     * Constructs and returns the full title by combining the rank and full name. If the rank is not available or an
     * exception occurs while retrieving it, the method will only return the full name.
     *
     * @return the full title as a combination of rank and full name, or just the full name if the rank is unavailable
     */
    public String getFullTitle() {
        String rank = "";

        try {
            rank = getRankName();

            if (!rank.isBlank()) {
                rank = rank + ' ';
            }
        } catch (Exception ignored) {
            // This try-catch exists to allow us to more easily test Person objects. Previously, if
            // a method included 'getFullTitle' it would break if the Person object hadn't been
            // assigned a Rank System.
        }

        return rank + getFullName();
    }

    /**
     * Returns the person's title (rank) and surname as a single string.
     *
     * <p>If the person has an assigned rank, the rank (followed by a space) will precede the surname. If no rank is
     * available, only the surname is returned. If an exception occurs while retrieving the rank (for example, if the
     * person has not been assigned a rank system), the method will ignore the exception and return only the
     * surname.</p>
     *
     * <p>This design ensures robust behavior for test cases and scenarios where the person may not have a rank
     * assignment.</p>
     *
     * @return a string containing the person's rank (if any) and surname
     *
     * @author Illiani
     * @since 0.50.06
     */
    public String getTitleAndSurname() {
        String rank = "";

        try {
            rank = getRankName();

            if (!rank.isBlank()) {
                rank = rank + ' ';
            }
        } catch (Exception ignored) {
            // This try-catch exists to allow us to more easily test Person objects. Previously, if
            // a method included 'getTitleAndSurname' it would break if the Person object hadn't been
            // assigned a Rank System.
        }

        return rank + getSurname();
    }

    public String makeHTMLRank() {
        return String.format("<html><div id=\"%s\">%s</div></html>", getId(), getRankName().trim());
    }

    public String getHyperlinkedFullTitle() {
        return String.format("<a href='PERSON:%s'>%s</a>", getId(), getFullTitle());
    }

    public String getFullTitleAndProfessions() {
        return getFullTitle() + " (" + getPrimaryRoleDesc() + " / " + getSecondaryRoleDesc() + ')';
    }

    /**
     * @return the primaryDesignator
     */
    public ROMDesignation getPrimaryDesignator() {
        return primaryDesignator;
    }

    /**
     * @param primaryDesignator the primaryDesignator to set
     */
    public void setPrimaryDesignator(final ROMDesignation primaryDesignator) {
        this.primaryDesignator = primaryDesignator;
        MekHQ.triggerEvent(new PersonChangedEvent(this));
    }

    /**
     * @return the secondaryDesignator
     */
    public ROMDesignation getSecondaryDesignator() {
        return secondaryDesignator;
    }

    /**
     * @param secondaryDesignator the secondaryDesignator to set
     */
    public void setSecondaryDesignator(final ROMDesignation secondaryDesignator) {
        this.secondaryDesignator = secondaryDesignator;
        MekHQ.triggerEvent(new PersonChangedEvent(this));
    }

    public int getHealingDifficulty(final Campaign campaign) {
        return campaign.getCampaignOptions().isTougherHealing() ? Math.max(0, getHits() - 2) : 0;
    }

    public TargetRollModifier getHealingMods(final Campaign campaign) {
        return new TargetRollModifier(getHealingDifficulty(campaign), "difficulty");
    }

    public String fail() {
        return " <font color='" + ReportingUtilities.getNegativeColor() + "'><b>Failed to heal.</b></font>";
    }

    // region skill
    public boolean hasSkill(final @Nullable String skillName) {
        return skills.hasSkill(skillName);
    }

    public Skills getSkills() {
        return skills;
    }

    public @Nullable Skill getSkill(final @Nullable String skillName) {
        return skills.getSkill(skillName);
    }

    /**
     * @deprecated use {@link #getSkillLevel(String, boolean, boolean, LocalDate)} instead
     */
    @Deprecated(since = "0.50.06", forRemoval = true)
    public int getSkillLevel(final String skillName) {
        final Skill skill = getSkill(skillName);
        return (skill == null) ? 0 : skill.getExperienceLevel(options, atowAttributes);
    }

    /**
     * Retrieves the experience level for a specified skill by name, with options to account for aging effects and
     * campaign type.
     *
     * <p>This method calculates the experience level for the given skill, applying adjustments based on aging effects,
     * campaign context, and the current date. If the skill is not found, {@code 0} is returned.</p>
     *
     * @param skillName         the name of the skill to retrieve
     * @param isUseAgingEffects {@code true} to include aging effects in reputation adjustment, {@code false} otherwise
     * @param isClanCampaign    {@code true} if the context is a Clan campaign, {@code false} otherwise
     * @param today             the current date used for age-related calculations
     *
     * @return the corresponding experience level for the skill, or {@code 0} if the skill does not exist
     */
    public int getSkillLevel(final String skillName, boolean isUseAgingEffects, boolean isClanCampaign,
          LocalDate today) {
        final Skill skill = getSkill(skillName);

        int adjustedReputation = getAdjustedReputation(isUseAgingEffects, isClanCampaign, today, rank);

        return (skill == null) ? 0 : skill.getExperienceLevel(options, atowAttributes, adjustedReputation);
    }

    /**
     * Returns the experience level for the specified skill, or {@code -1} if the skill is not present.
     *
     * <p>If the entity has the specified skill, this method retrieves the skill and returns its experience level,
     * potentially taking into account any configured options or attribute modifiers. Otherwise, it returns {@code -1}
     * to indicate that the skill is not available.</p>
     *
     * @param skillName the name of the skill to query
     *
     * @return the experience level of the skill, or {@code -1} if the skill is not found
     */
    public int getSkillLevelOrNegative(final String skillName) {
        if (hasSkill(skillName)) {
            return getSkill(skillName).getExperienceLevel(options, atowAttributes);
        } else {
            return -1;
        }
    }

    public void addSkill(final String skillName, final Skill skill) {
        skills.addSkill(skillName, skill);
    }

    public void addSkill(final String skillName, final int level, final int bonus) {
        skills.addSkill(skillName, new Skill(skillName, level, bonus));
    }

    public void addSkill(final String skillName, final int level, final int bonus, final int ageModifier) {
        skills.addSkill(skillName, new Skill(skillName, level, bonus, ageModifier));
    }

    public void removeSkill(final String skillName) {
        skills.removeSkill(skillName);
    }

    /**
     * @return the number of skills learned by the character.
     */
    public int getSkillNumber() {
        return skills.size();
    }

    /**
     * Returns a list of skill names that the current object possesses, filtered by the specified skill subtypes.
     *
     * <p>For each skill subtype provided, this method collects all skill names associated
     * with those subtypes, then adds to the result only those skills that the object is known to have (i.e., those for
     * which {@code hasSkill(skillName)} returns true).</p>
     *
     * @param skillSubTypes the list of {@link SkillSubType} to use for filtering skills
     *
     * @return a {@link List} of skill names that are both of the specified subtypes and known to the object
     *
     * @author Illiani
     * @since 0.50.06
     */
    public List<String> getKnownSkillsBySkillSubType(List<SkillSubType> skillSubTypes) {
        List<String> knownSkills = new ArrayList<>();
        for (String skillName : getSkillsBySkillSubType(skillSubTypes)) {
            if (hasSkill(skillName)) {
                knownSkills.add(skillName);
            }
        }

        return knownSkills;
    }

    /**
     * Remove all skills
     */
    public void removeAllSkills() {
        skills.clear();
    }

    /**
     * Limit skills to the maximum of the given level
     */
    public void limitSkills(final int maxLevel) {
        for (final Skill skill : skills.getSkills()) {
            if (skill.getLevel() > maxLevel) {
                skill.setLevel(maxLevel);
            }
        }
    }

    public void improveSkill(final String skillName) {
        if (hasSkill(skillName)) {
            getSkill(skillName).improve();
        } else {
            addSkill(skillName, 0, 0);
        }
        MekHQ.triggerEvent(new PersonChangedEvent(this));
    }

    /**
     * Calculates the cost to improve a specific skill, with an optional reasoning multiplier.
     *
     * <p>If the skill exists, the cost is based on its current level's improvement cost.</p>
     *
     * <p>If the skill does not exist, the method calculates the cost using the default cost for the skill type at
     * level 0.</p>
     *
     * @param skillName    the name of the skill for which to calculate the improvement cost.
     * @param useReasoning a boolean indicating whether to apply {@link Reasoning} cost multipliers.
     *
     * @return the cost to improve the skill, adjusted by the reasoning multiplier if applicable, or the cost for level
     *       0 if the specified skill does not currently exist.
     */
    public int getCostToImprove(final String skillName, final boolean useReasoning) {
        final Skill skill = getSkill(skillName);
        final SkillType skillType = getType(skillName);
        int cost = hasSkill(skillName) ? skill.getCostToImprove() : skillType.getCost(0);

        double multiplier = getReasoningXpCostMultiplier(useReasoning);

        if (options.booleanOption(FLAW_SLOW_LEARNER)) {
            multiplier += 0.2;
        }

        if (options.booleanOption(ATOW_FAST_LEARNER)) {
            multiplier -= 0.2;
        }

        if (skillType.isAffectedByGremlinsOrTechEmpathy()) {
            if (options.booleanOption(FLAW_GREMLINS)) {
                multiplier += 0.1;
            }

            if (options.booleanOption(ATOW_TECH_EMPATHY)) {
                multiplier -= 0.1;
            }
        }

        return (int) round(cost * multiplier);
    }
    // endregion skill

    // region Awards
    public PersonAwardController getAwardController() {
        return awardController;
    }
    // endregion Awards

    public int getHits() {
        return hits;
    }

    public void setHits(final int hits) {
        this.hits = hits;
    }

    /**
     * @return the number of hits sustained prior to the last completed scenario.
     */
    public int getHitsPrior() {
        return hitsPrior;
    }

    /**
     * Sets the number of hits sustained prior to the last completed scenario.
     *
     * @param hitsPrior the new value for {@code hitsPrior}
     */
    public void setHitsPrior(final int hitsPrior) {
        this.hitsPrior = hitsPrior;
    }

    /**
     * @return <code>true</code> if the location (or any of its parent locations)
     *       has an injury which implies that the location (most likely a limb) is severed. By checking parents we can
     *       tell that they should be missing from the parent being severed, like a hand is missing if the corresponding
     *       arms is.
     */
    public boolean isLocationMissing(final @Nullable BodyLocation location) {
        return (location != null) &&
                     (getInjuriesByLocation(location).stream()
                            .anyMatch(injury -> injury.getType().impliesMissingLocation()) ||
                            isLocationMissing(location.Parent()));
    }

    public void heal() {
        hits = Math.max(hits - 1, 0);
        if (!needsFixing()) {
            doctorId = null;
        }
    }

    public boolean needsFixing() {
        return ((hits > 0) || needsAMFixing()) && getStatus().isActive();
    }

    /**
     * @deprecated No longer in use
     */
    @Deprecated(since = "0.50.06", forRemoval = true)
    public String succeed() {
        heal();
        return " <font color='" +
                     ReportingUtilities.getPositiveColor() +
                     "'><b>Successfully healed one hit.</b></font>";
    }

    // region Personnel Options
    public PersonnelOptions getOptions() {
        return options;
    }

    /**
     * @return the options of the given category that this pilot has
     */
    public Enumeration<IOption> getOptions(final String groupKey) {
        return options.getOptions(groupKey);
    }

    public int countOptions(final String groupKey) {
        int count = 0;

        for (final Enumeration<IOptionGroup> i = options.getGroups(); i.hasMoreElements(); ) {
            final IOptionGroup group = i.nextElement();

            if (!group.getKey().equalsIgnoreCase(groupKey)) {
                continue;
            }

            for (Enumeration<IOption> j = group.getOptions(); j.hasMoreElements(); ) {
                final IOption option = j.nextElement();

                if (option.booleanValue()) {
                    count++;
                }
            }
        }

        return count;
    }

    /**
     * Returns a string of all the option "codes" for this pilot, for a given group, using sep as the separator
     */
    public String getOptionList(@Nullable String sep, final String groupKey) {
        final StringBuilder adv = new StringBuilder();

        if (sep == null) {
            sep = "";
        }

        for (final Enumeration<IOptionGroup> i = options.getGroups(); i.hasMoreElements(); ) {
            final IOptionGroup group = i.nextElement();
            if (!group.getKey().equalsIgnoreCase(groupKey)) {
                continue;
            }

            for (Enumeration<IOption> j = group.getOptions(); j.hasMoreElements(); ) {
                final IOption option = j.nextElement();

                if (option.booleanValue()) {
                    if (!adv.isEmpty()) {
                        adv.append(sep);
                    }

                    adv.append(option.getName());
                    if (IntStream.of(IOption.STRING, IOption.CHOICE, IOption.INTEGER)
                              .anyMatch(k -> (option.getType() == k))) {
                        adv.append(' ').append(option.stringValue());
                    }
                }
            }
        }

        return adv.toString();
    }

    /**
     * @return a html-coded list that says what abilities are enabled for this pilot
     */
    public @Nullable String getAbilityListAsString(final String type) {
        final StringBuilder abilityString = new StringBuilder();
        for (Enumeration<IOption> i = getOptions(type); i.hasMoreElements(); ) {
            final IOption ability = i.nextElement();
            if (ability.booleanValue()) {
                abilityString.append(Utilities.getOptionDisplayName(ability)).append("<br>");
            }
        }

        return (abilityString.isEmpty()) ? null : "<html>" + abilityString + "</html>";
    }
    // endregion Personnel Options

    // region edge

    /**
     * Retrieves the edge value for the current person.
     *
     * <p><b>Usage:</b> This method gets the character's raw Edge score. Generally you likely want to use
     * {@link #getAdjustedEdge()} instead, as that includes adjustments for the character's {@code unlucky} trait.</p>
     *
     * @return The edge value defined in the person's options.
     */
    public int getEdge() {
        return getOptions().intOption(OptionsConstants.EDGE);
    }

    /**
     * Retrieves the adjusted edge value for the current person.
     *
     * <p>The adjusted Edge value is calculated by subtracting the person's level of bad luck (unlucky)
     * from their base Edge value.</p>
     *
     * @return The adjusted edge value after accounting for the person's level of bad luck.
     */
    public int getAdjustedEdge() {
        boolean hasTraumaticPast = options.booleanOption(COMPULSION_TRAUMATIC_PAST);
        int modifier = hasTraumaticPast ? -1 : 0;
        return options.intOption(OptionsConstants.EDGE) - unlucky + modifier;
    }

    public void setEdge(final int edge) {
        for (Enumeration<IOption> i = getOptions(PersonnelOptions.EDGE_ADVANTAGES); i.hasMoreElements(); ) {
            IOption ability = i.nextElement();
            if (OptionsConstants.EDGE.equals(ability.getName())) {
                ability.setValue(edge);
            }
        }
    }

    public void changeEdge(final int amount) {
        setEdge(Math.max(getEdge() + amount, 0));
    }

    /**
     * Resets edge points to the purchased level. Used for weekly refresh.
     */
    public void resetCurrentEdge() {
        setCurrentEdge(getAdjustedEdge());
    }

    /**
     * Sets edge points to the value 'currentEdge'. Used for weekly refresh.
     *
     * @param currentEdge - integer used to track this person's edge points available for the current week
     */
    public void setCurrentEdge(final int currentEdge) {
        this.currentEdge = currentEdge;
    }

    public void changeCurrentEdge(final int amount) {
        currentEdge = Math.max(currentEdge + amount, 0);
    }

    /**
     * @return this person's currently available edge points. Used for weekly refresh.
     */
    public int getCurrentEdge() {
        return currentEdge;
    }

    public void setEdgeUsed(final int edgeUsedThisRound) {
        this.edgeUsedThisRound = edgeUsedThisRound;
    }

    public int getEdgeUsed() {
        return edgeUsedThisRound;
    }

    /**
     * This will set a specific edge trigger, regardless of the current status
     */
    public void setEdgeTrigger(final String name, final boolean status) {
        for (Enumeration<IOption> i = getOptions(PersonnelOptions.EDGE_ADVANTAGES); i.hasMoreElements(); ) {
            final IOption ability = i.nextElement();
            if (ability.getName().equals(name)) {
                ability.setValue(status);
            }
        }
        MekHQ.triggerEvent(new PersonChangedEvent(this));
    }

    /**
     * This will flip the boolean status of the current edge trigger
     *
     * @param name of the trigger condition
     */
    public void changeEdgeTrigger(final String name) {
        for (Enumeration<IOption> i = getOptions(PersonnelOptions.EDGE_ADVANTAGES); i.hasMoreElements(); ) {
            final IOption ability = i.nextElement();
            if (ability.getName().equals(name)) {
                ability.setValue(!ability.booleanValue());
            }
        }
        MekHQ.triggerEvent(new PersonChangedEvent(this));
    }

    /**
     * @return a html-coded tooltip that says what edge will be used
     */
    public String getEdgeTooltip() {
        final StringBuilder stringBuilder = new StringBuilder();
        for (Enumeration<IOption> i = getOptions(PersonnelOptions.EDGE_ADVANTAGES); i.hasMoreElements(); ) {
            final IOption ability = i.nextElement();
            // yuck, it would be nice to have a more fool-proof way of identifying edge
            // triggers
            if (ability.getName().contains("edge_when") && ability.booleanValue()) {
                stringBuilder.append(ability.getDescription()).append("<br>");
            }
        }

        return stringBuilder.toString().isBlank() ? "No triggers set" : "<html>" + stringBuilder + "</html>";
    }
    // endregion edge

    /**
     * Determines whether the user possesses the necessary skills to operate the given entity.
     *
     * <p>The required skills are based on the type of the provided entity. The method checks for specific piloting or
     * gunnery skills relevant to the entity type, such as Meks, VTOLs, tanks, aerospace units, battle armor, and
     * others.</p>
     *
     * <p>If the appropriate skill(s) for the entity type are present, the method returns {@code true}; otherwise, it
     * returns {@code false}.</p>
     *
     * @param entity the entity to be checked for driving capability
     *
     * @return {@code true} if the required skill(s) to drive or operate the given entity are present; {@code false}
     *       otherwise
     */
    public boolean canDrive(final Entity entity) {
        if (entity instanceof LandAirMek) {
            return hasSkill(S_PILOT_MEK) && hasSkill(S_PILOT_AERO);
        } else if (entity instanceof Mek) {
            return hasSkill(S_PILOT_MEK);
        } else if (entity instanceof VTOL) {
            return hasSkill(S_PILOT_VTOL);
        } else if (entity instanceof Tank) {
            return hasSkill(entity.getMovementMode().isMarine() ? S_PILOT_NVEE : S_PILOT_GVEE);
        } else if (entity instanceof ConvFighter) {
            return hasSkill(S_PILOT_JET) || hasSkill(S_PILOT_AERO);
        } else if ((entity instanceof SmallCraft) || (entity instanceof Jumpship)) {
            return hasSkill(S_PILOT_SPACE);
        } else if (entity instanceof Aero) {
            return hasSkill(S_PILOT_AERO);
        } else if (entity instanceof BattleArmor) {
            return hasSkill(S_GUN_BA);
        } else if (entity instanceof Infantry) {
            return hasSkill(S_SMALL_ARMS);
        } else if (entity instanceof ProtoMek) {
            return hasSkill(S_GUN_PROTO);
        } else {
            return false;
        }
    }

    /**
     * Determines whether the user possesses the necessary skills to operate weapons for the given entity.
     *
     * <p>The required gunnery skill is dependent on the type of entity provided. This method checks for the relevant
     * gunnery or weapon skill associated with the entity type, such as Mek, tanks, aerospace units, battle armor,
     * infantry, and others.</p>
     *
     * <p>Returns {@code true} if the necessary skill(s) to use the entity's weapons are present; {@code false}
     * otherwise.</p>
     *
     * @param entity the entity to check for gunnery capability
     *
     * @return {@code true} if the user is qualified to operate weapons for the given entity; {@code false} otherwise
     */
    public boolean canGun(final Entity entity) {
        if (entity instanceof LandAirMek) {
            return hasSkill(S_GUN_MEK) && hasSkill(S_GUN_AERO);
        } else if (entity instanceof Mek) {
            return hasSkill(S_GUN_MEK);
        } else if (entity instanceof Tank) {
            return hasSkill(S_GUN_VEE);
        } else if (entity instanceof ConvFighter) {
            return hasSkill(S_GUN_JET) || hasSkill(S_GUN_AERO);
        } else if ((entity instanceof SmallCraft) || (entity instanceof Jumpship)) {
            return hasSkill(S_GUN_SPACE);
        } else if (entity instanceof Aero) {
            return hasSkill(S_GUN_AERO);
        } else if (entity instanceof BattleArmor) {
            return hasSkill(S_GUN_BA);
        } else if (entity instanceof Infantry) {
            return hasSkill(S_SMALL_ARMS);
        } else if (entity instanceof ProtoMek) {
            return hasSkill(S_GUN_PROTO);
        } else {
            return false;
        }
    }

    /**
     * Determines whether the user possesses the necessary technical skills to service or repair the given entity.
     *
     * <p>The required technical skill depends on the entity type. This method checks for the appropriate technical
     * skill based on whether the entity is a type of Mek, vessel, aerospace unit, battle armor, tank, or other
     * supported classes.</p>
     *
     * <p>Returns {@code true} if the user has the qualifying technical skill for the entity; {@code false} otherwise
     * .</p>
     *
     * @param entity the entity to check for technical capability
     *
     * @return {@code true} if the user is qualified to service or repair the given entity; {@code false} otherwise
     */
    public boolean canTech(final Entity entity) {
        if (entity == null) {
            return false;
        }
        if ((entity instanceof Mek) || (entity instanceof ProtoMek)) {
            return hasSkill(S_TECH_MEK);
        } else if (entity instanceof Dropship || entity instanceof Jumpship) {
            return hasSkill(S_TECH_VESSEL);
        } else if (entity instanceof Aero) {
            return hasSkill(S_TECH_AERO);
        } else if (entity instanceof BattleArmor) {
            return hasSkill(S_TECH_BA);
        } else if (entity instanceof Tank) {
            return hasSkill(S_TECH_MECHANIC);
        } else {
            return false;
        }
    }

    /**
     * Calculates and retrieves the current daily available tech time for the person.
     *
     * <p>This calculation does not account for any expended time but incorporates potential administrative
     * adjustments if specified.</p>
     *
     * <p>The calculation follows these rules:</p>
     * <ul>
     *   <li>If the person's primary role is a technician, the base support time is determined from the primary
     *   role.</li>
     *   <li>Otherwise, the base support time is taken from the secondary role.</li>
     * </ul>
     *
     * <p>If administrative adjustments are enabled (via the {@code isTechsUseAdministration} parameter),
     * the support time is multiplied by an administrative adjustment multiplier.</p>
     *
     * @param isTechsUseAdministration A boolean flag indicating whether administrative adjustments should be applied in
     *                                 the calculation.
     *
     * @return The adjusted daily available tech time for the person, after factoring in the appropriate role support
     *       time, applying the administrative multiplier (if enabled), and deducting maintenance time.
     */
    public int getDailyAvailableTechTime(final boolean isTechsUseAdministration) {
        int baseTime = (getPrimaryRole().isTech() ? PRIMARY_ROLE_SUPPORT_TIME : SECONDARY_ROLE_SUPPORT_TIME);

        return (int) round(baseTime * calculateTechTimeMultiplier(isTechsUseAdministration));
    }

    public int getMaintenanceTimeUsing() {
        return getTechUnits().stream()
                     .filter(unit -> !(unit.isRefitting() && unit.getRefit().getTech() == this))
                     .mapToInt(Unit::getMaintenanceTime)
                     .sum();
    }

    public boolean isMothballing() {
        return isTech() && techUnits.stream().anyMatch(Unit::isMothballing);
    }

    /**
     * Determines whether this {@code Person} is considered "busy" based on their current status, unit assignment, and
     * associated tasks.
     *
     * <p>This method checks:</p>
     * <ol>
     *     <li>If the personnel is active (i.e., has an active {@link PersonnelStatus}).</li>
     *     <li>Special cases for units that are self-crewed, including activities such as
     *         mothballing, refitting, or undergoing repairs, during which crew members are
     *         considered busy.</li>
     *     <li>If the personnel is a technician, by reviewing their current tech assignments,
     *         such as units being mothballed, refitted, or repaired.</li>
     *     <li>If the personnel has a unit assignment and whether that unit is currently deployed.</li>
     * </ol>
     *
     * @return {@code true} if the person is deemed busy due to one of the above conditions; {@code false} otherwise.
     */
    public boolean isBusy() {
        // Personnel status
        if (!status.isActive()) {
            return false;
        }

        final boolean hasUnitAssignment = unit != null;
        final Entity entity = hasUnitAssignment ? unit.getEntity() : null;
        final boolean isSpecialCase = entity != null && unit.isSelfCrewed();

        // Special case handlers (self crewed units have their tech teams formed as a composite of their crew, so all
        // crew are considered to be busy during these states)
        if (isSpecialCase) {
            if (unit.isMothballing()) {
                return true;
            }

            if (unit.isRefitting()) {
                return true;
            }

            if (unit.isUnderRepair()) {
                return true;
            }
        }

        // Tech assignments
        if (isTech()) {
            for (Unit unit : techUnits) {
                Refit refit = unit.getRefit();
                boolean isActiveTech = refit != null && Objects.equals(refit.getTech(), this);

                if (unit.isMothballing() && isActiveTech) {
                    return true;
                }

                if (unit.isRefitting() && isActiveTech) {
                    return true;
                }

                if (unit.isUnderRepair()) {
                    for (Part part : unit.getParts()) {
                        if (Objects.equals(part.getTech(), this)) {
                            return true;
                        }
                    }
                }
            }
        }

        // Unit assignments
        if (hasUnitAssignment) {
            return unit.isDeployed();
        }

        return false;
    }

    public @Nullable Unit getUnit() {
        return unit;
    }

    public void setUnit(final @Nullable Unit unit) {
        this.unit = unit;
    }

    public void removeTechUnit(final Unit unit) {
        techUnits.remove(unit);
    }

    public void addTechUnit(final Unit unit) {
        Objects.requireNonNull(unit);

        if (!techUnits.contains(unit)) {
            techUnits.add(unit);
        }
    }

    public void clearTechUnits() {
        techUnits.clear();
    }

    public List<Unit> getTechUnits() {
        return Collections.unmodifiableList(techUnits);
    }

    public void removeAllTechJobs(final Campaign campaign) {
        campaign.getHangar().forEachUnit(u -> {
            if (equals(u.getTech())) {
                u.remove(this, true);
            }

            if ((u.getRefit() != null) && equals(u.getRefit().getTech())) {
                u.getRefit().setTech(null);
            }
        });

        for (final Part part : campaign.getWarehouse().getParts()) {
            if (equals(part.getTech())) {
                part.cancelAssignment(true);
            }
        }

        for (final Force force : campaign.getAllForces()) {
            if (getId().equals(force.getTechID())) {
                force.setTechID(null);
            }
        }
    }

    public int getMinutesLeft() {
        return minutesLeft;
    }

    public void setMinutesLeft(final int minutesLeft) {
        this.minutesLeft = minutesLeft;
        if (engineer && (getUnit() != null)) {
            // set minutes for all crew members, except the engineer to not cause infinite recursion.
            getUnit().getActiveCrew().stream().filter(this::isNotSelf).forEach(p -> p.setMinutesLeft(minutesLeft));
        }
    }

    /**
     * Checks if the other person is not the same person as this person, easy right?
     *
     * @param p Person to check against
     *
     * @return true if the person is not the same person as this person
     */
    private boolean isNotSelf(Person p) {
        return !this.equals(p);
    }

    public int getOvertimeLeft() {
        return overtimeLeft;
    }

    public void setOvertimeLeft(final int overtimeLeft) {
        this.overtimeLeft = overtimeLeft;
        if (engineer && (getUnit() != null)) {
            getUnit().getActiveCrew().stream().filter(this::isNotSelf).forEach(p -> p.setOvertimeLeft(overtimeLeft));
        }
    }

    /**
     * Resets the number of minutes and overtime minutes a person has left for tasks, based on their primary or
     * secondary role. Administrative adjustments may be applied for technicians if specified.
     *
     * <p>This method calculates and assigns task and overtime time values depending on whether
     * the person is identified as a technician or doctor, and whether their role is primary or secondary. If
     * administrative adjustments are enabled (via the {@code isTechsUseAdministration} parameter), a multiplier is
     * applied to calculate the adjusted task time for technicians.</p>
     *
     * <ul>
     *   <li>If the primary role is a doctor, the base support time values for the primary role
     *       are assigned without any adjustments.</li>
     *   <li>If the secondary role is a doctor, the base support time values for the secondary role
     *       are assigned without any adjustments.</li>
     *   <li>If the primary role is a technician and administrative adjustments are enabled, the primary
     *       role's support time is multiplied by the administrative adjustment multiplier and assigned.</li>
     *   <li>If the secondary role is a technician (secondary-specific), and administrative adjustments
     *       are enabled, the secondary role's support time is multiplied by the adjustment multiplier and assigned.</li>
     *   <li>If administrative adjustments are not enabled for technicians, base (non-adjusted) time values
     *       are used for both primary and secondary roles.</li>
     * </ul>
     *
     * <p>If the person has both primary and secondary roles applicable (e.g., a doctor as the primary
     * and a technician as the secondary), the logic prioritizes the roles as listed above, with primary roles
     * taking precedence.</p>
     *
     * @param isTechsUseAdministration Indicates whether administrative adjustments should be applied to the time
     *                                 calculations for technicians.
     */
    public void resetMinutesLeft(boolean isTechsUseAdministration) {
        // Doctors and Technicians without adjustments
        if (primaryRole.isDoctor() || (primaryRole.isTech() && !isTechsUseAdministration)) {
            this.minutesLeft = PRIMARY_ROLE_SUPPORT_TIME;
            this.overtimeLeft = PRIMARY_ROLE_OVERTIME_SUPPORT_TIME;
        } else if (secondaryRole.isDoctor() || (secondaryRole.isTech() && !isTechsUseAdministration)) {
            this.minutesLeft = SECONDARY_ROLE_SUPPORT_TIME;
            this.overtimeLeft = SECONDARY_ROLE_OVERTIME_SUPPORT_TIME;
        }

        // Technicians with adjustments
        if (primaryRole.isTech()) {
            double techTimeMultiplier = calculateTechTimeMultiplier(isTechsUseAdministration);

            this.minutesLeft = (int) round(PRIMARY_ROLE_SUPPORT_TIME * techTimeMultiplier);
            this.overtimeLeft = (int) round(PRIMARY_ROLE_OVERTIME_SUPPORT_TIME * techTimeMultiplier);
        } else if (secondaryRole.isTechSecondary()) {
            double techTimeMultiplier = calculateTechTimeMultiplier(isTechsUseAdministration);

            this.minutesLeft = (int) round(SECONDARY_ROLE_SUPPORT_TIME * techTimeMultiplier);
            this.overtimeLeft = (int) round(SECONDARY_ROLE_OVERTIME_SUPPORT_TIME * techTimeMultiplier);
        }
    }

    /**
     * Determines and returns the tech skill with the highest experience level possessed by this entity.
     *
     * <p>This method evaluates all available technical skills (such as Mek, Aero, Mechanic, and Battle Armor tech
     * skills) and selects the one with the greatest experience level. If multiple skills are present, the one with the
     * highest experience is returned. If no relevant tech skills are found, returns {@code null}.</p>
     *
     * @return the {@link Skill} object representing the highest-level technical skill, or {@code null} if none are
     *       present
     */
    public @Nullable Skill getBestTechSkill() {
        Skill skill = null;
        int level = EXP_NONE;

        if (hasSkill(S_TECH_MEK) && getSkill(S_TECH_MEK).getExperienceLevel(options, atowAttributes) > level) {
            skill = getSkill(S_TECH_MEK);
            level = getSkill(S_TECH_MEK).getExperienceLevel(options, atowAttributes);
        }
        if (hasSkill(S_TECH_AERO) && getSkill(S_TECH_AERO).getExperienceLevel(options, atowAttributes) > level) {
            skill = getSkill(S_TECH_AERO);
            level = getSkill(S_TECH_AERO).getExperienceLevel(options, atowAttributes);
        }
        if (hasSkill(S_TECH_MECHANIC) &&
                  getSkill(S_TECH_MECHANIC).getExperienceLevel(options, atowAttributes) > level) {
            skill = getSkill(S_TECH_MECHANIC);
            level = getSkill(S_TECH_MECHANIC).getExperienceLevel(options, atowAttributes);
        }
        if (hasSkill(S_TECH_BA) && getSkill(S_TECH_BA).getExperienceLevel(options, atowAttributes) > level) {
            skill = getSkill(S_TECH_BA);
        }
        return skill;
    }

    public boolean isTech() {
        return isTechMek() || isTechAero() || isTechMechanic() || isTechBA();
    }

    /**
     * Checks if the person is a tech, includes mektek, mechanic, aerotek, BAtek and the non-cannon "large vessel tek"
     *
     * @return true if the person is a tech
     */
    public boolean isTechExpanded() {
        return isTechMek() || isTechAero() || isTechMechanic() || isTechBA() || isTechLargeVessel();
    }

    public boolean isTechLargeVessel() {
        boolean hasSkill = hasSkill(S_TECH_VESSEL);
        return hasSkill && (getPrimaryRole().isVesselCrew() || getSecondaryRole().isVesselCrew());
    }

    public boolean isTechMek() {
        boolean hasSkill = hasSkill(S_TECH_MEK);
        return hasSkill && (getPrimaryRole().isMekTech() || getSecondaryRole().isMekTech());
    }

    public boolean isTechAero() {
        boolean hasSkill = hasSkill(S_TECH_AERO);
        return hasSkill && (getPrimaryRole().isAeroTek() || getSecondaryRole().isAeroTek());
    }

    public boolean isTechMechanic() {
        boolean hasSkill = hasSkill(S_TECH_MECHANIC);
        return hasSkill && (getPrimaryRole().isMechanic() || getSecondaryRole().isMechanic());
    }

    public boolean isTechBA() {
        boolean hasSkill = hasSkill(S_TECH_BA);
        return hasSkill && (getPrimaryRole().isBATech() || getSecondaryRole().isBATech());
    }

    /**
     * Calculates the tech availability time multiplier for tasks based on the technician's experience level and
     * administration skill.
     *
     * <p>The method considers whether administration skills should be applied to improve efficiency. If
     * administration is enabled, the multiplier is adjusted based on the technician's baseline experience level and
     * their administration skill level.</p>
     *
     * @param isTechsUseAdministration {@code true} if administration skills are considered for task calculation;
     *                                 {@code false} otherwise.
     *
     * @return the calculated time multiplier, where:
     *       <ul>
     *         <li>0.0 indicates the person is not a technician.</li>
     *         <li>1.0 indicates no adjustment is applied.</li>
     *         <li>Values greater or less than 1.0 adjust task times accordingly.</li>
     *       </ul>
     */
    public double calculateTechTimeMultiplier(boolean isTechsUseAdministration) {
        final double TECH_ADMINISTRATION_MULTIPLIER = 0.05;
        final int REGULAR_EXPERIENCE_LEVEL = REGULAR.getExperienceLevel();

        if (!isTechExpanded()) {
            return 0;
        }

        if (!isTechsUseAdministration) {
            return 1.0;
        }

        double administrationMultiplier = 1.0 - (TECH_ADMINISTRATION_MULTIPLIER * REGULAR_EXPERIENCE_LEVEL);

        Skill administration = skills.getSkill(S_ADMIN);
        int experienceLevel = SkillLevel.NONE.getExperienceLevel();

        if (administration != null) {
            experienceLevel = administration.getExperienceLevel(options, atowAttributes);
        }

        administrationMultiplier += experienceLevel * TECH_ADMINISTRATION_MULTIPLIER;

        return administrationMultiplier;
    }

    public boolean isAdministrator() {
        return (getPrimaryRole().isAdministrator() || getSecondaryRole().isAdministrator());
    }

    public boolean isDoctor() {
        return hasSkill(S_SURGERY) && (getPrimaryRole().isDoctor() || getSecondaryRole().isDoctor());
    }

    /**
     * Calculates the medical capacity of a doctor based on their administrative skills, and the base number of hospital
     * beds they are responsible for. If the entity represented is not a doctor, the capacity is returned as 0.
     *
     * @param doctorsUseAdministration A flag indicating whether the doctor's administrative skills should be considered
     *                                 in the calculation. If {@code true}, administrative skills are included in the
     *                                 performance multiplier adjustment. If {@code false}, {@code baseBedCount} is
     *                                 returned, instead.
     * @param baseBedCount             The base number of hospital beds assigned to the doctor. This value is adjusted
     *                                 by the calculated multiplier to determine the doctor's effective capacity.
     *
     * @return The calculated medical capacity of the doctor, as an {@link Integer} representing their ability to
     *       effectively manage hospital beds. If the entity is not a doctor, returns {@code 0}.
     */
    public int getDoctorMedicalCapacity(final boolean doctorsUseAdministration, final int baseBedCount) {
        final double DOCTOR_ADMINISTRATION_MULTIPLIER = 0.2;
        final int REGULAR_EXPERIENCE_LEVEL = REGULAR.getExperienceLevel();

        if (!isDoctor()) {
            return 0;
        }

        if (!doctorsUseAdministration) {
            return baseBedCount;
        }

        double administrationMultiplier = 1.0 - (DOCTOR_ADMINISTRATION_MULTIPLIER * REGULAR_EXPERIENCE_LEVEL);

        Skill administration = skills.getSkill(S_ADMIN);
        int experienceLevel = SkillLevel.NONE.getExperienceLevel();

        if (administration != null) {
            experienceLevel = administration.getExperienceLevel(options, atowAttributes);
        }

        administrationMultiplier += experienceLevel * DOCTOR_ADMINISTRATION_MULTIPLIER;

        return (int) round(baseBedCount * administrationMultiplier);
    }

    public boolean isSupport() {
        return !isCombat();
    }

    public boolean isCombat() {
        return getPrimaryRole().isCombat() || getSecondaryRole().isCombat();
    }

    public boolean isDependent() {
        return (getPrimaryRole().isDependent() || getSecondaryRole().isDependent());
    }

    public boolean isCivilian() {
        return (getPrimaryRole().isCivilian() && getSecondaryRole().isCivilian());
    }

    public boolean isTaskOvertime(final IPartWork partWork) {
        return (partWork.getTimeLeft() > getMinutesLeft()) && (getOvertimeLeft() > 0);
    }

    public @Nullable Skill getSkillForWorkingOn(final IPartWork part) {
        final Unit unit = part.getUnit();
        Skill skill = getSkillForWorkingOn(unit);
        if (skill != null) {
            return skill;
        }
        // check spare parts
        // return the best one
        if (part.isRightTechType(S_TECH_MEK) && hasSkill(S_TECH_MEK)) {
            skill = getSkill(S_TECH_MEK);
        }

        if (part.isRightTechType(S_TECH_BA) && hasSkill(S_TECH_BA)) {
            if ((skill == null) ||
                      (skill.getFinalSkillValue(options, atowAttributes, reputation) >
                             getSkill(S_TECH_BA).getFinalSkillValue(options, atowAttributes, reputation))) {
                skill = getSkill(S_TECH_BA);
            }
        }

        if (part.isRightTechType(S_TECH_AERO) && hasSkill(S_TECH_AERO)) {
            if ((skill == null) ||
                      (skill.getFinalSkillValue(options, atowAttributes, reputation) >
                             getSkill(S_TECH_AERO).getFinalSkillValue(options, atowAttributes, reputation))) {
                skill = getSkill(S_TECH_AERO);
            }
        }

        if (part.isRightTechType(S_TECH_MECHANIC) && hasSkill(S_TECH_MECHANIC)) {
            if ((skill == null) ||
                      (skill.getFinalSkillValue(options, atowAttributes, reputation) >
                             getSkill(S_TECH_MECHANIC).getFinalSkillValue(options, atowAttributes, reputation))) {
                skill = getSkill(S_TECH_MECHANIC);
            }
        }

        if (part.isRightTechType(S_TECH_VESSEL) && hasSkill(S_TECH_VESSEL)) {
            if ((skill == null) ||
                      (skill.getFinalSkillValue(options, atowAttributes, reputation) >
                             getSkill(S_TECH_VESSEL).getFinalSkillValue(options, atowAttributes, reputation))) {
                skill = getSkill(S_TECH_VESSEL);
            }
        }

        if (skill != null) {
            return skill;
        }
        // if we are still here then we didn't have the right tech skill, so return the
        // highest
        // of any tech skills that we do have
        if (hasSkill(S_TECH_MEK)) {
            skill = getSkill(S_TECH_MEK);
        }

        if (hasSkill(S_TECH_BA)) {
            if ((skill == null) ||
                      (skill.getFinalSkillValue(options, atowAttributes, reputation) >
                             getSkill(S_TECH_BA).getFinalSkillValue(options, atowAttributes, reputation))) {
                skill = getSkill(S_TECH_BA);
            }
        }

        if (hasSkill(S_TECH_MECHANIC)) {
            if ((skill == null) ||
                      (skill.getFinalSkillValue(options, atowAttributes, reputation) >
                             getSkill(S_TECH_MECHANIC).getFinalSkillValue(options, atowAttributes, reputation))) {
                skill = getSkill(S_TECH_MECHANIC);
            }
        }

        if (hasSkill(S_TECH_AERO)) {
            if ((skill == null) ||
                      (skill.getFinalSkillValue(options, atowAttributes, reputation) >
                             getSkill(S_TECH_AERO).getFinalSkillValue(options, atowAttributes, reputation))) {
                skill = getSkill(S_TECH_AERO);
            }
        }

        return skill;
    }

    public @Nullable Skill getSkillForWorkingOn(final @Nullable Unit unit) {
        if (unit == null) {
            return null;
        } else if (((unit.getEntity() instanceof Mek) || (unit.getEntity() instanceof ProtoMek)) &&
                         hasSkill(S_TECH_MEK)) {
            return getSkill(S_TECH_MEK);
        } else if ((unit.getEntity() instanceof BattleArmor) && hasSkill(S_TECH_BA)) {
            return getSkill(S_TECH_BA);
        } else if ((unit.getEntity() instanceof Tank) && hasSkill(S_TECH_MECHANIC)) {
            return getSkill(S_TECH_MECHANIC);
        } else if (((unit.getEntity() instanceof Dropship) || (unit.getEntity() instanceof Jumpship)) &&
                         hasSkill(S_TECH_VESSEL)) {
            return getSkill(S_TECH_VESSEL);
        } else if ((unit.getEntity() instanceof Aero) &&
                         !(unit.getEntity() instanceof Dropship) &&
                         !(unit.getEntity() instanceof Jumpship) &&
                         hasSkill(S_TECH_AERO)) {
            return getSkill(S_TECH_AERO);
        } else {
            return null;
        }
    }

    public @Nullable Skill getSkillForWorkingOn(final @Nullable String skillName) {
        if (CampaignOptions.S_TECH.equals(skillName)) {
            return getBestTechSkill();
        } else if (hasSkill(skillName)) {
            return getSkill(skillName);
        } else {
            return null;
        }
    }

    public int getBestTechLevel() {
        int level = EXP_NONE;
        final Skill mekSkill = getSkill(S_TECH_MEK);
        final Skill mechanicSkill = getSkill(S_TECH_MECHANIC);
        final Skill baSkill = getSkill(S_TECH_BA);
        final Skill aeroSkill = getSkill(S_TECH_AERO);
        if ((mekSkill != null) && (mekSkill.getLevel() > level)) {
            level = mekSkill.getLevel();
        }

        if ((mechanicSkill != null) && (mechanicSkill.getLevel() > level)) {
            level = mechanicSkill.getLevel();
        }

        if ((baSkill != null) && (baSkill.getLevel() > level)) {
            level = baSkill.getLevel();
        }

        if ((aeroSkill != null) && (aeroSkill.getLevel() > level)) {
            level = aeroSkill.getLevel();
        }

        return level;
    }

    public boolean isRightTechTypeFor(final IPartWork part) {
        Unit unit = part.getUnit();
        if (unit == null) {
            return (hasSkill(S_TECH_MEK) && part.isRightTechType(S_TECH_MEK)) ||
                         (hasSkill(S_TECH_AERO) && part.isRightTechType(S_TECH_AERO)) ||
                         (hasSkill(S_TECH_MECHANIC) && part.isRightTechType(S_TECH_MECHANIC)) ||
                         (hasSkill(S_TECH_BA) && part.isRightTechType(S_TECH_BA)) ||
                         (hasSkill(S_TECH_VESSEL) && part.isRightTechType(S_TECH_VESSEL));
        } else if ((unit.getEntity() instanceof Mek) || (unit.getEntity() instanceof ProtoMek)) {
            return hasSkill(S_TECH_MEK);
        } else if (unit.getEntity() instanceof BattleArmor) {
            return hasSkill(S_TECH_BA);
        } else if ((unit.getEntity() instanceof Tank) || (unit.getEntity() instanceof Infantry)) {
            return hasSkill(S_TECH_MECHANIC);
        } else if ((unit.getEntity() instanceof Dropship) || (unit.getEntity() instanceof Jumpship)) {
            return hasSkill(S_TECH_VESSEL);
        } else if (unit.getEntity() instanceof Aero) {
            return hasSkill(S_TECH_AERO);
        } else {
            return false;
        }
    }

    public @Nullable UUID getDoctorId() {
        return doctorId;
    }

    public int getToughness() {
        return toughness;
    }

    public void setToughness(final int toughness) {
        this.toughness = toughness;
    }

    public int getConnections() {
        return connections;
    }

    /**
     * Calculates and returns the character's adjusted Connections value.
     *
     * <p>If the character has the {@link PersonnelOptions#COMPULSION_XENOPHOBIA} SPA their Connections value is
     * decreased by 1.</p>
     *
     * <p>If the character has the {@link PersonnelOptions#ATOW_CITIZENSHIP} SPA their Connections value is
     * increased by 1.</p>
     *
     * <p>If the character has the {@link PersonnelOptions#COMPULSION_MILD_PARANOIA} SPA their Connections value is
     * reduced by 1.</p>
     *
     * <p>The Connections value is clamped within the allowed minimum and maximum range before being returned.</p>
     *
     * @return the character's Connections value, clamped within the minimum and maximum limits
     *
     * @author Illiani
     * @since 0.50.07
     */
    public int getAdjustedConnections() {
        boolean hasXenophobia = options.booleanOption(COMPULSION_XENOPHOBIA);
        int modifiers = (hasXenophobia ? -1 : 0);

        boolean hasCitizenship = options.booleanOption(ATOW_CITIZENSHIP);
        modifiers += (hasCitizenship ? 1 : 0);

        boolean hasMildParanoia = options.booleanOption(COMPULSION_MILD_PARANOIA);
        modifiers += (hasMildParanoia ? -1 : 0);

        return clamp(connections + modifiers, MINIMUM_CONNECTIONS, MAXIMUM_CONNECTIONS);
    }

    public void setConnections(final int connections) {
        this.connections = clamp(connections, MINIMUM_CONNECTIONS, MAXIMUM_CONNECTIONS);
    }

    /**
     * Adjusts the person's Connections score by the specified amount.
     *
     * <p>The change in connections can be positive or negative, depending on the provided delta value.</p>
     *
     * @param delta The amount by which to adjust the number of connections. A positive value increases the connections,
     *              while a negative value decreases them.
     */
    public void changeConnections(final int delta) {
        int newValue = connections + delta;
        connections = clamp(newValue, MINIMUM_CONNECTIONS, MAXIMUM_CONNECTIONS);
    }

    public int getWealth() {
        return wealth;
    }

    public void setWealth(final int wealth) {
        this.wealth = clamp(wealth, MINIMUM_WEALTH, MAXIMUM_WEALTH);
    }

    /**
     * Adjusts the person's wealth by the specified amount.
     *
     * <p>The change in wealth can be positive or negative, depending on the provided delta value.</p>
     *
     * @param delta The amount by which to adjust the wealth. A positive value increases the wealth, while a negative
     *              value decreases it.
     */
    public void changeWealth(final int delta) {
        int newValue = wealth + delta;
        wealth = clamp(newValue, MINIMUM_WEALTH, MAXIMUM_WEALTH);
    }

    public boolean isHasPerformedExtremeExpenditure() {
        return hasPerformedExtremeExpenditure;
    }

    public void setHasPerformedExtremeExpenditure(final boolean hasPerformedExtremeExpenditure) {
        this.hasPerformedExtremeExpenditure = hasPerformedExtremeExpenditure;
    }

    /**
     * Retrieves the raw reputation value of the character.
     *
     * <p>This method returns the unadjusted reputation value associated with the character.</p>
     *
     * <p><b>Usage:</b> If aging effects are enabled, you likely want to use
     * {@link #getAdjustedReputation(boolean, boolean, LocalDate, int)}  instead.</p>
     *
     * @return The raw reputation value.
     */
    public int getReputation() {
        return reputation;
    }

    /**
     * Calculates the adjusted reputation value for the character based on aging effects, the current campaign type,
     * date, and rank.
     *
     * <p>This method computes the character's reputation by applying age-based modifiers, which depend on factors such
     * as whether aging effects are enabled, whether the campaign is clan-specific, the character's bloodname status,
     * and their rank in the clan hierarchy. If aging effects are disabled, the reputation remains unchanged.</p>
     *
     * <p><b>Usage:</b> If aging effects are disabled, the result will be equivalent to the base reputation value
     * provided by {@link #getReputation()}.</p>
     *
     * @param isUseAgingEffects Indicates whether aging effects should be applied to the reputation calculation.
     * @param isClanCampaign    Indicates whether the current campaign is specific to a clan.
     * @param today             The current date used to calculate the character's age.
     * @param rankNumeric       The rank index of the character, which can adjust the reputation modifier in clan-based
     *                          campaigns.
     *
     * @return The adjusted reputation value, accounting for factors like age, clan campaign status, bloodname
     *       possession, and rank. If aging effects are disabled, the base reputation value is returned.
     */
    public int getAdjustedReputation(boolean isUseAgingEffects, boolean isClanCampaign, LocalDate today,
          int rankNumeric) {
        final int PATHOLOGIC_RACISM_REPUTATION_PENALTY = -2;

        int modifiers = isUseAgingEffects ?
                             getReputationAgeModifier(getAge(today),
                                   isClanCampaign,
                                   !isNullOrBlank(bloodname),
                                   rankNumeric) :
                             0;

        boolean hasRacism = options.booleanOption(COMPULSION_RACISM);
        modifiers -= hasRacism ? 1 : 0;

<<<<<<< HEAD
        boolean hasXenophobia = options.booleanOption(COMPULSION_XENOPHOBIA);
        modifiers -= hasXenophobia ? 1 : 0;
=======
        boolean hasPathologicRacism = options.booleanOption(COMPULSION_PATHOLOGIC_RACISM);
        modifiers += hasPathologicRacism ? PATHOLOGIC_RACISM_REPUTATION_PENALTY : 0;
>>>>>>> a1e9d6c9

        return clamp(reputation + modifiers, MINIMUM_REPUTATION, MAXIMUM_REPUTATION);
    }

    public void setReputation(final int reputation) {
        this.reputation = clamp(reputation, MINIMUM_REPUTATION, MAXIMUM_REPUTATION);
    }

    /**
     * Adjusts the person's reputation by the specified amount.
     *
     * <p>The change in reputation can be positive or negative, depending on the provided delta value.</p>
     *
     * @param delta The amount by which to adjust the reputation. A positive value increases the reputation, while a
     *              negative value decreases it.
     */
    public void changeReputation(final int delta) {
        int newValue = reputation + delta;
        reputation = clamp(newValue, MINIMUM_REPUTATION, MAXIMUM_REPUTATION);
    }

    public int getUnlucky() {
        return unlucky;
    }

    public void setUnlucky(final int unlucky) {
        this.unlucky = clamp(unlucky, MINIMUM_UNLUCKY, MAXIMUM_UNLUCKY);
    }

    public void changeUnlucky(final int delta) {
        int newValue = unlucky + delta;
        unlucky = clamp(newValue, MINIMUM_UNLUCKY, MAXIMUM_UNLUCKY);
    }

    public int getBloodmark() {
        return bloodmark;
    }

    public Money getBloodmarkValue() {
        return Money.of(bloodmark);
    }

    public void setBloodmark(final int unlucky) {
        this.bloodmark = clamp(unlucky, MINIMUM_BLOODMARK, MAXIMUM_BLOODMARK);
    }

    public void changeBloodmark(final int delta) {
        int newValue = bloodmark + delta;
        bloodmark = clamp(newValue, MINIMUM_BLOODMARK, MAXIMUM_BLOODMARK);
    }

    public List<LocalDate> getBloodhuntSchedule() {
        return bloodhuntSchedule;
    }

    public void addBloodhuntDate(final LocalDate date) {
        bloodhuntSchedule.add(date);
    }

    public void removeBloodhuntDate(final LocalDate date) {
        bloodhuntSchedule.remove(date);
    }

    /**
     * Retrieves the character's {@link Attributes} object containing the character's attribute scores.
     *
     * <p><b>Usage:</b> In most cases you'll want to use {@link #getAttributeScore(SkillAttribute)} instead, as that
     * will allow you to jump straight to the exact score you need.</p>
     *
     * @return the character's {@link Attributes} object.
     *
     * @since 0.50.5
     */
    public Attributes getATOWAttributes() {
        return atowAttributes;
    }

    /**
     * Updates the score for a specific skill attribute.
     *
     * <p>This method sets the provided score for the given {@link SkillAttribute}. If the attribute is
     * <code>null</code> or represents "NONE", the method logs a warning and exits without making any changes.</p>
     *
     * <p>The actual attribute score update is delegated to the underlying attribute handler.</p>
     *
     * @param attribute The {@link SkillAttribute} to be updated. Must not be <code>null</code> or "NONE".
     * @param newScore  The new score to assign to the specified skill attribute.
     *
     * @author Illiani
     * @since 0.50.05
     */
    public void setAttributeScore(final SkillAttribute attribute, final int newScore) {
        if (attribute == null || attribute == SkillAttribute.NONE) {
            logger.warn("(setAttributeScore) SkillAttribute is null or NONE.");
            return;
        }

        atowAttributes.setAttributeScore(phenotype, options, attribute, newScore);
    }

    /**
     * Retrieves the score of a specified attribute.
     *
     * @param attribute the {@link SkillAttribute} to retrieve the score for.
     *
     * @return the score of the specified attribute, or {@link Attributes#DEFAULT_ATTRIBUTE_SCORE} if the attribute is
     *       {@code NONE} or {@code null}.
     *
     * @since 0.50.5
     */
    public int getAttributeScore(final SkillAttribute attribute) {
        if (attribute == null || attribute.isNone()) {
            logger.error("(getAttributeScore) SkillAttribute is null or NONE.");
            return DEFAULT_ATTRIBUTE_SCORE;
        }

        boolean hasFreakishStrength = options.booleanOption(MUTATION_FREAKISH_STRENGTH);
        boolean hasExoticAppearance = options.booleanOption(MUTATION_EXOTIC_APPEARANCE);
        boolean hasFacialHair = options.booleanOption(MUTATION_FACIAL_HAIR);
        boolean hasSeriousDisfigurement = options.booleanOption(MUTATION_SERIOUS_DISFIGUREMENT);
        boolean isCatGirl = options.booleanOption(MUTATION_CAT_GIRL);
        boolean isCatGirlUnofficial = options.booleanOption(MUTATION_CAT_GIRL_UNOFFICIAL);

        return switch (attribute) {
            case NONE -> 0;
            case STRENGTH -> {
                int attributeScore = atowAttributes.getAttributeScore(attribute);
                if (hasFreakishStrength) {
                    attributeScore += 2;
                }
                yield min(attributeScore, MAXIMUM_ATTRIBUTE_SCORE);
            }
            case BODY, REFLEXES, DEXTERITY, INTELLIGENCE, WILLPOWER -> atowAttributes.getAttributeScore(attribute);
            case CHARISMA -> {
                int attributeScore = atowAttributes.getAttributeScore(attribute);
                if (hasExoticAppearance) {
                    attributeScore++;
                }
                if (hasFacialHair) {
                    attributeScore--;
                }
                if (hasSeriousDisfigurement) {
                    attributeScore -= 3;
                }
                if (isCatGirl) {
                    attributeScore -= 3;
                }
                if (isCatGirlUnofficial) {
                    attributeScore++;
                }
                yield clamp(attributeScore, MINIMUM_ATTRIBUTE_SCORE, MAXIMUM_ATTRIBUTE_SCORE);
            }
        };
    }

    /**
     * Retrieves the maximum allowed value (cap) for the specified {@link SkillAttribute}.
     *
     * <p>If the attribute is {@code null} or marked as {@link SkillAttribute#NONE}, a default maximum attribute score
     * is returned, and a warning is logged.</p>
     *
     * <p>For valid attributes, this method delegates to
     * {@link Attributes#getAttributeCap(Phenotype, PersonnelOptions, SkillAttribute)}.</p>
     *
     * @param attribute The {@link SkillAttribute} for which the maximum value is being retrieved. Must not be
     *                  {@code null} or {@link SkillAttribute#NONE}.
     *
     * @return The maximum allowed value (cap) for the given attribute. Returns the default maximum value if the input
     *       attribute is invalid.
     *
     * @author Illiani
     * @since 0.50.05
     */
    public int getAttributeCap(final SkillAttribute attribute) {
        if (attribute == null || attribute.isNone()) {
            logger.warn("(getAttributeCap) SkillAttribute is null or NONE.");
            return MAXIMUM_ATTRIBUTE_SCORE;
        }

        return atowAttributes.getAttributeCap(phenotype, options, attribute);
    }

    /**
     * Sets the character's {@link Attributes} object which contains their ATOW Attribute scores.
     *
     * <p><b>Usage:</b> This completely wipes the character's attribute scores and is likely not the method you're
     * looking for. Consider{@link #changeAttributeScore(SkillAttribute, int)} if you just want to increment or
     * decrement a specific attribute by a certain value.</p>
     *
     * @param atowAttributes the {@link Attributes} object to set.
     *
     * @since 0.50.5
     */
    public void setATOWAttributes(final Attributes atowAttributes) {
        this.atowAttributes = atowAttributes;
    }

    /**
     * Modifies the score of a specified skill attribute by a given delta value.
     *
     * <p>This method adjusts the current score of the provided {@link SkillAttribute} by adding the specified delta
     * to it. If the attribute is {@code null} or {@link SkillAttribute#NONE}, a warning is logged, and the method exits
     * without making any changes.</p>
     *
     * <p>The new score is computed as the sum of the current score and the delta, and it is passed
     * to {@link Attributes#setAttributeScore(Phenotype, PersonnelOptions, SkillAttribute, int)} to ensure it compiles
     * with the character's minimum and maximum attribute score values.</p>
     *
     * @param attribute The {@link SkillAttribute} whose score is to be modified. Must not be <code>null</code>.
     * @param delta     The value to add to the current score of the specified skill attribute.
     *
     * @author Illiani
     * @since 0.50.05
     */
    public void changeAttributeScore(final SkillAttribute attribute, final int delta) {
        if (attribute == null || attribute.isNone()) {
            logger.warn("(changeAttributeScore) SkillAttribute is null or NONE.");
            return;
        }

        int current = atowAttributes.getAttributeScore(attribute);
        int newScore = current + delta;

        setAttributeScore(attribute, newScore);
    }

    public void resetSkillTypes() {
        skills.getSkills().forEach(Skill::updateType);
    }

    public int getNTasks() {
        return nTasks;
    }

    public void setNTasks(final int nTasks) {
        this.nTasks = nTasks;
    }

    /**
     * @deprecated use {@link #getPersonalLog()} instead.
     */
    @Deprecated(forRemoval = true, since = "0.50.5")
    public List<LogEntry> getPersonnelLog() {
        return getPersonalLog();
    }

    public List<LogEntry> getPersonalLog() {
        personnelLog.sort(Comparator.comparing(LogEntry::getDate));
        return personnelLog;
    }

    public List<LogEntry> getMedicalLog() {
        medicalLog.sort(Comparator.comparing(LogEntry::getDate));
        return medicalLog;
    }

    public List<LogEntry> getScenarioLog() {
        scenarioLog.sort(Comparator.comparing(LogEntry::getDate));
        return scenarioLog;
    }

    public List<LogEntry> getAssignmentLog() {
        assignmentLog.sort(Comparator.comparing(LogEntry::getDate));
        return assignmentLog;
    }

    public List<LogEntry> getPerformanceLog() {
        performanceLog.sort(Comparator.comparing(LogEntry::getDate));
        return performanceLog;
    }

    /**
     * @deprecated use {@link #addPersonalLogEntry(LogEntry)} instead.
     */
    @Deprecated(forRemoval = true, since = "0.50.5")
    public void addLogEntry(final LogEntry entry) {
        addPersonalLogEntry(entry);
    }

    public void addPersonalLogEntry(final LogEntry entry) {
        personnelLog.add(entry);
    }

    public void addMedicalLogEntry(final LogEntry entry) {
        medicalLog.add(entry);
    }

    public void addScenarioLogEntry(final LogEntry entry) {
        scenarioLog.add(entry);
    }

    public void addAssignmentLogEntry(final LogEntry entry) {
        assignmentLog.add(entry);
    }

    public void addPerformanceLogEntry(final LogEntry entry) {
        performanceLog.add(entry);
    }

    // region injuries

    /**
     * All methods below are for the Advanced Medical option
     */

    public List<Injury> getInjuries() {
        return new ArrayList<>(injuries);
    }

    public List<Injury> getPermanentInjuries() {
        return injuries.stream().filter(Injury::isPermanent).collect(Collectors.toList());
    }

    public void clearInjuries() {
        injuries.clear();

        // Clear the doctor if there is one
        doctorId = null;
        MekHQ.triggerEvent(new PersonChangedEvent(this));
    }

    public void removeInjury(final Injury injury) {
        injuries.remove(injury);
        MekHQ.triggerEvent(new PersonChangedEvent(this));
    }

    public void diagnose(final Campaign campaign, final int hits) {
        InjuryUtil.resolveAfterCombat(campaign, this, hits);
        InjuryUtil.resolveCombatDamage(campaign, this, hits);
        setHits(0);
    }

    public int getAbilityTimeModifier(final Campaign campaign) {
        int modifier = 100;
        if (campaign.getCampaignOptions().isUseToughness()) {
            if (getToughness() == 1) {
                modifier -= 10;
            }
            if (getToughness() > 1) {
                modifier -= 15;
            }
        } // TODO: Fully implement this for advanced healing

        if (getOptions().booleanOption(OptionsConstants.MISC_PAIN_RESISTANCE)) {
            modifier -= 15;
        } else if (getOptions().booleanOption(OptionsConstants.MISC_IRON_MAN)) {
            modifier -= 10;
        }

        return modifier;
    }

    public boolean hasInjury(final BodyLocation location) {
        return getInjuryByLocation(location) != null;
    }

    public boolean needsAMFixing() {
        return !injuries.isEmpty() &&
                     injuries.stream().anyMatch(injury -> (injury.getTime() > 0) || !injury.isPermanent());
    }

    /**
     * Calculates the total injury modifier for the pilot, based on the character's injuries and ambidextrous trait (if
     * present). This modifier can apply to either piloting or gunnery checks depending on the input parameter.
     *
     * <p>This method examines all injuries and their associated modifiers, distinguishing between left-side and
     * right-side injuries if the character is ambidextrous, and the injury implies a missing body location. If the
     * character is not ambidextrous, all modifiers are considered uniformly.</p>
     *
     * <p>The method performs the following steps:</p>
     * <ul>
     *    <li>If the character is ambidextrous and the injury implies a missing location:
     *        <ul>
     *            <li>Classifies injuries into left-side or right-side based on their body location.</li>
     *            <li>Adds associated modifiers to separate lists for left-side and right-side injuries.</li>
     *            <li>If injuries are only present on one side, the modifiers for the opposite side are removed.</li>
     *        </ul>
     *    </li>
     *    <li>If the character is not ambidextrous or the injury does not imply a missing body location all modifiers
     *    from all injuries are included without distinguishing between left and right sides.</li>
     * </ul>
     *
     * <p>After processing the injuries, the method calculates the total injury modifier by summing up the relevant
     * modifier values, taking into account whether the modifier applies to piloting or gunnery checks.</p>
     *
     * @param isPiloting A boolean value indicating whether the modifier calculation is for piloting checks
     *                   ({@code true}) or gunnery checks ({@code false}).
     *
     * @return The total injury modifier calculated from the character's injuries, specific to piloting or gunnery.
     *
     * @author Illiani
     * @since 0.50.05
     */
    public int getInjuryModifiers(boolean isPiloting) {
        boolean isAmbidextrous = options.booleanOption(ATOW_AMBIDEXTROUS);

        List<Modifier> leftSideModifiers = new ArrayList<>();
        List<Modifier> rightSideModifiers = new ArrayList<>();

        List<Modifier> allModifiers = new ArrayList<>();
        for (Injury injury : injuries) {
            boolean isLeftSide = false;
            boolean isRightSide = false;
            if (isAmbidextrous && injury.getType().impliesMissingLocation()) {
                BodyLocation location = injury.getLocation();
                if (location.isLimb()) {
                    if (location == BodyLocation.LEFT_ARM || location == BodyLocation.LEFT_HAND) {
                        isLeftSide = true;
                    } else if (location == BodyLocation.RIGHT_ARM || location == BodyLocation.RIGHT_HAND) {
                        isRightSide = true;
                    }
                }
            }

            for (Modifier modifier : injury.getModifiers()) {
                if (isAmbidextrous) {
                    if (isLeftSide) {
                        leftSideModifiers.add(modifier);
                    }

                    if (isRightSide) {
                        rightSideModifiers.add(modifier);
                    }
                }

                allModifiers.add(modifier);
            }
        }

        if (isAmbidextrous) {
            if (leftSideModifiers.isEmpty() && !rightSideModifiers.isEmpty()) {
                allModifiers.removeAll(rightSideModifiers);
            }

            if (rightSideModifiers.isEmpty() && !leftSideModifiers.isEmpty()) {
                allModifiers.removeAll(leftSideModifiers);
            }
        }

        return Modifier.calcTotalModifier(allModifiers.stream(),
              isPiloting ? ModifierValue.PILOTING : ModifierValue.GUNNERY);
    }

    public boolean hasInjuries(final boolean permanentCheck) {
        return !injuries.isEmpty() &&
                     (!permanentCheck ||
                            injuries.stream().anyMatch(injury -> !injury.isPermanent() || (injury.getTime() > 0)));
    }

    public boolean hasOnlyHealedPermanentInjuries() {
        return !injuries.isEmpty() &&
                     injuries.stream().noneMatch(injury -> !injury.isPermanent() || (injury.getTime() > 0));
    }

    public List<Injury> getInjuriesByLocation(final BodyLocation location) {
        return injuries.stream().filter(injury -> (injury.getLocation() == location)).collect(Collectors.toList());
    }

    // Returns only the first injury in a location
    public @Nullable Injury getInjuryByLocation(final BodyLocation location) {
        return injuries.stream().filter(injury -> (injury.getLocation() == location)).findFirst().orElse(null);
    }

    public void addInjury(final Injury injury) {
        injuries.add(Objects.requireNonNull(injury));
        if (getUnit() != null) {
            getUnit().resetPilotAndEntity();
        }
    }
    // endregion injuries

    /* For use by Against the Bot Employee Turnover rolls */
    public int getOriginalUnitWeight() {
        return originalUnitWeight;
    }

    public void setOriginalUnitWeight(final int originalUnitWeight) {
        this.originalUnitWeight = originalUnitWeight;
    }

    public int getOriginalUnitTech() {
        return originalUnitTech;
    }

    public void setOriginalUnitTech(final int originalUnitTech) {
        this.originalUnitTech = originalUnitTech;
    }

    public UUID getOriginalUnitId() {
        return originalUnitId;
    }

    public void setOriginalUnitId(final UUID originalUnitId) {
        this.originalUnitId = originalUnitId;
    }

    public void setOriginalUnit(final Unit unit) {
        if (unit == null) {
            originalUnitId = null;
            originalUnitTech = 0;
            originalUnitWeight = 0;

            return;
        }

        originalUnitId = unit.getId();

        if (unit.getEntity().isClan()) {
            originalUnitTech = TECH_CLAN;
        } else if (unit.getEntity().getTechLevel() > TechConstants.T_INTRO_BOXSET) {
            originalUnitTech = TECH_IS2;
        } else {
            originalUnitTech = TECH_IS1;
        }

        originalUnitWeight = unit.getEntity().getWeightClass();
    }

    /**
     * This is used to get the number of shares the person has
     *
     * @param campaign     the campaign the person is a part of
     * @param sharesForAll true if all combat and support personnel have shares, otherwise false if just MekWarriors
     *                     have shares
     *
     * @return the number of shares the person has
     */
    public int getNumShares(final Campaign campaign, final boolean sharesForAll) {
        if (!getStatus().isActive() ||
                  !getPrisonerStatus().isFree() ||
                  (!sharesForAll && !hasRole(PersonnelRole.MEKWARRIOR))) {
            return 0;
        }
        int shares = 1;
        if (isFounder()) {
            shares++;
        }
        shares += Math.max(-1, getExperienceLevel(campaign, false) - 2);

        if (getRank().isOfficer()) {
            final Profession profession = Profession.getProfessionFromPersonnelRole(getPrimaryRole());
            int rankOrder = getRankSystem().getOfficerCut();
            while ((rankOrder <= getRankNumeric()) && (rankOrder < Rank.RC_NUM)) {
                Rank rank = getRankSystem().getRanks().get(rankOrder);
                if (!rank.isEmpty(profession)) {
                    shares++;
                }
                rankOrder++;
            }
        }

        if (getOriginalUnitWeight() >= 1) {
            shares++;
        }

        if (getOriginalUnitWeight() >= 3) {
            shares++;
        }
        shares += getOriginalUnitTech();

        return shares;
    }

    public boolean isEngineer() {
        return engineer;
    }

    public void setEngineer(final boolean engineer) {
        this.engineer = engineer;
    }

    /**
     * @param campaign the campaign to get the ransom value based on
     *
     * @return the ransom value of this individual Useful for prisoner who you want to ransom or hand off to your
     *       employer in an AtB context
     */
    public Money getRansomValue(final Campaign campaign) {
        // MekWarriors and aero pilots are worth more than the other types of scrubs
        return (getPrimaryRole().isMekWarriorGrouping() || getPrimaryRole().isAerospacePilot() ?
                      MEKWARRIOR_AERO_RANSOM_VALUES :
                      OTHER_RANSOM_VALUES).get(getExperienceLevel(campaign, false));
    }

    public static class PersonUnitRef extends Unit {
        private PersonUnitRef(final UUID id) {
            setId(id);
        }
    }

    public void fixReferences(final Campaign campaign) {
        if (unit instanceof PersonUnitRef) {
            final UUID id = unit.getId();
            unit = campaign.getUnit(id);
            if (unit == null) {
                logger.error("Person {} ('{}') references missing unit {}", getId(), getFullName(), id);
            }
        }

        for (int ii = techUnits.size() - 1; ii >= 0; --ii) {
            final Unit techUnit = techUnits.get(ii);
            if (techUnit instanceof PersonUnitRef) {
                final Unit realUnit = campaign.getUnit(techUnit.getId());
                if (realUnit != null) {
                    techUnits.set(ii, realUnit);
                } else {
                    logger.error("Person {} ('{}') techs missing unit {}", getId(), getFullName(), techUnit.getId());
                    techUnits.remove(ii);
                }
            }
        }
    }

    /**
     * Generates the loyalty modifier for a given loyalty score.
     *
     * @param loyalty the person's loyalty score
     */
    public int getLoyaltyModifier(int loyalty) {
        if (loyalty < 1) {
            loyalty = 1;
        }

        return switch (loyalty) {
            case 1, 2, 3 -> 3;
            case 4 -> 2;
            case 5, 6 -> 1;
            case 7, 8, 9, 10, 11, 12, 13, 14 -> 0;
            case 15, 16 -> -1;
            case 17 -> -2;
            default -> -3;
        };
    }

    /**
     * Calculates the experience cost multiplier based on reasoning.
     *
     * <p>If reasoning adjustment is not enabled, the multiplier is 1 (no effect).</p>
     *
     * <p>Otherwise, the multiplier is determined by the reasoning score, where each point adjusts the cost by 2.5%.
     * A neutral reasoning score (resulting in a modifier of 0) will also return a multiplier of 1.</p>
     *
     * @param useReasoningXpCostMultiplier a {@link Boolean} indicating whether to apply the reasoning-based adjustment
     *                                     to the experience cost.
     *
     * @return the experience cost multiplier: - `1` if reasoning adjustment is disabled or {@link Reasoning} is
     *       neutral. - A value adjusted by the formula `1 - (score * 0.025)` otherwise.
     */
    public double getReasoningXpCostMultiplier(final boolean useReasoningXpCostMultiplier) {
        Reasoning reasoning = getReasoning();

        if (!useReasoningXpCostMultiplier || reasoning.isAverageType()) {
            return 1;
        }

        double reasoningMultiplier = 0.025; // each rank in Reasoning should adjust costs by 2.5%

        int score = reasoning.getReasoningScore();
        double modifier = score * reasoningMultiplier;

        if (modifier == 0) { // neutral reasoning
            return 1;
        } else {
            return 1 - modifier;
        }
    }

    /**
     * Removes all skills from the collection that match the specified subtype.
     *
     * <p>Iterates safely over the current list of skills, removing each skill whose type corresponds to the given
     * {@link SkillSubType}.</p>
     *
     * @param subType the {@code SkillSubType} to remove from the collection
     *
     * @author Illiani
     * @since 0.50.06
     */
    public void removeAllSkillsOfSubType(SkillSubType subType) {
        // We make an iteration safe list so we can easily remove skills during the loop
        List<Skill> allSkills = new ArrayList<>(skills.getSkills());
        for (Skill skill : allSkills) {
            SkillType skillType = skill.getType();

            if (skillType.isSubTypeOf(subType)) {
                removeSkill(skillType.getName());
            }
        }
    }

    public void updateTimeData(LocalDate today) {
        boolean updateRecruitment = recruitment == null;
        boolean updateLastRankChange = lastRankChangeDate == null;

        // Nothing to update
        if (!updateRecruitment && !updateLastRankChange) {
            return;
        }

        if (employed) {
            LocalDate estimatedJoinDate = null;
            for (LogEntry logEntry : getPersonalLog()) {
                if (estimatedJoinDate == null) {
                    // If by some nightmare there is no Joined date just use the first entry.
                    estimatedJoinDate = logEntry.getDate();
                }
                if (logEntry.getDesc().startsWith("Joined ") ||
                          logEntry.getDesc().startsWith("Freed ") ||
                          logEntry.getDesc().startsWith("Promoted ") ||
                          logEntry.getDesc().startsWith("Demoted ")) {
                    estimatedJoinDate = logEntry.getDate();
                    break;
                }
            }

            if (estimatedJoinDate != null) {
                if (updateRecruitment) {
                    recruitment = estimatedJoinDate;
                }
                if (updateLastRankChange) {
                    lastRankChangeDate = estimatedJoinDate;
                }
                return;
            }

            if (joinedCampaign != null) {
                if (updateRecruitment) {
                    recruitment = estimatedJoinDate;
                }
                if (updateLastRankChange) {
                    lastRankChangeDate = estimatedJoinDate;
                }
                recruitment = joinedCampaign;
                return;
            }

            recruitment = today;
        }
    }

    /**
     * Resolves a gambling compulsion for the current person and adjusts their wealth accordingly.
     *
     * <p>If the person has the gambling compulsion option enabled, this method performs a d6 roll to determine
     * whether wealth is gained, lost, or unchanged, and formats the result as a localized string with appropriate
     * styling. If the gambling compulsion option is not present, the method returns an empty string.</p>
     *
     * <p>On a roll of 6, the person's wealth increases; on a roll of 4 or 5, it remains unchanged; and on a roll of
     * 1, 2, or 3, the person's wealth decreases.</p>
     *
     * @return a formatted localized result {@link String} reflecting the outcome, or an empty {@link String} if not
     *       applicable
     *
     * @author Illiani
     * @since 0.50.07
     */
    public String gambleWealth() {
        boolean hasGamblingCompulsion = options.booleanOption(COMPULSION_GAMBLING);
        if (!hasGamblingCompulsion) {
            return "";
        }

        String key;
        String color;

        int roll = d6();
        switch (roll) {
            case 4, 5 -> {
                key = "neutral";
                color = getWarningColor();
            }
            case 6 -> {
                changeWealth(1);
                key = "success";
                color = getPositiveColor();
            }
            default -> { // 1, 2, 3
                changeWealth(-1);
                key = "failure";
                color = getNegativeColor();
            }
        }

        return String.format(resources.getString("gambling." + key), getHyperlinkedFullTitle(),
              spanOpeningWithCustomColor(color), CLOSING_SPAN_TAG, wealth);
    }

    /**
     * Processes the effects of discontinuation syndrome.
     *
     * <p>This method applies the symptoms and risks associated with compulsive addiction discontinuation, adjusted
     * by campaign options and current conditions:</p>
     *
     * <ul>
     *   <li>If Advanced Medical is available, {@link InjuryTypes#DISCONTINUATION_SYNDROME} is added; otherwise, Hits
     *   are incremented.</li>
     *   <li>If Fatigue is enabled, the character's Fatigue level increases.</li>
     *   <li>If the number of injuries or cumulative hits exceeds a defined threshold, the entity's status is changed
     *   to {@link PersonnelStatus#MEDICAL_COMPLICATIONS} (killed).</li>
     * </ul>
     *
     * @param campaign               the active {@link Campaign} in which the discontinuation syndrome is processed
     * @param useAdvancedMedical     {@code true} if Advanced Medical is enabled
     * @param useFatigue             {@code true} if Fatigue should be increased
     * @param hasCompulsionAddiction specifies if the character has the {@link PersonnelOptions#COMPULSION_ADDICTION}
     *                               Flaw.
     * @param failedWillpowerCheck   {@code true} if the character failed the check to resist their compulsion
     *
     * @author Illiani
     * @since 0.50.07
     */
    public void processDiscontinuationSyndrome(Campaign campaign, boolean useAdvancedMedical, boolean useFatigue,
          // These boolean are here to ensure that we only ever pass in valid personnel
          boolean hasCompulsionAddiction, boolean failedWillpowerCheck) {
        final int FATIGUE_INCREASE = 2;
        final int DEATH_THRESHOLD = 5;


        if (hasCompulsionAddiction && failedWillpowerCheck) {
            if (useAdvancedMedical) {
                Injury injury = DISCONTINUATION_SYNDROME.newInjury(campaign, this, INTERNAL, 1);
                addInjury(injury);
            } else {
                hits++;
            }

            if (useFatigue) {
                changeFatigue(FATIGUE_INCREASE);
            }

            if ((getInjuries().size() > DEATH_THRESHOLD) || (hits > DEATH_THRESHOLD)) {
                changeStatus(campaign, campaign.getLocalDate(), PersonnelStatus.MEDICAL_COMPLICATIONS);
            }
        }
    }
}<|MERGE_RESOLUTION|>--- conflicted
+++ resolved
@@ -5670,13 +5670,11 @@
         boolean hasRacism = options.booleanOption(COMPULSION_RACISM);
         modifiers -= hasRacism ? 1 : 0;
 
-<<<<<<< HEAD
+        boolean hasPathologicRacism = options.booleanOption(COMPULSION_PATHOLOGIC_RACISM);
+        modifiers += hasPathologicRacism ? PATHOLOGIC_RACISM_REPUTATION_PENALTY : 0;
+
         boolean hasXenophobia = options.booleanOption(COMPULSION_XENOPHOBIA);
         modifiers -= hasXenophobia ? 1 : 0;
-=======
-        boolean hasPathologicRacism = options.booleanOption(COMPULSION_PATHOLOGIC_RACISM);
-        modifiers += hasPathologicRacism ? PATHOLOGIC_RACISM_REPUTATION_PENALTY : 0;
->>>>>>> a1e9d6c9
 
         return clamp(reputation + modifiers, MINIMUM_REPUTATION, MAXIMUM_REPUTATION);
     }
