/*
 * Person.java
 *
 * Copyright (c) 2009 Jay Lawson <jaylawson39 at yahoo.com>. All rights reserved.
 * Copyright (c) 2020 - The MegaMek Team. All Rights Reserved
 *
 * This file is part of MekHQ.
 *
 * MekHQ is free software: you can redistribute it and/or modify
 * it under the terms of the GNU General Public License as published by
 * the Free Software Foundation, either version 3 of the License, or
 * (at your option) any later version.
 *
 * MekHQ is distributed in the hope that it will be useful,
 * but WITHOUT ANY WARRANTY; without even the implied warranty of
 * MERCHANTABILITY or FITNESS FOR A PARTICULAR PURPOSE.  See the
 * GNU General Public License for more details.
 *
 * You should have received a copy of the GNU General Public License
 * along with MekHQ.  If not, see <http://www.gnu.org/licenses/>.
 */
package mekhq.campaign.personnel;

import java.awt.event.KeyEvent;
import java.io.PrintWriter;
import java.io.Serializable;
import java.time.LocalDate;
import java.time.Period;
import java.time.format.DateTimeFormatter;
import java.time.temporal.ChronoUnit;
import java.util.*;
import java.util.function.IntSupplier;
import java.util.stream.Collectors;
import java.util.stream.IntStream;

import megamek.common.*;
import megamek.common.util.EncodeControl;
import megamek.common.util.StringUtil;
import mekhq.campaign.*;
import mekhq.campaign.finances.Money;
import mekhq.campaign.log.*;
import mekhq.campaign.personnel.enums.*;
import org.joda.time.DateTime;
import org.w3c.dom.Node;
import org.w3c.dom.NodeList;

import megamek.common.annotations.Nullable;
import megamek.common.logging.LogLevel;
import megamek.common.options.IOption;
import megamek.common.options.IOptionGroup;
import megamek.common.options.PilotOptions;
import mekhq.MekHQ;
import mekhq.MekHqXmlSerializable;
import mekhq.MekHqXmlUtil;
import mekhq.Utilities;
import mekhq.Version;
import mekhq.campaign.event.PersonChangedEvent;
import mekhq.campaign.mod.am.InjuryUtil;
import mekhq.campaign.unit.Unit;
import mekhq.campaign.work.IPartWork;
import mekhq.campaign.universe.Faction;
import mekhq.campaign.universe.Planet;

/**
 * @author Jay Lawson <jaylawson39 at yahoo.com>
 */
public class Person implements Serializable, MekHqXmlSerializable {
    //region Variable Declarations
    private static final long serialVersionUID = -847642980395311152L;

    /* If any new roles are added they should go at the end. They should also be accounted for
     * in isCombatRole(int) or isSupportRole(int). You should also increase the value of T_NUM
     * if you add new roles.
     */
    public static final int T_NONE = 0; // Support Role
    public static final int T_MECHWARRIOR = 1; // Start of Combat Roles
    public static final int T_AERO_PILOT = 2;
    public static final int T_GVEE_DRIVER = 3;
    public static final int T_NVEE_DRIVER = 4;
    public static final int T_VTOL_PILOT = 5;
    public static final int T_VEE_GUNNER = 6;
    public static final int T_BA = 7;
    public static final int T_INFANTRY = 8;
    public static final int T_PROTO_PILOT = 9;
    public static final int T_CONV_PILOT = 10;
    public static final int T_SPACE_PILOT = 11;
    public static final int T_SPACE_CREW = 12;
    public static final int T_SPACE_GUNNER = 13;
    public static final int T_NAVIGATOR = 14; // End of Combat Roles
    public static final int T_MECH_TECH = 15; // Start of Support Roles
    public static final int T_MECHANIC = 16;
    public static final int T_AERO_TECH = 17;
    public static final int T_BA_TECH = 18;
    public static final int T_ASTECH = 19;
    public static final int T_DOCTOR = 20;
    public static final int T_MEDIC = 21;
    public static final int T_ADMIN_COM = 22;
    public static final int T_ADMIN_LOG = 23;
    public static final int T_ADMIN_TRA = 24;
    public static final int T_ADMIN_HR = 25; // End of support roles
    public static final int T_LAM_PILOT = 26; // Not a separate type, but an alias for MW + Aero pilot
                                              // Does not count as either combat or support role
    public static final int T_VEHICLE_CREW = 27; // non-gunner/non-driver support vehicle crew

    // This value should always be +1 of the last defined role
    public static final int T_NUM = 28;

    // Prisoners, Bondsmen, and Normal Personnel
    public static final int PRISONER_NOT = 0;
    public static final int PRISONER_YES = 1;
    public static final int PRISONER_BONDSMAN = 2;

    // Phenotypes
    public static final int PHENOTYPE_NONE = 0;
    public static final int PHENOTYPE_MW = 1;
    public static final int PHENOTYPE_BA = 2;
    public static final int PHENOTYPE_AERO = 3;
    public static final int PHENOTYPE_VEE = 4;
    public static final int PHENOTYPE_NUM = 5;

    // ROM Designations
    public static final int DESIG_NONE    = 0;
    public static final int DESIG_EPSILON = 1;
    public static final int DESIG_PI      = 2;
    public static final int DESIG_IOTA    = 3;
    public static final int DESIG_XI      = 4;
    public static final int DESIG_THETA   = 5;
    public static final int DESIG_ZETA    = 6;
    public static final int DESIG_MU      = 7;
    public static final int DESIG_RHO     = 8;
    public static final int DESIG_LAMBDA  = 9;
    public static final int DESIG_PSI     = 10;
    public static final int DESIG_OMICRON = 11;
    public static final int DESIG_CHI     = 12;
    public static final int DESIG_GAMMA   = 13;
    public static final int DESIG_NUM     = 14;

    private static final Map<Integer, Money> MECHWARRIOR_AERO_RANSOM_VALUES;
    private static final Map<Integer, Money> OTHER_RANSOM_VALUES;

    public PersonAwardController awardController;

    //region Family Variables
    // Lineage
    protected UUID ancestorsId;
    protected UUID spouse;
    protected List<FormerSpouse> formerSpouses;

    //region Procreation
    // this is a flag used in random procreation to determine whether or not to attempt to procreate
    private boolean tryingToConceive;
    protected LocalDate dueDate;
    protected LocalDate expectedDueDate;

    private static final int PREGNANCY_STANDARD_DURATION = 268; //standard duration of a pregnancy in days

    // This creates a random range of approximately six weeks with which to modify the standard pregnancy duration
    // To create randomized pregnancy duration
    private static final IntSupplier PREGNANCY_MODIFY_DURATION = () -> {
        double gaussian = Math.sqrt(-2 * Math.log(Math.nextUp(Math.random())))
            * Math.cos(2.0 * Math.PI * Math.random());
        // To not get weird results, we limit the values to +/- 4.0 (almost 6 weeks)
        return (int) Math.round(Math.max(-4.0, Math.min(4.0, gaussian)) * 10);
    };

    private static final IntSupplier PREGNANCY_SIZE = () -> {
        int children = 1;
        // Hellin's law says it's 1:89 chance, to not make it appear too seldom, we use 1:50
        while(Compute.randomInt(50) == 0) {
            ++ children;
        }
        return Math.min(children, 10); // Limit to decuplets, for the sake of sanity
    };

    private static final String[] PREGNANCY_MULTIPLE_NAMES = {null, null,
        "twins", "triplets", "quadruplets", "quintuplets",
        "sextuplets", "septuplets", "octuplets", "nonuplets", "decuplets"
    };

    public static final ExtraData.IntKey PREGNANCY_CHILDREN_DATA = new ExtraData.IntKey("procreation:children");
    public static final ExtraData.StringKey PREGNANCY_FATHER_DATA = new ExtraData.StringKey("procreation:father");
    //endregion Procreation

    //region Marriage
<<<<<<< HEAD
=======
    // this is a flag used in determine whether or not a person is a potential marriage candidate
    // provided that they are not married, are old enough, etc.
    private boolean tryingToMarry;
    // Marriage Surnames
    public static final int SURNAME_NO_CHANGE = 0;
    public static final int SURNAME_YOURS = 1;
    public static final int SURNAME_SPOUSE = 2;
    public static final int SURNAME_HYP_YOURS = 3;
    public static final int SURNAME_BOTH_HYP_YOURS = 4;
    public static final int SURNAME_HYP_SPOUSE = 5;
    public static final int SURNAME_BOTH_HYP_SPOUSE = 6;
    public static final int SURNAME_MALE = 7;
    public static final int SURNAME_FEMALE = 8;
    public static final int SURNAME_WEIGHTED = 9; //should be equal to NUM_SURNAME at all times
    public static final int NUM_SURNAME = 9; //number of surname options not counting the SURNAME_WEIGHTED OPTION

    public static final String[] SURNAME_TYPE_NAMES = new String[] {
        "No Change", "Yours", "Spouse",
        "Yours-Spouse", "Both Yours-Spouse", "Spouse-Yours",
        "Both Spouse-Yours", "Male", "Female"
    };
    //endregion Marriage Variables

>>>>>>> 0d5d9290
    //region Divorce Variables
    public static final String OPT_SELECTED_CHANGE_SURNAME = "selected_change_surname";
    public static final String OPT_SPOUSE_CHANGE_SURNAME = "spouse_change_surname";
    public static final String OPT_BOTH_CHANGE_SURNAME = "both_change_surname";
    public static final String OPT_KEEP_SURNAME = "keep_surname";
    //endregion Divorce Variables
    //endregion Family Variables

    protected UUID id;
    protected int oldId;

    private String fullName;
    private String givenName;
    private String surname;
    private String honorific;
    private String maidenName;
    private String callsign;
    private int gender;

    private int primaryRole;
    private int secondaryRole;

    private int primaryDesignator;
    private int secondaryDesignator;

    protected String biography;
    protected LocalDate birthday;
    protected LocalDate dateOfDeath;
    protected LocalDate recruitment;
    protected LocalDate lastRankChangeDate;
    protected List<LogEntry> personnelLog;
    protected List<LogEntry> missionLog;

    private Skills skills;
    private PersonnelOptions options;
    private int toughness;

    private PersonnelStatus status;
    protected int xp;
    protected int engXp;
    protected int acquisitions;
    protected Money salary;
    private Money totalEarnings;
    private int hits;
    private int prisonerStatus;
    // Is this person willing to defect? Only for prisoners ...
    private boolean willingToDefect;

    boolean dependent;
    boolean commander;

    // Supports edge usage by a ship's engineer composite crewman
    int edgeUsedThisRound;
    // To track how many edge points support personnel have left until next refresh
    int currentEdge;

    //phenotype and background
    private int phenotype;
    private boolean clan;
    private String bloodname;
    private Faction originFaction;
    private Planet originPlanet;

    //assignments
    private UUID unitId;
    protected UUID doctorId;
    private List<UUID> techUnitIds;

    //days of rest
    protected int idleMonths;
    protected int daysToWaitForHealing;

    //region portrait
    protected String portraitCategory;
    protected String portraitFile;
    // runtime override (not saved)
    protected transient String portraitCategoryOverride = null;
    protected transient String portraitFileOverride = null;
    //endregion portrait

    // Our rank
    private int rank;
    private int rankLevel;
    // If this Person uses a custom rank system (-1 for no)
    private int rankSystem;
    private Ranks ranks;

    // Manei Domini "Classes"
    public static final int MD_NONE			= 0;
    public static final int MD_GHOST		= 1;
    public static final int MD_WRAITH		= 2;
    public static final int MD_BANSHEE		= 3;
    public static final int MD_ZOMBIE		= 4;
    public static final int MD_PHANTOM		= 5;
    public static final int MD_SPECTER		= 6;
    public static final int MD_POLTERGEIST	= 7;
    public static final int MD_NUM			= 8;
    private int maneiDominiClass;
    private int maneiDominiRank;

    //stuff to track for support teams
    protected int minutesLeft;
    protected int overtimeLeft;
    protected int nTasks;
    protected boolean engineer;
    public static final int PRIMARY_ROLE_SUPPORT_TIME = 480;
    public static final int PRIMARY_ROLE_OVERTIME_SUPPORT_TIME = 240;
    public static final int SECONDARY_ROLE_SUPPORT_TIME = 240;
    public static final int SECONDARY_ROLE_OVERTIME_SUPPORT_TIME = 120;

    //region Advanced Medical
    private List<Injury> injuries;
    //endregion Advanced Medical

    //region Against the Bot
    private boolean founder; // +1 share if using shares system
    private int originalUnitWeight; // uses EntityWeightClass with 0 (Extra-Light) for no original unit
    public static final int TECH_IS1 = 0;
    public static final int TECH_IS2 = 1;
    public static final int TECH_CLAN = 2;
    private int originalUnitTech;
    private UUID originalUnitId;
    //endregion Against the Bot

    // Generic extra data, for use with plugins and mods
    private ExtraData extraData;

    //lets just go ahead and pass in the campaign - to hell with OOP
    private Campaign campaign;

    // For upgrading personnel entries to missing log entries
    private static String missionParticipatedString;
    private static String getMissionParticipatedString() {
        if (missionParticipatedString == null) {
            ResourceBundle resourceMap = ResourceBundle.getBundle("mekhq.resources.LogEntries", new EncodeControl());
            missionParticipatedString = resourceMap.getString("participatedInMission.text");
            missionParticipatedString = missionParticipatedString.substring(0, missionParticipatedString.indexOf(" "));
        }

        return missionParticipatedString;
    }

    // initializes the AtB ransom values
    static {
        MECHWARRIOR_AERO_RANSOM_VALUES = new HashMap<>();
        MECHWARRIOR_AERO_RANSOM_VALUES.put(SkillType.EXP_ULTRA_GREEN, Money.of(5000)); // no official AtB rules for really inexperienced scrubs, but...
        MECHWARRIOR_AERO_RANSOM_VALUES.put(SkillType.EXP_GREEN, Money.of(10000));
        MECHWARRIOR_AERO_RANSOM_VALUES.put(SkillType.EXP_REGULAR, Money.of(25000));
        MECHWARRIOR_AERO_RANSOM_VALUES.put(SkillType.EXP_VETERAN, Money.of(75000));
        MECHWARRIOR_AERO_RANSOM_VALUES.put(SkillType.EXP_ELITE, Money.of(150000));

        OTHER_RANSOM_VALUES = new HashMap<>();
        OTHER_RANSOM_VALUES.put(SkillType.EXP_ULTRA_GREEN, Money.of(2500));
        OTHER_RANSOM_VALUES.put(SkillType.EXP_GREEN, Money.of(5000));
        OTHER_RANSOM_VALUES.put(SkillType.EXP_REGULAR, Money.of(10000));
        OTHER_RANSOM_VALUES.put(SkillType.EXP_VETERAN, Money.of(25000));
        OTHER_RANSOM_VALUES.put(SkillType.EXP_ELITE, Money.of(50000));
    }

    private final static String DATE_DISPLAY_FORMAT = "yyyy-MM-dd";

    //region Reverse Compatibility
    private int oldUnitId = -1;
    private int oldDoctorId = -1;
    //v0.1.8 and earlier
    protected int teamId = -1;
    //endregion Reverse Compatibility
    //endregion Variable Declarations

    //region Constructors
    //default constructor
    public Person(Campaign campaign) {
        this(Crew.UNNAMED, Crew.UNNAMED_SURNAME, campaign);
    }

    public Person(Campaign campaign, String factionCode) {
        this(Crew.UNNAMED, Crew.UNNAMED_SURNAME, campaign, factionCode);
    }

    public Person(String givenName, String surname, Campaign campaign) {
        this(givenName, surname, campaign, campaign.getFactionCode());
    }

    public Person(String givenName, String surname, Campaign campaign, String factionCode) {
        this(givenName, surname, "", campaign, factionCode);
    }

    /**
     * Primary Person constructor, variables are initialized in the exact same order as they are
     * saved to the XML file
     * @param givenName     the person's given name
     * @param surname       the person's surname
     * @param honorific     the person's honorific
     * @param campaign      the campaign this person is a part of
     * @param factionCode   the faction this person was borne into
     */
    public Person(String givenName, String surname, String honorific, Campaign campaign,
                  String factionCode) {
        // First, we assign campaign
        this.campaign = campaign;

        // Then, we assign the variables in XML file order
        id = null;
        this.givenName = givenName;
        this.surname = surname;
        this.honorific = honorific;
        maidenName = null; // this is set to null to handle divorce cases
        callsign = "";
        primaryRole = T_NONE;
        secondaryRole = T_NONE;
        primaryDesignator = DESIG_NONE;
        secondaryDesignator = DESIG_NONE;
        commander = false;
        dependent = false;
        originFaction = Faction.getFaction(factionCode);
        originPlanet = null;
        clan = originFaction.isClan();
        phenotype = PHENOTYPE_NONE;
        bloodname = "";
        biography = "";
        idleMonths = -1;
        ancestorsId = null;
        spouse = null;
        formerSpouses = new ArrayList<>();
        tryingToMarry = true;
        tryingToConceive = true;
        dueDate = null;
        expectedDueDate = null;
        portraitCategory = Crew.ROOT_PORTRAIT;
        portraitFile = Crew.PORTRAIT_NONE;
        xp = 0;
        daysToWaitForHealing = 0;
        gender = Crew.G_MALE;
        rank = 0;
        rankLevel = 0;
        rankSystem = -1;
        maneiDominiRank = Rank.MD_RANK_NONE;
        maneiDominiClass = MD_NONE;
        nTasks = 0;
        doctorId = null;
        unitId = null;
        salary = Money.of(-1);
        totalEarnings = Money.of(0);
        status = PersonnelStatus.ACTIVE;
        prisonerStatus = PRISONER_NOT;
        willingToDefect = false;
        hits = 0;
        toughness = 0;
        resetMinutesLeft(); // this assigns minutesLeft and overtimeLeft
        birthday = null;
        dateOfDeath = null;
        recruitment = null;
        lastRankChangeDate = null;
        skills = new Skills();
        options = new PersonnelOptions();
        currentEdge = 0;
        techUnitIds = new ArrayList<>();
        personnelLog = new ArrayList<>();
        missionLog = new ArrayList<>();
        awardController = new PersonAwardController(this);
        injuries = new ArrayList<>();
        founder = false;
        originalUnitWeight = EntityWeightClass.WEIGHT_ULTRA_LIGHT;
        originalUnitTech = TECH_IS1;
        originalUnitId = null;
        acquisitions = 0;
        extraData = new ExtraData();

        // Initialize Data based on these settings
        setFullName();
    }
    //endregion Constructors

    public Campaign getCampaign(){return campaign;}

    public int getPhenotype() {
        return phenotype;
    }

    public void setPhenotype(int i) {
        phenotype = i;
    }

    public boolean isClanner() {
        return clan;
    }

    public void setClanner(boolean b) {
        clan = b;
    }

    public String getBloodname() {
        return bloodname;
    }

    public void setBloodname(String bn) {
        bloodname = bn;
    }

    public Faction getOriginFaction() {
        return originFaction;
    }

    public void setOriginFaction(Faction f) {
        originFaction = f;
    }

    public Planet getOriginPlanet() {
        return originPlanet;
    }

    public void setOriginPlanet(Planet p) {
        originPlanet = p;
    }

    public boolean isCommander() {
        return commander;
    }

    public void setCommander(boolean tf) {
        commander = tf;
    }

    public boolean isDependent() {
        return dependent;
    }

    public void setDependent(boolean tf) {
        dependent = tf;
        if (dependent) {
            setRecruitment(null);
            setLastRankChangeDate(null);
        } else {
            setRecruitment(getCampaign().getLocalDate());
            setLastRankChangeDate(getCampaign().getLocalDate());
        }
    }

    public boolean isPrisoner() {
        return prisonerStatus == PRISONER_YES;
    }

    public void setPrisoner() {
        prisonerStatus = PRISONER_YES;
        setRankNumeric(Ranks.RANK_PRISONER);
    }

    public boolean isBondsman() {
        return prisonerStatus == PRISONER_BONDSMAN;
    }

    public void setBondsman() {
        prisonerStatus = PRISONER_BONDSMAN;
        willingToDefect = false;
        setRankNumeric(Ranks.RANK_BONDSMAN);
    }

    public boolean isFree() {
        return (!isPrisoner() && !isBondsman());
    }

    public void setFreeMan() {
        prisonerStatus = PRISONER_NOT;
        willingToDefect = false;
    }

    public int getPrisonerStatus() {
        return prisonerStatus;
    }

    public boolean isWillingToDefect() {
        return willingToDefect;
    }

    public void setWillingToDefect(boolean willingToDefect) {
        this.willingToDefect = willingToDefect && (prisonerStatus == PRISONER_YES);
    }

    //region Text Getters
    public String pregnancyStatus() {
        return isPregnant() ? " (Pregnant)" : "";
    }

    public String getPhenotypeName() {
        return getPhenotypeName(phenotype);
    }

    public static String getPhenotypeName(int pheno) {
        switch (pheno) {
            case PHENOTYPE_NONE:
                return "Freeborn";
            case PHENOTYPE_MW:
                return "Trueborn Mechwarrior";
            case PHENOTYPE_AERO:
                return "Trueborn Pilot";
            case PHENOTYPE_VEE:
                return "Trueborn Vehicle Crew";
            case PHENOTYPE_BA:
                return "Trueborn Elemental";
            default:
                return "?";
        }
    }

    public String getPhenotypeShortName() {
        return getPhenotypeShortName(phenotype);
    }

    public static String getPhenotypeShortName(int pheno) {
        switch (pheno) {
            case PHENOTYPE_NONE:
                return "Freeborn";
            case PHENOTYPE_MW:
            case PHENOTYPE_AERO:
            case PHENOTYPE_VEE:
            case PHENOTYPE_BA:
                return "Trueborn";
            default:
                return "?";
        }
    }

    public static String getPrisonerStatusName(int status) {
        switch (status) {
            case PRISONER_NOT:
                return "Free";
            case PRISONER_YES:
                return "Prisoner";
            case PRISONER_BONDSMAN:
                return "Bondsman";
            default:
                return "?";
        }
    }
    //endregion Text Getters

    //region Names
    public String getGivenName() {
        return givenName;
    }

    public void setGivenName(String n) {
        this.givenName = n;
        setFullName();
    }

    public String getSurname() {
        return surname;
    }

    public void setSurname(String n) {
        this.surname = n;
        setFullName();
    }

    public String getHonorific() {
        return honorific;
    }

    public void setHonorific(String n) {
        this.honorific = n;
        setFullName();
    }

    public String getMaidenName() {
        return maidenName;
    }

    public void setMaidenName(String n) {
        this.maidenName = n;
    }

    public String getFullName() {
        return fullName;
    }

    public void setFullName() {
        if (isClanner()) {
            if (!StringUtil.isNullOrEmpty(bloodname)) {
                fullName = givenName + " " + bloodname;
            } else {
                fullName = givenName;
            }
        } else {
            if (!StringUtil.isNullOrEmpty(surname)) {
                fullName = givenName + " " + surname;
            } else {
                fullName = givenName;
            }
        }

        if (!StringUtil.isNullOrEmpty(honorific)) {
            fullName += " " + honorific;
        }
    }

    /**
     * This method is used to migrate names from being a joined name to split between given name and surname,
     * as part of the Personnel changes in MekHQ 0.47.4.
     * @param n the name to be migrated
     */
    public void migrateName(String n) {
        // How this works:
        // Takes the input name, and splits it into individual parts.
        // Then, it depends on whether the person is a Clanner or not.
        // For Clan names:
        // Takes the input name, and assumes that person does not have a surname
        // Bloodnames are assumed to have been assigned by MekHQ
        // For Inner Sphere names:
        // Depending on the length of the resulting array, the name is processed differently
        // Array of length 1: the name is assumed to not have a surname, just a given name
        // Array of length 2: the name is assumed to be a given name and a surname
        // Array of length 3: the name is assumed to be a given name and two surnames
        // Array of length 4+: the name is assumed to be as many given names as possible and two surnames
        //
        // Then, the full name is set
        String[] name = n.trim().split("\\s+");

        givenName = name[0];

        if (isClanner()) {
            if (name.length > 1) {
                int i;
                for (i = 1; i < name.length - 1; i++) {
                    givenName += " " + name[i];
                }

                if (!(!StringUtil.isNullOrEmpty(getBloodname()) && getBloodname().equals(name[i]))) {
                    givenName += " " + name[i];
                }
            }
        } else {
            if (name.length == 2) {
                surname = name[1];
            } else if (name.length == 3) {
                surname = name[1] + " " + name[2];
            } else if (name.length > 3) {
                int i;
                for (i = 1; i < name.length - 2; i++) {
                    givenName += " " + name[i];
                }

                surname = name[i] + " " + name[i + 1];
            }
        }

        if ((surname == null) || (surname.equals(Crew.UNNAMED_SURNAME))) {
            surname = "";
        }

        setFullName();
    }

    public String getHyperlinkedName() {
        return String.format("<a href='PERSON:%s'>%s</a>", getId().toString(), getFullName());
    }

    public String getCallsign() {
        return callsign;
    }

    public void setCallsign(String n) {
        this.callsign = n;
    }
    //endregion Names

    public String getPortraitCategory() {
        return Utilities.nonNull(portraitCategoryOverride, portraitCategory);
    }

    public String getPortraitFileName() {
        return Utilities.nonNull(portraitFileOverride, portraitFile);
    }

    public void setPortraitCategory(String s) {
        this.portraitCategory = s;
    }

    public void setPortraitFileName(String s) {
        this.portraitFile = s;
    }

    public void setPortraitCategoryOverride(String s) {
        this.portraitCategoryOverride = s;
    }

    public void setPortraitFileNameOverride(String s) {
        this.portraitFileOverride = s;
    }

    //region Personnel Roles
    // TODO : Move me into an enum with checks for hasAdministratorRole, hasTechRole, hasMedicalRole, etc.
    public int getPrimaryRole() {
        return primaryRole;
    }

    public void setPrimaryRole(int t) {
        this.primaryRole = t;
        //you can't be primary tech and a secondary astech
        //you can't be a primary astech and a secondary tech
        if ((isTechPrimary() && secondaryRole == T_ASTECH)
            || (isTechSecondary() && primaryRole == T_ASTECH)) {
            secondaryRole = T_NONE;
        }
        if ((primaryRole == T_DOCTOR && secondaryRole == T_MEDIC)
            || (secondaryRole == T_DOCTOR && primaryRole == T_MEDIC)) {
            secondaryRole = T_NONE;
        }
        MekHQ.triggerEvent(new PersonChangedEvent(this));
    }

    public int getSecondaryRole() {
        return secondaryRole;
    }

    public void setSecondaryRole(int t) {
        this.secondaryRole = t;
        MekHQ.triggerEvent(new PersonChangedEvent(this));
    }

    /**
     * This is used to determine if a person has a specific role as either their primary OR their
     * secondary role
     * @param role the role to determine
     * @return true if the person has the specific role either as their primary or secondary role
     */
    public boolean hasRole(int role) {
        return (getPrimaryRole() == role) || (getSecondaryRole() == role);
    }

    /**
     * This is used to determine whether the person has either a primary or secondary role within the
     * two bounds. This is inclusive of the two bounds
     * @param minimumRole the minimum role bound (inclusive)
     * @param maximumRole the maximum role bound (inclusive)
     * @return true if they have a role within the bounds (inclusive), otherwise false.
     */
    public boolean hasRoleWithin(int minimumRole, int maximumRole) {
        return hasPrimaryRoleWithin(minimumRole, maximumRole)
                || hasSecondaryRoleWithin(minimumRole, maximumRole);
    }

    /**
     * @param minimumRole the minimum role bound (inclusive)
     * @param maximumRole the maximum role bound (inclusive)
     * @return true if they have a primary role within the bounds (inclusive), otherwise false
     */
    public boolean hasPrimaryRoleWithin(int minimumRole, int maximumRole) {
        return (getPrimaryRole() >= minimumRole) && (getPrimaryRole() <= maximumRole);
    }

    /**
     * @param minimumRole the minimum role bound (inclusive)
     * @param maximumRole the maximum role bound (inclusive)
     * @return true if they have a secondary role within the bounds (inclusive), otherwise false
     */
    public boolean hasSecondaryRoleWithin(int minimumRole, int maximumRole) {
        return (getSecondaryRole() >= minimumRole) && (getSecondaryRole() <= maximumRole);
    }

    /**
     * @return true if the person has a primary or secondary combat role
     */
    public boolean hasCombatRole() {
        return hasPrimaryCombatRole() || hasSecondaryCombatRole();
    }

    /**
     * @return true if the person has a primary combat role
     */
    public boolean hasPrimaryCombatRole() {
        return hasPrimaryRoleWithin(T_MECHWARRIOR, T_SPACE_GUNNER)
                || hasPrimaryRoleWithin(T_LAM_PILOT, T_VEHICLE_CREW);
    }

    /**
     * @return true if the person has a secondary combat role
     */
    public boolean hasSecondaryCombatRole() {
        return hasSecondaryRoleWithin(T_MECHWARRIOR, T_SPACE_GUNNER)
                || hasSecondaryRoleWithin(T_LAM_PILOT, T_VEHICLE_CREW);
    }

    /**
     * @param includeNoRole whether to include T_NONE in the primary check or not
     * @return true if the person has a primary or secondary support role, except for secondary T_NONE
     */
    public boolean hasSupportRole(boolean includeNoRole) {
        return hasPrimarySupportRole(includeNoRole) || hasSecondarySupportRole();
    }

    /**
     * @param includeNoRole whether to include T_NONE in the check check or not
     * @return true if the person has a primary support role
     */
    public boolean hasPrimarySupportRole(boolean includeNoRole) {
        return hasPrimaryRoleWithin(T_MECH_TECH, T_ADMIN_HR) || (includeNoRole && (getPrimaryRole() == T_NONE));
    }

    /**
     * @return true if the person has a secondary support role. Note that T_NONE is NOT a support
     * role if it is a secondary role
     */
    public boolean hasSecondarySupportRole() {
        return hasSecondaryRoleWithin(T_MECH_TECH, T_ADMIN_HR);
    }

    /**
     * Determines whether a role is considered a combat role. Note that T_LAM_PILOT is a special
     * placeholder which is not used for either primary or secondary role and will return false.
     *
     * @param role A value that can be used for a person's primary or secondary role.
     * @return     Whether the role is considered a combat role
     */
    public static boolean isCombatRole(int role) {
        return ((role > T_NONE) && (role <= T_NAVIGATOR))
                || (role == T_VEHICLE_CREW);
    }

    /**
     * @param role A value that can be used for a person's primary or secondary role.
     * @return     Whether the role is considered a support role
     */
    public static boolean isSupportRole(int role) {
        return (role >= T_MECH_TECH) && (role < T_LAM_PILOT);
    }
    //endregion Personnel Roles

    public PersonnelStatus getStatus() {
        return status;
    }

    public void setStatus(PersonnelStatus status) {
        this.status = status;
    }

    public int getIdleMonths() {
        return idleMonths;
    }

    public void setIdleMonths(int m) {
        this.idleMonths = m;
    }

    public int getDaysToWaitForHealing() {
        return daysToWaitForHealing;
    }

    public void setDaysToWaitForHealing(int d) {
        this.daysToWaitForHealing = d;
    }

    public static String getRoleDesc(int type, boolean clan) {
        switch (type) {
            case (T_NONE):
                return "None";
            case (T_MECHWARRIOR):
                return "MechWarrior";
            case (T_GVEE_DRIVER):
                return "Vehicle Driver";
            case (T_NVEE_DRIVER):
                return "Naval Driver";
            case (T_VTOL_PILOT):
                return "VTOL Pilot";
            case (T_VEE_GUNNER):
                return "Vehicle Gunner";
            case (T_CONV_PILOT):
                return "Conventional Aircraft Pilot";
            case (T_AERO_PILOT):
                return "Aerospace Pilot";
            case (T_PROTO_PILOT):
                return "ProtoMech Pilot";
            case (T_BA):
                if (clan) {
                    return "Elemental";
                } else {
                    return "Battle Armor Pilot";
                }
            case (T_INFANTRY):
                return "Soldier";
            case (T_SPACE_PILOT):
                return "Vessel Pilot";
            case (T_SPACE_CREW):
                return "Vessel Crewmember";
            case (T_SPACE_GUNNER):
                return "Vessel Gunner";
            case (T_NAVIGATOR):
                return "Hyperspace Navigator";
            case (T_MECH_TECH):
                return "Mech Tech";
            case (T_MECHANIC):
                return "Mechanic";
            case (T_AERO_TECH):
                return "Aero Tech";
            case (T_BA_TECH):
                return "Battle Armor Tech";
            case (T_ASTECH):
                return "Astech";
            case (T_DOCTOR):
                return "Doctor";
            case (T_MEDIC):
                return "Medic";
            case (T_ADMIN_COM):
                return "Admin/Command";
            case (T_ADMIN_LOG):
                return "Admin/Logistical";
            case (T_ADMIN_TRA):
                return "Admin/Transport";
            case (T_ADMIN_HR):
                return "Admin/HR";
            case (T_LAM_PILOT):
                return "LAM Pilot";
            case (T_VEHICLE_CREW):
                return "Vehicle Crew";
            default:
                return "??";
        }
    }

    public String getRoleDesc() {
        String role = getPrimaryRoleDesc();
        if (secondaryRole != T_NONE && secondaryRole != -1) {
            role += "/" + getSecondaryRoleDesc();
        }
        return role;
    }

    public String getPrimaryRoleDesc() {
        String bgPrefix = "";
        if (isClanner()) {
            bgPrefix = getPhenotypeShortName() + " ";
        }
        return bgPrefix + getRoleDesc(primaryRole, campaign.getFaction().isClan());
    }

    public String getSecondaryRoleDesc() {
        return getRoleDesc(secondaryRole, campaign.getFaction().isClan());
    }

    public static int getRoleMnemonic(int type) {
        // The following characters are unused:
        // J, K, Q, X, Z
        switch (type) {
            case T_MECHWARRIOR:
                return KeyEvent.VK_M;
            case T_GVEE_DRIVER:
                return KeyEvent.VK_V;
            case T_NVEE_DRIVER:
                return KeyEvent.VK_N;
            case T_VEE_GUNNER:
                return KeyEvent.VK_G;
            case T_AERO_PILOT:
                return KeyEvent.VK_A;
            case T_PROTO_PILOT:
                return KeyEvent.VK_P;
            case T_CONV_PILOT:
                return KeyEvent.VK_F;
            case T_BA:
                return KeyEvent.VK_B;
            case T_INFANTRY:
                return KeyEvent.VK_S;
            case T_SPACE_PILOT:
                return KeyEvent.VK_I;
            case T_SPACE_CREW:
                return KeyEvent.VK_W;
            case T_SPACE_GUNNER:
                return KeyEvent.VK_U;
            case T_NAVIGATOR:
                return KeyEvent.VK_Y;
            case T_MECH_TECH:
                return KeyEvent.VK_T;
            case T_MECHANIC:
                return KeyEvent.VK_E;
            case T_AERO_TECH:
                return KeyEvent.VK_O;
            case T_DOCTOR:
                return KeyEvent.VK_D;
            case T_ADMIN_COM:
                return KeyEvent.VK_C;
            case T_ADMIN_LOG:
                return KeyEvent.VK_L;
            case T_ADMIN_TRA:
                return KeyEvent.VK_R;
            case T_ADMIN_HR:
                return KeyEvent.VK_H;
            case T_VTOL_PILOT:
            case T_BA_TECH:
            case T_ASTECH:
            case T_MEDIC:
            case T_LAM_PILOT:
            case T_VEHICLE_CREW:
            case T_NONE:
            default:
                return KeyEvent.VK_UNDEFINED;
        }
    }

    public boolean canPerformRole(int role) {
        switch (role) {
            case (T_NONE):
                return true;
            case (T_MECHWARRIOR):
                return hasSkill(SkillType.S_GUN_MECH) && hasSkill(SkillType.S_PILOT_MECH);
            case (T_GVEE_DRIVER):
                return hasSkill(SkillType.S_PILOT_GVEE);
            case (T_NVEE_DRIVER):
                return hasSkill(SkillType.S_PILOT_NVEE);
            case (T_VTOL_PILOT):
                return hasSkill(SkillType.S_PILOT_VTOL);
            case (T_VEE_GUNNER):
                return hasSkill(SkillType.S_GUN_VEE);
            case (T_AERO_PILOT):
                return hasSkill(SkillType.S_GUN_AERO) && hasSkill(SkillType.S_PILOT_AERO);
            case (T_CONV_PILOT):
                return hasSkill(SkillType.S_GUN_JET) && hasSkill(SkillType.S_PILOT_JET);
            case (T_PROTO_PILOT):
                return hasSkill(SkillType.S_GUN_PROTO);
            case (T_BA):
                return hasSkill(SkillType.S_GUN_BA);
            case (T_INFANTRY):
                return hasSkill(SkillType.S_SMALL_ARMS);
            case (T_SPACE_PILOT):
                return hasSkill(SkillType.S_PILOT_SPACE);
            case (T_SPACE_CREW):
                return hasSkill(SkillType.S_TECH_VESSEL);
            case (T_SPACE_GUNNER):
                return hasSkill(SkillType.S_GUN_SPACE);
            case (T_NAVIGATOR):
                return hasSkill(SkillType.S_NAV);
            case (T_MECH_TECH):
                return hasSkill(SkillType.S_TECH_MECH) && getSkill(SkillType.S_TECH_MECH).getExperienceLevel() > SkillType.EXP_ULTRA_GREEN;
            case (T_MECHANIC):
            case T_VEHICLE_CREW:
                return hasSkill(SkillType.S_TECH_MECHANIC) && getSkill(SkillType.S_TECH_MECHANIC).getExperienceLevel() > SkillType.EXP_ULTRA_GREEN;
            case (T_AERO_TECH):
                return hasSkill(SkillType.S_TECH_AERO) && getSkill(SkillType.S_TECH_AERO).getExperienceLevel() > SkillType.EXP_ULTRA_GREEN;
            case (T_BA_TECH):
                return hasSkill(SkillType.S_TECH_BA) && getSkill(SkillType.S_TECH_BA).getExperienceLevel() > SkillType.EXP_ULTRA_GREEN;
            case (T_ASTECH):
                return hasSkill(SkillType.S_ASTECH);
            case (T_DOCTOR):
                return hasSkill(SkillType.S_DOCTOR) && getSkill(SkillType.S_DOCTOR).getExperienceLevel() > SkillType.EXP_ULTRA_GREEN;
            case (T_MEDIC):
                return hasSkill(SkillType.S_MEDTECH);
            case (T_ADMIN_COM):
            case (T_ADMIN_LOG):
            case (T_ADMIN_TRA):
            case (T_ADMIN_HR):
                return hasSkill(SkillType.S_ADMIN);
            default:
                return false;
        }
    }

    public void setGender(int g) {
        this.gender = g;
    }

    public int getGender() {
        return gender;
    }

    public void setBirthday(LocalDate date) {
        this.birthday = date;
    }

    public LocalDate getBirthday() {
        return birthday;
    }

    public LocalDate getDateOfDeath() {
        return dateOfDeath;
    }

    public void setDateOfDeath(LocalDate date) {
        this.dateOfDeath = date;
    }

    public void setRecruitment(LocalDate date) {
        this.recruitment = date;
    }

    public LocalDate getRecruitment() {
        return recruitment;
    }

    public String getRecruitmentAsString() {
        if (getRecruitment() == null) {
            return null;
        } else {
            return getRecruitment().format(DateTimeFormatter.ofPattern(DATE_DISPLAY_FORMAT));
        }
    }

    public void setLastRankChangeDate(LocalDate date) {
        this.lastRankChangeDate = date;
    }

    public LocalDate getLastRankChangeDate() {
        return lastRankChangeDate;
    }

    public String getLastRankChangeDateAsString() {
        if (getLastRankChangeDate() == null) {
            return null;
        } else {
            return getLastRankChangeDate().format(DateTimeFormatter.ofPattern(DATE_DISPLAY_FORMAT));
        }
    }

    public int getAge(LocalDate today) {
        // Get age based on year
        if (getDateOfDeath() != null) {
            //use date of death instead of birthday
            today = getDateOfDeath();
        }

        return Math.toIntExact(ChronoUnit.YEARS.between(getBirthday(), today));
    }

    public String getTimeInService(Campaign campaign) {
        // Get time in service based on year
        if (getRecruitment() == null) {
            //use "" they haven't been recruited or are dependents
            return "";
        }

        LocalDate today = campaign.getLocalDate();

        // If the person is dead, we only care about how long they spent in service to the company
        if (getDateOfDeath() != null) {
            //use date of death instead of the current day
            today = getDateOfDeath();
        }

        return campaign.getCampaignOptions().getTimeInServiceDisplayFormat()
                .getDisplayFormattedOutput(getRecruitment(), today);
    }

    public String getTimeInRank(Campaign campaign) {
        if (getLastRankChangeDate() == null) {
            return "";
        }

        LocalDate today = campaign.getLocalDate();

        // If the person is dead, we only care about how long it was from their last promotion till they died
        if (getDateOfDeath() != null) {
            //use date of death instead of the current day
            today = getDateOfDeath();
        }

        return campaign.getCampaignOptions().getTimeInRankDisplayFormat()
                .getDisplayFormattedOutput(getLastRankChangeDate(), today);
    }

    public void setId(UUID id) {
        this.id = id;
    }

    public UUID getId() {
        return id;
    }

    public boolean isChild() {
        return (getAge(getCampaign().getLocalDate()) <= 13);
    }

    //region Pregnancy
    public boolean isTryingToConceive() {
        return tryingToConceive;
    }

    public void setTryingToConceive(boolean tryingToConceive) {
        this.tryingToConceive = tryingToConceive;
    }

    public LocalDate getDueDate() {
        return dueDate;
    }

    public void setDueDate(LocalDate dueDate) {
        this.dueDate = dueDate;
    }

    public LocalDate getExpectedDueDate() {
        return expectedDueDate;
    }

    public void setExpectedDueDate(LocalDate expectedDueDate) {
        this.expectedDueDate = expectedDueDate;
    }

    public boolean isPregnant() {
        return dueDate != null;
    }

    /**
     * This is used to determine if a person can procreate
     * @return true if they can, otherwise false
     */
    public boolean canProcreate() {
        return isFemale() && tryingToConceive && !isPregnant() && !isDeployed()
                && !isChild() && (getAge(getCampaign().getLocalDate()) < 51);
    }

    public void procreate() {
        if (canProcreate()) {
            boolean conceived = false;
            if (hasSpouse()) {
                if (!getSpouse().isDeployed() && !getSpouse().isDeadOrMIA() && !getSpouse().isChild()
                        && !(getSpouse().getGender() == getGender())) {
                    // setting is the decimal chance that this procreation attempt will create a child, base is 0.05%
                    conceived = (Compute.randomFloat() < (campaign.getCampaignOptions().getChanceProcreation()));
                }
            } else if (campaign.getCampaignOptions().useUnofficialProcreationNoRelationship()) {
                // setting is the decimal chance that this procreation attempt will create a child, base is 0.005%
                conceived = (Compute.randomFloat() < (campaign.getCampaignOptions().getChanceProcreationNoRelationship()));
            }

            if (conceived) {
                addPregnancy();
            }
        }
    }

    public void addPregnancy() {
        LocalDate dueDate = getCampaign().getLocalDate();
        dueDate = dueDate.plus(PREGNANCY_STANDARD_DURATION, ChronoUnit.DAYS);
        setExpectedDueDate(dueDate);
        dueDate = dueDate.plus(PREGNANCY_MODIFY_DURATION.getAsInt(), ChronoUnit.DAYS);
        setDueDate(dueDate);

        int size = PREGNANCY_SIZE.getAsInt();
        extraData.set(PREGNANCY_CHILDREN_DATA, size);
        extraData.set(PREGNANCY_FATHER_DATA, (hasSpouse()) ? getSpouseId().toString() : null);

        String sizeString = (size < PREGNANCY_MULTIPLE_NAMES.length) ? PREGNANCY_MULTIPLE_NAMES[size] : null;

        campaign.addReport(getHyperlinkedName() + " has conceived" + (sizeString == null ? "" : (" " + sizeString)));
        if (campaign.getCampaignOptions().logConception()) {
            MedicalLogger.hasConceived(this, campaign.getDate(), sizeString);
            if (hasSpouse()) {
                PersonalLogger.spouseConceived(getSpouse(), getFullName(), campaign.getDate(), sizeString);
            }
        }
    }

    /**
     * Removes a pregnancy and clears all related data from the current person
     */
    public void removePregnancy() {
        setDueDate(null);
        setExpectedDueDate(null);
        extraData.set(PREGNANCY_CHILDREN_DATA, null);
        extraData.set(PREGNANCY_FATHER_DATA, null);
    }

    public Collection<Person> birth() {
        int size = extraData.get(PREGNANCY_CHILDREN_DATA, 1);
        String fatherIdString = extraData.get(PREGNANCY_FATHER_DATA);
        UUID fatherId = (fatherIdString != null) ? UUID.fromString(fatherIdString) : null;
        Ancestors anc = campaign.getAncestors(fatherId, id);
        if (null == anc) {
            anc = campaign.createAncestors(fatherId, id);
        }
        final UUID ancId = anc.getId();

        final String surname = generateBabySurname(fatherId);

        // Cleanup
        removePregnancy();

        return IntStream.range(0, size).mapToObj(i -> {
            Person baby = campaign.newDependent(T_NONE, true);
            baby.setSurname(surname);
            baby.setBirthday(getCampaign().getLocalDate());
            UUID babyId = UUID.randomUUID();

            baby.setId(babyId);
            baby.setAncestorsId(ancId);

            campaign.addReport(String.format("%s has given birth to %s, a baby %s!", getHyperlinkedName(),
                    baby.getHyperlinkedName(), GenderDescriptors.BOY_GIRL.getDescriptor(baby.getGender())));
            if (campaign.getCampaignOptions().logConception()) {
                MedicalLogger.deliveredBaby(this, baby, campaign.getDate());
                if (fatherId != null) {
                    PersonalLogger.ourChildBorn(campaign.getPerson(fatherId), baby, getFullName(), campaign.getDate());
                }
            }
            return baby;
        }).collect(Collectors.toList());
    }

    private String generateBabySurname(UUID fatherId) {
        if (campaign.getCampaignOptions().getBabySurnameStyle() == CampaignOptions.BABY_SURNAME_SPOUSE) {
            if (fatherId != null) {
                return campaign.getPerson(fatherId).getSurname();
            }
        }
        return surname = getSurname();
    }
    //endregion Pregnancy

    //region Marriage
    public boolean isTryingToMarry() {
        return tryingToMarry;
    }

    public void setTryingToMarry(boolean tryingToMarry) {
        this.tryingToMarry = tryingToMarry;
    }

    /**
     * Determines if another person is a safe spouse for the current person
     * @param p the person to determine if they are a safe spouse
     */
    public boolean safeSpouse(Person p) {
        // Huge convoluted return statement, with the following restrictions
        // can't marry yourself
        // can't marry someone who is already married
        // can't marry someone who doesn't want to be married
        // can't marry a prisoner, unless you are also a prisoner (this is purposely left open for prisoners to marry who they want)
        // can't marry a person who is dead or MIA
        // can't marry inactive personnel (this is to show how they aren't part of the force anymore)
        // TODO : can't marry anyone who is not located at the same planet as the person - GitHub #1672: Implement current planet tracking for personnel
        // can't marry a close relative
        return (
                !this.equals(p)
                && !p.hasSpouse()
                && p.isTryingToMarry()
                && p.oldEnoughToMarry()
                && (!p.isPrisoner() || isPrisoner())
                && !p.isDeadOrMIA()
                && p.isActive()
                && ((getAncestorsId() == null)
                    || !getCampaign().getAncestors(getAncestorsId()).checkMutualAncestors(
                            getCampaign().getAncestors(p.getAncestorsId())))
        );
    }

    public boolean oldEnoughToMarry() {
        return (getAge(getCampaign().getLocalDate()) >= getCampaign().getCampaignOptions().getMinimumMarriageAge());
    }

    public void randomMarriage() {
        // Don't attempt to generate is someone isn't trying to marry, has a spouse,
        // isn't old enough to marry, or is actively deployed
        if (!tryingToMarry || hasSpouse() || !oldEnoughToMarry() || isDeployed()) {
            return;
        }

        // setting is the fractional chance that this attempt at finding a marriage will result in one
        if (Compute.randomFloat() < (getCampaign().getCampaignOptions().getChanceRandomMarriages())) {
            addRandomSpouse(false);
        } else if (getCampaign().getCampaignOptions().useRandomSameSexMarriages()) {
            if (Compute.randomFloat() < (getCampaign().getCampaignOptions().getChanceRandomSameSexMarriages())) {
                addRandomSpouse(true);
            }
        }
    }

    public void addRandomSpouse(boolean sameSex) {
        List<Person> potentials = new ArrayList<>();
        int gender = sameSex ? getGender() : (isMale() ? Crew.G_FEMALE : Crew.G_MALE);
        for (Person p : getCampaign().getActivePersonnel()) {
            if (isPotentialRandomSpouse(p, gender)) {
                potentials.add(p);
            }
        }

        int n = potentials.size();
        if (n > 0) {
            marry(potentials.get(Compute.randomInt(n)), MarriageSurnameStyle.WEIGHTED);
        }
    }

    public boolean isPotentialRandomSpouse(Person p, int gender) {
        if ((p.getGender() != gender) || !safeSpouse(p) || !(isFree() || (isPrisoner() && p.isPrisoner()))) {
            return false;
        }

        int ageDifference = Math.abs(p.getAge(getCampaign().getLocalDate()) - getAge(getCampaign().getLocalDate()));

        return (ageDifference <= getCampaign().getCampaignOptions().getMarriageAgeRange());
    }

    public void marry(Person spouse, MarriageSurnameStyle surnameStyle) {
        surnameStyle.generateAndAssignSurnames(this, spouse, campaign);

        if (getCampaign().getCampaignOptions().logMarriageNameChange()) {
            if (!spouse.getSurname().equals(spouseSurname)) {
                PersonalLogger.marriageNameChange(spouse, this, getCampaign().getDate());

            }
            if (!getSurname().equals(surname)) {
                PersonalLogger.marriageNameChange(this, spouse, getCampaign().getDate());
            }
        }

        setSpouseId(spouse.getId());
        spouse.setSpouseId(getId());

        PersonalLogger.marriage(this, spouse, getCampaign().getDate());
        PersonalLogger.marriage(spouse, this, getCampaign().getDate());

        campaign.addReport(String.format("%s has married %s!", getHyperlinkedName(),
                spouse.getHyperlinkedName()));

        MekHQ.triggerEvent(new PersonChangedEvent(this));
        MekHQ.triggerEvent(new PersonChangedEvent(spouse));
    }
    //endregion Marriage

    //region Divorce
    public void divorce(String divorceOption) {
        Person spouse = getSpouse();
        int reason = FormerSpouse.REASON_WIDOWED;

        switch (divorceOption) {
            case OPT_SELECTED_CHANGE_SURNAME:
                if (getMaidenName() != null) {
                    setSurname(getMaidenName());
                }
                break;
            case OPT_SPOUSE_CHANGE_SURNAME:
                if (spouse.getMaidenName() != null) {
                    spouse.setSurname(spouse.getMaidenName());
                }
                break;
            case OPT_BOTH_CHANGE_SURNAME:
                if (getMaidenName() != null) {
                    setSurname(getMaidenName());
                }
                if (spouse.getMaidenName() != null) {
                    spouse.setSurname(spouse.getMaidenName());
                }
                break;
            case OPT_KEEP_SURNAME:
            default:
                break;
        }

        if (!(spouse.isDeadOrMIA() && isDeadOrMIA())) {
            reason = FormerSpouse.REASON_DIVORCE;

            PersonalLogger.divorcedFrom(this, spouse, getCampaign().getDate());
            PersonalLogger.divorcedFrom(spouse, this, getCampaign().getDate());

            campaign.addReport(String.format("%s has divorced %s!", getHyperlinkedName(),
                    spouse.getHyperlinkedName()));

            spouse.setMaidenName(null);
            setMaidenName(null);

            spouse.setSpouseId(null);
            setSpouseId(null);
        } else if (spouse.isDeadOrMIA()) {
            setMaidenName(null);
            setSpouseId(null);
        } else if (isDeadOrMIA()) {
            spouse.setMaidenName(null);
            spouse.setSpouseId(null);
        }

        // Output a message for Spouses who are KIA
        if (reason == FormerSpouse.REASON_WIDOWED) {
            PersonalLogger.spouseKia(spouse, this, getCampaign().getDate());
        }

        // Add to former spouse list
        spouse.addFormerSpouse(new FormerSpouse(getId(), getCampaign().getLocalDate(), reason));
        addFormerSpouse(new FormerSpouse(spouse.getId(), getCampaign().getLocalDate(), reason));

        MekHQ.triggerEvent(new PersonChangedEvent(this));
        MekHQ.triggerEvent(new PersonChangedEvent(spouse));
    }
    //endregion Divorce

    public boolean isFemale() {
        return gender == Crew.G_FEMALE;
    }

    public boolean isMale() {
        return gender == Crew.G_MALE;
    }

    public int getXp() {
        return xp;
    }

    public void setXp(int xp) {
        this.xp = xp;
    }

    public void awardXP(int xp) {
        this.xp += xp;
    }

    public int getEngineerXp() {
        return engXp;
    }

    public void setEngineerXp(int xp) {
        engXp = xp;
    }

    public int getAcquisitions() {
        return acquisitions;
    }

    public void setAcquisition(int a) {
        acquisitions = a;
    }

    public void incrementAcquisition() {
        acquisitions++;
    }

    public void setDoctorId(UUID t, int daysToWait) {
        this.doctorId = t;
        this.daysToWaitForHealing = daysToWait;
    }

    public boolean checkNaturalHealing(int daysToWait) {
        if (needsFixing() && daysToWaitForHealing <= 0 && doctorId == null) {
            heal();
            daysToWaitForHealing = daysToWait;
            return true;
        }
        return false;
    }

    public void decrementDaysToWaitForHealing() {
        if (daysToWaitForHealing > 0) {
            daysToWaitForHealing--;
        }
    }

    public boolean isDeployed() {
        Unit u = campaign.getUnit(unitId);
        if (null != u) {
            return (u.getScenarioId() != -1);
        }
        return false;
    }

    public String getBiography() {
        return biography;
    }

    public void setBiography(String s) {
        this.biography = s;
    }

    public boolean isActive() {
        return getStatus() == PersonnelStatus.ACTIVE;
    }

    public boolean isInActive() {
        return getStatus() != PersonnelStatus.ACTIVE;
    }

    public ExtraData getExtraData() {
        return extraData;
    }

    @Override
    public void writeToXml(PrintWriter pw1, int indent) {
        pw1.println(MekHqXmlUtil.indentStr(indent) + "<person id=\"" + id.toString()
                + "\" type=\"" + this.getClass().getName() + "\">");
        try {
            MekHqXmlUtil.writeSimpleXmlTag(pw1, indent + 1, "id", id.toString());
            MekHqXmlUtil.writeSimpleXmlTag(pw1, indent + 1, "givenName", givenName);
            MekHqXmlUtil.writeSimpleXmlTag(pw1, indent + 1, "surname", surname);
            if (!StringUtil.isNullOrEmpty(honorific)) {
                MekHqXmlUtil.writeSimpleXmlTag(pw1, indent + 1, "honorific", honorific);
            }
            if (maidenName != null) { // this is only a != null comparison because empty is a use case for divorce
                MekHqXmlUtil.writeSimpleXmlTag(pw1, indent + 1, "maidenName", maidenName);
            }
            if (!StringUtil.isNullOrEmpty(callsign)) {
                MekHqXmlUtil.writeSimpleXmlTag(pw1, indent + 1, "callsign", callsign);
            }
            // Always save the primary role
            MekHqXmlUtil.writeSimpleXmlTag(pw1, indent + 1, "primaryRole", primaryRole);
            if (secondaryRole != T_NONE) {
                MekHqXmlUtil.writeSimpleXmlTag(pw1, indent + 1, "secondaryRole", secondaryRole);
            }
            if (primaryDesignator != DESIG_NONE) {
                MekHqXmlUtil.writeSimpleXmlTag(pw1, indent + 1, "primaryDesignator", primaryDesignator);
            }
            if (secondaryDesignator != DESIG_NONE) {
                MekHqXmlUtil.writeSimpleXmlTag(pw1, indent + 1, "secondaryDesignator", secondaryDesignator);
            }
            if (commander) {
                MekHqXmlUtil.writeSimpleXmlTag(pw1, indent + 1, "commander", true);
            }
            if (dependent) {
                MekHqXmlUtil.writeSimpleXmlTag(pw1, indent + 1, "dependent", true);
            }
            // Always save the person's origin faction
            MekHqXmlUtil.writeSimpleXmlTag(pw1, indent + 1, "faction", originFaction.getShortName());
            if (originPlanet != null) {
                pw1.println(MekHqXmlUtil.indentStr(indent + 1)
                        + "<planetId systemId=\""
                        + originPlanet.getParentSystem().getId()
                        + "\">"
                        + originPlanet.getId()
                        + "</planetId>");
            }
            // Always save whether or not someone is a clanner
            MekHqXmlUtil.writeSimpleXmlTag(pw1, indent + 1, "clan", clan);
            if (phenotype != PHENOTYPE_NONE) {
                MekHqXmlUtil.writeSimpleXmlTag(pw1, indent + 1, "phenotype", phenotype);
            }
            if (!StringUtil.isNullOrEmpty(bloodname)) {
                MekHqXmlUtil.writeSimpleXmlTag(pw1, indent + 1, "bloodname", bloodname);
            }
            if (!StringUtil.isNullOrEmpty(biography)) {
                MekHqXmlUtil.writeSimpleXmlTag(pw1, indent + 1, "biography", biography);
            }
            if (idleMonths > 0) {
                MekHqXmlUtil.writeSimpleXmlTag(pw1, indent + 1, "idleMonths", idleMonths);
            }
            if (ancestorsId != null) {
                MekHqXmlUtil.writeSimpleXmlTag(pw1, indent + 1, "ancestors", ancestorsId.toString());
            }
            if (spouse != null) {
                MekHqXmlUtil.writeSimpleXmlTag(pw1, indent + 1, "spouse", spouse.toString());
            }
            if (!formerSpouses.isEmpty()) {
                MekHqXmlUtil.writeSimpleXMLOpenIndentedLine(pw1, indent + 1, "formerSpouses");
                for (FormerSpouse ex : formerSpouses) {
                    ex.writeToXml(pw1, indent + 2);
                }
                MekHqXmlUtil.writeSimpleXMLCloseIndentedLine(pw1, indent + 1, "formerSpouses");
            }
            if (dueDate != null) {
                MekHqXmlUtil.writeSimpleXmlTag(pw1, indent + 1, "dueDate",
                        MekHqXmlUtil.saveFormattedDate(dueDate));
            }
            if (expectedDueDate != null) {
                MekHqXmlUtil.writeSimpleXmlTag(pw1, indent + 1, "expectedDueDate",
                        MekHqXmlUtil.saveFormattedDate(expectedDueDate));
            }
            if (!portraitCategory.equals(Crew.ROOT_PORTRAIT)) {
                MekHqXmlUtil.writeSimpleXmlTag(pw1, indent + 1, "portraitCategory", portraitCategory);
            }
            if (!portraitFile.equals(Crew.PORTRAIT_NONE)) {
                MekHqXmlUtil.writeSimpleXmlTag(pw1, indent + 1, "portraitFile", portraitFile);
            }
            // Always save the current XP
            MekHqXmlUtil.writeSimpleXmlTag(pw1, indent + 1, "xp", xp);
            if (daysToWaitForHealing != 0) {
                MekHqXmlUtil.writeSimpleXmlTag(pw1, indent + 1, "daysToWaitForHealing", daysToWaitForHealing);
            }
            // Always save the person's gender, as it would otherwise get confusing fast
            MekHqXmlUtil.writeSimpleXmlTag(pw1, indent + 1, "gender", gender);
            // Always save a person's rank
            MekHqXmlUtil.writeSimpleXmlTag(pw1, indent + 1, "rank", rank);
            if (rankLevel != 0) {
                MekHqXmlUtil.writeSimpleXmlTag(pw1, indent + 1, "rankLevel", rankLevel);
            }
            if (rankSystem != -1) {
                MekHqXmlUtil.writeSimpleXmlTag(pw1, indent + 1, "rankSystem", rankSystem);
            }
            if (maneiDominiRank != Rank.MD_RANK_NONE) {
                MekHqXmlUtil.writeSimpleXmlTag(pw1, indent + 1, "maneiDominiRank", maneiDominiRank);
            }
            if (maneiDominiClass != MD_NONE) {
                MekHqXmlUtil.writeSimpleXmlTag(pw1, indent + 1, "maneiDominiClass", maneiDominiClass);
            }
            if (nTasks > 0) {
                MekHqXmlUtil.writeSimpleXmlTag(pw1, indent + 1, "nTasks", nTasks);
            }
            if (doctorId != null) {
                MekHqXmlUtil.writeSimpleXmlTag(pw1, indent + 1, "doctorId", doctorId.toString());
            }
            if (unitId != null) {
                MekHqXmlUtil.writeSimpleXmlTag(pw1, indent + 1, "unitId", unitId.toString());
            }
            if (!salary.equals(Money.of(-1))) {
                MekHqXmlUtil.writeSimpleXmlTag(pw1, indent + 1, "salary", salary.toXmlString());
            }
            if (!totalEarnings.equals(Money.of(0))) {
                MekHqXmlUtil.writeSimpleXmlTag(pw1, indent + 1, "totalEarnings", totalEarnings.toXmlString());
            }
            // Always save a person's status, to make it easy to parse the personnel saved data
            MekHqXmlUtil.writeSimpleXmlTag(pw1, indent + 1, "status", status.name());
            if (prisonerStatus != PRISONER_NOT) {
                MekHqXmlUtil.writeSimpleXmlTag(pw1, indent + 1, "prisonerStatus", prisonerStatus);
            }
            if (willingToDefect) {
                MekHqXmlUtil.writeSimpleXmlTag(pw1, indent + 1, "willingToDefect", true);
            }
            if (hits > 0) {
                MekHqXmlUtil.writeSimpleXmlTag(pw1, indent + 1, "hits", hits);
            }
            if (toughness != 0) {
                MekHqXmlUtil.writeSimpleXmlTag(pw1, indent + 1, "toughness", toughness);
            }
            if (minutesLeft > 0) {
                MekHqXmlUtil.writeSimpleXmlTag(pw1, indent + 1, "minutesLeft", minutesLeft);
            }
            if (overtimeLeft > 0) {
                MekHqXmlUtil.writeSimpleXmlTag(pw1, indent + 1, "overtimeLeft", overtimeLeft);
            }
            if (birthday != null) {
                MekHqXmlUtil.writeSimpleXmlTag(pw1, indent + 1, "birthday",
                        MekHqXmlUtil.saveFormattedDate(birthday));
            }
            if (dateOfDeath != null) {
                MekHqXmlUtil.writeSimpleXmlTag(pw1, indent + 1, "deathday",
                        MekHqXmlUtil.saveFormattedDate(dateOfDeath));
            }
            if (recruitment != null) {
                MekHqXmlUtil.writeSimpleXmlTag(pw1, indent + 1, "recruitment",
                        MekHqXmlUtil.saveFormattedDate(recruitment));
            }
            if (lastRankChangeDate != null) {
                MekHqXmlUtil.writeSimpleXmlTag(pw1, indent + 1, "lastRankChangeDate",
                        MekHqXmlUtil.saveFormattedDate(lastRankChangeDate));
            }
            for (Skill skill : skills.getSkills()) {
                skill.writeToXml(pw1, indent + 1);
            }
            if (countOptions(PilotOptions.LVL3_ADVANTAGES) > 0) {
                MekHqXmlUtil.writeSimpleXmlTag(pw1, indent + 1, "advantages",
                        getOptionList("::", PilotOptions.LVL3_ADVANTAGES));
            }
            if (countOptions(PilotOptions.EDGE_ADVANTAGES) > 0) {
                MekHqXmlUtil.writeSimpleXmlTag(pw1, indent + 1, "edge",
                        getOptionList("::", PilotOptions.EDGE_ADVANTAGES));
                // For support personnel, write an available edge value
                if (hasSupportRole(false) || isEngineer()) {
                    MekHqXmlUtil.writeSimpleXmlTag(pw1, indent + 1, "edgeAvailable", getCurrentEdge());
                }
            }
            if (countOptions(PilotOptions.MD_ADVANTAGES) > 0) {
                MekHqXmlUtil.writeSimpleXmlTag(pw1, indent + 1, "implants",
                        getOptionList("::", PilotOptions.MD_ADVANTAGES));
            }
            if (!techUnitIds.isEmpty()) {
                MekHqXmlUtil.writeSimpleXMLOpenIndentedLine(pw1, indent + 1, "techUnitIds");
                for (UUID id : techUnitIds) {
                    MekHqXmlUtil.writeSimpleXmlTag(pw1, indent + 2, "id", id.toString());
                }
                MekHqXmlUtil.writeSimpleXMLCloseIndentedLine(pw1, indent + 1, "techUnitIds");
            }
            if (!personnelLog.isEmpty()) {
                MekHqXmlUtil.writeSimpleXMLOpenIndentedLine(pw1, indent + 1, "personnelLog");
                for (LogEntry entry : personnelLog) {
                    entry.writeToXml(pw1, indent + 2);
                }
                MekHqXmlUtil.writeSimpleXMLCloseIndentedLine(pw1, indent + 1, "personnelLog");
            }
            if (!missionLog.isEmpty()) {
                MekHqXmlUtil.writeSimpleXMLOpenIndentedLine(pw1, indent + 1, "missionLog");
                for (LogEntry entry : missionLog) {
                    entry.writeToXml(pw1, indent + 2);
                }
                MekHqXmlUtil.writeSimpleXMLCloseIndentedLine(pw1, indent + 1, "missionLog");
            }
            if (!awardController.getAwards().isEmpty()) {
                MekHqXmlUtil.writeSimpleXMLOpenIndentedLine(pw1, indent + 1, "awards");
                for (Award award : awardController.getAwards()) {
                    award.writeToXml(pw1, indent + 2);
                }
                MekHqXmlUtil.writeSimpleXMLCloseIndentedLine(pw1, indent + 1, "awards");
            }
            if (injuries.size() > 0) {
                MekHqXmlUtil.writeSimpleXMLOpenIndentedLine(pw1, indent + 1, "injuries");
                for (Injury injury : injuries) {
                    injury.writeToXml(pw1, indent + 2);
                }
                MekHqXmlUtil.writeSimpleXMLCloseIndentedLine(pw1, indent + 1, "injuries");
            }
            if (founder) {
                MekHqXmlUtil.writeSimpleXmlTag(pw1, indent + 1, "founder", true);
            }
            if (originalUnitWeight != EntityWeightClass.WEIGHT_ULTRA_LIGHT) {
                MekHqXmlUtil.writeSimpleXmlTag(pw1, indent + 1, "originalUnitWeight", originalUnitWeight);
            }
            if (originalUnitTech != TECH_IS1) {
                MekHqXmlUtil.writeSimpleXmlTag(pw1, indent + 1, "originalUnitTech", originalUnitTech);
            }
            if (originalUnitId != null) {
                MekHqXmlUtil.writeSimpleXmlTag(pw1, indent + 1, "originalUnitId", originalUnitId.toString());
            }
            if (acquisitions != 0) {
                MekHqXmlUtil.writeSimpleXmlTag(pw1, indent + 1, "acquisitions", acquisitions);
            }
            if (!extraData.isEmpty()) {
                extraData.writeToXml(pw1);
            }
        } catch (Exception e) {
            MekHQ.getLogger().error(Person.class, "writeToXml",
                    "Failed to write " + getFullName() + " to the XML File");
            throw e; // we want to rethrow to ensure that that the save fails
        }
        pw1.println(MekHqXmlUtil.indentStr(indent) + "</person>");
    }

    public static Person generateInstanceFromXML(Node wn, Campaign c, Version version) {
        final String METHOD_NAME = "generateInstanceFromXML(Node,Campaign,Version)"; //$NON-NLS-1$

        Person retVal = new Person(c);

        try {
            // Okay, now load Person-specific fields!
            NodeList nl = wn.getChildNodes();

            String advantages = null;
            String edge = null;
            String implants = null;

            //backwards compatibility
            String pilotName = null;
            String pilotNickname = null;
            int pilotGunnery = -1;
            int pilotPiloting = -1;
            int pilotCommandBonus = -1;
            int type = 0;

            for (int x = 0; x < nl.getLength(); x++) {
                Node wn2 = nl.item(x);

                if (wn2.getNodeName().equalsIgnoreCase("name")) { //included for backwards compatibility
                    retVal.migrateName(wn2.getTextContent());
                } else if (wn2.getNodeName().equalsIgnoreCase("givenName")) {
                    retVal.givenName = wn2.getTextContent();
                } else if (wn2.getNodeName().equalsIgnoreCase("surname")) {
                    retVal.surname = wn2.getTextContent();
                } else if (wn2.getNodeName().equalsIgnoreCase("honorific")) {
                    retVal.honorific = wn2.getTextContent();
                } else if (wn2.getNodeName().equalsIgnoreCase("maidenName")) {
                    retVal.maidenName = wn2.getTextContent();
                } else if (wn2.getNodeName().equalsIgnoreCase("callsign")) {
                    retVal.callsign = wn2.getTextContent();
                } else if (wn2.getNodeName().equalsIgnoreCase("commander")) {
                    retVal.commander = Boolean.parseBoolean(wn2.getTextContent().trim());
                } else if (wn2.getNodeName().equalsIgnoreCase("dependent")) {
                    retVal.dependent = Boolean.parseBoolean(wn2.getTextContent().trim());
                } else if (wn2.getNodeName().equalsIgnoreCase("faction")) {
                    retVal.originFaction = Faction.getFaction(wn2.getTextContent().trim());
                } else if (wn2.getNodeName().equalsIgnoreCase("planetId")) {
                    String systemId = wn2.getAttributes().getNamedItem("systemId").getTextContent().trim();
                    String planetId = wn2.getTextContent().trim();
                    retVal.originPlanet = c.getSystemById(systemId).getPlanetById(planetId);
                } else if (wn2.getNodeName().equalsIgnoreCase("clan")) {
                    retVal.clan = Boolean.parseBoolean(wn2.getTextContent().trim());
                } else if (wn2.getNodeName().equalsIgnoreCase("phenotype")) {
                    retVal.phenotype = Integer.parseInt(wn2.getTextContent());
                } else if (wn2.getNodeName().equalsIgnoreCase("bloodname")) {
                    retVal.bloodname = wn2.getTextContent();
                } else if (wn2.getNodeName().equalsIgnoreCase("biography")) {
                    retVal.biography = wn2.getTextContent();
                } else if (wn2.getNodeName().equalsIgnoreCase("primaryRole")) {
                    retVal.primaryRole = Integer.parseInt(wn2.getTextContent());
                } else if (wn2.getNodeName().equalsIgnoreCase("secondaryRole")) {
                    retVal.secondaryRole = Integer.parseInt(wn2.getTextContent());
                } else if (wn2.getNodeName().equalsIgnoreCase("acquisitions")) {
                    retVal.acquisitions = Integer.parseInt(wn2.getTextContent());
                } else if (wn2.getNodeName().equalsIgnoreCase("primaryDesignator")) {
                    retVal.primaryDesignator = Integer.parseInt(wn2.getTextContent());
                } else if (wn2.getNodeName().equalsIgnoreCase("secondaryDesignator")) {
                    retVal.secondaryDesignator = Integer.parseInt(wn2.getTextContent());
                } else if (wn2.getNodeName().equalsIgnoreCase("daysToWaitForHealing")) {
                    retVal.daysToWaitForHealing = Integer.parseInt(wn2.getTextContent());
                } else if (wn2.getNodeName().equalsIgnoreCase("idleMonths")) {
                    retVal.idleMonths = Integer.parseInt(wn2.getTextContent());
                } else if (wn2.getNodeName().equalsIgnoreCase("id")) {
                    if (version.getMajorVersion() == 0 && version.getMinorVersion() < 2 && version.getSnapshot() < 14) {
                        retVal.oldId = Integer.parseInt(wn2.getTextContent());
                    } else {
                        retVal.id = UUID.fromString(wn2.getTextContent());
                    }
                } else if (wn2.getNodeName().equalsIgnoreCase("ancestors")) {
                    retVal.ancestorsId = UUID.fromString(wn2.getTextContent());
                } else if (wn2.getNodeName().equalsIgnoreCase("spouse")) {
                    retVal.spouse = UUID.fromString(wn2.getTextContent());
                } else if (wn2.getNodeName().equalsIgnoreCase("formerSpouses")) {
                    NodeList nl2 = wn2.getChildNodes();
                    for (int y = 0; y < nl2.getLength(); y++) {
                        Node wn3 = nl2.item(y);
                        // If it's not an element node, we ignore it.
                        if (wn3.getNodeType() != Node.ELEMENT_NODE) {
                            continue;
                        }

                        if (!wn3.getNodeName().equalsIgnoreCase("formerSpouse")) {
                            // Error condition of sorts!
                            // Errr, what should we do here?
                            MekHQ.getLogger().log(Person.class, METHOD_NAME, LogLevel.ERROR,
                                    "Unknown node type not loaded in formerSpouses nodes: "
                                            + wn3.getNodeName());
                            continue;
                        }
                        retVal.formerSpouses.add(FormerSpouse.generateInstanceFromXML(wn3));
                    }
                } else if (wn2.getNodeName().equalsIgnoreCase("tryingToMarry")) {
                    retVal.tryingToMarry = Boolean.parseBoolean(wn2.getTextContent().trim());
                } else if (wn2.getNodeName().equalsIgnoreCase("tryingToConceive")) {
                    retVal.tryingToConceive = Boolean.parseBoolean(wn2.getTextContent().trim());
                } else if (wn2.getNodeName().equalsIgnoreCase("dueDate")) {
                    retVal.dueDate = MekHqXmlUtil.parseDate(wn2.getTextContent().trim());
                } else if (wn2.getNodeName().equalsIgnoreCase("expectedDueDate")) {
                    retVal.expectedDueDate = MekHqXmlUtil.parseDate(wn2.getTextContent().trim());
                } else if (wn2.getNodeName().equalsIgnoreCase("teamId")) {
                    retVal.teamId = Integer.parseInt(wn2.getTextContent());
                } else if (wn2.getNodeName().equalsIgnoreCase("portraitCategory")) {
                    retVal.setPortraitCategory(wn2.getTextContent());
                } else if (wn2.getNodeName().equalsIgnoreCase("portraitFile")) {
                    retVal.setPortraitFileName(wn2.getTextContent());
                } else if (wn2.getNodeName().equalsIgnoreCase("xp")) {
                    retVal.xp = Integer.parseInt(wn2.getTextContent());
                } else if (wn2.getNodeName().equalsIgnoreCase("nTasks")) {
                    retVal.nTasks = Integer.parseInt(wn2.getTextContent());
                } else if (wn2.getNodeName().equalsIgnoreCase("hits")) {
                    retVal.hits = Integer.parseInt(wn2.getTextContent());
                } else if (wn2.getNodeName().equalsIgnoreCase("gender")) {
                    retVal.gender = Integer.parseInt(wn2.getTextContent());
                } else if (wn2.getNodeName().equalsIgnoreCase("rank")) {
                    if (version.isLowerThan("0.3.4-r1782")) {
                        RankTranslator rt = new RankTranslator(c);
                        try {
                            retVal.rank = rt.getNewRank(c.getRanks().getOldRankSystem(),
                                    Integer.parseInt(wn2.getTextContent()));
                        } catch (ArrayIndexOutOfBoundsException e) {
                            // Do nothing
                        }
                    } else {
                        retVal.rank = Integer.parseInt(wn2.getTextContent());
                    }
                } else if (wn2.getNodeName().equalsIgnoreCase("rankLevel")) {
                    retVal.rankLevel = Integer.parseInt(wn2.getTextContent());
                } else if (wn2.getNodeName().equalsIgnoreCase("rankSystem")) {
                    retVal.setRankSystem(Integer.parseInt(wn2.getTextContent()));
                } else if (wn2.getNodeName().equalsIgnoreCase("maneiDominiRank")) {
                    retVal.maneiDominiRank = Integer.parseInt(wn2.getTextContent());
                } else if (wn2.getNodeName().equalsIgnoreCase("maneiDominiClass")) {
                    retVal.maneiDominiClass = Integer.parseInt(wn2.getTextContent());
                } else if (wn2.getNodeName().equalsIgnoreCase("doctorId")) {
                    if (version.getMajorVersion() == 0 && version.getMinorVersion() < 2 && version.getSnapshot() < 14) {
                        retVal.oldDoctorId = Integer.parseInt(wn2.getTextContent());
                    } else {
                        if (!wn2.getTextContent().equals("null")) {
                            retVal.doctorId = UUID.fromString(wn2.getTextContent());
                        }
                    }
                } else if (wn2.getNodeName().equalsIgnoreCase("unitId")) {
                    if (version.getMajorVersion() == 0 && version.getMinorVersion() < 2 && version.getSnapshot() < 14) {
                        retVal.oldUnitId = Integer.parseInt(wn2.getTextContent());
                    } else {
                        if (!wn2.getTextContent().equals("null")) {
                            retVal.unitId = UUID.fromString(wn2.getTextContent());
                        }
                    }
                } else if (wn2.getNodeName().equalsIgnoreCase("status")) {
                    // TODO : remove inline migration
                    if (version.isLowerThan("0.47.6")) {
                        switch (Integer.parseInt(wn2.getTextContent())) {
                            case 1:
                                retVal.status = PersonnelStatus.RETIRED;
                                break;
                            case 2:
                                retVal.status = PersonnelStatus.KIA;
                                break;
                            case 3:
                                retVal.status = PersonnelStatus.MIA;
                                break;
                            default:
                                retVal.status = PersonnelStatus.ACTIVE;
                                break;
                        }
                    } else {
                        retVal.status = PersonnelStatus.valueOf(wn2.getTextContent());
                    }
                } else if (wn2.getNodeName().equalsIgnoreCase("prisonerStatus")) {
                    retVal.prisonerStatus = Integer.parseInt(wn2.getTextContent());
                } else if (wn2.getNodeName().equalsIgnoreCase("willingToDefect")) {
                    retVal.willingToDefect = Boolean.parseBoolean(wn2.getTextContent());
                } else if (wn2.getNodeName().equalsIgnoreCase("salary")) {
                    retVal.salary = Money.fromXmlString(wn2.getTextContent().trim());
                } else if (wn2.getNodeName().equalsIgnoreCase("totalEarnings")) {
                    retVal.totalEarnings = Money.fromXmlString(wn2.getTextContent().trim());
                } else if (wn2.getNodeName().equalsIgnoreCase("minutesLeft")) {
                    retVal.minutesLeft = Integer.parseInt(wn2.getTextContent());
                } else if (wn2.getNodeName().equalsIgnoreCase("overtimeLeft")) {
                    retVal.overtimeLeft = Integer.parseInt(wn2.getTextContent());
                } else if (wn2.getNodeName().equalsIgnoreCase("birthday")) {
                    retVal.birthday = MekHqXmlUtil.parseDate(wn2.getTextContent().trim());
                } else if (wn2.getNodeName().equalsIgnoreCase("deathday")) {
                    retVal.dateOfDeath = MekHqXmlUtil.parseDate(wn2.getTextContent().trim());
                } else if (wn2.getNodeName().equalsIgnoreCase("recruitment")) {
                    retVal.recruitment = MekHqXmlUtil.parseDate(wn2.getTextContent().trim());
                } else if (wn2.getNodeName().equalsIgnoreCase("lastRankChangeDate")) {
                    retVal.lastRankChangeDate = MekHqXmlUtil.parseDate(wn2.getTextContent().trim());
                } else if (wn2.getNodeName().equalsIgnoreCase("advantages")) {
                    advantages = wn2.getTextContent();
                } else if (wn2.getNodeName().equalsIgnoreCase("edge")) {
                    edge = wn2.getTextContent();
                } else if (wn2.getNodeName().equalsIgnoreCase("edgeAvailable")) {
                    retVal.currentEdge = Integer.parseInt(wn2.getTextContent());
                } else if (wn2.getNodeName().equalsIgnoreCase("implants")) {
                    implants = wn2.getTextContent();
                } else if (wn2.getNodeName().equalsIgnoreCase("toughness")) {
                    retVal.toughness = Integer.parseInt(wn2.getTextContent());
                } else if (wn2.getNodeName().equalsIgnoreCase("pilotGunnery")) {
                    pilotGunnery = Integer.parseInt(wn2.getTextContent());
                } else if (wn2.getNodeName().equalsIgnoreCase("pilotPiloting")) {
                    pilotPiloting = Integer.parseInt(wn2.getTextContent());
                } else if (wn2.getNodeName().equalsIgnoreCase("pilotHits")) {
                    retVal.hits = Integer.parseInt(wn2.getTextContent());
                } else if (wn2.getNodeName().equalsIgnoreCase("pilotCommandBonus")) {
                    pilotCommandBonus = Integer.parseInt(wn2.getTextContent());
                } else if (wn2.getNodeName().equalsIgnoreCase("pilotName")) {
                    pilotName = wn2.getTextContent();
                } else if (wn2.getNodeName().equalsIgnoreCase("pilotNickname")) {
                    pilotNickname = wn2.getTextContent();
                } else if (wn2.getNodeName().equalsIgnoreCase("type")) {
                    type = Integer.parseInt(wn2.getTextContent());
                } else if (wn2.getNodeName().equalsIgnoreCase("skill")) {
                    Skill s = Skill.generateInstanceFromXML(wn2);
                    if (null != s && null != s.getType()) {
                        retVal.skills.addSkill(s.getType().getName(), s);
                    }
                } else if (wn2.getNodeName().equalsIgnoreCase("techUnitIds")) {
                    NodeList nl2 = wn2.getChildNodes();
                    for (int y = 0; y < nl2.getLength(); y++) {
                        Node wn3 = nl2.item(y);
                        // If it's not an element node, we ignore it.
                        if (wn3.getNodeType() != Node.ELEMENT_NODE) {
                            continue;
                        }

                        if (!wn3.getNodeName().equalsIgnoreCase("id")) {
                            // Error condition of sorts!
                            // Errr, what should we do here?
                            MekHQ.getLogger().log(Person.class, METHOD_NAME, LogLevel.ERROR,
                                    "Unknown node type not loaded in techUnitIds nodes: " + wn3.getNodeName()); //$NON-NLS-1$
                            continue;
                        }
                        retVal.addTechUnitID(UUID.fromString(wn3.getTextContent()));
                    }
                } else if (wn2.getNodeName().equalsIgnoreCase("personnelLog")) {
                    NodeList nl2 = wn2.getChildNodes();
                    for (int y = 0; y < nl2.getLength(); y++) {
                        Node wn3 = nl2.item(y);
                        // If it's not an element node, we ignore it.
                        if (wn3.getNodeType() != Node.ELEMENT_NODE) {
                            continue;
                        }

                        if (!wn3.getNodeName().equalsIgnoreCase("logEntry")) {
                            // Error condition of sorts!
                            // Errr, what should we do here?
                            MekHQ.getLogger().log(Person.class, METHOD_NAME, LogLevel.ERROR,
                                    "Unknown node type not loaded in personnel log nodes: " + wn3.getNodeName()); //$NON-NLS-1$
                            continue;
                        }

                        LogEntry entry = LogEntryFactory.getInstance().generateInstanceFromXML(wn3);

                        // If the version of this campaign is earlier than 0.45.4,
                        // we didn't have the mission log separated from the personnel log,
                        // so we need to separate the log entries manually
                        if (version.isLowerThan("0.45.4")) {
                            if (entry.getDesc().startsWith(getMissionParticipatedString())) {
                                retVal.addMissionLogEntry(entry);
                            } else {
                                retVal.addLogEntry(entry);
                            }
                        } else {
                            retVal.addLogEntry(entry);
                        }
                    }
                } else if (wn2.getNodeName().equalsIgnoreCase("missionLog")) {
                    NodeList nl2 = wn2.getChildNodes();
                    for (int y = 0; y < nl2.getLength(); y++) {
                        Node wn3 = nl2.item(y);
                        // If it's not an element node, we ignore it.
                        if (wn3.getNodeType() != Node.ELEMENT_NODE) {
                            continue;
                        }

                        if (!wn3.getNodeName().equalsIgnoreCase("logEntry")) {
                            // Error condition of sorts!
                            // Errr, what should we do here?
                            MekHQ.getLogger().log(Person.class, METHOD_NAME, LogLevel.ERROR,
                                    "Unknown node type not loaded in mission log nodes: " + wn3.getNodeName()); //$NON-NLS-1$
                            continue;
                        }
                        retVal.addMissionLogEntry(LogEntryFactory.getInstance().generateInstanceFromXML(wn3));
                    }
                } else if (wn2.getNodeName().equalsIgnoreCase("awards")){
                    NodeList nl2 = wn2.getChildNodes();
                    for (int y = 0; y < nl2.getLength(); y++) {

                        Node wn3 = nl2.item(y);

                        if (wn3.getNodeType() != Node.ELEMENT_NODE) {
                            continue;
                        }

                        if (!wn3.getNodeName().equalsIgnoreCase("award")) {
                            MekHQ.getLogger().log(Person.class, METHOD_NAME, LogLevel.ERROR,
                                    "Unknown node type not loaded in personnel log nodes: " + wn3.getNodeName()); //$NON-NLS-1$
                            continue;
                        }

                        retVal.awardController.addAwardFromXml(AwardsFactory.getInstance().generateNewFromXML(wn3));
                    }

                } else if (wn2.getNodeName().equalsIgnoreCase("injuries")) {
                    NodeList nl2 = wn2.getChildNodes();
                    for (int y = 0; y < nl2.getLength(); y++) {
                        Node wn3 = nl2.item(y);
                        // If it's not an element node, we ignore it.
                        if (wn3.getNodeType() != Node.ELEMENT_NODE) {
                            continue;
                        }

                        if (!wn3.getNodeName().equalsIgnoreCase("injury")) {
                            // Error condition of sorts!
                            // Errr, what should we do here?
                            MekHQ.getLogger().log(Person.class, METHOD_NAME, LogLevel.ERROR,
                                    "Unknown node type not loaded in injury nodes: " + wn3.getNodeName()); //$NON-NLS-1$
                            continue;
                        }
                        retVal.injuries.add(Injury.generateInstanceFromXML(wn3));
                    }
                    DateTime now = new DateTime(c.getCalendar());
                    retVal.injuries.stream().filter(inj -> (null == inj.getStart()))
                        .forEach(inj -> inj.setStart(now.minusDays(inj.getOriginalTime() - inj.getTime())));
                } else if (wn2.getNodeName().equalsIgnoreCase("founder")) {
                    retVal.founder = Boolean.parseBoolean(wn2.getTextContent());
                } else if (wn2.getNodeName().equalsIgnoreCase("originalUnitWeight")) {
                    retVal.originalUnitWeight = Integer.parseInt(wn2.getTextContent());
                } else if (wn2.getNodeName().equalsIgnoreCase("originalUnitTech")) {
                    retVal.originalUnitTech = Integer.parseInt(wn2.getTextContent());
                } else if (wn2.getNodeName().equalsIgnoreCase("originalUnitId")) {
                    retVal.originalUnitId = UUID.fromString(wn2.getTextContent());
                } else if (wn2.getNodeName().equalsIgnoreCase("extraData")) {
                    retVal.extraData = ExtraData.createFromXml(wn2);
                }
            }

            retVal.setFullName(); // this sets the name based on the loaded values

            if (version.isLowerThan("0.47.5") && (retVal.getExpectedDueDate() == null)
                    && (retVal.getDueDate() != null)) {
                retVal.setExpectedDueDate(retVal.getDueDate());
            }

            if (version.getMajorVersion() == 0 && version.getMinorVersion() < 2 && version.getSnapshot() < 13) {
                if (retVal.primaryRole > T_INFANTRY) {
                    retVal.primaryRole += 4;

                }
                if (retVal.secondaryRole > T_INFANTRY) {
                    retVal.secondaryRole += 4;
                }
            }

            if (version.getMajorVersion() == 0 && version.getMinorVersion() == 2) {
                //adjust for conventional fighter pilots
                if (retVal.primaryRole >= T_CONV_PILOT) {
                    retVal.primaryRole += 1;
                }
                if (retVal.secondaryRole >= T_CONV_PILOT) {
                    retVal.secondaryRole += 1;
                }
            }

            if (version.getMajorVersion() == 0 && version.getMinorVersion() == 3 && version.getSnapshot() < 1) {
                //adjust for conventional fighter pilots
                if (retVal.primaryRole == T_CONV_PILOT && retVal.hasSkill(SkillType.S_PILOT_SPACE) && !retVal.hasSkill(SkillType.S_PILOT_JET)) {
                    retVal.primaryRole += 1;
                }
                if (retVal.secondaryRole == T_CONV_PILOT && retVal.hasSkill(SkillType.S_PILOT_SPACE) && !retVal.hasSkill(SkillType.S_PILOT_JET)) {
                    retVal.secondaryRole += 1;
                }
                if (retVal.primaryRole == T_AERO_PILOT && !retVal.hasSkill(SkillType.S_PILOT_SPACE) && retVal.hasSkill(SkillType.S_PILOT_JET)) {
                    retVal.primaryRole += 8;
                }
                if (retVal.secondaryRole == T_AERO_PILOT && !retVal.hasSkill(SkillType.S_PILOT_SPACE) && retVal.hasSkill(SkillType.S_PILOT_JET)) {
                    retVal.secondaryRole += 8;
                }
            }

            if ((null != advantages) && (advantages.trim().length() > 0)) {
                StringTokenizer st = new StringTokenizer(advantages, "::");
                while (st.hasMoreTokens()) {
                    String adv = st.nextToken();
                    String advName = Crew.parseAdvantageName(adv);
                    Object value = Crew.parseAdvantageValue(adv);

                    try {
                        retVal.getOptions().getOption(advName).setValue(value);
                    } catch (Exception e) {
                        MekHQ.getLogger().log(Person.class, METHOD_NAME, LogLevel.ERROR,
                                "Error restoring advantage: " + adv); //$NON-NLS-1$
                    }
                }
            }
            if ((null != edge) && (edge.trim().length() > 0)) {
                StringTokenizer st = new StringTokenizer(edge, "::");
                while (st.hasMoreTokens()) {
                    String adv = st.nextToken();
                    String advName = Crew.parseAdvantageName(adv);
                    Object value = Crew.parseAdvantageValue(adv);

                    try {
                        retVal.getOptions().getOption(advName).setValue(value);
                    } catch (Exception e) {
                        MekHQ.getLogger().log(Person.class, METHOD_NAME, LogLevel.ERROR,
                                "Error restoring edge: " + adv); //$NON-NLS-1$
                    }
                }
            }
            if ((null != implants) && (implants.trim().length() > 0)) {
                StringTokenizer st = new StringTokenizer(implants, "::");
                while (st.hasMoreTokens()) {
                    String adv = st.nextToken();
                    String advName = Crew.parseAdvantageName(adv);
                    Object value = Crew.parseAdvantageValue(adv);

                    try {
                        retVal.getOptions().getOption(advName).setValue(value);
                    } catch (Exception e) {
                        MekHQ.getLogger().log(Person.class, METHOD_NAME, LogLevel.ERROR,
                                "Error restoring implants: " + adv); //$NON-NLS-1$
                    }
                }
            }
            //check to see if we are dealing with a PilotPerson from 0.1.8 or earlier
            if (pilotGunnery != -1) {
                switch (type) {
                    case 0:
                        retVal.addSkill(SkillType.S_GUN_MECH, 7 - pilotGunnery, 0);
                        retVal.addSkill(SkillType.S_PILOT_MECH, 8 - pilotPiloting, 0);
                        retVal.primaryRole = T_MECHWARRIOR;
                        break;
                    case 1:
                        retVal.addSkill(SkillType.S_GUN_VEE, 7 - pilotGunnery, 0);
                        retVal.addSkill(SkillType.S_PILOT_GVEE, 8 - pilotPiloting, 0);
                        retVal.primaryRole = T_GVEE_DRIVER;
                        break;
                    case 2:
                        retVal.addSkill(SkillType.S_GUN_AERO, 7 - pilotGunnery, 0);
                        retVal.addSkill(SkillType.S_PILOT_AERO, 8 - pilotPiloting, 0);
                        retVal.primaryRole = T_AERO_PILOT;
                        break;
                    case 4:
                        retVal.addSkill(SkillType.S_GUN_BA, 7 - pilotGunnery, 0);
                        retVal.addSkill(SkillType.S_ANTI_MECH, 8 - pilotPiloting, 0);
                        retVal.primaryRole = T_BA;
                        break;

                }
                retVal.addSkill(SkillType.S_TACTICS, pilotCommandBonus, 0);
            }
            if (pilotName != null) {
                retVal.migrateName(pilotName);
            }
            if (null != pilotNickname) {
                retVal.setCallsign(pilotNickname);
            }

            if (retVal.id == null) {
                MekHQ.getLogger().log(Person.class, METHOD_NAME, LogLevel.ERROR,
                        "ID not pre-defined; generating person's ID."); //$NON-NLS-1$
                retVal.id = UUID.randomUUID();
            }

            // Prisoner and Bondsman updating
            if (retVal.prisonerStatus != PRISONER_NOT && retVal.rank == 0) {
                if (retVal.prisonerStatus == PRISONER_BONDSMAN) {
                    retVal.setRankNumeric(Ranks.RANK_BONDSMAN);
                } else {
                    retVal.setRankNumeric(Ranks.RANK_PRISONER);
                }
            }
        } catch (Exception e) {
            MekHQ.getLogger().error(Person.class, METHOD_NAME, "Failed to read person "
                    + retVal.getFullName() + " from file", e);
            retVal = null;
        }

        return retVal;
    }

    public void setSalary(Money s) {
        salary = s;
    }

    public Money getSalary() {
        if (!isFree() || isDependent()) {
            return Money.zero();
        }

        if (salary.isPositiveOrZero()) {
            return salary;
        }

        //if salary is negative, then use the standard amounts
        Money primaryBase = campaign.getCampaignOptions().getBaseSalaryMoney(getPrimaryRole());
        primaryBase = primaryBase.multipliedBy(campaign.getCampaignOptions().getSalaryXpMultiplier(getExperienceLevel(false)));
        if (hasSkill(SkillType.S_ANTI_MECH) && (getPrimaryRole() == T_INFANTRY || getPrimaryRole() == T_BA)) {
            primaryBase = primaryBase.multipliedBy(campaign.getCampaignOptions().getSalaryAntiMekMultiplier());
        }

        Money secondaryBase = campaign.getCampaignOptions().getBaseSalaryMoney(getSecondaryRole()).dividedBy(2);
        secondaryBase = secondaryBase.multipliedBy(campaign.getCampaignOptions().getSalaryXpMultiplier(getExperienceLevel(true)));
        if (hasSkill(SkillType.S_ANTI_MECH) && (getSecondaryRole() == T_INFANTRY || getSecondaryRole() == T_BA)) {
            secondaryBase = secondaryBase.multipliedBy(campaign.getCampaignOptions().getSalaryAntiMekMultiplier());
        }

        Money totalBase = primaryBase.plus(secondaryBase);

        if (getRank().isOfficer()) {
            totalBase = totalBase.multipliedBy(campaign.getCampaignOptions().getSalaryCommissionMultiplier());
        } else {
            totalBase = totalBase.multipliedBy(campaign.getCampaignOptions().getSalaryEnlistedMultiplier());
        }

        totalBase = totalBase.multipliedBy(getRank().getPayMultiplier());

        return totalBase;
        //TODO: distinguish DropShip, JumpShip, and WarShip crew
        //TODO: Add era mod to salary calc..
    }

    /**
     * @return the person's total earnings
     */
    public Money getTotalEarnings() {
        return totalEarnings;
    }

    /**
     * This is used to pay a person
     * @param money the amount of money to add to their total earnings
     */
    public void payPerson(Money money) {
        totalEarnings = getTotalEarnings().plus(money);
    }

    /**
     * This is used to pay a person their salary
     */
    public void payPersonSalary() {
        if (isActive()) {
            payPerson(getSalary());
        }
    }

    /**
     * This is used to pay a person their share value based on the value of a single share
     * @param money the value of a single share
     * @param sharesForAll whether or not all personnel have shares
     */
    public void payPersonShares(Money money, boolean sharesForAll) {
        int shares = getNumShares(sharesForAll);
        if (shares > 0) {
            payPerson(money.multipliedBy(shares));
        }
    }

    public int getRankNumeric() {
        return rank;
    }

    public void setRankNumeric(int r) {
        rank = r;
        rankLevel = 0; // Always reset to 0 so that a call to setRankLevel() isn't mandatory.
    }

    public int getRankLevel() {
        // If we're somehow above the max level for this rank, drop to that level
        int profession = getProfession();
        while (profession != Ranks.RPROF_MW && getRanks().isEmptyProfession(profession)) {
            profession = getRanks().getAlternateProfession(profession);
        }

        if (rankLevel > getRank().getRankLevels(profession)) {
            rankLevel = getRank().getRankLevels(profession);
        }

        return rankLevel;
    }

    public void setRankLevel(int level) {
        rankLevel = level;
    }

    public int getRankSystem() {
        if (rankSystem == -1) {
            return campaign.getRanks().getRankSystem();
        }
        return rankSystem;
    }

    public void setRankSystem(int system) {
        rankSystem = system;
        if (system == campaign.getRanks().getRankSystem()) {
            rankSystem = -1;
        }

        // Set the ranks too
        if (rankSystem == -1) {
            ranks = null;
        } else {
            ranks = new Ranks(rankSystem);
        }
        MekHQ.triggerEvent(new PersonChangedEvent(this));
    }

    public Ranks getRanks() {
        if (rankSystem != -1) {
            // Null protection
            if (ranks == null) {
                ranks = new Ranks(rankSystem);
            }
            return ranks;
        }
        return campaign.getRanks();
    }

    public Rank getRank() {
        if (rankSystem != -1) {
            return Ranks.getRanksFromSystem(rankSystem).getRank(rank);
        }
        return campaign.getRanks().getRank(rank);
    }

    public String getRankName() {
        String rankName;
        int profession = getProfession();

        /* Track number of times the profession has been redirected so we don't get caught
         * in a loop by self-reference or loops due to bad configuration */
        int redirects = 0;

        // If we're using an "empty" profession, default to MechWarrior
        while (getRanks().isEmptyProfession(profession) && redirects < Ranks.RPROF_NUM) {
            profession = campaign.getRanks().getAlternateProfession(profession);
            redirects++;
        }

        // If we're set to a rank that no longer exists, demote ourself
        while (getRank().getName(profession).equals("-") && (rank > 0)) {
            setRankNumeric(--rank);
        }

        redirects = 0;
        // re-route through any profession redirections
        while (getRank().getName(profession).startsWith("--") && profession != Ranks.RPROF_MW
                && redirects < Ranks.RPROF_NUM) {
            // We've hit a rank that defaults to the MechWarrior table, so grab the equivalent name from there
            if (getRank().getName(profession).equals("--")) {
                profession = getRanks().getAlternateProfession(profession);
            } else if (getRank().getName(profession).startsWith("--")) {
                profession = getRanks().getAlternateProfession(getRank().getName(profession));
            }
            redirects++;
        }
        if (getRank().getName(profession).startsWith("--")) {
            profession = Ranks.RPROF_MW;
        }

        rankName = getRank().getName(profession);

        // Manei Domini Additions
        if (getRankSystem() != Ranks.RS_WOB) {
            // Oops, clear our MD variables
            maneiDominiClass = MD_NONE;
            maneiDominiRank = Rank.MD_RANK_NONE;
        }
        if (maneiDominiClass != MD_NONE) {
            rankName = getManeiDominiClassNames() + " " + rankName;
        }
        if (maneiDominiRank != Rank.MD_RANK_NONE) {
            rankName += " " + Rank.getManeiDominiRankName(maneiDominiRank);
        }
        if (getRankSystem() == Ranks.RS_COM || getRankSystem() == Ranks.RS_WOB) {
            rankName += getComStarBranchDesignation();
        }

        // If we have a rankLevel, add it
        if (rankLevel > 0) {
            if (getRank().getRankLevels(profession) > 0)
                rankName += Utilities.getRomanNumeralsFromArabicNumber(rankLevel, true);
            else // Oops! Our rankLevel didn't get correctly cleared, they's remedy that.
                rankLevel = 0;
        }

        // We have our name, return it
        return rankName;
    }

    public int getManeiDominiClass() {
        return maneiDominiClass;
    }

    public void setManeiDominiClass(int maneiDominiClass) {
        this.maneiDominiClass = maneiDominiClass;
        MekHQ.triggerEvent(new PersonChangedEvent(this));
    }

    public int getManeiDominiRank() {
        return maneiDominiRank;
    }

    public void setManeiDominiRank(int maneiDominiRank) {
        this.maneiDominiRank = maneiDominiRank;
        MekHQ.triggerEvent(new PersonChangedEvent(this));
    }

    public String getManeiDominiClassNames() {
        return getManeiDominiClassNames(maneiDominiClass, getRankSystem());
    }

    public static String getManeiDominiClassNames(int maneiDominiClass, int rankSystem) {
        // Only WoB
        if (rankSystem != Ranks.RS_WOB)
            return "";

        switch (maneiDominiClass) {
            case MD_GHOST:
                return "Ghost";
            case MD_WRAITH:
                return "Wraith";
            case MD_BANSHEE:
                return "Banshee";
            case MD_ZOMBIE:
                return "Zombie";
            case MD_PHANTOM:
                return "Phantom";
            case MD_SPECTER:
                return "Specter";
            case MD_POLTERGEIST:
                return "Poltergeist";
            case MD_NONE:
            default:
                return "";
        }
    }

    /**
     * Determines whether this person outranks another, taking into account the seniority rank for
     * ComStar and WoB ranks.
     *
     * @param other The <code>Person</code> to compare ranks with
     * @return      true if <code>other</code> has a lower rank, or if <code>other</code> is null.
     */
    public boolean outRanks(@Nullable Person other) {
        if (null == other) {
            return true;
        }
        if (getRankNumeric() == other.getRankNumeric()) {
            return getRankLevel() > other.getRankLevel();
        }
        return getRankNumeric() > other.getRankNumeric();
    }

    public String getSkillSummary() {
        return SkillType.getExperienceLevelName(getExperienceLevel(false));
    }

    @Override
    public String toString() {
        return getFullName();
    }

    /**
     * Two people are determined to be equal if they have the same id
     * @param object the object to check if it is equal to the person or not
     * @return true if they have the same id, otherwise false
     */
    @Override
    public boolean equals(Object object) {
        if (this == object) {
            return true;
        } else if (!(object instanceof Person)) {
            return false;
        } else {
            return getId().equals(((Person) object).getId());
        }
    }

    @Override
    public int hashCode() {
        return getId().hashCode();
    }

    public int getExperienceLevel(boolean secondary) {
        int role = primaryRole;
        if (secondary) {
            role = secondaryRole;
        }
        switch (role) {
            case T_MECHWARRIOR:
                if (hasSkill(SkillType.S_GUN_MECH) && hasSkill(SkillType.S_PILOT_MECH)) {
                    /* Attempt to use higher precision averaging, but if it doesn't provide a clear result
                    due to non-standard experience thresholds then fall back on lower precision averaging
                    See Bug #140 */
                    if (campaign.getCampaignOptions().useAltQualityAveraging()) {
                        int rawScore = (int) Math.floor(
                            (getSkill(SkillType.S_GUN_MECH).getLevel() + getSkill(SkillType.S_PILOT_MECH).getLevel()) / 2.0
                        );
                        if (getSkill(SkillType.S_GUN_MECH).getType().getExperienceLevel(rawScore) ==
                            getSkill(SkillType.S_PILOT_MECH).getType().getExperienceLevel(rawScore)) {
                            return getSkill(SkillType.S_GUN_MECH).getType().getExperienceLevel(rawScore);
                        }
                    }

                    return (int) Math.floor((getSkill(SkillType.S_GUN_MECH).getExperienceLevel()
                                             + getSkill(SkillType.S_PILOT_MECH).getExperienceLevel()) / 2.0);
                } else {
                    return -1;
                }
            case T_GVEE_DRIVER:
                if (hasSkill(SkillType.S_PILOT_GVEE)) {
                    return getSkill(SkillType.S_PILOT_GVEE).getExperienceLevel();
                } else {
                    return -1;
                }
            case T_NVEE_DRIVER:
                if (hasSkill(SkillType.S_PILOT_NVEE)) {
                    return getSkill(SkillType.S_PILOT_NVEE).getExperienceLevel();
                } else {
                    return -1;
                }
            case T_VTOL_PILOT:
                if (hasSkill(SkillType.S_PILOT_VTOL)) {
                    return getSkill(SkillType.S_PILOT_VTOL).getExperienceLevel();
                } else {
                    return -1;
                }
            case T_VEE_GUNNER:
                if (hasSkill(SkillType.S_GUN_VEE)) {
                    return getSkill(SkillType.S_GUN_VEE).getExperienceLevel();
                } else {
                    return -1;
                }
            case T_AERO_PILOT:
                if (hasSkill(SkillType.S_GUN_AERO) && hasSkill(SkillType.S_PILOT_AERO)) {
                    if (campaign.getCampaignOptions().useAltQualityAveraging()) {
                        int rawScore = (int) Math.floor(
                            (getSkill(SkillType.S_GUN_AERO).getLevel() + getSkill(SkillType.S_PILOT_AERO)
                                    .getLevel()) / 2.0
                        );
                        if (getSkill(SkillType.S_GUN_AERO).getType().getExperienceLevel(rawScore) ==
                            getSkill(SkillType.S_PILOT_AERO).getType().getExperienceLevel(rawScore)) {
                            return getSkill(SkillType.S_GUN_AERO).getType().getExperienceLevel(rawScore);
                        }
                    }

                    return (int) Math.floor((getSkill(SkillType.S_GUN_AERO).getExperienceLevel()
                                                 + getSkill(SkillType.S_PILOT_AERO).getExperienceLevel()) / 2.0);
                } else {
                    return -1;
                }
            case T_CONV_PILOT:
                if (hasSkill(SkillType.S_GUN_JET) && hasSkill(SkillType.S_PILOT_JET)) {
                    if (campaign.getCampaignOptions().useAltQualityAveraging()) {
                        int rawScore = (int) Math.floor(
                            (getSkill(SkillType.S_GUN_JET).getLevel() + getSkill(SkillType.S_PILOT_JET)
                                    .getLevel()) / 2.0
                        );
                        if (getSkill(SkillType.S_GUN_JET).getType().getExperienceLevel(rawScore) ==
                            getSkill(SkillType.S_PILOT_JET).getType().getExperienceLevel(rawScore)) {
                            return getSkill(SkillType.S_GUN_JET).getType().getExperienceLevel(rawScore);
                        }
                    }

                    return (int) Math.floor((getSkill(SkillType.S_GUN_JET).getExperienceLevel()
                                             + getSkill(SkillType.S_PILOT_JET).getExperienceLevel()) / 2.0);
                } else {
                    return -1;
                }
            case T_BA:
                if (hasSkill(SkillType.S_GUN_BA) && hasSkill(SkillType.S_ANTI_MECH)) {
                    if (campaign.getCampaignOptions().useAltQualityAveraging()) {
                        int rawScore = (int) Math.floor(
                            (getSkill(SkillType.S_GUN_BA).getLevel() + getSkill(SkillType.S_ANTI_MECH)
                                    .getLevel()) / 2.0
                        );
                        if (getSkill(SkillType.S_GUN_BA).getType().getExperienceLevel(rawScore) ==
                            getSkill(SkillType.S_ANTI_MECH).getType().getExperienceLevel(rawScore)) {
                            return getSkill(SkillType.S_GUN_BA).getType().getExperienceLevel(rawScore);
                        }
                    }

                    return (int) Math.floor((getSkill(SkillType.S_GUN_BA).getExperienceLevel()
                                             + getSkill(SkillType.S_ANTI_MECH).getExperienceLevel()) / 2.0);
                } else {
                    return -1;
                }
            case T_PROTO_PILOT:
                if (hasSkill(SkillType.S_GUN_PROTO)) {
                    return getSkill(SkillType.S_GUN_PROTO).getExperienceLevel();
                } else {
                    return -1;
                }
            case T_INFANTRY:
                if (hasSkill(SkillType.S_SMALL_ARMS)) {
                    return getSkill(SkillType.S_SMALL_ARMS).getExperienceLevel();
                } else {
                    return -1;
                }
            case T_SPACE_PILOT:
                if (hasSkill(SkillType.S_PILOT_SPACE)) {
                    return getSkill(SkillType.S_PILOT_SPACE).getExperienceLevel();
                } else {
                    return -1;
                }
            case T_SPACE_CREW:
                if (hasSkill(SkillType.S_TECH_VESSEL)) {
                    return getSkill(SkillType.S_TECH_VESSEL).getExperienceLevel();
                } else {
                    return -1;
                }
            case T_SPACE_GUNNER:
                if (hasSkill(SkillType.S_GUN_SPACE)) {
                    return getSkill(SkillType.S_GUN_SPACE).getExperienceLevel();
                } else {
                    return -1;
                }
            case T_NAVIGATOR:
                if (hasSkill(SkillType.S_NAV)) {
                    return getSkill(SkillType.S_NAV).getExperienceLevel();
                } else {
                    return -1;
                }
            case T_MECH_TECH:
                if (hasSkill(SkillType.S_TECH_MECH)) {
                    return getSkill(SkillType.S_TECH_MECH).getExperienceLevel();
                } else {
                    return -1;
                }
            case T_MECHANIC:
            case T_VEHICLE_CREW:
                if (hasSkill(SkillType.S_TECH_MECHANIC)) {
                    return getSkill(SkillType.S_TECH_MECHANIC).getExperienceLevel();
                } else {
                    return -1;
                }
            case T_AERO_TECH:
                if (hasSkill(SkillType.S_TECH_AERO)) {
                    return getSkill(SkillType.S_TECH_AERO).getExperienceLevel();
                } else {
                    return -1;
                }
            case T_BA_TECH:
                if (hasSkill(SkillType.S_TECH_BA)) {
                    return getSkill(SkillType.S_TECH_BA).getExperienceLevel();
                } else {
                    return -1;
                }
            case T_ASTECH:
                if (hasSkill(SkillType.S_ASTECH)) {
                    return getSkill(SkillType.S_ASTECH).getExperienceLevel();
                } else {
                    return -1;
                }
            case T_DOCTOR:
                if (hasSkill(SkillType.S_DOCTOR)) {
                    return getSkill(SkillType.S_DOCTOR).getExperienceLevel();
                } else {
                    return -1;
                }
            case T_MEDIC:
                if (hasSkill(SkillType.S_MEDTECH)) {
                    return getSkill(SkillType.S_MEDTECH).getExperienceLevel();
                } else {
                    return -1;
                }
            case T_ADMIN_COM:
            case T_ADMIN_LOG:
            case T_ADMIN_TRA:
            case T_ADMIN_HR:
                if (hasSkill(SkillType.S_ADMIN)) {
                    return getSkill(SkillType.S_ADMIN).getExperienceLevel();
                } else {
                    return -1;
                }
            default:
                return -1;
        }
    }

    /**
     * returns a full description in HTML format that will be used for the graphical display in the
     * personnel table among other places
     * @param htmlRank if the rank will be wrapped in an HTML DIV and id
     * @return String
     */
    public String getFullDesc(boolean htmlRank) {
        return "<b>" + getFullTitle(htmlRank) + "</b><br/>" + getSkillSummary() + " " + getRoleDesc();
    }

    public String getFullTitle() {
        return getFullTitle(false);
    }

    public String getFullTitle(boolean html) {
        String rank = getRankName();

        // Do prisoner checks
        if (rank.equalsIgnoreCase("None")) {
            if (isPrisoner()) {
                return "Prisoner " + getFullName();
            }
            if (isBondsman()) {
                return "Bondsman " + getFullName();
            }
            return getFullName();
        }

        // This is used for the rank sorter. If you have a better way to accomplish it, by all means...
        // Of course, nothing that uses Full Title actually uses the rank sorter yet I guess...
        // Still, I've turned it back on and I don't see it messing anything up anywhere.
        // - Dylan
        // If we need it in html for any reason, make it so.
        if (html)
            rank = makeHTMLRankDiv();

        return rank + " " + getFullName();
    }

    public String makeHTMLRank() {
        return String.format("<html>%s</html>", makeHTMLRankDiv());
    }

    public String makeHTMLRankDiv() {
        return String.format("<div id=\"%s\">%s%s</div>", getId().toString(), getRankName(), (isPrisoner() && isWillingToDefect() ? "*" : ""));
    }

    public String getHyperlinkedFullTitle() {
        return String.format("<a href='PERSON:%s'>%s</a>", getId().toString(), getFullTitle());
    }

    public String getComStarBranchDesignation() {
        StringBuilder sb = new StringBuilder(" ");

        // Primary
        if (getPrimaryDesignator() != DESIG_NONE) {
            sb.append(parseDesignator(getPrimaryDesignator()));
        } else if (isTechPrimary()) {
            sb.append("Zeta");
        } else if (isAdminPrimary()) {
            sb.append("Chi");
        } else {
            parseRoleForDesignation(getPrimaryRole(), sb);
        }

        // Secondary
        if (getSecondaryDesignator() != DESIG_NONE) {
            sb.append(" ");
            sb.append(parseDesignator(getSecondaryDesignator()));
        } else if (isTechSecondary()) {
            sb.append(" Zeta");
        } else if (isAdminSecondary()) {
            sb.append(" Chi");
        } else if (getSecondaryRole() != T_NONE) {
            sb.append(" ");
            parseRoleForDesignation(getSecondaryRole(), sb);
        }

        return sb.toString();
    }

    private void parseRoleForDesignation(int role, StringBuilder sb) {
        switch (role) {
            case T_MECHWARRIOR:
                sb.append("Epsilon");
                break;
            case T_AERO_PILOT:
                sb.append("Pi");
                break;
            case T_BA:
            case T_INFANTRY:
                sb.append("Iota");
                break;
            case T_SPACE_CREW:
            case T_SPACE_GUNNER:
            case T_SPACE_PILOT:
            case T_NAVIGATOR:
                Unit u = campaign.getUnit(getUnitId());
                if (u != null) {
                    Entity en = u.getEntity();
                    if (en instanceof Dropship) {
                        sb.append("Xi");
                    }
                    if (en instanceof Jumpship) {
                        sb.append("Theta");
                    }
                }
                break;
            case T_DOCTOR:
            case T_MEDIC:
                sb.append("Kappa");
                break;
            case T_GVEE_DRIVER:
            case T_NVEE_DRIVER:
            case T_VTOL_PILOT:
            case T_VEE_GUNNER:
            case T_CONV_PILOT:
            case T_VEHICLE_CREW:
                sb.append("Lambda");
                break;
            default: break;
        }
    }

    public static String parseDesignator(int designator) {
        switch (designator) {
            case DESIG_NONE:
                return "None (Auto-Set)";
            case DESIG_EPSILON:
                return "Epsilon";
            case DESIG_PI:
                return "Pi";
            case DESIG_IOTA:
                return "Iota";
            case DESIG_XI:
                return "Xi";
            case DESIG_THETA:
                return "Theta";
            case DESIG_ZETA:
                return "Zeta";
            case DESIG_MU:
                return "Mu";
            case DESIG_RHO:
                return "Rho";
            case DESIG_LAMBDA:
                return "Lambda";
            case DESIG_PSI:
                return "Psi";
            case DESIG_OMICRON:
                return "Omicron";
            case DESIG_CHI:
                return "Chi";
            case DESIG_GAMMA:
                return "Gamma";
            default:
                return "";
        }
    }

    /**
     * @return the primaryDesignator
     */
    public int getPrimaryDesignator() {
        return primaryDesignator;
    }

    /**
     * @param primaryDesignator the primaryDesignator to set
     */
    public void setPrimaryDesignator(int primaryDesignator) {
        this.primaryDesignator = primaryDesignator;
        MekHQ.triggerEvent(new PersonChangedEvent(this));
    }

    /**
     * @return the secondaryDesignator
     */
    public int getSecondaryDesignator() {
        return secondaryDesignator;
    }

    /**
     * @param secondaryDesignator the secondaryDesignator to set
     */
    public void setSecondaryDesignator(int secondaryDesignator) {
        this.secondaryDesignator = secondaryDesignator;
        MekHQ.triggerEvent(new PersonChangedEvent(this));
    }

    public int getHealingDifficulty() {
        if (campaign.getCampaignOptions().useTougherHealing()) {
            return Math.max(0, getHits() - 2);
        }
        return 0;
    }

    public TargetRoll getHealingMods() {
        return new TargetRoll(getHealingDifficulty(), "difficulty");
    }

    public String fail() {
        return " <font color='red'><b>Failed to heal.</b></font>";
    }

    //region skill
    public boolean hasSkill(String skillName) {
        return skills.hasSkill(skillName);
    }

    public Skills getSkills() {
        return skills;
    }

    @Nullable
    public Skill getSkill(String skillName) {
        return skills.getSkill(skillName);
    }

    public void addSkill(String skillName, Skill skill) {
        skills.addSkill(skillName, skill);
    }

    public void addSkill(String skillName, int level, int bonus) {
        skills.addSkill(skillName, new Skill(skillName, level, bonus));
    }

    public void removeSkill(String skillName) {
        skills.removeSkill(skillName);
    }

    public int getSkillNumber() {
        return skills.size();
    }

    /**
     * Remove all skills
     */
    public void removeAllSkills() {
        skills.clear();
    }

    /**
     * Limit skills to the maximum of the given level
     */
    public void limitSkills(int maxLvl) {
        for (Skill skill : skills.getSkills()) {
            if (skill.getLevel() > maxLvl) {
                skill.setLevel(maxLvl);
            }
        }
    }

    public void improveSkill(String skillName) {
        if (hasSkill(skillName)) {
            getSkill(skillName).improve();
        } else {
            addSkill(skillName, 0, 0);
        }
        MekHQ.triggerEvent(new PersonChangedEvent(this));
    }

    public int getCostToImprove(String skillName) {
        if (hasSkill(skillName)) {
            return getSkill(skillName).getCostToImprove();
        } else {
            return -1;
        }
    }
    //endregion skill

    public int getHits() {
        return hits;
    }

    public void setHits(int h) {
        this.hits = h;
    }

    /**
      * @return <tt>true</tt> if the location (or any of its parent locations) has an injury
      * which implies that the location (most likely a limb) is severed.
      */
    public boolean isLocationMissing(BodyLocation loc) {
        if (null == loc) {
            return false;
        }
        for (Injury i : getInjuriesByLocation(loc)) {
            if (i.getType().impliesMissingLocation(loc)) {
                return true;
            }
        }
        // Check parent locations as well (a hand can be missing if the corresponding arm is)
        return isLocationMissing(loc.Parent());
    }

    public void heal() {
        hits = Math.max(hits - 1, 0);
        if (!needsFixing()) {
            doctorId = null;
        }
    }

    public boolean needsFixing() {
        return ((hits > 0) || needsAMFixing()) && (status == PersonnelStatus.ACTIVE);
    }

    public String succeed() {
        heal();
        return " <font color='green'><b>Successfully healed one hit.</b></font>";
    }

    public PersonnelOptions getOptions() {
        return options;
    }

    /**
     * Returns the options of the given category that this pilot has
     */
    public Enumeration<IOption> getOptions(String grpKey) {
        return options.getOptions(grpKey);
    }

    public int countOptions(String grpKey) {
        int count = 0;

        for (Enumeration<IOptionGroup> i = options.getGroups(); i.hasMoreElements(); ) {
            IOptionGroup group = i.nextElement();

            if (!group.getKey().equalsIgnoreCase(grpKey)) {
                continue;
            }

            for (Enumeration<IOption> j = group.getOptions(); j.hasMoreElements(); ) {
                IOption option = j.nextElement();

                if (option.booleanValue()) {
                    count++;
                }
            }
        }

        return count;
    }

    /**
     * Returns a string of all the option "codes" for this pilot, for a given group, using sep as the separator
     */
    public String getOptionList(String sep, String grpKey) {
        StringBuilder adv = new StringBuilder();

        if (null == sep) {
            sep = "";
        }

        for (Enumeration<IOptionGroup> i = options.getGroups(); i.hasMoreElements(); ) {
            IOptionGroup group = i.nextElement();
            if (!group.getKey().equalsIgnoreCase(grpKey)) {
                continue;
            }
            for (Enumeration<IOption> j = group.getOptions(); j.hasMoreElements(); ) {
                IOption option = j.nextElement();

                if (option.booleanValue()) {
                    if (adv.length() > 0) {
                        adv.append(sep);
                    }

                    adv.append(option.getName());
                    if ((option.getType() == IOption.STRING) || (option.getType() == IOption.CHOICE) || (option.getType() == IOption.INTEGER)) {
                        adv.append(" ").append(option.stringValue());
                    }
                }
            }
        }

        return adv.toString();
    }

    //region edge
    public int getEdge() {
        return getOptions().intOption("edge");
    }

    public void setEdge(int e) {
        for (Enumeration<IOption> i = getOptions(PilotOptions.EDGE_ADVANTAGES); i.hasMoreElements(); ) {
            IOption ability = i.nextElement();
            if (ability.getName().equals("edge")) {
                ability.setValue(e);
            }
        }
    }

    /**
     * Resets support personnel edge points to the purchased level. Used for weekly refresh.
     *
     */
    public void resetCurrentEdge() {
        setCurrentEdge(getEdge());
    }

    /**
     * Sets support personnel edge points to the value 'e'. Used for weekly refresh.
     * @param e - integer used to track this person's edge points available for the current week
     */
    public void setCurrentEdge(int e) {
        currentEdge = e;
    }

    /**
     *  Returns this person's currently available edge points. Used for weekly refresh.
     *
     */
    public int getCurrentEdge() {
        return currentEdge;
    }

    public void setEdgeUsed(int e) {
        edgeUsedThisRound = e;
    }

    public int getEdgeUsed() {
        return edgeUsedThisRound;
    }

    /**
     * This will set a specific edge trigger, regardless of the current status
     */
    public void setEdgeTrigger(String name, boolean status) {
        for (Enumeration<IOption> i = getOptions(PilotOptions.EDGE_ADVANTAGES); i.hasMoreElements(); ) {
            IOption ability = i.nextElement();
            if (ability.getName().equals(name)) {
                ability.setValue(status);
            }
        }
        MekHQ.triggerEvent(new PersonChangedEvent(this));
    }

    /**
     * This will flip the boolean status of the current edge trigger
     *
     * @param name of the trigger condition
     */
    public void changeEdgeTrigger(String name) {
        for (Enumeration<IOption> i = getOptions(PilotOptions.EDGE_ADVANTAGES); i.hasMoreElements(); ) {
            IOption ability = i.nextElement();
            if (ability.getName().equals(name)) {
                ability.setValue(!ability.booleanValue());
            }
        }
        MekHQ.triggerEvent(new PersonChangedEvent(this));
    }

    /**
     *
     * @return an html-coded tooltip that says what edge will be used
     */
    public String getEdgeTooltip() {
        StringBuilder edgett = new StringBuilder();
        for (Enumeration<IOption> i = getOptions(PilotOptions.EDGE_ADVANTAGES); i.hasMoreElements(); ) {
            IOption ability = i.nextElement();
            //yuck, it would be nice to have a more fool-proof way of identifying edge triggers
            if (ability.getName().contains("edge_when") && ability.booleanValue()) {
                edgett.append(ability.getDescription()).append("<br>");
            }
        }
        if (edgett.toString().equals("")) {
            return "No triggers set";
        }
        return "<html>" + edgett + "</html>";
    }
    //endregion edge

    /**
     *
     * @return an html-coded list that says what abilities are enabled for this pilot
     */
    public String getAbilityList(String type) {
        StringBuilder abilityString = new StringBuilder();
        for (Enumeration<IOption> i = getOptions(type); i.hasMoreElements(); ) {
            IOption ability = i.nextElement();
            if (ability.booleanValue()) {
                abilityString.append(Utilities.getOptionDisplayName(ability)).append("<br>");
            }
        }
        if (abilityString.length() == 0) {
            return null;
        }
        return "<html>" + abilityString + "</html>";
    }

    public boolean canDrive(Entity ent) {
        if (ent instanceof LandAirMech) {
            return hasSkill(SkillType.S_PILOT_MECH) && hasSkill(SkillType.S_PILOT_AERO);
        } else if (ent instanceof Mech) {
            return hasSkill(SkillType.S_PILOT_MECH);
        } else if (ent instanceof VTOL) {
            return hasSkill(SkillType.S_PILOT_VTOL);
        } else if (ent instanceof Tank) {
            if (ent.getMovementMode() == EntityMovementMode.NAVAL
                || ent.getMovementMode() == EntityMovementMode.HYDROFOIL
                || ent.getMovementMode() == EntityMovementMode.SUBMARINE) {
                return hasSkill(SkillType.S_PILOT_NVEE);
            } else {
                return hasSkill(SkillType.S_PILOT_GVEE);
            }
        } else if (ent instanceof ConvFighter) {
            return hasSkill(SkillType.S_PILOT_JET) || hasSkill(SkillType.S_PILOT_AERO);
        } else if (ent instanceof SmallCraft || ent instanceof Jumpship) {
            return hasSkill(SkillType.S_PILOT_SPACE);
        } else if (ent instanceof Aero) {
            return hasSkill(SkillType.S_PILOT_AERO);
        } else if (ent instanceof BattleArmor) {
            return hasSkill(SkillType.S_GUN_BA);
        } else if (ent instanceof Infantry) {
            return hasSkill(SkillType.S_SMALL_ARMS);
        } else if (ent instanceof Protomech) {
            return hasSkill(SkillType.S_GUN_PROTO);
        }
        return false;
    }

    public boolean canGun(Entity ent) {
        if (ent instanceof LandAirMech) {
            return hasSkill(SkillType.S_GUN_MECH) && hasSkill(SkillType.S_GUN_AERO);
        } else if (ent instanceof Mech) {
            return hasSkill(SkillType.S_GUN_MECH);
        } else if (ent instanceof Tank) {
            return hasSkill(SkillType.S_GUN_VEE);
        } else if (ent instanceof ConvFighter) {
            return hasSkill(SkillType.S_GUN_JET) || hasSkill(SkillType.S_GUN_AERO);
        } else if (ent instanceof SmallCraft || ent instanceof Jumpship) {
            return hasSkill(SkillType.S_GUN_SPACE);
        } else if (ent instanceof Aero) {
            return hasSkill(SkillType.S_GUN_AERO);
        } else if (ent instanceof BattleArmor) {
            return hasSkill(SkillType.S_GUN_BA);
        } else if (ent instanceof Infantry) {
            return hasSkill(SkillType.S_SMALL_ARMS);
        } else if (ent instanceof Protomech) {
            return hasSkill(SkillType.S_GUN_PROTO);
        }
        return false;
    }

    public boolean canTech(Entity ent) {
        if (ent instanceof Mech || ent instanceof Protomech) {
            return hasSkill(SkillType.S_TECH_MECH);
        } else if (ent instanceof Aero) {
            return hasSkill(SkillType.S_TECH_AERO);
        } else if (ent instanceof BattleArmor) {
            return hasSkill(SkillType.S_TECH_BA);
        } else if (ent instanceof Tank) {
            return hasSkill(SkillType.S_TECH_MECHANIC);
        }
        return false;
    }

    public int getMaintenanceTimeUsing() {
        int time = 0;
        for (UUID id : getTechUnitIDs()) {
            Unit u = campaign.getUnit(id);
            if (null != u) {
                time += u.getMaintenanceTime();
            }
        }
        return time;
    }

    public boolean isMothballing() {
        if (!isTech()) {
            return false;
        }
        for (UUID unitId : techUnitIds) {
            Unit u = campaign.getUnit(unitId);
            if ((u != null) && u.isMothballing()) {
                return true;
            }
        }
        return false;
    }

    public UUID getUnitId() {
        return unitId;
    }

    public void setUnitId(UUID i) {
        unitId = i;
    }

    public void removeTechUnitId(UUID i) {
        techUnitIds.remove(i);
    }

    public void addTechUnitID(UUID id) {
        if (!techUnitIds.contains(id)) {
            techUnitIds.add(id);
        }
    }

    public void clearTechUnitIDs() {
        techUnitIds.clear();
    }

    public List<UUID> getTechUnitIDs() {
        return techUnitIds;
    }

    public int getMinutesLeft() {
        return minutesLeft;
    }

    public void setMinutesLeft(int m) {
        this.minutesLeft = m;
        if(engineer && null != getUnitId()) {
            //set minutes for all crewmembers
            Unit u = campaign.getUnit(getUnitId());
            if(null != u) {
                for(Person p : u.getActiveCrew()) {
                    p.setMinutesLeft(m);
                }
            }
        }
    }

    public int getOvertimeLeft() {
        return overtimeLeft;
    }

    public void setOvertimeLeft(int m) {
        this.overtimeLeft = m;
        if(engineer && null != getUnitId()) {
            //set minutes for all crewmembers
            Unit u = campaign.getUnit(getUnitId());
            if(null != u) {
                for(Person p : u.getActiveCrew()) {
                    p.setMinutesLeft(m);
                }
            }
        }
    }

    public void resetMinutesLeft() {
        if (isTechPrimary() || (getPrimaryRole() == T_DOCTOR)) {
            this.minutesLeft = PRIMARY_ROLE_SUPPORT_TIME;
            this.overtimeLeft = PRIMARY_ROLE_OVERTIME_SUPPORT_TIME;
        }
        if (isTechSecondary() || (getSecondaryRole() == T_DOCTOR)) {
            this.minutesLeft = SECONDARY_ROLE_SUPPORT_TIME;
            this.overtimeLeft = SECONDARY_ROLE_OVERTIME_SUPPORT_TIME;
        }
    }

    public boolean isAdmin() {
        return (isAdminPrimary() || isAdminSecondary());
    }

    public boolean isMedic() {
        return (T_MEDIC == primaryRole) || (T_MEDIC == secondaryRole);
    }

    public boolean isAdminPrimary() {
        return primaryRole == T_ADMIN_HR || primaryRole == T_ADMIN_COM || primaryRole == T_ADMIN_LOG || primaryRole == T_ADMIN_TRA;
    }

    public boolean isAdminSecondary() {
        return secondaryRole == T_ADMIN_HR || secondaryRole == T_ADMIN_COM || secondaryRole == T_ADMIN_LOG || secondaryRole == T_ADMIN_TRA;
    }

    public Skill getBestTechSkill() {
        Skill skill = null;
        int lvl = -1;
        if (hasSkill(SkillType.S_TECH_MECH) && getSkill(SkillType.S_TECH_MECH).getExperienceLevel() > lvl) {
            skill = getSkill(SkillType.S_TECH_MECH);
            lvl = getSkill(SkillType.S_TECH_MECH).getExperienceLevel();
        }
        if (hasSkill(SkillType.S_TECH_AERO) && getSkill(SkillType.S_TECH_AERO).getExperienceLevel() > lvl) {
            skill = getSkill(SkillType.S_TECH_AERO);
            lvl = getSkill(SkillType.S_TECH_AERO).getExperienceLevel();
        }
        if (hasSkill(SkillType.S_TECH_MECHANIC) && getSkill(SkillType.S_TECH_MECHANIC).getExperienceLevel() > lvl) {
            skill = getSkill(SkillType.S_TECH_MECHANIC);
            lvl = getSkill(SkillType.S_TECH_MECHANIC).getExperienceLevel();
        }
        if (hasSkill(SkillType.S_TECH_BA) && getSkill(SkillType.S_TECH_BA).getExperienceLevel() > lvl) {
            skill = getSkill(SkillType.S_TECH_BA);
        }
        return skill;
    }

    public boolean isTech() {
        //type must be correct and you must be more than ultra-green in the skill
        boolean isMechTech = hasSkill(SkillType.S_TECH_MECH) && getSkill(SkillType.S_TECH_MECH).getExperienceLevel() > SkillType.EXP_ULTRA_GREEN;
        boolean isAeroTech = hasSkill(SkillType.S_TECH_AERO) && getSkill(SkillType.S_TECH_AERO).getExperienceLevel() > SkillType.EXP_ULTRA_GREEN;
        boolean isMechanic = hasSkill(SkillType.S_TECH_MECHANIC) && getSkill(SkillType.S_TECH_MECHANIC).getExperienceLevel() > SkillType.EXP_ULTRA_GREEN;
        boolean isBATech = hasSkill(SkillType.S_TECH_BA) && getSkill(SkillType.S_TECH_BA).getExperienceLevel() > SkillType.EXP_ULTRA_GREEN;
        // At some point we may want to re-write things to include this
        /*boolean isEngineer = hasSkill(SkillType.S_TECH_VESSEL) && getSkill(SkillType.S_TECH_VESSEL).getExperienceLevel() > SkillType.EXP_ULTRA_GREEN
                && campaign.getUnit(getUnitId()).getEngineer() != null
                && campaign.getUnit(getUnitId()).getEngineer().equals(this);*/
        return (isTechPrimary() || isTechSecondary()) && (isMechTech || isAeroTech || isMechanic || isBATech);
    }

    public boolean isTechPrimary() {
        return primaryRole == T_MECH_TECH || primaryRole == T_AERO_TECH || primaryRole == T_MECHANIC || primaryRole == T_BA_TECH || primaryRole == T_SPACE_CREW;
    }

    public boolean isTechSecondary() {
        return secondaryRole == T_MECH_TECH || secondaryRole == T_AERO_TECH || secondaryRole == T_MECHANIC || secondaryRole == T_BA_TECH;
    }

    public boolean isTaskOvertime(IPartWork partWork) {
        return partWork.getTimeLeft() > getMinutesLeft()
               && (partWork.getTimeLeft() - getMinutesLeft()) <= getOvertimeLeft();
    }

    public Skill getSkillForWorkingOn(IPartWork part) {
        Unit unit = part.getUnit();
        Skill skill = getSkillForWorkingOn(unit);
        if (null != skill) {
            return skill;
        }
        //check spare parts
        //return the best one
        if (part.isRightTechType(SkillType.S_TECH_MECH) && hasSkill(SkillType.S_TECH_MECH)) {
            skill = getSkill(SkillType.S_TECH_MECH);
        }
        if (part.isRightTechType(SkillType.S_TECH_BA) && hasSkill(SkillType.S_TECH_BA)) {
            if (null == skill || skill.getFinalSkillValue() > getSkill(SkillType.S_TECH_BA).getFinalSkillValue()) {
                skill = getSkill(SkillType.S_TECH_BA);
            }
        }
        if (part.isRightTechType(SkillType.S_TECH_AERO) && hasSkill(SkillType.S_TECH_AERO)) {
            if (null == skill || skill.getFinalSkillValue() > getSkill(SkillType.S_TECH_AERO).getFinalSkillValue()) {
                skill = getSkill(SkillType.S_TECH_AERO);
            }
        }
        if (part.isRightTechType(SkillType.S_TECH_MECHANIC) && hasSkill(SkillType.S_TECH_MECHANIC)) {
            if (null == skill || skill.getFinalSkillValue() > getSkill(SkillType.S_TECH_MECHANIC).getFinalSkillValue()) {
                skill = getSkill(SkillType.S_TECH_MECHANIC);
            }
        }
        if (part.isRightTechType(SkillType.S_TECH_VESSEL) && hasSkill(SkillType.S_TECH_VESSEL)) {
            if (null == skill || skill.getFinalSkillValue() > getSkill(SkillType.S_TECH_VESSEL).getFinalSkillValue()) {
                skill = getSkill(SkillType.S_TECH_VESSEL);
            }
        }
        if (null != skill) {
            return skill;
        }
        //if we are still here then we didn't have the right tech skill, so return the highest
        //of any tech skills that we do have
        if (hasSkill(SkillType.S_TECH_MECH)) {
            skill = getSkill(SkillType.S_TECH_MECH);
        }
        if (hasSkill(SkillType.S_TECH_BA)) {
            if (null == skill || skill.getFinalSkillValue() > getSkill(SkillType.S_TECH_BA).getFinalSkillValue()) {
                skill = getSkill(SkillType.S_TECH_BA);
            }
        }
        if (hasSkill(SkillType.S_TECH_MECHANIC)) {
            if (null == skill || skill.getFinalSkillValue() > getSkill(SkillType.S_TECH_MECHANIC).getFinalSkillValue()) {
                skill = getSkill(SkillType.S_TECH_MECHANIC);
            }
        }
        if (hasSkill(SkillType.S_TECH_AERO)) {
            if (null == skill || skill.getFinalSkillValue() > getSkill(SkillType.S_TECH_AERO).getFinalSkillValue()) {
                skill = getSkill(SkillType.S_TECH_AERO);
            }
        }
        return skill;
    }

    public Skill getSkillForWorkingOn(Unit unit) {
        if (unit == null) {
            return null;
        }
        if ((unit.getEntity() instanceof Mech || unit.getEntity() instanceof Protomech)
            && hasSkill(SkillType.S_TECH_MECH)) {
            return getSkill(SkillType.S_TECH_MECH);
        }
        if (unit.getEntity() instanceof BattleArmor && hasSkill(SkillType.S_TECH_BA)) {
            return getSkill(SkillType.S_TECH_BA);
        }
        if (unit.getEntity() instanceof Tank && hasSkill(SkillType.S_TECH_MECHANIC)) {
            return getSkill(SkillType.S_TECH_MECHANIC);
        }
        if ((unit.getEntity() instanceof Dropship || unit.getEntity() instanceof Jumpship)
            && hasSkill(SkillType.S_TECH_VESSEL)) {
            return getSkill(SkillType.S_TECH_VESSEL);
        }
        if (unit.getEntity() instanceof Aero
            && !(unit.getEntity() instanceof Dropship)
            && !(unit.getEntity() instanceof Jumpship)
            && hasSkill(SkillType.S_TECH_AERO)) {
            return getSkill(SkillType.S_TECH_AERO);
        }
        return null;
    }

    public Skill getSkillForWorkingOn(String skillName) {
        if (skillName.equals(CampaignOptions.S_TECH)) {
            return getBestTechSkill();
        }
        if (hasSkill(skillName)) {
            return getSkill(skillName);
        }
        return null;
    }

    public int getBestTechLevel() {
        int lvl = -1;
        Skill mechSkill = getSkill(SkillType.S_TECH_MECH);
        Skill mechanicSkill = getSkill(SkillType.S_TECH_MECHANIC);
        Skill baSkill = getSkill(SkillType.S_TECH_BA);
        Skill aeroSkill = getSkill(SkillType.S_TECH_AERO);
        if (null != mechSkill && mechSkill.getLevel() > lvl) {
            lvl = mechSkill.getLevel();
        }
        if (null != mechanicSkill && mechanicSkill.getLevel() > lvl) {
            lvl = mechanicSkill.getLevel();
        }
        if (null != baSkill && baSkill.getLevel() > lvl) {
            lvl = baSkill.getLevel();
        }
        if (null != aeroSkill && aeroSkill.getLevel() > lvl) {
            lvl = aeroSkill.getLevel();
        }
        return lvl;
    }

    public boolean isRightTechTypeFor(IPartWork part) {
        Unit unit = part.getUnit();
        if (null == unit) {
            return (hasSkill(SkillType.S_TECH_MECH) && part.isRightTechType(SkillType.S_TECH_MECH))
                    || (hasSkill(SkillType.S_TECH_AERO) && part.isRightTechType(SkillType.S_TECH_AERO))
                    || (hasSkill(SkillType.S_TECH_MECHANIC) && part.isRightTechType(SkillType.S_TECH_MECHANIC))
                    || (hasSkill(SkillType.S_TECH_BA) && part.isRightTechType(SkillType.S_TECH_BA))
                    || (hasSkill(SkillType.S_TECH_VESSEL) && part.isRightTechType(SkillType.S_TECH_VESSEL));
        }
        if (unit.getEntity() instanceof Mech || unit.getEntity() instanceof Protomech) {
            return hasSkill(SkillType.S_TECH_MECH);
        }
        if (unit.getEntity() instanceof BattleArmor) {
            return hasSkill(SkillType.S_TECH_BA);
        }
        if (unit.getEntity() instanceof Tank || unit.getEntity() instanceof Infantry) {
            return hasSkill(SkillType.S_TECH_MECHANIC);
        }
        if (unit.getEntity() instanceof Dropship || unit.getEntity() instanceof Jumpship) {
            return hasSkill(SkillType.S_TECH_VESSEL);
        }
        if (unit.getEntity() instanceof Aero) {
            return hasSkill(SkillType.S_TECH_AERO);
        }
        return false;
    }

    public UUID getDoctorId() {
        return doctorId;
    }

    public boolean isDoctor() {
        return hasSkill(SkillType.S_DOCTOR) && (primaryRole == T_DOCTOR || secondaryRole == T_DOCTOR);
    }

    public int getToughness() {
        return toughness;
    }

    public void setToughness(int t) {
        toughness = t;
    }

    public void resetSkillTypes() {
        for (Skill s : skills.getSkills()) {
            s.updateType();
        }
    }

    public int getOldId() {
        return oldId;
    }

    public void fixIdReferences(Map<Integer, UUID> uHash, Map<Integer, UUID> pHash) {
        unitId = uHash.get(oldUnitId);
        doctorId = pHash.get(oldDoctorId);
    }

    public int getNTasks() {
        return nTasks;
    }

    public void setNTasks(int n) {
        nTasks = n;
    }

    public List<LogEntry> getPersonnelLog() {
        personnelLog.sort(Comparator.comparing(LogEntry::getDate));
        return personnelLog;
    }

    public List<LogEntry> getMissionLog() {
        missionLog.sort(Comparator.comparing(LogEntry::getDate));
        return missionLog;
    }

    public void addLogEntry(LogEntry entry) {
        personnelLog.add(entry);
    }

    public void addMissionLogEntry(LogEntry entry) {
        missionLog.add(entry);
    }

    //region injuries
    /**
     * All methods below are for the Advanced Medical option **
     */

    public List<Injury> getInjuries() {
        return new ArrayList<>(injuries);
    }

    public void clearInjuries() {
        injuries.clear();

        // Clear the doctor if there is one
        doctorId = null;
        MekHQ.triggerEvent(new PersonChangedEvent(this));
    }

    public void removeInjury(Injury i) {
        injuries.remove(i);
        MekHQ.triggerEvent(new PersonChangedEvent(this));
    }

    public void diagnose(int hits) {
        InjuryUtil.resolveAfterCombat(campaign, this, hits);
        InjuryUtil.resolveCombatDamage(campaign, this, hits);
        setHits(0);
    }

    public void changeStatus(PersonnelStatus status) {
        if (status == getStatus()) {
            return;
        }
        Unit u = campaign.getUnit(getUnitId());
        if (status == PersonnelStatus.KIA) {
            MedicalLogger.diedFromWounds(this, campaign.getDate());
            //set the date of death
            setDateOfDeath(getCampaign().getLocalDate());
        }
        if (status == PersonnelStatus.RETIRED) {
            ServiceLogger.retireDueToWounds(this, campaign.getDate());
        }
        setStatus(status);
        if (status != PersonnelStatus.ACTIVE) {
            setDoctorId(null, campaign.getCampaignOptions().getNaturalHealingWaitingPeriod());
            // If we're assigned to a unit, remove us from it
            if (null != u) {
                u.remove(this, true);
            }
            // If we're assigned as a tech for any unit, remove us from it/them
            if (!techUnitIds.isEmpty()) {
                for (UUID tuuid : techUnitIds) {
                    Unit t = campaign.getUnit(tuuid);
                    t.remove(this, true);
                }
            }
        }
    }

    public int getAbilityTimeModifier() {
        int modifier = 100;
        if (campaign.getCampaignOptions().useToughness()) {
            if (getToughness() == 1) {
                modifier -= 10;
            }
            if (getToughness() > 1) {
                modifier -= 15;
            }
        } // TODO: Fully implement this for advanced healing
        if (getOptions().booleanOption("pain_resistance")) {
            modifier -= 15;
        } else if (getOptions().booleanOption("iron_man")) {
            modifier -= 10;
        }

        return modifier;
    }

    public boolean hasInjury(BodyLocation loc) {
        return (null != getInjuryByLocation(loc));
    }

    public boolean needsAMFixing() {
        boolean retVal = false;
        if (injuries.size() > 0) {
            for (Injury i : injuries) {
                if (i.getTime() > 0 || !(i.isPermanent())) {
                    retVal = true;
                    break;
                }
            }
        }
        return retVal;
    }

    public int getPilotingInjuryMod() {
        return Modifier.calcTotalModifier(injuries.stream().flatMap(i -> i.getModifiers().stream()), ModifierValue.PILOTING);
    }

    public int getGunneryInjuryMod() {
        return Modifier.calcTotalModifier(injuries.stream().flatMap(i -> i.getModifiers().stream()), ModifierValue.GUNNERY);
    }

    public boolean hasInjuries(boolean permCheck) {
        boolean tf = false;
        if (injuries.size() > 0) {
            if (permCheck) {
                for (Injury injury : injuries) {
                    if (!injury.isPermanent() || injury.getTime() > 0) {
                        tf = true;
                        break;
                    }
                }
            } else {
                tf = true;
            }
        }
        return tf;
    }

    public boolean hasOnlyHealedPermanentInjuries() {
        if (injuries.size() == 0) {
            return false;
        }
        for (Injury injury : injuries) {
            if (!injury.isPermanent() || injury.getTime() > 0) {
                return false;
            }
        }
        return true;
    }

    public List<Injury> getInjuriesByLocation(BodyLocation loc) {
        return injuries.stream()
            .filter((i) -> (i.getLocation() == loc)).collect(Collectors.toList());
    }

    // Returns only the first injury in a location
    public Injury getInjuryByLocation(BodyLocation loc) {
        return injuries.stream()
            .filter((i) -> (i.getLocation() == loc)).findFirst().orElse(null);
    }

    public void addInjury(Injury i) {
        injuries.add(i);
        if (null != getUnitId()) {
            campaign.getUnit(getUnitId()).resetPilotAndEntity();
        }
    }
    //endregion injuries

    public int getProfession() {
        return getProfessionFromPrimaryRole(primaryRole);
    }

    public static int getProfessionFromPrimaryRole(int role) {
        switch (role) {
            case T_AERO_PILOT:
            case T_CONV_PILOT:
                return Ranks.RPROF_ASF;
            case T_GVEE_DRIVER:
            case T_NVEE_DRIVER:
            case T_VTOL_PILOT:
            case T_VEE_GUNNER:
            case T_VEHICLE_CREW:
                return Ranks.RPROF_VEE;
            case T_BA:
            case T_INFANTRY:
                return Ranks.RPROF_INF;
            case T_SPACE_PILOT:
            case T_SPACE_CREW:
            case T_SPACE_GUNNER:
            case T_NAVIGATOR:
                return Ranks.RPROF_NAVAL;
            case T_MECH_TECH:
            case T_MECHANIC:
            case T_AERO_TECH:
            case T_BA_TECH:
            case T_ASTECH:
            case T_ADMIN_COM:
            case T_ADMIN_LOG:
            case T_ADMIN_TRA:
            case T_ADMIN_HR:
                return Ranks.RPROF_TECH;
            case T_MECHWARRIOR:
            case T_PROTO_PILOT:
            case T_DOCTOR:
            case T_MEDIC:
            default:
                return Ranks.RPROF_MW;
        }
    }

    /* For use by Against the Bot retirement/defection rolls */

    public boolean isFounder() {
        return founder;
    }

    public void setFounder(boolean founder) {
        this.founder = founder;
    }

    public int getOriginalUnitWeight() {
        return originalUnitWeight;
    }

    public void setOriginalUnitWeight(int weight) {
        originalUnitWeight = weight;
    }

    public int getOriginalUnitTech() {
        return originalUnitTech;
    }

    public void setOriginalUnitTech(int tech) {
        originalUnitTech = tech;
    }

    public UUID getOriginalUnitId() {
        return originalUnitId;
    }

    public void setOriginalUnitId(UUID id) {
        originalUnitId = id;
    }

    public void setOriginalUnit(Unit unit) {
        originalUnitId = unit.getId();
        if (unit.getEntity().isClan()) {
            originalUnitTech = TECH_CLAN;
        } else if (unit.getEntity().getTechLevel() > megamek.common.TechConstants.T_INTRO_BOXSET) {
            originalUnitTech = TECH_IS2;
        } else {
            originalUnitTech = TECH_IS1;
        }
        originalUnitWeight = unit.getEntity().getWeightClass();
    }

    /**
     * This is used to get the number of shares the person has
     * @param sharesForAll true if all combat and support personnel have shares, otherwise false if
     *                     just MechWarriors have shares
     * @return the number of shares the person has
     */
    public int getNumShares(boolean sharesForAll) {
        if (!isActive() || !isFree() || (!sharesForAll && !hasRole(T_MECHWARRIOR))) {
            return 0;
        }
        int shares = 1;
        if (isFounder()) {
            shares++;
        }
        shares += Math.max(-1, getExperienceLevel(false) - 2);

        if (getRank().isOfficer()) {
            Ranks ranks = getRanks();
            int rankOrder = ranks.getOfficerCut();
            while ((rankOrder <= getRankNumeric()) && (rankOrder < Ranks.RC_NUM)) {
                Rank rank = ranks.getAllRanks().get(rankOrder);
                if (!rank.getName(getProfession()).equals("-")) {
                    shares++;
                }
                rankOrder++;
            }
        }
        if (getOriginalUnitWeight() >= 1) {
            shares++;
        }
        if (getOriginalUnitWeight()  >= 3) {
            shares++;
        }
        shares += getOriginalUnitTech();

        return shares;
    }

    public boolean isDeadOrMIA() {
        return (status == PersonnelStatus.KIA) || (status == PersonnelStatus.MIA);
    }

    public boolean isEngineer() {
        return engineer;
    }

    public void setEngineer(boolean b) {
        engineer = b;
    }

    /**
     *
     * @return the ransom value of this individual
     * Useful for prisoner who you want to ransom or hand off to your employer in an AtB context
     */
    public Money getRansomValue() {
        // MechWarriors and aero pilots are worth more than the other types of scrubs
        if ((primaryRole == T_MECHWARRIOR) || (primaryRole == T_AERO_PILOT)) {
            return MECHWARRIOR_AERO_RANSOM_VALUES.get(getExperienceLevel(false));
        } else {
            return OTHER_RANSOM_VALUES.get(getExperienceLevel(false));
        }
    }

    //region Family
    //region setFamily
    /**
     *
     * @param id is the new ancestor id for the current person
     */
    public void setAncestorsId(UUID id) {
        ancestorsId = id;
    }

    /**
     *
     * @param spouse the new spouse id for the current person
     */
    public void setSpouseId(UUID spouse) {
        this.spouse = spouse;
    }

    /**
     *
     * @param formerSpouse a former spouse to add the the current person's list
     */
    public void addFormerSpouse(FormerSpouse formerSpouse) {
        formerSpouses.add(formerSpouse);
    }
    //endregion setFamily

    //region hasFamily
    /**
     *
     * @return true if the person has either a spouse, any children, or specified parents.
     *          These are required for any extended family to exist.
     */
    public boolean hasAnyFamily() {
        return hasChildren() || hasSpouse() || hasParents();
    }

    /**
     *
     * @return true if the person has a spouse, false otherwise
     */
    public boolean hasSpouse() {
        return (getSpouseId() != null);
    }

    /**
     *
     * @return true if the person has a former spouse, false otherwise
     */
    public boolean hasFormerSpouse() {
        return !formerSpouses.isEmpty();
    }

    /**
     *
     * @return true if the person has at least one kid, false otherwise
     */
    public boolean hasChildren() {
        if (getId() != null) {
            for (Ancestors a : campaign.getAncestors()) {
                if (getId().equals(a.getMotherId()) || getId().equals(a.getFatherId())) {
                    return true;
                }
            }
        }
        return false;
    }

    /**
     *
     * @return true if the person has at least one grandchild, false otherwise
     */
    public boolean hasGrandchildren() {
        for (Ancestors a : campaign.getAncestors()) {
            if (getId().equals(a.getMotherId()) || getId().equals(a.getFatherId())) {
                for (Person p : campaign.getPersonnel()) {
                    if (a.getId().equals(p.getAncestorsId())) {
                        if (p.hasChildren()) {
                            return true;
                        }
                    }
                }
            }
        }
        return false;
    }

    /**
     *
     * @return true if the Person has either a mother or father, otherwise false
     */
    public boolean hasParents() {
        return hasFather() || hasMother();
    }

    /**
     *
     * @return true if the person has a listed father, false otherwise
     */
    public boolean hasFather() {
        return getFather() != null;
    }

    /**
     *
     * @return true if the Person has a listed mother, false otherwise
     */
    public boolean hasMother() {
        return getMother() != null;
    }

    /**
     *
     * @return true if the person has siblings, false otherwise
     */
    public boolean hasSiblings() {
        return !getSiblings().isEmpty();
    }

    /**
     *
     * @return true if the Person has a grandparent, false otherwise
     */
    public boolean hasGrandparent() {
        if (hasFather()) {
            if (hasFathersParents()) {
                return true;
            }
        }

        if (hasMother()) {
            return hasMothersParents();
        }
        return false;
    }

    /**
     *
     * @return true if the person's father has any parents, false otherwise
     */
    public boolean hasFathersParents() {
        return getFather().hasParents();
    }

    /**
     *
     * @return true if the person's mother has any parents, false otherwise
     */
    public boolean hasMothersParents() {
        return getMother().hasParents();
    }

    /**
     *
     * @return true if the Person has an Aunt or Uncle, false otherwise
     */
    public boolean hasAuntOrUncle() {
        if (hasFather()) {
            if (hasFathersSiblings()) {
                return true;
            }
        }

        if (hasMother()) {
            return hasMothersSiblings();
        }
        return false;
    }

    /**
     *
     * @return true if the person's father has siblings, false otherwise
     */
    public boolean hasFathersSiblings() {
        return getFather().hasSiblings();
    }

    /**
     *
     * @return true if the person's mother has siblings, false otherwise
     */
    public boolean hasMothersSiblings() {
        return getMother().hasSiblings();
    }

    /**
     *
     * @return true if the person has cousins, false otherwise
     */
    public boolean hasCousins() {
        if (hasFather() && getFather().hasSiblings()) {
            for (Person sibling : getFather().getSiblings()) {
                if (sibling.hasChildren()) {
                    return true;
                }
            }
        }

        if (hasMother() && getMother().hasSiblings()) {
            for (Person sibling : getMother().getSiblings()) {
                if (sibling.hasChildren()) {
                    return true;
                }
            }
        }

        return false;
    }
    //endregion hasFamily

    //region getFamily
    /**
     *
     * @return the person's ancestor id
     */
    public UUID getAncestorsId() {
        return ancestorsId;
    }

    /**
     *
     * @return the person's ancestors
     */
    public Ancestors getAncestors() {
        return campaign.getAncestors(ancestorsId);
    }

    /**
     *
     * @return the current person's spouse
     */
    @Nullable
    public Person getSpouse() {
        return campaign.getPerson(spouse);
    }

    /**
     *
     * @return the current person's spouse's id
     */
    @Nullable
    public UUID getSpouseId() {
        return spouse;
    }

    /**
     *
     * @return a list of FormerSpouse objects for all the former spouses of the current person
     */
    public List<FormerSpouse> getFormerSpouses() {
        return formerSpouses;
    }

    /**
     * getChildren creates a list of all children from the current person
     * @return a list of Person objects for all children of the current person
     */
    public List<Person> getChildren() {
        List<UUID> ancestors = new ArrayList<>();
        for (Ancestors a : campaign.getAncestors()) {
            if ((a != null) && (getId().equals(a.getMotherId()) || getId().equals(a.getFatherId()))) {
                ancestors.add(a.getId());
            }
        }

        List<Person> children = new ArrayList<>();
        for (Person p : campaign.getPersonnel()) {
            if (ancestors.contains(p.getAncestorsId())) {
                children.add(p);
            }
        }

        return children;
    }

    public List<Person> getGrandchildren() {
        List<Person> grandchildren = new ArrayList<>();
        List<Person> tempChildList;

        for (Ancestors a : campaign.getAncestors()) {
            if ((a != null) && (getId().equals(a.getMotherId()) || getId().equals(a.getFatherId()))) {
                for (Person p : campaign.getPersonnel()) {
                    if ((a.getId().equals(p.getAncestorsId())) && p.hasChildren()) {
                        tempChildList = p.getChildren();
                        //prevents duplicates, if anyone uses a small number of depth for their ancestry
                        tempChildList.removeAll(grandchildren);
                        grandchildren.addAll(tempChildList);
                    }
                }
            }
        }

        return grandchildren;
    }

    /**
     *
     * @return the current person's father
     */
    public Person getFather() {
        Ancestors a = getAncestors();

        if (a != null) {
            return campaign.getPerson(a.getFatherId());
        }
        return null;
    }

    /**
     *
     * @return the current person's mother
     */
    public Person getMother() {
        Ancestors a = getAncestors();

        if (a != null) {
            return campaign.getPerson(a.getMotherId());
        }
        return null;
    }

    /**
     * getSiblings creates a list of all the siblings from the current person
     * @return a list of Person objects for all the siblings of the current person
     */
    public List<Person> getSiblings() {
        List<UUID> parents = new ArrayList<>();
        List<Person> siblings = new ArrayList<>();
        Person father = getFather();
        Person mother = getMother();

        for (Ancestors a : campaign.getAncestors()) {
            if ((a != null)
                    && (((father != null) && father.getId().equals(a.getFatherId()))
                        || ((mother != null) && mother.getId().equals(a.getMotherId())))) {

                parents.add(a.getId());
            }
        }

        for (Person p : campaign.getPersonnel()) {
            if (parents.contains(p.getAncestorsId()) && !(p.getId().equals(getId()))) {
                siblings.add(p);
            }
        }

        return siblings;
    }

    /**
     *
     * @return a list of the person's siblings with spouses (if any
     */
    public List<Person> getSiblingsAndSpouses(){
        List<UUID> parents = new ArrayList<>();
        List<Person> siblingsAndSpouses = new ArrayList<>();

        Person father = getFather();
        Person mother = getMother();

        for (Ancestors a : campaign.getAncestors()) {
            if ((a != null)
                    && (((father != null) && father.getId().equals(a.getFatherId()))
                        || ((mother != null) && mother.getId().equals(a.getMotherId())))) {

                parents.add(a.getId());
            }
        }

        for (Person p : campaign.getPersonnel()) {
            if (parents.contains(p.getAncestorsId()) && !(p.getId().equals(getId()))) {
                siblingsAndSpouses.add(p);
                if (p.hasSpouse()) {
                    siblingsAndSpouses.add(campaign.getPerson(p.getSpouseId()));
                }
            }
        }

        return siblingsAndSpouses;
    }

    /**
     *
     * @return a list of the person's grandparents
     */
    public List<Person> getGrandparents() {
        List<Person> grandparents = new ArrayList<>();
        if (hasFather()) {
            grandparents.addAll(getFathersParents());
        }

        if (hasMother()) {
            List<Person> mothersParents = getMothersParents();
            //prevents duplicates, if anyone uses a small number of depth for their ancestry
            mothersParents.removeAll(grandparents);
            grandparents.addAll(mothersParents);
        }
        return grandparents;
    }

    /**
     *
     * @return a list of the person's father's parents
     */
    public List<Person> getFathersParents() {
        List<Person> fathersParents = new ArrayList<>();
        if (getFather().hasFather()) {
            fathersParents.add(getFather().getFather());
        }
        if (getFather().hasMother()) {
            fathersParents.add(getFather().getMother());
        }

        return fathersParents;
    }

    /**
     *
     * @return a list of the person's mother's parents
     */
    public List<Person> getMothersParents() {
        List<Person> mothersParents = new ArrayList<>();
        if (getMother().hasFather()) {
            mothersParents.add(getMother().getFather());
        }
        if (getMother().hasMother()) {
            mothersParents.add(getMother().getMother());
        }

        return mothersParents;
    }

    /**
     *
     * @return a list of the person's Aunts and Uncles
     */
    public List<Person> getsAuntsAndUncles() {
        List<Person> auntsAndUncles = new ArrayList<>();
        if (hasFather()) {
            auntsAndUncles.addAll(getFathersSiblings());
        }

        if (hasMother()) {
            List<Person> mothersSiblings = getMothersSiblings();
            //prevents duplicates, if anyone uses a small number of depth for their ancestry
            mothersSiblings.removeAll(auntsAndUncles);
            auntsAndUncles.addAll(mothersSiblings);
        }

        return auntsAndUncles;
    }

    /**
     *
     * @return a list of the person's father's siblings and their current spouses
     */
    public List<Person> getFathersSiblings() {
        return getFather().getSiblingsAndSpouses();
    }

    /**
     *
     * @return a list of the person's mothers's siblings and their current spouses
     */
    public List<Person> getMothersSiblings() {
        return getMother().getSiblingsAndSpouses();
    }

    /**
     *
     * @return a list of the person'c cousins
     */
    public List<Person> getCousins() {
        List<Person> cousins = new ArrayList<>();
        List<Person> tempCousins;
        if (hasFather() && getFather().hasSiblings()) {
            for (Person sibling : getFather().getSiblings()) {
                tempCousins = sibling.getChildren();
                tempCousins.removeAll(cousins);
                cousins.addAll(tempCousins);
            }
        }

        if (hasMother() && getMother().hasSiblings()) {
            for (Person sibling : getMother().getSiblings()) {
                tempCousins = sibling.getChildren();
                tempCousins.removeAll(cousins);
                cousins.addAll(tempCousins);
            }
        }

        return cousins;
    }
    //endregion getFamily
    //endregion Family
}<|MERGE_RESOLUTION|>--- conflicted
+++ resolved
@@ -182,32 +182,11 @@
     //endregion Procreation
 
     //region Marriage
-<<<<<<< HEAD
-=======
     // this is a flag used in determine whether or not a person is a potential marriage candidate
     // provided that they are not married, are old enough, etc.
     private boolean tryingToMarry;
-    // Marriage Surnames
-    public static final int SURNAME_NO_CHANGE = 0;
-    public static final int SURNAME_YOURS = 1;
-    public static final int SURNAME_SPOUSE = 2;
-    public static final int SURNAME_HYP_YOURS = 3;
-    public static final int SURNAME_BOTH_HYP_YOURS = 4;
-    public static final int SURNAME_HYP_SPOUSE = 5;
-    public static final int SURNAME_BOTH_HYP_SPOUSE = 6;
-    public static final int SURNAME_MALE = 7;
-    public static final int SURNAME_FEMALE = 8;
-    public static final int SURNAME_WEIGHTED = 9; //should be equal to NUM_SURNAME at all times
-    public static final int NUM_SURNAME = 9; //number of surname options not counting the SURNAME_WEIGHTED OPTION
-
-    public static final String[] SURNAME_TYPE_NAMES = new String[] {
-        "No Change", "Yours", "Spouse",
-        "Yours-Spouse", "Both Yours-Spouse", "Spouse-Yours",
-        "Both Spouse-Yours", "Male", "Female"
-    };
-    //endregion Marriage Variables
-
->>>>>>> 0d5d9290
+    //endregion Marriage
+
     //region Divorce Variables
     public static final String OPT_SELECTED_CHANGE_SURNAME = "selected_change_surname";
     public static final String OPT_SPOUSE_CHANGE_SURNAME = "spouse_change_surname";
@@ -1453,27 +1432,27 @@
         return (getAge(getCampaign().getLocalDate()) >= getCampaign().getCampaignOptions().getMinimumMarriageAge());
     }
 
-    public void randomMarriage() {
+    public void randomMarriage(Campaign campaign) {
         // Don't attempt to generate is someone isn't trying to marry, has a spouse,
         // isn't old enough to marry, or is actively deployed
-        if (!tryingToMarry || hasSpouse() || !oldEnoughToMarry() || isDeployed()) {
+        if (!isTryingToMarry() || hasSpouse() || !oldEnoughToMarry() || isDeployed()) {
             return;
         }
 
         // setting is the fractional chance that this attempt at finding a marriage will result in one
-        if (Compute.randomFloat() < (getCampaign().getCampaignOptions().getChanceRandomMarriages())) {
-            addRandomSpouse(false);
-        } else if (getCampaign().getCampaignOptions().useRandomSameSexMarriages()) {
-            if (Compute.randomFloat() < (getCampaign().getCampaignOptions().getChanceRandomSameSexMarriages())) {
-                addRandomSpouse(true);
-            }
-        }
-    }
-
-    public void addRandomSpouse(boolean sameSex) {
+        if (Compute.randomFloat() < (campaign.getCampaignOptions().getChanceRandomMarriages())) {
+            addRandomSpouse(false, campaign);
+        } else if (campaign.getCampaignOptions().useRandomSameSexMarriages()) {
+            if (Compute.randomFloat() < (campaign.getCampaignOptions().getChanceRandomSameSexMarriages())) {
+                addRandomSpouse(true, campaign);
+            }
+        }
+    }
+
+    public void addRandomSpouse(boolean sameSex, Campaign campaign) {
         List<Person> potentials = new ArrayList<>();
         int gender = sameSex ? getGender() : (isMale() ? Crew.G_FEMALE : Crew.G_MALE);
-        for (Person p : getCampaign().getActivePersonnel()) {
+        for (Person p : campaign.getActivePersonnel()) {
             if (isPotentialRandomSpouse(p, gender)) {
                 potentials.add(p);
             }
@@ -1481,7 +1460,7 @@
 
         int n = potentials.size();
         if (n > 0) {
-            marry(potentials.get(Compute.randomInt(n)), MarriageSurnameStyle.WEIGHTED);
+            marry(potentials.get(Compute.randomInt(n)), MarriageSurnameStyle.WEIGHTED, campaign);
         }
     }
 
@@ -1495,24 +1474,11 @@
         return (ageDifference <= getCampaign().getCampaignOptions().getMarriageAgeRange());
     }
 
-    public void marry(Person spouse, MarriageSurnameStyle surnameStyle) {
+    public void marry(Person spouse, MarriageSurnameStyle surnameStyle, Campaign campaign) {
         surnameStyle.generateAndAssignSurnames(this, spouse, campaign);
-
-        if (getCampaign().getCampaignOptions().logMarriageNameChange()) {
-            if (!spouse.getSurname().equals(spouseSurname)) {
-                PersonalLogger.marriageNameChange(spouse, this, getCampaign().getDate());
-
-            }
-            if (!getSurname().equals(surname)) {
-                PersonalLogger.marriageNameChange(this, spouse, getCampaign().getDate());
-            }
-        }
 
         setSpouseId(spouse.getId());
         spouse.setSpouseId(getId());
-
-        PersonalLogger.marriage(this, spouse, getCampaign().getDate());
-        PersonalLogger.marriage(spouse, this, getCampaign().getDate());
 
         campaign.addReport(String.format("%s has married %s!", getHyperlinkedName(),
                 spouse.getHyperlinkedName()));
