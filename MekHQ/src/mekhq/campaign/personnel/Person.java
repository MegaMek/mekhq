--- conflicted
+++ resolved
@@ -7163,29 +7163,6 @@
         return "";
     }
 
-<<<<<<< HEAD
-    public String processCatatonia(Campaign campaign, boolean useAdvancedMedical,
-          // These boolean are here to ensure that we only ever pass in valid personnel
-          boolean hasCatatonia, boolean failedWillpowerCheck) {
-        final int DEATH_THRESHOLD = 5;
-
-        if (hasCatatonia && failedWillpowerCheck) {
-            if (useAdvancedMedical) {
-                Injury injury = CATATONIA.newInjury(campaign, this, INTERNAL, 1);
-                addInjury(injury);
-            } else {
-                hits += 1;
-            }
-
-            if ((getInjuries().size() > DEATH_THRESHOLD) || (hits > DEATH_THRESHOLD)) {
-                changeStatus(campaign, campaign.getLocalDate(), PersonnelStatus.MEDICAL_COMPLICATIONS);
-            }
-
-            return String.format(resources.getString("compulsion.catatonia"), getHyperlinkedFullTitle(),
-                  spanOpeningWithCustomColor(getNegativeColor()), CLOSING_SPAN_TAG);
-        }
-
-=======
     /**
      * Determines whether a personnel member is suffering from clinical paranoia based on their condition and willpower
      * check, and returns a formatted warning message if applicable.
@@ -7212,7 +7189,30 @@
         }
 
         sufferingFromClinicalParanoia = false;
->>>>>>> 0fc2e6aa
         return "";
     }
+
+    public String processCatatonia(Campaign campaign, boolean useAdvancedMedical,
+          // These boolean are here to ensure that we only ever pass in valid personnel
+          boolean hasCatatonia, boolean failedWillpowerCheck) {
+        final int DEATH_THRESHOLD = 5;
+
+        if (hasCatatonia && failedWillpowerCheck) {
+            if (useAdvancedMedical) {
+                Injury injury = CATATONIA.newInjury(campaign, this, INTERNAL, 1);
+                addInjury(injury);
+            } else {
+                hits += 1;
+            }
+
+            if ((getInjuries().size() > DEATH_THRESHOLD) || (hits > DEATH_THRESHOLD)) {
+                changeStatus(campaign, campaign.getLocalDate(), PersonnelStatus.MEDICAL_COMPLICATIONS);
+            }
+
+            return String.format(resources.getString("compulsion.catatonia"), getHyperlinkedFullTitle(),
+                  spanOpeningWithCustomColor(getNegativeColor()), CLOSING_SPAN_TAG);
+        }
+
+        return "";
+    }
 }