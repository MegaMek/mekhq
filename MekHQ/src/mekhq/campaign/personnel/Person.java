/*
 * Copyright (c) 2009 - Jay Lawson (jaylawson39 at yahoo.com). All Rights Reserved.
 * Copyright (C) 2013-2025 The MegaMek Team. All Rights Reserved.
 *
 * This file is part of MekHQ.
 *
 * MekHQ is free software: you can redistribute it and/or modify
 * it under the terms of the GNU General Public License (GPL),
 * version 3 or (at your option) any later version,
 * as published by the Free Software Foundation.
 *
 * MekHQ is distributed in the hope that it will be useful,
 * but WITHOUT ANY WARRANTY; without even the implied warranty
 * of MERCHANTABILITY or FITNESS FOR A PARTICULAR PURPOSE.
 * See the GNU General Public License for more details.
 *
 * A copy of the GPL should have been included with this project;
 * if not, see <https://www.gnu.org/licenses/>.
 *
 * NOTICE: The MegaMek organization is a non-profit group of volunteers
 * creating free software for the BattleTech community.
 *
 * MechWarrior, BattleMech, `Mech and AeroTech are registered trademarks
 * of The Topps Company, Inc. All Rights Reserved.
 *
 * Catalyst Game Labs and the Catalyst Game Labs logo are trademarks of
 * InMediaRes Productions, LLC.
 *
 * MechWarrior Copyright Microsoft Corporation. MekHQ was created under
 * Microsoft's "Game Content Usage Rules"
 * <https://www.xbox.com/en-US/developers/rules> and it is not endorsed by or
 * affiliated with Microsoft.
 */
package mekhq.campaign.personnel;

import static java.lang.Math.abs;
import static java.lang.Math.floor;
import static java.lang.Math.min;
import static java.lang.Math.round;
import static megamek.codeUtilities.MathUtility.clamp;
import static megamek.codeUtilities.StringUtility.isNullOrBlank;
import static megamek.common.compute.Compute.d6;
import static megamek.common.compute.Compute.randomInt;
import static megamek.common.enums.SkillLevel.REGULAR;
import static megamek.common.icons.Portrait.DEFAULT_IMAGE_WIDTH;
import static megamek.common.icons.Portrait.DEFAULT_PORTRAIT_FILENAME;
import static megamek.common.icons.Portrait.NO_PORTRAIT_NAME;
import static mekhq.MHQConstants.BATTLE_OF_TUKAYYID;
import static mekhq.campaign.log.LogEntryType.ASSIGNMENT;
import static mekhq.campaign.log.LogEntryType.MEDICAL;
import static mekhq.campaign.log.LogEntryType.PATIENT;
import static mekhq.campaign.log.LogEntryType.PERFORMANCE;
import static mekhq.campaign.personnel.PersonnelOptions.*;
import static mekhq.campaign.personnel.enums.BloodGroup.getRandomBloodGroup;
import static mekhq.campaign.personnel.medical.BodyLocation.INTERNAL;
import static mekhq.campaign.personnel.medical.advancedMedical.InjuryTypes.CATATONIA;
import static mekhq.campaign.personnel.medical.advancedMedical.InjuryTypes.CHILDLIKE_REGRESSION;
import static mekhq.campaign.personnel.medical.advancedMedical.InjuryTypes.CRIPPLING_FLASHBACKS;
import static mekhq.campaign.personnel.medical.advancedMedical.InjuryTypes.DISCONTINUATION_SYNDROME;
import static mekhq.campaign.personnel.skills.Aging.getReputationAgeModifier;
import static mekhq.campaign.personnel.skills.Attributes.DEFAULT_ATTRIBUTE_SCORE;
import static mekhq.campaign.personnel.skills.Attributes.MAXIMUM_ATTRIBUTE_SCORE;
import static mekhq.campaign.personnel.skills.Attributes.MINIMUM_ATTRIBUTE_SCORE;
import static mekhq.campaign.personnel.skills.InfantryGunnerySkills.INFANTRY_GUNNERY_SKILLS;
import static mekhq.campaign.personnel.skills.SkillType.*;
import static mekhq.campaign.randomEvents.personalities.PersonalityController.generateReasoning;
import static mekhq.campaign.randomEvents.personalities.PersonalityController.getTraitIndex;
import static mekhq.utilities.MHQInternationalization.getFormattedTextAt;
import static mekhq.utilities.ReportingUtilities.CLOSING_SPAN_TAG;
import static mekhq.utilities.ReportingUtilities.getNegativeColor;
import static mekhq.utilities.ReportingUtilities.getPositiveColor;
import static mekhq.utilities.ReportingUtilities.getWarningColor;
import static mekhq.utilities.ReportingUtilities.spanOpeningWithCustomColor;

import java.io.PrintWriter;
import java.time.LocalDate;
import java.time.temporal.ChronoUnit;
import java.util.*;
import java.util.function.Consumer;
import java.util.stream.Collectors;
import java.util.stream.IntStream;
import javax.swing.ImageIcon;

import megamek.Version;
import megamek.client.generator.RandomNameGenerator;
import megamek.codeUtilities.MathUtility;
import megamek.codeUtilities.ObjectUtility;
import megamek.common.TargetRollModifier;
import megamek.common.TechConstants;
import megamek.common.annotations.Nullable;
import megamek.common.battleArmor.BattleArmor;
import megamek.common.enums.Gender;
import megamek.common.enums.SkillLevel;
import megamek.common.icons.Portrait;
import megamek.common.options.IOption;
import megamek.common.options.IOptionGroup;
import megamek.common.options.OptionsConstants;
import megamek.common.options.PilotOptions;
import megamek.common.rolls.TargetRoll;
import megamek.common.units.*;
import megamek.logging.MMLogger;
import megamek.utilities.ImageUtilities;
import mekhq.MekHQ;
import mekhq.Utilities;
import mekhq.campaign.Campaign;
import mekhq.campaign.ExtraData;
import mekhq.campaign.campaignOptions.CampaignOptions;
import mekhq.campaign.events.persons.PersonChangedEvent;
import mekhq.campaign.events.persons.PersonStatusChangedEvent;
import mekhq.campaign.finances.Finances;
import mekhq.campaign.finances.Money;
import mekhq.campaign.finances.enums.TransactionType;
import mekhq.campaign.force.Force;
import mekhq.campaign.log.LogEntry;
import mekhq.campaign.log.LogEntryFactory;
import mekhq.campaign.log.LogEntryType;
import mekhq.campaign.log.PersonalLogger;
import mekhq.campaign.log.ServiceLogger;
import mekhq.campaign.parts.Part;
import mekhq.campaign.parts.Refit;
import mekhq.campaign.personnel.enums.*;
import mekhq.campaign.personnel.enums.education.EducationLevel;
import mekhq.campaign.personnel.enums.education.EducationStage;
import mekhq.campaign.personnel.familyTree.Genealogy;
import mekhq.campaign.personnel.generator.DefaultPersonnelGenerator;
import mekhq.campaign.personnel.generator.SingleSpecialAbilityGenerator;
import mekhq.campaign.personnel.medical.BodyLocation;
import mekhq.campaign.personnel.medical.advancedMedical.InjuryTypes;
import mekhq.campaign.personnel.medical.advancedMedical.InjuryUtil;
import mekhq.campaign.personnel.ranks.Rank;
import mekhq.campaign.personnel.ranks.RankSystem;
import mekhq.campaign.personnel.ranks.RankValidator;
import mekhq.campaign.personnel.ranks.Ranks;
import mekhq.campaign.personnel.skills.Attributes;
import mekhq.campaign.personnel.skills.Skill;
import mekhq.campaign.personnel.skills.SkillModifierData;
import mekhq.campaign.personnel.skills.SkillType;
import mekhq.campaign.personnel.skills.Skills;
import mekhq.campaign.personnel.skills.enums.SkillAttribute;
import mekhq.campaign.personnel.skills.enums.SkillSubType;
import mekhq.campaign.randomEvents.personalities.PersonalityController;
import mekhq.campaign.randomEvents.personalities.enums.Aggression;
import mekhq.campaign.randomEvents.personalities.enums.Ambition;
import mekhq.campaign.randomEvents.personalities.enums.Greed;
import mekhq.campaign.randomEvents.personalities.enums.PersonalityQuirk;
import mekhq.campaign.randomEvents.personalities.enums.PersonalityTraitType;
import mekhq.campaign.randomEvents.personalities.enums.Reasoning;
import mekhq.campaign.randomEvents.personalities.enums.Social;
import mekhq.campaign.randomEvents.prisoners.enums.PrisonerStatus;
import mekhq.campaign.unit.Unit;
import mekhq.campaign.universe.Faction;
import mekhq.campaign.universe.Factions;
import mekhq.campaign.universe.Planet;
import mekhq.campaign.universe.PlanetarySystem;
import mekhq.campaign.work.IPartWork;
import mekhq.utilities.MHQXMLUtility;
import org.w3c.dom.Node;
import org.w3c.dom.NodeList;

/**
 * @author Jay Lawson (jaylawson39 at yahoo.com)
 * @author Justin "Windchild" Bowen
 */
public class Person {
    // region Variable Declarations
    public static final Map<Integer, Money> MEKWARRIOR_AERO_RANSOM_VALUES;
    public static final Map<Integer, Money> OTHER_RANSOM_VALUES;

    // Traits
    public static final int TRAIT_MODIFICATION_COST = 100;

    public static final String CONNECTIONS_LABEL = "CONNECTIONS";
    public static final int MINIMUM_CONNECTIONS = 0;
    public static final int MAXIMUM_CONNECTIONS = 10;

    public static final String REPUTATION_LABEL = "REPUTATION";
    public static final int MINIMUM_REPUTATION = -5;
    public static final int MAXIMUM_REPUTATION = 5;

    public static final String WEALTH_LABEL = "WEALTH";
    public static final int MINIMUM_WEALTH = -1;
    public static final int MAXIMUM_WEALTH = 10;

    public static final String UNLUCKY_LABEL = "UNLUCKY";
    public static final int MINIMUM_UNLUCKY = 0;
    public static final int MAXIMUM_UNLUCKY = 5;

    public static final String BLOODMARK_LABEL = "BLOODMARK";
    public static final int MINIMUM_BLOODMARK = 0;
    public static final int MAXIMUM_BLOODMARK = 5;

    public static final String EXTRA_INCOME_LABEL = "EXTRA_INCOME";
    public static final int MINIMUM_EXTRA_INCOME = ExtraIncome.NEGATIVE_TEN.getTraitLevel();
    public static final int MAXIMUM_EXTRA_INCOME = ExtraIncome.POSITIVE_TEN.getTraitLevel();

    public static final int CONNECTIONS_TARGET_NUMBER = 4; // Arbitrary value

    private static final String DELIMITER = "::";


    private PersonAwardController awardController;

    // region Family Variables
    // Lineage
    private final Genealogy genealogy;

    // region Procreation
    private LocalDate dueDate;
    private LocalDate expectedDueDate;
    // endregion Procreation
    // endregion Family Variables

    private UUID id;

    // region Name
    private transient String fullName; // this is a runtime variable, and shouldn't be saved
    private String preNominal;
    private String givenName;
    private String surname;
    private String postNominal;
    private String maidenName;
    private String callsign;
    // endregion Name

    private Gender gender;
    private BloodGroup bloodGroup;

    private Portrait portrait;

    private PersonnelRole primaryRole;
    private PersonnelRole secondaryRole;

    private ROMDesignation primaryDesignator;
    private ROMDesignation secondaryDesignator;

    private String biography;
    private LocalDate birthday;
    private LocalDate joinedCampaign;
    private LocalDate recruitment;
    private LocalDate lastRankChangeDate;
    private LocalDate dateOfDeath;
    private List<LogEntry> personnelLog;
    private List<LogEntry> medicalLog;
    private List<LogEntry> patientLog;
    private List<LogEntry> scenarioLog;
    private List<LogEntry> assignmentLog;
    private List<LogEntry> performanceLog;

    // this is used by autoAwards to abstract the support person of the year award
    private int autoAwardSupportPoints;

    private LocalDate retirement;
    private int loyalty;
    private int fatigue;
    private Boolean isRecoveringFromFatigue;

    private Skills skills;
    private PersonnelOptions options;
    private boolean hasGainedVeterancySPA;
    private int toughness;
    private Attributes atowAttributes;

    // If new Traits are added, make sure to also add them to LifePathDataTraitLookup
    private int connections;
    private int wealth;
    private ExtraIncome extraIncome;
    private boolean hasPerformedExtremeExpenditure;
    private int reputation;
    private int unlucky;
    private int bloodmark;
    private List<LocalDate> bloodhuntSchedule;

    private PersonnelStatus status;
    private int xp;
    private int totalXPEarnings;
    private int acquisitions;
    private Money salary;
    private Money totalEarnings;
    private int hits;
    private int hitsPrior;
    private PrisonerStatus prisonerStatus;

    // Supports edge usage by a ship's engineer composite crewman
    private int edgeUsedThisRound;
    // To track how many edge points personnel have left until next refresh
    private int currentEdge;

    // phenotype and background
    private Phenotype phenotype;
    private String bloodname;
    private Faction originFaction;
    private Planet originPlanet;
    private LocalDate becomingBondsmanEndDate;

    // assignments
    private Unit unit;
    private UUID doctorId;
    private List<Unit> techUnits;

    private int vocationalXPTimer;

    // days of rest
    private int daysToWaitForHealing;

    // Our rank
    private RankSystem rankSystem;
    private int rank;
    private int rankLevel;

    private ManeiDominiClass maneiDominiClass;
    private ManeiDominiRank maneiDominiRank;

    // stuff to track for support teams
    private int minutesLeft;
    private int overtimeLeft;
    private int nTasks;
    private boolean engineer;
    public static final int PRIMARY_ROLE_SUPPORT_TIME = 480;
    public static final int PRIMARY_ROLE_OVERTIME_SUPPORT_TIME = 240;
    public static final int SECONDARY_ROLE_SUPPORT_TIME = 240;
    public static final int SECONDARY_ROLE_OVERTIME_SUPPORT_TIME = 120;

    // region Advanced Medical
    private List<Injury> injuries;
    // endregion Advanced Medical

    // region Against the Bot
    private int originalUnitWeight; // uses EntityWeightClass with 0 (Extra-Light) for no original unit
    public static final int TECH_IS1 = 0;
    public static final int TECH_IS2 = 1;
    public static final int TECH_CLAN = 2;
    private int originalUnitTech;
    private UUID originalUnitId;
    // endregion Against the Bot

    // region Education
    private EducationLevel eduHighestEducation;
    private String eduAcademyName;
    private String eduAcademySet;
    private String eduAcademyNameInSet;
    private String eduAcademyFaction;
    private String eduAcademySystem;
    private int eduCourseIndex;
    private EducationStage eduEducationStage;
    private int eduJourneyTime;
    private int eduEducationTime;
    private int eduDaysOfTravel;
    private List<UUID> eduTagAlongs;
    private List<String> eduFailedApplications;
    // endregion Education

    // region Personality
    private Aggression aggression;
    private int aggressionDescriptionIndex;
    private Ambition ambition;
    private int ambitionDescriptionIndex;
    private Greed greed;
    private int greedDescriptionIndex;
    private Social social;
    private int socialDescriptionIndex;
    private PersonalityQuirk personalityQuirk;
    private int personalityQuirkDescriptionIndex;
    private String personalityDescription;
    private String personalityInterviewNotes;
    private Reasoning reasoning;
    // endregion Personality

    // region SPAs
    private String storedGivenName;
    private String storedSurname;
    private int storedLoyalty;
    private Faction storedOriginFaction;
    private Aggression storedAggression;
    private int storedAggressionDescriptionIndex;
    private Ambition storedAmbition;
    private int storedAmbitionDescriptionIndex;
    private Greed storedGreed;
    private int storedGreedDescriptionIndex;
    private Social storedSocial;
    private int storedSocialDescriptionIndex;
    private PersonalityQuirk storedPersonalityQuirk;
    private int storedPersonalityQuirkDescriptionIndex;
    private Reasoning storedReasoning;
    private boolean sufferingFromClinicalParanoia;
    private boolean darkSecretRevealed;
    private LocalDate burnedConnectionsEndDate;
    // endregion SPAs

    // region Flags
    private boolean clanPersonnel;
    private boolean commander;
    private boolean divorceable;
    private boolean founder; // +1 share if using shares system
    private boolean immortal;
    private boolean quickTrainIgnore;
    // this is a flag used in determine whether a person is a potential marriage candidate provided that they are not
    // married, are old enough, etc.
    @Deprecated(since = "0.50.10", forRemoval = true)
    private boolean marriageable;
    private boolean prefersMen;
    private boolean prefersWomen;
    // this is a flag used in random procreation to determine whether to attempt to
    // procreate
    private boolean tryingToConceive;
    private boolean hidePersonality;
    // endregion Flags

    // Generic extra data, for use with plugins and mods
    private ExtraData extraData;

    /** @deprecated Use {@link #RESOURCE_BUNDLE} instead for all new strings */
    @Deprecated(since = "0.50.10", forRemoval = false)
    private final static ResourceBundle resources = ResourceBundle.getBundle("mekhq.resources.Personnel",
          MekHQ.getMHQOptions().getLocale());
    private static final String RESOURCE_BUNDLE = "mekhq.resources.Personnel";
    private static final MMLogger LOGGER = MMLogger.create(Person.class);

    // initializes the AtB ransom values
    static {
        MEKWARRIOR_AERO_RANSOM_VALUES = new HashMap<>();

        // no official AtB rules for really inexperienced scrubs, but...
        MEKWARRIOR_AERO_RANSOM_VALUES.put(EXP_NONE, Money.of(2500));

        // no official AtB rules for really inexperienced scrubs, but...
        MEKWARRIOR_AERO_RANSOM_VALUES.put(EXP_ULTRA_GREEN, Money.of(5000));

        MEKWARRIOR_AERO_RANSOM_VALUES.put(EXP_GREEN, Money.of(10000));
        MEKWARRIOR_AERO_RANSOM_VALUES.put(EXP_REGULAR, Money.of(25000));
        MEKWARRIOR_AERO_RANSOM_VALUES.put(EXP_VETERAN, Money.of(50000));
        MEKWARRIOR_AERO_RANSOM_VALUES.put(EXP_ELITE, Money.of(100000));
        MEKWARRIOR_AERO_RANSOM_VALUES.put(EXP_HEROIC, Money.of(150000));
        MEKWARRIOR_AERO_RANSOM_VALUES.put(EXP_LEGENDARY, Money.of(200000));

        OTHER_RANSOM_VALUES = new HashMap<>();
        OTHER_RANSOM_VALUES.put(EXP_NONE, Money.of(1250));
        OTHER_RANSOM_VALUES.put(EXP_ULTRA_GREEN, Money.of(2500));
        OTHER_RANSOM_VALUES.put(EXP_GREEN, Money.of(5000));
        OTHER_RANSOM_VALUES.put(EXP_REGULAR, Money.of(10000));
        OTHER_RANSOM_VALUES.put(EXP_VETERAN, Money.of(25000));
        OTHER_RANSOM_VALUES.put(EXP_ELITE, Money.of(50000));
        OTHER_RANSOM_VALUES.put(EXP_HEROIC, Money.of(100000));
        OTHER_RANSOM_VALUES.put(EXP_LEGENDARY, Money.of(150000));
    }
    // endregion Variable Declarations

    // region Constructors
    public Person(final UUID id) {
        this.id = id;
        this.genealogy = new Genealogy(this);
    }

    public Person(final Campaign campaign) {
        this(RandomNameGenerator.UNNAMED, RandomNameGenerator.UNNAMED_SURNAME, campaign);
    }

    public Person(final Campaign campaign, final String factionCode) {
        this(RandomNameGenerator.UNNAMED, RandomNameGenerator.UNNAMED_SURNAME, campaign, factionCode);
    }

    public Person(final String givenName, final String surname, final Campaign campaign) {
        this(givenName, surname, campaign, campaign.getFaction().getShortName());
    }

    public Person(final String givenName, final String surname, final @Nullable Campaign campaign,
          final String factionCode) {
        this("", givenName, surname, "", campaign, factionCode);
    }

    /**
     * Primary Person constructor, variables are initialized in the exact same order as they are saved to the XML file
     *
     * @param preNominal  the person's pre-nominal
     * @param givenName   the person's given name
     * @param surname     the person's surname
     * @param postNominal the person's post-nominal
     * @param campaign    the campaign this person is a part of, or null (unit testing only)
     * @param factionCode the faction this person was borne into
     */
    public Person(final String preNominal, final String givenName, final String surname, final String postNominal,
          final @Nullable Campaign campaign, final String factionCode) {
        // We assign the variables in XML file order
        id = UUID.randomUUID();

        // region Name
        setPreNominalDirect(preNominal);
        setGivenNameDirect(givenName);
        setSurnameDirect(surname);
        setPostNominalDirect(postNominal);
        setMaidenName(null); // this is set to null to handle divorce cases
        setCallsignDirect("");
        // endregion Name

        primaryRole = PersonnelRole.NONE;
        secondaryRole = PersonnelRole.NONE;
        primaryDesignator = ROMDesignation.NONE;
        secondaryDesignator = ROMDesignation.NONE;
        setDateOfBirth(LocalDate.now());

        originFaction = Factions.getInstance().getFaction(factionCode);
        originPlanet = null;
        becomingBondsmanEndDate = null;
        phenotype = Phenotype.NONE;
        bloodname = "";
        biography = "";
        this.genealogy = new Genealogy(this);
        dueDate = null;
        expectedDueDate = null;
        setPortrait(new Portrait());
        setXPDirect(0);
        setTotalXPEarnings(0);
        daysToWaitForHealing = 0;
        setGender(Gender.MALE);
        setRankSystemDirect((campaign == null) ? null : campaign.getRankSystem());
        setRank(0);
        setRankLevel(0);
        setManeiDominiClassDirect(ManeiDominiClass.NONE);
        setManeiDominiRankDirect(ManeiDominiRank.NONE);
        nTasks = 0;
        doctorId = null;
        salary = Money.of(-1);
        totalEarnings = Money.of(0);
        status = PersonnelStatus.ACTIVE;
        prisonerStatus = PrisonerStatus.FREE;
        hits = 0;
        hitsPrior = 0;
        toughness = 0;
        hasGainedVeterancySPA = false;
        connections = 0;
        wealth = 0;
        extraIncome = ExtraIncome.ZERO;
        hasPerformedExtremeExpenditure = false;
        reputation = 0;
        unlucky = 0;
        bloodmark = 0;
        bloodhuntSchedule = new ArrayList<>();
        atowAttributes = new Attributes();
        dateOfDeath = null;
        recruitment = null;
        joinedCampaign = null;
        lastRankChangeDate = null;
        autoAwardSupportPoints = 0;
        retirement = null;
        loyalty = 9;
        fatigue = 0;
        isRecoveringFromFatigue = false;
        skills = new Skills();
        options = new PersonnelOptions();
        currentEdge = 0;
        techUnits = new ArrayList<>();
        personnelLog = new ArrayList<>();
        medicalLog = new ArrayList<>();
        patientLog = new ArrayList<>();
        scenarioLog = new ArrayList<>();
        assignmentLog = new ArrayList<>();
        performanceLog = new ArrayList<>();
        awardController = new PersonAwardController(this);
        injuries = new ArrayList<>();
        originalUnitWeight = EntityWeightClass.WEIGHT_ULTRA_LIGHT;
        originalUnitTech = TECH_IS1;
        originalUnitId = null;
        acquisitions = 0;
        eduHighestEducation = EducationLevel.EARLY_CHILDHOOD;
        eduAcademyName = null;
        eduAcademySystem = null;
        eduCourseIndex = 0;
        eduEducationStage = EducationStage.NONE;
        eduJourneyTime = 0;
        eduEducationTime = 0;
        eduDaysOfTravel = 0;
        eduTagAlongs = new ArrayList<>();
        eduFailedApplications = new ArrayList<>();
        eduAcademySet = null;
        eduAcademyNameInSet = null;
        eduAcademyFaction = null;
        aggression = Aggression.NONE;
        aggressionDescriptionIndex = randomInt(Aggression.MAXIMUM_VARIATIONS);
        ambition = Ambition.NONE;
        ambitionDescriptionIndex = randomInt(Ambition.MAXIMUM_VARIATIONS);
        greed = Greed.NONE;
        greedDescriptionIndex = randomInt(Greed.MAXIMUM_VARIATIONS);
        social = Social.NONE;
        socialDescriptionIndex = randomInt(Social.MAXIMUM_VARIATIONS);
        personalityQuirk = PersonalityQuirk.NONE;
        personalityQuirkDescriptionIndex = randomInt(PersonalityQuirk.MAXIMUM_VARIATIONS);
        reasoning = Reasoning.AVERAGE;
        personalityDescription = "";
        personalityInterviewNotes = "";
        storedLoyalty = 0;
        storedAggression = Aggression.NONE;
        storedAggressionDescriptionIndex = 0;
        storedAmbition = Ambition.NONE;
        storedAmbitionDescriptionIndex = 0;
        storedGreed = Greed.NONE;
        storedGreedDescriptionIndex = 0;
        storedSocial = Social.NONE;
        storedSocialDescriptionIndex = 0;
        storedPersonalityQuirk = PersonalityQuirk.NONE;
        storedPersonalityQuirkDescriptionIndex = 0;
        storedReasoning = Reasoning.AVERAGE;
        sufferingFromClinicalParanoia = false;
        darkSecretRevealed = false;
        burnedConnectionsEndDate = null;

        // This assigns minutesLeft and overtimeLeft. Must be after skills to avoid an NPE.
        if (campaign != null) {
            // The reason for this paranoid checking is to allow us to Unit Test with real Person objects without
            // needing
            // to initialize CampaignOptions
            CampaignOptions campaignOptions = campaign.getCampaignOptions();

            if (campaignOptions != null) {
                resetMinutesLeft(campaignOptions.isTechsUseAdministration());
            }
        }

        // region Flags
        setClanPersonnel(originFaction.isClan());
        setCommander(false);
        setDivorceable(true);
        setFounder(false);
        setImmortal(false);
        setQuickTrainIgnore(false);
        setPrefersMen(false);
        setPrefersWomen(false);
        setTryingToConceive(true);
        // endregion Flags

        extraData = new ExtraData();

        // Initialize Data based on these settings
        setFullName();
    }
    // endregion Constructors

    public Phenotype getPhenotype() {
        return phenotype;
    }

    public void setPhenotype(final Phenotype phenotype) {
        this.phenotype = phenotype;
    }

    public @Nullable String getBloodname() {
        return bloodname;
    }

    public void setBloodname(final String bloodname) {
        this.bloodname = bloodname;
        setFullName();
    }

    public Faction getOriginFaction() {
        return originFaction;
    }

    public void setOriginFaction(final Faction originFaction) {
        this.originFaction = originFaction;
    }

    Faction getStoredOriginFaction() {
        return storedOriginFaction;
    }

    void setStoredOriginFaction(final Faction originFaction) {
        this.storedOriginFaction = originFaction;
    }

    public Planet getOriginPlanet() {
        return originPlanet;
    }

    public void setOriginPlanet(final Planet originPlanet) {
        this.originPlanet = originPlanet;
    }

    public LocalDate getBecomingBondsmanEndDate() {
        return becomingBondsmanEndDate;
    }

    public void setBecomingBondsmanEndDate(final LocalDate becomingBondsmanEndDate) {
        this.becomingBondsmanEndDate = becomingBondsmanEndDate;
    }

    public PrisonerStatus getPrisonerStatus() {
        return prisonerStatus;
    }

    /**
     * This requires expanded checks because a number of functionalities are strictly dependent on the current person's
     * prisoner status.
     *
     * @param campaign       the campaign the person is a part of
     * @param prisonerStatus The new prisoner status for the person in question
     * @param log            whether to log the change or not
     */
    public void setPrisonerStatus(final Campaign campaign, final PrisonerStatus prisonerStatus, final boolean log) {
        // This must be processed completely, as the unchanged prisoner status of Free
        // to Free is
        // used during recruitment

        final boolean freed = !getPrisonerStatus().isFree();
        final boolean isPrisoner = prisonerStatus.isCurrentPrisoner();
        setPrisonerStatusDirect(prisonerStatus);

        // Now, we need to fix values and ranks based on the Person's status
        switch (prisonerStatus) {
            case PRISONER:
            case PRISONER_DEFECTOR:
            case BECOMING_BONDSMAN:
                setRecruitment(null);
                setLastRankChangeDate(null);
                if (log) {
                    if (isPrisoner) {
                        ServiceLogger.madePrisoner(this, campaign.getLocalDate(), campaign.getName(), "");
                    } else {
                        ServiceLogger.madeBondsman(this, campaign.getLocalDate(), campaign.getName(), "");
                    }
                }
                break;
            case BONDSMAN:
                LocalDate today = campaign.getLocalDate();
                setRecruitment(today);
                setLastRankChangeDate(today);
                break;
            case FREE:
                if (!getPrimaryRole().isDependent()) {
                    setRecruitment(campaign.getLocalDate());
                    setLastRankChangeDate(campaign.getLocalDate());
                }

                if (log) {
                    if (freed) {
                        ServiceLogger.freed(this, campaign.getLocalDate(), campaign.getName(), "");
                    } else {
                        ServiceLogger.joined(this, campaign.getLocalDate(), campaign.getName(), "");
                    }
                }
                break;
        }

        if (!prisonerStatus.isFree()) {
            if (getUnit() != null) {
                getUnit().remove(this, true);
            }
        }

        MekHQ.triggerEvent(new PersonChangedEvent(this));
    }

    /**
     * This is public for unit testing reasons
     *
     * @param prisonerStatus the person's new prisoner status
     */
    public void setPrisonerStatusDirect(final PrisonerStatus prisonerStatus) {
        this.prisonerStatus = prisonerStatus;
    }

    // region Text Getters
    public String pregnancyStatus() {
        return isPregnant() ? " (Pregnant)" : "";
    }
    // endregion Text Getters

    // region Name

    /**
     * @return the person's full name
     */
    public String getFullName() {
        return fullName;
    }

    /**
     * @return a hyperlinked string for the person's name
     */
    public String getHyperlinkedName() {
        return String.format("<a href='PERSON:%s'>%s</a>", getId(), getFullName());
    }

    /**
     * This is used to create the full name of the person, based on their first and last names
     */
    public void setFullName() {
        final String lastName = getLastName();
        setFullNameDirect(getFirstName() +
                                (getCallsign().isBlank() ? "" : (" \"" + getCallsign() + '"')) +
                                (lastName.isBlank() ? "" : ' ' + lastName));
    }

    /**
     * @param fullName this sets the full name to be equal to the input string. This can ONLY be called by
     *                 {@link Person#setFullName()} or its overrides.
     */
    protected void setFullNameDirect(final String fullName) {
        this.fullName = fullName;
    }

    /**
     * @return a String containing the person's first name including their pre-nominal
     */
    public String getFirstName() {
        return (getPreNominal().isBlank() ? "" : (getPreNominal() + ' ')) + getGivenName();
    }

    /**
     * Return a full last name which may be a bloodname or a surname with or without a post-nominal. A bloodname will
     * overrule a surname, but we do not disallow surnames for clan personnel, if the player wants to input them
     *
     * @return a String of the person's last name
     */
    public String getLastName() {
        String lastName = !isNullOrBlank(getBloodname()) ?
                                getBloodname() :
                                !isNullOrBlank(getSurname()) ? getSurname() : "";
        if (!isNullOrBlank(getPostNominal())) {
            lastName += (lastName.isBlank() ? "" : " ") + getPostNominal();
        }
        return lastName;
    }

    /**
     * @return the person's pre-nominal
     */
    public String getPreNominal() {
        return preNominal;
    }

    /**
     * @param preNominal the person's new pre-nominal
     */
    public void setPreNominal(final String preNominal) {
        setPreNominalDirect(preNominal);
        setFullName();
    }

    protected void setPreNominalDirect(final String preNominal) {
        this.preNominal = preNominal;
    }

    /**
     * @return the person's given name
     */
    public String getGivenName() {
        return givenName;
    }

    /**
     * @param givenName the person's new given name
     */
    public void setGivenName(final String givenName) {
        setGivenNameDirect(givenName);
        setFullName();
    }

    protected void setGivenNameDirect(final String givenName) {
        this.givenName = givenName;
    }

    String getStoredGivenName() {
        return storedGivenName;
    }

    void setStoredGivenName(String storedGivenName) {
        this.storedGivenName = storedGivenName;
    }

    /**
     * @return the person's surname
     */
    public String getSurname() {
        return surname;
    }

    /**
     * @param surname the person's new surname
     */
    public void setSurname(final String surname) {
        setSurnameDirect(surname);
        setFullName();
    }

    protected void setSurnameDirect(final String surname) {
        this.surname = surname;
    }

    String getStoredSurname() {
        return storedSurname;
    }

    void setStoredSurname(String storedSurname) {
        this.storedSurname = storedSurname;
    }

    /**
     * @return the person's post-nominal
     */
    public String getPostNominal() {
        return postNominal;
    }

    /**
     * @param postNominal the person's new post-nominal
     */
    public void setPostNominal(final String postNominal) {
        setPostNominalDirect(postNominal);
        setFullName();
    }

    protected void setPostNominalDirect(final String postNominal) {
        this.postNominal = postNominal;
    }

    /**
     * @return the person's maiden name
     */
    public @Nullable String getMaidenName() {
        return maidenName;
    }

    /**
     * @param maidenName the person's new maiden name
     */
    public void setMaidenName(final @Nullable String maidenName) {
        this.maidenName = maidenName;
    }

    /**
     * @return the person's callsign
     */
    public String getCallsign() {
        return callsign;
    }

    /**
     * @param callsign the person's new callsign
     */
    public void setCallsign(final String callsign) {
        setCallsignDirect(callsign);
        setFullName();
    }

    protected void setCallsignDirect(final String callsign) {
        this.callsign = callsign;
    }

    /**
     * This method is used to migrate names from being a joined name to split between given name and surname, as part of
     * the Personnel changes in MekHQ 0.47.4, and is used to migrate from MM-style names to MHQ-style names
     *
     * @param text text containing the name to be migrated
     */
    public void migrateName(final String text) {
        // How this works:
        // Takes the input name, and splits it into individual parts.
        // Then, it depends on whether the person is Clan or not.
        // For Clan names:
        // Takes the input name, and assumes that person does not have a surname
        // Bloodnames are assumed to have been assigned by MekHQ
        // For Inner Sphere names:
        // Depending on the length of the resulting array, the name is processed
        // differently
        // Array of length 1: the name is assumed to not have a surname, just a given
        // name
        // Array of length 2: the name is assumed to be a given name and a surname
        // Array of length 3: the name is assumed to be a given name and two surnames
        // Array of length 4+: the name is assumed to be as many given names as possible
        // and two surnames
        //
        // Then, the full name is set
        final String[] name = text.trim().split("\\s+");
        final StringBuilder givenName = new StringBuilder(name[0]);

        if (isClanPersonnel()) {
            if (name.length > 1) {
                int i;
                for (i = 1; i < name.length - 1; i++) {
                    givenName.append(' ').append(name[i]);
                }

                if (!(!isNullOrBlank(getBloodname()) && getBloodname().equals(name[i]))) {
                    givenName.append(' ').append(name[i]);
                }
            }
        } else {
            if (name.length == 2) {
                setSurnameDirect(name[1]);
            } else if (name.length == 3) {
                setSurnameDirect(name[1] + ' ' + name[2]);
            } else if (name.length > 3) {
                int i;
                for (i = 1; i < name.length - 2; i++) {
                    givenName.append(' ').append(name[i]);
                }
                setSurnameDirect(name[i] + ' ' + name[i + 1]);
            }
        }

        if ((getSurname() == null) || getSurname().equals(RandomNameGenerator.UNNAMED_SURNAME)) {
            setSurnameDirect("");
        }

        setGivenNameDirect(givenName.toString());
        setFullName();
    }
    // endregion Names

    /**
     * Retrieves the portrait object associated with this entity.
     *
     * <p>Consider using {@link #getPortraitImageIconWithFallback(boolean)}, instead.</p>
     *
     * @return the {@link Portrait} object representing the visual representation of this entity
     */
    public Portrait getPortrait() {
        return portrait;
    }

    /**
     * Retrieves the portrait image for a given entity. If the provided condition enables the use of an origin faction
     * backup and the portrait image is unavailable or matches default filenames, a fallback image is retrieved based on
     * the origin faction's logo.
     *
     * @param useOriginFactionBackup a boolean flag indicating whether to use the origin faction backup for the portrait
     *                               image if the primary portrait is unavailable or invalid
     *
     * @return the portrait image for the entity; if a fallback is required based on the condition, the fallback image
     *       generated from the origin faction's logo is returned
     *
     * @author Illiani
     * @since 0.50.10
     */
    public ImageIcon getPortraitImageIconWithFallback(boolean useOriginFactionBackup) {
        if (useOriginFactionBackup) {
            if (portrait == null) {
                return getFallbackPortrait();
            }

            String portraitFilename = portrait.getFilename();
            if (portraitFilename.equalsIgnoreCase(DEFAULT_PORTRAIT_FILENAME) ||
                      portraitFilename.equalsIgnoreCase(NO_PORTRAIT_NAME)) {
                return getFallbackPortrait();
            }
        }

        return (portrait == null) ? new ImageIcon() : portrait.getImageIcon();
    }

    /**
     * Retrieves a fallback portrait image when no specific portrait is available.
     *
     * <p>This method generates a fallback image by using the faction logo corresponding to the person's origin
     * faction and birth year. The logo is scaled to the default image width while maintaining aspect ratio.</p>
     *
     * @return A scaled {@link ImageIcon} containing the faction logo as a fallback portrait
     *
     * @author Illiani
     * @since 0.50.10
     */
    private ImageIcon getFallbackPortrait() {
        ImageIcon fallbackImage = Factions.getFactionLogo(birthday.getYear(), originFaction.getShortName());
        return ImageUtilities.scaleImageIcon(fallbackImage, DEFAULT_IMAGE_WIDTH, true);
    }

    public void setPortrait(final Portrait portrait) {
        this.portrait = Objects.requireNonNull(portrait, "Illegal assignment: cannot have a null Portrait");
    }

    // region Personnel Roles
    public PersonnelRole getPrimaryRole() {
        return primaryRole;
    }

    /**
     * Use {@link #setPrimaryRole(LocalDate, PersonnelRole)} instead
     */
    @Deprecated(since = "0.50.07") // we need to remove the uses before removal
    public void setPrimaryRole(final Campaign campaign, final PersonnelRole primaryRole) {
        // don't need to do any processing for no changes
        if (primaryRole == getPrimaryRole()) {
            return;
        }

        // Now, we can perform the time in service and last rank change tracking change for dependents
        if (!primaryRole.isCivilian() && recruitment == null) {
            setRecruitment(campaign.getLocalDate());
            setLastRankChangeDate(campaign.getLocalDate());
        }

        // Finally, we can set the primary role
        setPrimaryRoleDirect(primaryRole);

        // and trigger the update event
        MekHQ.triggerEvent(new PersonChangedEvent(this));
    }

    /**
     * Sets the primary role for this person as of the given date.
     *
     * <p>If the new primary role differs from the current primary role, this method updates internal state as
     * follows:</p>
     * <ul>
     *     <li>If the new role is not civilian and this person does not already have a recruitment date, assigns
     *     the provided date as both recruitment and last-rank-change dates.</li>
     *     <li>Updates the person's primary role to the provided value.</li>
     *     <li>Triggers a {@link PersonChangedEvent} so that relevant systems are notified of the change.</li>
     * </ul>
     *
     * <p><b>Usage tip:</b> If it’s unclear whether this person is eligible for the new role, call
     * {@code canPerformRole(LocalDate, PersonnelRole, boolean)} before this method.</p>
     *
     * @param today       the current in-game date, used for setting recruitment and rank-change dates if required
     * @param primaryRole the new {@link PersonnelRole} to be set as primary for this person
     */
    public void setPrimaryRole(final LocalDate today, final PersonnelRole primaryRole) {
        // don't need to do any processing for no changes
        if (primaryRole == getPrimaryRole()) {
            return;
        }

        // Now, we can perform the time in service and last rank change tracking change for dependents
        if (!primaryRole.isCivilian() && recruitment == null) {
            setRecruitment(today);
            setLastRankChangeDate(today);
        }

        // Finally, we can set the primary role
        setPrimaryRoleDirect(primaryRole);

        // and trigger the update event
        MekHQ.triggerEvent(new PersonChangedEvent(this));
    }


    public void setPrimaryRoleDirect(final PersonnelRole primaryRole) {
        this.primaryRole = primaryRole;
    }

    public PersonnelRole getSecondaryRole() {
        return secondaryRole;
    }

    public void setSecondaryRole(final PersonnelRole secondaryRole) {
        if (secondaryRole == getSecondaryRole()) {
            return;
        }

        setSecondaryRoleDirect(secondaryRole);
        MekHQ.triggerEvent(new PersonChangedEvent(this));
    }

    public void setSecondaryRoleDirect(final PersonnelRole secondaryRole) {
        this.secondaryRole = secondaryRole;
    }

    /**
     * This is used to determine if a person has a specific role as either their primary OR their secondary role
     *
     * @param role the role to determine
     *
     * @return true if the person has the specific role either as their primary or secondary role
     */
    public boolean hasRole(final PersonnelRole role) {
        return (getPrimaryRole() == role) || (getSecondaryRole() == role);
    }

    /**
     * @return true if the person has a primary or secondary combat role
     */
    public boolean hasCombatRole() {
        return getPrimaryRole().isCombat() || getSecondaryRole().isCombat();
    }

    /**
     * @param excludeUnmarketable whether to exclude the unmarketable roles from the comparison
     *
     * @return true if the person has a primary or secondary support role
     */
    public boolean hasSupportRole(final boolean excludeUnmarketable) {
        return getPrimaryRole().isSupport(excludeUnmarketable) || getSecondaryRole().isSupport(excludeUnmarketable);
    }

    public String getRoleDesc() {
        String role = getPrimaryRoleDesc();
        if (!getSecondaryRole().isNone()) {
            role += '/' + getSecondaryRoleDesc();
        }
        return role;
    }

    public String getPrimaryRoleDesc() {
        String bgPrefix = "";
        if (isClanPersonnel()) {
            bgPrefix = getPhenotype().getShortName() + ' ';
        }
        return bgPrefix + getPrimaryRole().getLabel(isClanPersonnel());
    }

    /**
     * Returns an HTML-formatted string describing the primary and, if applicable, secondary personnel roles. Civilian
     * roles are displayed in italics. If a secondary role is present and is not {@code NONE}, it is appended to the
     * description, separated by a slash. The description is wrapped in HTML tags.
     *
     * @return an HTML-formatted string describing the personnel roles, with civilian roles shown in italics
     *
     * @author Illiani
     * @since 0.50.06
     */
    public String getFormatedRoleDescriptions(LocalDate today) {
        StringBuilder description = new StringBuilder("<html>");

        if (!isEmployed()) {
            description.append("\u25CF ");
        }

        String primaryDesc = getPrimaryRoleDesc();

        if (primaryRole.isSubType(PersonnelRoleSubType.CIVILIAN)) {
            if (primaryRole.isNone()) {
                // Error state: emphasize the issue
                description.append("<b><i><u>").append(primaryDesc.toUpperCase()).append("</u></i></b>");
            } else if (primaryRole.isDependent()) {
                String label;
                if (status.isStudent()) {
                    label = status.getLabel();
                } else if (isChild(today)) {
                    label = resources.getString("relationChild.text");
                } else {
                    label = primaryDesc;
                }
                description.append("<i>").append(label).append("</i>");
            } else {
                description.append("<i>").append(primaryDesc).append("</i>");
            }
        } else {
            description.append(primaryDesc);
        }

        if (!secondaryRole.isNone()) {
            description.append(" / ");
            String secondaryDesc = getSecondaryRoleDesc();
            if (secondaryRole.isSubType(PersonnelRoleSubType.CIVILIAN)) {
                description.append("<i>").append(secondaryDesc).append("</i>");
            } else {
                description.append(secondaryDesc);
            }
        }

        description.append("</html>");
        return description.toString();
    }

    public String getSecondaryRoleDesc() {
        return getSecondaryRole().getLabel(isClanPersonnel());
    }

    /**
     * Determines if this person can perform the specified {@link PersonnelRole} as either a primary or secondary role
     * on the given date.
     *
     * <p>For primary roles, certain constraints are enforced, such as uniqueness compared to the secondary role and
     * limitations based on the type of role (e.g., tech, medical, administrator).</p>
     *
     * <p>For secondary roles, different restrictions apply, including the ability to always select "None" and
     * disallowing dependent roles.</p>
     *
     * <p>Additionally, the person's age and required skill sets are considered to ensure eligibility for the chosen
     * role.</p>
     *
     * @param today   the {@link LocalDate} representing the current date, used for age-based checks
     * @param role    the {@link PersonnelRole} being considered for assignment
     * @param primary {@code true} to check eligibility as a primary role, {@code false} for secondary
     *
     * @return {@code true} if the person is eligible to perform the given role as specified; {@code false} otherwise
     */
    public boolean canPerformRole(LocalDate today, final PersonnelRole role, final boolean primary) {
        if (primary) {
            // Primary Role:
            // 1) Can always be Dependent
            // 2) Cannot be None
            // 3) Cannot be equal to the secondary role
            // 4) Cannot be a tech role if the secondary role is a tech role (inc. Astech)
            // 5) Cannot be a medical if the secondary role is one of the medical staff roles
            // 6) Cannot be an admin role if the secondary role is one of the administrator roles
            if (role.isDependent()) {
                return true;
            }

            if (role.isNone()) {
                return false;
            }

            if (role == secondaryRole) {
                return false;
            }

            if (role.isTech() && (secondaryRole.isTech() || secondaryRole.isAstech())) {
                return false;
            }

            if (role.isMedicalStaff() && secondaryRole.isMedicalStaff()) {
                return false;
            }

            if (role.isAdministrator() && secondaryRole.isAdministrator()) {
                return false;
            }
        } else {
            // Secondary Role:
            // 1) Can always be None
            // 2) Cannot be Dependent
            // 3) Cannot be equal to the primary role
            // 4) Cannot be a tech role if the primary role is a tech role (inc. Astech)
            // 5) Cannot be a medical role if the primary role is one of the medical staff roles
            // 6) Cannot be an admin role if the primary role is one of the administrator roles
            if (role.isNone()) {
                return true;
            }

            if (role.isDependent()) {
                return false;
            }

            if (role == primaryRole) {
                return false;
            }

            if (role.isTech() && (primaryRole.isTech() || primaryRole.isAstech())) {
                return false;
            }

            if (role.isMedicalStaff() && primaryRole.isMedicalStaff()) {
                return false;
            }

            if (role.isAdministrator() && primaryRole.isAdministrator()) {
                return false;
            }
        }

        if (isChild(today)) {
            return false;
        }

        List<String> skillsForProfession = role.getSkillsForProfession();
        return switch (role) {
            case SOLDIER -> INFANTRY_GUNNERY_SKILLS.stream().anyMatch(this::hasSkill);
            case BATTLE_ARMOUR -> hasSkill(S_GUN_BA);
            case VESSEL_CREW -> hasSkill(S_TECH_VESSEL);
            case MEK_TECH -> hasSkill(S_TECH_MEK);
            case AERO_TEK -> hasSkill(S_TECH_AERO);
            case BA_TECH -> hasSkill(S_TECH_BA);
            case DOCTOR -> hasSkill(S_SURGERY);
            case ADMINISTRATOR_COMMAND, ADMINISTRATOR_LOGISTICS, ADMINISTRATOR_TRANSPORT, ADMINISTRATOR_HR ->
                  hasSkill(S_ADMIN);
            case ADULT_ENTERTAINER -> {
                // A character under the age of 18 should never have access to this profession
                if (isChild(today, true)) {
                    yield false;
                } else {
                    yield hasSkill(S_ART_OTHER) && hasSkill(S_ACTING);
                }
            }
            case LUXURY_COMPANION -> {
                // A character under the age of 18 should never have access to this profession
                if (isChild(today, true)) {
                    yield false;
                } else {
                    yield hasSkill(S_ACTING) && hasSkill(S_PROTOCOLS);
                }
            }
            default -> {
                for (String skillName : skillsForProfession) {
                    if (!hasSkill(skillName)) {
                        yield false;
                    }
                }

                yield true;
            }
        };
    }

    /**
     * Validates and updates the primary and secondary roles of this person for the given campaign.
     *
     * <p>This method checks if the current primary and secondary roles can be performed based on the campaign's
     * local date. If the person is not eligible for their primary role, it will be set to
     * {@link PersonnelRole#DEPENDENT}. If they cannot perform their secondary role, it will be set to
     * {@link PersonnelRole#NONE}.
     *
     * @param campaign the {@link Campaign} context used for validation, particularly the local date
     */
    public void validateRoles(Campaign campaign) {
        if (!primaryRole.isNone()) {
            boolean canPerform = canPerformRole(campaign.getLocalDate(), primaryRole, true);

            if (!canPerform) {
                setPrimaryRole(campaign, PersonnelRole.DEPENDENT);
            }
        }

        if (!secondaryRole.isNone()) {
            boolean canPerform = canPerformRole(campaign.getLocalDate(), secondaryRole, false);

            if (!canPerform) {
                setSecondaryRole(PersonnelRole.NONE);
            }
        }
    }

    // endregion Personnel Roles

    public PersonnelStatus getStatus() {
        return status;
    }

    /**
     * This is used to change the person's PersonnelStatus
     *
     * @param campaign the campaign the person is part of
     * @param today    the current date
     * @param status   the person's new PersonnelStatus
     */
    public void changeStatus(final Campaign campaign, final LocalDate today, final PersonnelStatus status) {
        if (status == getStatus()) { // no change means we don't need to process anything
            return;
        } else if (getStatus().isDead() && !status.isDead()) {
            // remove date of death for resurrection
            setDateOfDeath(null);
            campaign.addReport(String.format(resources.getString("resurrected.report"), getHyperlinkedFullTitle()));
            ServiceLogger.resurrected(this, today);
        }

        switch (status) {
            case ACTIVE -> {
                if (getStatus().isMIA()) {
                    campaign.addReport(String.format(resources.getString("recoveredMIA.report"),
                          getHyperlinkedFullTitle()));
                    ServiceLogger.recoveredMia(this, today);
                } else if (getStatus().isPoW()) {
                    campaign.addReport(String.format(resources.getString("recoveredPoW.report"),
                          getHyperlinkedFullTitle()));
                    ServiceLogger.recoveredPoW(this, campaign.getLocalDate());
                } else if (getStatus().isOnLeave() || getStatus().isOnMaternityLeave()) {
                    campaign.addReport(String.format(resources.getString("returnedFromLeave.report"),
                          getHyperlinkedFullTitle()));
                    ServiceLogger.returnedFromLeave(this, campaign.getLocalDate());
                } else if (getStatus().isStudent()) {
                    campaign.addReport(String.format(resources.getString("returnedFromEducation.report"),
                          getHyperlinkedFullTitle()));
                    ServiceLogger.returnedFromEducation(this, campaign.getLocalDate());
                } else if (getStatus().isMissing()) {
                    campaign.addReport(String.format(resources.getString("returnedFromMissing.report"),
                          getHyperlinkedFullTitle()));
                    ServiceLogger.returnedFromMissing(this, campaign.getLocalDate());
                } else if (getStatus().isAwol()) {
                    campaign.addReport(String.format(resources.getString("returnedFromAWOL.report"),
                          getHyperlinkedFullTitle()));
                    ServiceLogger.returnedFromAWOL(this, campaign.getLocalDate());
                } else {
                    campaign.addReport(String.format(resources.getString("rehired.report"), getHyperlinkedFullTitle()));
                    ServiceLogger.rehired(this, today);
                }
                setRetirement(null);
            }
            case RETIRED -> {
                campaign.addReport(String.format(status.getReportText(), getHyperlinkedFullTitle()));
                ServiceLogger.retired(this, today);

                setRetirement(today);
            }
            case RESIGNED -> {
                campaign.addReport(String.format(status.getReportText(), getHyperlinkedFullTitle()));
                ServiceLogger.resigned(this, today);

                setRetirement(today);
            }
            case DESERTED -> {
                campaign.addReport(String.format(status.getReportText(), getHyperlinkedFullTitle()));
                ServiceLogger.deserted(this, today);

                setRetirement(today);
            }
            case DEFECTED -> {
                campaign.addReport(String.format(status.getReportText(), getHyperlinkedFullTitle()));
                ServiceLogger.defected(this, today);

                setRetirement(today);
            }
            case CAMP_FOLLOWER, SACKED -> {
                campaign.addReport(String.format(status.getReportText(), getHyperlinkedFullTitle()));
                ServiceLogger.sacked(this, today);

                setRetirement(today);
            }
            case LEFT -> {
                campaign.addReport(String.format(status.getReportText(), getHyperlinkedFullTitle()));
                ServiceLogger.left(this, today);

                setRetirement(today);
            }
            case STUDENT -> {
                // log entries and reports are handled by the education package
                // (mekhq/campaign/personnel/education)
            }
            case PREGNANCY_COMPLICATIONS -> {
                campaign.getProcreation().processPregnancyComplications(campaign, campaign.getLocalDate(), this);
                campaign.addReport(String.format(status.getReportText(), getHyperlinkedFullTitle()));
                ServiceLogger.changedStatus(this, campaign.getLocalDate(), status);
            }
            default -> {
                campaign.addReport(String.format(status.getReportText(), getHyperlinkedFullTitle()));
                ServiceLogger.changedStatus(this, campaign.getLocalDate(), status);
            }
        }

        setStatus(status);

        if (status.isDead()) {
            setDateOfDeath(today);

            if ((genealogy.hasSpouse()) && (!genealogy.getSpouse().getStatus().isDead())) {
                campaign.getDivorce().widowed(campaign, campaign.getLocalDate(), this);
            }

            // log death across genealogy
            if (genealogy.hasChildren()) {
                for (Person child : genealogy.getChildren()) {
                    if (!child.getStatus().isDead()) {
                        if (!child.getGenealogy().hasLivingParents()) {
                            ServiceLogger.orphaned(child, campaign.getLocalDate());
                        } else if (child.getGenealogy().hasLivingParents()) {
                            PersonalLogger.RelativeHasDied(child,
                                  this,
                                  resources.getString("relationParent.text"),
                                  campaign.getLocalDate());
                        }
                    }
                }
            }

            if (genealogy.hasLivingParents()) {
                for (Person parent : genealogy.getParents()) {
                    if (!parent.getStatus().isDead()) {
                        PersonalLogger.RelativeHasDied(parent,
                              this,
                              resources.getString("relationChild.text"),
                              campaign.getLocalDate());
                    }
                }
            }
        }

        if (status.isActiveFlexible()) {
            // Check Pregnancy
            if (isPregnant() && getDueDate().isBefore(today)) {
                campaign.getProcreation().birth(campaign, getDueDate(), this);
            }
        } else {
            setDoctorId(null, campaign.getCampaignOptions().getNaturalHealingWaitingPeriod());

            // If we're assigned to a unit, remove us from it
            if (getUnit() != null) {
                getUnit().remove(this, true);
            }

            // Clear Tech Setup
            removeAllTechJobs(campaign);
        }

        // release the commander flag.
        if ((isCommander()) && (status.isDepartedUnit())) {
            if ((!status.isResigned()) && (!status.isRetired())) {
                leadershipMassChangeLoyalty(campaign);
            }

            setCommander(false);
        }

        // clean up the save entry
        this.setEduAcademyName(null);
        this.setEduAcademyFaction(null);
        this.setEduAcademySet(null);
        this.setEduAcademyNameInSet(null);
        this.setEduAcademySystem(null);
        this.setEduCourseIndex(0);
        this.setEduEducationStage(EducationStage.NONE);
        this.setEduEducationTime(0);
        this.setEduJourneyTime(0);
        this.setEduDaysOfTravel(0);

        for (UUID tagAlongId : eduTagAlongs) {
            Person tagAlong = campaign.getPerson(tagAlongId);

            if (tagAlong != null) {
                tagAlong.changeStatus(campaign, campaign.getLocalDate(), PersonnelStatus.ACTIVE);
            }
        }
        this.setEduTagAlongs(new ArrayList<>());

        MekHQ.triggerEvent(new PersonStatusChangedEvent(this));
    }

    /**
     * If the current character is the campaign commander, adjust loyalty across the entire unit.
     *
     * @param campaign The current campaign
     */
    private void leadershipMassChangeLoyalty(Campaign campaign) {
        for (Person person : campaign.getPersonnel()) {
            if (person.getStatus().isDepartedUnit()) {
                continue;
            }

            if (person.getPrisonerStatus().isCurrentPrisoner()) {
                continue;
            }

            person.performRandomizedLoyaltyChange(campaign, false, false);
        }

        if (campaign.getCampaignOptions().isUseLoyaltyModifiers()) {
            campaign.addReport(String.format(resources.getString("loyaltyChangeGroup.text"),
                  spanOpeningWithCustomColor(getWarningColor()),
                  CLOSING_SPAN_TAG));
        }
    }

    /**
     * Performs a randomized loyalty change for an individual
     *
     * @param campaign  The current campaign
     * @param isMajor   Flag to indicate if the loyalty change is major.
     * @param isVerbose Flag to indicate if the change should be individually posted to the campaign report.
     */
    public void performRandomizedLoyaltyChange(Campaign campaign, boolean isMajor, boolean isVerbose) {
        int originalLoyalty = loyalty;

        Consumer<Integer> applyLoyaltyChange = (roll) -> {
            switch (roll) {
                case 1, 2, 3 -> changeLoyalty(-3);
                case 4 -> changeLoyalty(-2);
                case 5, 6 -> changeLoyalty(-1);
                case 15, 16 -> changeLoyalty(1);
                case 17 -> changeLoyalty(2);
                case 18 -> changeLoyalty(3);
                default -> {
                }
            }
        };

        int roll = d6(3);
        int secondRoll = d6(3);

        // if this is a major change, we use whichever result is furthest from the
        // midpoint (9)
        if (isMajor) {
            roll = abs(roll - 9) > abs(secondRoll - 9) ? roll : secondRoll;
        }

        applyLoyaltyChange.accept(roll);

        if (isVerbose && originalLoyalty != loyalty) {
            reportLoyaltyChange(campaign, originalLoyalty);
        }
    }

    /**
     * Performs a loyalty change where the results will always be neutral or positive, or neutral or negative.
     *
     * @param campaign   the current campaign
     * @param isPositive a boolean indicating whether the loyalty change should be positive or negative
     * @param isMajor    a boolean indicating whether a major loyalty change should be performed in addition to the
     *                   initial change
     * @param isVerbose  a boolean indicating whether the method should generate a report if the loyalty has changed
     */
    public void performForcedDirectionLoyaltyChange(Campaign campaign, boolean isPositive, boolean isMajor,
          boolean isVerbose) {
        int originalLoyalty = loyalty;

        Consumer<Integer> applyLoyaltyChange = (roll) -> {
            int changeValue = switch (roll) {
                case 1, 2, 3, 18 -> 3;
                case 4, 17 -> 2;
                case 5, 6, 15, 16 -> 1;
                default -> 0;
            };

            if (changeValue > 0) {
                changeLoyalty(isPositive ? changeValue : -changeValue);
            }
        };

        applyLoyaltyChange.accept(d6(3));

        if (isMajor) {
            applyLoyaltyChange.accept(d6(3));
        }

        if ((isVerbose) && (originalLoyalty != loyalty)) {
            reportLoyaltyChange(campaign, originalLoyalty);
        }
    }

    /**
     * Applies a forced loyalty change to all eligible personnel in the campaign.
     *
     * <p>This method iterates through all personnel in the given {@link Campaign} and, for each person who is
     * neither departed from the unit nor currently a prisoner, calls {@link Person#performForcedDirectionLoyaltyChange}
     * with the specified parameters. After all changes, if the campaign is using loyalty modifiers, a report about the
     * group loyalty change is added to the campaign reports.</p>
     *
     * @param campaign   the {@link Campaign} whose personnel will have their loyalty modified
     * @param isPositive {@code true} for a positive loyalty direction change, {@code false} for negative
     * @param isMajor    {@code true} for a major loyalty change, {@code false} for minor
     */
    public static void performMassForcedDirectionLoyaltyChange(Campaign campaign, boolean isPositive,
          boolean isMajor) {
        for (Person person : campaign.getPersonnel()) {
            if (person.getStatus().isDepartedUnit()) {
                continue;
            }

            if (person.getPrisonerStatus().isCurrentPrisoner()) {
                continue;
            }

            person.performForcedDirectionLoyaltyChange(campaign, isPositive, isMajor, false);
        }

        if (campaign.getCampaignOptions().isUseLoyaltyModifiers()) {
            campaign.addReport(String.format(resources.getString("loyaltyChangeGroup.text"),
                  "<span color=" + getWarningColor() + "'>",
                  CLOSING_SPAN_TAG));
        }
    }

    /**
     * Reports the change in loyalty.
     *
     * @param campaign        The campaign for which the loyalty change is being reported.
     * @param originalLoyalty The original loyalty value before the change.
     */
    private void reportLoyaltyChange(Campaign campaign, int originalLoyalty) {
        if (!campaign.getCampaignOptions().isUseLoyaltyModifiers()) {
            return;
        }

        StringBuilder changeString = new StringBuilder();
        String color;

        // choose the color and string based on the loyalty comparison.
        if (originalLoyalty > loyalty) {
            color = getNegativeColor();
            changeString.append(resources.getString("loyaltyChangeNegative.text"));
        } else {
            color = getPositiveColor();
            changeString.append(resources.getString("loyaltyChangePositive.text"));
        }

        String report = String.format(resources.getString("loyaltyChangeReport.text"),
              getHyperlinkedFullTitle(),
              "<span color=" + color + "'>",
              changeString,
              CLOSING_SPAN_TAG);

        campaign.addReport(report);
    }

    /**
     * This is used to directly set the Person's PersonnelStatus without any processing
     *
     * @param status the person's new status
     */
    public void setStatus(final PersonnelStatus status) {
        this.status = status;
    }

    public int getVocationalXPTimer() {
        return vocationalXPTimer;
    }

    public void setVocationalXPTimer(final int vocationalXPTimer) {
        this.vocationalXPTimer = vocationalXPTimer;
    }

    public int getDaysToWaitForHealing() {
        return daysToWaitForHealing;
    }

    public void setDaysToWaitForHealing(final int daysToWaitForHealing) {
        this.daysToWaitForHealing = daysToWaitForHealing;
    }

    public void setGender(final Gender gender) {
        this.gender = gender;
    }

    public Gender getGender() {
        return gender;
    }

    public void setBloodGroup(final BloodGroup bloodGroup) {
        this.bloodGroup = bloodGroup;
    }

    /**
     * Retrieves the blood group of the person. If the blood group has not been set, it generates a random blood group
     * using {@link BloodGroup#getRandomBloodGroup()}.
     *
     * @return The {@link BloodGroup} of the entity. If no blood group is previously assigned, a random one is generated
     *       and returned.
     */
    public BloodGroup getBloodGroup() {
        if (bloodGroup == null) {
            bloodGroup = getRandomBloodGroup();
        }

        return bloodGroup;
    }

    /**
     * Sets the date of birth (the date they are born) for the person.
     *
     * @param birthday the person's new date of birth
     */
    public void setDateOfBirth(final LocalDate birthday) {
        this.birthday = birthday;
    }

    /**
     * Returns the date a person was born.
     *
     * @return a LocalDate representing the person's date of birth
     */
    public LocalDate getDateOfBirth() {
        return birthday;
    }

    /**
     * Retrieves the birthday for a person, with the year set to the same as the provided year.
     *
     * @param currentYear the current in-game year
     *
     * @return the birthday with the year updated to match the provided year
     */
    public LocalDate getBirthday(int currentYear) {
        return birthday.withYear(currentYear);
    }

    public @Nullable LocalDate getDateOfDeath() {
        return dateOfDeath;
    }

    public void setDateOfDeath(final @Nullable LocalDate dateOfDeath) {
        this.dateOfDeath = dateOfDeath;
    }

    public int getAge(LocalDate today) {
        // Get age based on year
        if (getDateOfDeath() != null) {
            // use date of death instead of birthday
            today = getDateOfDeath();
        }

        return Math.toIntExact(ChronoUnit.YEARS.between(getDateOfBirth(), today));
    }

    public @Nullable LocalDate getJoinedCampaign() {
        return joinedCampaign;
    }

    public void setJoinedCampaign(final @Nullable LocalDate joinedCampaign) {
        this.joinedCampaign = joinedCampaign;
    }

    public @Nullable LocalDate getRecruitment() {

        return recruitment;
    }

    /**
     * Sets the recruitment (join) date for this entity.
     * <p>
     * If the provided date is not {@code null}, the entity is marked as employed.
     * </p>
     *
     * @param recruitment the date the entity was recruited, or {@code null} to unset
     */
    public void setRecruitment(final @Nullable LocalDate recruitment) {
        if (recruitment == null) {
            status = PersonnelStatus.CAMP_FOLLOWER;
        }

        this.recruitment = recruitment;
    }

    public String getTimeInService(final Campaign campaign) {
        // Get time in service based on year
        if (getRecruitment() == null) {
            // use "" they haven't been recruited
            return "";
        }

        LocalDate today = campaign.getLocalDate();

        // If the person is dead, we only care about how long they spent in service to
        // the company
        if (getDateOfDeath() != null) {
            // use date of death instead of the current day
            today = getDateOfDeath();
        }

        return campaign.getCampaignOptions()
                     .getTimeInServiceDisplayFormat()
                     .getDisplayFormattedOutput(getRecruitment(), today);
    }

    /**
     * @param campaign the current Campaign
     *
     * @return how many years a character has spent employed in the campaign, factoring in date of death and retirement
     */
    public long getYearsInService(final Campaign campaign) {
        // Get time in service based on year
        if (getRecruitment() == null) {
            return 0;
        }

        LocalDate today = campaign.getLocalDate();

        // If the person is dead or has left the unit, we only care about how long they
        // spent in service to the company
        if (getRetirement() != null) {
            today = getRetirement();
        } else if (getDateOfDeath() != null) {
            today = getDateOfDeath();
        }

        return ChronoUnit.YEARS.between(getRecruitment(), today);
    }

    public @Nullable LocalDate getLastRankChangeDate() {
        return lastRankChangeDate;
    }

    public void setLastRankChangeDate(final @Nullable LocalDate lastRankChangeDate) {
        this.lastRankChangeDate = lastRankChangeDate;
    }

    public String getTimeInRank(final Campaign campaign) {
        if (getLastRankChangeDate() == null) {
            return "";
        }

        LocalDate today = campaign.getLocalDate();

        // If the person is dead, we only care about how long it was from their last
        // promotion till they died
        if (getDateOfDeath() != null) {
            // use date of death instead of the current day
            today = getDateOfDeath();
        }

        return campaign.getCampaignOptions()
                     .getTimeInRankDisplayFormat()
                     .getDisplayFormattedOutput(getLastRankChangeDate(), today);
    }

    public void setId(final UUID id) {
        this.id = id;
    }

    public UUID getId() {
        return id;
    }

    /**
     * Checks if the person is considered a child based on their age and today's date.
     *
     * <p>This method uses the default context where the person is not being checked
     * for procreation-specific thresholds.</p>
     *
     * @param today the current date to calculate the age against
     *
     * @return {@code true} if the person's age is less than 16; {@code false} otherwise
     */
    public boolean isChild(final LocalDate today) {
        return isChild(today, false);
    }

    /**
     * Checks if the person is considered a child based on their age, today's date, and procreation status.
     *
     * @param today the current date to calculate the age against
     * @param use18 if {@code true}, the threshold considers a person a child if their age is less than 18; otherwise,
     *              the default age threshold of 16 applies
     *
     * @return {@code true} if the person's age is less than the specified threshold (procreation or default),
     *       {@code false} otherwise
     */
    public boolean isChild(final LocalDate today, boolean use18) {
        int age = getAge(today);
        return age < (use18 ? 18 : 16);
    }

    public Genealogy getGenealogy() {
        return genealogy;
    }

    // region autoAwards
    public int getAutoAwardSupportPoints() {
        return autoAwardSupportPoints;
    }

    public void setAutoAwardSupportPoints(final int autoAwardSupportPoints) {
        this.autoAwardSupportPoints = autoAwardSupportPoints;
    }

    public void changeAutoAwardSupportPoints(int change) {
        autoAwardSupportPoints += change;
    }
    // endregion autoAwards

    // region Turnover and Retention
    public @Nullable LocalDate getRetirement() {
        return retirement;
    }

    public void setRetirement(final @Nullable LocalDate retirement) {
        this.retirement = retirement;
    }

    /**
     * Use {@link #getBaseLoyalty()} instead.
     */
    @Deprecated(since = "0.50.07", forRemoval = true)
    public int getLoyalty() {
        return getBaseLoyalty();
    }

    /**
     * This method returns the character's base loyalty score.
     *
     * <p><b>Usage:</b> In most cases you will want to use {@link #getAdjustedLoyalty(Faction)} instead.</p>
     *
     * @return the loyalty value as an {@link Integer}
     */
    public int getBaseLoyalty() {
        return loyalty;
    }

    /**
     * Calculates and returns the adjusted loyalty value for the given campaign faction.
     *
     * @param campaignFaction the campaign {@link Faction} being compared with the origin {@link Faction}
     *
     * @return the loyalty value adjusted based on the provided campaign {@link Faction}
     *
     * @author Illiani
     * @since 0.50.07
     */
    public int getAdjustedLoyalty(Faction campaignFaction) {
        final int LOYALTY_PENALTY_FOR_ANARCHIST = -2;

        boolean campaignFactionMatchesOriginFaction = originFaction.equals(campaignFaction);

        int modifier = 0;
        boolean hasHatredForAuthority = options.booleanOption(COMPULSION_ANARCHIST);
        if (hasHatredForAuthority) {
            modifier += commander ? 0 : LOYALTY_PENALTY_FOR_ANARCHIST;
        }

        boolean hasFactionPride = options.booleanOption(COMPULSION_FACTION_PRIDE);
        if (hasFactionPride) {
            modifier += campaignFactionMatchesOriginFaction ? 1 : -2;
        }

        boolean hasFactionLoyalty = options.booleanOption(COMPULSION_FACTION_LOYALTY);
        if (hasFactionLoyalty) {
            modifier += campaignFactionMatchesOriginFaction ? 1 : -4;
        }

        return loyalty + modifier;
    }

    public void setLoyalty(int loyalty) {
        this.loyalty = loyalty;
    }

    /**
     * Changes the loyalty value for the current person by the specified amount. Positive values increase loyalty, while
     * negative values decrease loyalty.
     *
     * @param change The amount to change the loyalty value by.
     */
    public void changeLoyalty(int change) {
        this.loyalty += change;
    }

    /**
     * @param loyaltyModifier the loyalty modifier
     *
     * @return the name corresponding to an individual's loyalty modifier.
     *
     * @throws IllegalStateException if an unexpected value is passed for loyaltyModifier
     */
    public static String getLoyaltyName(int loyaltyModifier) {
        return switch (loyaltyModifier) {
            case -3 -> "Devoted";
            case -2 -> "Loyal";
            case -1 -> "Reliable";
            case 0 -> "Neutral";
            case 1 -> "Unreliable";
            case 2 -> "Disloyal";
            case 3 -> "Treacherous";
            default -> throw new IllegalStateException(
                  "Unexpected value in mekhq/campaign/personnel/Person.java/getLoyaltyName: " + loyaltyModifier);
        };
    }

    int getStoredLoyalty() {
        return storedLoyalty;
    }

    void setStoredLoyalty(int storedLoyalty) {
        this.storedLoyalty = storedLoyalty;
    }

    public int getFatigue() {
        return fatigue;
    }

    public void setFatigue(final int fatigue) {
        this.fatigue = fatigue;
    }

    /**
     * Adjusts the current fatigue level by the specified amount, applying an SPA fatigue multiplier where applicable.
     *
     * <p>This method modifies the fatigue level based on the given {@code delta} value. Positive values, which
     * indicate an increase in fatigue, are scaled by the result of {@link #getFatigueMultiplier()} and rounded down
     * using {@link Math#floor(double)} to ensure consistent results. Negative values, which indicate a reduction in
     * fatigue, are applied directly without modification.</p>
     *
     * @param delta The amount to adjust the fatigue by. Positive values represent fatigue gain and are scaled by the
     *              fatigue multiplier, while negative values represent fatigue reduction and are applied as-is.
     */
    public void changeFatigue(int delta) {
        if (delta > 0) {
            // Only fatigue gain is modified by SPAs, not reduction.
            delta = (int) floor(delta * getFatigueMultiplier());
        }

        this.fatigue = this.fatigue + delta;
    }

    public boolean getIsRecoveringFromFatigue() {
        return isRecoveringFromFatigue;
    }

    public void setIsRecoveringFromFatigue(final boolean isRecoveringFromFatigue) {
        this.isRecoveringFromFatigue = isRecoveringFromFatigue;
    }

    /**
     * Calculates the fatigue multiplier for a character based on their traits and fitness-related options.
     *
     * <p>The calculation is influenced by the following conditions:</p>
     * <ul>
     *     <li><b>{@code FLAW_GLASS_JAW}</b>: If set, increases the multiplier by 1.</li>
     *     <li><b>{@code ATOW_TOUGHNESS}</b>: If set, decreases the multiplier by 1.</li>
     *     <li>Both {@code FLAW_GLASS_JAW} and {@code ATOW_TOUGHNESS} cannot modify the multiplier if both are
     *     present, as they cancel each other out.</li>
     *     <li><b>{@code ATOW_FIT}</b>: If set, decreases the multiplier by 1.</li>
     *     <li><b>{@code FLAW_UNFIT}</b>: If set, increases the multiplier by 1.</li>
     *     <li>Both {@code ATOW_FIT} and {@code FLAW_UNFIT}, when present simultaneously, cancel each other out and
     *     do not affect the multiplier.</li>
     * </ul>
     *
     * <p>After calculating the initial multiplier, the following adjustments are applied:</p>
     * <ul>
     *     <li>If the resulting multiplier equals {@code 0}, it is set to {@code 0.5} to avoid zeroing Fatigue.</li>
     *     <li>If the resulting multiplier is less than {@code 0}, it is set to a minimum value of {@code 0.25}.</li>
     * </ul>
     *
     * @return the calculated fatigue multiplier, adjusted based on the character's traits and options
     *
     * @author Illiani
     * @since 0.50.05
     */
    private double getFatigueMultiplier() {
        double fatigueMultiplier = 1;

        // Glass Jaw and Toughness
        boolean hasGlassJaw = options.booleanOption(FLAW_GLASS_JAW);
        boolean hasToughness = options.booleanOption(ATOW_TOUGHNESS);
        boolean modifyForGlassJawToughness = !(hasGlassJaw && hasToughness);

        if (modifyForGlassJawToughness) {
            fatigueMultiplier += (hasGlassJaw ? 1 : 0);
            fatigueMultiplier -= (hasToughness ? 1 : 0);
        }

        // Fit and Unfit
        boolean hasFit = options.booleanOption(ATOW_FIT);
        boolean hasUnfit = options.booleanOption(FLAW_UNFIT);
        boolean modifyForFitness = !(hasFit && hasUnfit);

        if (modifyForFitness) {
            fatigueMultiplier += (hasUnfit ? 1 : 0);
            fatigueMultiplier -= (hasFit ? 1 : 0);
        }

        // Conclusion
        if (fatigueMultiplier == 0) {
            fatigueMultiplier = 0.5;
        } else if (fatigueMultiplier < 0) {
            fatigueMultiplier = 0.25;
        }

        return fatigueMultiplier;
    }
    // region Turnover and Retention

    // region Pregnancy
    public LocalDate getDueDate() {
        return dueDate;
    }

    public void setDueDate(final LocalDate dueDate) {
        this.dueDate = dueDate;
    }

    public LocalDate getExpectedDueDate() {
        return expectedDueDate;
    }

    public void setExpectedDueDate(final LocalDate expectedDueDate) {
        this.expectedDueDate = expectedDueDate;
    }

    public String getDueDateAsString(final Campaign campaign) {
        final LocalDate date = campaign.getCampaignOptions().isDisplayTrueDueDate() ?
                                     getDueDate() :
                                     getExpectedDueDate();
        return (date == null) ? "" : MekHQ.getMHQOptions().getDisplayFormattedDate(date);
    }

    public boolean isPregnant() {
        return dueDate != null;
    }
    // endregion Pregnancy

    // region Experience

    /**
     * @return the current experience points (XP) of the character.
     */
    public int getXP() {
        return xp;
    }

    /**
     * Awards experience points (XP) to the character and optionally tracks the total XP earnings if enabled.
     *
     * <p>This method increments the current XP by the specified amount and, if the campaign
     * option for tracking total XP earnings is enabled, updates the total XP earnings as well.</p>
     *
     * @param campaign the {@link Campaign} instance providing the campaign options
     * @param xp       the amount of XP to be awarded
     */
    public void awardXP(final Campaign campaign, final int xp) {
        this.xp += xp;
        if (campaign.getCampaignOptions().isTrackTotalXPEarnings()) {
            changeTotalXPEarnings(xp);
        }
    }

    /**
     * Spends (deducts) experience points (XP) from the character's current XP total.
     *
     * <p>This method decrements the current XP by the specified amount.</p>
     *
     * <p><b>Usage:</b> this method should only be used when the act of spending XP cannot change the characters'
     * experience level (green, veteran, etc.). In <b>all</b> other instances {@link #spendXPOnSkills(Campaign, int)}
     * must be used.</p>
     *
     * @param xp the amount of XP to deduct
     */
    public void spendXP(final int xp) {
        this.xp -= xp;
    }

    /**
     * Processes spending XP on skill upgrades for the character and checks for veterancy SPA (Special Personnel
     * Ability) gain.
     *
     * <p>Deducts the specified XP amount, and if campaign options and the character's veteran status allow, attempts
     * to assign a veterancy special ability. Triggers relevant events and logs a report if a SPA is gained.</p>
     *
     * @param campaign the campaign context for skill and SPA gain rules
     * @param xp       the amount of XP to spend
     *
     * @author Illiani
     * @since 0.50.10
     */
    public void spendXPOnSkills(final Campaign campaign, final int xp) {
        spendXP(xp); // Process spending of XP as normal

        // Check whether we need to process the veterancy SPA gain
        processVeterancyAwards(campaign);
    }

    public void processVeterancyAwards(Campaign campaign) {
        CampaignOptions campaignOptions = campaign.getCampaignOptions();
        boolean isUseAbilities = campaignOptions.isUseAbilities();
        boolean isUseVeterancySPA = campaignOptions.isAwardVeterancySPAs();
        if (hasGainedVeterancySPA || !isUseAbilities || !isUseVeterancySPA) {
            return;
        }

        // Is the character a veteran in their primary profession?
        int experienceLevel = getExperienceLevel(campaign, false);
        if (experienceLevel < EXP_VETERAN) {
            return;
        }

        SingleSpecialAbilityGenerator singleSpecialAbilityGenerator = new SingleSpecialAbilityGenerator();
        String spaGained = singleSpecialAbilityGenerator.rollSPA(campaign, this, true, true, true);
        if (spaGained == null) {
            return;
        } else {
            hasGainedVeterancySPA = true;
        }

        String spaGainedMessage = getVeterancyAwardReport(spaGained);
        campaign.addReport(spaGainedMessage);
        MekHQ.triggerEvent(new PersonChangedEvent(this));
    }

    /**
     * Generates a formatted report string describing the veterancy SPA award for a person.
     *
     * <p>Removes any specialization or extra information in parentheses from the SPA name, applies color formatting
     * to the SPA, and returns a localized report message string suitable for display in the daily report.</p>
     *
     * @param spaGained the name of the SPA gained (may include specialization in parentheses)
     *
     * @return a formatted, localized report string announcing the award
     *
     * @author Illiani
     * @since 0.50.10
     */
    public String getVeterancyAwardReport(String spaGained) {
        String spaGainedClean = spaGained.replaceAll("\\s*\\([^)]*\\)", "");
        String veteranColor = MekHQ.getMHQOptions().getFontColorSkillVeteranHexColor();
        String amazingColor = getWarningColor(); // We use warning as it can be a positive or negative event
        return String.format(resources.getString("Person.veterancySPA.gain"),
              getHyperlinkedFullTitle(), spanOpeningWithCustomColor(veteranColor), CLOSING_SPAN_TAG,
              spanOpeningWithCustomColor(amazingColor), spaGainedClean, CLOSING_SPAN_TAG);
    }

    /**
     * Sets the current experience points (XP) for the character and optionally tracks the adjustment in total XP
     * earnings if enabled.
     *
     * <p>This method updates the current XP to the specified value. If the campaign option for tracking total XP
     * earnings is enabled, it also calculates and updates the total XP earnings based on the difference between the new
     * and current XP values.</p>
     *
     * @param campaign the {@link Campaign} instance providing the campaign options
     * @param xp       the new XP value to set
     */
    public void setXP(final Campaign campaign, final int xp) {
        if (campaign.getCampaignOptions().isTrackTotalXPEarnings()) {
            changeTotalXPEarnings(xp - getXP());
        }
        setXPDirect(xp);
    }

    /**
     * Directly sets the experience points (XP) for the entity without adjusting total XP earnings tracking.
     *
     * <p>This method updates the XP value directly, bypassing any optional campaign-related tracking logic.</p>
     *
     * <p><b>Usage:</b> Generally this should only be used in special circumstances, as it bypasses the tracking of
     * experience point gains. For most use cases {@code #awardXP()} or {@code #setXP()} are preferred.</p>
     *
     * @param xp the new XP value to set
     */
    public void setXPDirect(final int xp) {
        this.xp = xp;
    }

    public int getTotalXPEarnings() {
        return totalXPEarnings;
    }

    public void changeTotalXPEarnings(final int xp) {
        setTotalXPEarnings(getTotalXPEarnings() + xp);
    }

    public void setTotalXPEarnings(final int totalXPEarnings) {
        this.totalXPEarnings = totalXPEarnings;
    }
    // endregion Experience

    public int getAcquisitions() {
        return acquisitions;
    }

    public void setAcquisition(final int acquisitions) {
        this.acquisitions = acquisitions;
    }

    public void incrementAcquisition() {
        acquisitions++;
    }

    public void setDoctorId(final @Nullable UUID doctorId, final int daysToWaitForHealing) {
        this.doctorId = doctorId;
        this.daysToWaitForHealing = daysToWaitForHealing;
    }

    public void decrementDaysToWaitForHealing() {
        if (daysToWaitForHealing > 0) {
            daysToWaitForHealing--;
        }
    }

    public boolean isDeployed() {
        return (getUnit() != null) && (getUnit().getScenarioId() != -1);
    }

    public String getBiography() {
        return biography;
    }

    public void setBiography(final String biography) {
        this.biography = biography;
    }

    public EducationLevel getEduHighestEducation() {
        return eduHighestEducation;
    }

    public void setEduHighestEducation(final EducationLevel eduHighestEducation) {
        this.eduHighestEducation = eduHighestEducation;
    }

    public int getEduJourneyTime() {
        return eduJourneyTime;
    }

    public void setEduJourneyTime(final int eduJourneyTime) {
        this.eduJourneyTime = eduJourneyTime;
    }

    public int getEduDaysOfTravel() {
        return eduDaysOfTravel;
    }

    public void setEduDaysOfTravel(final int eduDaysOfTravel) {
        this.eduDaysOfTravel = eduDaysOfTravel;
    }

    public List<UUID> getEduTagAlongs() {
        return eduTagAlongs;
    }

    public void setEduTagAlongs(final List<UUID> eduTagAlongs) {
        this.eduTagAlongs = eduTagAlongs;
    }

    public void addEduTagAlong(final UUID tagAlong) {
        this.eduTagAlongs.add(tagAlong);
    }

    public List<String> getEduFailedApplications() {
        return eduFailedApplications;
    }

    public void addEduFailedApplications(final String failedApplication) {
        eduFailedApplications.add(failedApplication);
    }

    /**
     * Increments the number educational travel days by 1.
     */
    public void incrementEduDaysOfTravel() {
        this.eduDaysOfTravel++;
    }

    public int getEduEducationTime() {
        return eduEducationTime;
    }

    public void setEduEducationTime(final int eduEducationTime) {
        this.eduEducationTime = eduEducationTime;
    }

    public String getEduAcademySystem() {
        return eduAcademySystem;
    }

    public void setEduAcademySystem(final String eduAcademySystem) {
        this.eduAcademySystem = eduAcademySystem;
    }

    public String getEduAcademyNameInSet() {
        return eduAcademyNameInSet;
    }

    public void setEduAcademyNameInSet(final String eduAcademyNameInSet) {
        this.eduAcademyNameInSet = eduAcademyNameInSet;
    }

    public String getEduAcademyFaction() {
        return eduAcademyFaction;
    }

    public void setEduAcademyFaction(final String eduAcademyFaction) {
        this.eduAcademyFaction = eduAcademyFaction;
    }

    public Integer getEduCourseIndex() {
        return eduCourseIndex;
    }

    public void setEduCourseIndex(final Integer eduCourseIndex) {
        this.eduCourseIndex = eduCourseIndex;
    }

    public EducationStage getEduEducationStage() {
        return eduEducationStage;
    }

    public void setEduEducationStage(final EducationStage eduEducationStage) {
        this.eduEducationStage = eduEducationStage;
    }

    public String getEduAcademyName() {
        return eduAcademyName;
    }

    public void setEduAcademyName(final String eduAcademyName) {
        this.eduAcademyName = eduAcademyName;
    }

    public void setEduAcademySet(final String eduAcademySet) {
        this.eduAcademySet = eduAcademySet;
    }

    public String getEduAcademySet() {
        return eduAcademySet;
    }

    public Aggression getAggression() {
        return aggression;
    }

    public void setAggression(final Aggression aggression) {
        this.aggression = aggression;
    }

    public int getAggressionDescriptionIndex() {
        return aggressionDescriptionIndex;
    }

    /**
     * Sets the index value for the {@link Aggression} description.
     *
     * @param aggressionDescriptionIndex The index value to set for the aggression description. It will be clamped to
     *                                   ensure it remains within the valid range.
     */
    public void setAggressionDescriptionIndex(final int aggressionDescriptionIndex) {
        this.aggressionDescriptionIndex = clamp(aggressionDescriptionIndex, 0, Aggression.MAXIMUM_VARIATIONS - 1);
    }

    Aggression getStoredAggression() {
        return storedAggression;
    }

    void setStoredAggression(Aggression storedAggression) {
        this.storedAggression = storedAggression;
    }

    int getStoredAggressionDescriptionIndex() {
        return storedAggressionDescriptionIndex;
    }

    void setStoredAggressionDescriptionIndex(int storedAggressionDescriptionIndex) {
        this.storedAggressionDescriptionIndex = storedAggressionDescriptionIndex;
    }

    public Ambition getAmbition() {
        return ambition;
    }

    public void setAmbition(final Ambition ambition) {
        this.ambition = ambition;
    }

    public int getAmbitionDescriptionIndex() {
        return ambitionDescriptionIndex;
    }

    /**
     * Sets the index value for the {@link Ambition} description.
     *
     * @param ambitionDescriptionIndex The index value to set for the Ambition description. It will be clamped to ensure
     *                                 it remains within the valid range.
     */
    public void setAmbitionDescriptionIndex(final int ambitionDescriptionIndex) {
        this.ambitionDescriptionIndex = clamp(ambitionDescriptionIndex, 0, Ambition.MAXIMUM_VARIATIONS - 1);
    }

    Ambition getStoredAmbition() {
        return storedAmbition;
    }

    void setStoredAmbition(Ambition storedAmbition) {
        this.storedAmbition = storedAmbition;
    }

    int getStoredAmbitionDescriptionIndex() {
        return storedAmbitionDescriptionIndex;
    }

    void setStoredAmbitionDescriptionIndex(int storedAmbitionDescriptionIndex) {
        this.storedAmbitionDescriptionIndex = storedAmbitionDescriptionIndex;
    }

    public Greed getGreed() {
        return greed;
    }

    public void setGreed(final Greed greed) {
        this.greed = greed;
    }

    public int getGreedDescriptionIndex() {
        return greedDescriptionIndex;
    }

    /**
     * Sets the index value for the {@link Greed} description.
     *
     * @param greedDescriptionIndex The index value to set for the Greed description. It will be clamped to ensure it
     *                              remains within the valid range.
     */
    public void setGreedDescriptionIndex(final int greedDescriptionIndex) {
        this.greedDescriptionIndex = clamp(greedDescriptionIndex, 0, Greed.MAXIMUM_VARIATIONS - 1);
    }

    Greed getStoredGreed() {
        return storedGreed;
    }

    void setStoredGreed(Greed storedGreed) {
        this.storedGreed = storedGreed;
    }

    int getStoredGreedDescriptionIndex() {
        return storedGreedDescriptionIndex;
    }

    void setStoredGreedDescriptionIndex(int storedGreedDescriptionIndex) {
        this.storedGreedDescriptionIndex = storedGreedDescriptionIndex;
    }

    public Social getSocial() {
        return social;
    }

    public void setSocial(final Social social) {
        this.social = social;
    }

    public int getSocialDescriptionIndex() {
        return socialDescriptionIndex;
    }

    /**
     * Sets the index value for the {@link Social} description.
     *
     * @param socialDescriptionIndex The index value to set for the Social description. It will be clamped to ensure it
     *                               remains within the valid range.
     */
    public void setSocialDescriptionIndex(final int socialDescriptionIndex) {
        this.socialDescriptionIndex = clamp(socialDescriptionIndex, 0, Social.MAXIMUM_VARIATIONS - 1);
    }

    Social getStoredSocial() {
        return storedSocial;
    }

    void setStoredSocial(Social storedSocial) {
        this.storedSocial = storedSocial;
    }

    int getStoredSocialDescriptionIndex() {
        return storedSocialDescriptionIndex;
    }

    void setStoredSocialDescriptionIndex(int storedSocialDescriptionIndex) {
        this.storedSocialDescriptionIndex = storedSocialDescriptionIndex;
    }

    public PersonalityQuirk getPersonalityQuirk() {
        return personalityQuirk;
    }

    public void setPersonalityQuirk(final PersonalityQuirk personalityQuirk) {
        this.personalityQuirk = personalityQuirk;
    }

    public int getPersonalityQuirkDescriptionIndex() {
        return personalityQuirkDescriptionIndex;
    }

    /**
     * Sets the index value for the {@link PersonalityQuirk} description.
     *
     * @param personalityQuirkDescriptionIndex The index value to set for the quirk description. It will be clamped to
     *                                         ensure it remains within the valid range.
     */
    public void setPersonalityQuirkDescriptionIndex(final int personalityQuirkDescriptionIndex) {
        this.personalityQuirkDescriptionIndex = clamp(personalityQuirkDescriptionIndex,
              0,
              PersonalityQuirk.MAXIMUM_VARIATIONS - 1);
    }

    PersonalityQuirk getStoredPersonalityQuirk() {
        return storedPersonalityQuirk;
    }

    void setStoredPersonalityQuirk(PersonalityQuirk storedPersonalityQuirk) {
        this.storedPersonalityQuirk = storedPersonalityQuirk;
    }

    int getStoredPersonalityQuirkDescriptionIndex() {
        return storedPersonalityQuirkDescriptionIndex;
    }

    void setStoredPersonalityQuirkDescriptionIndex(int storedPersonalityQuirkDescriptionIndex) {
        this.storedPersonalityQuirkDescriptionIndex = storedPersonalityQuirkDescriptionIndex;
    }

    public Reasoning getReasoning() {
        return reasoning;
    }

    public void setReasoning(final Reasoning reasoning) {
        this.reasoning = reasoning;
    }

    @Deprecated(since = "0.50.07", forRemoval = true)
    public int getReasoningDescriptionIndex() {
        return 0;
    }

    @Deprecated(since = "0.50.07", forRemoval = true)
    public void setReasoningDescriptionIndex(final int reasoningDescriptionIndex) {
    }

    Reasoning getStoredReasoning() {
        return storedReasoning;
    }

    void setStoredReasoning(Reasoning storedReasoning) {
        this.storedReasoning = storedReasoning;
    }

    @Deprecated(since = "0.50.07", forRemoval = true)
    int getStoredReasoningDescriptionIndex() {
        return 0;
    }

    @Deprecated(since = "0.50.07", forRemoval = true)
    void setStoredReasoningDescriptionIndex(int storedReasoningDescriptionIndex) {
    }

    public String getPersonalityDescription() {
        return personalityDescription;
    }

    public void setPersonalityDescription(final String personalityDescription) {
        this.personalityDescription = personalityDescription;
    }

    public String getPersonalityInterviewNotes() {
        return personalityInterviewNotes;
    }

    public void setPersonalityInterviewNotes(final String personalityInterviewNotes) {
        this.personalityInterviewNotes = personalityInterviewNotes;
    }

    public boolean isSufferingFromClinicalParanoia() {
        return sufferingFromClinicalParanoia;
    }

    public void setSufferingFromClinicalParanoia(final boolean sufferingFromClinicalParanoia) {
        this.sufferingFromClinicalParanoia = sufferingFromClinicalParanoia;
    }

    public boolean isDarkSecretRevealed() {
        return darkSecretRevealed;
    }

    public void setDarkSecretRevealed(final boolean darkSecretRevealed) {
        this.darkSecretRevealed = darkSecretRevealed;
    }

    public @Nullable LocalDate getBurnedConnectionsEndDate() {
        return burnedConnectionsEndDate;
    }

    public void setBurnedConnectionsEndDate(final @Nullable LocalDate burnedConnectionsEndDate) {
        this.burnedConnectionsEndDate = burnedConnectionsEndDate;
    }

    // region Flags
    public boolean isClanPersonnel() {
        return clanPersonnel;
    }

    public void setClanPersonnel(final boolean clanPersonnel) {
        this.clanPersonnel = clanPersonnel;
    }

    /**
     * @return true if the person is the campaign commander, false otherwise.
     */
    public boolean isCommander() {
        return commander;
    }

    /**
     * Flags the person as the campaign commander.
     */
    public void setCommander(final boolean commander) {
        this.commander = commander;
    }

    public boolean isDivorceable() {
        return divorceable;
    }

    public void setDivorceable(final boolean divorceable) {
        this.divorceable = divorceable;
    }

    public boolean isFounder() {
        return founder;
    }

    public void setFounder(final boolean founder) {
        this.founder = founder;
    }

    public boolean isImmortal() {
        return immortal;
    }

    public void setImmortal(final boolean immortal) {
        this.immortal = immortal;
    }

    public boolean isQuickTrainIgnore() {
        return quickTrainIgnore;
    }

    public void setQuickTrainIgnore(final boolean quickTrainIgnore) {
        this.quickTrainIgnore = quickTrainIgnore;
    }

    public boolean isEmployed() {
        return status != PersonnelStatus.CAMP_FOLLOWER;
    }

    /**
     * Determines whether this person is open to marriage or romantic relationships.
     *
     * <p>A person is considered marriageable if they have romantic interest in at least one gender (men, women, or
     * both). Aromantic/asexual individuals who prefer neither gender are not marriageable.</p>
     *
     * @return {@code true} if the person has romantic interest in men, women, or both; {@code false} if
     *       aromantic/asexual
     */
    public boolean isMarriageable() {
        return isPrefersMen() || isPrefersWomen();
    }

    @Deprecated(since = "0.50.10", forRemoval = true)
    public void setMarriageable(final boolean marriageable) {
        this.marriageable = marriageable;
    }

    public boolean isPrefersMen() {
        return prefersMen;
    }

    public void setPrefersMen(final boolean prefersMen) {
        this.prefersMen = prefersMen;
    }

    public boolean isPrefersWomen() {
        return prefersWomen;
    }

    public void setPrefersWomen(final boolean prefersWomen) {
        this.prefersWomen = prefersWomen;
    }

    public boolean isTryingToConceive() {
        return tryingToConceive;
    }

    public void setTryingToConceive(final boolean tryingToConceive) {
        this.tryingToConceive = tryingToConceive;
    }

    public boolean isHidePersonality() {
        return hidePersonality;
    }

    public void setHidePersonality(final boolean hidePersonality) {
        this.hidePersonality = hidePersonality;
    }
    // endregion Flags

    public ExtraData getExtraData() {
        return extraData;
    }

    // region File I/O
    public void writeToXML(final PrintWriter pw, int indent, final Campaign campaign) {
        MHQXMLUtility.writeSimpleXMLOpenTag(pw, indent++, "person", "id", id, "type", getClass());
        indent = writeToXMLHeadless(pw, indent, campaign);
        MHQXMLUtility.writeSimpleXMLCloseTag(pw, --indent, "person");
    }

    public int writeToXMLHeadless(PrintWriter pw, int indent, Campaign campaign) {
        try {
            MHQXMLUtility.writeSimpleXMLTag(pw, indent, "id", id.toString());

            // region Name
            if (!isNullOrBlank(getPreNominal())) {
                MHQXMLUtility.writeSimpleXMLTag(pw, indent, "preNominal", getPreNominal());
            }
            MHQXMLUtility.writeSimpleXMLTag(pw, indent, "givenName", getGivenName());
            MHQXMLUtility.writeSimpleXMLTag(pw, indent, "surname", getSurname());
            if (!isNullOrBlank(getPostNominal())) {
                MHQXMLUtility.writeSimpleXMLTag(pw, indent, "postNominal", getPostNominal());
            }

            if (getMaidenName() != null) { // this is only a != null comparison because empty is a use case for divorce
                MHQXMLUtility.writeSimpleXMLTag(pw, indent, "maidenName", getMaidenName());
            }

            if (!isNullOrBlank(getCallsign())) {
                MHQXMLUtility.writeSimpleXMLTag(pw, indent, "callsign", getCallsign());
            }
            // endregion Name

            // Always save the primary role
            MHQXMLUtility.writeSimpleXMLTag(pw, indent, "primaryRole", getPrimaryRole().name());
            if (!getSecondaryRole().isNone()) {
                MHQXMLUtility.writeSimpleXMLTag(pw, indent, "secondaryRole", getSecondaryRole().name());
            }

            if (primaryDesignator != ROMDesignation.NONE) {
                MHQXMLUtility.writeSimpleXMLTag(pw, indent, "primaryDesignator", primaryDesignator.name());
            }

            if (secondaryDesignator != ROMDesignation.NONE) {
                MHQXMLUtility.writeSimpleXMLTag(pw, indent, "secondaryDesignator", secondaryDesignator.name());
            }

            // Always save the person's origin faction
            MHQXMLUtility.writeSimpleXMLTag(pw, indent, "faction", originFaction.getShortName());
            if (originPlanet != null) {
                MHQXMLUtility.writeSimpleXMLAttributedTag(pw, indent,
                      "planetId",
                      "systemId",
                      originPlanet.getParentSystem().getId(),
                      originPlanet.getId());
            }

            if (becomingBondsmanEndDate != null) {
                MHQXMLUtility.writeSimpleXMLTag(pw, indent, "becomingBondsmanEndDate", becomingBondsmanEndDate);
            }

            if (!getPhenotype().isNone()) {
                MHQXMLUtility.writeSimpleXMLTag(pw, indent, "phenotype", getPhenotype().name());
            }

            if (!isNullOrBlank(bloodname)) {
                MHQXMLUtility.writeSimpleXMLTag(pw, indent, "bloodname", bloodname);
            }

            if (!isNullOrBlank(biography)) {
                MHQXMLUtility.writeSimpleXMLTag(pw, indent, "biography", biography);
            }

            if (vocationalXPTimer > 0) {
                MHQXMLUtility.writeSimpleXMLTag(pw, indent, "vocationalXPTimer", vocationalXPTimer);
            }

            if (!genealogy.isEmpty()) {
                genealogy.writeToXML(pw, indent);
            }
            MHQXMLUtility.writeSimpleXMLTag(pw, indent, "dueDate", getDueDate());
            MHQXMLUtility.writeSimpleXMLTag(pw, indent, "expectedDueDate", getExpectedDueDate());
            getPortrait().writeToXML(pw, indent);
            if (getXP() != 0) {
                MHQXMLUtility.writeSimpleXMLTag(pw, indent, "xp", getXP());
            }

            if (getTotalXPEarnings() != 0) {
                MHQXMLUtility.writeSimpleXMLTag(pw, indent, "totalXPEarnings", getTotalXPEarnings());
            }

            if (daysToWaitForHealing != 0) {
                MHQXMLUtility.writeSimpleXMLTag(pw, indent, "daysToWaitForHealing", daysToWaitForHealing);
            }
            // Always save the person's gender, as it would otherwise get confusing fast
            MHQXMLUtility.writeSimpleXMLTag(pw, indent, "gender", getGender().name());
            MHQXMLUtility.writeSimpleXMLTag(pw, indent, "bloodGroup", getBloodGroup().name());
            if (!getRankSystem().equals(campaign.getRankSystem())) {
                MHQXMLUtility.writeSimpleXMLTag(pw, indent, "rankSystem", getRankSystem().getCode());
            }
            // Always save a person's rank
            MHQXMLUtility.writeSimpleXMLTag(pw, indent, "rank", getRankNumeric());
            if (getRankLevel() != 0) {
                MHQXMLUtility.writeSimpleXMLTag(pw, indent, "rankLevel", getRankLevel());
            }

            if (!getManeiDominiClass().isNone()) {
                MHQXMLUtility.writeSimpleXMLTag(pw, indent, "maneiDominiClass", getManeiDominiClass().name());
            }

            if (!getManeiDominiRank().isNone()) {
                MHQXMLUtility.writeSimpleXMLTag(pw, indent, "maneiDominiRank", getManeiDominiRank().name());
            }

            if (nTasks > 0) {
                MHQXMLUtility.writeSimpleXMLTag(pw, indent, "nTasks", nTasks);
            }
            MHQXMLUtility.writeSimpleXMLTag(pw, indent, "doctorId", doctorId);
            if (getUnit() != null) {
                MHQXMLUtility.writeSimpleXMLTag(pw, indent, "unitId", getUnit().getId());
            }

            if (!salary.equals(Money.of(-1))) {
                MHQXMLUtility.writeSimpleXMLTag(pw, indent, "salary", salary);
            }

            if (!totalEarnings.equals(Money.of(0))) {
                MHQXMLUtility.writeSimpleXMLTag(pw, indent, "totalEarnings", totalEarnings);
            }
            // Always save a person's status, to make it easy to parse the personnel saved
            // data
            MHQXMLUtility.writeSimpleXMLTag(pw, indent, "status", status.name());
            if (prisonerStatus != PrisonerStatus.FREE) {
                MHQXMLUtility.writeSimpleXMLTag(pw, indent, "prisonerStatus", prisonerStatus.name());
            }

            if (hits > 0) {
                MHQXMLUtility.writeSimpleXMLTag(pw, indent, "hits", hits);
            }

            if (hitsPrior > 0) {
                MHQXMLUtility.writeSimpleXMLTag(pw, indent, "hitsPrior", hitsPrior);
            }

            if (toughness != 0) {
                MHQXMLUtility.writeSimpleXMLTag(pw, indent, "toughness", toughness);
            }

            if (hasGainedVeterancySPA) {
                MHQXMLUtility.writeSimpleXMLTag(pw, indent, "hasGainedVeterancySPA", hasGainedVeterancySPA);
            }

            if (connections != 0) {
                MHQXMLUtility.writeSimpleXMLTag(pw, indent, "connections", connections);
            }

            if (wealth != 0) {
                MHQXMLUtility.writeSimpleXMLTag(pw, indent, "wealth", wealth);
            }

            if (!ExtraIncome.ZERO.equals(extraIncome)) {
                MHQXMLUtility.writeSimpleXMLTag(pw, indent, "extraIncome", extraIncome.name());
            }

            if (hasPerformedExtremeExpenditure) {
                MHQXMLUtility.writeSimpleXMLTag(pw, indent, "hasPerformedExtremeExpenditure", true);
            }

            if (reputation != 0) {
                MHQXMLUtility.writeSimpleXMLTag(pw, indent, "reputation", reputation);
            }

            if (unlucky != 0) {
                MHQXMLUtility.writeSimpleXMLTag(pw, indent, "unlucky", unlucky);
            }

            if (bloodmark != 0) {
                MHQXMLUtility.writeSimpleXMLTag(pw, indent, "bloodmark", bloodmark);
            }

            if (!bloodhuntSchedule.isEmpty()) {
                MHQXMLUtility.writeSimpleXMLOpenTag(pw, indent++, "bloodhuntSchedule");
                for (LocalDate attemptDate : bloodhuntSchedule) {
                    MHQXMLUtility.writeSimpleXMLTag(pw, indent, "attemptDate", attemptDate);
                }
                MHQXMLUtility.writeSimpleXMLCloseTag(pw, --indent, "bloodhuntSchedule");
            }

            MHQXMLUtility.writeSimpleXMLOpenTag(pw, indent++, "atowAttributes");
            atowAttributes.writeAttributesToXML(pw, indent);
            MHQXMLUtility.writeSimpleXMLCloseTag(pw, --indent, "atowAttributes");

            MHQXMLUtility.writeSimpleXMLTag(pw, indent, "minutesLeft", minutesLeft);

            if (overtimeLeft > 0) {
                MHQXMLUtility.writeSimpleXMLTag(pw, indent, "overtimeLeft", overtimeLeft);
            }
            MHQXMLUtility.writeSimpleXMLTag(pw, indent, "birthday", getDateOfBirth());
            MHQXMLUtility.writeSimpleXMLTag(pw, indent, "deathday", getDateOfDeath());
            MHQXMLUtility.writeSimpleXMLTag(pw, indent, "recruitment", getRecruitment());
            MHQXMLUtility.writeSimpleXMLTag(pw, indent, "joinedCampaign", getJoinedCampaign());

            MHQXMLUtility.writeSimpleXMLTag(pw, indent, "lastRankChangeDate", getLastRankChangeDate());
            MHQXMLUtility.writeSimpleXMLTag(pw, indent, "autoAwardSupportPoints", getAutoAwardSupportPoints());
            MHQXMLUtility.writeSimpleXMLTag(pw, indent, "retirement", getRetirement());
            MHQXMLUtility.writeSimpleXMLTag(pw, indent, "loyalty", getBaseLoyalty());
            MHQXMLUtility.writeSimpleXMLTag(pw, indent, "fatigue", getFatigue());
            MHQXMLUtility.writeSimpleXMLTag(pw, indent, "isRecoveringFromFatigue", getIsRecoveringFromFatigue());
            for (Skill skill : skills.getSkills()) {
                skill.writeToXML(pw, indent);
            }

            if (countOptions(PersonnelOptions.LVL3_ADVANTAGES) > 0) {
                MHQXMLUtility.writeSimpleXMLTag(pw, indent,
                      "advantages",
                      getOptionList(DELIMITER, PersonnelOptions.LVL3_ADVANTAGES));
            }

            if (countOptions(PersonnelOptions.EDGE_ADVANTAGES) > 0) {
                MHQXMLUtility.writeSimpleXMLTag(pw, indent,
                      "edge",
                      getOptionList(DELIMITER, PersonnelOptions.EDGE_ADVANTAGES));
                MHQXMLUtility.writeSimpleXMLTag(pw, indent, "edgeAvailable", getCurrentEdge());
            }

            if (countOptions(PersonnelOptions.MD_ADVANTAGES) > 0) {
                MHQXMLUtility.writeSimpleXMLTag(pw, indent,
                      "implants",
                      getOptionList(DELIMITER, PersonnelOptions.MD_ADVANTAGES));
            }

            if (!techUnits.isEmpty()) {
                MHQXMLUtility.writeSimpleXMLOpenTag(pw, indent++, "techUnitIds");
                for (Unit unit : techUnits) {
                    MHQXMLUtility.writeSimpleXMLTag(pw, indent, "id", unit.getId());
                }
                MHQXMLUtility.writeSimpleXMLCloseTag(pw, --indent, "techUnitIds");
            }

            if (!personnelLog.isEmpty()) {
                MHQXMLUtility.writeSimpleXMLOpenTag(pw, indent++, "personnelLog");
                for (LogEntry entry : personnelLog) {
                    entry.writeToXML(pw, indent);
                }
                MHQXMLUtility.writeSimpleXMLCloseTag(pw, --indent, "personnelLog");
            }

            if (!medicalLog.isEmpty()) {
                MHQXMLUtility.writeSimpleXMLOpenTag(pw, indent++, "medicalLog");
                for (LogEntry entry : medicalLog) {
                    entry.writeToXML(pw, indent);
                }
                MHQXMLUtility.writeSimpleXMLCloseTag(pw, --indent, "medicalLog");
            }

            if (!patientLog.isEmpty()) {
                MHQXMLUtility.writeSimpleXMLOpenTag(pw, indent++, "patientLog");
                for (LogEntry entry : patientLog) {
                    entry.writeToXML(pw, indent);
                }
                MHQXMLUtility.writeSimpleXMLCloseTag(pw, --indent, "patientLog");
            }

            if (!scenarioLog.isEmpty()) {
                MHQXMLUtility.writeSimpleXMLOpenTag(pw, indent++, "scenarioLog");
                for (LogEntry entry : scenarioLog) {
                    entry.writeToXML(pw, indent);
                }
                MHQXMLUtility.writeSimpleXMLCloseTag(pw, --indent, "scenarioLog");
            }

            if (!assignmentLog.isEmpty()) {
                MHQXMLUtility.writeSimpleXMLOpenTag(pw, indent++, "assignmentLog");
                for (LogEntry entry : assignmentLog) {
                    entry.writeToXML(pw, indent);
                }
                MHQXMLUtility.writeSimpleXMLCloseTag(pw, --indent, "assignmentLog");
            }

            if (!performanceLog.isEmpty()) {
                MHQXMLUtility.writeSimpleXMLOpenTag(pw, indent++, "performanceLog");
                for (LogEntry entry : performanceLog) {
                    entry.writeToXML(pw, indent);
                }
                MHQXMLUtility.writeSimpleXMLCloseTag(pw, --indent, "performanceLog");
            }

            if (!getAwardController().getAwards().isEmpty()) {
                MHQXMLUtility.writeSimpleXMLOpenTag(pw, indent++, "awards");
                for (Award award : getAwardController().getAwards()) {
                    award.writeToXML(pw, indent);
                }
                MHQXMLUtility.writeSimpleXMLCloseTag(pw, --indent, "awards");
            }

            if (!injuries.isEmpty()) {
                MHQXMLUtility.writeSimpleXMLOpenTag(pw, indent++, "injuries");
                for (Injury injury : injuries) {
                    injury.writeToXml(pw, indent);
                }
                MHQXMLUtility.writeSimpleXMLCloseTag(pw, --indent, "injuries");
            }

            if (originalUnitWeight != EntityWeightClass.WEIGHT_ULTRA_LIGHT) {
                MHQXMLUtility.writeSimpleXMLTag(pw, indent, "originalUnitWeight", originalUnitWeight);
            }

            if (originalUnitTech != TECH_IS1) {
                MHQXMLUtility.writeSimpleXMLTag(pw, indent, "originalUnitTech", originalUnitTech);
            }
            MHQXMLUtility.writeSimpleXMLTag(pw, indent, "originalUnitId", originalUnitId);
            if (acquisitions != 0) {
                MHQXMLUtility.writeSimpleXMLTag(pw, indent, "acquisitions", acquisitions);
            }

            if (eduHighestEducation != EducationLevel.EARLY_CHILDHOOD) {
                MHQXMLUtility.writeSimpleXMLTag(pw, indent, "eduHighestEducation", eduHighestEducation.name());
            }

            if (eduJourneyTime != 0) {
                MHQXMLUtility.writeSimpleXMLTag(pw, indent, "eduJourneyTime", eduJourneyTime);
            }

            if (eduDaysOfTravel != 0) {
                MHQXMLUtility.writeSimpleXMLTag(pw, indent, "eduDaysOfTravel", eduDaysOfTravel);
            }

            if (!eduTagAlongs.isEmpty()) {
                MHQXMLUtility.writeSimpleXMLOpenTag(pw, indent++, "eduTagAlongs");

                for (UUID tagAlong : eduTagAlongs) {
                    MHQXMLUtility.writeSimpleXMLTag(pw, indent, "tagAlong", tagAlong.toString());
                }

                MHQXMLUtility.writeSimpleXMLCloseTag(pw, --indent, "eduTagAlongs");
            }

            if (!eduTagAlongs.isEmpty()) {
                MHQXMLUtility.writeSimpleXMLOpenTag(pw, indent++, "eduFailedApplications");

                for (String failedApplication : eduFailedApplications) {
                    MHQXMLUtility.writeSimpleXMLTag(pw, indent, "eduFailedApplication", failedApplication);
                }

                MHQXMLUtility.writeSimpleXMLCloseTag(pw, --indent, "eduFailedApplications");
            }

            if (eduAcademySystem != null) {
                MHQXMLUtility.writeSimpleXMLTag(pw, indent, "eduAcademySystem", eduAcademySystem);
            }

            if (eduAcademyNameInSet != null) {
                MHQXMLUtility.writeSimpleXMLTag(pw, indent, "eduAcademyNameInSet", eduAcademyNameInSet);
            }

            if (eduAcademyFaction != null) {
                MHQXMLUtility.writeSimpleXMLTag(pw, indent, "eduAcademyFaction", eduAcademyFaction);
            }

            if (eduAcademySet != null) {
                MHQXMLUtility.writeSimpleXMLTag(pw, indent, "eduAcademySet", eduAcademySet);
            }

            if (eduAcademyName != null) {
                MHQXMLUtility.writeSimpleXMLTag(pw, indent, "eduAcademyName", eduAcademyName);
            }

            if (eduCourseIndex != 0) {
                MHQXMLUtility.writeSimpleXMLTag(pw, indent, "eduCourseIndex", eduCourseIndex);
            }

            if (eduEducationStage != EducationStage.NONE) {
                MHQXMLUtility.writeSimpleXMLTag(pw, indent, "eduEducationStage", eduEducationStage.toString());
            }

            if (eduEducationTime != 0) {
                MHQXMLUtility.writeSimpleXMLTag(pw, indent, "eduEducationTime", eduEducationTime);
            }

            if (aggression != Aggression.NONE) {
                MHQXMLUtility.writeSimpleXMLTag(pw, indent, "aggression", aggression.name());
            }

            MHQXMLUtility.writeSimpleXMLTag(pw, indent, "aggressionDescriptionIndex", aggressionDescriptionIndex);

            if (ambition != Ambition.NONE) {
                MHQXMLUtility.writeSimpleXMLTag(pw, indent, "ambition", ambition.name());
            }

            MHQXMLUtility.writeSimpleXMLTag(pw, indent, "ambitionDescriptionIndex", ambitionDescriptionIndex);

            if (greed != Greed.NONE) {
                MHQXMLUtility.writeSimpleXMLTag(pw, indent, "greed", greed.name());
            }

            MHQXMLUtility.writeSimpleXMLTag(pw, indent, "greedDescriptionIndex", greedDescriptionIndex);

            if (social != Social.NONE) {
                MHQXMLUtility.writeSimpleXMLTag(pw, indent, "social", social.name());
            }

            MHQXMLUtility.writeSimpleXMLTag(pw, indent, "socialDescriptionIndex", socialDescriptionIndex);

            if (personalityQuirk != PersonalityQuirk.NONE) {
                MHQXMLUtility.writeSimpleXMLTag(pw, indent, "personalityQuirk", personalityQuirk.name());
            }

            MHQXMLUtility.writeSimpleXMLTag(pw, indent,
                  "personalityQuirkDescriptionIndex",
                  personalityQuirkDescriptionIndex);

            if (reasoning != Reasoning.AVERAGE) {
                MHQXMLUtility.writeSimpleXMLTag(pw, indent, "reasoning", reasoning.ordinal());
            }

            if (!isNullOrBlank(personalityDescription)) {
                MHQXMLUtility.writeSimpleXMLTag(pw, indent, "personalityDescription", personalityDescription);
            }

            if (!isNullOrBlank(personalityInterviewNotes)) {
                MHQXMLUtility.writeSimpleXMLTag(pw, indent, "personalityInterviewNotes", personalityInterviewNotes);
            }

            if (!isNullOrBlank(storedGivenName)) {
                MHQXMLUtility.writeSimpleXMLTag(pw, indent, "storedGivenName", storedGivenName);
            }

            if (!isNullOrBlank(storedSurname)) {
                MHQXMLUtility.writeSimpleXMLTag(pw, indent, "storedSurname", storedSurname);
            }

            if (storedLoyalty != 0) {
                MHQXMLUtility.writeSimpleXMLTag(pw, indent, "storedLoyalty", storedLoyalty);
            }

            if (storedOriginFaction != null) {
                MHQXMLUtility.writeSimpleXMLTag(pw, indent, "storedOriginFaction", storedOriginFaction.getShortName());
            }

            if (storedAggression != Aggression.NONE) {
                MHQXMLUtility.writeSimpleXMLTag(pw, indent, "storedAggression", storedAggression.name());
            }

            if (storedAggressionDescriptionIndex != 0) {
                MHQXMLUtility.writeSimpleXMLTag(pw,
                      indent,
                      "storedAggressionDescriptionIndex",
                      storedAggressionDescriptionIndex);
            }

            if (storedAmbition != Ambition.NONE) {
                MHQXMLUtility.writeSimpleXMLTag(pw, indent, "storedAmbition", storedAmbition.name());
            }

            if (storedAmbitionDescriptionIndex != 0) {
                MHQXMLUtility.writeSimpleXMLTag(pw,
                      indent,
                      "storedAmbitionDescriptionIndex",
                      storedAmbitionDescriptionIndex);
            }

            if (storedGreed != Greed.NONE) {
                MHQXMLUtility.writeSimpleXMLTag(pw, indent, "storedGreed", storedGreed.name());
            }

            if (storedGreedDescriptionIndex != 0) {
                MHQXMLUtility.writeSimpleXMLTag(pw, indent, "storedGreedDescriptionIndex", storedGreedDescriptionIndex);
            }

            if (storedSocial != Social.NONE) {
                MHQXMLUtility.writeSimpleXMLTag(pw, indent, "storedSocial", storedSocial.name());
            }

            if (storedSocialDescriptionIndex != 0) {
                MHQXMLUtility.writeSimpleXMLTag(pw,
                      indent,
                      "storedSocialDescriptionIndex",
                      storedSocialDescriptionIndex);
            }

            if (storedPersonalityQuirk != PersonalityQuirk.NONE) {
                MHQXMLUtility.writeSimpleXMLTag(pw, indent, "storedPersonalityQuirk", storedPersonalityQuirk.name());
            }

            if (storedPersonalityQuirkDescriptionIndex != 0) {
                MHQXMLUtility.writeSimpleXMLTag(pw,
                      indent,
                      "storedPersonalityQuirkDescriptionIndex",
                      storedPersonalityQuirkDescriptionIndex);
            }

            if (storedReasoning != Reasoning.AVERAGE) {
                MHQXMLUtility.writeSimpleXMLTag(pw, indent, "storedReasoning", storedReasoning.name());
            }

            if (sufferingFromClinicalParanoia) {
                MHQXMLUtility.writeSimpleXMLTag(pw,
                      indent,
                      "sufferingFromClinicalParanoia",
                      sufferingFromClinicalParanoia);
            }

            if (darkSecretRevealed) {
                MHQXMLUtility.writeSimpleXMLTag(pw,
                      indent,
                      "darkSecretRevealed",
                      darkSecretRevealed);
            }

            if (burnedConnectionsEndDate != null) {
                MHQXMLUtility.writeSimpleXMLTag(pw,
                      indent,
                      "burnedConnectionsEndDate",
                      burnedConnectionsEndDate);
            }

            // region Flags
            MHQXMLUtility.writeSimpleXMLTag(pw, indent, "clanPersonnel", isClanPersonnel());
            MHQXMLUtility.writeSimpleXMLTag(pw, indent, "commander", commander);
            MHQXMLUtility.writeSimpleXMLTag(pw, indent, "divorceable", divorceable);
            MHQXMLUtility.writeSimpleXMLTag(pw, indent, "founder", founder);
            MHQXMLUtility.writeSimpleXMLTag(pw, indent, "immortal", immortal);
            MHQXMLUtility.writeSimpleXMLTag(pw, indent, "quickTrainIgnore", quickTrainIgnore);
            MHQXMLUtility.writeSimpleXMLTag(pw, indent, "marriageable", marriageable);
            MHQXMLUtility.writeSimpleXMLTag(pw, indent, "prefersMen", prefersMen);
            MHQXMLUtility.writeSimpleXMLTag(pw, indent, "prefersWomen", prefersWomen);
            MHQXMLUtility.writeSimpleXMLTag(pw, indent, "tryingToConceive", tryingToConceive);
            MHQXMLUtility.writeSimpleXMLTag(pw, indent, "hidePersonality", hidePersonality);
            // endregion Flags

            if (!extraData.isEmpty()) {
                extraData.writeToXml(pw);
            }
        } catch (Exception ex) {
            LOGGER.error(ex, "Failed to write {} to the XML File", getFullName());
            throw ex; // we want to rethrow to ensure that the save fails
        }
        return indent;
    }

    public static Person generateInstanceFromXML(Node wn, Campaign campaign, Version version) {
        Person person = new Person(campaign);
        LocalDate today = campaign.getLocalDate();

        try {
            // Okay, now load Person-specific fields!
            NodeList nl = wn.getChildNodes();

            String advantages = null;
            String edge = null;
            String implants = null;

            for (int x = 0; x < nl.getLength(); x++) {
                Node wn2 = nl.item(x);
                String nodeName = wn2.getNodeName();

                if (nodeName.equalsIgnoreCase("preNominal")) {
                    person.setPreNominalDirect(wn2.getTextContent().trim());
                } else if (nodeName.equalsIgnoreCase("givenName")) {
                    person.setGivenNameDirect(wn2.getTextContent().trim());
                } else if (nodeName.equalsIgnoreCase("surname")) {
                    person.setSurnameDirect(wn2.getTextContent().trim());
                } else if (nodeName.equalsIgnoreCase("postNominal")) {
                    person.setPostNominalDirect(wn2.getTextContent().trim());
                } else if (nodeName.equalsIgnoreCase("maidenName")) {
                    person.setMaidenName(wn2.getTextContent().trim());
                } else if (nodeName.equalsIgnoreCase("callsign")) {
                    person.setCallsignDirect(wn2.getTextContent().trim());
                } else if (nodeName.equalsIgnoreCase("faction")) {
                    person.setOriginFaction(Factions.getInstance().getFaction(wn2.getTextContent().trim()));
                } else if (nodeName.equalsIgnoreCase("planetId")) {
                    String systemId = "", planetId = "";
                    try {
                        systemId = wn2.getAttributes().getNamedItem("systemId").getTextContent().trim();
                        planetId = wn2.getTextContent().trim();
                        PlanetarySystem ps = campaign.getSystemById(systemId);
                        Planet p = null;
                        if (ps == null) {
                            ps = campaign.getSystemByName(systemId);
                        }
                        if (ps != null) {
                            p = ps.getPlanetById(planetId);
                        }
                        person.originPlanet = p;
                    } catch (NullPointerException e) {
                        LOGGER.error("Error loading originPlanet for {}, {}", systemId, planetId, e);
                    }
                } else if (nodeName.equalsIgnoreCase("becomingBondsmanEndDate")) {
                    person.becomingBondsmanEndDate = MHQXMLUtility.parseDate(wn2.getTextContent().trim());
                } else if (nodeName.equalsIgnoreCase("phenotype")) {
                    person.phenotype = Phenotype.fromString(wn2.getTextContent().trim());
                } else if (nodeName.equalsIgnoreCase("bloodname")) {
                    person.bloodname = wn2.getTextContent();
                } else if (nodeName.equalsIgnoreCase("biography")) {
                    person.biography = wn2.getTextContent();
                } else if (nodeName.equalsIgnoreCase("primaryRole")) {
                    final PersonnelRole primaryRole = PersonnelRole.fromString(wn2.getTextContent().trim());
                    person.setPrimaryRoleDirect(primaryRole);
                } else if (nodeName.equalsIgnoreCase("secondaryRole")) {
                    person.setSecondaryRoleDirect(PersonnelRole.fromString(wn2.getTextContent().trim()));
                } else if (nodeName.equalsIgnoreCase("acquisitions")) {
                    person.acquisitions = MathUtility.parseInt(wn2.getTextContent().trim());
                } else if (nodeName.equalsIgnoreCase("primaryDesignator")) {
                    person.primaryDesignator = ROMDesignation.parseFromString(wn2.getTextContent().trim());
                } else if (nodeName.equalsIgnoreCase("secondaryDesignator")) {
                    person.secondaryDesignator = ROMDesignation.parseFromString(wn2.getTextContent().trim());
                } else if (nodeName.equalsIgnoreCase("daysToWaitForHealing")) {
                    person.daysToWaitForHealing = MathUtility.parseInt(wn2.getTextContent().trim());
                } else if (nodeName.equalsIgnoreCase("vocationalXPTimer")) {
                    person.vocationalXPTimer = MathUtility.parseInt(wn2.getTextContent().trim());
                } else if (nodeName.equalsIgnoreCase("id")) {
                    person.id = UUID.fromString(wn2.getTextContent().trim());
                } else if (nodeName.equalsIgnoreCase("genealogy")) {
                    person.getGenealogy().fillFromXML(wn2.getChildNodes());
                } else if (nodeName.equalsIgnoreCase("dueDate")) {
                    person.dueDate = MHQXMLUtility.parseDate(wn2.getTextContent().trim());
                } else if (nodeName.equalsIgnoreCase("expectedDueDate")) {
                    person.expectedDueDate = MHQXMLUtility.parseDate(wn2.getTextContent().trim());
                } else if (nodeName.equalsIgnoreCase(Portrait.XML_TAG)) {
                    person.setPortrait(Portrait.parseFromXML(wn2));
                } else if (nodeName.equalsIgnoreCase("xp")) {
                    person.setXPDirect(MathUtility.parseInt(wn2.getTextContent().trim()));
                } else if (nodeName.equalsIgnoreCase("totalXPEarnings")) {
                    person.setTotalXPEarnings(MathUtility.parseInt(wn2.getTextContent().trim()));
                } else if (nodeName.equalsIgnoreCase("nTasks")) {
                    person.nTasks = MathUtility.parseInt(wn2.getTextContent().trim());
                } else if (nodeName.equalsIgnoreCase("hits")) {
                    person.hits = MathUtility.parseInt(wn2.getTextContent().trim());
                } else if (nodeName.equalsIgnoreCase("hitsPrior")) {
                    person.hitsPrior = MathUtility.parseInt(wn2.getTextContent().trim());
                } else if (nodeName.equalsIgnoreCase("gender")) {
                    person.setGender(Gender.parseFromString(wn2.getTextContent().trim()));
                } else if (nodeName.equalsIgnoreCase("bloodGroup")) {
                    person.setBloodGroup(BloodGroup.fromString(wn2.getTextContent().trim()));
                } else if (nodeName.equalsIgnoreCase("rankSystem")) {
                    final RankSystem rankSystem = Ranks.getRankSystemFromCode(wn2.getTextContent().trim());

                    if (rankSystem != null) {
                        person.setRankSystemDirect(rankSystem);
                    }
                } else if (nodeName.equalsIgnoreCase("rank")) {
                    person.setRank(MathUtility.parseInt(wn2.getTextContent().trim()));
                } else if (nodeName.equalsIgnoreCase("rankLevel")) {
                    person.setRankLevel(MathUtility.parseInt(wn2.getTextContent().trim()));
                } else if (nodeName.equalsIgnoreCase("maneiDominiClass")) {
                    person.setManeiDominiClassDirect(ManeiDominiClass.parseFromString(wn2.getTextContent().trim()));
                } else if (nodeName.equalsIgnoreCase("maneiDominiRank")) {
                    person.setManeiDominiRankDirect(ManeiDominiRank.parseFromString(wn2.getTextContent().trim()));
                } else if (nodeName.equalsIgnoreCase("doctorId")) {
                    if (!wn2.getTextContent().equals("null")) {
                        person.doctorId = UUID.fromString(wn2.getTextContent().trim());
                    }
                } else if (nodeName.equalsIgnoreCase("unitId")) {
                    if (!wn2.getTextContent().equals("null")) {
                        person.unit = new PersonUnitRef(UUID.fromString(wn2.getTextContent().trim()));
                    }
                } else if (nodeName.equalsIgnoreCase("status")) {
                    person.setStatus(PersonnelStatus.fromString(wn2.getTextContent().trim()));
                } else if (nodeName.equalsIgnoreCase("prisonerStatus")) {
                    person.prisonerStatus = PrisonerStatus.parseFromString(wn2.getTextContent().trim());
                } else if (nodeName.equalsIgnoreCase("salary")) {
                    person.salary = Money.fromXmlString(wn2.getTextContent().trim());
                } else if (nodeName.equalsIgnoreCase("totalEarnings")) {
                    person.totalEarnings = Money.fromXmlString(wn2.getTextContent().trim());
                } else if (nodeName.equalsIgnoreCase("minutesLeft")) {
                    person.minutesLeft = MathUtility.parseInt(wn2.getTextContent().trim());
                } else if (nodeName.equalsIgnoreCase("overtimeLeft")) {
                    person.overtimeLeft = MathUtility.parseInt(wn2.getTextContent().trim());
                } else if (nodeName.equalsIgnoreCase("birthday")) {
                    person.birthday = MHQXMLUtility.parseDate(wn2.getTextContent().trim());
                } else if (nodeName.equalsIgnoreCase("deathday")) {
                    person.dateOfDeath = MHQXMLUtility.parseDate(wn2.getTextContent().trim());
                } else if (nodeName.equalsIgnoreCase("recruitment")) {
                    person.recruitment = MHQXMLUtility.parseDate(wn2.getTextContent().trim());
                } else if (nodeName.equalsIgnoreCase("joinedCampaign")) {
                    person.joinedCampaign = MHQXMLUtility.parseDate(wn2.getTextContent().trim());
                } else if (nodeName.equalsIgnoreCase("lastRankChangeDate")) {
                    person.lastRankChangeDate = MHQXMLUtility.parseDate(wn2.getTextContent().trim());
                } else if (nodeName.equalsIgnoreCase("autoAwardSupportPoints")) {
                    person.setAutoAwardSupportPoints(MathUtility.parseInt(wn2.getTextContent().trim()));
                } else if (nodeName.equalsIgnoreCase("retirement")) {
                    person.setRetirement(MHQXMLUtility.parseDate(wn2.getTextContent().trim()));
                } else if (nodeName.equalsIgnoreCase("loyalty")) {
                    person.loyalty = MathUtility.parseInt(wn2.getTextContent(), 9);
                } else if (nodeName.equalsIgnoreCase("fatigue")) {
                    person.fatigue = MathUtility.parseInt(wn2.getTextContent().trim());
                } else if (nodeName.equalsIgnoreCase("isRecoveringFromFatigue")) {
                    person.isRecoveringFromFatigue = Boolean.parseBoolean(wn2.getTextContent().trim());
                } else if (nodeName.equalsIgnoreCase("advantages")) {
                    advantages = wn2.getTextContent();
                } else if (nodeName.equalsIgnoreCase("edge")) {
                    edge = wn2.getTextContent();
                } else if (nodeName.equalsIgnoreCase("edgeAvailable")) {
                    person.currentEdge = MathUtility.parseInt(wn2.getTextContent(), 0);
                } else if (nodeName.equalsIgnoreCase("implants")) {
                    implants = wn2.getTextContent();
                } else if (nodeName.equalsIgnoreCase("toughness")) {
                    person.toughness = MathUtility.parseInt(wn2.getTextContent().trim());
                } else if (nodeName.equalsIgnoreCase("hasGainedVeterancySPA")) {
                    person.hasGainedVeterancySPA = Boolean.parseBoolean(wn2.getTextContent().trim());
                } else if (nodeName.equalsIgnoreCase("connections")) {
                    person.connections = MathUtility.parseInt(wn2.getTextContent().trim());
                } else if (nodeName.equalsIgnoreCase("wealth")) {
                    person.wealth = MathUtility.parseInt(wn2.getTextContent().trim());
                } else if (nodeName.equalsIgnoreCase("extraIncome")) {
                    person.extraIncome = ExtraIncome.extraIncomeParseFromString(wn2.getTextContent().trim());
                } else if (nodeName.equalsIgnoreCase("hasPerformedExtremeExpenditure")) {
                    person.hasPerformedExtremeExpenditure = Boolean.parseBoolean(wn2.getTextContent().trim());
                } else if (nodeName.equalsIgnoreCase("reputation")) {
                    person.reputation = MathUtility.parseInt(wn2.getTextContent().trim());
                } else if (nodeName.equalsIgnoreCase("unlucky")) {
                    person.unlucky = MathUtility.parseInt(wn2.getTextContent().trim());
                } else if (nodeName.equalsIgnoreCase("bloodmark")) {
                    person.bloodmark = MathUtility.parseInt(wn2.getTextContent());
                } else if (nodeName.equalsIgnoreCase("bloodhuntSchedule")) {
                    NodeList nl2 = wn2.getChildNodes();
                    for (int y = 0; y < nl2.getLength(); y++) {
                        Node wn3 = nl2.item(y);
                        // If it's not an element node, we ignore it.
                        if (wn3.getNodeType() != Node.ELEMENT_NODE) {
                            continue;
                        }

                        if (!wn3.getNodeName().equalsIgnoreCase("attemptDate")) {
                            LOGGER.error("(techUnitIds) Unknown node type not loaded in bloodhuntSchedule nodes: {}",
                                  wn3.getNodeName());
                            continue;
                        }
                        person.addBloodhuntDate(LocalDate.parse(wn3.getTextContent().trim()));
                    }
                } else if (nodeName.equalsIgnoreCase("atowAttributes")) {
                    person.atowAttributes = new Attributes().generateAttributesFromXML(wn2);
                } else if (nodeName.equalsIgnoreCase("pilotHits")) {
                    person.hits = MathUtility.parseInt(wn2.getTextContent().trim());
                } else if (nodeName.equalsIgnoreCase("skill")) {
                    Skill s = Skill.generateInstanceFromXML(wn2);
                    if ((s != null) && (s.getType() != null)) {
                        person.skills.addSkill(s.getType().getName(), s);
                    }
                } else if (nodeName.equalsIgnoreCase("techUnitIds")) {
                    NodeList nl2 = wn2.getChildNodes();
                    for (int y = 0; y < nl2.getLength(); y++) {
                        Node wn3 = nl2.item(y);
                        // If it's not an element node, we ignore it.
                        if (wn3.getNodeType() != Node.ELEMENT_NODE) {
                            continue;
                        }

                        if (!wn3.getNodeName().equalsIgnoreCase("id")) {
                            LOGGER.error("(techUnitIds) Unknown node type not loaded in techUnitIds nodes: {}",
                                  wn3.getNodeName());
                            continue;
                        }
                        person.addTechUnit(new PersonUnitRef(UUID.fromString(wn3.getTextContent().trim())));
                    }
                } else if (nodeName.equalsIgnoreCase("personnelLog")) {
                    NodeList nl2 = wn2.getChildNodes();
                    for (int y = 0; y < nl2.getLength(); y++) {
                        Node wn3 = nl2.item(y);
                        // If it's not an element node, we ignore it.
                        if (wn3.getNodeType() != Node.ELEMENT_NODE) {
                            continue;
                        }

                        if (!wn3.getNodeName().equalsIgnoreCase("logEntry")) {
                            LOGGER.error("(personnelLog) Unknown node type not loaded in personnel logEntry nodes: {}",
                                  wn3.getNodeName());
                            continue;
                        }

                        final LogEntry logEntry = LogEntryFactory.getInstance().generateInstanceFromXML(wn3);
                        if (logEntry != null) {
                            LogEntryType logEntryType = logEntry.getType();
                            String logEntryDescription = logEntry.getDesc();
                            if (logEntryType == MEDICAL) {
                                person.addMedicalLogEntry(logEntry);
                            } else {
                                Map<String, LogEntryType> logMap = new HashMap<>();
                                logMap.put("Assigned to", ASSIGNMENT); // <50.07 compatibility
                                logMap.put("Reassigned to", ASSIGNMENT); // <50.07 compatibility
                                logMap.put("Removed from", ASSIGNMENT); // <50.07 compatibility
                                logMap.put("Added to", ASSIGNMENT); // <50.07 compatibility
                                logMap.put("Changed edge to", PERFORMANCE); // <50.07 compatibility
                                logMap.put("Gained", PERFORMANCE); // <50.07 compatibility
                                logMap.put("Improved", PERFORMANCE); // <50.07 compatibility
                                logMap.put("injuries, gaining", PERFORMANCE); // <50.07 compatibility
                                logMap.put("XP from successful medical work", PERFORMANCE); // <50.07 compatibility
                                logMap.put("Successfully treated", PATIENT); // <50.07 compatibility

                                boolean logEntryWasReassigned = false;
                                for (Map.Entry<String, LogEntryType> entry : logMap.entrySet()) {
                                    if (logEntryDescription.contains(entry.getKey())) {
                                        LogEntryType newType = entry.getValue();
                                        logEntry.setType(newType);

                                        switch (newType) {
                                            case ASSIGNMENT -> person.addAssignmentLogEntry(logEntry);
                                            case PERFORMANCE -> person.addPerformanceLogEntry(logEntry);
                                            case PATIENT -> person.addPatientLogEntry(logEntry);
                                        }

                                        logEntryWasReassigned = true;
                                        break;
                                    }
                                }

                                if (!logEntryWasReassigned) {
                                    person.addPersonalLogEntry(logEntry);
                                }
                            }
                        }
                    }
                } else if (nodeName.equalsIgnoreCase("medicalLog")) {
                    NodeList nl2 = wn2.getChildNodes();
                    for (int y = 0; y < nl2.getLength(); y++) {
                        Node wn3 = nl2.item(y);
                        // If it's not an element node, we ignore it.
                        if (wn3.getNodeType() != Node.ELEMENT_NODE) {
                            continue;
                        }

                        if (!wn3.getNodeName().equalsIgnoreCase("logEntry")) {
                            LOGGER.error("(medicalLog) Unknown node type not loaded in personnel logEntry nodes: {}",
                                  wn3.getNodeName());
                            continue;
                        }

                        final LogEntry logEntry = LogEntryFactory.getInstance().generateInstanceFromXML(wn3);
                        if (logEntry != null) {
                            person.addMedicalLogEntry(logEntry);
                        }
                    }
                } else if (nodeName.equalsIgnoreCase("patientLog")) {
                    NodeList nl2 = wn2.getChildNodes();
                    for (int y = 0; y < nl2.getLength(); y++) {
                        Node wn3 = nl2.item(y);
                        // If it's not an element node, we ignore it.
                        if (wn3.getNodeType() != Node.ELEMENT_NODE) {
                            continue;
                        }

                        if (!wn3.getNodeName().equalsIgnoreCase("logEntry")) {
                            LOGGER.error("(patientLog) Unknown node type not loaded in personnel logEntry nodes: {}",
                                  wn3.getNodeName());
                            continue;
                        }

                        final LogEntry logEntry = LogEntryFactory.getInstance().generateInstanceFromXML(wn3);
                        if (logEntry != null) {
                            person.addPatientLogEntry(logEntry);
                        }
                    }
                } else if (nodeName.equalsIgnoreCase("scenarioLog")) {
                    NodeList nl2 = wn2.getChildNodes();
                    for (int y = 0; y < nl2.getLength(); y++) {
                        Node wn3 = nl2.item(y);
                        // If it's not an element node, we ignore it.
                        if (wn3.getNodeType() != Node.ELEMENT_NODE) {
                            continue;
                        }

                        if (!wn3.getNodeName().equalsIgnoreCase("logEntry")) {
                            LOGGER.error("Unknown node type not loaded in scenario logEntry nodes: {}",
                                  wn3.getNodeName());
                            continue;
                        }

                        final LogEntry logEntry = LogEntryFactory.getInstance().generateInstanceFromXML(wn3);
                        if (logEntry != null) {
                            person.addScenarioLogEntry(logEntry);
                        }
                    }
                } else if (nodeName.equalsIgnoreCase("assignmentLog")) {
                    NodeList nl2 = wn2.getChildNodes();
                    for (int y = 0; y < nl2.getLength(); y++) {
                        Node wn3 = nl2.item(y);
                        // If it's not an element node, we ignore it.
                        if (wn3.getNodeType() != Node.ELEMENT_NODE) {
                            continue;
                        }

                        if (!wn3.getNodeName().equalsIgnoreCase("logEntry")) {
                            LOGGER.error("(assignmentLog) Unknown node type not loaded in scenario logEntry nodes: {}",
                                  wn3.getNodeName());
                            continue;
                        }

                        final LogEntry logEntry = LogEntryFactory.getInstance().generateInstanceFromXML(wn3);
                        if (logEntry != null) {
                            person.addAssignmentLogEntry(logEntry);
                        }
                    }
                } else if (nodeName.equalsIgnoreCase("performanceLog")) {
                    NodeList nl2 = wn2.getChildNodes();
                    for (int y = 0; y < nl2.getLength(); y++) {
                        Node wn3 = nl2.item(y);
                        // If it's not an element node, we ignore it.
                        if (wn3.getNodeType() != Node.ELEMENT_NODE) {
                            continue;
                        }

                        if (!wn3.getNodeName().equalsIgnoreCase("logEntry")) {
                            LOGGER.error("(performanceLog) Unknown node type not loaded in scenario logEntry nodes: {}",
                                  wn3.getNodeName());
                            continue;
                        }

                        final LogEntry logEntry = LogEntryFactory.getInstance().generateInstanceFromXML(wn3);
                        if (logEntry != null) {
                            String logEntryDescription = logEntry.getDesc();

                            if (logEntryDescription.contains("Successfully treated")) {
                                logEntry.setType(PATIENT);
                                person.addPatientLogEntry(logEntry);
                            } else {
                                person.addPerformanceLogEntry(logEntry);
                            }
                        }
                    }
                } else if (nodeName.equalsIgnoreCase("awards")) {
                    NodeList nl2 = wn2.getChildNodes();
                    for (int y = 0; y < nl2.getLength(); y++) {
                        Node wn3 = nl2.item(y);
                        if (wn3.getNodeType() != Node.ELEMENT_NODE) {
                            continue;
                        }

                        if (!wn3.getNodeName().equalsIgnoreCase("award")) {
                            LOGGER.error("Unknown node type not loaded in personnel award log nodes: {}",
                                  wn3.getNodeName());
                            continue;
                        }

                        person.getAwardController()
                              .addAwardFromXml(AwardsFactory.getInstance().generateNewFromXML(wn3));
                    }
                } else if (nodeName.equalsIgnoreCase("injuries")) {
                    NodeList nl2 = wn2.getChildNodes();
                    for (int y = 0; y < nl2.getLength(); y++) {
                        Node wn3 = nl2.item(y);
                        // If it's not an element node, we ignore it.
                        if (wn3.getNodeType() != Node.ELEMENT_NODE) {
                            continue;
                        }

                        if (!wn3.getNodeName().equalsIgnoreCase("injury")) {
                            LOGGER.error("Unknown node type not loaded in injury nodes: {}", wn3.getNodeName());
                            continue;
                        }
                        person.injuries.add(Injury.generateInstanceFromXML(wn3));
                    }
                    person.injuries.stream()
                          .filter(inj -> (null == inj.getStart()))
                          .forEach(inj -> inj.setStart(today.minusDays(inj.getOriginalTime() - inj.getTime())));
                } else if (nodeName.equalsIgnoreCase("originalUnitWeight")) {
                    person.originalUnitWeight = MathUtility.parseInt(wn2.getTextContent().trim());
                } else if (nodeName.equalsIgnoreCase("originalUnitTech")) {
                    person.originalUnitTech = MathUtility.parseInt(wn2.getTextContent().trim());
                } else if (nodeName.equalsIgnoreCase("originalUnitId")) {
                    person.originalUnitId = UUID.fromString(wn2.getTextContent().trim());
                } else if (nodeName.equalsIgnoreCase("eduHighestEducation")) {
                    person.eduHighestEducation = EducationLevel.fromString(wn2.getTextContent().trim());
                } else if (nodeName.equalsIgnoreCase("eduJourneyTime")) {
                    person.eduJourneyTime = MathUtility.parseInt(wn2.getTextContent().trim());
                } else if (nodeName.equalsIgnoreCase("eduDaysOfTravel")) {
                    person.eduDaysOfTravel = MathUtility.parseInt(wn2.getTextContent().trim());
                } else if (nodeName.equalsIgnoreCase("eduTagAlongs")) {
                    if (nodeName.equalsIgnoreCase("eduTagAlongs")) {
                        NodeList uuidNodes = wn2.getChildNodes();

                        for (int j = 0; j < uuidNodes.getLength(); j++) {
                            Node uuidNode = uuidNodes.item(j);

                            if (uuidNode.getNodeName().equalsIgnoreCase("tagAlong")) {
                                String uuidString = uuidNode.getTextContent();

                                UUID uuid = UUID.fromString(uuidString);

                                person.eduTagAlongs.add(uuid);
                            }
                        }
                    }
                } else if (nodeName.equalsIgnoreCase("eduFailedApplications")) {
                    if (nodeName.equalsIgnoreCase("eduFailedApplications")) {
                        NodeList nodes = wn2.getChildNodes();

                        for (int j = 0; j < nodes.getLength(); j++) {
                            Node node = nodes.item(j);

                            if (node.getNodeName().equalsIgnoreCase("eduFailedApplication")) {
                                person.eduFailedApplications.add(node.getTextContent().trim());
                            }
                        }
                    }
                } else if (nodeName.equalsIgnoreCase("eduAcademySystem")) {
                    person.eduAcademySystem = String.valueOf(wn2.getTextContent().trim());
                } else if (nodeName.equalsIgnoreCase("eduAcademyName")) {
                    person.eduAcademyName = String.valueOf(wn2.getTextContent().trim());
                } else if (nodeName.equalsIgnoreCase("eduAcademySet")) {
                    person.eduAcademySet = String.valueOf(wn2.getTextContent().trim());
                } else if (nodeName.equalsIgnoreCase("eduAcademyNameInSet")) {
                    String academyNameInSet = wn2.getTextContent().trim();
                    // Compatibility handler
                    if (academyNameInSet != null) {
                        person.eduAcademyNameInSet = switch (academyNameInSet) {
                            case "Boot Camp" -> "Bootcamp"; // <50.10 compatibility handler
                            default -> academyNameInSet;
                        };
                    } else {
                        person.eduAcademyNameInSet = null;
                    }
                } else if (nodeName.equalsIgnoreCase("eduAcademyFaction")) {
                    person.eduAcademyFaction = String.valueOf(wn2.getTextContent().trim());
                } else if (nodeName.equalsIgnoreCase("eduCourseIndex")) {
                    person.eduCourseIndex = MathUtility.parseInt(wn2.getTextContent().trim());
                } else if (nodeName.equalsIgnoreCase("eduEducationStage")) {
                    person.eduEducationStage = EducationStage.parseFromString(wn2.getTextContent().trim());
                } else if (nodeName.equalsIgnoreCase("eduEducationTime")) {
                    person.eduEducationTime = MathUtility.parseInt(wn2.getTextContent().trim());
                } else if (nodeName.equalsIgnoreCase("aggression")) {
                    person.aggression = Aggression.fromString(wn2.getTextContent().trim());
                } else if (nodeName.equalsIgnoreCase("aggressionDescriptionIndex")) {
                    person.aggressionDescriptionIndex = MathUtility.parseInt(wn2.getTextContent().trim());
                } else if (nodeName.equalsIgnoreCase("ambition")) {
                    person.ambition = Ambition.fromString(wn2.getTextContent().trim());
                } else if (nodeName.equalsIgnoreCase("ambitionDescriptionIndex")) {
                    person.ambitionDescriptionIndex = MathUtility.parseInt(wn2.getTextContent().trim());
                } else if (nodeName.equalsIgnoreCase("greed")) {
                    person.greed = Greed.fromString(wn2.getTextContent().trim());
                } else if (nodeName.equalsIgnoreCase("greedDescriptionIndex")) {
                    person.greedDescriptionIndex = MathUtility.parseInt(wn2.getTextContent().trim());
                } else if (nodeName.equalsIgnoreCase("social")) {
                    person.social = Social.fromString(wn2.getTextContent().trim());
                } else if (nodeName.equalsIgnoreCase("socialDescriptionIndex")) {
                    person.socialDescriptionIndex = MathUtility.parseInt(wn2.getTextContent().trim());
                } else if (nodeName.equalsIgnoreCase("personalityQuirk")) {
                    person.personalityQuirk = PersonalityQuirk.fromString(wn2.getTextContent().trim());

                    // < 50.07 compatibility handler
                    if (person.personalityQuirk == PersonalityQuirk.BROKEN) {
                        person.personalityQuirk = PersonalityQuirk.HAUNTED;
                    }
                } else if (nodeName.equalsIgnoreCase("personalityQuirkDescriptionIndex")) {
                    person.personalityQuirkDescriptionIndex = MathUtility.parseInt(wn2.getTextContent().trim());
                } else if ((nodeName.equalsIgnoreCase("reasoning"))) {
                    person.reasoning = Reasoning.fromString(wn2.getTextContent().trim());
                } else if (nodeName.equalsIgnoreCase("personalityDescription")) {
                    person.personalityDescription = wn2.getTextContent();
                } else if (nodeName.equalsIgnoreCase("personalityInterviewNotes")) {
                    person.personalityInterviewNotes = wn2.getTextContent();
                } else if (nodeName.equalsIgnoreCase("storedGivenName")) {
                    person.storedGivenName = wn2.getTextContent();
                } else if (nodeName.equalsIgnoreCase("storedSurname")) {
                    person.storedSurname = wn2.getTextContent();
                } else if (nodeName.equalsIgnoreCase("storedLoyalty")) {
                    person.storedLoyalty = MathUtility.parseInt(wn2.getTextContent().trim(), 9);
                } else if (nodeName.equalsIgnoreCase("storedOriginFaction")) {
                    person.storedOriginFaction = Factions.getInstance().getFaction(wn2.getTextContent().trim());
                } else if (nodeName.equalsIgnoreCase("storedAggression")) {
                    person.storedAggression = Aggression.fromString(wn2.getTextContent().trim());
                } else if (nodeName.equalsIgnoreCase("storedAggressionDescriptionIndex")) {
                    person.storedAggressionDescriptionIndex = MathUtility.parseInt(wn2.getTextContent().trim());
                } else if (nodeName.equalsIgnoreCase("storedAmbition")) {
                    person.storedAmbition = Ambition.fromString(wn2.getTextContent().trim());
                } else if (nodeName.equalsIgnoreCase("storedAmbitionDescriptionIndex")) {
                    person.storedAmbitionDescriptionIndex = MathUtility.parseInt(wn2.getTextContent().trim());
                } else if (nodeName.equalsIgnoreCase("storedGreed")) {
                    person.storedGreed = Greed.fromString(wn2.getTextContent().trim());
                } else if (nodeName.equalsIgnoreCase("storedGreedDescriptionIndex")) {
                    person.storedGreedDescriptionIndex = MathUtility.parseInt(wn2.getTextContent().trim());
                } else if (nodeName.equalsIgnoreCase("storedSocial")) {
                    person.storedSocial = Social.fromString(wn2.getTextContent().trim());
                } else if (nodeName.equalsIgnoreCase("storedSocialDescriptionIndex")) {
                    person.storedSocialDescriptionIndex = MathUtility.parseInt(wn2.getTextContent().trim());
                } else if (nodeName.equalsIgnoreCase("storedPersonalityQuirk")) {
                    person.storedPersonalityQuirk = PersonalityQuirk.fromString(wn2.getTextContent().trim());
                } else if (nodeName.equalsIgnoreCase("storedPersonalityQuirkDescriptionIndex")) {
                    person.storedPersonalityQuirkDescriptionIndex = MathUtility.parseInt(wn2.getTextContent().trim());
                } else if (nodeName.equalsIgnoreCase("storedReasoning")) {
                    person.storedReasoning = Reasoning.fromString(wn2.getTextContent().trim());
                } else if (nodeName.equalsIgnoreCase("sufferingFromClinicalParanoia")) {
                    person.setSufferingFromClinicalParanoia(Boolean.parseBoolean(wn2.getTextContent().trim()));
                } else if (nodeName.equalsIgnoreCase("darkSecretRevealed")) {
                    person.setDarkSecretRevealed(Boolean.parseBoolean(wn2.getTextContent().trim()));
                } else if (nodeName.equalsIgnoreCase("burnedConnectionsEndDate")) {
                    person.setBurnedConnectionsEndDate(LocalDate.parse(wn2.getTextContent().trim()));
                } else if (nodeName.equalsIgnoreCase("clanPersonnel")) {
                    person.setClanPersonnel(Boolean.parseBoolean(wn2.getTextContent().trim()));
                } else if (nodeName.equalsIgnoreCase("commander")) {
                    person.setCommander(Boolean.parseBoolean(wn2.getTextContent().trim()));
                } else if (nodeName.equalsIgnoreCase("divorceable")) {
                    person.setDivorceable(Boolean.parseBoolean(wn2.getTextContent().trim()));
                } else if (nodeName.equalsIgnoreCase("founder")) {
                    person.setFounder(Boolean.parseBoolean(wn2.getTextContent().trim()));
                } else if (nodeName.equalsIgnoreCase("immortal")) {
                    person.setImmortal(Boolean.parseBoolean(wn2.getTextContent().trim()));
                } else if (nodeName.equalsIgnoreCase("quickTrainIgnore")) {
                    person.setQuickTrainIgnore(Boolean.parseBoolean(wn2.getTextContent().trim()));
                } else if (nodeName.equalsIgnoreCase("marriageable")) { // Legacy: <50.10
                    boolean marriageable = Boolean.parseBoolean(wn2.getTextContent().trim());
                    CampaignOptions campaignOptions = campaign.getCampaignOptions();
                    sexualityCompatibilityHandler(marriageable,
                          person,
                          campaignOptions.getNoInterestInRelationshipsDiceSize(),
                          campaignOptions.getInterestedInSameSexDiceSize(),
                          campaignOptions.getInterestedInBothSexesDiceSize());
                } else if (nodeName.equalsIgnoreCase("prefersMen")) {
                    person.setPrefersMen(Boolean.parseBoolean(wn2.getTextContent().trim()));
                } else if (nodeName.equalsIgnoreCase("prefersWomen")) {
                    person.setPrefersWomen(Boolean.parseBoolean(wn2.getTextContent().trim()));
                } else if (nodeName.equalsIgnoreCase("tryingToConceive")) {
                    person.setTryingToConceive(Boolean.parseBoolean(wn2.getTextContent().trim()));
                } else if (nodeName.equalsIgnoreCase("hidePersonality")) {
                    person.setHidePersonality(Boolean.parseBoolean(wn2.getTextContent().trim()));
                } else if (nodeName.equalsIgnoreCase("extraData")) {
                    person.extraData = ExtraData.createFromXml(wn2);
                }
            }

            person.setFullName(); // this sets the name based on the loaded values

            if ((advantages != null) && !advantages.isBlank()) {
                StringTokenizer st = new StringTokenizer(advantages, DELIMITER);
                while (st.hasMoreTokens()) {
                    String adv = st.nextToken();
                    String advName = Crew.parseAdvantageName(adv);
                    Object value = Crew.parseAdvantageValue(adv);

                    try {
                        person.getOptions().getOption(advName).setValue(value);
                    } catch (Exception e) {
                        LOGGER.warn("Error restoring advantage: {}", adv);
                    }
                }
            }

            if ((edge != null) && !edge.isBlank()) {
                List<String> edgeOptionList = getEdgeTriggersList();
                // this prevents an error caused by the Option Group name being included in the
                // list of options for that group
                edgeOptionList.remove(0);

                updateOptions(edge, person, edgeOptionList);
                removeUnusedEdgeTriggers(person, edgeOptionList);
            }

            if ((implants != null) && !implants.isBlank()) {
                StringTokenizer st = new StringTokenizer(implants, DELIMITER);
                while (st.hasMoreTokens()) {
                    String adv = st.nextToken();
                    String advName = Crew.parseAdvantageName(adv);
                    Object value = Crew.parseAdvantageValue(adv);

                    try {
                        person.getOptions().getOption(advName).setValue(value);
                    } catch (Exception e) {
                        LOGGER.error("Error restoring implants: {}", adv);
                    }
                }
            }

            // Fixing Prisoner Ranks - 0.47.X Fix
            if (person.getRankNumeric() < 0) {
                person.setRank(0);
            }

            if (person.getJoinedCampaign() == null) {
                person.setJoinedCampaign(today);
            }

            // <50.10 compatibility handler
            if (updateSkillsForVehicleProfessions(today, person, person.getPrimaryRole(), true) ||
                      updateSkillsForVehicleProfessions(today, person, person.getSecondaryRole(), false)) {
                String report = getFormattedTextAt(RESOURCE_BUNDLE, "vehicleProfessionSkillChange",
                      spanOpeningWithCustomColor(getWarningColor()),
                      CLOSING_SPAN_TAG,
                      person.getHyperlinkedFullTitle());
                campaign.addReport(report);
            }

            // This resolves a bug squashed in 2025 (50.03) but lurked in our codebase
            // potentially as far back as 2014. The next two handlers should never be removed.
            if (!person.canPerformRole(today, person.getSecondaryRole(), false)) {
                person.setSecondaryRole(PersonnelRole.NONE);

                campaign.addReport(String.format(resources.getString("ineligibleForSecondaryRole"),
                      spanOpeningWithCustomColor(getWarningColor()),
                      CLOSING_SPAN_TAG,
                      person.getHyperlinkedFullTitle()));
            }

            if (!person.canPerformRole(today, person.getPrimaryRole(), true)) {
                person.setPrimaryRole(campaign, PersonnelRole.NONE);

                campaign.addReport(String.format(resources.getString("ineligibleForPrimaryRole"),
                      spanOpeningWithCustomColor(getNegativeColor()),
                      CLOSING_SPAN_TAG,
                      person.getHyperlinkedFullTitle()));
            }
        } catch (Exception e) {
            LOGGER.error(e, "Failed to read person {} from file", person.getFullName());
            person = null;
        }

        return person;
    }

    /**
     * Updates skills and role for personnel with deprecated vehicle professions.
     *
     * <p>This method is used during XML loading to migrate legacy vehicle roles to the new vehicle crew system.</p>
     *
     * <p>It...</p>
     * <ul>
     *   <li>Determines the appropriate new vehicle crew role based on the old role</li>
     *   <li>Adds missing driving and gunnery skills at appropriate levels</li>
     *   <li>Updates the person's role (primary or secondary) to the new profession</li>
     * </ul>
     *
     * <p>For {@link PersonnelRole#VEHICLE_GUNNER}, the new role is determined by examining the person's currently
     * assigned entity. If no entity is assigned, defaults to ground vehicle crew.</p>
     *
     * <p>Skills are added at level 3 if the complementary skill is missing, otherwise they are added at the same
     * level as the existing complementary skill.</p>
     *
     * @param today     the current date
     * @param person    the person whose skills and role should be updated
     * @param role      the deprecated role to migrate from
     * @param isPrimary whether this is the person's primary role (true) or secondary role (false)
     *
     * @return {@code true} if skills or profession was updated, {@code false} if no update was needed
     *
     * @author Illiani
     * @since 0.50.10
     */
    private static boolean updateSkillsForVehicleProfessions(LocalDate today, Person person, PersonnelRole role,
          boolean isPrimary) {
        if (role == PersonnelRole.VEHICLE_CREW) { // The old vehicle crew profession is handled differently
            return updateSkillsForVehicleCrewProfession(today, person, role, isPrimary);
        }

        PersonnelRole newProfession = null;
        String drivingSkillType = null;
        String gunnerySkillType = S_GUN_VEE;

        switch (role) {
            case VTOL_PILOT -> {
                newProfession = PersonnelRole.VEHICLE_CREW_VTOL;
                drivingSkillType = S_PILOT_VTOL;
            }
            case NAVAL_VEHICLE_DRIVER -> {
                newProfession = PersonnelRole.VEHICLE_CREW_NAVAL;
                drivingSkillType = S_PILOT_NVEE;
            }
            case GROUND_VEHICLE_DRIVER -> {
                newProfession = PersonnelRole.VEHICLE_CREW_GROUND;
                drivingSkillType = S_PILOT_GVEE;
            }
            case VEHICLE_GUNNER -> {
                // Vehicle gunners need special handling to guesstimate what they should be. We base this on the unit
                // they are currently assigned to.
                Entity assignedEntity = person.getEntity();
                if (assignedEntity != null) {
                    if (assignedEntity instanceof VTOL) {
                        newProfession = PersonnelRole.VEHICLE_CREW_VTOL;
                        drivingSkillType = S_PILOT_VTOL;
                    } else if (assignedEntity.getMovementMode().isMarine()) {
                        newProfession = PersonnelRole.VEHICLE_CREW_NAVAL;
                        drivingSkillType = S_PILOT_NVEE;
                    } else {
                        newProfession = PersonnelRole.VEHICLE_CREW_GROUND;
                        drivingSkillType = S_PILOT_GVEE;
                    }
                }

                // Fallback
                if (newProfession == null) {
                    newProfession = PersonnelRole.VEHICLE_CREW_GROUND;
                    drivingSkillType = S_PILOT_GVEE;
                }
            }
            default -> { // Not a vehicle profession
                return false;
            }
        }

        Skill drivingSkill = person.getSkill(drivingSkillType);
        Skill gunnerySkill = person.getSkill(gunnerySkillType);

        int drivingTargetLevel = gunnerySkill == null ? 3 : gunnerySkill.getLevel();
        int gunneryTargetLevel = drivingSkill == null ? 3 : drivingSkill.getLevel();

        if (gunnerySkill == null) {
            person.addSkill(gunnerySkillType, gunneryTargetLevel, 0);
        }

        if (drivingSkill == null) {
            person.addSkill(drivingSkillType, drivingTargetLevel, 0);
        }

        if (isPrimary) {
            person.setPrimaryRole(today, newProfession);
        } else {
            person.setSecondaryRole(newProfession);
        }

        return true;
    }

    /**
     * Updates skills for personnel with the Vehicle Crew profession by ensuring they have the Mechanic skill.
     *
     * <p>This method is used during XML loading to migrate legacy data. If the person lacks the
     * {@link SkillType#S_TECH_MECHANIC} skill, it will be added at a level equal to their highest existing vehicle
     * crew-related skill (e.g., Tech Vee, Gunnery Vee, Piloting Vee, or Driving). This ensures backwards compatibility
     * when loading older save files.</p>
     *
     * @param today       the current date
     * @param person      the person whose skills should be updated
     * @param currentRole the role to check
     * @param isPrimary   if the role is the characters' primary profession
     *
     * @return {@code true} if the Mechanic skill was added, {@code false} otherwise
     *
     * @author Illiani
     * @since 0.50.10
     */
    private static boolean updateSkillsForVehicleCrewProfession(LocalDate today, Person person,
          PersonnelRole currentRole,
          boolean isPrimary) {
        if (currentRole != PersonnelRole.VEHICLE_CREW) {
            return false;
        }

        if (!person.hasSkill(S_TECH_MECHANIC)) {
            person.addSkill(S_TECH_MECHANIC, 3, 0);
            return true;
        }

        if (isPrimary) {
            person.setPrimaryRole(today, PersonnelRole.COMBAT_TECHNICIAN);
        } else {
            person.setSecondaryRole(PersonnelRole.COMBAT_TECHNICIAN);
        }

        return false;
    }

    /**
     * Configures a person's sexual orientation preferences based on their marriageability status and weighted random
     * probabilities.
     *
     * <p>For non-marriageable characters, all romantic preferences are disabled. For marriageable characters,
     * orientation is determined through sequential probability checks using the provided dice sizes, which represent
     * the denominators for calculating the chance of each orientation (e.g., a die size of 100 means a 1% chance).</p>
     *
     * <p>The orientation determination follows this priority order:</p>
     * <ol>
     *     <li>Aromantic/asexual (no interest in relationships)</li>
     *     <li>Homosexual (interested in the same sex)</li>
     *     <li>Bisexual/pansexual (interested in both sexes)</li>
     *     <li>Heterosexual (default if no other orientation is rolled)</li>
     * </ol>
     *
     * <p>Default percentile chances of each sexuality are viewable in
     * {@link DefaultPersonnelGenerator#determineOrientation(Person, int, int, int)}</p>
     *
     * @param marriageable                      {@code true} if the person is eligible for romantic relationships;
     *                                          {@code false} otherwise
     * @param person                            the {@link Person} whose orientation preferences are being configured
     * @param noInterestInRelationshipsDiceSize dice size for aromantic/asexual orientation (checked first)
     * @param interestedInSameSexDiceSize       dice size for homosexual orientation (checked second)
     * @param interestedInBothSexesDiceSize     dice size for bisexual/pansexual orientation (checked third)
     *
     * @author Illiani
     * @since 0.50.10
     */
    private static void sexualityCompatibilityHandler(boolean marriageable, Person person,
          int noInterestInRelationshipsDiceSize,
          int interestedInSameSexDiceSize, int interestedInBothSexesDiceSize) {
        if (!marriageable) {
            person.setPrefersMen(false);
            person.setPrefersWomen(false);
        } else {
            DefaultPersonnelGenerator.determineOrientation(person, noInterestInRelationshipsDiceSize,
                  interestedInSameSexDiceSize, interestedInBothSexesDiceSize);
        }
    }
    // endregion File I/O

    public void setSalary(final Money salary) {
        this.salary = salary;
    }

    /**
     * Calculates and returns the salary for this person based on campaign rules and status.
     *
     * <p>The method applies the following logic:</p>
     * <ul>
     *     <li>If the person is not free (e.g., a prisoner), returns a zero salary.</li>
     *     <li>If a positive or zero custom salary has been set, it is used directly.</li>
     *     <li>If the salary is negative, the standard salary is calculated based on campaign options and the
     *     person's roles, skills, and attributes:</li>
     *     <li>Base salaries are taken from the campaign options, according to primary and secondary roles.</li>
     *     <li>If the person is specialized infantry with applicable unit and specialization, a multiplier is
     *     applied to the primary base salary.</li>
     *     <li>An experience-level multiplier is applied to both primary and secondary salaries based on the
     *     person's skills.</li>
     *     <li>Additional multipliers for specializations (e.g., anti-mek skill) may also apply.</li>
     *     <li>Secondary role salaries are halved and only applied if not disabled via campaign options.</li>
     *     <li>The base salaries for primary and secondary roles are summed.</li>
     *     <li>If the person's rank provides a pay multiplier, the calculated total is multiplied accordingly.</li>
     * </ul>
     *
     * <p>The method does not currently account for era modifiers or crew type (e.g., DropShip, JumpShip, WarShip).</p>
     *
     * @param campaign The current {@link Campaign} used to determine relevant options and settings.
     *
     * @return A {@link Money} object representing the person's salary according to current campaign rules and their
     *       status.
     */
    public Money getSalary(final Campaign campaign) {
        if (!getPrisonerStatus().isFree()) {
            return Money.zero();
        }

        if (!isEmployed()) {
            return Money.zero();
        }

        if (salary.isPositiveOrZero()) {
            return salary;
        }

        // If the salary is negative, then use the standard amounts
        Money primaryBase = campaign.getCampaignOptions().getRoleBaseSalaries()[getPrimaryRole().ordinal()];

        // SpecInf is a special case, this needs to be applied first to bring base
        // salary up to RAW.
        if (getPrimaryRole().isSoldierOrBattleArmour()) {
            if ((getUnit() != null) &&
                      getUnit().isConventionalInfantry() &&
                      ((Infantry) getUnit().getEntity()).hasSpecialization()) {
                primaryBase = primaryBase.multipliedBy(campaign.getCampaignOptions()
                                                             .getSalarySpecialistInfantryMultiplier());
            }
        }

        // Experience multiplier
        primaryBase = primaryBase.multipliedBy(campaign.getCampaignOptions()
                                                     .getSalaryXPMultipliers()
                                                     .get(getSkillLevel(campaign, false)));

        // Specialization multiplier
        if (getPrimaryRole().isSoldierOrBattleArmour()) {
            if (hasSkill(S_ANTI_MEK)) {
                primaryBase = primaryBase.multipliedBy(campaign.getCampaignOptions().getSalaryAntiMekMultiplier());
            }
        }

        // CamOps doesn't cover secondary roles, so we just half the base salary of the
        // secondary role.
        Money secondaryBase = Money.zero();

        if (!campaign.getCampaignOptions().isDisableSecondaryRoleSalary()) {
            secondaryBase = campaign.getCampaignOptions().getRoleBaseSalaries()[getSecondaryRole().ordinal()].dividedBy(
                  2);

            // SpecInf is a special case, this needs to be applied first to bring base
            // salary up to RAW.
            if (getSecondaryRole().isSoldierOrBattleArmour()) {
                if (hasSkill(S_ANTI_MEK)) {
                    secondaryBase = secondaryBase.multipliedBy(campaign.getCampaignOptions()
                                                                     .getSalaryAntiMekMultiplier());
                }
            }

            // Experience modifier
            secondaryBase = secondaryBase.multipliedBy(campaign.getCampaignOptions()
                                                             .getSalaryXPMultipliers()
                                                             .get(getSkillLevel(campaign, true)));

            // Specialization
            if (getSecondaryRole().isSoldierOrBattleArmour()) {
                if (hasSkill(S_ANTI_MEK)) {
                    secondaryBase = secondaryBase.multipliedBy(campaign.getCampaignOptions()
                                                                     .getSalaryAntiMekMultiplier());
                }
            }
        }

        // TODO: distinguish DropShip, JumpShip, and WarShip crew
        // TODO: Add era mod to salary calc..
        if (getRank().getPayMultiplier() > 0) {
            return primaryBase.plus(secondaryBase).multipliedBy(getRank().getPayMultiplier());
        } else {
            return primaryBase.plus(secondaryBase);
        }
    }

    /**
     * Retrieves a list of edge triggers from PilotOptions.
     *
     * @return a List of edge triggers. If no edge triggers are found, an empty List is returned.
     */
    private static List<String> getEdgeTriggersList() {
        Enumeration<IOptionGroup> groups = new PilotOptions().getGroups();

        while (groups.hasMoreElements()) {
            IOptionGroup group = groups.nextElement();

            if (group.getKey().equals(PilotOptions.EDGE_ADVANTAGES)) {
                return Collections.list(group.getOptionNames());
            }
        }

        return new ArrayList<>();
    }

    /**
     * Updates the status of Edge Triggers based on those stored in edgeTriggers
     *
     * @param edgeTriggers   the string containing edge triggers delimited by "::"
     * @param retVal         the person to update
     * @param edgeOptionList the list of edge triggers to remove
     */
    private static void updateOptions(String edgeTriggers, Person retVal, List<String> edgeOptionList) {
        StringTokenizer st = new StringTokenizer(edgeTriggers, DELIMITER);

        while (st.hasMoreTokens()) {
            String trigger = st.nextToken();
            String triggerName = Crew.parseAdvantageName(trigger);
            Object value = Crew.parseAdvantageValue(trigger);

            try {
                retVal.getOptions().getOption(triggerName).setValue(value);
                edgeOptionList.remove(triggerName);
            } catch (Exception e) {
                LOGGER.error("Error restoring edge trigger: {}", trigger);
            }
        }
    }

    /**
     * Explicitly disables unused Edge triggers
     *
     * @param retVal         the person for whom the triggers are disabled
     * @param edgeOptionList the list of edge triggers to be processed
     */
    private static void removeUnusedEdgeTriggers(Person retVal, List<String> edgeOptionList) {
        for (String edgeTrigger : edgeOptionList) {
            String advName = Crew.parseAdvantageName(edgeTrigger);

            try {
                retVal.getOptions().getOption(advName).setValue(false);
            } catch (Exception e) {
                LOGGER.error("Error disabling edge trigger: {}", edgeTrigger);
            }
        }
    }

    /**
     * @return the person's total earnings
     */
    public Money getTotalEarnings() {
        return totalEarnings;
    }

    /**
     * This is used to pay a person. Preventing negative payments is intentional to ensure we don't accidentally change
     * someone when trying to give them money. To charge a person, implement a new method. (And then add a @see here)
     *
     * @param money the amount of money to add to their total earnings
     */
    public void payPerson(final Money money) {
        if (money.isPositiveOrZero()) {
            totalEarnings = getTotalEarnings().plus((money));
        }
    }

    /**
     * This is used to pay a person their share value based on the value of a single share
     *
     * @param campaign     the campaign the person is a part of
     * @param money        the value of a single share
     * @param sharesForAll whether all personnel have shares
     */
    public void payPersonShares(final Campaign campaign, final Money money, final boolean sharesForAll) {
        final int shares = getNumShares(campaign, sharesForAll);
        if (shares > 0) {
            payPerson(money.multipliedBy(shares));
        }
    }

    // region Ranks
    public RankSystem getRankSystem() {
        return rankSystem;
    }

    public void setRankSystem(final RankValidator rankValidator, final RankSystem rankSystem) {
        setRankSystemDirect(rankSystem);
        rankValidator.checkPersonRank(this);
        MekHQ.triggerEvent(new PersonChangedEvent(this));
    }

    private void setRankSystemDirect(final RankSystem rankSystem) {
        this.rankSystem = rankSystem;
    }

    public Rank getRank() {
        return getRankSystem().getRank(getRankNumeric());
    }

    /**
     * Retrieves the index of the character's rank
     *
     * @return the numeric value of the rank as an {@link Integer}
     */
    public int getRankNumeric() {
        return rank;
    }

    public void setRank(final int rank) {
        this.rank = rank;
    }

    /**
     * Retrieves the character's rank <b>sublevel</b>. Predominantly used in ComStar rank styles.
     *
     * <p><b>Important:</b> You almost always want to use {@link #getRankNumeric()} instead.</p>
     *
     * @return the rank level as an integer
     */
    public int getRankLevel() {
        return rankLevel;
    }

    public void setRankLevel(final int rankLevel) {
        this.rankLevel = rankLevel;
    }

    public void changeRank(final Campaign campaign, final int rankNumeric, final int rankLevel, final boolean report) {
        final int oldRankNumeric = getRankNumeric();
        final int oldRankLevel = getRankLevel();
        setRank(rankNumeric);
        setRankLevel(rankLevel);

        if (getPrisonerStatus().isFree() && !getPrimaryRole().isDependent()) {
            setLastRankChangeDate(campaign.getLocalDate());
        } else {
            setLastRankChangeDate(null);
        }

        campaign.personUpdated(this);

        if (report) {
            if ((rankNumeric > oldRankNumeric) || ((rankNumeric == oldRankNumeric) && (rankLevel > oldRankLevel))) {
                ServiceLogger.promotedTo(this, campaign.getLocalDate());
            } else if ((rankNumeric < oldRankNumeric) || (rankLevel < oldRankLevel)) {
                ServiceLogger.demotedTo(this, campaign.getLocalDate());
            }
        }
    }

    public String getRankName() {
        final Profession profession = Profession.getProfessionFromPersonnelRole(getPrimaryRole());
        String rankName = getRank().getName(profession.getProfession(getRankSystem(), getRank()));

        // Manei Domini Additions
        if (getRankSystem().isUseManeiDomini()) {
            if (!getManeiDominiClass().isNone()) {
                rankName = getManeiDominiClass() + " " + rankName;
            }

            if (!getManeiDominiRank().isNone()) {
                rankName += " " + getManeiDominiRank();
            }
        }

        if (getRankSystem().isUseROMDesignation()) {
            rankName += ROMDesignation.getComStarBranchDesignation(this);
        }

        // Rank Level Modifications
        if (getRankLevel() > 0) {
            rankName += Utilities.getRomanNumeralsFromArabicNumber(rankLevel, true);
        }

        // Prisoner Status Modifications
        rankName = rankName.equalsIgnoreCase("None") ?
                         getPrisonerStatus().getTitleExtension() :
                         getPrisonerStatus().getTitleExtension() + ' ' + rankName;

        // We have our name, return it
        return rankName.trim();
    }

    public ManeiDominiClass getManeiDominiClass() {
        return maneiDominiClass;
    }

    public void setManeiDominiClass(final ManeiDominiClass maneiDominiClass) {
        setManeiDominiClassDirect(maneiDominiClass);
        MekHQ.triggerEvent(new PersonChangedEvent(this));
    }

    private void setManeiDominiClassDirect(final ManeiDominiClass maneiDominiClass) {
        this.maneiDominiClass = maneiDominiClass;
    }

    public ManeiDominiRank getManeiDominiRank() {
        return maneiDominiRank;
    }

    public void setManeiDominiRank(final ManeiDominiRank maneiDominiRank) {
        setManeiDominiRankDirect(maneiDominiRank);
        MekHQ.triggerEvent(new PersonChangedEvent(this));
    }

    private void setManeiDominiRankDirect(final ManeiDominiRank maneiDominiRank) {
        this.maneiDominiRank = maneiDominiRank;
    }

    /**
     * Determines whether this person outranks another, taking into account the seniority rank for ComStar and WoB
     * ranks.
     *
     * @param other The <code>Person</code> to compare ranks with
     *
     * @return true if <code>other</code> has a lower rank, or if <code>other</code> is null.
     */
    public boolean outRanks(final @Nullable Person other) {
        if (other == null) {
            return true;
        } else if (getRankNumeric() == other.getRankNumeric()) {
            return getRankLevel() > other.getRankLevel();
        } else {
            return getRankNumeric() > other.getRankNumeric();
        }
    }

    /**
     * Checks if the current person outranks another person using a skill tiebreaker. If the other person is null, it is
     * considered that the current person outranks them. If both persons have the same rank numeric value, the rank
     * level is compared. If both persons have the same rank numeric value and rank level, the experience levels are
     * compared.
     *
     * @param campaign    the campaign used to calculate the experience levels
     * @param otherPerson the other person to compare ranks with
     *
     * @return true if the current person outranks the other person, false otherwise
     */
    public boolean outRanksUsingSkillTiebreaker(Campaign campaign, @Nullable Person otherPerson) {
        if (otherPerson == null) {
            return true;
        } else if (getRankNumeric() == otherPerson.getRankNumeric()) {
            if (getRankLevel() > otherPerson.getRankLevel()) {
                return true;
            } else if (getRankLevel() < otherPerson.getRankLevel()) {
                return false;
            } else {
                if (getExperienceLevel(campaign, false) == otherPerson.getExperienceLevel(campaign, false)) {
                    return getExperienceLevel(campaign, true) > otherPerson.getExperienceLevel(campaign, true);
                } else {
                    return getExperienceLevel(campaign, false) > otherPerson.getExperienceLevel(campaign, false);
                }
            }
        } else {
            return getRankNumeric() > otherPerson.getRankNumeric();
        }
    }
    // endregion Ranks

    @Override
    public String toString() {
        return getFullName();
    }

    /**
     * Two people are determined to be equal if they have the same id
     *
     * @param object The object to check if it is equal to the person or not
     *
     * @return True if they have the same id, otherwise false
     */
    @Override
    public boolean equals(final @Nullable Object object) {
        if (this == object) {
            return true;
        } else if (!(object instanceof Person)) {
            return false;
        } else {
            return getId().equals(((Person) object).getId());
        }
    }

    @Override
    public int hashCode() {
        return getId().hashCode();
    }

    public SkillLevel getSkillLevel(final Campaign campaign, final boolean secondary) {
        return Skills.SKILL_LEVELS[getExperienceLevel(campaign, secondary) + 1];
    }

    /**
     * Determines the experience level of a person in their current profession within the context of a campaign.
     *
     * <p>The calculation varies depending on the person's role and campaign options:</p>
     * <ul>
     *     <li>
     *         <b>Vehicle Gunners:</b> If artillery usage is enabled in the campaign, calculates the maximum
     *         experience level between Gunnery (Vee) and Artillery skills. Otherwise, uses the profession's
     *         associated skills and campaign averaging option.
     *     </li>
     *     <li>
     *         <b>Vehicle Crew:</b> Returns the highest experience level among a specific set of technical and support skills.
     *     </li>
     *     <li>
     *         <b>Administrators:</b> Averages the Administrator skill and (optionally) Negotiation skills,
     *         depending on campaign options. If all selected skills are untrained, returns {@link SkillType#EXP_NONE}.
     *         Otherwise, returns the average, floored at 0.
     *     </li>
     *     <li>
     *         <b>All other roles:</b> Calculates the experience level using their associated skills and campaign averaging option.
     *     </li>
     * </ul>
     *
     * @param campaign  the campaign context, providing options and relevant configuration
     * @param secondary if {@code true}, evaluates the person's secondary role; if {@code false}, evaluates the primary
     *                  role
     *
     * @return the calculated experience level for the relevant role, or {@link SkillType#EXP_NONE} if not qualified
     */
    public int getExperienceLevel(final Campaign campaign, final boolean secondary) {
        final PersonnelRole role = secondary ? getSecondaryRole() : getPrimaryRole();

        final CampaignOptions campaignOptions = campaign.getCampaignOptions();
        final boolean doAdminCountNegotiation = campaignOptions.isAdminExperienceLevelIncludeNegotiation();
        final boolean isUseArtillery = campaignOptions.isUseArtillery();
        final boolean isAlternativeQualityAveraging = campaignOptions.isAlternativeQualityAveraging();
        final boolean isUseAgingEffects = campaignOptions.isUseAgeEffects();
        final boolean isClanCampaign = campaign.isClanCampaign();
        final LocalDate today = campaign.getLocalDate();

        final SkillModifierData skillModifierData = getSkillModifierData(isUseAgingEffects, isClanCampaign, today);

        // Optional skills such as Admin for Techs are not counted towards the character's experience level, except
        // in the special case of Vehicle Gunners. So we only want to fetch the base professions.
        List<String> associatedSkillNames = role.getSkillsForProfession();

        return switch (role) {
            case VEHICLE_CREW_GROUND, VEHICLE_CREW_NAVAL, VEHICLE_CREW_VTOL -> {
                if (!isUseArtillery) {
                    yield calculateExperienceLevelForProfession(associatedSkillNames,
                          isAlternativeQualityAveraging,
                          skillModifierData);
                } else {
<<<<<<< HEAD
                    if ((hasSkill(S_GUN_VEE)) && (hasSkill(S_ARTILLERY))) {
                        yield Math.max((getSkill(S_GUN_VEE).getExperienceLevel(skillModifierData)),
                              (getSkill(S_ARTILLERY).getExperienceLevel(skillModifierData)));
                    } else if (hasSkill(S_GUN_VEE)) {
                        yield getSkill(S_GUN_VEE).getExperienceLevel(skillModifierData);
                    } else if (hasSkill(S_ARTILLERY)) {
                        yield getSkill(S_ARTILLERY).getExperienceLevel(skillModifierData);
                    } else {
                        yield EXP_NONE;
=======
                    Skill gunnery = getSkill(S_GUN_VEE);
                    int gunneryExperienceLevel = gunnery == null ?
                                                       EXP_NONE :
                                                       gunnery.getExperienceLevel(options, atowAttributes);
                    Skill artillery = getSkill(S_ARTILLERY);
                    int artilleryExperienceLevel = gunnery == null ?
                                                         EXP_NONE :
                                                         artillery.getExperienceLevel(options, atowAttributes);

                    if (artilleryExperienceLevel > gunneryExperienceLevel) {
                        associatedSkillNames.remove(S_GUN_VEE);
                        associatedSkillNames.add(S_ARTILLERY);
>>>>>>> 41b42a42
                    }

                    yield calculateExperienceLevelForProfession(associatedSkillNames,
                          isAlternativeQualityAveraging,
                          adjustedReputation);
                }
            }
            case SOLDIER -> {
                int highestExperienceLevel = EXP_NONE;
                for (String relevantSkill : INFANTRY_GUNNERY_SKILLS) {
                    Skill skill = getSkill(relevantSkill);

                    if (skill == null) {
                        continue;
                    }

                    int currentExperienceLevel = skill.getExperienceLevel(skillModifierData);
                    if (currentExperienceLevel > highestExperienceLevel) {
                        highestExperienceLevel = currentExperienceLevel;
                    }
                }

                yield highestExperienceLevel;
            }
            case ADMINISTRATOR_COMMAND, ADMINISTRATOR_LOGISTICS, ADMINISTRATOR_TRANSPORT, ADMINISTRATOR_HR -> {
                int adminLevel = getSkillLevelOrNegative(S_ADMIN, skillModifierData);
                adminLevel = adminLevel == -1 ? 0 : adminLevel;

                int negotiationLevel = getSkillLevelOrNegative(S_NEGOTIATION, skillModifierData);
                negotiationLevel = negotiationLevel == -1 ? 0 : negotiationLevel;

                int levelSum;
                int divisor;

                if (doAdminCountNegotiation) {
                    levelSum = adminLevel + negotiationLevel;
                    divisor = 2;
                } else {
                    levelSum = adminLevel;
                    divisor = 1;
                }

                if (levelSum == -divisor) {
                    yield EXP_NONE;
                } else {
                    yield Math.max(0, levelSum / divisor);
                }
            }
            default -> calculateExperienceLevelForProfession(associatedSkillNames,
                  isAlternativeQualityAveraging,
                  skillModifierData);
        };
    }

    /**
     * Calculates the experience level for a profession based on the specified skill names and quality averaging
     * method.
     *
     * <p>If the provided list of skill names is empty, this method returns {@link SkillType#EXP_REGULAR} by default.
     * If any skill is missing or its type cannot be determined, {@link SkillType#EXP_NONE} is returned.</p>
     *
     * <ul>
     *     <li>
     *         <b>Standard Averaging:</b> If {@code isAlternativeQualityAveraging} is {@code false}, the experience
     *         level is determined by averaging the levels of all provided skills and converting the average to an
     *         experience level using the first skill's type.
     *     </li>
     *     <li>
     *         <b>Alternative Quality Averaging:</b> If {@code isAlternativeQualityAveraging} is {@code true}, the
     *         method checks if all experience levels for the listed skills are equal. If they are, that shared
     *         experience level is returned. Otherwise, standard averaging is used as described above.
     *     </li>
     * </ul>
     *
     * @param skillNames                    list of skill names relevant to the profession
     * @param isAlternativeQualityAveraging if {@code true}, uses the alternative averaging method; if {@code false},
     *                                      uses standard averaging
     *
     * @return the determined experience level, or {@link SkillType#EXP_NONE} if an error occurs or prerequisite skills
     *       are missing
     *
     * @author Illiani
     * @since 0.50.06
     */
    private int calculateExperienceLevelForProfession(List<String> skillNames, boolean isAlternativeQualityAveraging,
          SkillModifierData skillModifierData) {
        if (skillNames.isEmpty()) {
            // If we're not tracking skills for this profession, it always counts as REGULAR
            return EXP_REGULAR;
        }
        int totalSkillLevel = 0;
        boolean areAllEqual = true;
        Integer expectedExperienceLevel = null;

        for (String skillName : skillNames) {
            Skill skill = getSkill(skillName);
            if (skill == null) {
                // If a character is missing a skill, it means they're unqualified for a profession. They will lose
                // that profession the next time the campaign is loaded. We don't remove it here as that would
                // require passing in a bunch of extra information that is largely irrelevant.
                return EXP_NONE;
            }

            SkillType skillType = getType(skillName);
            if (skillType == null) {
                LOGGER.warn("Unable to find skill type for {}. Experience level assessment aborted", skillName);
                return EXP_NONE;
            }

            int individualSkillLevel = skill.getTotalSkillLevel(skillModifierData);
            totalSkillLevel += individualSkillLevel;

            if (isAlternativeQualityAveraging) {
                int expLevel = skill.getExperienceLevel(skillModifierData);
                if (expectedExperienceLevel == null) {
                    expectedExperienceLevel = expLevel;
                } else if (!expectedExperienceLevel.equals(expLevel)) {
                    areAllEqual = false;
                }
            }
        }

        if (isAlternativeQualityAveraging && areAllEqual) {
            return expectedExperienceLevel;
        }

        int averageSkillLevel = (int) floor((double) totalSkillLevel / skillNames.size());

        Skill skill = getSkill(skillNames.get(0));
        if (skill == null) {
            return EXP_NONE;
        }

        return skill.getType().getExperienceLevel(averageSkillLevel);
    }

    /**
     * Retrieves the skills associated with the character's profession. The skills returned depend on whether the
     * personnel's primary or secondary role is being queried and may also vary based on the campaign's configuration
     * settings, such as whether artillery skills are enabled.
     *
     * @param campaign  the current {@link Campaign}
     * @param secondary a boolean indicating whether to retrieve skills for the secondary ({@code true}) or primary
     *                  ({@code false}) profession of the character
     *
     * @return a {@link List} of skill identifiers ({@link String}) associated with the personnel's role, possibly
     *       modified by campaign settings
     */
    public List<String> getProfessionSkills(final Campaign campaign, final boolean secondary) {
        final PersonnelRole profession = secondary ? getSecondaryRole() : getPrimaryRole();

        final CampaignOptions campaignOptions = campaign.getCampaignOptions();
        final boolean isAdminsHaveNegotiation = campaignOptions.isAdminsHaveNegotiation();
        final boolean isDoctorsUseAdministration = campaignOptions.isDoctorsUseAdministration();
        final boolean isTechsUseAdministration = campaignOptions.isTechsUseAdministration();
        final boolean isUseArtillery = campaignOptions.isUseArtillery();

        return profession.getSkillsForProfession(isAdminsHaveNegotiation,
              isDoctorsUseAdministration,
              isTechsUseAdministration,
              isUseArtillery);
    }

    /**
     * @param campaign the campaign the person is a part of
     *
     * @return a full description in HTML format that will be used for the graphical display in the personnel table
     *       among other places
     */
    public String getFullDesc(final Campaign campaign) {
        return "<b>" + getFullTitle() + "</b><br/>" + getSkillLevel(campaign, false) + ' ' + getRoleDesc();
    }

    public String getHTMLTitle() {
        return String.format("<html><div id=\"%s\" style=\"white-space: nowrap;\">%s</div></html>",
              getId(),
              getFullTitle());
    }

    /**
     * Constructs and returns the full title by combining the rank and full name. If the rank is not available or an
     * exception occurs while retrieving it, the method will only return the full name.
     *
     * @return the full title as a combination of rank and full name, or just the full name if the rank is unavailable
     */
    public String getFullTitle() {
        String rank = "";

        try {
            rank = getRankName();

            if (!rank.isBlank()) {
                rank = rank + ' ';
            }
        } catch (Exception ignored) {
            // This try-catch exists to allow us to more easily test Person objects. Previously, if
            // a method included 'getFullTitle' it would break if the Person object hadn't been
            // assigned a Rank System.
        }

        return rank + getFullName();
    }

    /**
     * Returns the person's title (rank) and surname as a single string.
     *
     * <p>If the person has an assigned rank, the rank (followed by a space) will precede the surname. If no rank is
     * available, only the surname is returned. If an exception occurs while retrieving the rank (for example, if the
     * person has not been assigned a rank system), the method will ignore the exception and return only the
     * surname.</p>
     *
     * <p>This design ensures robust behavior for test cases and scenarios where the person may not have a rank
     * assignment.</p>
     *
     * @return a string containing the person's rank (if any) and surname
     *
     * @author Illiani
     * @since 0.50.06
     */
    public String getTitleAndSurname() {
        String rank = "";

        try {
            rank = getRankName();

            if (!rank.isBlank()) {
                rank = rank + ' ';
            }
        } catch (Exception ignored) {
            // This try-catch exists to allow us to more easily test Person objects. Previously, if
            // a method included 'getTitleAndSurname' it would break if the Person object hadn't been
            // assigned a Rank System.
        }

        return rank + getSurname();
    }

    public String makeHTMLRank() {
        return String.format("<html><div id=\"%s\">%s</div></html>", getId(), getRankName().trim());
    }

    public String getHyperlinkedFullTitle() {
        return String.format("<a href='PERSON:%s'>%s</a>", getId(), getFullTitle());
    }

    public String getFullTitleAndProfessions() {
        return getFullTitle() + " (" + getPrimaryRoleDesc() + " / " + getSecondaryRoleDesc() + ')';
    }

    /**
     * @return the primaryDesignator
     */
    public ROMDesignation getPrimaryDesignator() {
        return primaryDesignator;
    }

    /**
     * @param primaryDesignator the primaryDesignator to set
     */
    public void setPrimaryDesignator(final ROMDesignation primaryDesignator) {
        this.primaryDesignator = primaryDesignator;
        MekHQ.triggerEvent(new PersonChangedEvent(this));
    }

    /**
     * @return the secondaryDesignator
     */
    public ROMDesignation getSecondaryDesignator() {
        return secondaryDesignator;
    }

    /**
     * @param secondaryDesignator the secondaryDesignator to set
     */
    public void setSecondaryDesignator(final ROMDesignation secondaryDesignator) {
        this.secondaryDesignator = secondaryDesignator;
        MekHQ.triggerEvent(new PersonChangedEvent(this));
    }

    public int getHealingDifficulty(final Campaign campaign) {
        return campaign.getCampaignOptions().isTougherHealing() ? Math.max(0, getHits() - 2) : 0;
    }

    public TargetRollModifier getHealingMods(final Campaign campaign) {
        return new TargetRollModifier(getHealingDifficulty(campaign), "difficulty");
    }

    public String fail() {
        return " <font color='" + getNegativeColor() + "'><b>Failed to heal.</b></font>";
    }

    // region skill
    public boolean hasSkill(final @Nullable String skillName) {
        return skills.hasSkill(skillName);
    }

    public Skills getSkills() {
        return skills;
    }

    public @Nullable Skill getSkill(final @Nullable String skillName) {
        return skills.getSkill(skillName);
    }

    /**
     * Retrieves the experience level for a specified skill by name, with options to account for aging effects and
     * campaign type.
     *
     * <p>This method calculates the experience level for the given skill, applying adjustments based on aging effects,
     * campaign context, and the current date. If the skill is not found, {@code 0} is returned.</p>
     *
     * @param skillName         the name of the skill to retrieve
     * @param isUseAgingEffects {@code true} to include aging effects in reputation adjustment, {@code false} otherwise
     * @param isClanCampaign    {@code true} if the context is a Clan campaign, {@code false} otherwise
     * @param today             the current date used for age-related calculations
     *
     * @return the corresponding experience level for the skill, or {@code 0} if the skill does not exist
     */
    public int getSkillLevel(final String skillName, boolean isUseAgingEffects, boolean isClanCampaign,
          LocalDate today) {
        final Skill skill = getSkill(skillName);
        SkillModifierData skillModifierData = getSkillModifierData(isUseAgingEffects, isClanCampaign, today);

        return (skill == null) ? 0 : skill.getExperienceLevel(skillModifierData);
    }

    /**
     * Returns the experience level for the specified skill, or {@code -1} if the skill is not present.
     *
     * <p>If the entity has the specified skill, this method retrieves the skill and returns its experience level,
     * potentially taking into account any configured options or attribute modifiers. Otherwise, it returns {@code -1}
     * to indicate that the skill is not available.</p>
     *
     * @param skillName the name of the skill to query
     *
     * @return the experience level of the skill, or {@code -1} if the skill is not found
     */
    public int getSkillLevelOrNegative(final String skillName, boolean isUseAgingEffects, boolean isClanCampaign,
          LocalDate today) {
        SkillModifierData skillModifierData = getSkillModifierData(isUseAgingEffects, isClanCampaign, today);
        return getSkillLevelOrNegative(skillName, skillModifierData);
    }

    public int getSkillLevelOrNegative(final String skillName, SkillModifierData skillModifierData) {
        if (hasSkill(skillName)) {
            return getSkill(skillName).getExperienceLevel(skillModifierData);
        } else {
            return -1;
        }
    }

    public void addSkill(final String skillName, final Skill skill) {
        skills.addSkill(skillName, skill);
    }

    public void addSkill(final String skillName, final int level, final int bonus) {
        skills.addSkill(skillName, new Skill(skillName, level, bonus));
    }

    public void addSkill(final String skillName, final int level, final int bonus, final int ageModifier) {
        skills.addSkill(skillName, new Skill(skillName, level, bonus, ageModifier));
    }

    public void removeSkill(final String skillName) {
        skills.removeSkill(skillName);
    }

    /**
     * @return the number of skills learned by the character.
     */
    public int getSkillNumber() {
        return skills.size();
    }

    /**
     * Returns a list of skill names that the current object possesses, filtered by the specified skill subtypes.
     *
     * <p>For each skill subtype provided, this method collects all skill names associated
     * with those subtypes, then adds to the result only those skills that the object is known to have (i.e., those for
     * which {@code hasSkill(skillName)} returns true).</p>
     *
     * @param skillSubTypes the list of {@link SkillSubType} to use for filtering skills
     *
     * @return a {@link List} of skill names that are both of the specified subtypes and known to the object
     *
     * @author Illiani
     * @since 0.50.06
     */
    public List<String> getKnownSkillsBySkillSubType(List<SkillSubType> skillSubTypes) {
        List<String> knownSkills = new ArrayList<>();
        for (String skillName : getSkillsBySkillSubType(skillSubTypes)) {
            if (hasSkill(skillName)) {
                knownSkills.add(skillName);
            }
        }

        return knownSkills;
    }

    /**
     * Remove all skills
     */
    public void removeAllSkills() {
        skills.clear();
    }

    /**
     * Limit skills to the maximum of the given level
     */
    public void limitSkills(final int maxLevel) {
        for (final Skill skill : skills.getSkills()) {
            if (skill.getLevel() > maxLevel) {
                skill.setLevel(maxLevel);
            }
        }
    }

    public void improveSkill(final String skillName) {
        if (hasSkill(skillName)) {
            getSkill(skillName).improve();
        } else {
            addSkill(skillName, 0, 0);
        }
        MekHQ.triggerEvent(new PersonChangedEvent(this));
    }

    /**
     * Calculates the cost to improve a specific skill, with an optional reasoning multiplier.
     *
     * <p>If the skill exists, the cost is based on its current level's improvement cost.</p>
     *
     * <p>If the skill does not exist, the method calculates the cost using the default cost for the skill type at
     * level 0.</p>
     *
     * @param skillName    the name of the skill for which to calculate the improvement cost.
     * @param useReasoning a boolean indicating whether to apply {@link Reasoning} cost multipliers.
     *
     * @return the cost to improve the skill, adjusted by the reasoning multiplier if applicable, or the cost for level
     *       0 if the specified skill does not currently exist.
     */
    public int getCostToImprove(final String skillName, final boolean useReasoning) {
        final Skill skill = getSkill(skillName);
        final SkillType skillType = getType(skillName);
        int cost = hasSkill(skillName) ? skill.getCostToImprove() : skillType.getCost(0);

        double multiplier = getReasoningXpCostMultiplier(useReasoning);

        if (options.booleanOption(FLAW_SLOW_LEARNER)) {
            multiplier += 0.2;
        }

        if (options.booleanOption(ATOW_FAST_LEARNER)) {
            multiplier -= 0.2;
        }

        if (skillType.isAffectedByGremlinsOrTechEmpathy()) {
            if (options.booleanOption(FLAW_GREMLINS)) {
                multiplier += 0.1;
            }

            if (options.booleanOption(ATOW_TECH_EMPATHY)) {
                multiplier -= 0.1;
            }
        }

        return (int) round(cost * multiplier);
    }
    // endregion skill

    // region Awards
    public PersonAwardController getAwardController() {
        return awardController;
    }
    // endregion Awards

    public int getHits() {
        return hits;
    }

    public void setHits(final int hits) {
        this.hits = hits;
    }

    /**
     * @return the number of hits sustained prior to the last completed scenario.
     */
    public int getHitsPrior() {
        return hitsPrior;
    }

    /**
     * Sets the number of hits sustained prior to the last completed scenario.
     *
     * @param hitsPrior the new value for {@code hitsPrior}
     */
    public void setHitsPrior(final int hitsPrior) {
        this.hitsPrior = hitsPrior;
    }

    /**
     * @return <code>true</code> if the location (or any of its parent locations)
     *       has an injury which implies that the location (most likely a limb) is severed. By checking parents we can
     *       tell that they should be missing from the parent being severed, like a hand is missing if the corresponding
     *       arms is.
     */
    public boolean isLocationMissing(final @Nullable BodyLocation location) {
        return (location != null) &&
                     (getInjuriesByLocation(location).stream()
                            .anyMatch(injury -> injury.getType().impliesMissingLocation()) ||
                            isLocationMissing(location.Parent()));
    }

    public void heal() {
        hits = Math.max(hits - 1, 0);
        if (!needsFixing()) {
            doctorId = null;
        }
    }

    public boolean needsFixing() {
        return ((hits > 0) || needsAMFixing()) && getStatus().isActiveFlexible();
    }

    /**
     * @deprecated No longer in use
     */
    @Deprecated(since = "0.50.06", forRemoval = true)
    public String succeed() {
        heal();
        return " <font color='" +
                     getPositiveColor() +
                     "'><b>Successfully healed one hit.</b></font>";
    }

    // region Personnel Options
    public PersonnelOptions getOptions() {
        return options;
    }

    /**
     * @return the options of the given category that this pilot has
     */
    public Enumeration<IOption> getOptions(final String groupKey) {
        return options.getOptions(groupKey);
    }

    public int countOptions(final String groupKey) {
        int count = 0;

        for (final Enumeration<IOptionGroup> i = options.getGroups(); i.hasMoreElements(); ) {
            final IOptionGroup group = i.nextElement();

            if (!group.getKey().equalsIgnoreCase(groupKey)) {
                continue;
            }

            for (Enumeration<IOption> j = group.getOptions(); j.hasMoreElements(); ) {
                final IOption option = j.nextElement();

                if (option.booleanValue()) {
                    count++;
                }
            }
        }

        return count;
    }

    /**
     * Returns a string of all the option "codes" for this pilot, for a given group, using sep as the separator
     */
    public String getOptionList(@Nullable String sep, final String groupKey) {
        final StringBuilder adv = new StringBuilder();

        if (sep == null) {
            sep = "";
        }

        for (final Enumeration<IOptionGroup> i = options.getGroups(); i.hasMoreElements(); ) {
            final IOptionGroup group = i.nextElement();
            if (!group.getKey().equalsIgnoreCase(groupKey)) {
                continue;
            }

            for (Enumeration<IOption> j = group.getOptions(); j.hasMoreElements(); ) {
                final IOption option = j.nextElement();

                if (option.booleanValue()) {
                    if (!adv.isEmpty()) {
                        adv.append(sep);
                    }

                    adv.append(option.getName());
                    if (IntStream.of(IOption.STRING, IOption.CHOICE, IOption.INTEGER)
                              .anyMatch(k -> (option.getType() == k))) {
                        adv.append(' ').append(option.stringValue());
                    }
                }
            }
        }

        return adv.toString();
    }

    /**
     * @return a html-coded list that says what abilities are enabled for this pilot
     */
    public @Nullable String getAbilityListAsString(final String type) {
        final StringBuilder abilityString = new StringBuilder();
        for (Enumeration<IOption> i = getOptions(type); i.hasMoreElements(); ) {
            final IOption ability = i.nextElement();
            if (ability.booleanValue()) {
                abilityString.append(Utilities.getOptionDisplayName(ability)).append("<br>");
            }
        }

        return (abilityString.isEmpty()) ? null : "<html>" + abilityString + "</html>";
    }
    // endregion Personnel Options

    // region edge

    /**
     * Retrieves the edge value for the current person.
     *
     * <p><b>Usage:</b> This method gets the character's raw Edge score. Generally you likely want to use
     * {@link #getAdjustedEdge()} instead, as that includes adjustments for the character's {@code unlucky} trait.</p>
     *
     * @return The edge value defined in the person's options.
     */
    public int getEdge() {
        return getOptions().intOption(OptionsConstants.EDGE);
    }

    /**
     * Retrieves the adjusted edge value for the current person.
     *
     * <p>The adjusted Edge value is calculated by subtracting the person's level of bad luck (unlucky)
     * from their base Edge value.</p>
     *
     * @return The adjusted edge value after accounting for the person's level of bad luck.
     */
    public int getAdjustedEdge() {
        boolean hasTraumaticPast = options.booleanOption(COMPULSION_TRAUMATIC_PAST);
        int modifier = hasTraumaticPast ? -1 : 0;
        return options.intOption(OptionsConstants.EDGE) - unlucky + modifier;
    }

    public void setEdge(final int edge) {
        for (Enumeration<IOption> i = getOptions(PersonnelOptions.EDGE_ADVANTAGES); i.hasMoreElements(); ) {
            IOption ability = i.nextElement();
            if (OptionsConstants.EDGE.equals(ability.getName())) {
                ability.setValue(edge);
            }
        }
    }

    public void changeEdge(final int amount) {
        setEdge(Math.max(getEdge() + amount, 0));
    }

    /**
     * Resets edge points to the purchased level. Used for weekly refresh.
     */
    public void resetCurrentEdge() {
        setCurrentEdge(getAdjustedEdge());
    }

    /**
     * Sets edge points to the value 'currentEdge'. Used for weekly refresh.
     *
     * @param currentEdge - integer used to track this person's edge points available for the current week
     */
    public void setCurrentEdge(final int currentEdge) {
        this.currentEdge = currentEdge;
    }

    public void changeCurrentEdge(final int amount) {
        currentEdge = Math.max(currentEdge + amount, 0);
    }

    /**
     * @return this person's currently available edge points. Used for weekly refresh.
     */
    public int getCurrentEdge() {
        return currentEdge;
    }

    public void setEdgeUsed(final int edgeUsedThisRound) {
        this.edgeUsedThisRound = edgeUsedThisRound;
    }

    public int getEdgeUsed() {
        return edgeUsedThisRound;
    }

    /**
     * This will set a specific edge trigger, regardless of the current status
     */
    public void setEdgeTrigger(final String name, final boolean status) {
        for (Enumeration<IOption> i = getOptions(PersonnelOptions.EDGE_ADVANTAGES); i.hasMoreElements(); ) {
            final IOption ability = i.nextElement();
            if (ability.getName().equals(name)) {
                ability.setValue(status);
            }
        }
        MekHQ.triggerEvent(new PersonChangedEvent(this));
    }

    /**
     * This will flip the boolean status of the current edge trigger
     *
     * @param name of the trigger condition
     */
    public void changeEdgeTrigger(final String name) {
        for (Enumeration<IOption> i = getOptions(PersonnelOptions.EDGE_ADVANTAGES); i.hasMoreElements(); ) {
            final IOption ability = i.nextElement();
            if (ability.getName().equals(name)) {
                ability.setValue(!ability.booleanValue());
            }
        }
        MekHQ.triggerEvent(new PersonChangedEvent(this));
    }

    /**
     * @return a html-coded tooltip that says what edge will be used
     */
    public String getEdgeTooltip() {
        final StringBuilder stringBuilder = new StringBuilder();
        for (Enumeration<IOption> i = getOptions(PersonnelOptions.EDGE_ADVANTAGES); i.hasMoreElements(); ) {
            final IOption ability = i.nextElement();
            // yuck, it would be nice to have a more fool-proof way of identifying edge
            // triggers
            if (ability.getName().contains("edge_when") && ability.booleanValue()) {
                stringBuilder.append(ability.getDescription()).append("<br>");
            }
        }

        return stringBuilder.toString().isBlank() ? "No triggers set" : "<html>" + stringBuilder + "</html>";
    }
    // endregion edge

    /**
     * Determines if the user possesses the required skills and role to operate (pilot/drive) the given entity.
     *
     * <p>The method checks the type of the entity and validates whether the corresponding piloting skill and role
     * are assigned. Supported types include Land-Air Mek, Mek, VTOL, tank (including variants for marine and ground
     * modes), conventional fighter, small craft, jumpship, aerospace unit, battle armor, infantry, and ProtoMek.</p>
     *
     * @param entity the entity to check for piloting/driving capability. If {@code null}, returns {@code false}.
     *
     * @return {@code true} if the user is qualified to pilot or drive the specified entity; {@code false} otherwise
     */
    public boolean canDrive(final Entity entity) {
        if (entity == null) {
            return false;
        }

        if (entity instanceof LandAirMek) {
            return hasSkill(S_PILOT_MEK) && hasSkill(S_PILOT_AERO) && isRole(PersonnelRole.LAM_PILOT);
        } else if (entity instanceof Mek) {
            return hasSkill(S_PILOT_MEK) && isRole(PersonnelRole.MEKWARRIOR);
        } else if (entity instanceof VTOL) {
            return hasSkill(S_PILOT_VTOL) && isRole(PersonnelRole.VEHICLE_CREW_VTOL);
        } else if (entity instanceof Tank) {
            if (entity.getMovementMode().isMarine()) {
                return hasSkill(S_PILOT_NVEE) && isRole(PersonnelRole.VEHICLE_CREW_NAVAL);
            } else {
                return hasSkill(S_PILOT_GVEE) && isRole(PersonnelRole.VEHICLE_CREW_GROUND);
            }
        } else if (entity instanceof ConvFighter) {
            return hasSkill(S_PILOT_JET) && isRole(PersonnelRole.CONVENTIONAL_AIRCRAFT_PILOT);
        } else if ((entity instanceof SmallCraft) || (entity instanceof Jumpship)) {
            return hasSkill(S_PILOT_SPACE) && isRole(PersonnelRole.VESSEL_PILOT);
        } else if (entity instanceof Aero) {
            return hasSkill(S_PILOT_AERO) && isRole(PersonnelRole.AEROSPACE_PILOT);
        } else if (entity instanceof BattleArmor) {
            return hasSkill(S_GUN_BA) && isRole(PersonnelRole.BATTLE_ARMOUR);
        } else if (entity instanceof Infantry) {
            if (isRole(PersonnelRole.SOLDIER)) {
                for (String skill : INFANTRY_GUNNERY_SKILLS) {
                    if (hasSkill(skill)) {
                        return true;
                    }
                }
            }

            return false;
        } else if (entity instanceof ProtoMek) {
            return hasSkill(S_GUN_PROTO) && isRole(PersonnelRole.PROTOMEK_PILOT);
        } else {
            return false;
        }
    }

    /**
     * Determines if the user has the appropriate skills and role to operate the weapon systems (gun) of the given
     * entity.
     *
     * <p>This method evaluates the entity type and ensures that the required gunnery skill and role are present. It
     * supports a range of unit types such as Land-Air Mek, Mek, tank, conventional fighter, small craft, jumpship,
     * aerospace unit, battle armor, infantry, and ProtoMek.</p>
     *
     * @param entity the entity to check for gunnery capability. If {@code null}, returns {@code false}.
     *
     * @return {@code true} if the user is qualified to operate the weapons of the specified entity; {@code false}
     *       otherwise
     */
    public boolean canGun(final Entity entity) {
        if (entity == null) {
            return false;
        }

        if (entity instanceof LandAirMek) {
            return hasSkill(S_GUN_MEK) && hasSkill(S_GUN_AERO) && isRole(PersonnelRole.LAM_PILOT);
        } else if (entity instanceof Mek) {
            return hasSkill(S_GUN_MEK) && isRole(PersonnelRole.MEKWARRIOR);
        } else if (entity instanceof Tank) {
            if (entity.getMovementMode().isMarine()) {
                return hasSkill(S_GUN_VEE) && isRole(PersonnelRole.VEHICLE_CREW_NAVAL);
            } else if (entity.getMovementMode().isVTOL()) {
                return hasSkill(S_GUN_VEE) && isRole(PersonnelRole.VEHICLE_CREW_VTOL);
            } else {
                return hasSkill(S_GUN_VEE) && isRole(PersonnelRole.VEHICLE_CREW_GROUND);
            }
        } else if (entity instanceof ConvFighter) {
            return hasSkill(S_GUN_JET) && isRole(PersonnelRole.CONVENTIONAL_AIRCRAFT_PILOT);
        } else if ((entity instanceof SmallCraft) || (entity instanceof Jumpship)) {
            return hasSkill(S_GUN_SPACE) && isRole(PersonnelRole.VESSEL_GUNNER);
        } else if (entity instanceof Aero) {
            return hasSkill(S_GUN_AERO) && isRole(PersonnelRole.AEROSPACE_PILOT);
        } else if (entity instanceof BattleArmor) {
            return hasSkill(S_GUN_BA) && isRole(PersonnelRole.BATTLE_ARMOUR);
        } else if (entity instanceof Infantry) {
            if (isRole(PersonnelRole.SOLDIER)) {
                for (String skill : INFANTRY_GUNNERY_SKILLS) {
                    if (hasSkill(skill)) {
                        return true;
                    }
                }
            }

            return false;
        } else if (entity instanceof ProtoMek) {
            return hasSkill(S_GUN_PROTO) && isRole(PersonnelRole.PROTOMEK_PILOT);
        } else {
            return false;
        }
    }

    /**
     * Determines if the user holds the necessary technical skills to service or repair the specified entity.
     *
     * <p>The method inspects the entity type and checks for the corresponding technical skills required to perform
     * maintenance or repairs. Supported types include Mek, ProtoMek, dropship, jumpship, aerospace unit, battle armor,
     * and tank.</p>
     *
     * @param entity the entity to assess for technical capability. If {@code null}, returns {@code false}.
     *
     * @return {@code true} if the user is qualified to service or repair the given entity; {@code false} otherwise
     */
    public boolean canTech(final Entity entity) {
        if (entity == null) {
            return false;
        }

        if ((entity instanceof Mek) || (entity instanceof ProtoMek)) {
            return hasSkill(S_TECH_MEK) && isTechMek();
        } else if (entity instanceof Dropship || entity instanceof Jumpship) {
            return hasSkill(S_TECH_VESSEL) && isTechLargeVessel();
        } else if (entity instanceof Aero) {
            return hasSkill(S_TECH_AERO) && isTechAero();
        } else if (entity instanceof BattleArmor) {
            return hasSkill(S_TECH_BA) && isTechBA();
        } else if (entity instanceof Tank) {
            return hasSkill(S_TECH_MECHANIC) && (isTechMechanic() || isVehicleCrew());
        } else {
            return false;
        }
    }

    /**
     * Calculates and retrieves the current daily available tech time for the person.
     *
     * <p>This calculation does not account for any expended time but incorporates potential administrative
     * adjustments if specified.</p>
     *
     * <p>The calculation follows these rules:</p>
     * <ul>
     *   <li>If the person's primary role is a technician, the base support time is determined from the primary
     *   role.</li>
     *   <li>Otherwise, the base support time is taken from the secondary role.</li>
     * </ul>
     *
     * <p>If administrative adjustments are enabled (via the {@code isTechsUseAdministration} parameter),
     * the support time is multiplied by an administrative adjustment multiplier.</p>
     *
     * @param isTechsUseAdministration A boolean flag indicating whether administrative adjustments should be applied in
     *                                 the calculation.
     *
     * @return The adjusted daily available tech time for the person, after factoring in the appropriate role support
     *       time, applying the administrative multiplier (if enabled), and deducting maintenance time.
     */
    public int getDailyAvailableTechTime(final boolean isTechsUseAdministration) {
        int baseTime = (getPrimaryRole().isTech() ? PRIMARY_ROLE_SUPPORT_TIME : SECONDARY_ROLE_SUPPORT_TIME);

        return (int) round(baseTime * calculateTechTimeMultiplier(isTechsUseAdministration));
    }

    public int getMaintenanceTimeUsing() {
        return getTechUnits().stream()
                     .filter(unit -> !(unit.isRefitting() && unit.getRefit().getTech() == this))
                     .mapToInt(Unit::getMaintenanceTime)
                     .sum();
    }

    public boolean isMothballing() {
        return isTech() && techUnits.stream().anyMatch(Unit::isMothballing);
    }

    /**
     * Determines whether this {@code Person} is considered "busy" based on their current status, unit assignment, and
     * associated tasks.
     *
     * <p>This method checks:</p>
     * <ol>
     *     <li>If the personnel is active (i.e., has an active {@link PersonnelStatus}).</li>
     *     <li>Special cases for units that are self-crewed, including activities such as
     *         mothballing, refitting, or undergoing repairs, during which crew members are
     *         considered busy.</li>
     *     <li>If the personnel is a technician, by reviewing their current tech assignments,
     *         such as units being mothballed, refitted, or repaired.</li>
     *     <li>If the personnel has a unit assignment and whether that unit is currently deployed.</li>
     * </ol>
     *
     * @return {@code true} if the person is deemed busy due to one of the above conditions; {@code false} otherwise.
     */
    public boolean isBusy() {
        // Personnel status
        if (!status.isActive()) {
            return false;
        }

        final boolean hasUnitAssignment = unit != null;
        final Entity entity = hasUnitAssignment ? unit.getEntity() : null;
        final boolean isSpecialCase = entity != null && unit.isSelfCrewed();

        // Special case handlers (self crewed units have their tech teams formed as a composite of their crew, so all
        // crew are considered to be busy during these states)
        if (isSpecialCase) {
            if (unit.isMothballing()) {
                return true;
            }

            if (unit.isRefitting()) {
                return true;
            }

            if (unit.isUnderRepair()) {
                return true;
            }
        }

        // Tech assignments
        if (isTech()) {
            for (Unit unit : techUnits) {
                Refit refit = unit.getRefit();
                boolean isActiveTech = refit != null && Objects.equals(refit.getTech(), this);

                if (unit.isMothballing() && isActiveTech) {
                    return true;
                }

                if (unit.isRefitting() && isActiveTech) {
                    return true;
                }

                if (unit.isUnderRepair()) {
                    for (Part part : unit.getParts()) {
                        if (Objects.equals(part.getTech(), this)) {
                            return true;
                        }
                    }
                }
            }
        }

        // Unit assignments
        if (hasUnitAssignment) {
            return unit.isDeployed();
        }

        return false;
    }

    public @Nullable Unit getUnit() {
        return unit;
    }

    public @Nullable Entity getEntity() {
        if (unit == null) {
            return null;
        }

        return unit.getEntity();
    }

    public void setUnit(final @Nullable Unit unit) {
        this.unit = unit;
    }

    public void removeTechUnit(final Unit unit) {
        techUnits.remove(unit);
    }

    public void addTechUnit(final Unit unit) {
        Objects.requireNonNull(unit);

        if (!techUnits.contains(unit)) {
            techUnits.add(unit);
        }
    }

    public void clearTechUnits() {
        techUnits.clear();
    }

    public List<Unit> getTechUnits() {
        return Collections.unmodifiableList(techUnits);
    }

    public void removeAllTechJobs(final Campaign campaign) {
        campaign.getHangar().forEachUnit(u -> {
            if (equals(u.getTech())) {
                u.remove(this, true);
            }

            if ((u.getRefit() != null) && equals(u.getRefit().getTech())) {
                u.getRefit().setTech(null);
            }
        });

        for (final Part part : campaign.getWarehouse().getParts()) {
            if (equals(part.getTech())) {
                part.cancelAssignment(true);
            }
        }

        for (final Force force : campaign.getAllForces()) {
            if (getId().equals(force.getTechID())) {
                force.setTechID(null);
            }
        }
    }

    public int getMinutesLeft() {
        return minutesLeft;
    }

    public void setMinutesLeft(final int minutesLeft) {
        this.minutesLeft = minutesLeft;
        if (engineer && (getUnit() != null)) {
            // set minutes for all crew members, except the engineer to not cause infinite recursion.
            getUnit().getActiveCrew().stream().filter(this::isNotSelf).forEach(p -> p.setMinutesLeft(minutesLeft));
        }
    }

    /**
     * Checks if the other person is not the same person as this person, easy right?
     *
     * @param p Person to check against
     *
     * @return true if the person is not the same person as this person
     */
    private boolean isNotSelf(Person p) {
        return !this.equals(p);
    }

    public int getOvertimeLeft() {
        return overtimeLeft;
    }

    public void setOvertimeLeft(final int overtimeLeft) {
        this.overtimeLeft = overtimeLeft;
        if (engineer && (getUnit() != null)) {
            getUnit().getActiveCrew().stream().filter(this::isNotSelf).forEach(p -> p.setOvertimeLeft(overtimeLeft));
        }
    }

    /**
     * Resets the number of minutes and overtime minutes a person has left for tasks, based on their primary or
     * secondary role. Administrative adjustments may be applied for technicians if specified.
     *
     * <p>This method calculates and assigns task and overtime time values depending on whether
     * the person is identified as a technician or doctor, and whether their role is primary or secondary. If
     * administrative adjustments are enabled (via the {@code isTechsUseAdministration} parameter), a multiplier is
     * applied to calculate the adjusted task time for technicians.</p>
     *
     * <ul>
     *   <li>If the primary role is a doctor, the base support time values for the primary role
     *       are assigned without any adjustments.</li>
     *   <li>If the secondary role is a doctor, the base support time values for the secondary role
     *       are assigned without any adjustments.</li>
     *   <li>If the primary role is a technician and administrative adjustments are enabled, the primary
     *       role's support time is multiplied by the administrative adjustment multiplier and assigned.</li>
     *   <li>If the secondary role is a technician (secondary-specific), and administrative adjustments
     *       are enabled, the secondary role's support time is multiplied by the adjustment multiplier and assigned.</li>
     *   <li>If administrative adjustments are not enabled for technicians, base (non-adjusted) time values
     *       are used for both primary and secondary roles.</li>
     * </ul>
     *
     * <p>If the person has both primary and secondary roles applicable (e.g., a doctor as the primary
     * and a technician as the secondary), the logic prioritizes the roles as listed above, with primary roles
     * taking precedence.</p>
     *
     * @param isTechsUseAdministration Indicates whether administrative adjustments should be applied to the time
     *                                 calculations for technicians.
     */
    public void resetMinutesLeft(boolean isTechsUseAdministration) {
        // Doctors
        if (primaryRole.isDoctor()) {
            this.minutesLeft = PRIMARY_ROLE_SUPPORT_TIME;
            this.overtimeLeft = PRIMARY_ROLE_OVERTIME_SUPPORT_TIME;
            return;
        }

        if (secondaryRole.isDoctor()) {
            this.minutesLeft = SECONDARY_ROLE_SUPPORT_TIME;
            this.overtimeLeft = SECONDARY_ROLE_OVERTIME_SUPPORT_TIME;
            return;
        }

        // Technicians
        if (primaryRole.isTech()) {
            double multiplier = calculateTechTimeMultiplier(isTechsUseAdministration);
            this.minutesLeft = (int) Math.round(PRIMARY_ROLE_SUPPORT_TIME * multiplier);
            this.overtimeLeft = (int) Math.round(PRIMARY_ROLE_OVERTIME_SUPPORT_TIME * multiplier);
            return;
        }

        if (secondaryRole.isTechSecondary()) {
            double multiplier = calculateTechTimeMultiplier(isTechsUseAdministration);
            this.minutesLeft = (int) Math.round(SECONDARY_ROLE_SUPPORT_TIME * multiplier);
            this.overtimeLeft = (int) Math.round(SECONDARY_ROLE_OVERTIME_SUPPORT_TIME * multiplier);
        }
    }

    /**
     * Determines and returns the tech skill with the highest experience level possessed by this entity.
     *
     * <p>This method evaluates all available technical skills (such as Mek, Aero, Mechanic, and Battle Armor tech
     * skills) and selects the one with the greatest experience level. If multiple skills are present, the one with the
     * highest experience is returned. If no relevant tech skills are found, returns {@code null}.</p>
     *
     * @return the {@link Skill} object representing the highest-level technical skill, or {@code null} if none are
     *       present
     */
    public @Nullable Skill getBestTechSkill() {
        SkillModifierData skillModifierData = getSkillModifierData();

        Skill skill = null;
        int level = EXP_NONE;

        if (hasSkill(S_TECH_MEK) && getSkill(S_TECH_MEK).getExperienceLevel(skillModifierData) > level) {
            skill = getSkill(S_TECH_MEK);
            level = getSkill(S_TECH_MEK).getExperienceLevel(skillModifierData);
        }
        if (hasSkill(S_TECH_AERO) && getSkill(S_TECH_AERO).getExperienceLevel(skillModifierData) > level) {
            skill = getSkill(S_TECH_AERO);
            level = getSkill(S_TECH_AERO).getExperienceLevel(skillModifierData);
        }
        if (hasSkill(S_TECH_MECHANIC) &&
                  getSkill(S_TECH_MECHANIC).getExperienceLevel(skillModifierData) > level) {
            skill = getSkill(S_TECH_MECHANIC);
            level = getSkill(S_TECH_MECHANIC).getExperienceLevel(skillModifierData);
        }
        if (hasSkill(S_TECH_BA) && getSkill(S_TECH_BA).getExperienceLevel(skillModifierData) > level) {
            skill = getSkill(S_TECH_BA);
        }
        return skill;
    }

    public boolean isTech() {
        return isTechMek() || isTechAero() || isTechMechanic() || isTechBA() || isVehicleCrew();
    }

    /**
     * Checks if the person is a tech, includes mektek, mechanic, aerotek, BAtek and the non-cannon "large vessel tek"
     *
     * @return true if the person is a tech
     */
    public boolean isTechExpanded() {
        return isTechMek() || isTechAero() || isTechMechanic() || isVehicleCrew() || isTechBA() || isTechLargeVessel();
    }

    public boolean isTechLargeVessel() {
        boolean hasSkill = hasSkill(S_TECH_VESSEL);
        return hasSkill && (getPrimaryRole().isVesselCrew() || getSecondaryRole().isVesselCrew());
    }

    public boolean isTechMek() {
        boolean hasSkill = hasSkill(S_TECH_MEK);
        return hasSkill && (getPrimaryRole().isMekTech() || getSecondaryRole().isMekTech());
    }

    public boolean isTechAero() {
        boolean hasSkill = hasSkill(S_TECH_AERO);
        return hasSkill && (getPrimaryRole().isAeroTek() || getSecondaryRole().isAeroTek());
    }

    public boolean isTechMechanic() {
        boolean hasSkill = hasSkill(S_TECH_MECHANIC);
        return hasSkill && (getPrimaryRole().isMechanic() || getSecondaryRole().isMechanic());
    }

    public boolean isTechBA() {
        boolean hasSkill = hasSkill(S_TECH_BA);
        return hasSkill && (getPrimaryRole().isBATech() || getSecondaryRole().isBATech());
    }

    public boolean isVehicleCrew() {
        boolean hasSkill = hasSkill(S_TECH_MECHANIC);
        return hasSkill && (getPrimaryRole().isCombatTechnician() || getSecondaryRole().isCombatTechnician());
    }

    public boolean isAsTech() {
        boolean hasSkill = hasSkill(S_ASTECH);
        return hasSkill && (getPrimaryRole().isAstech() || getSecondaryRole().isAstech());
    }

    /**
     * Checks whether this character satisfies the requirements for a given personnel role.
     *
     * <p>This method verifies that the specified role matches either the character's primary or secondary role, and
     * ensures the character possesses all the required skills for that profession. If any required skill is missing, a
     * warning is logged and the method returns {@code false}.</p>
     *
     * @param role the {@link PersonnelRole} to check against this character
     *
     * @return {@code true} if the character matches the specified role and has all necessary skills; {@code false}
     *       otherwise
     *
     * @author Illiani
     * @since 0.50.07
     */
    public boolean isRole(PersonnelRole role) {
        // Does the character have the appropriate role?
        if (!role.equals(getPrimaryRole()) && !role.equals(getSecondaryRole())) {
            return false;
        }

        // Do they have the skills for that role? This should be assumed, we include the check here as a safety net.
        for (String skillName : role.getSkillsForProfession()) {
            Skill skill = getSkill(skillName);
            if (skill == null) {
                LOGGER.warn("Unable to find skill {} needed for {} profession for {}",
                      skillName,
                      role.getLabel(false),
                      getFullTitle());
                return false;
            }
        }

        // If everything checks out, return true
        return true;
    }

    /**
     * Calculates the tech availability time multiplier for tasks based on the technician's experience level and
     * administration skill.
     *
     * <p>The method considers whether administration skills should be applied to improve efficiency. If
     * administration is enabled, the multiplier is adjusted based on the technician's baseline experience level and
     * their administration skill level.</p>
     *
     * @param isTechsUseAdministration {@code true} if administration skills are considered for task calculation;
     *                                 {@code false} otherwise.
     *
     * @return the calculated time multiplier, where:
     *       <ul>
     *         <li>0.0 indicates the person is not a technician.</li>
     *         <li>1.0 indicates no adjustment is applied.</li>
     *         <li>Values greater or less than 1.0 adjust task times accordingly.</li>
     *       </ul>
     */
    public double calculateTechTimeMultiplier(boolean isTechsUseAdministration) {
        final double TECH_ADMINISTRATION_MULTIPLIER = 0.05;
        final int REGULAR_EXPERIENCE_LEVEL = REGULAR.getExperienceLevel();

        if (!isTechExpanded()) {
            return 0;
        }

        if (!isTechsUseAdministration) {
            return 1.0;
        }

        double administrationMultiplier = 1.0 - (TECH_ADMINISTRATION_MULTIPLIER * REGULAR_EXPERIENCE_LEVEL);

        Skill administration = skills.getSkill(S_ADMIN);
        int experienceLevel = SkillLevel.NONE.getExperienceLevel();

        if (administration != null) {
            SkillModifierData skillModifierData = getSkillModifierData();
            experienceLevel = administration.getExperienceLevel(skillModifierData);
        }

        administrationMultiplier += experienceLevel * TECH_ADMINISTRATION_MULTIPLIER;

        return administrationMultiplier;
    }

    public boolean isAdministrator() {
        return (getPrimaryRole().isAdministrator() || getSecondaryRole().isAdministrator());
    }

    public boolean isDoctor() {
        return hasSkill(S_SURGERY) && (getPrimaryRole().isDoctor() || getSecondaryRole().isDoctor());
    }

    /**
     * Calculates the medical capacity of a doctor based on their administrative skills, and the base number of hospital
     * beds they are responsible for. If the entity represented is not a doctor, the capacity is returned as 0.
     *
     * @param doctorsUseAdministration A flag indicating whether the doctor's administrative skills should be considered
     *                                 in the calculation. If {@code true}, administrative skills are included in the
     *                                 performance multiplier adjustment. If {@code false}, {@code baseBedCount} is
     *                                 returned, instead.
     * @param baseBedCount             The base number of hospital beds assigned to the doctor. This value is adjusted
     *                                 by the calculated multiplier to determine the doctor's effective capacity.
     *
     * @return The calculated medical capacity of the doctor, as an {@link Integer} representing their ability to
     *       effectively manage hospital beds. If the entity is not a doctor, returns {@code 0}.
     */
    public int getDoctorMedicalCapacity(final boolean doctorsUseAdministration, final int baseBedCount) {
        final double DOCTOR_ADMINISTRATION_MULTIPLIER = 0.2;
        final int REGULAR_EXPERIENCE_LEVEL = REGULAR.getExperienceLevel();

        if (!isDoctor()) {
            return 0;
        }

        if (!doctorsUseAdministration) {
            return baseBedCount;
        }

        double administrationMultiplier = 1.0 - (DOCTOR_ADMINISTRATION_MULTIPLIER * REGULAR_EXPERIENCE_LEVEL);

        Skill administration = skills.getSkill(S_ADMIN);
        int experienceLevel = SkillLevel.NONE.getExperienceLevel();

        if (administration != null) {
            SkillModifierData skillModifierData = getSkillModifierData();
            experienceLevel = administration.getExperienceLevel(skillModifierData);
        }

        administrationMultiplier += experienceLevel * DOCTOR_ADMINISTRATION_MULTIPLIER;

        return (int) round(baseBedCount * administrationMultiplier);
    }

    public boolean isSupport() {
        return !isCombat();
    }

    public boolean isCombat() {
        return getPrimaryRole().isCombat() || getSecondaryRole().isCombat();
    }

    public boolean isDependent() {
        return (getPrimaryRole().isDependent() || getSecondaryRole().isDependent());
    }

    public boolean isCivilian() {
        return (getPrimaryRole().isCivilian() && getSecondaryRole().isCivilian());
    }

    public boolean isTaskOvertime(final IPartWork partWork) {
        return (partWork.getTimeLeft() > getMinutesLeft()) && (getOvertimeLeft() > 0);
    }

    public @Nullable Skill getSkillForWorkingOn(final IPartWork part) {
        final Unit unit = part.getUnit();
        Skill skill = getSkillForWorkingOn(unit);
        if (skill != null) {
            return skill;
        }

        SkillModifierData skillModifierData = getSkillModifierData();

        // check spare parts
        // return the best one
        if (part.isRightTechType(S_TECH_MEK) && hasSkill(S_TECH_MEK)) {
            skill = getSkill(S_TECH_MEK);
        }

        if (part.isRightTechType(S_TECH_BA) && hasSkill(S_TECH_BA)) {
            if ((skill == null) ||
                      (skill.getFinalSkillValue(skillModifierData) >
                             getSkill(S_TECH_BA).getFinalSkillValue(skillModifierData))) {
                skill = getSkill(S_TECH_BA);
            }
        }

        if (part.isRightTechType(S_TECH_AERO) && hasSkill(S_TECH_AERO)) {
            if ((skill == null) ||
                      (skill.getFinalSkillValue(skillModifierData) >
                             getSkill(S_TECH_AERO).getFinalSkillValue(skillModifierData))) {
                skill = getSkill(S_TECH_AERO);
            }
        }

        if (part.isRightTechType(S_TECH_MECHANIC) && hasSkill(S_TECH_MECHANIC)) {
            if ((skill == null) ||
                      (skill.getFinalSkillValue(skillModifierData) >
                             getSkill(S_TECH_MECHANIC).getFinalSkillValue(skillModifierData))) {
                skill = getSkill(S_TECH_MECHANIC);
            }
        }

        if (part.isRightTechType(S_TECH_VESSEL) && hasSkill(S_TECH_VESSEL)) {
            if ((skill == null) ||
                      (skill.getFinalSkillValue(skillModifierData) >
                             getSkill(S_TECH_VESSEL).getFinalSkillValue(skillModifierData))) {
                skill = getSkill(S_TECH_VESSEL);
            }
        }

        if (skill != null) {
            return skill;
        }
        // if we are still here then we didn't have the right tech skill, so return the
        // highest
        // of any tech skills that we do have
        if (hasSkill(S_TECH_MEK)) {
            skill = getSkill(S_TECH_MEK);
        }

        if (hasSkill(S_TECH_BA)) {
            if ((skill == null) ||
                      (skill.getFinalSkillValue(skillModifierData) >
                             getSkill(S_TECH_BA).getFinalSkillValue(skillModifierData))) {
                skill = getSkill(S_TECH_BA);
            }
        }

        if (hasSkill(S_TECH_MECHANIC)) {
            if ((skill == null) ||
                      (skill.getFinalSkillValue(skillModifierData) >
                             getSkill(S_TECH_MECHANIC).getFinalSkillValue(skillModifierData))) {
                skill = getSkill(S_TECH_MECHANIC);
            }
        }

        if (hasSkill(S_TECH_AERO)) {
            if ((skill == null) ||
                      (skill.getFinalSkillValue(skillModifierData) >
                             getSkill(S_TECH_AERO).getFinalSkillValue(skillModifierData))) {
                skill = getSkill(S_TECH_AERO);
            }
        }

        return skill;
    }

    public @Nullable Skill getSkillForWorkingOn(final @Nullable Unit unit) {
        if (unit == null) {
            return null;
        } else if (((unit.getEntity() instanceof Mek) || (unit.getEntity() instanceof ProtoMek)) &&
                         hasSkill(S_TECH_MEK)) {
            return getSkill(S_TECH_MEK);
        } else if ((unit.getEntity() instanceof BattleArmor) && hasSkill(S_TECH_BA)) {
            return getSkill(S_TECH_BA);
        } else if ((unit.getEntity() instanceof Tank) && hasSkill(S_TECH_MECHANIC)) {
            return getSkill(S_TECH_MECHANIC);
        } else if (((unit.getEntity() instanceof Dropship) || (unit.getEntity() instanceof Jumpship)) &&
                         hasSkill(S_TECH_VESSEL)) {
            return getSkill(S_TECH_VESSEL);
        } else if ((unit.getEntity() instanceof Aero) &&
                         !(unit.getEntity() instanceof Dropship) &&
                         !(unit.getEntity() instanceof Jumpship) &&
                         hasSkill(S_TECH_AERO)) {
            return getSkill(S_TECH_AERO);
        } else {
            return null;
        }
    }

    public @Nullable Skill getSkillForWorkingOn(final @Nullable String skillName) {
        if (CampaignOptions.S_TECH.equals(skillName)) {
            return getBestTechSkill();
        } else if (hasSkill(skillName)) {
            return getSkill(skillName);
        } else {
            return null;
        }
    }

    public int getBestTechLevel() {
        int level = EXP_NONE;
        final Skill mekSkill = getSkill(S_TECH_MEK);
        final Skill mechanicSkill = getSkill(S_TECH_MECHANIC);
        final Skill baSkill = getSkill(S_TECH_BA);
        final Skill aeroSkill = getSkill(S_TECH_AERO);
        if ((mekSkill != null) && (mekSkill.getLevel() > level)) {
            level = mekSkill.getLevel();
        }

        if ((mechanicSkill != null) && (mechanicSkill.getLevel() > level)) {
            level = mechanicSkill.getLevel();
        }

        if ((baSkill != null) && (baSkill.getLevel() > level)) {
            level = baSkill.getLevel();
        }

        if ((aeroSkill != null) && (aeroSkill.getLevel() > level)) {
            level = aeroSkill.getLevel();
        }

        return level;
    }

    public boolean isRightTechTypeFor(final IPartWork part) {
        Unit unit = part.getUnit();
        if (unit == null) {
            return (hasSkill(S_TECH_MEK) && part.isRightTechType(S_TECH_MEK)) ||
                         (hasSkill(S_TECH_AERO) && part.isRightTechType(S_TECH_AERO)) ||
                         (hasSkill(S_TECH_MECHANIC) && part.isRightTechType(S_TECH_MECHANIC)) ||
                         (hasSkill(S_TECH_BA) && part.isRightTechType(S_TECH_BA)) ||
                         (hasSkill(S_TECH_VESSEL) && part.isRightTechType(S_TECH_VESSEL));
        } else if ((unit.getEntity() instanceof Mek) || (unit.getEntity() instanceof ProtoMek)) {
            return hasSkill(S_TECH_MEK);
        } else if (unit.getEntity() instanceof BattleArmor) {
            return hasSkill(S_TECH_BA);
        } else if ((unit.getEntity() instanceof Tank) || (unit.getEntity() instanceof Infantry)) {
            return hasSkill(S_TECH_MECHANIC);
        } else if ((unit.getEntity() instanceof Dropship) || (unit.getEntity() instanceof Jumpship)) {
            return hasSkill(S_TECH_VESSEL);
        } else if (unit.getEntity() instanceof Aero) {
            return hasSkill(S_TECH_AERO);
        } else {
            return false;
        }
    }

    public @Nullable UUID getDoctorId() {
        return doctorId;
    }

    public int getToughness() {
        return toughness;
    }

    public void setToughness(final int toughness) {
        this.toughness = toughness;
    }

    public boolean getHasGainedVeterancySPA() {
        return hasGainedVeterancySPA;
    }

    public void setHasGainedVeterancySPA(final boolean hasGainedVeterancySPA) {
        this.hasGainedVeterancySPA = hasGainedVeterancySPA;
    }

    public int getConnections() {
        return connections;
    }

    /**
     * Calculates and returns the character's adjusted Connections value.
     *
     * <p>If the character has burned their Connections, their Connections value is fixed as 0.</p>
     *
     * <p>If the character is suffering from an episode of Clinical Paranoia, their Connections value is fixed as
     * 0.</p>
     *
     * <p>If the character has the {@link PersonnelOptions#COMPULSION_XENOPHOBIA} SPA their Connections value is
     * decreased by 1.</p>
     *
     * <p>If the character has the {@link PersonnelOptions#ATOW_CITIZENSHIP} SPA their Connections value is
     * increased by 1.</p>
     *
     * <p>If the character has the {@link PersonnelOptions#COMPULSION_MILD_PARANOIA} SPA their Connections value is
     * reduced by 1.</p>
     *
     * <p>The Connections value is clamped within the allowed minimum and maximum range before being returned.</p>
     *
     * @return the character's Connections value, clamped within the minimum and maximum limits
     *
     * @author Illiani
     * @since 0.50.07
     */
    public int getAdjustedConnections() {
        if (burnedConnectionsEndDate != null) {
            return 0;
        }

        if (sufferingFromClinicalParanoia) {
            return 0;
        }

        boolean hasXenophobia = options.booleanOption(COMPULSION_XENOPHOBIA);
        int modifiers = (hasXenophobia ? -1 : 0);

        boolean hasCitizenship = options.booleanOption(ATOW_CITIZENSHIP);
        modifiers += (hasCitizenship ? 1 : 0);

        boolean hasMildParanoia = options.booleanOption(COMPULSION_MILD_PARANOIA);
        modifiers += (hasMildParanoia ? -1 : 0);

        modifiers += getDarkSecretModifier(false);

        return clamp(connections + modifiers, MINIMUM_CONNECTIONS, MAXIMUM_CONNECTIONS);
    }

    public void setConnections(final int connections) {
        this.connections = clamp(connections, MINIMUM_CONNECTIONS, MAXIMUM_CONNECTIONS);
    }

    /**
     * Adjusts the person's Connections score by the specified amount.
     *
     * <p>The change in connections can be positive or negative, depending on the provided delta value.</p>
     *
     * @param delta The amount by which to adjust the number of connections. A positive value increases the connections,
     *              while a negative value decreases them.
     */
    public void changeConnections(final int delta) {
        int newValue = connections + delta;
        connections = clamp(newValue, MINIMUM_CONNECTIONS, MAXIMUM_CONNECTIONS);
    }

    public int getWealth() {
        return wealth;
    }

    public void setWealth(final int wealth) {
        this.wealth = clamp(wealth, MINIMUM_WEALTH, MAXIMUM_WEALTH);
    }

    /**
     * Adjusts the person's wealth by the specified amount.
     *
     * <p>The change in wealth can be positive or negative, depending on the provided delta value.</p>
     *
     * @param delta The amount by which to adjust the wealth. A positive value increases the wealth, while a negative
     *              value decreases it.
     */
    public void changeWealth(final int delta) {
        int newValue = wealth + delta;
        wealth = clamp(newValue, MINIMUM_WEALTH, MAXIMUM_WEALTH);
    }

    public boolean isHasPerformedExtremeExpenditure() {
        return hasPerformedExtremeExpenditure;
    }

    public void setHasPerformedExtremeExpenditure(final boolean hasPerformedExtremeExpenditure) {
        this.hasPerformedExtremeExpenditure = hasPerformedExtremeExpenditure;
    }

    /**
     * Returns the current {@link ExtraIncome} value.
     *
     * @return the {@link ExtraIncome} object representing the current extra income setting.
     *
     * @author Illiani
     * @since 0.50.10
     */
    public ExtraIncome getExtraIncome() {
        return extraIncome;
    }

    /**
     * Returns the trait level associated with the current {@link ExtraIncome}.
     *
     * @return the integer trait level for the current extra income value.
     *
     * @author Illiani
     * @since 0.50.10
     */
    public int getExtraIncomeTraitLevel() {
        return extraIncome.getTraitLevel();
    }

    /**
     * Sets the {@link ExtraIncome} value based on a specified trait level.
     *
     * <p>The trait level is clamped to the allowed range before being converted into an {@link ExtraIncome}
     * object.</p>
     *
     * @param traitLevel the integer value representing the trait level to set for extra income.
     *
     * @author Illiani
     * @since 0.50.10
     */
    public void setExtraIncomeFromTraitLevel(final int traitLevel) {
        int newExtraIncomeTraitLevel = clamp(traitLevel, MINIMUM_EXTRA_INCOME, MAXIMUM_EXTRA_INCOME);
        extraIncome = ExtraIncome.extraIncomeParseFromInteger(newExtraIncomeTraitLevel);
    }

    /**
     * Directly assigns an {@link ExtraIncome} object.
     *
     * @param extraIncome the {@link ExtraIncome} instance to assign.
     *
     * @author Illiani
     * @since 0.50.10
     */
    public void setExtraIncomeDirect(final ExtraIncome extraIncome) {
        this.extraIncome = extraIncome;
    }

    /**
     * Retrieves the raw reputation value of the character.
     *
     * <p>This method returns the unadjusted reputation value associated with the character.</p>
     *
     * <p><b>Usage:</b> If aging effects are enabled, you likely want to use
     * {@link #getAdjustedReputation(boolean, boolean, LocalDate, int)}  instead.</p>
     *
     * @return The raw reputation value.
     */
    public int getReputation() {
        return reputation;
    }

    /**
     * Calculates the adjusted reputation value for the character based on aging effects, the current campaign type,
     * date, and rank.
     *
     * <p>This method computes the character's reputation by applying age-based modifiers, which depend on factors such
     * as whether aging effects are enabled, whether the campaign is clan-specific, the character's bloodname status,
     * and their rank in the clan hierarchy. If aging effects are disabled, the reputation remains unchanged.</p>
     *
     * <p><b>Usage:</b> If aging effects are disabled, the result will be equivalent to the base reputation value
     * provided by {@link #getReputation()}.</p>
     *
     * @param isUseAgingEffects Indicates whether aging effects should be applied to the reputation calculation.
     * @param isClanCampaign    Indicates whether the current campaign is specific to a clan.
     * @param today             The current date used to calculate the character's age.
     * @param rankNumeric       The rank index of the character, which can adjust the reputation modifier in clan-based
     *                          campaigns.
     *
     * @return The adjusted reputation value, accounting for factors like age, clan campaign status, bloodname
     *       possession, and rank. If aging effects are disabled, the base reputation value is returned.
     */
    public int getAdjustedReputation(boolean isUseAgingEffects, boolean isClanCampaign, LocalDate today,
          int rankNumeric) {
        final int PATHOLOGIC_RACISM_REPUTATION_PENALTY = -2;

        int modifiers = isUseAgingEffects ?
                              getReputationAgeModifier(getAge(today),
                                    isClanCampaign,
                                    !isNullOrBlank(bloodname),
                                    rankNumeric) :
                              0;

        boolean hasRacism = options.booleanOption(COMPULSION_RACISM);
        modifiers -= hasRacism ? 1 : 0;

        boolean hasPathologicRacism = options.booleanOption(COMPULSION_PATHOLOGIC_RACISM);
        modifiers += hasPathologicRacism ? PATHOLOGIC_RACISM_REPUTATION_PENALTY : 0;

        boolean hasXenophobia = options.booleanOption(COMPULSION_XENOPHOBIA);
        modifiers -= hasXenophobia ? 1 : 0;

        modifiers += getDarkSecretModifier(true);

        return clamp(reputation + modifiers, MINIMUM_REPUTATION, MAXIMUM_REPUTATION);
    }

    public void setReputation(final int reputation) {
        this.reputation = clamp(reputation, MINIMUM_REPUTATION, MAXIMUM_REPUTATION);
    }

    /**
     * Adjusts the person's reputation by the specified amount.
     *
     * <p>The change in reputation can be positive or negative, depending on the provided delta value.</p>
     *
     * @param delta The amount by which to adjust the reputation. A positive value increases the reputation, while a
     *              negative value decreases it.
     */
    public void changeReputation(final int delta) {
        int newValue = reputation + delta;
        reputation = clamp(newValue, MINIMUM_REPUTATION, MAXIMUM_REPUTATION);
    }

    public int getUnlucky() {
        return unlucky;
    }

    public void setUnlucky(final int unlucky) {
        this.unlucky = clamp(unlucky, MINIMUM_UNLUCKY, MAXIMUM_UNLUCKY);
    }

    public void changeUnlucky(final int delta) {
        int newValue = unlucky + delta;
        unlucky = clamp(newValue, MINIMUM_UNLUCKY, MAXIMUM_UNLUCKY);
    }

    public int getBloodmark() {
        return bloodmark;
    }

    public Money getBloodmarkValue() {
        return Money.of(bloodmark);
    }

    public void setBloodmark(final int unlucky) {
        this.bloodmark = clamp(unlucky, MINIMUM_BLOODMARK, MAXIMUM_BLOODMARK);
    }

    public void changeBloodmark(final int delta) {
        int newValue = bloodmark + delta;
        bloodmark = clamp(newValue, MINIMUM_BLOODMARK, MAXIMUM_BLOODMARK);
    }

    public List<LocalDate> getBloodhuntSchedule() {
        return bloodhuntSchedule;
    }

    public void addBloodhuntDate(final LocalDate date) {
        bloodhuntSchedule.add(date);
    }

    public void removeBloodhuntDate(final LocalDate date) {
        bloodhuntSchedule.remove(date);
    }

    /**
     * Retrieves the character's {@link Attributes} object containing the character's attribute scores.
     *
     * <p><b>Usage:</b> In most cases you'll want to use {@link #getAttributeScore(SkillAttribute)} instead, as that
     * will allow you to jump straight to the exact score you need.</p>
     *
     * @return the character's {@link Attributes} object.
     *
     * @since 0.50.5
     */
    public Attributes getATOWAttributes() {
        return atowAttributes;
    }

    /**
     * Updates the score for a specific skill attribute.
     *
     * <p>This method sets the provided score for the given {@link SkillAttribute}. If the attribute is
     * <code>null</code> or represents "NONE", the method logs a warning and exits without making any changes.</p>
     *
     * <p>The actual attribute score update is delegated to the underlying attribute handler.</p>
     *
     * @param attribute The {@link SkillAttribute} to be updated. Must not be <code>null</code> or "NONE".
     * @param newScore  The new score to assign to the specified skill attribute.
     *
     * @author Illiani
     * @since 0.50.05
     */
    public void setAttributeScore(final SkillAttribute attribute, final int newScore) {
        if (attribute == null || attribute == SkillAttribute.NONE) {
            LOGGER.warn("(setAttributeScore) SkillAttribute is null or NONE.");
            return;
        }

        atowAttributes.setAttributeScore(phenotype, options, attribute, newScore);
    }

    /**
     * Retrieves the score of a specified attribute.
     *
     * @param attribute the {@link SkillAttribute} to retrieve the score for.
     *
     * @return the score of the specified attribute, or {@link Attributes#DEFAULT_ATTRIBUTE_SCORE} if the attribute is
     *       {@code NONE} or {@code null}.
     *
     * @since 0.50.5
     */
    public int getAttributeScore(final SkillAttribute attribute) {
        if (attribute == null || attribute.isNone()) {
            LOGGER.error("(getAttributeScore) SkillAttribute is null or NONE.");
            return DEFAULT_ATTRIBUTE_SCORE;
        }

        boolean hasFreakishStrength = options.booleanOption(MUTATION_FREAKISH_STRENGTH);
        boolean hasExoticAppearance = options.booleanOption(MUTATION_EXOTIC_APPEARANCE);
        boolean hasFacialHair = options.booleanOption(MUTATION_FACIAL_HAIR);
        boolean hasSeriousDisfigurement = options.booleanOption(MUTATION_SERIOUS_DISFIGUREMENT);
        boolean isCatGirl = options.booleanOption(MUTATION_CAT_GIRL);
        boolean isCatGirlUnofficial = options.booleanOption(MUTATION_CAT_GIRL_UNOFFICIAL);

        return switch (attribute) {
            case NONE -> 0;
            case STRENGTH -> {
                int attributeScore = atowAttributes.getAttributeScore(attribute);
                if (hasFreakishStrength) {
                    attributeScore += 2;
                }
                yield min(attributeScore, MAXIMUM_ATTRIBUTE_SCORE);
            }
            case BODY, REFLEXES, DEXTERITY, INTELLIGENCE, WILLPOWER -> atowAttributes.getAttributeScore(attribute);
            case CHARISMA -> {
                int attributeScore = atowAttributes.getAttributeScore(attribute);
                if (hasExoticAppearance) {
                    attributeScore++;
                }
                if (hasFacialHair) {
                    attributeScore--;
                }
                if (hasSeriousDisfigurement) {
                    attributeScore -= 3;
                }
                if (isCatGirl) {
                    attributeScore -= 3;
                }
                if (isCatGirlUnofficial) {
                    attributeScore++;
                }
                yield clamp(attributeScore, MINIMUM_ATTRIBUTE_SCORE, MAXIMUM_ATTRIBUTE_SCORE);
            }
        };
    }

    /**
     * Retrieves the maximum allowed value (cap) for the specified {@link SkillAttribute}.
     *
     * <p>If the attribute is {@code null} or marked as {@link SkillAttribute#NONE}, a default maximum attribute score
     * is returned, and a warning is logged.</p>
     *
     * <p>For valid attributes, this method delegates to
     * {@link Attributes#getAttributeCap(Phenotype, PersonnelOptions, SkillAttribute)}.</p>
     *
     * @param attribute The {@link SkillAttribute} for which the maximum value is being retrieved. Must not be
     *                  {@code null} or {@link SkillAttribute#NONE}.
     *
     * @return The maximum allowed value (cap) for the given attribute. Returns the default maximum value if the input
     *       attribute is invalid.
     *
     * @author Illiani
     * @since 0.50.05
     */
    public int getAttributeCap(final SkillAttribute attribute) {
        if (attribute == null || attribute.isNone()) {
            LOGGER.warn("(getAttributeCap) SkillAttribute is null or NONE.");
            return MAXIMUM_ATTRIBUTE_SCORE;
        }

        return atowAttributes.getAttributeCap(phenotype, options, attribute);
    }

    /**
     * Sets the character's {@link Attributes} object which contains their ATOW Attribute scores.
     *
     * <p><b>Usage:</b> This completely wipes the character's attribute scores and is likely not the method you're
     * looking for. Consider{@link #changeAttributeScore(SkillAttribute, int)} if you just want to increment or
     * decrement a specific attribute by a certain value.</p>
     *
     * @param atowAttributes the {@link Attributes} object to set.
     *
     * @since 0.50.5
     */
    public void setATOWAttributes(final Attributes atowAttributes) {
        this.atowAttributes = atowAttributes;
    }

    /**
     * Modifies the score of a specified skill attribute by a given delta value.
     *
     * <p>This method adjusts the current score of the provided {@link SkillAttribute} by adding the specified delta
     * to it. If the attribute is {@code null} or {@link SkillAttribute#NONE}, a warning is logged, and the method exits
     * without making any changes.</p>
     *
     * <p>The new score is computed as the sum of the current score and the delta, and it is passed
     * to {@link Attributes#setAttributeScore(Phenotype, PersonnelOptions, SkillAttribute, int)} to ensure it compiles
     * with the character's minimum and maximum attribute score values.</p>
     *
     * @param attribute The {@link SkillAttribute} whose score is to be modified. Must not be <code>null</code>.
     * @param delta     The value to add to the current score of the specified skill attribute.
     *
     * @author Illiani
     * @since 0.50.05
     */
    public void changeAttributeScore(final SkillAttribute attribute, final int delta) {
        if (attribute == null || attribute.isNone()) {
            LOGGER.warn("(changeAttributeScore) SkillAttribute is null or NONE.");
            return;
        }

        int current = atowAttributes.getAttributeScore(attribute);
        int newScore = current + delta;

        setAttributeScore(attribute, newScore);
    }

    public void resetSkillTypes() {
        skills.getSkills().forEach(Skill::updateType);
    }

    public int getNTasks() {
        return nTasks;
    }

    public void setNTasks(final int nTasks) {
        this.nTasks = nTasks;
    }

    /**
     * @deprecated use {@link #getPersonalLog()} instead.
     */
    @Deprecated(forRemoval = true, since = "0.50.5")
    public List<LogEntry> getPersonnelLog() {
        return getPersonalLog();
    }

    public List<LogEntry> getPersonalLog() {
        personnelLog.sort(Comparator.comparing(LogEntry::getDate));
        return personnelLog;
    }

    public List<LogEntry> getMedicalLog() {
        medicalLog.sort(Comparator.comparing(LogEntry::getDate));
        return medicalLog;
    }

    public List<LogEntry> getPatientLog() {
        patientLog.sort(Comparator.comparing(LogEntry::getDate));
        return patientLog;
    }

    public List<LogEntry> getScenarioLog() {
        scenarioLog.sort(Comparator.comparing(LogEntry::getDate));
        return scenarioLog;
    }

    public List<LogEntry> getAssignmentLog() {
        assignmentLog.sort(Comparator.comparing(LogEntry::getDate));
        return assignmentLog;
    }

    public List<LogEntry> getPerformanceLog() {
        performanceLog.sort(Comparator.comparing(LogEntry::getDate));
        return performanceLog;
    }

    /**
     * @deprecated use {@link #addPersonalLogEntry(LogEntry)} instead.
     */
    @Deprecated(forRemoval = true, since = "0.50.5")
    public void addLogEntry(final LogEntry entry) {
        addPersonalLogEntry(entry);
    }

    public void addPersonalLogEntry(final LogEntry entry) {
        personnelLog.add(entry);
    }

    public void addMedicalLogEntry(final LogEntry entry) {
        medicalLog.add(entry);
    }

    public void addPatientLogEntry(final LogEntry entry) {
        patientLog.add(entry);
    }

    public void addScenarioLogEntry(final LogEntry entry) {
        scenarioLog.add(entry);
    }

    public void addAssignmentLogEntry(final LogEntry entry) {
        assignmentLog.add(entry);
    }

    public void addPerformanceLogEntry(final LogEntry entry) {
        performanceLog.add(entry);
    }

    // region injuries

    /**
     * All methods below are for the Advanced Medical option
     */

    public List<Injury> getInjuries() {
        return new ArrayList<>(injuries);
    }

    public List<Injury> getPermanentInjuries() {
        return injuries.stream().filter(Injury::isPermanent).collect(Collectors.toList());
    }

    public void clearInjuries() {
        injuries.clear();

        // Clear the doctor if there is one
        doctorId = null;
        MekHQ.triggerEvent(new PersonChangedEvent(this));
    }

    public void removeInjury(final Injury injury) {
        injuries.remove(injury);
        MekHQ.triggerEvent(new PersonChangedEvent(this));
    }

    public void diagnose(final Campaign campaign, final int hits) {
        InjuryUtil.resolveAfterCombat(campaign, this, hits);
        InjuryUtil.resolveCombatDamage(campaign, this, hits);
        setHits(0);
    }

    public int getAbilityTimeModifier(final Campaign campaign) {
        int modifier = 100;
        if (campaign.getCampaignOptions().isUseToughness()) {
            if (getToughness() == 1) {
                modifier -= 10;
            }
            if (getToughness() > 1) {
                modifier -= 15;
            }
        } // TODO: Fully implement this for advanced healing

        if (getOptions().booleanOption(OptionsConstants.MISC_PAIN_RESISTANCE)) {
            modifier -= 15;
        } else if (getOptions().booleanOption(OptionsConstants.MISC_IRON_MAN)) {
            modifier -= 10;
        }

        return modifier;
    }

    public boolean hasInjury(final BodyLocation location) {
        return getInjuryByLocation(location) != null;
    }

    public boolean needsAMFixing() {
        return !injuries.isEmpty() &&
                     injuries.stream().anyMatch(injury -> (injury.getTime() > 0) || !injury.isPermanent());
    }

    /**
     * Calculates the total injury modifier for the pilot, based on the character's injuries and ambidextrous trait (if
     * present). This modifier can apply to either piloting or gunnery checks depending on the input parameter.
     *
     * <p>This method examines all injuries and their associated modifiers, distinguishing between left-side and
     * right-side injuries if the character is ambidextrous, and the injury implies a missing body location. If the
     * character is not ambidextrous, all modifiers are considered uniformly.</p>
     *
     * <p>The method performs the following steps:</p>
     * <ul>
     *    <li>If the character is ambidextrous and the injury implies a missing location:
     *        <ul>
     *            <li>Classifies injuries into left-side or right-side based on their body location.</li>
     *            <li>Adds associated modifiers to separate lists for left-side and right-side injuries.</li>
     *            <li>If injuries are only present on one side, the modifiers for the opposite side are removed.</li>
     *        </ul>
     *    </li>
     *    <li>If the character is not ambidextrous or the injury does not imply a missing body location all modifiers
     *    from all injuries are included without distinguishing between left and right sides.</li>
     * </ul>
     *
     * <p>After processing the injuries, the method calculates the total injury modifier by summing up the relevant
     * modifier values, taking into account whether the modifier applies to piloting or gunnery checks.</p>
     *
     * @param isPiloting A boolean value indicating whether the modifier calculation is for piloting checks
     *                   ({@code true}) or gunnery checks ({@code false}).
     *
     * @return The total injury modifier calculated from the character's injuries, specific to piloting or gunnery.
     *
     * @author Illiani
     * @since 0.50.05
     */
    public int getInjuryModifiers(boolean isPiloting) {
        boolean isAmbidextrous = options.booleanOption(ATOW_AMBIDEXTROUS);

        List<Modifier> leftSideModifiers = new ArrayList<>();
        List<Modifier> rightSideModifiers = new ArrayList<>();

        List<Modifier> allModifiers = new ArrayList<>();
        for (Injury injury : injuries) {
            boolean isLeftSide = false;
            boolean isRightSide = false;
            if (isAmbidextrous && injury.getType().impliesMissingLocation()) {
                BodyLocation location = injury.getLocation();
                if (location.isLimb()) {
                    if (location == BodyLocation.LEFT_ARM || location == BodyLocation.LEFT_HAND) {
                        isLeftSide = true;
                    } else if (location == BodyLocation.RIGHT_ARM || location == BodyLocation.RIGHT_HAND) {
                        isRightSide = true;
                    }
                }
            }

            for (Modifier modifier : injury.getModifiers()) {
                if (isAmbidextrous) {
                    if (isLeftSide) {
                        leftSideModifiers.add(modifier);
                    }

                    if (isRightSide) {
                        rightSideModifiers.add(modifier);
                    }
                }

                allModifiers.add(modifier);
            }
        }

        if (isAmbidextrous) {
            if (leftSideModifiers.isEmpty() && !rightSideModifiers.isEmpty()) {
                allModifiers.removeAll(rightSideModifiers);
            }

            if (rightSideModifiers.isEmpty() && !leftSideModifiers.isEmpty()) {
                allModifiers.removeAll(leftSideModifiers);
            }
        }

        return Modifier.calcTotalModifier(allModifiers.stream(),
              isPiloting ? ModifierValue.PILOTING : ModifierValue.GUNNERY);
    }

    /**
     * Determines whether the person has any injuries, possibly filtering by permanence.
     *
     * <ul>
     *     <li>If {@code permanentCheck} is {@code false}, this method returns {@code true} if the person has any
     *     recorded injuries.</li>
     *     <li>If {@code permanentCheck} is {@code true}, it will return {@code true} only if the person has at least
     *     one injury that is either non-permanent or has a remaining recovery time greater than zero. Otherwise, it
     *     returns {@code false}.</li>
     * </ul>
     *
     * @param permanentCheck if {@code true}, only injuries that are not permanent or have time remaining are
     *                       considered; if {@code false}, any injury will be counted
     *
     * @return {@code true} if the person has injuries matching the specified criteria; {@code false} otherwise
     */
    public boolean hasInjuries(final boolean permanentCheck) {
        return !injuries.isEmpty() &&
                     (!permanentCheck ||
                            injuries.stream().anyMatch(injury -> !injury.isPermanent() || (injury.getTime() > 0)));
    }

    public boolean hasOnlyHealedPermanentInjuries() {
        return !injuries.isEmpty() &&
                     injuries.stream().noneMatch(injury -> !injury.isPermanent() || (injury.getTime() > 0));
    }

    public List<Injury> getInjuriesByLocation(final BodyLocation location) {
        return injuries.stream().filter(injury -> (injury.getLocation() == location)).collect(Collectors.toList());
    }

    // Returns only the first injury in a location
    public @Nullable Injury getInjuryByLocation(final BodyLocation location) {
        return injuries.stream().filter(injury -> (injury.getLocation() == location)).findFirst().orElse(null);
    }

    public void addInjury(final Injury injury) {
        injuries.add(Objects.requireNonNull(injury));
        if (getUnit() != null) {
            getUnit().resetPilotAndEntity();
        }
    }
    // endregion injuries

    /* For use by Against the Bot Employee Turnover rolls */
    public int getOriginalUnitWeight() {
        return originalUnitWeight;
    }

    public void setOriginalUnitWeight(final int originalUnitWeight) {
        this.originalUnitWeight = originalUnitWeight;
    }

    public int getOriginalUnitTech() {
        return originalUnitTech;
    }

    public void setOriginalUnitTech(final int originalUnitTech) {
        this.originalUnitTech = originalUnitTech;
    }

    public UUID getOriginalUnitId() {
        return originalUnitId;
    }

    public void setOriginalUnitId(final UUID originalUnitId) {
        this.originalUnitId = originalUnitId;
    }

    public void setOriginalUnit(final Unit unit) {
        if (unit == null) {
            originalUnitId = null;
            originalUnitTech = 0;
            originalUnitWeight = 0;

            return;
        }

        originalUnitId = unit.getId();

        if (unit.getEntity().isClan()) {
            originalUnitTech = TECH_CLAN;
        } else if (unit.getEntity().getTechLevel() > TechConstants.T_INTRO_BOX_SET) {
            originalUnitTech = TECH_IS2;
        } else {
            originalUnitTech = TECH_IS1;
        }

        originalUnitWeight = unit.getEntity().getWeightClass();
    }

    /**
     * This is used to get the number of shares the person has
     *
     * @param campaign     the campaign the person is a part of
     * @param sharesForAll true if all combat and support personnel have shares, otherwise false if just MekWarriors
     *                     have shares
     *
     * @return the number of shares the person has
     */
    public int getNumShares(final Campaign campaign, final boolean sharesForAll) {
        if (!getStatus().isActive() ||
                  !getPrisonerStatus().isFree() ||
                  (!sharesForAll && !hasRole(PersonnelRole.MEKWARRIOR))) {
            return 0;
        }
        int shares = 1;
        if (isFounder()) {
            shares++;
        }
        shares += Math.max(-1, getExperienceLevel(campaign, false) - 2);

        if (getRank().isOfficer()) {
            final Profession profession = Profession.getProfessionFromPersonnelRole(getPrimaryRole());
            int rankOrder = getRankSystem().getOfficerCut();
            while ((rankOrder <= getRankNumeric()) && (rankOrder < Rank.RC_NUM)) {
                Rank rank = getRankSystem().getRanks().get(rankOrder);
                if (!rank.isEmpty(profession)) {
                    shares++;
                }
                rankOrder++;
            }
        }

        if (getOriginalUnitWeight() >= 1) {
            shares++;
        }

        if (getOriginalUnitWeight() >= 3) {
            shares++;
        }
        shares += getOriginalUnitTech();

        return shares;
    }

    public boolean isEngineer() {
        return engineer;
    }

    public void setEngineer(final boolean engineer) {
        this.engineer = engineer;
    }

    /**
     * @param campaign the campaign to get the ransom value based on
     *
     * @return the ransom value of this individual Useful for prisoner who you want to ransom or hand off to your
     *       employer in an AtB context
     */
    public Money getRansomValue(final Campaign campaign) {
        // MekWarriors and aero pilots are worth more than the other types of scrubs
        return (getPrimaryRole().isMekWarriorGrouping() || getPrimaryRole().isAerospacePilot() ?
                      MEKWARRIOR_AERO_RANSOM_VALUES :
                      OTHER_RANSOM_VALUES).get(getExperienceLevel(campaign, false));
    }

    public static class PersonUnitRef extends Unit {
        private PersonUnitRef(final UUID id) {
            setId(id);
        }
    }

    public void fixReferences(final Campaign campaign) {
        if (unit instanceof PersonUnitRef) {
            final UUID id = unit.getId();
            unit = campaign.getUnit(id);
            if (unit == null) {
                LOGGER.error("Person {} ('{}') references missing unit {}", getId(), getFullName(), id);
            }
        }

        for (int ii = techUnits.size() - 1; ii >= 0; --ii) {
            final Unit techUnit = techUnits.get(ii);
            if (techUnit instanceof PersonUnitRef) {
                final Unit realUnit = campaign.getUnit(techUnit.getId());
                if (realUnit != null) {
                    techUnits.set(ii, realUnit);
                } else {
                    LOGGER.error("Person {} ('{}') techs missing unit {}", getId(), getFullName(), techUnit.getId());
                    techUnits.remove(ii);
                }
            }
        }
    }

    /**
     * Generates the loyalty modifier for a given loyalty score.
     *
     * @param loyalty the person's loyalty score
     */
    public int getLoyaltyModifier(int loyalty) {
        if (loyalty < 1) {
            loyalty = 1;
        }

        return switch (loyalty) {
            case 1, 2, 3 -> 3;
            case 4 -> 2;
            case 5, 6 -> 1;
            case 7, 8, 9, 10, 11, 12, 13, 14 -> 0;
            case 15, 16 -> -1;
            case 17 -> -2;
            default -> -3;
        };
    }

    /**
     * Calculates the experience cost multiplier based on reasoning.
     *
     * <p>If reasoning adjustment is not enabled, the multiplier is 1 (no effect).</p>
     *
     * <p>Otherwise, the multiplier is determined by the reasoning score, where each point adjusts the cost by 2.5%.
     * A neutral reasoning score (resulting in a modifier of 0) will also return a multiplier of 1.</p>
     *
     * @param useReasoningXpCostMultiplier a {@link Boolean} indicating whether to apply the reasoning-based adjustment
     *                                     to the experience cost.
     *
     * @return the experience cost multiplier: - `1` if reasoning adjustment is disabled or {@link Reasoning} is
     *       neutral. - A value adjusted by the formula `1 - (score * 0.025)` otherwise.
     */
    public double getReasoningXpCostMultiplier(final boolean useReasoningXpCostMultiplier) {
        Reasoning reasoning = getReasoning();

        if (!useReasoningXpCostMultiplier || reasoning.isAverageType()) {
            return 1;
        }

        double reasoningMultiplier = 0.025; // each rank in Reasoning should adjust costs by 2.5%

        int score = reasoning.getReasoningScore();
        double modifier = score * reasoningMultiplier;

        if (modifier == 0) { // neutral reasoning
            return 1;
        } else {
            return 1 - modifier;
        }
    }

    /**
     * Removes all skills from the collection that match the specified subtype.
     *
     * <p>Iterates safely over the current list of skills, removing each skill whose type corresponds to the given
     * {@link SkillSubType}.</p>
     *
     * @param subType the {@code SkillSubType} to remove from the collection
     *
     * @author Illiani
     * @since 0.50.06
     */
    public void removeAllSkillsOfSubType(SkillSubType subType) {
        // We make an iteration safe list so we can easily remove skills during the loop
        List<Skill> allSkills = new ArrayList<>(skills.getSkills());
        for (Skill skill : allSkills) {
            SkillType skillType = skill.getType();

            if (skillType.isSubTypeOf(subType)) {
                removeSkill(skillType.getName());
            }
        }
    }

    public void updateTimeData(LocalDate today) {
        boolean updateRecruitment = recruitment == null;
        boolean updateLastRankChange = lastRankChangeDate == null;

        // Nothing to update
        if (!updateRecruitment && !updateLastRankChange) {
            return;
        }

        if (isEmployed()) {
            LocalDate estimatedJoinDate = null;
            for (LogEntry logEntry : getPersonalLog()) {
                if (estimatedJoinDate == null) {
                    // If by some nightmare there is no Joined date just use the first entry.
                    estimatedJoinDate = logEntry.getDate();
                }
                if (logEntry.getDesc().startsWith("Joined ") ||
                          logEntry.getDesc().startsWith("Freed ") ||
                          logEntry.getDesc().startsWith("Promoted ") ||
                          logEntry.getDesc().startsWith("Demoted ")) {
                    estimatedJoinDate = logEntry.getDate();
                    break;
                }
            }

            if (estimatedJoinDate != null) {
                if (updateRecruitment) {
                    recruitment = estimatedJoinDate;
                }
                if (updateLastRankChange) {
                    lastRankChangeDate = estimatedJoinDate;
                }
                return;
            }

            if (joinedCampaign != null) {
                if (updateRecruitment) {
                    recruitment = null;
                }
                if (updateLastRankChange) {
                    lastRankChangeDate = null;
                }
                recruitment = joinedCampaign;
                return;
            }

            recruitment = today;
        }
    }

    /**
     * Resolves a gambling compulsion for the current person and adjusts their wealth accordingly.
     *
     * <p>If the person has the gambling compulsion option enabled, this method performs a d6 roll to determine
     * whether wealth is gained, lost, or unchanged, and formats the result as a localized string with appropriate
     * styling. If the gambling compulsion option is not present, the method returns an empty string.</p>
     *
     * <p>On a roll of 6, the person's wealth increases; on a roll of 4 or 5, it remains unchanged; and on a roll of
     * 1, 2, or 3, the person's wealth decreases.</p>
     *
     * @return a formatted localized result {@link String} reflecting the outcome, or an empty {@link String} if not
     *       applicable
     *
     * @author Illiani
     * @since 0.50.07
     */
    public String gambleWealth() {
        boolean hasGamblingCompulsion = options.booleanOption(COMPULSION_GAMBLING);
        if (!hasGamblingCompulsion) {
            return "";
        }

        String key;
        String color;

        int roll = d6();
        switch (roll) {
            case 4, 5 -> {
                key = "neutral";
                color = getWarningColor();
            }
            case 6 -> {
                changeWealth(1);
                key = "success";
                color = getPositiveColor();
            }
            default -> { // 1, 2, 3
                changeWealth(-1);
                key = "failure";
                color = getNegativeColor();
            }
        }

        return String.format(resources.getString("gambling." + key), getHyperlinkedFullTitle(),
              spanOpeningWithCustomColor(color), CLOSING_SPAN_TAG, wealth);
    }

    /**
     * Processes the effects of discontinuation syndrome.
     *
     * <p>This method applies the symptoms and risks associated with compulsive addiction discontinuation, adjusted
     * by campaign options and current conditions:</p>
     *
     * <ul>
     *   <li>If Advanced Medical is available, {@link InjuryTypes#DISCONTINUATION_SYNDROME} is added; otherwise, Hits
     *   are incremented.</li>
     *   <li>If Fatigue is enabled, the character's Fatigue level increases.</li>
     *   <li>If the number of injuries or cumulative hits exceeds a defined threshold, the entity's status is changed
     *   to {@link PersonnelStatus#MEDICAL_COMPLICATIONS} (killed).</li>
     * </ul>
     *
     * @param campaign               the active {@link Campaign} in which the discontinuation syndrome is processed
     * @param useAdvancedMedical     {@code true} if Advanced Medical is enabled
     * @param useFatigue             {@code true} if Fatigue should be increased
     * @param hasCompulsionAddiction specifies if the character has the {@link PersonnelOptions#COMPULSION_ADDICTION}
     *                               Flaw.
     * @param failedWillpowerCheck   {@code true} if the character failed the check to resist their compulsion
     *
     * @author Illiani
     * @since 0.50.07
     */
    public void processDiscontinuationSyndrome(Campaign campaign, boolean useAdvancedMedical, boolean useFatigue,
          // These boolean are here to ensure that we only ever pass in valid personnel
          boolean hasCompulsionAddiction, boolean failedWillpowerCheck) {
        final int FATIGUE_INCREASE = 2;
        final int DEATH_THRESHOLD = 5;


        if (hasCompulsionAddiction && failedWillpowerCheck) {
            if (useAdvancedMedical) {
                Injury injury = DISCONTINUATION_SYNDROME.newInjury(campaign, this, INTERNAL, 1);
                addInjury(injury);
            } else {
                hits++;
            }

            if (useFatigue) {
                changeFatigue(FATIGUE_INCREASE);
            }

            if ((getInjuries().size() > DEATH_THRESHOLD) || (hits > DEATH_THRESHOLD)) {
                changeStatus(campaign, campaign.getLocalDate(), PersonnelStatus.MEDICAL_COMPLICATIONS);
            }
        }
    }

    /**
     * Processes the effects of crippling flashbacks.
     *
     * <p>If the personnel has flashbacks and fails a willpower check, this method determines the outcome:</p>
     * <ul>
     *     <li>If advanced medical care is available, a new injury related to crippling flashbacks is added.</li>
     *     <li>Otherwise, the personnel takes additional damage (hits).</li>
     * </ul>
     *
     * <p>If the number of injuries or hits exceeds a predefined threshold, the character's status is updated to
     * {@link PersonnelStatus#MEDICAL_COMPLICATIONS} (killed).</p>
     *
     * @param campaign             The current campaign context.
     * @param useAdvancedMedical   {@code true} if advanced medical care is available; {@code false} otherwise.
     * @param hasFlashbacks        {@code true} if the personnel is suffering from flashbacks.
     * @param failedWillpowerCheck {@code true} if the personnel failed their willpower check due to flashbacks.
     *
     * @author Illiani
     * @since 0.50.07
     */
    public void processCripplingFlashbacks(Campaign campaign, boolean useAdvancedMedical,
          // These boolean are here to ensure that we only ever pass in valid personnel
          boolean hasFlashbacks, boolean failedWillpowerCheck) {
        final int DEATH_THRESHOLD = 5;

        if (hasFlashbacks && failedWillpowerCheck) {
            if (useAdvancedMedical) {
                Injury injury = CRIPPLING_FLASHBACKS.newInjury(campaign, this, INTERNAL, 1);
                addInjury(injury);
            } else {
                hits += 1;
            }

            if ((getInjuries().size() > DEATH_THRESHOLD) || (hits > DEATH_THRESHOLD)) {
                changeStatus(campaign, campaign.getLocalDate(), PersonnelStatus.MEDICAL_COMPLICATIONS);
            }
        }
    }

    /**
     * Processes the occurrence of a split personality event.
     *
     * <p>If the subject has split personality and fails a willpower check, an alternative personality is generated
     * (if needed), the personality is switched, and a description of the resulting personality is written using the
     * {@link PersonalityController}.</p>
     *
     * @param hasSplitPersonality  {@code true} if the subject is susceptible to having a split personality
     * @param failedWillpowerCheck {@code true} if the subject failed the willpower check prompting the split
     *
     * @author Illiani
     * @since 0.50.07
     */
    public String processSplitPersonality(boolean hasSplitPersonality, boolean failedWillpowerCheck) {
        if (hasSplitPersonality && failedWillpowerCheck) {
            String originalName = getHyperlinkedFullTitle();

            if (isNullOrBlank(storedGivenName)) {
                generateAlternativePersonality();
            }

            switchPersonality();
            PersonalityController.writePersonalityDescription(this);

            return String.format(resources.getString("compulsion.personalityChange"), originalName,
                  spanOpeningWithCustomColor(getWarningColor()), CLOSING_SPAN_TAG, getFullTitle());
        }

        return "";
    }

    /**
     * Generates an alternative set of personality attributes (name, faction, traits) for the character.
     *
     * <p>This involves selecting a new faction of origin, generating a new name based on the faction, and creating a
     * set of alternative personality characteristics.</p>
     *
     * @author Illiani
     * @since 0.50.07
     */
    private void generateAlternativePersonality() {
        Faction chosenFaction = generateSplitPersonalityOriginFaction();
        generateSplitPersonalityName(chosenFaction);
        generateSplitPersonalityPersonalityCharacteristics();
        storedLoyalty = d6(3);
    }

    /**
     * Generates alternative personality traits and applies them to the stored split personality profile.
     *
     * <p>Traits are randomly selected from {@link Aggression}, {@link Ambition}, {@link Greed}, and {@link Social},
     * with potential for up to four traits total. Additional characteristics such as a {@link PersonalityQuirk} trait
     * and {@link Reasoning} characteristics are randomly determined and stored.</p>
     *
     * @author Illiani
     * @see PersonalityController#generatePersonality(Person)
     * @since 0.50.07
     */
    private void generateSplitPersonalityPersonalityCharacteristics() {
        setStoredAggression(Aggression.NONE);
        setStoredAmbition(Ambition.NONE);
        setStoredGreed(Greed.NONE);
        setStoredSocial(Social.NONE);
        setStoredReasoning(Reasoning.AVERAGE);
        setStoredPersonalityQuirk(PersonalityQuirk.NONE);

        // Then we generate a new personality
        List<PersonalityTraitType> possibleTraits = new ArrayList<>();
        possibleTraits.add(PersonalityTraitType.AGGRESSION);
        possibleTraits.add(PersonalityTraitType.AMBITION);
        possibleTraits.add(PersonalityTraitType.GREED);
        possibleTraits.add(PersonalityTraitType.SOCIAL);
        possibleTraits.add(PersonalityTraitType.PERSONALITY_QUIRK);

        int iterations = 2;

        while (iterations != 0 && !possibleTraits.isEmpty()) {
            PersonalityTraitType pickedTrait = ObjectUtility.getRandomItem(possibleTraits);
            possibleTraits.remove(pickedTrait);
            iterations--;

            switch (pickedTrait) {
                case AGGRESSION -> {
                    String traitIndex = getTraitIndex(Aggression.MAJOR_TRAITS_START_INDEX);
                    setStoredAggression(Aggression.fromString(traitIndex));
                    setStoredAggressionDescriptionIndex(randomInt(Aggression.MAXIMUM_VARIATIONS));
                }
                case AMBITION -> {
                    String traitIndex = getTraitIndex(Ambition.MAJOR_TRAITS_START_INDEX);
                    setStoredAmbition(Ambition.fromString(traitIndex));
                    setStoredAmbitionDescriptionIndex(randomInt(Ambition.MAXIMUM_VARIATIONS));
                }
                case GREED -> {
                    String traitIndex = getTraitIndex(Greed.MAJOR_TRAITS_START_INDEX);
                    setStoredGreed(Greed.fromString(traitIndex));
                    setStoredGreedDescriptionIndex(randomInt(Greed.MAXIMUM_VARIATIONS));
                }
                case SOCIAL -> {
                    String traitIndex = getTraitIndex(Social.MAJOR_TRAITS_START_INDEX);
                    setStoredSocial(Social.fromString(traitIndex));
                    setStoredSocialDescriptionIndex(randomInt(Social.MAXIMUM_VARIATIONS));
                }
                case PERSONALITY_QUIRK -> {
                    int traitRoll = randomInt(PersonalityQuirk.values().length) + 1;
                    String traitIndex = String.valueOf(traitRoll);
                    setStoredPersonalityQuirk(PersonalityQuirk.fromString(traitIndex));
                    setStoredPersonalityQuirkDescriptionIndex(randomInt(PersonalityQuirk.MAXIMUM_VARIATIONS));
                }
                default -> {}
            }
        }

        // Always generate Reasoning
        int reasoningRoll = randomInt(8346);
        storedReasoning = generateReasoning(reasoningRoll);
    }

    /**
     * Generates a new split personality name based on the provided faction.
     *
     * <p>Uses the random name generator to assign a given name and surname appropriate to the gender, personnel
     * type, and the supplied faction's short name; stores the results.</p>
     *
     * @param chosenFaction the {@link Faction} selected as the origin of the split personality
     *
     * @author Illiani
     * @since 0.50.07
     */
    private void generateSplitPersonalityName(Faction chosenFaction) {
        RandomNameGenerator.getInstance().generate(gender, clanPersonnel, chosenFaction.getShortName());

        String[] name = RandomNameGenerator.getInstance().generateGivenNameSurnameSplit(gender,
              clanPersonnel,
              chosenFaction.getShortName());
        storedGivenName = name[0];
        storedSurname = name[1];
    }

    /**
     * Randomly selects and returns a new faction to be used as the origin for a split personality.
     *
     * <p>Considers all active factions at the time of the subject's birthday, applying faction- and
     * personnel-specific constraints, then randomly chooses one and stores it.</p>
     *
     * @return the chosen {@link Faction} for the split personality's origin
     *
     * @author Illiani
     * @since 0.50.07
     */
    private Faction generateSplitPersonalityOriginFaction() {
        Set<Faction> possibleNewFaction = new HashSet<>();
        Collection<Faction> allActiveFactions = Factions.getInstance().getActiveFactions(birthday);
        for (Faction faction : allActiveFactions) {
            if (faction.isClan() &&
                      birthday.isBefore(BATTLE_OF_TUKAYYID) &&
                      !clanPersonnel) {
                continue;
            }
            possibleNewFaction.add(faction);
        }

        Faction chosenFaction = ObjectUtility.getRandomItem(possibleNewFaction);
        storedOriginFaction = chosenFaction;
        return chosenFaction;
    }

    /**
     * Switches the primary and stored personality attributes of the subject.
     *
     * <p>This method exchanges all major personal attributes, such as name, loyalty, origin faction, personality
     * traits, and their associated descriptions, between the primary and split personality profiles.</p>
     *
     * @author Illiani
     * @since 0.50.07
     */
    void switchPersonality() {
        String transitionaryGivenName = givenName;
        setGivenName(storedGivenName);
        storedGivenName = transitionaryGivenName;

        String transitionarySurname = surname;
        setSurname(storedSurname);
        storedSurname = transitionarySurname;

        int transitionaryLoyalty = loyalty;
        loyalty = storedLoyalty;
        storedLoyalty = transitionaryLoyalty;

        Faction transitionaryOriginFaction = originFaction;
        originFaction = storedOriginFaction;
        storedOriginFaction = transitionaryOriginFaction;

        Aggression transitionaryAggression = aggression;
        aggression = storedAggression;
        storedAggression = transitionaryAggression;

        int transitionaryAggressionDescriptionIndex = aggressionDescriptionIndex;
        aggressionDescriptionIndex = storedAggressionDescriptionIndex;
        storedAggressionDescriptionIndex = transitionaryAggressionDescriptionIndex;

        Ambition transitionaryAmbition = ambition;
        ambition = storedAmbition;
        storedAmbition = transitionaryAmbition;

        int transitionaryAmbitionDescriptionIndex = ambitionDescriptionIndex;
        ambitionDescriptionIndex = storedAmbitionDescriptionIndex;
        storedAmbitionDescriptionIndex = transitionaryAmbitionDescriptionIndex;

        Greed transitionaryGreed = greed;
        greed = storedGreed;
        storedGreed = transitionaryGreed;

        int transitionaryGreedDescriptionIndex = greedDescriptionIndex;
        greedDescriptionIndex = storedGreedDescriptionIndex;
        storedGreedDescriptionIndex = transitionaryGreedDescriptionIndex;

        Social transitionarySocial = social;
        social = storedSocial;
        storedSocial = transitionarySocial;

        int transitionarySocialDescriptionIndex = socialDescriptionIndex;
        socialDescriptionIndex = storedSocialDescriptionIndex;
        storedSocialDescriptionIndex = transitionarySocialDescriptionIndex;

        PersonalityQuirk transitionaryPersonalityQuirk = personalityQuirk;
        personalityQuirk = storedPersonalityQuirk;
        storedPersonalityQuirk = transitionaryPersonalityQuirk;

        int transitionaryPersonalityQuirkDescriptionIndex = personalityQuirkDescriptionIndex;
        personalityQuirkDescriptionIndex = storedPersonalityQuirkDescriptionIndex;
        storedPersonalityQuirkDescriptionIndex = transitionaryPersonalityQuirkDescriptionIndex;

        Reasoning transitionaryReasoning = reasoning;
        reasoning = storedReasoning;
        storedReasoning = transitionaryReasoning;
    }

    /**
     * Processes the effects of childlike regression on the character, applying injuries or health complications based
     * on specified conditions.
     *
     * <p>If the character has childlike regression and fails a willpower check, the method will apply either an
     * injury (using advanced medical rules) or increment the number of "hits" (using basic rules). If the total number
     * of injuries or hits exceeds a defined threshold, the personnel status is changed to indicate medical
     * complications (killed).</p>
     *
     * @param campaign             the {@link Campaign} context in which the effects are processed
     * @param useAdvancedMedical   {@code true} to use advanced medical injury processing
     * @param hasRegression        {@code true} if the character is affected by childlike regression
     * @param failedWillpowerCheck {@code true} if the character failed their willpower check
     */
    public String processChildlikeRegression(Campaign campaign, boolean useAdvancedMedical,
          // These boolean are here to ensure that we only ever pass in valid personnel
          boolean hasRegression, boolean failedWillpowerCheck) {
        final int DEATH_THRESHOLD = 5;

        if (hasRegression && failedWillpowerCheck) {
            if (useAdvancedMedical) {
                Injury injury = CHILDLIKE_REGRESSION.newInjury(campaign, this, INTERNAL, 1);
                addInjury(injury);
            } else {
                hits += 1;
            }

            if ((getInjuries().size() > DEATH_THRESHOLD) || (hits > DEATH_THRESHOLD)) {
                changeStatus(campaign, campaign.getLocalDate(), PersonnelStatus.MEDICAL_COMPLICATIONS);
            }

            return String.format(resources.getString("compulsion.regression"), getHyperlinkedFullTitle(),
                  spanOpeningWithCustomColor(getWarningColor()), CLOSING_SPAN_TAG);
        }

        return "";
    }

    /**
     * Processes a potential catatonia episode fthe character, applying relevant effects and status changes.
     *
     * <p>If both {@code hasCatatonia} and {@code failedWillpowerCheck} are {@code true}, this method applies an
     * injury if advanced medical is used, or increments physical trauma otherwise. If the total number of injuries or
     * trauma exceeds a predefined death threshold, the person's status is changed to indicate medical complications. In
     * either case, the method returns a formatted string describing the catatonia episode. If the conditions are not
     * met, it returns an empty string.</p>
     *
     * @param campaign             the current campaign context
     * @param useAdvancedMedical   {@code true} to use advanced medical rules, {@code false} otherwise
     * @param hasCatatonia         {@code true} if the person is suffering from catatonia
     * @param failedWillpowerCheck {@code true} if the person failed their willpower check
     *
     * @return description of the resulting catatonia episode, or an empty string if no episode occurred
     *
     * @author Illiani
     * @since 0.50.07
     */
    public String processCatatonia(Campaign campaign, boolean useAdvancedMedical,
          // These boolean are here to ensure that we only ever pass in valid personnel
          boolean hasCatatonia, boolean failedWillpowerCheck) {
        final int DEATH_THRESHOLD = 5;

        if (hasCatatonia && failedWillpowerCheck) {
            if (useAdvancedMedical) {
                Injury injury = CATATONIA.newInjury(campaign, this, INTERNAL, 1);
                addInjury(injury);
            } else {
                hits += 1;
            }

            if ((getInjuries().size() > DEATH_THRESHOLD) || (hits > DEATH_THRESHOLD)) {
                changeStatus(campaign, campaign.getLocalDate(), PersonnelStatus.MEDICAL_COMPLICATIONS);
            }

            return String.format(resources.getString("compulsion.catatonia"), getHyperlinkedFullTitle(),
                  spanOpeningWithCustomColor(getNegativeColor()), CLOSING_SPAN_TAG);
        }

        return "";
    }

    /**
     * Processes the effects of "confusion" for a personnel based on their mental state.
     *
     * <p>If the personnel has both "madness confusion", and has failed a willpower check, applies random damage
     * (injury or hit points depending on the medical system in use), and changes their status to medical complications
     * if the number of injuries or hits exceeds a set threshold.</p>
     *
     * <p>Returns a formatted warning message describing the confusion compulsion, or an empty string if no action
     * was taken.</p>
     *
     * @param campaign             The current campaign instance, used for logging and state updates.
     * @param useAdvancedMedical   Whether the advanced medical system should be used.
     * @param hasMadnessConfusion  Indicates if the personnel is afflicted with madness-induced confusion.
     * @param failedWillpowerCheck Indicates if the required willpower check was failed.
     *
     * @return A formatted string with the confusion compulsion warning, or an empty string if not applicable.
     *
     * @author Illiani
     * @since 0.50.07
     */
    public String processConfusion(Campaign campaign, boolean useAdvancedMedical,
          // These boolean are here to ensure that we only ever pass in valid personnel
          boolean hasMadnessConfusion, boolean failedWillpowerCheck) {
        final int DEATH_THRESHOLD = 5;

        if (hasMadnessConfusion && failedWillpowerCheck) {
            if (useAdvancedMedical) {
                InjuryUtil.resolveCombatDamage(campaign, this, 1);
            } else {
                hits++;
            }

            if ((getInjuries().size() > DEATH_THRESHOLD) || (hits > DEATH_THRESHOLD)) {
                changeStatus(campaign, campaign.getLocalDate(), PersonnelStatus.MEDICAL_COMPLICATIONS);
            }

            return String.format(resources.getString("compulsion.confusion"), getHyperlinkedFullTitle(),
                  spanOpeningWithCustomColor(getWarningColor()), CLOSING_SPAN_TAG);
        }

        return "";
    }


    /**
     * Processes the effects of a berserker frenzy event for a character, potentially injuring themselves and other
     * victims.
     *
     * <p>If the character has the berserker trait and fails a willpower check, this method determines who is
     * affected by the frenzy (including the character and other victims depending on deployment). Each affected person
     * may receive one or two wounds, applied either as advanced medical injuries or as simple hit increments.</p>
     *
     * <p>If the number of injuries or hits for any victim exceeds a defined threshold, the status for that person
     * is updated to reflect medical complications (for the berserker) or homicide (for other victims). A formatted
     * message describing the frenzy is returned.</p>
     *
     * @param campaign             the campaign context used for looking up personnel, applying wounds, and updating
     *                             statuses
     * @param useAdvancedMedical   if {@code true}, applies wounds using the advanced medical system; otherwise,
     *                             increments hits directly
     * @param hasBerserker         if {@code true}, indicates the character is capable of berserker frenzy
     * @param failedWillpowerCheck if {@code true}, indicates the character failed their willpower check to resist
     *                             frenzy
     *
     * @return a formatted message describing the frenzy if one occurs, or an empty string if there is no effect
     *
     * @author Illiani
     * @since 0.50.07
     */
    public String processBerserkerFrenzy(Campaign campaign, boolean useAdvancedMedical,
          // These boolean are here to ensure that we only ever pass in valid personnel
          boolean hasBerserker, boolean failedWillpowerCheck) {
        final int DEATH_THRESHOLD = 5;

        if (hasBerserker && failedWillpowerCheck) {
            Set<Person> victims = new HashSet<>();
            List<Person> allActivePersonnel = campaign.getActivePersonnel(true, true);
            if (isDeployed() && unit != null) {
                getLocalVictims(allActivePersonnel, victims);
            } else {
                getNonDeployedVictims(allActivePersonnel, victims);
            }

            // The berserker hurts themselves
            victims.add(this);

            for (Person victim : victims) {
                int wounds = randomInt(2) + 1; // (1-2)
                if (useAdvancedMedical) {
                    InjuryUtil.resolveCombatDamage(campaign, victim, wounds);
                } else {
                    int currentHits = victim.getHits();
                    victim.setHits(currentHits + wounds);
                }

                if ((victim.getInjuries().size() > DEATH_THRESHOLD) || (victim.getHits() > DEATH_THRESHOLD)) {
                    victim.changeStatus(campaign, campaign.getLocalDate(), victim.equals(this) ?
                                                                                 PersonnelStatus.MEDICAL_COMPLICATIONS :
                                                                                 PersonnelStatus.HOMICIDE);
                }
            }

            return String.format(resources.getString("compulsion.berserker"), getHyperlinkedFullTitle(),
                  spanOpeningWithCustomColor(getNegativeColor()), CLOSING_SPAN_TAG);
        }

        return "";
    }

    /**
     * Determines whether a personnel member is suffering from clinical paranoia based on their condition and willpower
     * check, and returns a formatted warning message if applicable.
     *
     * <p>If both {@code hasClinicalParanoia} and {@code failedWillpowerCheck} are {@code true}, this method sets the
     * internal state indicating the member is suffering from clinical paranoia and returns a warning message.
     * Otherwise, it resets the state and returns an empty string.</p>
     *
     * @param hasClinicalParanoia  {@code true} if the personnel member has the clinical paranoia condition
     * @param failedWillpowerCheck {@code true} if the personnel member failed their willpower check
     *
     * @return A formatted warning message if clinical paranoia applies, or an empty string otherwise
     *
     * @author Illiani
     * @since 0.50.07
     */
    public String processClinicalParanoia(
          // These boolean are here to ensure that we only ever pass in valid personnel
          boolean hasClinicalParanoia, boolean failedWillpowerCheck) {
        if (hasClinicalParanoia && failedWillpowerCheck) {
            sufferingFromClinicalParanoia = true;
            return String.format(resources.getString("compulsion.clinicalParanoia"), getHyperlinkedFullTitle(),
                  spanOpeningWithCustomColor(getWarningColor()), CLOSING_SPAN_TAG);
        }

        sufferingFromClinicalParanoia = false;
        return "";
    }

    /**
     * Processes a hysteria episode for the character.
     *
     * <p>If both {@code hasHysteria} and {@code failedWillpowerCheck} are {@code true}, this method randomly
     * determines (via die roll) which type of episode occurs: berserker frenzy, confusion, or clinical paranoia. The
     * appropriate episode handler is called, and its result returned as a description string. When the episode is not
     * paranoia, any paranoia flag is cleared. Otherwise, if the conditions are not met, returns an empty string.</p>
     *
     * @param campaign             the current campaign context
     * @param useAdvancedMedical   {@code true} to use advanced medical rules, {@code false} otherwise
     * @param hasHysteria          {@code true} if the person is suffering from hysteria
     * @param failedWillpowerCheck {@code true} if the person failed their willpower check
     *
     * @return description of the resulting episode, or an empty string if no episode occurred
     *
     * @author Illiani
     * @since 0.50.07
     */
    public String processHysteria(Campaign campaign, boolean useAdvancedMedical,
          // These boolean are here to ensure that we only ever pass in valid personnel
          boolean hasHysteria, boolean failedWillpowerCheck) {

        if (hasHysteria && failedWillpowerCheck) {
            int roll = d6(1);
            String report = switch (roll) {
                case 1, 2 -> processBerserkerFrenzy(campaign, useAdvancedMedical, true, true);
                case 3, 4 -> processConfusion(campaign, useAdvancedMedical, true, true);
                case 5, 6 -> processClinicalParanoia(true, true);
                default -> throw new IllegalStateException("Unexpected value: " + roll);
            };

            // Reset paranoia
            if (roll < 5) {
                sufferingFromClinicalParanoia = false;
            }

            return report;
        }

        return "";
    }

    /**
     * Selects random victims from the list of all active, non-deployed personnel and adds them to the provided set of
     * victims.
     *
     * <p>The number of victims selected is determined by a single six-sided die roll. For each count, a random
     * non-deployed person is chosen from the available pool and added to the victims set. Once chosen, a victim will
     * not be selected again.</p>
     *
     * @param allActivePersonnel the list of all active personnel, including both deployed and non-deployed
     * @param victims            the set to which randomly selected non-deployed victims will be added
     *
     * @author Illiani
     * @since 0.50.07
     */
    private void getNonDeployedVictims(List<Person> allActivePersonnel, Set<Person> victims) {
        Set<Person> potentialVictims = new HashSet<>();

        for (Person bystander : allActivePersonnel) {
            if (!bystander.isDeployed()) {
                potentialVictims.add(bystander);
            }
        }

        potentialVictims.remove(this);

        int roll = d6(1);
        for (int i = 0; i < roll; ++i) {
            if (potentialVictims.isEmpty()) {
                break;
            }

            Person victim = ObjectUtility.getRandomItem(potentialVictims);
            potentialVictims.remove(victim);
            victims.add(victim);
        }
    }

    /**
     * Selects random victims from deployed personnel who are in the same scenario as the caller and adds them to the
     * provided set of victims.
     *
     * <p>Only personnel currently deployed in the same scenario (as determined by matching scenario IDs) are
     * eligible to be selected. The number of victims chosen is based on a single six-sided die roll. For each count, a
     * random eligible person is added to the victims set; once chosen, a victim will not be selected again.</p>
     *
     * @param allActivePersonnel the list of all active personnel, including both deployed and non-deployed
     * @param victims            the set to which randomly selected victims from the same scenario will be added
     *
     * @author Illiani
     * @since 0.50.07
     */
    private void getLocalVictims(List<Person> allActivePersonnel, Set<Person> victims) {
        Set<Person> potentialVictims = new HashSet<>();

        int scenarioId = unit.getScenarioId();
        for (Person bystander : allActivePersonnel) {
            Unit bystanderUnit = bystander.getUnit();
            if (bystanderUnit != null) {
                if (scenarioId == bystanderUnit.getScenarioId()) {
                    potentialVictims.add(bystander);
                }
            }
        }

        potentialVictims.remove(this);

        int roll = d6(1);
        for (int i = 0; i < roll; ++i) {
            if (potentialVictims.isEmpty()) {
                break;
            }

            Person victim = ObjectUtility.getRandomItem(potentialVictims);
            potentialVictims.remove(victim);
            victims.add(victim);
        }
    }

    /**
     * Determines whether a character's dark secret is revealed based on a die roll, configured modifiers, and campaign
     * options.
     *
     * <p>If the character does not have a dark secret, an empty string is returned. Otherwise, a target number is
     * assembled using base and optional modifiers, and a 2d6 roll is made.</p>
     *
     * <p>If the roll meets or exceeds the target, the dark secret is revealed, relevant state is updated, and a
     * formatted report message is returned (with content and styling based on the severity of the secret).</p>
     *
     * <p>If the secret is not revealed, returns an empty string.</p>
     *
     * @param hasDarkSecret {@code true} if the character has a dark secret. Should be the return value of
     *                      {@link #hasDarkSecret()}
     * @param forceReveal   {@code true} if the reveal should be forced without a die roll.
     *
     * @return a formatted HTML string with the reveal message if the secret is revealed, or an empty string otherwise
     *
     * @author Illiani
     * @since 0.50.07
     */
    public String isDarkSecretRevealed(boolean hasDarkSecret, boolean forceReveal) {
        // This boolean is here to ensure that we only ever pass in valid personnel
        if (!hasDarkSecret || darkSecretRevealed) {
            return "";
        } else {
            final int BASE_TARGET_NUMBER = 10;
            final int ALTERNATE_ID_MODIFIER = 2;

            TargetRoll targetRoll = new TargetRoll();
            targetRoll.addModifier(BASE_TARGET_NUMBER, "BASE_TARGET_NUMBER");

            if (options.booleanOption(ATOW_ALTERNATE_ID)) {
                targetRoll.addModifier(ALTERNATE_ID_MODIFIER, "ALTERNATE_ID_MODIFIER");
            }

            int roll = d6(2);
            int targetNumber = targetRoll.getValue();

            LOGGER.info("Dark Secret reveal roll for {}: {} vs. target number: {}", getFullTitle(), roll, targetNumber);

            boolean isDarkSecretRevealed = forceReveal || (roll >= targetNumber);

            String report = "";
            if (isDarkSecretRevealed) {
                LOGGER.info("Dark Secret revealed for {}!", getFullTitle());
                darkSecretRevealed = true;

                String dialogKey = "darkSecret.revealed.";
                String color = getWarningColor();
                if (options.booleanOption(DARK_SECRET_TRIVIAL)) {
                    dialogKey += "trivial";
                } else if (options.booleanOption(DARK_SECRET_SIGNIFICANT)) {
                    dialogKey += "significant";
                } else if (options.booleanOption(DARK_SECRET_MAJOR)) {
                    dialogKey += "major";
                    color = getNegativeColor();
                } else if (options.booleanOption(DARK_SECRET_SEVERE)) {
                    dialogKey += "severe";
                    color = getNegativeColor();
                } else {
                    dialogKey += "extreme";
                    color = getNegativeColor();
                }

                report = String.format(resources.getString(dialogKey), spanOpeningWithCustomColor(color),
                      CLOSING_SPAN_TAG, getHyperlinkedFullTitle());
            }

            return report;
        }
    }

    /**
     * Determines whether any dark secret options are enabled for this entity.
     *
     * @return {@code true} if the entity has any dark secret SPA enabled; {@code false} otherwise
     *
     * @author Illiani
     * @since 0.50.07
     */
    public boolean hasDarkSecret() {
        return options.booleanOption(DARK_SECRET_TRIVIAL)
                     || options.booleanOption(DARK_SECRET_SIGNIFICANT)
                     || options.booleanOption(DARK_SECRET_MAJOR)
                     || options.booleanOption(DARK_SECRET_SEVERE)
                     || options.booleanOption(DARK_SECRET_EXTREME);
    }

    /**
     * Calculates the modifier associated with a character's Dark Secret.
     *
     * <p>If the dark secret is not revealed and the character does not have a dark secret, the modifier is 0.
     * Otherwise, returns a value based on enabled options and the type of modifier requested (reputation or
     * other).</p>
     *
     * @param isReputation {@code true} to retrieve the Reputation modifier; {@code false} to retrieve the Connections
     *                     modifier.
     *
     * @return the appropriate Dark Secret modifier, or 0 if no relevant option is enabled or the secret is not
     *       present/revealed.
     *
     * @author Illiani
     * @since 0.50.07
     */
    public int getDarkSecretModifier(final boolean isReputation) {
        // If the dark secret is not revealed and the character does not have a dark secret, return 0
        if (!darkSecretRevealed && !hasDarkSecret()) {
            return 0;
        }

        // If the character has a dark secret, but it is not revealed, return a default modifier (e.g., -1)
        if (!darkSecretRevealed && hasDarkSecret()) {
            return -1; // Default modifier for unrevealed dark secrets
        }

        // If the dark secret is revealed, calculate the appropriate modifier
        for (Map.Entry<String, int[]> entry : DARK_SECRET_MODIFIERS.entrySet()) {
            if (options.booleanOption(entry.getKey())) {
                return isReputation ? entry.getValue()[0] : entry.getValue()[1];
            }
        }

        return 0;
    }

    /**
     * Reestablishes connections if the cooldown has expired.
     *
     * <p>If burned connections exist and the specified date is after the cooldown period, this method clears the
     * burned connections state and returns a formatted message  indicating that connections have been
     * reestablished.</p>
     *
     * @param today the current date to check against the cooldown period
     *
     * @return a formatted message if connections are reestablished, or an empty string if not
     *
     * @author Illiani
     * @since 0.50.07
     */
    public String checkForConnectionsReestablishContact(LocalDate today) {
        if (burnedConnectionsEndDate != null && burnedConnectionsEndDate.isBefore(today)) {
            burnedConnectionsEndDate = null;

            return String.format(resources.getString("connections.reestablished"), getHyperlinkedFullTitle(),
                  spanOpeningWithCustomColor(getPositiveColor()), CLOSING_SPAN_TAG);
        }
        return "";
    }

    /**
     * Attempts to generate wealth using connections for the given date and campaign finances.
     *
     * <p>Only commanders with active connections are eligible. If successful, a random roll is made to determine if
     * wealth is generated, which is then added to the provided finances. Returns a formatted message if a wealth gain
     * occurs, or an empty string if no wealth is generated.</p>
     *
     * @param today            the current date for the wealth check
     * @param campaignFinances the finances object in which to credit any gained wealth
     *
     * @return a formatted message if wealth is gained, or an empty string if not
     *
     * @author Illiani
     * @since 0.50.07
     */
    public String performConnectionsWealthCheck(LocalDate today, Finances campaignFinances) {
        // Non-commanders can't use their connections to generate wealth
        if (!commander) {
            return "";
        }

        if (burnedConnectionsEndDate != null) {
            LOGGER.info("Connections burned for {} unable to gain Connections wealth", getFullTitle());
            return "";
        }

        int adjustedConnections = getAdjustedConnections();
        ConnectionsLevel connectionsLevel = ConnectionsLevel.parseConnectionsLevelFromInt(adjustedConnections);

        if (!ConnectionsLevel.CONNECTIONS_ZERO.equals(connectionsLevel)) {
            Money donation = connectionsLevel.getWealth();
            if (donation.isPositive()) {
                int roll = d6(2);
                LOGGER.info("Rolling to use connections to gain money {} {} vs. {}", getFullTitle(), roll,
                      CONNECTIONS_TARGET_NUMBER);
                if (roll >= CONNECTIONS_TARGET_NUMBER) {
                    campaignFinances.credit(TransactionType.WEALTH, today, donation,
                          resources.getString("connections.transaction"));
                    return String.format(resources.getString("connections.wealth"), getHyperlinkedFullTitle(),
                          spanOpeningWithCustomColor(getPositiveColor()), CLOSING_SPAN_TAG, donation.toAmountString());
                }
            } else {
                LOGGER.info("Connections too low to generate Wealth");
            }
        }

        return "";
    }

    /**
     * Checks if there is a chance for the connections to be burned on the given date.
     *
     * <p>If the person has non-zero connections, a burn roll is performed. If the roll is equal to or below the burn
     * chance, the connections are burned for a random number of months starting from the given date. Returns a
     * formatted message if connections are burned, or an empty string otherwise.</p>
     *
     * @param today the current date to perform the burn check
     *
     * @return a formatted message if connections are burned, or an empty string if not
     *
     * @author Illiani
     * @since 0.50.07
     */
    public String checkForBurnedContacts(LocalDate today) {
        int adjustedConnections = getAdjustedConnections();
        ConnectionsLevel connectionsLevel = ConnectionsLevel.parseConnectionsLevelFromInt(adjustedConnections);

        if (!ConnectionsLevel.CONNECTIONS_ZERO.equals(connectionsLevel)) {
            int roll = d6(2);
            int burnChance = connectionsLevel.getBurnChance();
            LOGGER.info("Rolling to burn connections for {} {} vs. {}", getFullTitle(), roll, burnChance);
            if (roll <= connectionsLevel.getBurnChance()) {
                burnedConnectionsEndDate = today.plusMonths(d6(1));
                return String.format(resources.getString("connections.burned"), getHyperlinkedFullTitle(),
                      spanOpeningWithCustomColor(getNegativeColor()), CLOSING_SPAN_TAG);
            }
        }
        return "";
    }

    /**
     * Determines whether the character is considered illiterate.
     *
     * <p>A person is regarded as illiterate if they possess the {@link PersonnelOptions#FLAW_ILLITERATE} flaw, and
     * their base level in the {@link SkillType#S_LANGUAGES} skill is below
     * {@link PersonnelOptions#ILLITERACY_LANGUAGES_THRESHOLD}.</p>
     *
     * @return {@code true} if the person is considered illiterate; {@code false} otherwise.
     *
     * @author Illiani
     * @since 0.50.07
     */
    public boolean isIlliterate() {
        if (!options.booleanOption(FLAW_ILLITERATE)) {
            return false;
        }

        Skill languages = skills.getSkill(S_LANGUAGES);
        if (languages == null) {
            return true;
        }

        int level = languages.getLevel();
        return level < ILLITERACY_LANGUAGES_THRESHOLD;
    }

    /**
     * Gets skill modifier data for this person without reputation adjustments.
     *
     * <p>This is a convenience method that returns skill modifier data with:</p>
     * <ul>
     *   <li>Personnel options (character traits and abilities)</li>
     *   <li>Attributes (physical and mental stats)</li>
     *   <li>Active injury effects (considering ambidextrous trait)</li>
     *   <li>Adjusted reputation set to 0 (no reputation modifier)</li>
     *   <li>Illiteracy status</li>
     * </ul>
     *
     * <p>Use {@link #getSkillModifierData(boolean, boolean, LocalDate)} if reputation adjustments based on age,
     * campaign type, and rank are needed.</p>
     *
     * @return a {@link SkillModifierData} object with reputation set to 0
     */
    public SkillModifierData getSkillModifierData() {
        return new SkillModifierData(options, atowAttributes, 0, isIlliterate());
    }

    /**
     * Gets skill modifier data for this person, including all factors that affect skill checks.
     *
     * <p>This aggregates various character properties into a single data object:</p>
     * <ul>
     *   <li>Personnel options (character traits and abilities)</li>
     *   <li>Attributes (physical and mental stats)</li>
     *   <li>Active injury effects (considering ambidextrous trait)</li>
     *   <li>Adjusted reputation (affected by age, campaign type, and rank)</li>
     *   <li>Illiteracy status</li>
     * </ul>
     *
     * @param isUseAgingEffects whether aging effects should be applied to reputation
     * @param isClanCampaign    whether this is a Clan campaign (affects reputation calculation)
     * @param today             the current campaign date (used for age-based calculations)
     *
     * @return a {@link SkillModifierData} object containing all relevant modifiers
     *
     * @author Illiani
     * @since 0.50.10
     */
    public SkillModifierData getSkillModifierData(boolean isUseAgingEffects, boolean isClanCampaign, LocalDate today) {
        int adjustedReputation = getAdjustedReputation(isUseAgingEffects, isClanCampaign, today, rank);

        return new SkillModifierData(options, atowAttributes, adjustedReputation, isIlliterate());
    }
}<|MERGE_RESOLUTION|>--- conflicted
+++ resolved
@@ -4793,17 +4793,6 @@
                           isAlternativeQualityAveraging,
                           skillModifierData);
                 } else {
-<<<<<<< HEAD
-                    if ((hasSkill(S_GUN_VEE)) && (hasSkill(S_ARTILLERY))) {
-                        yield Math.max((getSkill(S_GUN_VEE).getExperienceLevel(skillModifierData)),
-                              (getSkill(S_ARTILLERY).getExperienceLevel(skillModifierData)));
-                    } else if (hasSkill(S_GUN_VEE)) {
-                        yield getSkill(S_GUN_VEE).getExperienceLevel(skillModifierData);
-                    } else if (hasSkill(S_ARTILLERY)) {
-                        yield getSkill(S_ARTILLERY).getExperienceLevel(skillModifierData);
-                    } else {
-                        yield EXP_NONE;
-=======
                     Skill gunnery = getSkill(S_GUN_VEE);
                     int gunneryExperienceLevel = gunnery == null ?
                                                        EXP_NONE :
@@ -4816,7 +4805,6 @@
                     if (artilleryExperienceLevel > gunneryExperienceLevel) {
                         associatedSkillNames.remove(S_GUN_VEE);
                         associatedSkillNames.add(S_ARTILLERY);
->>>>>>> 41b42a42
                     }
 
                     yield calculateExperienceLevelForProfession(associatedSkillNames,
