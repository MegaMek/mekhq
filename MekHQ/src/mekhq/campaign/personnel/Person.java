/*
 * Person.java
 *
 * Copyright (c) 2009 - Jay Lawson <jaylawson39 at yahoo.com>. All rights reserved.
 * Copyright (c) 2020 - The MegaMek Team. All Rights Reserved.
 *
 * This file is part of MekHQ.
 *
 * MekHQ is free software: you can redistribute it and/or modify
 * it under the terms of the GNU General Public License as published by
 * the Free Software Foundation, either version 3 of the License, or
 * (at your option) any later version.
 *
 * MekHQ is distributed in the hope that it will be useful,
 * but WITHOUT ANY WARRANTY; without even the implied warranty of
 * MERCHANTABILITY or FITNESS FOR A PARTICULAR PURPOSE. See the
 * GNU General Public License for more details.
 *
 * You should have received a copy of the GNU General Public License
 * along with MekHQ. If not, see <http://www.gnu.org/licenses/>.
 */
package mekhq.campaign.personnel;

import java.awt.event.KeyEvent;
import java.io.PrintWriter;
import java.time.LocalDate;
import java.time.temporal.ChronoUnit;
import java.util.*;
import java.util.function.IntSupplier;
import java.util.stream.Collectors;

import megamek.client.generator.RandomNameGenerator;
import megamek.common.*;
import megamek.common.enums.Gender;
import megamek.common.util.EncodeControl;
import megamek.common.util.StringUtil;
import mekhq.campaign.*;
import mekhq.campaign.finances.Money;
import mekhq.campaign.io.CampaignXmlParser;
import mekhq.campaign.log.*;
import mekhq.campaign.parts.Part;
import mekhq.campaign.personnel.enums.*;
import mekhq.campaign.personnel.familyTree.Genealogy;
import mekhq.campaign.personnel.ranks.Rank;
import mekhq.campaign.personnel.ranks.Ranks;
import org.w3c.dom.Node;
import org.w3c.dom.NodeList;

import megamek.common.annotations.Nullable;
import megamek.common.options.IOption;
import megamek.common.options.IOptionGroup;
import megamek.common.options.PilotOptions;
import mekhq.MekHQ;
import mekhq.MekHqXmlUtil;
import mekhq.Utilities;
import mekhq.Version;
import mekhq.campaign.event.PersonChangedEvent;
import mekhq.campaign.mod.am.InjuryUtil;
import mekhq.campaign.unit.Unit;
import mekhq.campaign.work.IPartWork;
import mekhq.campaign.universe.Faction;
import mekhq.campaign.universe.Factions;
import mekhq.campaign.universe.Planet;

/**
 * @author Jay Lawson <jaylawson39 at yahoo.com>
 */
public class Person extends AbstractPerson {
    //region Variable Declarations
    private static final long serialVersionUID = -847642980395311152L;

    /* If any new roles are added they should go at the end. They should also be accounted for
     * in isCombatRole(int) or isSupportRole(int). You should also increase the value of T_NUM
     * if you add new roles.
     */
    public static final int T_NONE = 0; // Support Role
    public static final int T_MECHWARRIOR = 1; // Start of Combat Roles
    public static final int T_AERO_PILOT = 2;
    public static final int T_GVEE_DRIVER = 3;
    public static final int T_NVEE_DRIVER = 4;
    public static final int T_VTOL_PILOT = 5;
    public static final int T_VEE_GUNNER = 6;
    public static final int T_BA = 7;
    public static final int T_INFANTRY = 8;
    public static final int T_PROTO_PILOT = 9;
    public static final int T_CONV_PILOT = 10;
    public static final int T_SPACE_PILOT = 11;
    public static final int T_SPACE_CREW = 12;
    public static final int T_SPACE_GUNNER = 13;
    public static final int T_NAVIGATOR = 14; // End of Combat Roles
    public static final int T_MECH_TECH = 15; // Start of Support Roles
    public static final int T_MECHANIC = 16;
    public static final int T_AERO_TECH = 17;
    public static final int T_BA_TECH = 18;
    public static final int T_ASTECH = 19;
    public static final int T_DOCTOR = 20;
    public static final int T_MEDIC = 21;
    public static final int T_ADMIN_COM = 22;
    public static final int T_ADMIN_LOG = 23;
    public static final int T_ADMIN_TRA = 24;
    public static final int T_ADMIN_HR = 25; // End of support roles
    public static final int T_LAM_PILOT = 26; // Not a separate type, but an alias for MW + Aero pilot
                                              // Does not count as either combat or support role
    public static final int T_VEHICLE_CREW = 27; // non-gunner/non-driver support vehicle crew

    // This value should always be +1 of the last defined role
    public static final int T_NUM = 28;

    private static final Map<Integer, Money> MECHWARRIOR_AERO_RANSOM_VALUES;
    private static final Map<Integer, Money> OTHER_RANSOM_VALUES;

    private PersonAwardController awardController;

    //region Family Variables
    //region Procreation
    // this is a flag used in random procreation to determine whether or not to attempt to procreate
    private boolean tryingToConceive;
    private LocalDate dueDate;
    private LocalDate expectedDueDate;

    private static final int PREGNANCY_STANDARD_DURATION = 268; //standard duration of a pregnancy in days

    // This creates a random range of approximately six weeks with which to modify the standard pregnancy duration
    // To create randomized pregnancy duration
    private static final IntSupplier PREGNANCY_MODIFY_DURATION = () -> {
        double gaussian = Math.sqrt(-2 * Math.log(Math.nextUp(Math.random())))
            * Math.cos(2.0 * Math.PI * Math.random());
        // To not get weird results, we limit the values to +/- 4.0 (almost 6 weeks)
        return (int) Math.round(Math.max(-4.0, Math.min(4.0, gaussian)) * 10);
    };

    private static final IntSupplier PREGNANCY_SIZE = () -> {
        int children = 1;
        // Hellin's law says it's 1:89 chance, to not make it appear too seldom, we use 1:50
        while (Compute.randomInt(50) == 0) {
            ++ children;
        }
        return Math.min(children, 10); // Limit to decuplets, for the sake of sanity
    };

    private static final String[] PREGNANCY_MULTIPLE_NAMES = {null, null,
        "twins", "triplets", "quadruplets", "quintuplets",
        "sextuplets", "septuplets", "octuplets", "nonuplets", "decuplets"
    };

    public static final ExtraData.IntKey PREGNANCY_CHILDREN_DATA = new ExtraData.IntKey("procreation:children");
    public static final ExtraData.StringKey PREGNANCY_FATHER_DATA = new ExtraData.StringKey("procreation:father");
    //endregion Procreation

    //region Marriage
    // this is a flag used in determine whether or not a person is a potential marriage candidate
    // provided that they are not married, are old enough, etc.
    private boolean tryingToMarry;
    //endregion Marriage
    //endregion Family Variables

    private int primaryRole;
    private int secondaryRole;

    private ROMDesignation primaryDesignator;
    private ROMDesignation secondaryDesignator;

    private LocalDate recruitment;
    private LocalDate lastRankChangeDate;
    private LocalDate retirement;
    private List<LogEntry> personnelLog;
    private List<LogEntry> missionLog;

    private Skills skills;
    private PersonnelOptions options;
    private int toughness;

    private int xp;
    private int acquisitions;
    private Money salary;
    private Money totalEarnings;
    private int hits;
    private PrisonerStatus prisonerStatus;

    private boolean dependent;
    private boolean commander;

    // Supports edge usage by a ship's engineer composite crewman
    int edgeUsedThisRound;
    // To track how many edge points support personnel have left until next refresh
    int currentEdge;

    //phenotype and background
    private Phenotype phenotype;
    private boolean clan;
    private String bloodname;
    private Faction originFaction;
    private Planet originPlanet;

    //assignments
    private Unit unit;
    private UUID doctorId;
    private List<Unit> techUnits;

    //days of rest
    private int idleMonths;
    private int daysToWaitForHealing;

    // Our rank
    private int rank;
    private int rankLevel;
    // If this Person uses a custom rank system (-1 for no)
    private int rankSystem;
    private Ranks ranks;

    private ManeiDominiClass maneiDominiClass;
    private ManeiDominiRank maneiDominiRank;

    //stuff to track for support teams
    private int minutesLeft;
    private int overtimeLeft;
    private int nTasks;
    private boolean engineer;
    public static final int PRIMARY_ROLE_SUPPORT_TIME = 480;
    public static final int PRIMARY_ROLE_OVERTIME_SUPPORT_TIME = 240;
    public static final int SECONDARY_ROLE_SUPPORT_TIME = 240;
    public static final int SECONDARY_ROLE_OVERTIME_SUPPORT_TIME = 120;

    //region Advanced Medical
    private List<Injury> injuries;
    //endregion Advanced Medical

    //region Against the Bot
    private boolean founder; // +1 share if using shares system
    private int originalUnitWeight; // uses EntityWeightClass with 0 (Extra-Light) for no original unit
    public static final int TECH_IS1 = 0;
    public static final int TECH_IS2 = 1;
    public static final int TECH_CLAN = 2;
    private int originalUnitTech;
    private UUID originalUnitId;
    //endregion Against the Bot

    // Generic extra data, for use with plugins and mods
    private ExtraData extraData;

    //lets just go ahead and pass in the campaign - to hell with OOP
    @Deprecated // May 1st, 2020 - As part of moving Person to be a fully OOP class
    private Campaign campaign;

    // For upgrading personnel entries to missing log entries
    private static String missionParticipatedString;
    private static String getMissionParticipatedString() {
        if (missionParticipatedString == null) {
            ResourceBundle resourceMap = ResourceBundle.getBundle("mekhq.resources.LogEntries", new EncodeControl());
            missionParticipatedString = resourceMap.getString("participatedInMission.text");
            missionParticipatedString = missionParticipatedString.substring(0, missionParticipatedString.indexOf(" "));
        }

        return missionParticipatedString;
    }

    // initializes the AtB ransom values
    static {
        MECHWARRIOR_AERO_RANSOM_VALUES = new HashMap<>();
        MECHWARRIOR_AERO_RANSOM_VALUES.put(SkillType.EXP_ULTRA_GREEN, Money.of(5000)); // no official AtB rules for really inexperienced scrubs, but...
        MECHWARRIOR_AERO_RANSOM_VALUES.put(SkillType.EXP_GREEN, Money.of(10000));
        MECHWARRIOR_AERO_RANSOM_VALUES.put(SkillType.EXP_REGULAR, Money.of(25000));
        MECHWARRIOR_AERO_RANSOM_VALUES.put(SkillType.EXP_VETERAN, Money.of(75000));
        MECHWARRIOR_AERO_RANSOM_VALUES.put(SkillType.EXP_ELITE, Money.of(150000));

        OTHER_RANSOM_VALUES = new HashMap<>();
        OTHER_RANSOM_VALUES.put(SkillType.EXP_ULTRA_GREEN, Money.of(2500));
        OTHER_RANSOM_VALUES.put(SkillType.EXP_GREEN, Money.of(5000));
        OTHER_RANSOM_VALUES.put(SkillType.EXP_REGULAR, Money.of(10000));
        OTHER_RANSOM_VALUES.put(SkillType.EXP_VETERAN, Money.of(25000));
        OTHER_RANSOM_VALUES.put(SkillType.EXP_ELITE, Money.of(50000));
    }

    //endregion Variable Declarations

    //region Constructors
    //default constructor
    protected Person(UUID id) {
        super(id);
    }

    public Person(Campaign campaign) {
        this(RandomNameGenerator.UNNAMED, RandomNameGenerator.UNNAMED_SURNAME, campaign);
    }

    public Person(Campaign campaign, String factionCode) {
        this(RandomNameGenerator.UNNAMED, RandomNameGenerator.UNNAMED_SURNAME, campaign, factionCode);
    }

    public Person(String givenName, String surname, Campaign campaign) {
        this(givenName, surname, campaign, campaign.getFactionCode());
    }

    public Person(String givenName, String surname, Campaign campaign, String factionCode) {
        this("", givenName, surname, "", campaign, factionCode);
    }

    /**
     * Primary Person constructor, variables are initialized in the exact same order as they are
     * saved to the XML file
     * @param preNominal        the person's pre-nominal
     * @param givenName         the person's given name
     * @param surname           the person's surname
     * @param postNominal       the person's post-nominal
     * @param campaign      the campaign this person is a part of
     * @param factionCode   the faction this person was borne into
     */
    public Person(String preNominal, String givenName, String surname, String postNominal,
                  Campaign campaign, String factionCode) {
        super(preNominal, givenName, surname, postNominal);
        // First, we assign campaign
        this.campaign = campaign;

        // Then, we assign the variables in XML file order
        primaryRole = T_NONE;
        secondaryRole = T_NONE;
        primaryDesignator = ROMDesignation.NONE;
        secondaryDesignator = ROMDesignation.NONE;
        commander = false;
        dependent = false;
        originFaction = Factions.getInstance().getFaction(factionCode);
        originPlanet = null;
        clan = originFaction.isClan();
        phenotype = Phenotype.NONE;
        bloodname = "";
<<<<<<< HEAD
        idleMonths = -1;
=======
        biography = "";
        genealogy = new Genealogy(getId());
>>>>>>> 1cc3a0e9
        tryingToMarry = true;
        tryingToConceive = true;
        dueDate = null;
        expectedDueDate = null;
        xp = 0;
        daysToWaitForHealing = 0;
<<<<<<< HEAD
=======
        setGender(Gender.MALE);
>>>>>>> 1cc3a0e9
        rank = 0;
        rankLevel = 0;
        rankSystem = -1;
        maneiDominiRank = ManeiDominiRank.NONE;
        maneiDominiClass = ManeiDominiClass.NONE;
        nTasks = 0;
        doctorId = null;
        salary = Money.of(-1);
        totalEarnings = Money.of(0);
        prisonerStatus = PrisonerStatus.FREE;
        hits = 0;
        toughness = 0;
        resetMinutesLeft(); // this assigns minutesLeft and overtimeLeft
        recruitment = null;
        lastRankChangeDate = null;
        retirement = null;
        skills = new Skills();
        options = new PersonnelOptions();
        currentEdge = 0;
        techUnits = new ArrayList<>();
        personnelLog = new ArrayList<>();
        missionLog = new ArrayList<>();
        awardController = new PersonAwardController(this);
        injuries = new ArrayList<>();
        founder = false;
        originalUnitWeight = EntityWeightClass.WEIGHT_ULTRA_LIGHT;
        originalUnitTech = TECH_IS1;
        originalUnitId = null;
        acquisitions = 0;
        extraData = new ExtraData();

        // Initialize Data based on these settings
        setFullName();
    }
    //endregion Constructors

    @Deprecated // May 1st, 2020 - as part of turning Person into a fully OOP class
    public Campaign getCampaign() {
        return campaign;
    }

    public Phenotype getPhenotype() {
        return phenotype;
    }

    public void setPhenotype(Phenotype phenotype) {
        this.phenotype = phenotype;
    }

    public boolean isClanner() {
        return clan;
    }

    public void setClanner(boolean b) {
        clan = b;
    }

    public String getBloodname() {
        return bloodname;
    }

    public void setBloodname(String bloodname) {
        this.bloodname = bloodname;
        setFullName();
    }

    public Faction getOriginFaction() {
        return originFaction;
    }

    public void setOriginFaction(Faction f) {
        originFaction = f;
    }

    public Planet getOriginPlanet() {
        return originPlanet;
    }

    public void setOriginPlanet(Planet p) {
        originPlanet = p;
    }

    public boolean isCommander() {
        return commander;
    }

    public void setCommander(boolean tf) {
        commander = tf;
    }

    @Override
    public boolean isAncestor() {
        return false;
    }

    @Override
    public boolean isDependent() {
        return dependent;
    }

    public void setDependent(boolean tf) {
        dependent = tf;
        if (dependent) {
            setRecruitment(null);
            setLastRankChangeDate(null);
        } else {
            setRecruitment(getCampaign().getLocalDate());
            setLastRankChangeDate(getCampaign().getLocalDate());
        }
    }

    public PrisonerStatus getPrisonerStatus() {
        return prisonerStatus;
    }

    public void setPrisonerStatus(PrisonerStatus prisonerStatus) {
        setPrisonerStatus(prisonerStatus, true);
    }

    /**
     * This requires expanded checks because a number of functionalities are strictly dependant on
     * the current person's prisoner status.
     * @param prisonerStatus The new prisoner status for the person in question
     * @param log whether to log the change or not
     */
    public void setPrisonerStatus(PrisonerStatus prisonerStatus, boolean log) {
        // This must be processed completely, as the unchanged prisoner status of Free to Free is
        // used during recruitment

        final boolean freed = !getPrisonerStatus().isFree();
        final boolean isPrisoner = prisonerStatus.isPrisoner();
        this.prisonerStatus = prisonerStatus;

        // Now, we need to fix values and ranks based on the Person's status
        switch (prisonerStatus) {
            case PRISONER:
            case PRISONER_DEFECTOR:
            case BONDSMAN:
                setRecruitment(null);
                setLastRankChangeDate(null);
                if (log) {
                    if (isPrisoner) {
                        ServiceLogger.madePrisoner(this, getCampaign().getLocalDate(),
                                getCampaign().getName(), "");
                    } else {
                        ServiceLogger.madeBondsman(this, getCampaign().getLocalDate(),
                                getCampaign().getName(), "");
                    }
                }
                break;
            case FREE:
                if (!isDependent()) {
                    if (getCampaign().getCampaignOptions().getUseTimeInService()) {
                        setRecruitment(getCampaign().getLocalDate());
                    }
                    if (getCampaign().getCampaignOptions().getUseTimeInRank()) {
                        setLastRankChangeDate(getCampaign().getLocalDate());
                    }
                }
                if (log) {
                    if (freed) {
                        ServiceLogger.freed(this, getCampaign().getLocalDate(),
                                getCampaign().getName(), "");
                    } else {
                        ServiceLogger.joined(this, getCampaign().getLocalDate(),
                                getCampaign().getName(), "");
                    }
                }
                break;
        }

        if (!prisonerStatus.isFree()) {
            if (getUnit() != null) {
                getUnit().remove(this, true);
            }
        }

        MekHQ.triggerEvent(new PersonChangedEvent(this));
    }

    //region Text Getters
    public String pregnancyStatus() {
        return isPregnant() ? " (Pregnant)" : "";
    }
    //endregion Text Getters

    //region Names
    /**
     * return a full last name which may be a bloodname or a surname with or without honorifics.
     * A bloodname will overrule a surname but we do not disallow surnames for clanners, if the
     * player wants to input them
     * @return a String of the person's last name
     */
    @Override
    public String getLastName() {
        String lastName = "";

        if (!StringUtil.isNullOrEmpty(getBloodname())) {
            lastName += getBloodname();
        } else if (!StringUtil.isNullOrEmpty(getSurname())) {
            lastName += getSurname();
        }

        if (!StringUtil.isNullOrEmpty(getPostNominal())) {
            lastName += (lastName.isEmpty() ? "" : " ") + getPostNominal();
        }
        return lastName;
    }


    /**
     * This method is used to migrate names from being a joined name to split between given name and surname,
     * as part of the Personnel changes in MekHQ 0.47.4.
     * @param n the name to be migrated
     */
    public void migrateName(String n) {
        // How this works:
        // Takes the input name, and splits it into individual parts.
        // Then, it depends on whether the person is a Clanner or not.
        // For Clan names:
        // Takes the input name, and assumes that person does not have a surname
        // Bloodnames are assumed to have been assigned by MekHQ
        // For Inner Sphere names:
        // Depending on the length of the resulting array, the name is processed differently
        // Array of length 1: the name is assumed to not have a surname, just a given name
        // Array of length 2: the name is assumed to be a given name and a surname
        // Array of length 3: the name is assumed to be a given name and two surnames
        // Array of length 4+: the name is assumed to be as many given names as possible and two surnames
        //
        // Then, the full name is set
        String[] name = n.trim().split("\\s+");

        String givenName = name[0];
        String surname = "";

        if (isClanner()) {
            if (name.length > 1) {
                int i;
                for (i = 1; i < name.length - 1; i++) {
                    givenName += " " + name[i];
                }

                if (!(!StringUtil.isNullOrEmpty(getBloodname()) && getBloodname().equals(name[i]))) {
                    givenName += " " + name[i];
                }
            }
        } else {
            if (name.length == 2) {
                surname = name[1];
            } else if (name.length == 3) {
                surname = name[1] + " " + name[2];
            } else if (name.length > 3) {
                int i;
                for (i = 1; i < name.length - 2; i++) {
                    givenName += " " + name[i];
                }

                surname = name[i] + " " + name[i + 1];
            }
        }

        if ((surname == null) || (surname.equals(RandomNameGenerator.UNNAMED_SURNAME))) {
            surname = "";
        }

        setGivenName(givenName);
        setSurname(surname);
    }
    //endregion Names

    //region Personnel Roles
    // TODO : Move me into an enum with checks for hasAdministratorRole, hasTechRole, hasMedicalRole, etc.
    public int getPrimaryRole() {
        return primaryRole;
    }

    public void setPrimaryRole(int t) {
        this.primaryRole = t;
        //you can't be primary tech and a secondary astech
        //you can't be a primary astech and a secondary tech
        if ((isTechPrimary() && secondaryRole == T_ASTECH)
            || (isTechSecondary() && primaryRole == T_ASTECH)) {
            secondaryRole = T_NONE;
        }
        if ((primaryRole == T_DOCTOR && secondaryRole == T_MEDIC)
            || (secondaryRole == T_DOCTOR && primaryRole == T_MEDIC)) {
            secondaryRole = T_NONE;
        }
        MekHQ.triggerEvent(new PersonChangedEvent(this));
    }

    public int getSecondaryRole() {
        return secondaryRole;
    }

    public void setSecondaryRole(int t) {
        this.secondaryRole = t;
        MekHQ.triggerEvent(new PersonChangedEvent(this));
    }

    /**
     * This is used to determine if a person has a specific role as either their primary OR their
     * secondary role
     * @param role the role to determine
     * @return true if the person has the specific role either as their primary or secondary role
     */
    public boolean hasRole(int role) {
        return hasPrimaryRole(role) || hasSecondaryRole(role);
    }

    /**
     * @param role the role to determine
     * @return true if the person has the specific role as their primary role
     */
    public boolean hasPrimaryRole(int role) {
        return getPrimaryRole() == role;
    }

    /**
     * @param role the role to determine
     * @return true if the person has the specific role as their secondary role
     */
    public boolean hasSecondaryRole(int role) {
        return getSecondaryRole() == role;
    }

    /**
     * This is used to determine whether the person has either a primary or secondary role within the
     * two bounds. This is inclusive of the two bounds
     * @param minimumRole the minimum role bound (inclusive)
     * @param maximumRole the maximum role bound (inclusive)
     * @return true if they have a role within the bounds (inclusive), otherwise false.
     */
    public boolean hasRoleWithin(int minimumRole, int maximumRole) {
        return hasPrimaryRoleWithin(minimumRole, maximumRole)
                || hasSecondaryRoleWithin(minimumRole, maximumRole);
    }

    /**
     * @param minimumRole the minimum role bound (inclusive)
     * @param maximumRole the maximum role bound (inclusive)
     * @return true if they have a primary role within the bounds (inclusive), otherwise false
     */
    public boolean hasPrimaryRoleWithin(int minimumRole, int maximumRole) {
        return (getPrimaryRole() >= minimumRole) && (getPrimaryRole() <= maximumRole);
    }

    /**
     * @param minimumRole the minimum role bound (inclusive)
     * @param maximumRole the maximum role bound (inclusive)
     * @return true if they have a secondary role within the bounds (inclusive), otherwise false
     */
    public boolean hasSecondaryRoleWithin(int minimumRole, int maximumRole) {
        return (getSecondaryRole() >= minimumRole) && (getSecondaryRole() <= maximumRole);
    }

    /**
     * @return true if the person has a primary or secondary combat role
     */
    public boolean hasCombatRole() {
        return hasPrimaryCombatRole() || hasSecondaryCombatRole();
    }

    /**
     * @return true if the person has a primary combat role
     */
    public boolean hasPrimaryCombatRole() {
        return hasPrimaryRoleWithin(T_MECHWARRIOR, T_SPACE_GUNNER)
                || hasPrimaryRoleWithin(T_LAM_PILOT, T_VEHICLE_CREW);
    }

    /**
     * @return true if the person has a secondary combat role
     */
    public boolean hasSecondaryCombatRole() {
        return hasSecondaryRoleWithin(T_MECHWARRIOR, T_SPACE_GUNNER)
                || hasSecondaryRoleWithin(T_LAM_PILOT, T_VEHICLE_CREW);
    }

    /**
     * @param includeNoRole whether to include T_NONE in the primary check or not
     * @return true if the person has a primary or secondary support role, except for secondary T_NONE
     */
    public boolean hasSupportRole(boolean includeNoRole) {
        return hasPrimarySupportRole(includeNoRole) || hasSecondarySupportRole();
    }

    /**
     * @param includeNoRole whether to include T_NONE in the check check or not
     * @return true if the person has a primary support role
     */
    public boolean hasPrimarySupportRole(boolean includeNoRole) {
        return hasPrimaryRoleWithin(T_MECH_TECH, T_ADMIN_HR) || (includeNoRole && hasPrimaryRole(T_NONE));
    }

    /**
     * @return true if the person has a secondary support role. Note that T_NONE is NOT a support
     * role if it is a secondary role
     */
    public boolean hasSecondarySupportRole() {
        return hasSecondaryRoleWithin(T_MECH_TECH, T_ADMIN_HR);
    }

    /**
     * Determines whether a role is considered a combat role. Note that T_LAM_PILOT is a special
     * placeholder which is not used for either primary or secondary role and will return false.
     *
     * @param role A value that can be used for a person's primary or secondary role.
     * @return     Whether the role is considered a combat role
     */
    public static boolean isCombatRole(int role) {
        return ((role > T_NONE) && (role <= T_NAVIGATOR))
                || (role == T_VEHICLE_CREW);
    }

    /**
     * @param role A value that can be used for a person's primary or secondary role.
     * @return     Whether the role is considered a support role
     */
    public static boolean isSupportRole(int role) {
        return (role >= T_MECH_TECH) && (role < T_LAM_PILOT);
    }
    //endregion Personnel Roles

    /**
     * This is used to change the person's PersonnelStatus
     * @param campaign the campaign the person is part of
     * @param status the person's new PersonnelStatus
     */
    public void changeStatus(Campaign campaign, PersonnelStatus status) {
        if (status == getStatus()) { // no change means we don't need to process anything
            return;
        } else if (getStatus().isKIA()) {
            // remove date of death for resurrection
            setDateOfDeath(null);
        }

        switch (status) {
            case ACTIVE:
                if (getStatus().isMIA()) {
                    ServiceLogger.recoveredMia(this, campaign.getLocalDate());
                } else if (getStatus().isDead()) {
                    ServiceLogger.resurrected(this, campaign.getLocalDate());
                } else {
                    ServiceLogger.rehired(this, campaign.getLocalDate());
                }
                setRetirement(null);
                break;
            case RETIRED:
                ServiceLogger.retired(this, campaign.getLocalDate());
                if (campaign.getCampaignOptions().useRetirementDateTracking()) {
                    setRetirement(campaign.getLocalDate());
                }
                break;
            case MIA:
                ServiceLogger.mia(this, campaign.getLocalDate());
                break;
            case KIA:
                ServiceLogger.kia(this, campaign.getLocalDate());
                break;
            case NATURAL_CAUSES:
                MedicalLogger.diedOfNaturalCauses(this, campaign.getLocalDate());
                ServiceLogger.passedAway(this, campaign.getLocalDate(), status.toString());
                break;
            case WOUNDS:
                MedicalLogger.diedFromWounds(this, campaign.getLocalDate());
                ServiceLogger.passedAway(this, campaign.getLocalDate(), status.toString());
                break;
            case DISEASE:
                MedicalLogger.diedFromDisease(this, campaign.getLocalDate());
                ServiceLogger.passedAway(this, campaign.getLocalDate(), status.toString());
                break;
            case OLD_AGE:
                MedicalLogger.diedOfOldAge(this, campaign.getLocalDate());
                ServiceLogger.passedAway(this, campaign.getLocalDate(), status.toString());
                break;
            case PREGNANCY_COMPLICATIONS:
                // The child might be able to be born, albeit into a world without their mother.
                // This can be manually set by males and for those who are not pregnant. This is
                // purposeful, to allow for player customization, and thus we first check if someone
                // is pregnant before having the birth
                if (isPregnant()) {
                    int pregnancyWeek = getPregnancyWeek(campaign.getLocalDate());
                    double babyBornChance;
                    if (pregnancyWeek > 35) {
                        babyBornChance = 0.99;
                    } else if (pregnancyWeek > 29) {
                        babyBornChance = 0.95;
                    } else if (pregnancyWeek > 25) {
                        babyBornChance = 0.9;
                    } else if (pregnancyWeek == 25) {
                        babyBornChance = 0.8;
                    } else if (pregnancyWeek == 24) {
                        babyBornChance = 0.5;
                    } else if (pregnancyWeek == 23) {
                        babyBornChance = 0.25;
                    } else {
                        babyBornChance = 0;
                    }

                    if (Compute.randomFloat() < babyBornChance) {
                        birth(campaign);
                    }
                }
                MedicalLogger.diedFromPregnancyComplications(this, campaign.getLocalDate());
                ServiceLogger.passedAway(this, campaign.getLocalDate(), status.toString());
                break;
        }

        setStatus(status);

        if (status.isDead()) {
            setDateOfDeath(campaign.getLocalDate());
            // Don't forget to tell the spouse
            if (getGenealogy().hasSpouse() && !getGenealogy().getSpouse(campaign).getStatus().isDeadOrMIA()) {
                Divorce divorceType = campaign.getCampaignOptions().getKeepMarriedNameUponSpouseDeath()
                        ? Divorce.ORIGIN_CHANGE_SURNAME : Divorce.SPOUSE_CHANGE_SURNAME;
                divorceType.divorce(this, campaign);
            }
        }

        if (!status.isActive()) {
            setDoctorId(null, campaign.getCampaignOptions().getNaturalHealingWaitingPeriod());
            // If we're assigned to a unit, remove us from it
            if (getUnit() != null) {
                getUnit().remove(this, true);
            }

            // If we're assigned as a tech for any unit, remove us from it/them
            for (Unit unitWeTech : new ArrayList<>(getTechUnits())) {
                unitWeTech.remove(this, true);
            }
            // If we're assigned to any repairs or refits, remove that assignment
            for (Part part : campaign.getParts()) {
                if (this == part.getTech()) {
                    part.cancelAssignment();
                }
            }
        }

        MekHQ.triggerEvent(new PersonChangedEvent(this));
    }

    public int getIdleMonths() {
        return idleMonths;
    }

    public void setIdleMonths(int m) {
        this.idleMonths = m;
    }

    public int getDaysToWaitForHealing() {
        return daysToWaitForHealing;
    }

    public void setDaysToWaitForHealing(int d) {
        this.daysToWaitForHealing = d;
    }

    public static String getRoleDesc(int type, boolean clan) {
        switch (type) {
            case (T_NONE):
                return "None";
            case (T_MECHWARRIOR):
                return "MechWarrior";
            case (T_GVEE_DRIVER):
                return "Vehicle Driver";
            case (T_NVEE_DRIVER):
                return "Naval Driver";
            case (T_VTOL_PILOT):
                return "VTOL Pilot";
            case (T_VEE_GUNNER):
                return "Vehicle Gunner";
            case (T_CONV_PILOT):
                return "Conventional Aircraft Pilot";
            case (T_AERO_PILOT):
                return "Aerospace Pilot";
            case (T_PROTO_PILOT):
                return "ProtoMech Pilot";
            case (T_BA):
                if (clan) {
                    return "Elemental";
                } else {
                    return "Battle Armor Pilot";
                }
            case (T_INFANTRY):
                return "Soldier";
            case (T_SPACE_PILOT):
                return "Vessel Pilot";
            case (T_SPACE_CREW):
                return "Vessel Crewmember";
            case (T_SPACE_GUNNER):
                return "Vessel Gunner";
            case (T_NAVIGATOR):
                return "Hyperspace Navigator";
            case (T_MECH_TECH):
                return "Mech Tech";
            case (T_MECHANIC):
                return "Mechanic";
            case (T_AERO_TECH):
                return "Aero Tech";
            case (T_BA_TECH):
                return "Battle Armor Tech";
            case (T_ASTECH):
                return "Astech";
            case (T_DOCTOR):
                return "Doctor";
            case (T_MEDIC):
                return "Medic";
            case (T_ADMIN_COM):
                return "Admin/Command";
            case (T_ADMIN_LOG):
                return "Admin/Logistical";
            case (T_ADMIN_TRA):
                return "Admin/Transport";
            case (T_ADMIN_HR):
                return "Admin/HR";
            case (T_LAM_PILOT):
                return "LAM Pilot";
            case (T_VEHICLE_CREW):
                return "Vehicle Crew";
            default:
                return "??";
        }
    }

    public String getRoleDesc() {
        String role = getPrimaryRoleDesc();
        if ((getSecondaryRole() != T_NONE) && (getSecondaryRole() != -1)) {
            role += "/" + getSecondaryRoleDesc();
        }
        return role;
    }

    public String getPrimaryRoleDesc() {
        String bgPrefix = "";
        if (isClanner()) {
            bgPrefix = getPhenotype().getShortName() + " ";
        }
        return bgPrefix + getRoleDesc(getPrimaryRole(), isClanner());
    }

    public String getSecondaryRoleDesc() {
        return getRoleDesc(getSecondaryRole(), isClanner());
    }

    public static int getRoleMnemonic(int type) {
        // The following characters are unused:
        // J, K, Q, X, Z
        switch (type) {
            case T_MECHWARRIOR:
                return KeyEvent.VK_M;
            case T_GVEE_DRIVER:
                return KeyEvent.VK_V;
            case T_NVEE_DRIVER:
                return KeyEvent.VK_N;
            case T_VEE_GUNNER:
                return KeyEvent.VK_G;
            case T_AERO_PILOT:
                return KeyEvent.VK_A;
            case T_PROTO_PILOT:
                return KeyEvent.VK_P;
            case T_CONV_PILOT:
                return KeyEvent.VK_F;
            case T_BA:
                return KeyEvent.VK_B;
            case T_INFANTRY:
                return KeyEvent.VK_S;
            case T_SPACE_PILOT:
                return KeyEvent.VK_I;
            case T_SPACE_CREW:
                return KeyEvent.VK_W;
            case T_SPACE_GUNNER:
                return KeyEvent.VK_U;
            case T_NAVIGATOR:
                return KeyEvent.VK_Y;
            case T_MECH_TECH:
                return KeyEvent.VK_T;
            case T_MECHANIC:
                return KeyEvent.VK_E;
            case T_AERO_TECH:
                return KeyEvent.VK_O;
            case T_DOCTOR:
                return KeyEvent.VK_D;
            case T_ADMIN_COM:
                return KeyEvent.VK_C;
            case T_ADMIN_LOG:
                return KeyEvent.VK_L;
            case T_ADMIN_TRA:
                return KeyEvent.VK_R;
            case T_ADMIN_HR:
                return KeyEvent.VK_H;
            case T_VTOL_PILOT:
            case T_BA_TECH:
            case T_ASTECH:
            case T_MEDIC:
            case T_LAM_PILOT:
            case T_VEHICLE_CREW:
            case T_NONE:
            default:
                return KeyEvent.VK_UNDEFINED;
        }
    }

    public boolean canPerformRole(int role) {
        switch (role) {
            case (T_NONE):
                return true;
            case (T_MECHWARRIOR):
                return hasSkill(SkillType.S_GUN_MECH) && hasSkill(SkillType.S_PILOT_MECH);
            case (T_GVEE_DRIVER):
                return hasSkill(SkillType.S_PILOT_GVEE);
            case (T_NVEE_DRIVER):
                return hasSkill(SkillType.S_PILOT_NVEE);
            case (T_VTOL_PILOT):
                return hasSkill(SkillType.S_PILOT_VTOL);
            case (T_VEE_GUNNER):
                return hasSkill(SkillType.S_GUN_VEE);
            case (T_AERO_PILOT):
                return hasSkill(SkillType.S_GUN_AERO) && hasSkill(SkillType.S_PILOT_AERO);
            case (T_CONV_PILOT):
                return hasSkill(SkillType.S_GUN_JET) && hasSkill(SkillType.S_PILOT_JET);
            case (T_PROTO_PILOT):
                return hasSkill(SkillType.S_GUN_PROTO);
            case (T_BA):
                return hasSkill(SkillType.S_GUN_BA);
            case (T_INFANTRY):
                return hasSkill(SkillType.S_SMALL_ARMS);
            case (T_SPACE_PILOT):
                return hasSkill(SkillType.S_PILOT_SPACE);
            case (T_SPACE_CREW):
                return hasSkill(SkillType.S_TECH_VESSEL);
            case (T_SPACE_GUNNER):
                return hasSkill(SkillType.S_GUN_SPACE);
            case (T_NAVIGATOR):
                return hasSkill(SkillType.S_NAV);
            case (T_MECH_TECH):
                return hasSkill(SkillType.S_TECH_MECH) && getSkill(SkillType.S_TECH_MECH).getExperienceLevel() > SkillType.EXP_ULTRA_GREEN;
            case (T_MECHANIC):
            case T_VEHICLE_CREW:
                return hasSkill(SkillType.S_TECH_MECHANIC) && getSkill(SkillType.S_TECH_MECHANIC).getExperienceLevel() > SkillType.EXP_ULTRA_GREEN;
            case (T_AERO_TECH):
                return hasSkill(SkillType.S_TECH_AERO) && getSkill(SkillType.S_TECH_AERO).getExperienceLevel() > SkillType.EXP_ULTRA_GREEN;
            case (T_BA_TECH):
                return hasSkill(SkillType.S_TECH_BA) && getSkill(SkillType.S_TECH_BA).getExperienceLevel() > SkillType.EXP_ULTRA_GREEN;
            case (T_ASTECH):
                return hasSkill(SkillType.S_ASTECH);
            case (T_DOCTOR):
                return hasSkill(SkillType.S_DOCTOR) && getSkill(SkillType.S_DOCTOR).getExperienceLevel() > SkillType.EXP_ULTRA_GREEN;
            case (T_MEDIC):
                return hasSkill(SkillType.S_MEDTECH);
            case (T_ADMIN_COM):
            case (T_ADMIN_LOG):
            case (T_ADMIN_TRA):
            case (T_ADMIN_HR):
                return hasSkill(SkillType.S_ADMIN);
            default:
                return false;
        }
    }

    public String getDeathDateAsString() {
        if (getDateOfDeath() == null) {
            return "";
        } else {
            return MekHQ.getMekHQOptions().getDisplayFormattedDate(getDateOfDeath());
        }
    }

    public void setRecruitment(LocalDate date) {
        this.recruitment = date;
    }

    public LocalDate getRecruitment() {
        return recruitment;
    }

    public String getRecruitmentAsString() {
        if (getRecruitment() == null) {
            return "";
        } else {
            return MekHQ.getMekHQOptions().getDisplayFormattedDate(getRecruitment());
        }
    }

    public String getTimeInService(Campaign campaign) {
        // Get time in service based on year
        if (getRecruitment() == null) {
            //use "" they haven't been recruited or are dependents
            return "";
        }

        LocalDate today = campaign.getLocalDate();

        // If the person is dead, we only care about how long they spent in service to the company
        if (getDateOfDeath() != null) {
            //use date of death instead of the current day
            today = getDateOfDeath();
        }

        return campaign.getCampaignOptions().getTimeInServiceDisplayFormat()
                .getDisplayFormattedOutput(getRecruitment(), today);
    }

    public void setLastRankChangeDate(LocalDate date) {
        this.lastRankChangeDate = date;
    }

    public LocalDate getLastRankChangeDate() {
        return lastRankChangeDate;
    }

    public String getLastRankChangeDateAsString() {
        if (getLastRankChangeDate() == null) {
            return "";
        } else {
            return MekHQ.getMekHQOptions().getDisplayFormattedDate(getLastRankChangeDate());
        }
    }

    public String getTimeInRank(Campaign campaign) {
        if (getLastRankChangeDate() == null) {
            return "";
        }

        LocalDate today = campaign.getLocalDate();

        // If the person is dead, we only care about how long it was from their last promotion till they died
        if (getDateOfDeath() != null) {
            //use date of death instead of the current day
            today = getDateOfDeath();
        }

        return campaign.getCampaignOptions().getTimeInRankDisplayFormat()
                .getDisplayFormattedOutput(getLastRankChangeDate(), today);
    }

    public void setRetirement(LocalDate date) {
        this.retirement = date;
    }

    public LocalDate getRetirement() {
        return retirement;
    }

    public String getRetirementAsString() {
        if (getRetirement() == null) {
            return "";
        } else {
            return MekHQ.getMekHQOptions().getDisplayFormattedDate(getRetirement());
        }
    }

    //region Pregnancy
    public boolean isTryingToConceive() {
        return tryingToConceive;
    }

    public void setTryingToConceive(boolean tryingToConceive) {
        this.tryingToConceive = tryingToConceive;
    }

    public LocalDate getDueDate() {
        return dueDate;
    }

    public void setDueDate(LocalDate dueDate) {
        this.dueDate = dueDate;
    }

    public LocalDate getExpectedDueDate() {
        return expectedDueDate;
    }

    public void setExpectedDueDate(LocalDate expectedDueDate) {
        this.expectedDueDate = expectedDueDate;
    }

    public int getPregnancyWeek(LocalDate today) {
        return Math.toIntExact(ChronoUnit.WEEKS.between(getExpectedDueDate()
                .minus(PREGNANCY_STANDARD_DURATION, ChronoUnit.DAYS)
                .plus(1, ChronoUnit.DAYS), today));
    }

    public boolean isPregnant() {
        return dueDate != null;
    }

    /**
     * This is used to determine if a person can procreate
     * @param campaign the campaign the person was in
     * @return true if they can, otherwise false
     */
    public boolean canProcreate(Campaign campaign) {
        return getGender().isFemale() && isTryingToConceive() && !isPregnant() && !isDeployed()
                && !isChild(campaign.getLocalDate()) && (getAge(campaign.getLocalDate()) < 51);
    }

    public void procreate(Campaign campaign) {
        if (canProcreate(campaign)) {
            boolean conceived = false;
            if (getGenealogy().hasSpouse()) {
                Person spouse = getGenealogy().getSpouse(campaign);
                if (!spouse.isDeployed() && !spouse.getStatus().isDeadOrMIA()
                        && !spouse.isChild(campaign.getLocalDate())
                        && !(spouse.getGender() == getGender())) {
                    // setting is the decimal chance that this procreation attempt will create a child, base is 0.05%
                    conceived = (Compute.randomFloat() < (campaign.getCampaignOptions().getChanceProcreation()));
                }
            } else if (campaign.getCampaignOptions().useUnofficialProcreationNoRelationship()) {
                // setting is the decimal chance that this procreation attempt will create a child, base is 0.005%
                conceived = (Compute.randomFloat() < (campaign.getCampaignOptions().getChanceProcreationNoRelationship()));
            }

            if (conceived) {
                addPregnancy(campaign);
            }
        }
    }

    public void addPregnancy(Campaign campaign) {
        LocalDate dueDate = campaign.getLocalDate();
        dueDate = dueDate.plus(PREGNANCY_STANDARD_DURATION, ChronoUnit.DAYS);
        setExpectedDueDate(dueDate);
        dueDate = dueDate.plus(PREGNANCY_MODIFY_DURATION.getAsInt(), ChronoUnit.DAYS);
        setDueDate(dueDate);

        int size = PREGNANCY_SIZE.getAsInt();
        extraData.set(PREGNANCY_CHILDREN_DATA, size);
        extraData.set(PREGNANCY_FATHER_DATA, (getGenealogy().hasSpouse())
                ? getGenealogy().getSpouseId().toString() : null);

        String sizeString = (size < PREGNANCY_MULTIPLE_NAMES.length) ? PREGNANCY_MULTIPLE_NAMES[size] : null;

        campaign.addReport(getHyperlinkedName() + " has conceived" + (sizeString == null ? "" : (" " + sizeString)));
        if (campaign.getCampaignOptions().logConception()) {
            MedicalLogger.hasConceived(this, campaign.getLocalDate(), sizeString);
            if (getGenealogy().hasSpouse()) {
                PersonalLogger.spouseConceived(getGenealogy().getSpouse(campaign),
                        getFullName(), getCampaign().getLocalDate(), sizeString);
            }
        }
    }

    /**
     * Removes a pregnancy and clears all related data from the current person
     */
    public void removePregnancy() {
        setDueDate(null);
        setExpectedDueDate(null);
        extraData.set(PREGNANCY_CHILDREN_DATA, null);
        extraData.set(PREGNANCY_FATHER_DATA, null);
    }

    /**
     * This method is how a person gives birth to a number of babies and have them added to the campaign
     * @param campaign the campaign to add the baby in question to
     */
    public void birth(Campaign campaign) {
        // Determine the number of children
        int size = extraData.get(PREGNANCY_CHILDREN_DATA, 1);

        // Determine father information
        String fatherIdString = getExtraData().get(PREGNANCY_FATHER_DATA);
        UUID fatherId = (fatherIdString != null) ? UUID.fromString(fatherIdString) : null;
        fatherId = campaign.getCampaignOptions().determineFatherAtBirth()
                ? Utilities.nonNull(getGenealogy().getSpouseId(), fatherId) : fatherId;

        // Determine Prisoner Status
        PrisonerStatus prisonerStatus = campaign.getCampaignOptions().getPrisonerBabyStatus()
                ? PrisonerStatus.FREE : getPrisonerStatus();

        // Output a specific report to the campaign if they are giving birth to multiple children
        if (PREGNANCY_MULTIPLE_NAMES[size] != null) {
            campaign.addReport(String.format("%s has given birth to %s!", getHyperlinkedName(),
                    PREGNANCY_MULTIPLE_NAMES[size]));
        }

        // Create Babies
        for (int i = 0; i < size; i++) {
            // Create the specific baby
            Person baby = campaign.newDependent(T_NONE, true);
            String surname = campaign.getCampaignOptions().getBabySurnameStyle()
                    .generateBabySurname(this, campaign.getPerson(fatherId), baby.getGender());
            baby.setSurname(surname);
            baby.setBirthday(campaign.getLocalDate());

            // Recruit the baby
            campaign.recruitPerson(baby, prisonerStatus, baby.isDependent(), true, true);

            // Create genealogy information
            baby.getGenealogy().addFamilyMember(FamilialRelationshipType.PARENT, getId());
            getGenealogy().addFamilyMember(FamilialRelationshipType.CHILD, baby.getId());
            if (fatherId != null) {
                baby.getGenealogy().addFamilyMember(FamilialRelationshipType.PARENT, fatherId);
                campaign.getPerson(fatherId).getGenealogy()
                        .addFamilyMember(FamilialRelationshipType.CHILD, baby.getId());
            }

            // Create reports and log the birth
            campaign.addReport(String.format("%s has given birth to %s, a baby %s!", getHyperlinkedName(),
                    baby.getHyperlinkedName(), GenderDescriptors.BOY_GIRL.getDescriptor(baby.getGender())));
            if (campaign.getCampaignOptions().logConception()) {
                MedicalLogger.deliveredBaby(this, baby, campaign.getLocalDate());
                if (fatherId != null) {
                    PersonalLogger.ourChildBorn(campaign.getPerson(fatherId), baby, getFullName(),
                            campaign.getLocalDate());
                }
            }
        }

        // Cleanup Data
        removePregnancy();
    }
    //endregion Pregnancy

    //region Marriage
    public boolean isTryingToMarry() {
        return tryingToMarry;
    }

    public void setTryingToMarry(boolean tryingToMarry) {
        this.tryingToMarry = tryingToMarry;
    }

    /**
     * Determines if another person is a safe spouse for the current person
     * @param person the person to determine if they are a safe spouse
     * @param campaign the campaign to use to determine if they are a safe spouse
     */
    public boolean safeSpouse(Person person, Campaign campaign) {
        // Huge convoluted return statement, with the following restrictions
        // can't marry yourself
        // can't marry someone who is already married
        // can't marry someone who doesn't want to be married
        // can't marry a prisoner, unless you are also a prisoner (this is purposely left open for prisoners to marry who they want)
        // can't marry a person who is dead or MIA
        // can't marry inactive personnel (this is to show how they aren't part of the force anymore)
        // TODO : can't marry anyone who is not located at the same planet as the person - GitHub #1672: Implement current planet tracking for personnel
        // can't marry a close relative
        return (
                !this.equals(person)
                && !person.getGenealogy().hasSpouse()
                && person.isTryingToMarry()
                && person.oldEnoughToMarry(campaign)
                && (!person.getPrisonerStatus().isPrisoner() || getPrisonerStatus().isPrisoner())
                && !person.getStatus().isDeadOrMIA()
                && person.getStatus().isActive()
                && !getGenealogy().checkMutualAncestors(person, getCampaign())
        );
    }

    public boolean oldEnoughToMarry(Campaign campaign) {
        return (getAge(campaign.getLocalDate()) >= campaign.getCampaignOptions().getMinimumMarriageAge());
    }

    public void randomMarriage(Campaign campaign) {
        // Don't attempt to generate is someone isn't trying to marry, has a spouse,
        // isn't old enough to marry, or is actively deployed
        if (!isTryingToMarry() || getGenealogy().hasSpouse() || !oldEnoughToMarry(campaign) || isDeployed()) {
            return;
        }

        // setting is the fractional chance that this attempt at finding a marriage will result in one
        if (Compute.randomFloat() < (campaign.getCampaignOptions().getChanceRandomMarriages())) {
            addRandomSpouse(false, campaign);
        } else if (campaign.getCampaignOptions().useRandomSameSexMarriages()) {
            if (Compute.randomFloat() < (campaign.getCampaignOptions().getChanceRandomSameSexMarriages())) {
                addRandomSpouse(true, campaign);
            }
        }
    }

    public void addRandomSpouse(boolean sameSex, Campaign campaign) {
        List<Person> potentials = new ArrayList<>();
        Gender gender = sameSex ? getGender() : (getGender().isMale() ? Gender.FEMALE : Gender.MALE);
        for (Person p : campaign.getActivePersonnel()) {
            if (isPotentialRandomSpouse(p, gender, campaign)) {
                potentials.add(p);
            }
        }

        int n = potentials.size();
        if (n > 0) {
            Marriage.WEIGHTED.marry(this, potentials.get(Compute.randomInt(n)), campaign);
        }
    }

    public boolean isPotentialRandomSpouse(Person p, Gender gender, Campaign campaign) {
        if ((p.getGender() != gender) || !safeSpouse(p, campaign)
                || !(getPrisonerStatus().isFree()
                || (getPrisonerStatus().isPrisoner() && p.getPrisonerStatus().isPrisoner()))) {
            return false;
        }

        int ageDifference = Math.abs(p.getAge(campaign.getLocalDate()) - getAge(campaign.getLocalDate()));

        return (ageDifference <= campaign.getCampaignOptions().getMarriageAgeRange());
    }
    //endregion Marriage

    //region Experience
    public int getXP() {
        return xp;
    }

    public void setXP(int xp) {
        this.xp = xp;
    }

    public void awardXP(int xp) {
        this.xp += xp;
    }
    //endregion Experience

    public int getAcquisitions() {
        return acquisitions;
    }

    public void setAcquisition(int a) {
        acquisitions = a;
    }

    public void incrementAcquisition() {
        acquisitions++;
    }

    public void setDoctorId(UUID t, int daysToWait) {
        this.doctorId = t;
        this.daysToWaitForHealing = daysToWait;
    }

    public boolean checkNaturalHealing(int daysToWait) {
        if (needsFixing() && daysToWaitForHealing <= 0 && doctorId == null) {
            heal();
            daysToWaitForHealing = daysToWait;
            return true;
        }
        return false;
    }

    public void decrementDaysToWaitForHealing() {
        if (daysToWaitForHealing > 0) {
            daysToWaitForHealing--;
        }
    }

    public boolean isDeployed() {
        if (null != getUnit()) {
            return (getUnit().getScenarioId() != -1);
        }
        return false;
    }

    public ExtraData getExtraData() {
        return extraData;
    }

    @Override
    public void writeToXml(PrintWriter pw1, int indent) {
        pw1.println(MekHqXmlUtil.indentStr(indent) + "<person id=\"" + getId().toString()
                + "\" type=\"" + this.getClass().getName() + "\">");
        super.writeToXml(pw1, indent + 1);
        try {
            // Always save the primary role
            MekHqXmlUtil.writeSimpleXmlTag(pw1, indent + 1, "primaryRole", primaryRole);
            if (secondaryRole != T_NONE) {
                MekHqXmlUtil.writeSimpleXmlTag(pw1, indent + 1, "secondaryRole", secondaryRole);
            }
            if (primaryDesignator != ROMDesignation.NONE) {
                MekHqXmlUtil.writeSimpleXmlTag(pw1, indent + 1, "primaryDesignator", primaryDesignator.name());
            }
            if (secondaryDesignator != ROMDesignation.NONE) {
                MekHqXmlUtil.writeSimpleXmlTag(pw1, indent + 1, "secondaryDesignator", secondaryDesignator.name());
            }
            if (commander) {
                MekHqXmlUtil.writeSimpleXmlTag(pw1, indent + 1, "commander", true);
            }
            if (dependent) {
                MekHqXmlUtil.writeSimpleXmlTag(pw1, indent + 1, "dependent", true);
            }
            // Always save the person's origin faction
            MekHqXmlUtil.writeSimpleXmlTag(pw1, indent + 1, "faction", originFaction.getShortName());
            if (originPlanet != null) {
                pw1.println(MekHqXmlUtil.indentStr(indent + 1)
                        + "<planetId systemId=\""
                        + originPlanet.getParentSystem().getId()
                        + "\">"
                        + originPlanet.getId()
                        + "</planetId>");
            }
            // Always save whether or not someone is a clanner
            MekHqXmlUtil.writeSimpleXmlTag(pw1, indent + 1, "clan", clan);
            if (phenotype != Phenotype.NONE) {
                MekHqXmlUtil.writeSimpleXmlTag(pw1, indent + 1, "phenotype", phenotype.name());
            }
            if (!StringUtil.isNullOrEmpty(bloodname)) {
                MekHqXmlUtil.writeSimpleXmlTag(pw1, indent + 1, "bloodname", bloodname);
            }

            if (idleMonths > 0) {
                MekHqXmlUtil.writeSimpleXmlTag(pw1, indent + 1, "idleMonths", idleMonths);
            }

            if (!isTryingToMarry()) {
                MekHqXmlUtil.writeSimpleXmlTag(pw1, indent + 1, "tryingToMarry", false);
            }
            if (!isTryingToConceive()) {
                MekHqXmlUtil.writeSimpleXmlTag(pw1, indent + 1, "tryingToConceive", false);
            }
            if (dueDate != null) {
                MekHqXmlUtil.writeSimpleXmlTag(pw1, indent + 1, "dueDate",
                        MekHqXmlUtil.saveFormattedDate(dueDate));
            }
            if (expectedDueDate != null) {
                MekHqXmlUtil.writeSimpleXmlTag(pw1, indent + 1, "expectedDueDate",
                        MekHqXmlUtil.saveFormattedDate(expectedDueDate));
            }
            // Always save the current XP
            MekHqXmlUtil.writeSimpleXmlTag(pw1, indent + 1, "xp", xp);
            if (daysToWaitForHealing != 0) {
                MekHqXmlUtil.writeSimpleXmlTag(pw1, indent + 1, "daysToWaitForHealing", daysToWaitForHealing);
            }
<<<<<<< HEAD
=======
            // Always save the person's gender, as it would otherwise get confusing fast
            MekHqXmlUtil.writeSimpleXmlTag(pw1, indent + 1, "gender", getGender().name());
>>>>>>> 1cc3a0e9
            // Always save a person's rank
            MekHqXmlUtil.writeSimpleXmlTag(pw1, indent + 1, "rank", rank);
            if (rankLevel != 0) {
                MekHqXmlUtil.writeSimpleXmlTag(pw1, indent + 1, "rankLevel", rankLevel);
            }
            if (rankSystem != -1) {
                MekHqXmlUtil.writeSimpleXmlTag(pw1, indent + 1, "rankSystem", rankSystem);
            }
            if (maneiDominiRank != ManeiDominiRank.NONE) {
                MekHqXmlUtil.writeSimpleXmlTag(pw1, indent + 1, "maneiDominiRank", maneiDominiRank.name());
            }
            if (maneiDominiClass != ManeiDominiClass.NONE) {
                MekHqXmlUtil.writeSimpleXmlTag(pw1, indent + 1, "maneiDominiClass", maneiDominiClass.name());
            }
            if (nTasks > 0) {
                MekHqXmlUtil.writeSimpleXmlTag(pw1, indent + 1, "nTasks", nTasks);
            }
            if (doctorId != null) {
                MekHqXmlUtil.writeSimpleXmlTag(pw1, indent + 1, "doctorId", doctorId.toString());
            }
            if (getUnit() != null) {
                MekHqXmlUtil.writeSimpleXmlTag(pw1, indent + 1, "unitId", getUnit().getId());
            }
            if (!salary.equals(Money.of(-1))) {
                MekHqXmlUtil.writeSimpleXmlTag(pw1, indent + 1, "salary", salary.toXmlString());
            }
            if (!totalEarnings.equals(Money.of(0))) {
                MekHqXmlUtil.writeSimpleXmlTag(pw1, indent + 1, "totalEarnings", totalEarnings.toXmlString());
            }

            if (prisonerStatus != PrisonerStatus.FREE) {
                MekHqXmlUtil.writeSimpleXmlTag(pw1, indent + 1, "prisonerStatus", prisonerStatus.name());
            }
            if (hits > 0) {
                MekHqXmlUtil.writeSimpleXmlTag(pw1, indent + 1, "hits", hits);
            }
            if (toughness != 0) {
                MekHqXmlUtil.writeSimpleXmlTag(pw1, indent + 1, "toughness", toughness);
            }
            if (minutesLeft > 0) {
                MekHqXmlUtil.writeSimpleXmlTag(pw1, indent + 1, "minutesLeft", minutesLeft);
            }
            if (overtimeLeft > 0) {
                MekHqXmlUtil.writeSimpleXmlTag(pw1, indent + 1, "overtimeLeft", overtimeLeft);
            }

            if (recruitment != null) {
                MekHqXmlUtil.writeSimpleXmlTag(pw1, indent + 1, "recruitment",
                        MekHqXmlUtil.saveFormattedDate(recruitment));
            }
            if (lastRankChangeDate != null) {
                MekHqXmlUtil.writeSimpleXmlTag(pw1, indent + 1, "lastRankChangeDate",
                        MekHqXmlUtil.saveFormattedDate(lastRankChangeDate));
            }
            if (getRetirement() != null) {
                MekHqXmlUtil.writeSimpleXmlTag(pw1, indent + 1, "retirement",
                        MekHqXmlUtil.saveFormattedDate(getRetirement()));
            }
            for (Skill skill : skills.getSkills()) {
                skill.writeToXml(pw1, indent + 1);
            }
            if (countOptions(PilotOptions.LVL3_ADVANTAGES) > 0) {
                MekHqXmlUtil.writeSimpleXmlTag(pw1, indent + 1, "advantages",
                        getOptionList("::", PilotOptions.LVL3_ADVANTAGES));
            }
            if (countOptions(PilotOptions.EDGE_ADVANTAGES) > 0) {
                MekHqXmlUtil.writeSimpleXmlTag(pw1, indent + 1, "edge",
                        getOptionList("::", PilotOptions.EDGE_ADVANTAGES));
                // For support personnel, write an available edge value
                if (hasSupportRole(false) || isEngineer()) {
                    MekHqXmlUtil.writeSimpleXmlTag(pw1, indent + 1, "edgeAvailable", getCurrentEdge());
                }
            }
            if (countOptions(PilotOptions.MD_ADVANTAGES) > 0) {
                MekHqXmlUtil.writeSimpleXmlTag(pw1, indent + 1, "implants",
                        getOptionList("::", PilotOptions.MD_ADVANTAGES));
            }
            if (!techUnits.isEmpty()) {
                MekHqXmlUtil.writeSimpleXMLOpenIndentedLine(pw1, indent + 1, "techUnitIds");
                for (Unit unit : techUnits) {
                    MekHqXmlUtil.writeSimpleXmlTag(pw1, indent + 2, "id", unit.getId());
                }
                MekHqXmlUtil.writeSimpleXMLCloseIndentedLine(pw1, indent + 1, "techUnitIds");
            }
            if (!personnelLog.isEmpty()) {
                MekHqXmlUtil.writeSimpleXMLOpenIndentedLine(pw1, indent + 1, "personnelLog");
                for (LogEntry entry : personnelLog) {
                    entry.writeToXml(pw1, indent + 2);
                }
                MekHqXmlUtil.writeSimpleXMLCloseIndentedLine(pw1, indent + 1, "personnelLog");
            }
            if (!missionLog.isEmpty()) {
                MekHqXmlUtil.writeSimpleXMLOpenIndentedLine(pw1, indent + 1, "missionLog");
                for (LogEntry entry : missionLog) {
                    entry.writeToXml(pw1, indent + 2);
                }
                MekHqXmlUtil.writeSimpleXMLCloseIndentedLine(pw1, indent + 1, "missionLog");
            }
            if (!getAwardController().getAwards().isEmpty()) {
                MekHqXmlUtil.writeSimpleXMLOpenIndentedLine(pw1, indent + 1, "awards");
                for (Award award : getAwardController().getAwards()) {
                    award.writeToXml(pw1, indent + 2);
                }
                MekHqXmlUtil.writeSimpleXMLCloseIndentedLine(pw1, indent + 1, "awards");
            }
            if (injuries.size() > 0) {
                MekHqXmlUtil.writeSimpleXMLOpenIndentedLine(pw1, indent + 1, "injuries");
                for (Injury injury : injuries) {
                    injury.writeToXml(pw1, indent + 2);
                }
                MekHqXmlUtil.writeSimpleXMLCloseIndentedLine(pw1, indent + 1, "injuries");
            }
            if (founder) {
                MekHqXmlUtil.writeSimpleXmlTag(pw1, indent + 1, "founder", true);
            }
            if (originalUnitWeight != EntityWeightClass.WEIGHT_ULTRA_LIGHT) {
                MekHqXmlUtil.writeSimpleXmlTag(pw1, indent + 1, "originalUnitWeight", originalUnitWeight);
            }
            if (originalUnitTech != TECH_IS1) {
                MekHqXmlUtil.writeSimpleXmlTag(pw1, indent + 1, "originalUnitTech", originalUnitTech);
            }
            if (originalUnitId != null) {
                MekHqXmlUtil.writeSimpleXmlTag(pw1, indent + 1, "originalUnitId", originalUnitId.toString());
            }
            if (acquisitions != 0) {
                MekHqXmlUtil.writeSimpleXmlTag(pw1, indent + 1, "acquisitions", acquisitions);
            }
            if (!extraData.isEmpty()) {
                extraData.writeToXml(pw1);
            }
        } catch (Exception e) {
            MekHQ.getLogger().error("Failed to write " + getFullName() + " to the XML File", e);
            throw e; // we want to rethrow to ensure that that the save fails
        }
        pw1.println(MekHqXmlUtil.indentStr(indent) + "</person>");
    }

    public static Person generateInstanceFromXML(Node wn, Campaign c, Version version) {
        Person retVal = new Person(c);

        retVal = (Person) AbstractPerson.generateInstanceFromXML(wn, retVal);

        if (retVal == null) {
            return null;
        }

        try {
            // Okay, now load Person-specific fields!
            NodeList nl = wn.getChildNodes();

            String advantages = null;
            String edge = null;
            String implants = null;

            //backwards compatibility
            String pilotName = null;
            String pilotNickname = null;
            int pilotGunnery = -1;
            int pilotPiloting = -1;
            int pilotCommandBonus = -1;
            int type = 0;

            for (int x = 0; x < nl.getLength(); x++) {
                Node wn2 = nl.item(x);

                if (wn2.getNodeName().equalsIgnoreCase("name")) { // legacy - 0.47.5 removal
                    retVal.migrateName(wn2.getTextContent());
                } else if (wn2.getNodeName().equalsIgnoreCase("commander")) {
                    retVal.commander = Boolean.parseBoolean(wn2.getTextContent().trim());
                } else if (wn2.getNodeName().equalsIgnoreCase("dependent")) {
                    retVal.dependent = Boolean.parseBoolean(wn2.getTextContent().trim());
                } else if (wn2.getNodeName().equalsIgnoreCase("faction")) {
                    retVal.originFaction = Factions.getInstance().getFaction(wn2.getTextContent().trim());
                } else if (wn2.getNodeName().equalsIgnoreCase("planetId")) {
                    String systemId = wn2.getAttributes().getNamedItem("systemId").getTextContent().trim();
                    String planetId = wn2.getTextContent().trim();
                    retVal.originPlanet = c.getSystemById(systemId).getPlanetById(planetId);
                } else if (wn2.getNodeName().equalsIgnoreCase("clan")) {
                    retVal.clan = Boolean.parseBoolean(wn2.getTextContent().trim());
                } else if (wn2.getNodeName().equalsIgnoreCase("phenotype")) {
                    retVal.phenotype = Phenotype.parseFromString(wn2.getTextContent().trim());
                } else if (wn2.getNodeName().equalsIgnoreCase("bloodname")) {
                    retVal.bloodname = wn2.getTextContent();
                } else if (wn2.getNodeName().equalsIgnoreCase("primaryRole")) {
                    retVal.primaryRole = Integer.parseInt(wn2.getTextContent());
                } else if (wn2.getNodeName().equalsIgnoreCase("secondaryRole")) {
                    retVal.secondaryRole = Integer.parseInt(wn2.getTextContent());
                } else if (wn2.getNodeName().equalsIgnoreCase("acquisitions")) {
                    retVal.acquisitions = Integer.parseInt(wn2.getTextContent());
                } else if (wn2.getNodeName().equalsIgnoreCase("primaryDesignator")) {
                    retVal.primaryDesignator = ROMDesignation.parseFromString(wn2.getTextContent().trim());
                } else if (wn2.getNodeName().equalsIgnoreCase("secondaryDesignator")) {
                    retVal.secondaryDesignator = ROMDesignation.parseFromString(wn2.getTextContent().trim());
                } else if (wn2.getNodeName().equalsIgnoreCase("daysToWaitForHealing")) {
                    retVal.daysToWaitForHealing = Integer.parseInt(wn2.getTextContent());
                } else if (wn2.getNodeName().equalsIgnoreCase("idleMonths")) {
                    retVal.idleMonths = Integer.parseInt(wn2.getTextContent());
<<<<<<< HEAD
=======
                } else if (wn2.getNodeName().equalsIgnoreCase("id")) {
                    retVal.id = UUID.fromString(wn2.getTextContent());
>>>>>>> 1cc3a0e9
                } else if (wn2.getNodeName().equalsIgnoreCase("ancestors")) { // legacy - 0.47.6 removal
                    CampaignXmlParser.addToAncestryMigrationMap(UUID.fromString(wn2.getTextContent().trim()), retVal);
                } else if (wn2.getNodeName().equalsIgnoreCase("spouse")) { // legacy - 0.47.6 removal
                    retVal.getGenealogy().setSpouse(UUID.fromString(wn2.getTextContent().trim()));
                } else if (wn2.getNodeName().equalsIgnoreCase("formerSpouses")) { // legacy - 0.47.6 removal
                    Genealogy.loadFormerSpouses(retVal.getGenealogy(), wn2.getChildNodes());
                } else if (wn2.getNodeName().equalsIgnoreCase("tryingToMarry")) {
                    retVal.tryingToMarry = Boolean.parseBoolean(wn2.getTextContent().trim());
                } else if (wn2.getNodeName().equalsIgnoreCase("tryingToConceive")) {
                    retVal.tryingToConceive = Boolean.parseBoolean(wn2.getTextContent().trim());
                } else if (wn2.getNodeName().equalsIgnoreCase("dueDate")) {
                    retVal.dueDate = MekHqXmlUtil.parseDate(wn2.getTextContent().trim());
                } else if (wn2.getNodeName().equalsIgnoreCase("expectedDueDate")) {
                    retVal.expectedDueDate = MekHqXmlUtil.parseDate(wn2.getTextContent().trim());
                } else if (wn2.getNodeName().equalsIgnoreCase("xp")) {
                    retVal.xp = Integer.parseInt(wn2.getTextContent());
                } else if (wn2.getNodeName().equalsIgnoreCase("nTasks")) {
                    retVal.nTasks = Integer.parseInt(wn2.getTextContent());
                } else if (wn2.getNodeName().equalsIgnoreCase("hits")) {
                    retVal.hits = Integer.parseInt(wn2.getTextContent());
<<<<<<< HEAD
=======
                } else if (wn2.getNodeName().equalsIgnoreCase("gender")) {
                    retVal.setGender(Gender.parseFromString(wn2.getTextContent().trim()));
>>>>>>> 1cc3a0e9
                } else if (wn2.getNodeName().equalsIgnoreCase("rank")) {
                    retVal.rank = Integer.parseInt(wn2.getTextContent().trim());
                } else if (wn2.getNodeName().equalsIgnoreCase("rankLevel")) {
                    retVal.rankLevel = Integer.parseInt(wn2.getTextContent().trim());
                } else if (wn2.getNodeName().equalsIgnoreCase("rankSystem")) {
                    retVal.setRankSystem(Integer.parseInt(wn2.getTextContent()));
                } else if (wn2.getNodeName().equalsIgnoreCase("maneiDominiRank")) {
                    retVal.maneiDominiRank = ManeiDominiRank.parseFromString(wn2.getTextContent().trim());
                } else if (wn2.getNodeName().equalsIgnoreCase("maneiDominiClass")) {
                    retVal.maneiDominiClass = ManeiDominiClass.parseFromString(wn2.getTextContent().trim());
                } else if (wn2.getNodeName().equalsIgnoreCase("doctorId")) {
                    if (!wn2.getTextContent().equals("null")) {
                        retVal.doctorId = UUID.fromString(wn2.getTextContent());
                    }
                } else if (wn2.getNodeName().equalsIgnoreCase("unitId")) {
                    if (!wn2.getTextContent().equals("null")) {
                        retVal.unit = new PersonUnitRef(UUID.fromString(wn2.getTextContent()));
                    }
                } else if (wn2.getNodeName().equalsIgnoreCase("prisonerStatus")) {
                    retVal.prisonerStatus = PrisonerStatus.parseFromString(wn2.getTextContent().trim());
                } else if (wn2.getNodeName().equalsIgnoreCase("willingToDefect")) { // Legacy
                    if (Boolean.parseBoolean(wn2.getTextContent().trim())) {
                        retVal.prisonerStatus = PrisonerStatus.PRISONER_DEFECTOR;
                    }
                } else if (wn2.getNodeName().equalsIgnoreCase("salary")) {
                    retVal.salary = Money.fromXmlString(wn2.getTextContent().trim());
                } else if (wn2.getNodeName().equalsIgnoreCase("totalEarnings")) {
                    retVal.totalEarnings = Money.fromXmlString(wn2.getTextContent().trim());
                } else if (wn2.getNodeName().equalsIgnoreCase("minutesLeft")) {
                    retVal.minutesLeft = Integer.parseInt(wn2.getTextContent());
                } else if (wn2.getNodeName().equalsIgnoreCase("overtimeLeft")) {
                    retVal.overtimeLeft = Integer.parseInt(wn2.getTextContent());
                } else if (wn2.getNodeName().equalsIgnoreCase("recruitment")) {
                    retVal.recruitment = MekHqXmlUtil.parseDate(wn2.getTextContent().trim());
                } else if (wn2.getNodeName().equalsIgnoreCase("lastRankChangeDate")) {
                    retVal.lastRankChangeDate = MekHqXmlUtil.parseDate(wn2.getTextContent().trim());
                } else if (wn2.getNodeName().equalsIgnoreCase("retirement")) {
                    retVal.setRetirement(MekHqXmlUtil.parseDate(wn2.getTextContent().trim()));
                } else if (wn2.getNodeName().equalsIgnoreCase("advantages")) {
                    advantages = wn2.getTextContent();
                } else if (wn2.getNodeName().equalsIgnoreCase("edge")) {
                    edge = wn2.getTextContent();
                } else if (wn2.getNodeName().equalsIgnoreCase("edgeAvailable")) {
                    retVal.currentEdge = Integer.parseInt(wn2.getTextContent());
                } else if (wn2.getNodeName().equalsIgnoreCase("implants")) {
                    implants = wn2.getTextContent();
                } else if (wn2.getNodeName().equalsIgnoreCase("toughness")) {
                    retVal.toughness = Integer.parseInt(wn2.getTextContent());
                } else if (wn2.getNodeName().equalsIgnoreCase("pilotGunnery")) {
                    pilotGunnery = Integer.parseInt(wn2.getTextContent());
                } else if (wn2.getNodeName().equalsIgnoreCase("pilotPiloting")) {
                    pilotPiloting = Integer.parseInt(wn2.getTextContent());
                } else if (wn2.getNodeName().equalsIgnoreCase("pilotHits")) {
                    retVal.hits = Integer.parseInt(wn2.getTextContent());
                } else if (wn2.getNodeName().equalsIgnoreCase("pilotCommandBonus")) {
                    pilotCommandBonus = Integer.parseInt(wn2.getTextContent());
                } else if (wn2.getNodeName().equalsIgnoreCase("pilotName")) {
                    pilotName = wn2.getTextContent();
                } else if (wn2.getNodeName().equalsIgnoreCase("pilotNickname")) {
                    pilotNickname = wn2.getTextContent();
                } else if (wn2.getNodeName().equalsIgnoreCase("type")) {
                    type = Integer.parseInt(wn2.getTextContent());
                } else if (wn2.getNodeName().equalsIgnoreCase("skill")) {
                    Skill s = Skill.generateInstanceFromXML(wn2);
                    if ((s != null) && (s.getType() != null)) {
                        retVal.skills.addSkill(s.getType().getName(), s);
                    }
                } else if (wn2.getNodeName().equalsIgnoreCase("techUnitIds")) {
                    NodeList nl2 = wn2.getChildNodes();
                    for (int y = 0; y < nl2.getLength(); y++) {
                        Node wn3 = nl2.item(y);
                        // If it's not an element node, we ignore it.
                        if (wn3.getNodeType() != Node.ELEMENT_NODE) {
                            continue;
                        }

                        if (!wn3.getNodeName().equalsIgnoreCase("id")) {
                            MekHQ.getLogger().error("Unknown node type not loaded in techUnitIds nodes: " + wn3.getNodeName());
                            continue;
                        }
                        retVal.addTechUnit(new PersonUnitRef(UUID.fromString(wn3.getTextContent())));
                    }
                } else if (wn2.getNodeName().equalsIgnoreCase("personnelLog")) {
                    NodeList nl2 = wn2.getChildNodes();
                    for (int y = 0; y < nl2.getLength(); y++) {
                        Node wn3 = nl2.item(y);
                        // If it's not an element node, we ignore it.
                        if (wn3.getNodeType() != Node.ELEMENT_NODE) {
                            continue;
                        }

                        if (!wn3.getNodeName().equalsIgnoreCase("logEntry")) {
                            MekHQ.getLogger().error("Unknown node type not loaded in personnel log nodes: " + wn3.getNodeName());
                            continue;
                        }

                        LogEntry entry = LogEntryFactory.getInstance().generateInstanceFromXML(wn3);

                        // If the version of this campaign is earlier than 0.45.4,
                        // we didn't have the mission log separated from the personnel log,
                        // so we need to separate the log entries manually
                        if (version.isLowerThan("0.45.4")) {
                            if (entry.getDesc().startsWith(getMissionParticipatedString())) {
                                retVal.addMissionLogEntry(entry);
                            } else {
                                retVal.addLogEntry(entry);
                            }
                        } else {
                            retVal.addLogEntry(entry);
                        }
                    }
                } else if (wn2.getNodeName().equalsIgnoreCase("missionLog")) {
                    NodeList nl2 = wn2.getChildNodes();
                    for (int y = 0; y < nl2.getLength(); y++) {
                        Node wn3 = nl2.item(y);
                        // If it's not an element node, we ignore it.
                        if (wn3.getNodeType() != Node.ELEMENT_NODE) {
                            continue;
                        }

                        if (!wn3.getNodeName().equalsIgnoreCase("logEntry")) {
                            MekHQ.getLogger().error("Unknown node type not loaded in mission log nodes: " + wn3.getNodeName());
                            continue;
                        }
                        retVal.addMissionLogEntry(LogEntryFactory.getInstance().generateInstanceFromXML(wn3));
                    }
                } else if (wn2.getNodeName().equalsIgnoreCase("awards")) {
                    final boolean defaultSetMigrationRequired = version.isLowerThan("0.47.15");
                    NodeList nl2 = wn2.getChildNodes();
                    for (int y = 0; y < nl2.getLength(); y++) {

                        Node wn3 = nl2.item(y);

                        if (wn3.getNodeType() != Node.ELEMENT_NODE) {
                            continue;
                        }

                        if (!wn3.getNodeName().equalsIgnoreCase("award")) {
                            MekHQ.getLogger().error("Unknown node type not loaded in personnel log nodes: " + wn3.getNodeName());
                            continue;
                        }

                        retVal.getAwardController().addAwardFromXml(AwardsFactory.getInstance()
                                .generateNewFromXML(wn3, defaultSetMigrationRequired));
                    }

                } else if (wn2.getNodeName().equalsIgnoreCase("injuries")) {
                    NodeList nl2 = wn2.getChildNodes();
                    for (int y = 0; y < nl2.getLength(); y++) {
                        Node wn3 = nl2.item(y);
                        // If it's not an element node, we ignore it.
                        if (wn3.getNodeType() != Node.ELEMENT_NODE) {
                            continue;
                        }

                        if (!wn3.getNodeName().equalsIgnoreCase("injury")) {
                            MekHQ.getLogger().error("Unknown node type not loaded in injury nodes: " + wn3.getNodeName());
                            continue;
                        }
                        retVal.injuries.add(Injury.generateInstanceFromXML(wn3));
                    }
                    LocalDate now = c.getLocalDate();
                    retVal.injuries.stream().filter(inj -> (null == inj.getStart()))
                        .forEach(inj -> inj.setStart(now.minusDays(inj.getOriginalTime() - inj.getTime())));
                } else if (wn2.getNodeName().equalsIgnoreCase("founder")) {
                    retVal.founder = Boolean.parseBoolean(wn2.getTextContent());
                } else if (wn2.getNodeName().equalsIgnoreCase("originalUnitWeight")) {
                    retVal.originalUnitWeight = Integer.parseInt(wn2.getTextContent());
                } else if (wn2.getNodeName().equalsIgnoreCase("originalUnitTech")) {
                    retVal.originalUnitTech = Integer.parseInt(wn2.getTextContent());
                } else if (wn2.getNodeName().equalsIgnoreCase("originalUnitId")) {
                    retVal.originalUnitId = UUID.fromString(wn2.getTextContent());
                } else if (wn2.getNodeName().equalsIgnoreCase("extraData")) {
                    retVal.extraData = ExtraData.createFromXml(wn2);
                } else if (wn2.getNodeName().equalsIgnoreCase("honorific")) { //Legacy, removed in 0.47.9
                    retVal.setPostNominal(wn2.getTextContent());
                } else if (wn2.getNodeName().equalsIgnoreCase("id")) {
                    if (version.getMajorVersion() == 0 && version.getMinorVersion() < 2 && version.getSnapshot() < 14) {
                        retVal.oldId = Integer.parseInt(wn2.getTextContent());
                    }
                }
            }

            retVal.setFullName(); // this sets the name based on the loaded values

            if (version.isLowerThan("0.47.5") && (retVal.getExpectedDueDate() == null)
                    && (retVal.getDueDate() != null)) {
                retVal.setExpectedDueDate(retVal.getDueDate());
            }

            if ((null != advantages) && (advantages.trim().length() > 0)) {
                StringTokenizer st = new StringTokenizer(advantages, "::");
                while (st.hasMoreTokens()) {
                    String adv = st.nextToken();
                    String advName = Crew.parseAdvantageName(adv);
                    Object value = Crew.parseAdvantageValue(adv);

                    try {
                        retVal.getOptions().getOption(advName).setValue(value);
                    } catch (Exception e) {
                        MekHQ.getLogger().error(Person.class, "Error restoring advantage: " + adv);
                    }
                }
            }
            if ((null != edge) && (edge.trim().length() > 0)) {
                StringTokenizer st = new StringTokenizer(edge, "::");
                while (st.hasMoreTokens()) {
                    String adv = st.nextToken();
                    String advName = Crew.parseAdvantageName(adv);
                    Object value = Crew.parseAdvantageValue(adv);

                    try {
                        retVal.getOptions().getOption(advName).setValue(value);
                    } catch (Exception e) {
                        MekHQ.getLogger().error(Person.class, "Error restoring edge: " + adv);
                    }
                }
            }
            if ((null != implants) && (implants.trim().length() > 0)) {
                StringTokenizer st = new StringTokenizer(implants, "::");
                while (st.hasMoreTokens()) {
                    String adv = st.nextToken();
                    String advName = Crew.parseAdvantageName(adv);
                    Object value = Crew.parseAdvantageValue(adv);

                    try {
                        retVal.getOptions().getOption(advName).setValue(value);
                    } catch (Exception e) {
                        MekHQ.getLogger().error(Person.class, "Error restoring implants: " + adv);
                    }
                }
            }
            //check to see if we are dealing with a PilotPerson from 0.1.8 or earlier
            if (pilotGunnery != -1) {
                switch (type) {
                    case 0:
                        retVal.addSkill(SkillType.S_GUN_MECH, 7 - pilotGunnery, 0);
                        retVal.addSkill(SkillType.S_PILOT_MECH, 8 - pilotPiloting, 0);
                        retVal.primaryRole = T_MECHWARRIOR;
                        break;
                    case 1:
                        retVal.addSkill(SkillType.S_GUN_VEE, 7 - pilotGunnery, 0);
                        retVal.addSkill(SkillType.S_PILOT_GVEE, 8 - pilotPiloting, 0);
                        retVal.primaryRole = T_GVEE_DRIVER;
                        break;
                    case 2:
                        retVal.addSkill(SkillType.S_GUN_AERO, 7 - pilotGunnery, 0);
                        retVal.addSkill(SkillType.S_PILOT_AERO, 8 - pilotPiloting, 0);
                        retVal.primaryRole = T_AERO_PILOT;
                        break;
                    case 4:
                        retVal.addSkill(SkillType.S_GUN_BA, 7 - pilotGunnery, 0);
                        retVal.addSkill(SkillType.S_ANTI_MECH, 8 - pilotPiloting, 0);
                        retVal.primaryRole = T_BA;
                        break;

                }
                retVal.addSkill(SkillType.S_TACTICS, pilotCommandBonus, 0);
            }
            if (pilotName != null) {
                retVal.migrateName(pilotName);
            }
            if (null != pilotNickname) {
                retVal.setCallsign(pilotNickname);
            }

            // Ensure the Genealogy Origin Id is set to the proper id
            retVal.getGenealogy().setOrigin(retVal.getId());

            // Prisoner and Bondsman updating
            if (retVal.rank < 0) {
                retVal.setRankNumeric(0);
            }
        } catch (Exception e) {
            MekHQ.getLogger().error("Failed to read person " + retVal.getFullName() + " from file", e);
            retVal = null;
        }

        return retVal;
    }

    public void setSalary(Money s) {
        salary = s;
    }

    public Money getSalary() {
        if (!getPrisonerStatus().isFree() || isDependent()) {
            return Money.zero();
        }

        if (salary.isPositiveOrZero()) {
            return salary;
        }

        //if salary is negative, then use the standard amounts
        Money primaryBase = campaign.getCampaignOptions().getBaseSalaryMoney(getPrimaryRole());
        primaryBase = primaryBase.multipliedBy(campaign.getCampaignOptions().getSalaryXpMultiplier(getExperienceLevel(false)));
        if (hasSkill(SkillType.S_ANTI_MECH) && (getPrimaryRole() == T_INFANTRY || getPrimaryRole() == T_BA)) {
            primaryBase = primaryBase.multipliedBy(campaign.getCampaignOptions().getSalaryAntiMekMultiplier());
        }

        Money secondaryBase = campaign.getCampaignOptions().getBaseSalaryMoney(getSecondaryRole()).dividedBy(2);
        secondaryBase = secondaryBase.multipliedBy(campaign.getCampaignOptions().getSalaryXpMultiplier(getExperienceLevel(true)));
        if (hasSkill(SkillType.S_ANTI_MECH) && (getSecondaryRole() == T_INFANTRY || getSecondaryRole() == T_BA)) {
            secondaryBase = secondaryBase.multipliedBy(campaign.getCampaignOptions().getSalaryAntiMekMultiplier());
        }

        Money totalBase = primaryBase.plus(secondaryBase);

        if (getRank().isOfficer()) {
            totalBase = totalBase.multipliedBy(campaign.getCampaignOptions().getSalaryCommissionMultiplier());
        } else {
            totalBase = totalBase.multipliedBy(campaign.getCampaignOptions().getSalaryEnlistedMultiplier());
        }

        totalBase = totalBase.multipliedBy(getRank().getPayMultiplier());

        return totalBase;
        //TODO: distinguish DropShip, JumpShip, and WarShip crew
        //TODO: Add era mod to salary calc..
    }

    /**
     * @return the person's total earnings
     */
    public Money getTotalEarnings() {
        return totalEarnings;
    }

    /**
     * This is used to pay a person
     * @param money the amount of money to add to their total earnings
     */
    public void payPerson(Money money) {
        totalEarnings = getTotalEarnings().plus(money);
    }

    /**
     * This is used to pay a person their salary
     */
    public void payPersonSalary() {
        if (getStatus().isActive()) {
            payPerson(getSalary());
        }
    }

    /**
     * This is used to pay a person their share value based on the value of a single share
     * @param money the value of a single share
     * @param sharesForAll whether or not all personnel have shares
     */
    public void payPersonShares(Money money, boolean sharesForAll) {
        int shares = getNumShares(sharesForAll);
        if (shares > 0) {
            payPerson(money.multipliedBy(shares));
        }
    }

    public int getRankNumeric() {
        return rank;
    }

    public void setRankNumeric(int r) {
        rank = r;
        rankLevel = 0; // Always reset to 0 so that a call to setRankLevel() isn't mandatory.
    }

    public int getRankLevel() {
        // If we're somehow above the max level for this rank, drop to that level
        int profession = getProfession();
        while ((profession != Ranks.RPROF_MW) && getRanks().isEmptyProfession(profession)) {
            profession = getRanks().getAlternateProfession(profession);
        }

        if (rankLevel > getRank().getRankLevels(profession)) {
            rankLevel = getRank().getRankLevels(profession);
        }

        return rankLevel;
    }

    public void setRankLevel(int level) {
        rankLevel = level;
    }

    public int getRankSystem() {
        return (rankSystem == -1) ? campaign.getRanks().getRankSystem() : rankSystem;
    }

    public void setRankSystem(int system) {
        rankSystem = (system == campaign.getRanks().getRankSystem()) ? -1 : system;
        ranks = (rankSystem == -1) ? null : Ranks.getRanksFromSystem(rankSystem);
        MekHQ.triggerEvent(new PersonChangedEvent(this));
    }

    public Ranks getRanks() {
        if (rankSystem != -1) {
            // Null protection
            if (ranks == null) {
                ranks = Ranks.getRanksFromSystem(rankSystem);
            }
            return ranks;
        }
        return campaign.getRanks();
    }

    public Rank getRank() {
        final Ranks system = (rankSystem == -1) ? campaign.getRanks() : Ranks.getRanksFromSystem(rankSystem);
        return Objects.requireNonNull(system, "Error: Failed to get a valid rank system").getRank(rank);
    }

    public String getRankName() {
        String rankName;
        int profession = getProfession();

        /* Track number of times the profession has been redirected so we don't get caught
         * in a loop by self-reference or loops due to bad configuration */
        int redirects = 0;

        // If we're using an "empty" profession, default to MechWarrior
        while (getRanks().isEmptyProfession(profession) && (redirects < Ranks.RPROF_NUM)) {
            profession = campaign.getRanks().getAlternateProfession(profession);
            redirects++;
        }

        // If we're set to a rank that no longer exists, demote ourself
        while (getRank().getName(profession).equals("-") && (rank > 0)) {
            setRankNumeric(--rank);
        }

        redirects = 0;
        // re-route through any profession redirections
        while (getRank().getName(profession).startsWith("--") && (profession != Ranks.RPROF_MW)
                && (redirects < Ranks.RPROF_NUM)) {
            // We've hit a rank that defaults to the MechWarrior table, so grab the equivalent name from there
            if (getRank().getName(profession).equals("--")) {
                profession = getRanks().getAlternateProfession(profession);
            } else if (getRank().getName(profession).startsWith("--")) {
                profession = getRanks().getAlternateProfession(getRank().getName(profession));
            }
            redirects++;
        }
        if (getRank().getName(profession).startsWith("--")) {
            profession = Ranks.RPROF_MW;
        }

        rankName = getRank().getName(profession);

        // Manei Domini Additions
        if (getRankSystem() == Ranks.RS_WOB) {
            if (maneiDominiClass != ManeiDominiClass.NONE) {
                rankName = maneiDominiClass + " " + rankName;
            }
            if (maneiDominiRank != ManeiDominiRank.NONE) {
                rankName += " " + maneiDominiRank;
            }
        } else {
            maneiDominiClass = ManeiDominiClass.NONE;
            maneiDominiRank = ManeiDominiRank.NONE;
        }

        if ((getRankSystem() == Ranks.RS_COM) || (getRankSystem() == Ranks.RS_WOB)) {
            rankName += ROMDesignation.getComStarBranchDesignation(this, campaign);
        }

        // If we have a rankLevel, add it
        if (rankLevel > 0) {
            if (getRank().getRankLevels(profession) > 0)
                rankName += Utilities.getRomanNumeralsFromArabicNumber(rankLevel, true);
            else // Oops! Our rankLevel didn't get correctly cleared, they's remedy that.
                rankLevel = 0;
        }

        if (rankName.equalsIgnoreCase("None")) {
            if (!getPrisonerStatus().getTitleExtension().equals("")) {
                rankName = getPrisonerStatus().getTitleExtension();
            }
        } else {
            rankName = getPrisonerStatus().getTitleExtension() + rankName;
        }

        // We have our name, return it
        return rankName;
    }

    public ManeiDominiClass getManeiDominiClass() {
        return maneiDominiClass;
    }

    public void setManeiDominiClass(ManeiDominiClass maneiDominiClass) {
        this.maneiDominiClass = maneiDominiClass;
        MekHQ.triggerEvent(new PersonChangedEvent(this));
    }

    public ManeiDominiRank getManeiDominiRank() {
        return maneiDominiRank;
    }

    public void setManeiDominiRank(ManeiDominiRank maneiDominiRank) {
        this.maneiDominiRank = maneiDominiRank;
        MekHQ.triggerEvent(new PersonChangedEvent(this));
    }

    /**
     * Determines whether this person outranks another, taking into account the seniority rank for
     * ComStar and WoB ranks.
     *
     * @param other The <code>Person</code> to compare ranks with
     * @return      true if <code>other</code> has a lower rank, or if <code>other</code> is null.
     */
    public boolean outRanks(@Nullable Person other) {
        if (null == other) {
            return true;
        }
        if (getRankNumeric() == other.getRankNumeric()) {
            return getRankLevel() > other.getRankLevel();
        }
        return getRankNumeric() > other.getRankNumeric();
    }

    public String getSkillSummary() {
        return SkillType.getExperienceLevelName(getExperienceLevel(false));
    }

    @Override
    public String toString() {
        return getFullName();
    }

    /**
     * Two people are determined to be equal if they have the same id
     * @param object the object to check if it is equal to the person or not
     * @return true if they have the same id, otherwise false
     */
    @Override
    public boolean equals(Object object) {
        if (this == object) {
            return true;
        } else if (!(object instanceof Person)) {
            return false;
        } else {
            return getId().equals(((Person) object).getId());
        }
    }

    @Override
    public int hashCode() {
        return getId().hashCode();
    }

    public int getExperienceLevel(boolean secondary) {
        int role = primaryRole;
        if (secondary) {
            role = secondaryRole;
        }
        switch (role) {
            case T_MECHWARRIOR:
                if (hasSkill(SkillType.S_GUN_MECH) && hasSkill(SkillType.S_PILOT_MECH)) {
                    /* Attempt to use higher precision averaging, but if it doesn't provide a clear result
                    due to non-standard experience thresholds then fall back on lower precision averaging
                    See Bug #140 */
                    if (campaign.getCampaignOptions().useAltQualityAveraging()) {
                        int rawScore = (int) Math.floor(
                            (getSkill(SkillType.S_GUN_MECH).getLevel() + getSkill(SkillType.S_PILOT_MECH).getLevel()) / 2.0
                        );
                        if (getSkill(SkillType.S_GUN_MECH).getType().getExperienceLevel(rawScore) ==
                            getSkill(SkillType.S_PILOT_MECH).getType().getExperienceLevel(rawScore)) {
                            return getSkill(SkillType.S_GUN_MECH).getType().getExperienceLevel(rawScore);
                        }
                    }

                    return (int) Math.floor((getSkill(SkillType.S_GUN_MECH).getExperienceLevel()
                                             + getSkill(SkillType.S_PILOT_MECH).getExperienceLevel()) / 2.0);
                } else {
                    return -1;
                }
            case T_GVEE_DRIVER:
                if (hasSkill(SkillType.S_PILOT_GVEE)) {
                    return getSkill(SkillType.S_PILOT_GVEE).getExperienceLevel();
                } else {
                    return -1;
                }
            case T_NVEE_DRIVER:
                if (hasSkill(SkillType.S_PILOT_NVEE)) {
                    return getSkill(SkillType.S_PILOT_NVEE).getExperienceLevel();
                } else {
                    return -1;
                }
            case T_VTOL_PILOT:
                if (hasSkill(SkillType.S_PILOT_VTOL)) {
                    return getSkill(SkillType.S_PILOT_VTOL).getExperienceLevel();
                } else {
                    return -1;
                }
            case T_VEE_GUNNER:
                if (hasSkill(SkillType.S_GUN_VEE)) {
                    return getSkill(SkillType.S_GUN_VEE).getExperienceLevel();
                } else {
                    return -1;
                }
            case T_AERO_PILOT:
                if (hasSkill(SkillType.S_GUN_AERO) && hasSkill(SkillType.S_PILOT_AERO)) {
                    if (campaign.getCampaignOptions().useAltQualityAveraging()) {
                        int rawScore = (int) Math.floor(
                            (getSkill(SkillType.S_GUN_AERO).getLevel() + getSkill(SkillType.S_PILOT_AERO)
                                    .getLevel()) / 2.0
                        );
                        if (getSkill(SkillType.S_GUN_AERO).getType().getExperienceLevel(rawScore) ==
                            getSkill(SkillType.S_PILOT_AERO).getType().getExperienceLevel(rawScore)) {
                            return getSkill(SkillType.S_GUN_AERO).getType().getExperienceLevel(rawScore);
                        }
                    }

                    return (int) Math.floor((getSkill(SkillType.S_GUN_AERO).getExperienceLevel()
                                                 + getSkill(SkillType.S_PILOT_AERO).getExperienceLevel()) / 2.0);
                } else {
                    return -1;
                }
            case T_CONV_PILOT:
                if (hasSkill(SkillType.S_GUN_JET) && hasSkill(SkillType.S_PILOT_JET)) {
                    if (campaign.getCampaignOptions().useAltQualityAveraging()) {
                        int rawScore = (int) Math.floor(
                            (getSkill(SkillType.S_GUN_JET).getLevel() + getSkill(SkillType.S_PILOT_JET)
                                    .getLevel()) / 2.0
                        );
                        if (getSkill(SkillType.S_GUN_JET).getType().getExperienceLevel(rawScore) ==
                            getSkill(SkillType.S_PILOT_JET).getType().getExperienceLevel(rawScore)) {
                            return getSkill(SkillType.S_GUN_JET).getType().getExperienceLevel(rawScore);
                        }
                    }

                    return (int) Math.floor((getSkill(SkillType.S_GUN_JET).getExperienceLevel()
                                             + getSkill(SkillType.S_PILOT_JET).getExperienceLevel()) / 2.0);
                } else {
                    return -1;
                }
            case T_BA:
                if (hasSkill(SkillType.S_GUN_BA) && hasSkill(SkillType.S_ANTI_MECH)) {
                    if (campaign.getCampaignOptions().useAltQualityAveraging()) {
                        int rawScore = (int) Math.floor(
                            (getSkill(SkillType.S_GUN_BA).getLevel() + getSkill(SkillType.S_ANTI_MECH)
                                    .getLevel()) / 2.0
                        );
                        if (getSkill(SkillType.S_GUN_BA).getType().getExperienceLevel(rawScore) ==
                            getSkill(SkillType.S_ANTI_MECH).getType().getExperienceLevel(rawScore)) {
                            return getSkill(SkillType.S_GUN_BA).getType().getExperienceLevel(rawScore);
                        }
                    }

                    return (int) Math.floor((getSkill(SkillType.S_GUN_BA).getExperienceLevel()
                                             + getSkill(SkillType.S_ANTI_MECH).getExperienceLevel()) / 2.0);
                } else {
                    return -1;
                }
            case T_PROTO_PILOT:
                if (hasSkill(SkillType.S_GUN_PROTO)) {
                    return getSkill(SkillType.S_GUN_PROTO).getExperienceLevel();
                } else {
                    return -1;
                }
            case T_INFANTRY:
                if (hasSkill(SkillType.S_SMALL_ARMS)) {
                    return getSkill(SkillType.S_SMALL_ARMS).getExperienceLevel();
                } else {
                    return -1;
                }
            case T_SPACE_PILOT:
                if (hasSkill(SkillType.S_PILOT_SPACE)) {
                    return getSkill(SkillType.S_PILOT_SPACE).getExperienceLevel();
                } else {
                    return -1;
                }
            case T_SPACE_CREW:
                if (hasSkill(SkillType.S_TECH_VESSEL)) {
                    return getSkill(SkillType.S_TECH_VESSEL).getExperienceLevel();
                } else {
                    return -1;
                }
            case T_SPACE_GUNNER:
                if (hasSkill(SkillType.S_GUN_SPACE)) {
                    return getSkill(SkillType.S_GUN_SPACE).getExperienceLevel();
                } else {
                    return -1;
                }
            case T_NAVIGATOR:
                if (hasSkill(SkillType.S_NAV)) {
                    return getSkill(SkillType.S_NAV).getExperienceLevel();
                } else {
                    return -1;
                }
            case T_MECH_TECH:
                if (hasSkill(SkillType.S_TECH_MECH)) {
                    return getSkill(SkillType.S_TECH_MECH).getExperienceLevel();
                } else {
                    return -1;
                }
            case T_MECHANIC:
            case T_VEHICLE_CREW:
                if (hasSkill(SkillType.S_TECH_MECHANIC)) {
                    return getSkill(SkillType.S_TECH_MECHANIC).getExperienceLevel();
                } else {
                    return -1;
                }
            case T_AERO_TECH:
                if (hasSkill(SkillType.S_TECH_AERO)) {
                    return getSkill(SkillType.S_TECH_AERO).getExperienceLevel();
                } else {
                    return -1;
                }
            case T_BA_TECH:
                if (hasSkill(SkillType.S_TECH_BA)) {
                    return getSkill(SkillType.S_TECH_BA).getExperienceLevel();
                } else {
                    return -1;
                }
            case T_ASTECH:
                if (hasSkill(SkillType.S_ASTECH)) {
                    return getSkill(SkillType.S_ASTECH).getExperienceLevel();
                } else {
                    return -1;
                }
            case T_DOCTOR:
                if (hasSkill(SkillType.S_DOCTOR)) {
                    return getSkill(SkillType.S_DOCTOR).getExperienceLevel();
                } else {
                    return -1;
                }
            case T_MEDIC:
                if (hasSkill(SkillType.S_MEDTECH)) {
                    return getSkill(SkillType.S_MEDTECH).getExperienceLevel();
                } else {
                    return -1;
                }
            case T_ADMIN_COM:
            case T_ADMIN_LOG:
            case T_ADMIN_TRA:
            case T_ADMIN_HR:
                if (hasSkill(SkillType.S_ADMIN)) {
                    return getSkill(SkillType.S_ADMIN).getExperienceLevel();
                } else {
                    return -1;
                }
            default:
                return -1;
        }
    }

    /**
     * returns a full description in HTML format that will be used for the graphical display in the
     * personnel table among other places
     * @return String
     */
    public String getFullDesc() {
        return "<b>" + getFullTitle() + "</b><br/>" + getSkillSummary() + " " + getRoleDesc();
    }

    public String getFullTitle() {
        String rank = getRankName();

        if (rank.equalsIgnoreCase("None")) {
            rank = "";
        } else {
            rank = rank.trim() + " ";
        }

        return rank + getFullName();
    }

    public String makeHTMLRank() {
        return String.format("<html>%s</html>", makeHTMLRankDiv());
    }

    public String makeHTMLRankDiv() {
        return String.format("<div id=\"%s\">%s</div>", getId().toString(), getRankName().trim());
    }

    public String getHyperlinkedFullTitle() {
        return String.format("<a href='PERSON:%s'>%s</a>", getId().toString(), getFullTitle());
    }

    /**
     * @return the primaryDesignator
     */
    public ROMDesignation getPrimaryDesignator() {
        return primaryDesignator;
    }

    /**
     * @param primaryDesignator the primaryDesignator to set
     */
    public void setPrimaryDesignator(ROMDesignation primaryDesignator) {
        this.primaryDesignator = primaryDesignator;
        MekHQ.triggerEvent(new PersonChangedEvent(this));
    }

    /**
     * @return the secondaryDesignator
     */
    public ROMDesignation getSecondaryDesignator() {
        return secondaryDesignator;
    }

    /**
     * @param secondaryDesignator the secondaryDesignator to set
     */
    public void setSecondaryDesignator(ROMDesignation secondaryDesignator) {
        this.secondaryDesignator = secondaryDesignator;
        MekHQ.triggerEvent(new PersonChangedEvent(this));
    }

    public int getHealingDifficulty() {
        if (campaign.getCampaignOptions().useTougherHealing()) {
            return Math.max(0, getHits() - 2);
        }
        return 0;
    }

    public TargetRoll getHealingMods() {
        return new TargetRoll(getHealingDifficulty(), "difficulty");
    }

    public String fail() {
        return " <font color='red'><b>Failed to heal.</b></font>";
    }

    //region skill
    public boolean hasSkill(String skillName) {
        return skills.hasSkill(skillName);
    }

    public Skills getSkills() {
        return skills;
    }

    @Nullable
    public Skill getSkill(String skillName) {
        return skills.getSkill(skillName);
    }

    public void addSkill(String skillName, Skill skill) {
        skills.addSkill(skillName, skill);
    }

    public void addSkill(String skillName, int level, int bonus) {
        skills.addSkill(skillName, new Skill(skillName, level, bonus));
    }

    public void removeSkill(String skillName) {
        skills.removeSkill(skillName);
    }

    public int getSkillNumber() {
        return skills.size();
    }

    /**
     * Remove all skills
     */
    public void removeAllSkills() {
        skills.clear();
    }

    /**
     * Limit skills to the maximum of the given level
     */
    public void limitSkills(int maxLvl) {
        for (Skill skill : skills.getSkills()) {
            if (skill.getLevel() > maxLvl) {
                skill.setLevel(maxLvl);
            }
        }
    }

    public void improveSkill(String skillName) {
        if (hasSkill(skillName)) {
            getSkill(skillName).improve();
        } else {
            addSkill(skillName, 0, 0);
        }
        MekHQ.triggerEvent(new PersonChangedEvent(this));
    }

    public int getCostToImprove(String skillName) {
        if (hasSkill(skillName)) {
            return getSkill(skillName).getCostToImprove();
        } else {
            return -1;
        }
    }
    //endregion skill

    //region Awards
    public PersonAwardController getAwardController() {
        return awardController;
    }
    //endregion Awards

    public int getHits() {
        return hits;
    }

    public void setHits(int h) {
        this.hits = h;
    }

    /**
      * @return <tt>true</tt> if the location (or any of its parent locations) has an injury
      * which implies that the location (most likely a limb) is severed.
      */
    public boolean isLocationMissing(BodyLocation loc) {
        if (null == loc) {
            return false;
        }
        for (Injury i : getInjuriesByLocation(loc)) {
            if (i.getType().impliesMissingLocation(loc)) {
                return true;
            }
        }
        // Check parent locations as well (a hand can be missing if the corresponding arm is)
        return isLocationMissing(loc.Parent());
    }

    public void heal() {
        hits = Math.max(hits - 1, 0);
        if (!needsFixing()) {
            doctorId = null;
        }
    }

    public boolean needsFixing() {
        return ((hits > 0) || needsAMFixing()) && getStatus().isActive();
    }

    public String succeed() {
        heal();
        return " <font color='green'><b>Successfully healed one hit.</b></font>";
    }

    //region Personnel Options
    public PersonnelOptions getOptions() {
        return options;
    }

    /**
     * Returns the options of the given category that this pilot has
     */
    public Enumeration<IOption> getOptions(String grpKey) {
        return options.getOptions(grpKey);
    }

    public int countOptions(String grpKey) {
        int count = 0;

        for (Enumeration<IOptionGroup> i = options.getGroups(); i.hasMoreElements(); ) {
            IOptionGroup group = i.nextElement();

            if (!group.getKey().equalsIgnoreCase(grpKey)) {
                continue;
            }

            for (Enumeration<IOption> j = group.getOptions(); j.hasMoreElements(); ) {
                IOption option = j.nextElement();

                if (option.booleanValue()) {
                    count++;
                }
            }
        }

        return count;
    }

    /**
     * Returns a string of all the option "codes" for this pilot, for a given group, using sep as the separator
     */
    public String getOptionList(String sep, String grpKey) {
        StringBuilder adv = new StringBuilder();

        if (null == sep) {
            sep = "";
        }

        for (Enumeration<IOptionGroup> i = options.getGroups(); i.hasMoreElements(); ) {
            IOptionGroup group = i.nextElement();
            if (!group.getKey().equalsIgnoreCase(grpKey)) {
                continue;
            }
            for (Enumeration<IOption> j = group.getOptions(); j.hasMoreElements(); ) {
                IOption option = j.nextElement();

                if (option.booleanValue()) {
                    if (adv.length() > 0) {
                        adv.append(sep);
                    }

                    adv.append(option.getName());
                    if ((option.getType() == IOption.STRING) || (option.getType() == IOption.CHOICE) || (option.getType() == IOption.INTEGER)) {
                        adv.append(" ").append(option.stringValue());
                    }
                }
            }
        }

        return adv.toString();
    }

    /**
     * @return an html-coded list that says what abilities are enabled for this pilot
     */
    public String getAbilityListAsString(String type) {
        StringBuilder abilityString = new StringBuilder();
        for (Enumeration<IOption> i = getOptions(type); i.hasMoreElements(); ) {
            IOption ability = i.nextElement();
            if (ability.booleanValue()) {
                abilityString.append(Utilities.getOptionDisplayName(ability)).append("<br>");
            }
        }
        if (abilityString.length() == 0) {
            return null;
        }
        return "<html>" + abilityString + "</html>";
    }
    //endregion Personnel Options

    //region edge
    public int getEdge() {
        return getOptions().intOption("edge");
    }

    public void setEdge(int e) {
        for (Enumeration<IOption> i = getOptions(PilotOptions.EDGE_ADVANTAGES); i.hasMoreElements(); ) {
            IOption ability = i.nextElement();
            if (ability.getName().equals("edge")) {
                ability.setValue(e);
            }
        }
    }

    public void changeEdge(int amount) {
        setEdge(Math.max(getEdge() + amount, 0));
    }

    /**
     * Resets support personnel edge points to the purchased level. Used for weekly refresh.
     */
    public void resetCurrentEdge() {
        setCurrentEdge(getEdge());
    }

    /**
     * Sets support personnel edge points to the value 'e'. Used for weekly refresh.
     * @param e - integer used to track this person's edge points available for the current week
     */
    public void setCurrentEdge(int e) {
        currentEdge = e;
    }

    public void changeCurrentEdge(int amount) {
        currentEdge = Math.max(currentEdge + amount, 0);
    }

    /**
     *  Returns this person's currently available edge points. Used for weekly refresh.
     */
    public int getCurrentEdge() {
        return currentEdge;
    }

    public void setEdgeUsed(int e) {
        edgeUsedThisRound = e;
    }

    public int getEdgeUsed() {
        return edgeUsedThisRound;
    }

    /**
     * This will set a specific edge trigger, regardless of the current status
     */
    public void setEdgeTrigger(String name, boolean status) {
        for (Enumeration<IOption> i = getOptions(PilotOptions.EDGE_ADVANTAGES); i.hasMoreElements(); ) {
            IOption ability = i.nextElement();
            if (ability.getName().equals(name)) {
                ability.setValue(status);
            }
        }
        MekHQ.triggerEvent(new PersonChangedEvent(this));
    }

    /**
     * This will flip the boolean status of the current edge trigger
     *
     * @param name of the trigger condition
     */
    public void changeEdgeTrigger(String name) {
        for (Enumeration<IOption> i = getOptions(PilotOptions.EDGE_ADVANTAGES); i.hasMoreElements(); ) {
            IOption ability = i.nextElement();
            if (ability.getName().equals(name)) {
                ability.setValue(!ability.booleanValue());
            }
        }
        MekHQ.triggerEvent(new PersonChangedEvent(this));
    }

    /**
     *
     * @return an html-coded tooltip that says what edge will be used
     */
    public String getEdgeTooltip() {
        StringBuilder edgett = new StringBuilder();
        for (Enumeration<IOption> i = getOptions(PilotOptions.EDGE_ADVANTAGES); i.hasMoreElements(); ) {
            IOption ability = i.nextElement();
            //yuck, it would be nice to have a more fool-proof way of identifying edge triggers
            if (ability.getName().contains("edge_when") && ability.booleanValue()) {
                edgett.append(ability.getDescription()).append("<br>");
            }
        }
        if (edgett.toString().equals("")) {
            return "No triggers set";
        }
        return "<html>" + edgett + "</html>";
    }
    //endregion edge

    public boolean canDrive(Entity ent) {
        if (ent instanceof LandAirMech) {
            return hasSkill(SkillType.S_PILOT_MECH) && hasSkill(SkillType.S_PILOT_AERO);
        } else if (ent instanceof Mech) {
            return hasSkill(SkillType.S_PILOT_MECH);
        } else if (ent instanceof VTOL) {
            return hasSkill(SkillType.S_PILOT_VTOL);
        } else if (ent instanceof Tank) {
            if (ent.getMovementMode() == EntityMovementMode.NAVAL
                || ent.getMovementMode() == EntityMovementMode.HYDROFOIL
                || ent.getMovementMode() == EntityMovementMode.SUBMARINE) {
                return hasSkill(SkillType.S_PILOT_NVEE);
            } else {
                return hasSkill(SkillType.S_PILOT_GVEE);
            }
        } else if (ent instanceof ConvFighter) {
            return hasSkill(SkillType.S_PILOT_JET) || hasSkill(SkillType.S_PILOT_AERO);
        } else if (ent instanceof SmallCraft || ent instanceof Jumpship) {
            return hasSkill(SkillType.S_PILOT_SPACE);
        } else if (ent instanceof Aero) {
            return hasSkill(SkillType.S_PILOT_AERO);
        } else if (ent instanceof BattleArmor) {
            return hasSkill(SkillType.S_GUN_BA);
        } else if (ent instanceof Infantry) {
            return hasSkill(SkillType.S_SMALL_ARMS);
        } else if (ent instanceof Protomech) {
            return hasSkill(SkillType.S_GUN_PROTO);
        }
        return false;
    }

    public boolean canGun(Entity ent) {
        if (ent instanceof LandAirMech) {
            return hasSkill(SkillType.S_GUN_MECH) && hasSkill(SkillType.S_GUN_AERO);
        } else if (ent instanceof Mech) {
            return hasSkill(SkillType.S_GUN_MECH);
        } else if (ent instanceof Tank) {
            return hasSkill(SkillType.S_GUN_VEE);
        } else if (ent instanceof ConvFighter) {
            return hasSkill(SkillType.S_GUN_JET) || hasSkill(SkillType.S_GUN_AERO);
        } else if (ent instanceof SmallCraft || ent instanceof Jumpship) {
            return hasSkill(SkillType.S_GUN_SPACE);
        } else if (ent instanceof Aero) {
            return hasSkill(SkillType.S_GUN_AERO);
        } else if (ent instanceof BattleArmor) {
            return hasSkill(SkillType.S_GUN_BA);
        } else if (ent instanceof Infantry) {
            return hasSkill(SkillType.S_SMALL_ARMS);
        } else if (ent instanceof Protomech) {
            return hasSkill(SkillType.S_GUN_PROTO);
        }
        return false;
    }

    public boolean canTech(Entity ent) {
        if (ent instanceof Mech || ent instanceof Protomech) {
            return hasSkill(SkillType.S_TECH_MECH);
        } else if (ent instanceof Aero) {
            return hasSkill(SkillType.S_TECH_AERO);
        } else if (ent instanceof BattleArmor) {
            return hasSkill(SkillType.S_TECH_BA);
        } else if (ent instanceof Tank) {
            return hasSkill(SkillType.S_TECH_MECHANIC);
        }
        return false;
    }

    public int getMaintenanceTimeUsing() {
        int time = 0;
        for (Unit u : getTechUnits()) {
            time += u.getMaintenanceTime();
        }
        return time;
    }

    public boolean isMothballing() {
        if (!isTech()) {
            return false;
        }
        for (Unit u : techUnits) {
            if (u.isMothballing()) {
                return true;
            }
        }
        return false;
    }

    public @Nullable Unit getUnit() {
        return unit;
    }

    public void setUnit(@Nullable Unit unit) {
        this.unit = unit;
    }

    public void removeTechUnit(Unit unit) {
        techUnits.remove(unit);
    }

    public void addTechUnit(Unit unit) {
        Objects.requireNonNull(unit);

        if (!techUnits.contains(unit)) {
            techUnits.add(unit);
        }
    }

    public void clearTechUnits() {
        techUnits.clear();
    }

    public List<Unit> getTechUnits() {
        return Collections.unmodifiableList(techUnits);
    }

    public int getMinutesLeft() {
        return minutesLeft;
    }

    public void setMinutesLeft(int m) {
        this.minutesLeft = m;
        if (engineer && (null != getUnit())) {
            //set minutes for all crewmembers
            for (Person p : getUnit().getActiveCrew()) {
                p.setMinutesLeft(m);
            }
        }
    }

    public int getOvertimeLeft() {
        return overtimeLeft;
    }

    public void setOvertimeLeft(int m) {
        this.overtimeLeft = m;
        if (engineer && (null != getUnit())) {
            //set minutes for all crewmembers
            for (Person p : getUnit().getActiveCrew()) {
                p.setMinutesLeft(m);
            }
        }
    }

    public void resetMinutesLeft() {
        if (isTechPrimary() || (getPrimaryRole() == T_DOCTOR)) {
            this.minutesLeft = PRIMARY_ROLE_SUPPORT_TIME;
            this.overtimeLeft = PRIMARY_ROLE_OVERTIME_SUPPORT_TIME;
        }
        if (isTechSecondary() || (getSecondaryRole() == T_DOCTOR)) {
            this.minutesLeft = SECONDARY_ROLE_SUPPORT_TIME;
            this.overtimeLeft = SECONDARY_ROLE_OVERTIME_SUPPORT_TIME;
        }
    }

    public boolean isAdmin() {
        return (isAdminPrimary() || isAdminSecondary());
    }

    public boolean isMedic() {
        return (T_MEDIC == primaryRole) || (T_MEDIC == secondaryRole);
    }

    public boolean isAdminPrimary() {
        return primaryRole == T_ADMIN_HR || primaryRole == T_ADMIN_COM || primaryRole == T_ADMIN_LOG || primaryRole == T_ADMIN_TRA;
    }

    public boolean isAdminSecondary() {
        return secondaryRole == T_ADMIN_HR || secondaryRole == T_ADMIN_COM || secondaryRole == T_ADMIN_LOG || secondaryRole == T_ADMIN_TRA;
    }

    public Skill getBestTechSkill() {
        Skill skill = null;
        int lvl = -1;
        if (hasSkill(SkillType.S_TECH_MECH) && getSkill(SkillType.S_TECH_MECH).getExperienceLevel() > lvl) {
            skill = getSkill(SkillType.S_TECH_MECH);
            lvl = getSkill(SkillType.S_TECH_MECH).getExperienceLevel();
        }
        if (hasSkill(SkillType.S_TECH_AERO) && getSkill(SkillType.S_TECH_AERO).getExperienceLevel() > lvl) {
            skill = getSkill(SkillType.S_TECH_AERO);
            lvl = getSkill(SkillType.S_TECH_AERO).getExperienceLevel();
        }
        if (hasSkill(SkillType.S_TECH_MECHANIC) && getSkill(SkillType.S_TECH_MECHANIC).getExperienceLevel() > lvl) {
            skill = getSkill(SkillType.S_TECH_MECHANIC);
            lvl = getSkill(SkillType.S_TECH_MECHANIC).getExperienceLevel();
        }
        if (hasSkill(SkillType.S_TECH_BA) && getSkill(SkillType.S_TECH_BA).getExperienceLevel() > lvl) {
            skill = getSkill(SkillType.S_TECH_BA);
        }
        return skill;
    }

    public boolean isTech() {
        //type must be correct and you must be more than ultra-green in the skill
        boolean isMechTech = hasSkill(SkillType.S_TECH_MECH) && getSkill(SkillType.S_TECH_MECH).getExperienceLevel() > SkillType.EXP_ULTRA_GREEN;
        boolean isAeroTech = hasSkill(SkillType.S_TECH_AERO) && getSkill(SkillType.S_TECH_AERO).getExperienceLevel() > SkillType.EXP_ULTRA_GREEN;
        boolean isMechanic = hasSkill(SkillType.S_TECH_MECHANIC) && getSkill(SkillType.S_TECH_MECHANIC).getExperienceLevel() > SkillType.EXP_ULTRA_GREEN;
        boolean isBATech = hasSkill(SkillType.S_TECH_BA) && getSkill(SkillType.S_TECH_BA).getExperienceLevel() > SkillType.EXP_ULTRA_GREEN;
        // At some point we may want to re-write things to include this
        /*boolean isEngineer = hasSkill(SkillType.S_TECH_VESSEL) && getSkill(SkillType.S_TECH_VESSEL).getExperienceLevel() > SkillType.EXP_ULTRA_GREEN
                && campaign.getUnit(getUnitId()).getEngineer() != null
                && campaign.getUnit(getUnitId()).getEngineer().equals(this);*/
        return (isTechPrimary() || isTechSecondary()) && (isMechTech || isAeroTech || isMechanic || isBATech);
    }

    public boolean isTechPrimary() {
        return primaryRole == T_MECH_TECH || primaryRole == T_AERO_TECH || primaryRole == T_MECHANIC || primaryRole == T_BA_TECH || primaryRole == T_SPACE_CREW;
    }

    public boolean isTechSecondary() {
        return secondaryRole == T_MECH_TECH || secondaryRole == T_AERO_TECH || secondaryRole == T_MECHANIC || secondaryRole == T_BA_TECH;
    }

    public boolean isTaskOvertime(IPartWork partWork) {
        return partWork.getTimeLeft() > getMinutesLeft()
               && (partWork.getTimeLeft() - getMinutesLeft()) <= getOvertimeLeft();
    }

    public Skill getSkillForWorkingOn(IPartWork part) {
        Unit unit = part.getUnit();
        Skill skill = getSkillForWorkingOn(unit);
        if (null != skill) {
            return skill;
        }
        //check spare parts
        //return the best one
        if (part.isRightTechType(SkillType.S_TECH_MECH) && hasSkill(SkillType.S_TECH_MECH)) {
            skill = getSkill(SkillType.S_TECH_MECH);
        }
        if (part.isRightTechType(SkillType.S_TECH_BA) && hasSkill(SkillType.S_TECH_BA)) {
            if (null == skill || skill.getFinalSkillValue() > getSkill(SkillType.S_TECH_BA).getFinalSkillValue()) {
                skill = getSkill(SkillType.S_TECH_BA);
            }
        }
        if (part.isRightTechType(SkillType.S_TECH_AERO) && hasSkill(SkillType.S_TECH_AERO)) {
            if (null == skill || skill.getFinalSkillValue() > getSkill(SkillType.S_TECH_AERO).getFinalSkillValue()) {
                skill = getSkill(SkillType.S_TECH_AERO);
            }
        }
        if (part.isRightTechType(SkillType.S_TECH_MECHANIC) && hasSkill(SkillType.S_TECH_MECHANIC)) {
            if (null == skill || skill.getFinalSkillValue() > getSkill(SkillType.S_TECH_MECHANIC).getFinalSkillValue()) {
                skill = getSkill(SkillType.S_TECH_MECHANIC);
            }
        }
        if (part.isRightTechType(SkillType.S_TECH_VESSEL) && hasSkill(SkillType.S_TECH_VESSEL)) {
            if (null == skill || skill.getFinalSkillValue() > getSkill(SkillType.S_TECH_VESSEL).getFinalSkillValue()) {
                skill = getSkill(SkillType.S_TECH_VESSEL);
            }
        }
        if (null != skill) {
            return skill;
        }
        //if we are still here then we didn't have the right tech skill, so return the highest
        //of any tech skills that we do have
        if (hasSkill(SkillType.S_TECH_MECH)) {
            skill = getSkill(SkillType.S_TECH_MECH);
        }
        if (hasSkill(SkillType.S_TECH_BA)) {
            if (null == skill || skill.getFinalSkillValue() > getSkill(SkillType.S_TECH_BA).getFinalSkillValue()) {
                skill = getSkill(SkillType.S_TECH_BA);
            }
        }
        if (hasSkill(SkillType.S_TECH_MECHANIC)) {
            if (null == skill || skill.getFinalSkillValue() > getSkill(SkillType.S_TECH_MECHANIC).getFinalSkillValue()) {
                skill = getSkill(SkillType.S_TECH_MECHANIC);
            }
        }
        if (hasSkill(SkillType.S_TECH_AERO)) {
            if (null == skill || skill.getFinalSkillValue() > getSkill(SkillType.S_TECH_AERO).getFinalSkillValue()) {
                skill = getSkill(SkillType.S_TECH_AERO);
            }
        }
        return skill;
    }

    public Skill getSkillForWorkingOn(Unit unit) {
        if (unit == null) {
            return null;
        }
        if ((unit.getEntity() instanceof Mech || unit.getEntity() instanceof Protomech)
            && hasSkill(SkillType.S_TECH_MECH)) {
            return getSkill(SkillType.S_TECH_MECH);
        }
        if (unit.getEntity() instanceof BattleArmor && hasSkill(SkillType.S_TECH_BA)) {
            return getSkill(SkillType.S_TECH_BA);
        }
        if (unit.getEntity() instanceof Tank && hasSkill(SkillType.S_TECH_MECHANIC)) {
            return getSkill(SkillType.S_TECH_MECHANIC);
        }
        if ((unit.getEntity() instanceof Dropship || unit.getEntity() instanceof Jumpship)
            && hasSkill(SkillType.S_TECH_VESSEL)) {
            return getSkill(SkillType.S_TECH_VESSEL);
        }
        if (unit.getEntity() instanceof Aero
            && !(unit.getEntity() instanceof Dropship)
            && !(unit.getEntity() instanceof Jumpship)
            && hasSkill(SkillType.S_TECH_AERO)) {
            return getSkill(SkillType.S_TECH_AERO);
        }
        return null;
    }

    public Skill getSkillForWorkingOn(String skillName) {
        if (skillName.equals(CampaignOptions.S_TECH)) {
            return getBestTechSkill();
        }
        if (hasSkill(skillName)) {
            return getSkill(skillName);
        }
        return null;
    }

    public int getBestTechLevel() {
        int lvl = -1;
        Skill mechSkill = getSkill(SkillType.S_TECH_MECH);
        Skill mechanicSkill = getSkill(SkillType.S_TECH_MECHANIC);
        Skill baSkill = getSkill(SkillType.S_TECH_BA);
        Skill aeroSkill = getSkill(SkillType.S_TECH_AERO);
        if (null != mechSkill && mechSkill.getLevel() > lvl) {
            lvl = mechSkill.getLevel();
        }
        if (null != mechanicSkill && mechanicSkill.getLevel() > lvl) {
            lvl = mechanicSkill.getLevel();
        }
        if (null != baSkill && baSkill.getLevel() > lvl) {
            lvl = baSkill.getLevel();
        }
        if (null != aeroSkill && aeroSkill.getLevel() > lvl) {
            lvl = aeroSkill.getLevel();
        }
        return lvl;
    }

    public boolean isRightTechTypeFor(IPartWork part) {
        Unit unit = part.getUnit();
        if (null == unit) {
            return (hasSkill(SkillType.S_TECH_MECH) && part.isRightTechType(SkillType.S_TECH_MECH))
                    || (hasSkill(SkillType.S_TECH_AERO) && part.isRightTechType(SkillType.S_TECH_AERO))
                    || (hasSkill(SkillType.S_TECH_MECHANIC) && part.isRightTechType(SkillType.S_TECH_MECHANIC))
                    || (hasSkill(SkillType.S_TECH_BA) && part.isRightTechType(SkillType.S_TECH_BA))
                    || (hasSkill(SkillType.S_TECH_VESSEL) && part.isRightTechType(SkillType.S_TECH_VESSEL));
        }
        if (unit.getEntity() instanceof Mech || unit.getEntity() instanceof Protomech) {
            return hasSkill(SkillType.S_TECH_MECH);
        }
        if (unit.getEntity() instanceof BattleArmor) {
            return hasSkill(SkillType.S_TECH_BA);
        }
        if (unit.getEntity() instanceof Tank || unit.getEntity() instanceof Infantry) {
            return hasSkill(SkillType.S_TECH_MECHANIC);
        }
        if (unit.getEntity() instanceof Dropship || unit.getEntity() instanceof Jumpship) {
            return hasSkill(SkillType.S_TECH_VESSEL);
        }
        if (unit.getEntity() instanceof Aero) {
            return hasSkill(SkillType.S_TECH_AERO);
        }
        return false;
    }

    public UUID getDoctorId() {
        return doctorId;
    }

    public boolean isDoctor() {
        return hasSkill(SkillType.S_DOCTOR) && (primaryRole == T_DOCTOR || secondaryRole == T_DOCTOR);
    }

    public int getToughness() {
        return toughness;
    }

    public void setToughness(int t) {
        toughness = t;
    }

    public void resetSkillTypes() {
        for (Skill s : skills.getSkills()) {
            s.updateType();
        }
    }

    public int getNTasks() {
        return nTasks;
    }

    public void setNTasks(int n) {
        nTasks = n;
    }

    public List<LogEntry> getPersonnelLog() {
        personnelLog.sort(Comparator.comparing(LogEntry::getDate));
        return personnelLog;
    }

    public List<LogEntry> getMissionLog() {
        missionLog.sort(Comparator.comparing(LogEntry::getDate));
        return missionLog;
    }

    public void addLogEntry(LogEntry entry) {
        personnelLog.add(entry);
    }

    public void addMissionLogEntry(LogEntry entry) {
        missionLog.add(entry);
    }

    //region injuries
    /**
     * All methods below are for the Advanced Medical option
     */

    public List<Injury> getInjuries() {
        return new ArrayList<>(injuries);
    }

    public void clearInjuries() {
        injuries.clear();

        // Clear the doctor if there is one
        doctorId = null;
        MekHQ.triggerEvent(new PersonChangedEvent(this));
    }

    public void removeInjury(Injury i) {
        injuries.remove(i);
        MekHQ.triggerEvent(new PersonChangedEvent(this));
    }

    public void diagnose(int hits) {
        InjuryUtil.resolveAfterCombat(campaign, this, hits);
        InjuryUtil.resolveCombatDamage(campaign, this, hits);
        setHits(0);
    }

    public int getAbilityTimeModifier() {
        int modifier = 100;
        if (campaign.getCampaignOptions().useToughness()) {
            if (getToughness() == 1) {
                modifier -= 10;
            }
            if (getToughness() > 1) {
                modifier -= 15;
            }
        } // TODO: Fully implement this for advanced healing
        if (getOptions().booleanOption("pain_resistance")) {
            modifier -= 15;
        } else if (getOptions().booleanOption("iron_man")) {
            modifier -= 10;
        }

        return modifier;
    }

    public boolean hasInjury(BodyLocation loc) {
        return (null != getInjuryByLocation(loc));
    }

    public boolean needsAMFixing() {
        boolean retVal = false;
        if (injuries.size() > 0) {
            for (Injury i : injuries) {
                if (i.getTime() > 0 || !(i.isPermanent())) {
                    retVal = true;
                    break;
                }
            }
        }
        return retVal;
    }

    public int getPilotingInjuryMod() {
        return Modifier.calcTotalModifier(injuries.stream().flatMap(i -> i.getModifiers().stream()), ModifierValue.PILOTING);
    }

    public int getGunneryInjuryMod() {
        return Modifier.calcTotalModifier(injuries.stream().flatMap(i -> i.getModifiers().stream()), ModifierValue.GUNNERY);
    }

    public boolean hasInjuries(boolean permCheck) {
        boolean tf = false;
        if (injuries.size() > 0) {
            if (permCheck) {
                for (Injury injury : injuries) {
                    if (!injury.isPermanent() || injury.getTime() > 0) {
                        tf = true;
                        break;
                    }
                }
            } else {
                tf = true;
            }
        }
        return tf;
    }

    public boolean hasOnlyHealedPermanentInjuries() {
        if (injuries.size() == 0) {
            return false;
        }
        for (Injury injury : injuries) {
            if (!injury.isPermanent() || injury.getTime() > 0) {
                return false;
            }
        }
        return true;
    }

    public List<Injury> getInjuriesByLocation(BodyLocation loc) {
        return injuries.stream()
            .filter((i) -> (i.getLocation() == loc)).collect(Collectors.toList());
    }

    // Returns only the first injury in a location
    public Injury getInjuryByLocation(BodyLocation loc) {
        return injuries.stream()
            .filter((i) -> (i.getLocation() == loc)).findFirst().orElse(null);
    }

    public void addInjury(Injury i) {
        injuries.add(Objects.requireNonNull(i));
        if (null != getUnit()) {
            getUnit().resetPilotAndEntity();
        }
    }
    //endregion injuries

    public int getProfession() {
        return getProfessionFromPrimaryRole(primaryRole);
    }

    public static int getProfessionFromPrimaryRole(int role) {
        switch (role) {
            case T_AERO_PILOT:
            case T_CONV_PILOT:
                return Ranks.RPROF_ASF;
            case T_GVEE_DRIVER:
            case T_NVEE_DRIVER:
            case T_VTOL_PILOT:
            case T_VEE_GUNNER:
            case T_VEHICLE_CREW:
                return Ranks.RPROF_VEE;
            case T_BA:
            case T_INFANTRY:
                return Ranks.RPROF_INF;
            case T_SPACE_PILOT:
            case T_SPACE_CREW:
            case T_SPACE_GUNNER:
            case T_NAVIGATOR:
                return Ranks.RPROF_NAVAL;
            case T_MECH_TECH:
            case T_MECHANIC:
            case T_AERO_TECH:
            case T_BA_TECH:
            case T_ASTECH:
            case T_ADMIN_COM:
            case T_ADMIN_LOG:
            case T_ADMIN_TRA:
            case T_ADMIN_HR:
                return Ranks.RPROF_TECH;
            case T_MECHWARRIOR:
            case T_PROTO_PILOT:
            case T_DOCTOR:
            case T_MEDIC:
            default:
                return Ranks.RPROF_MW;
        }
    }

    /* For use by Against the Bot retirement/defection rolls */

    public boolean isFounder() {
        return founder;
    }

    public void setFounder(boolean founder) {
        this.founder = founder;
    }

    public int getOriginalUnitWeight() {
        return originalUnitWeight;
    }

    public void setOriginalUnitWeight(int weight) {
        originalUnitWeight = weight;
    }

    public int getOriginalUnitTech() {
        return originalUnitTech;
    }

    public void setOriginalUnitTech(int tech) {
        originalUnitTech = tech;
    }

    public UUID getOriginalUnitId() {
        return originalUnitId;
    }

    public void setOriginalUnitId(UUID id) {
        originalUnitId = id;
    }

    public void setOriginalUnit(Unit unit) {
        originalUnitId = unit.getId();
        if (unit.getEntity().isClan()) {
            originalUnitTech = TECH_CLAN;
        } else if (unit.getEntity().getTechLevel() > megamek.common.TechConstants.T_INTRO_BOXSET) {
            originalUnitTech = TECH_IS2;
        } else {
            originalUnitTech = TECH_IS1;
        }
        originalUnitWeight = unit.getEntity().getWeightClass();
    }

    /**
     * This is used to get the number of shares the person has
     * @param sharesForAll true if all combat and support personnel have shares, otherwise false if
     *                     just MechWarriors have shares
     * @return the number of shares the person has
     */
    public int getNumShares(boolean sharesForAll) {
        if (!getStatus().isActive() || !getPrisonerStatus().isFree()
                || (!sharesForAll && !hasRole(T_MECHWARRIOR))) {
            return 0;
        }
        int shares = 1;
        if (isFounder()) {
            shares++;
        }
        shares += Math.max(-1, getExperienceLevel(false) - 2);

        if (getRank().isOfficer()) {
            Ranks ranks = getRanks();
            int rankOrder = ranks.getOfficerCut();
            while ((rankOrder <= getRankNumeric()) && (rankOrder < Ranks.RC_NUM)) {
                Rank rank = ranks.getAllRanks().get(rankOrder);
                if (!rank.getName(getProfession()).equals("-")) {
                    shares++;
                }
                rankOrder++;
            }
        }
        if (getOriginalUnitWeight() >= 1) {
            shares++;
        }
        if (getOriginalUnitWeight()  >= 3) {
            shares++;
        }
        shares += getOriginalUnitTech();

        return shares;
    }

    public boolean isEngineer() {
        return engineer;
    }

    public void setEngineer(boolean b) {
        engineer = b;
    }

    /**
     *
     * @return the ransom value of this individual
     * Useful for prisoner who you want to ransom or hand off to your employer in an AtB context
     */
    public Money getRansomValue() {
        // MechWarriors and aero pilots are worth more than the other types of scrubs
        if ((primaryRole == T_MECHWARRIOR) || (primaryRole == T_AERO_PILOT)) {
            return MECHWARRIOR_AERO_RANSOM_VALUES.get(getExperienceLevel(false));
        } else {
            return OTHER_RANSOM_VALUES.get(getExperienceLevel(false));
        }
    }

    public static class PersonUnitRef extends Unit {
        private PersonUnitRef(UUID id) {
            setId(id);
        }
    }

    public void fixReferences(Campaign campaign) {
        if (unit instanceof PersonUnitRef) {
            UUID id = unit.getId();
            unit = campaign.getUnit(id);
            if (unit == null) {
                MekHQ.getLogger().error(
                    String.format("Person %s ('%s') references missing unit %s",
                        getId(), getFullName(), id));
            }
        }
        for (int ii = techUnits.size() - 1; ii >= 0; --ii) {
            Unit techUnit = techUnits.get(ii);
            if (techUnit instanceof PersonUnitRef) {
                Unit realUnit = campaign.getUnit(techUnit.getId());
                if (realUnit != null) {
                    techUnits.set(ii, realUnit);
                } else {
                    MekHQ.getLogger().error(
                        String.format("Person %s ('%s') techs missing unit %s",
                            getId(), getFullName(), techUnit.getId()));
                    techUnits.remove(ii);
                }
            }
        }
    }
}<|MERGE_RESOLUTION|>--- conflicted
+++ resolved
@@ -323,22 +323,12 @@
         clan = originFaction.isClan();
         phenotype = Phenotype.NONE;
         bloodname = "";
-<<<<<<< HEAD
-        idleMonths = -1;
-=======
-        biography = "";
-        genealogy = new Genealogy(getId());
->>>>>>> 1cc3a0e9
         tryingToMarry = true;
         tryingToConceive = true;
         dueDate = null;
         expectedDueDate = null;
         xp = 0;
         daysToWaitForHealing = 0;
-<<<<<<< HEAD
-=======
-        setGender(Gender.MALE);
->>>>>>> 1cc3a0e9
         rank = 0;
         rankLevel = 0;
         rankSystem = -1;
@@ -1562,11 +1552,6 @@
             if (daysToWaitForHealing != 0) {
                 MekHqXmlUtil.writeSimpleXmlTag(pw1, indent + 1, "daysToWaitForHealing", daysToWaitForHealing);
             }
-<<<<<<< HEAD
-=======
-            // Always save the person's gender, as it would otherwise get confusing fast
-            MekHqXmlUtil.writeSimpleXmlTag(pw1, indent + 1, "gender", getGender().name());
->>>>>>> 1cc3a0e9
             // Always save a person's rank
             MekHqXmlUtil.writeSimpleXmlTag(pw1, indent + 1, "rank", rank);
             if (rankLevel != 0) {
@@ -1764,11 +1749,6 @@
                     retVal.daysToWaitForHealing = Integer.parseInt(wn2.getTextContent());
                 } else if (wn2.getNodeName().equalsIgnoreCase("idleMonths")) {
                     retVal.idleMonths = Integer.parseInt(wn2.getTextContent());
-<<<<<<< HEAD
-=======
-                } else if (wn2.getNodeName().equalsIgnoreCase("id")) {
-                    retVal.id = UUID.fromString(wn2.getTextContent());
->>>>>>> 1cc3a0e9
                 } else if (wn2.getNodeName().equalsIgnoreCase("ancestors")) { // legacy - 0.47.6 removal
                     CampaignXmlParser.addToAncestryMigrationMap(UUID.fromString(wn2.getTextContent().trim()), retVal);
                 } else if (wn2.getNodeName().equalsIgnoreCase("spouse")) { // legacy - 0.47.6 removal
@@ -1789,11 +1769,6 @@
                     retVal.nTasks = Integer.parseInt(wn2.getTextContent());
                 } else if (wn2.getNodeName().equalsIgnoreCase("hits")) {
                     retVal.hits = Integer.parseInt(wn2.getTextContent());
-<<<<<<< HEAD
-=======
-                } else if (wn2.getNodeName().equalsIgnoreCase("gender")) {
-                    retVal.setGender(Gender.parseFromString(wn2.getTextContent().trim()));
->>>>>>> 1cc3a0e9
                 } else if (wn2.getNodeName().equalsIgnoreCase("rank")) {
                     retVal.rank = Integer.parseInt(wn2.getTextContent().trim());
                 } else if (wn2.getNodeName().equalsIgnoreCase("rankLevel")) {
@@ -1970,10 +1945,6 @@
                     retVal.extraData = ExtraData.createFromXml(wn2);
                 } else if (wn2.getNodeName().equalsIgnoreCase("honorific")) { //Legacy, removed in 0.47.9
                     retVal.setPostNominal(wn2.getTextContent());
-                } else if (wn2.getNodeName().equalsIgnoreCase("id")) {
-                    if (version.getMajorVersion() == 0 && version.getMinorVersion() < 2 && version.getSnapshot() < 14) {
-                        retVal.oldId = Integer.parseInt(wn2.getTextContent());
-                    }
                 }
             }
 
