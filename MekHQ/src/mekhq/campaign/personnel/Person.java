--- conflicted
+++ resolved
@@ -1328,25 +1328,14 @@
             if (secondaryDesignator != ROMDesignation.NONE) {
                 MHQXMLUtility.writeSimpleXMLTag(pw, indent, "secondaryDesignator", secondaryDesignator.name());
             }
-<<<<<<< HEAD
-=======
-
-            if (commander) {
-                MHQXMLUtility.writeSimpleXMLTag(pw, indent, "commander", true);
-            }
->>>>>>> 7f903953
+
             // Always save the person's origin faction
             MHQXMLUtility.writeSimpleXMLTag(pw, indent, "faction", originFaction.getShortName());
             if (originPlanet != null) {
                 MHQXMLUtility.writeSimpleXMLAttributedTag(pw, indent, "planetId", "systemId",
                         originPlanet.getParentSystem().getId(), originPlanet.getId());
             }
-<<<<<<< HEAD
-
-=======
-            // Always save whether or not someone is a clanner
-            MHQXMLUtility.writeSimpleXMLTag(pw, indent, "clan", clan);
->>>>>>> 7f903953
+
             if (phenotype != Phenotype.NONE) {
                 MHQXMLUtility.writeSimpleXMLTag(pw, indent, "phenotype", phenotype.name());
             }
@@ -1366,21 +1355,8 @@
             if (!genealogy.isEmpty()) {
                 genealogy.writeToXML(pw, indent);
             }
-<<<<<<< HEAD
-            MekHqXmlUtil.writeSimpleXMLTag(pw, indent, "dueDate", getDueDate());
-            MekHqXmlUtil.writeSimpleXMLTag(pw, indent, "expectedDueDate", getExpectedDueDate());
-=======
-
-            if (!isMarriageable()) {
-                MHQXMLUtility.writeSimpleXMLTag(pw, indent, "marriageable", false);
-            }
-
-            if (!isTryingToConceive()) {
-                MHQXMLUtility.writeSimpleXMLTag(pw, indent, "tryingToConceive", false);
-            }
             MHQXMLUtility.writeSimpleXMLTag(pw, indent, "dueDate", getDueDate());
             MHQXMLUtility.writeSimpleXMLTag(pw, indent, "expectedDueDate", getExpectedDueDate());
->>>>>>> 7f903953
             getPortrait().writeToXML(pw, indent);
             if (getXP() != 0) {
                 MHQXMLUtility.writeSimpleXMLTag(pw, indent, "xp", getXP());
@@ -1516,13 +1492,6 @@
                 MHQXMLUtility.writeSimpleXMLCloseTag(pw, --indent, "injuries");
             }
 
-<<<<<<< HEAD
-=======
-            if (founder) {
-                MHQXMLUtility.writeSimpleXMLTag(pw, indent, "founder", true);
-            }
-
->>>>>>> 7f903953
             if (originalUnitWeight != EntityWeightClass.WEIGHT_ULTRA_LIGHT) {
                 MHQXMLUtility.writeSimpleXMLTag(pw, indent, "originalUnitWeight", originalUnitWeight);
             }
@@ -1537,37 +1506,29 @@
 
             //region Flags
             // Always save whether they are clan personnel or not
-            MekHqXmlUtil.writeSimpleXMLTag(pw, indent, "clanPersonnel", isClanPersonnel());
+            MHQXMLUtility.writeSimpleXMLTag(pw, indent, "clanPersonnel", isClanPersonnel());
             if (isCommander()) {
-                MekHqXmlUtil.writeSimpleXMLTag(pw, indent, "commander", true);
+                MHQXMLUtility.writeSimpleXMLTag(pw, indent, "commander", true);
             }
 
             if (!isDivorceable()) {
-<<<<<<< HEAD
-                MekHqXmlUtil.writeSimpleXMLTag(pw, indent, "divorceable", false);
+                MHQXMLUtility.writeSimpleXMLTag(pw, indent, "divorceable", false);
             }
 
             if (isFounder()) {
-                MekHqXmlUtil.writeSimpleXMLTag(pw, indent, "founder", true);
+                MHQXMLUtility.writeSimpleXMLTag(pw, indent, "founder", true);
             }
 
             if (isImmortal()) {
-                MekHqXmlUtil.writeSimpleXMLTag(pw, indent, "immortal", true);
+                MHQXMLUtility.writeSimpleXMLTag(pw, indent, "immortal", true);
             }
 
             if (!isMarriageable()) {
-                MekHqXmlUtil.writeSimpleXMLTag(pw, indent, "marriageable", false);
+                MHQXMLUtility.writeSimpleXMLTag(pw, indent, "marriageable", false);
             }
 
             if (!isTryingToConceive()) {
-                MekHqXmlUtil.writeSimpleXMLTag(pw, indent, "tryingToConceive", false);
-=======
-                MHQXMLUtility.writeSimpleXMLTag(pw, indent, "divorceable", isDivorceable());
-            }
-
-            if (isImmortal()) {
-                MHQXMLUtility.writeSimpleXMLTag(pw, indent, "immortal", isImmortal());
->>>>>>> 7f903953
+                MHQXMLUtility.writeSimpleXMLTag(pw, indent, "tryingToConceive", false);
             }
             //endregion Flags
 
