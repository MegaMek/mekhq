--- conflicted
+++ resolved
@@ -1057,11 +1057,7 @@
             baby.setAncestorsID(ancId);
             campaign.addReport(getHyperlinkedName() + " has given birth to " + baby.getHyperlinkedName() + ", a baby " + (baby.getGender() == G_MALE ? "boy!" : "girl!"));
             if (campaign.getCampaignOptions().logConception()) {
-<<<<<<< HEAD
-                MedicalLogger.getInstance().deliveredBaby(this, baby, campaign.getDate());
-=======
                 MedicalLogger.deliveredBaby(this, baby, campaign.getDate());
->>>>>>> 261f578f
             }
             return baby;
         }).collect(Collectors.toList());
@@ -1102,11 +1098,7 @@
                         campaign.addReport(getHyperlinkedName()+" has conceived " + sizeString);
                     }
                     if (campaign.getCampaignOptions().logConception()) {
-<<<<<<< HEAD
-                        MedicalLogger.getInstance().hasConceived(this, campaign.getDate(), sizeString);
-=======
                         MedicalLogger.hasConceived(this, campaign.getDate(), sizeString);
->>>>>>> 261f578f
                     }
                 }
             }
@@ -1129,11 +1121,7 @@
             campaign.addReport(getHyperlinkedName()+" has conceived " + sizeString);
         }
         if (campaign.getCampaignOptions().logConception()) {
-<<<<<<< HEAD
-            MedicalLogger.getInstance().hasConceived(this, campaign.getDate(), sizeString);
-=======
             MedicalLogger.hasConceived(this, campaign.getDate(), sizeString);
->>>>>>> 261f578f
         }
     }
 
@@ -3472,20 +3460,12 @@
         }
         Unit u = campaign.getUnit(getUnitId());
         if (status == Person.S_KIA) {
-<<<<<<< HEAD
-            MedicalLogger.getInstance().diedFromWounds(this, campaign.getDate());
-=======
             MedicalLogger.diedFromWounds(this, campaign.getDate());
->>>>>>> 261f578f
             //set the deathday
             setDeathday((GregorianCalendar) campaign.getCalendar().clone());
         }
         if (status == Person.S_RETIRED) {
-<<<<<<< HEAD
-            ServiceLogger.getInstance().retireDueToWounds(this, campaign.getDate());
-=======
             ServiceLogger.retireDueToWounds(this, campaign.getDate());
->>>>>>> 261f578f
         }
         setStatus(status);
         if (status != Person.S_ACTIVE) {
