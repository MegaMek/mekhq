/*
 * Person.java
 *
 * Copyright (c) 2009 Jay Lawson <jaylawson39 at yahoo.com>. All rights reserved.
 *
 * This file is part of MekHQ.
 *
 * MekHQ is free software: you can redistribute it and/or modify
 * it under the terms of the GNU General Public License as published by
 * the Free Software Foundation, either version 3 of the License, or
 * (at your option) any later version.
 *
 * MekHQ is distributed in the hope that it will be useful,
 * but WITHOUT ANY WARRANTY; without even the implied warranty of
 * MERCHANTABILITY or FITNESS FOR A PARTICULAR PURPOSE.  See the
 * GNU General Public License for more details.
 *
 * You should have received a copy of the GNU General Public License
 * along with MekHQ.  If not, see <http://www.gnu.org/licenses/>.
 */
package mekhq.campaign.personnel;

import java.io.PrintWriter;
import java.io.Serializable;
import java.text.SimpleDateFormat;
import java.util.*;
import java.util.function.IntSupplier;
import java.util.stream.Collectors;
import java.util.stream.IntStream;

import megamek.common.*;
import megamek.common.util.EncodeControl;
import megamek.common.util.StringUtil;
import megamek.common.util.WeightedMap;
import mekhq.campaign.*;
import mekhq.campaign.finances.Money;
import mekhq.campaign.log.*;
import org.joda.time.DateTime;
import org.w3c.dom.Node;
import org.w3c.dom.NodeList;

import megamek.common.annotations.Nullable;
import megamek.common.logging.LogLevel;
import megamek.common.options.IOption;
import megamek.common.options.IOptionGroup;
import megamek.common.options.PilotOptions;
import mekhq.MekHQ;
import mekhq.MekHqXmlSerializable;
import mekhq.MekHqXmlUtil;
import mekhq.Utilities;
import mekhq.Version;
import mekhq.campaign.event.PersonChangedEvent;
import mekhq.campaign.mod.am.InjuryUtil;
import mekhq.campaign.unit.Unit;
import mekhq.campaign.work.IPartWork;
import mekhq.campaign.universe.Faction;
import mekhq.campaign.universe.Planet;

/**
 * @author Jay Lawson <jaylawson39 at yahoo.com>
 */
public class Person implements Serializable, MekHqXmlSerializable {
    //region Variable Declarations
    private static final long serialVersionUID = -847642980395311152L;

    /* If any new roles are added they should go at the end. They should also be accounted for
     * in isCombatRole(int) or isSupportRole(int). You should also increase the value of T_NUM
     * if you add new roles.
     */
    public static final int T_NONE = 0;
    public static final int T_MECHWARRIOR = 1;
    public static final int T_AERO_PILOT = 2;
    public static final int T_GVEE_DRIVER = 3;
    public static final int T_NVEE_DRIVER = 4;
    public static final int T_VTOL_PILOT = 5;
    public static final int T_VEE_GUNNER = 6;
    public static final int T_BA = 7;
    public static final int T_INFANTRY = 8;
    public static final int T_PROTO_PILOT = 9;
    public static final int T_CONV_PILOT = 10;
    public static final int T_SPACE_PILOT = 11;
    public static final int T_SPACE_CREW = 12;
    public static final int T_SPACE_GUNNER = 13;
    public static final int T_NAVIGATOR = 14; // End of combat roles
    public static final int T_MECH_TECH = 15;
    public static final int T_MECHANIC = 16;
    public static final int T_AERO_TECH = 17;
    public static final int T_BA_TECH = 18;
    public static final int T_ASTECH = 19;
    public static final int T_DOCTOR = 20;
    public static final int T_MEDIC = 21;
    public static final int T_ADMIN_COM = 22;
    public static final int T_ADMIN_LOG = 23;
    public static final int T_ADMIN_TRA = 24;
    public static final int T_ADMIN_HR = 25; // End of support roles
    public static final int T_LAM_PILOT = 26; // Not a separate type, but an alias for MW + Aero pilot
                                              // Does not count as either combat or support role
    public static final int T_VEHICLE_CREW = 27; // non-gunner/non-driver support vehicle crew

    // This value should always be +1 of the last defined role
    public static final int T_NUM = 28;

    public static final int S_ACTIVE = 0;
    public static final int S_RETIRED = 1;
    public static final int S_KIA = 2;
    public static final int S_MIA = 3;
    public static final int S_NUM = 4;

    public enum GENDER_DESCRIPTOR {
        MALE_FEMALE,
        HE_SHE,
        HIM_HER,
        HIS_HER,
        HIS_HERS,
        BOY_GIRL
    }

    // Prisoners, Bondsmen, and Normal Personnel
    public static final int PRISONER_NOT = 0;
    public static final int PRISONER_YES = 1;
    public static final int PRISONER_BONDSMAN = 2;

    // ROM Designations
    public static final int DESIG_NONE    = 0;
    public static final int DESIG_EPSILON = 1;
    public static final int DESIG_PI      = 2;
    public static final int DESIG_IOTA    = 3;
    public static final int DESIG_XI      = 4;
    public static final int DESIG_THETA   = 5;
    public static final int DESIG_ZETA    = 6;
    public static final int DESIG_MU      = 7;
    public static final int DESIG_RHO     = 8;
    public static final int DESIG_LAMBDA  = 9;
    public static final int DESIG_PSI     = 10;
    public static final int DESIG_OMICRON = 11;
    public static final int DESIG_CHI     = 12;
    public static final int DESIG_GAMMA   = 13;
    public static final int DESIG_NUM     = 14;

    private static final Map<Integer, Money> MECHWARRIOR_AERO_RANSOM_VALUES;
    private static final Map<Integer, Money> OTHER_RANSOM_VALUES;

    public PersonAwardController awardController;

    //region Family Variables
    // Lineage
    protected UUID ancestorsId;
    protected UUID spouse;
    protected List<FormerSpouse> formerSpouses;

    //region Procreation
    // this is a flag used in random procreation to determine whether or not to attempt to procreate
    private boolean tryingToConceive;
    protected GregorianCalendar dueDate;
    protected GregorianCalendar expectedDueDate;

    private static final int PREGNANCY_STANDARD_DURATION = 268; //standard duration of a pregnancy in days

    // This creates a random range of approximately six weeks with which to modify the standard pregnancy duration
    // To create randomized pregnancy duration
    private static final IntSupplier PREGNANCY_MODIFY_DURATION = () -> {
        double gaussian = Math.sqrt(-2 * Math.log(Math.nextUp(Math.random())))
            * Math.cos(2.0 * Math.PI * Math.random());
        // To not get weird results, we limit the values to +/- 4.0 (almost 6 weeks)
        return (int) Math.round(Math.max(-4.0, Math.min(4.0, gaussian)) * 10);
    };

    private static final IntSupplier PREGNANCY_SIZE = () -> {
        int children = 1;
        // Hellin's law says it's 1:89 chance, to not make it appear too seldom, we use 1:50
        while(Compute.randomInt(50) == 0) {
            ++ children;
        }
        return Math.min(children, 10); // Limit to decuplets, for the sake of sanity
    };

    private static final String[] PREGNANCY_MULTIPLE_NAMES = {null, null,
        "twins", "triplets", "quadruplets", "quintuplets",
        "sextuplets", "septuplets", "octuplets", "nonuplets", "decuplets"
    };

    public static final ExtraData.IntKey PREGNANCY_CHILDREN_DATA = new ExtraData.IntKey("procreation:children");
    public static final ExtraData.StringKey PREGNANCY_FATHER_DATA = new ExtraData.StringKey("procreation:father");
    //endregion Procreation

    //region Marriage
<<<<<<< HEAD
    // this is a flag used in determine whether or not a person is a potential marriage candidate
    // provided that they are not married, are old enough, etc.
=======
    // this is a flag used in determine whether or not a person is a marriage candidate (note that
    // other checks are still used)
>>>>>>> 99975498
    private boolean tryingToMarry;
    // Marriage Surnames
    public static final int SURNAME_NO_CHANGE = 0;
    public static final int SURNAME_YOURS = 1;
    public static final int SURNAME_SPOUSE = 2;
    public static final int SURNAME_HYP_YOURS = 3;
    public static final int SURNAME_BOTH_HYP_YOURS = 4;
    public static final int SURNAME_HYP_SPOUSE = 5;
    public static final int SURNAME_BOTH_HYP_SPOUSE = 6;
    public static final int SURNAME_MALE = 7;
    public static final int SURNAME_FEMALE = 8;
    public static final int SURNAME_WEIGHTED = 9; //should be equal to NUM_SURNAME at all times
    public static final int NUM_SURNAME = 9; //number of surname options not counting the SURNAME_WEIGHTED OPTION

    public static final String[] SURNAME_TYPE_NAMES = new String[] {
        "No Change", "Yours", "Spouse",
        "Yours-Spouse", "Both Yours-Spouse", "Spouse-Yours",
        "Both Spouse-Yours", "Male", "Female"
    };
    //endregion Marriage Variables

    //region Divorce Variables
    public static final String OPT_SELECTED_CHANGE_SURNAME = "selected_change_surname";
    public static final String OPT_SPOUSE_CHANGE_SURNAME = "spouse_change_surname";
    public static final String OPT_BOTH_CHANGE_SURNAME = "both_change_surname";
    public static final String OPT_KEEP_SURNAME = "keep_surname";
    //endregion Divorce Variables
    //endregion Family Variables

    /** Contains the skill levels to be displayed in a tech's description */
    private static final String[] DISPLAYED_SKILL_LEVELS = new String[] {
        SkillType.S_TECH_MECH,
        SkillType.S_TECH_MECHANIC,
        SkillType.S_TECH_BA,
        SkillType.S_TECH_AERO,
        SkillType.S_TECH_VESSEL,
    };

    protected UUID id;
    protected int oldId;

    private String fullName;
    private String givenName;
    private String surname;
    private String honorific;
    private String maidenName;
    private String callsign;
    private int gender;

    private int primaryRole;
    private int secondaryRole;

    private int primaryDesignator;
    private int secondaryDesignator;

    protected String biography;
    protected GregorianCalendar birthday;
    protected GregorianCalendar dateOfDeath;
    protected GregorianCalendar recruitment;
    protected List<LogEntry> personnelLog;
    protected List<LogEntry> missionLog;

    private Skills skills;
    private PersonnelOptions options;
    private int toughness;

    private int status;
    protected int xp;
    protected int engXp;
    protected int acquisitions;
    protected Money salary;
    private int hits;
    private int prisonerStatus;
    // Is this person willing to defect? Only for prisoners ...
    private boolean willingToDefect;

    boolean dependent;
    boolean commander;

    // Supports edge usage by a ship's engineer composite crewman
    int edgeUsedThisRound;
    // To track how many edge points support personnel have left until next refresh
    int currentEdge;

    //phenotype and background
    private int phenotype;
    private boolean clan;
    private String bloodname;
    private Faction originFaction;
    private Planet originPlanet;

    //assignments
    private UUID unitId;
    protected UUID doctorId;
    private List<UUID> techUnitIds;

    //days of rest
    protected int idleMonths;
    protected int daysToWaitForHealing;

    //region portrait
    protected String portraitCategory;
    protected String portraitFile;
    // runtime override (not saved)
    protected transient String portraitCategoryOverride = null;
    protected transient String portraitFileOverride = null;
    //endregion portrait

    // Our rank
    private int rank;
    private int rankLevel;
    // If this Person uses a custom rank system (-1 for no)
    private int rankSystem;
    private Ranks ranks;

    // Manei Domini "Classes"
    public static final int MD_NONE			= 0;
    public static final int MD_GHOST		= 1;
    public static final int MD_WRAITH		= 2;
    public static final int MD_BANSHEE		= 3;
    public static final int MD_ZOMBIE		= 4;
    public static final int MD_PHANTOM		= 5;
    public static final int MD_SPECTER		= 6;
    public static final int MD_POLTERGEIST	= 7;
    public static final int MD_NUM			= 8;
    private int maneiDominiClass;
    private int maneiDominiRank;

    //stuff to track for support teams
    protected int minutesLeft;
    protected int overtimeLeft;
    protected int nTasks;
    protected boolean engineer;
    public static final int PRIMARY_ROLE_SUPPORT_TIME = 480;
    public static final int PRIMARY_ROLE_OVERTIME_SUPPORT_TIME = 240;
    public static final int SECONDARY_ROLE_SUPPORT_TIME = 240;
    public static final int SECONDARY_ROLE_OVERTIME_SUPPORT_TIME = 120;

    //region Advanced Medical
    private List<Injury> injuries;
    //endregion Advanced Medical

    //region Against the Bot
    private boolean founder; // +1 share if using shares system
    private int originalUnitWeight; // uses EntityWeightClass with 0 (Extra-Light) for no original unit
    public static final int TECH_IS1 = 0;
    public static final int TECH_IS2 = 1;
    public static final int TECH_CLAN = 2;
    private int originalUnitTech;
    private UUID originalUnitId;
    //endregion Against the Bot

    // Generic extra data, for use with plugins and mods
    private ExtraData extraData;

    //lets just go ahead and pass in the campaign - to hell with OOP
    private Campaign campaign;

    // For upgrading personnel entries to missing log entries
    private static String missionParticipatedString;
    private static String getMissionParticipatedString() {
        if (missionParticipatedString == null) {
            ResourceBundle resourceMap = ResourceBundle.getBundle("mekhq.resources.LogEntries", new EncodeControl());
            missionParticipatedString = resourceMap.getString("participatedInMission.text");
            missionParticipatedString = missionParticipatedString.substring(0, missionParticipatedString.indexOf(" "));
        }

        return missionParticipatedString;
    }

    // initializes the AtB ransom values
    static {
        MECHWARRIOR_AERO_RANSOM_VALUES = new HashMap<>();
        MECHWARRIOR_AERO_RANSOM_VALUES.put(SkillType.EXP_ULTRA_GREEN, Money.of(5000)); // no official AtB rules for really inexperienced scrubs, but...
        MECHWARRIOR_AERO_RANSOM_VALUES.put(SkillType.EXP_GREEN, Money.of(10000));
        MECHWARRIOR_AERO_RANSOM_VALUES.put(SkillType.EXP_REGULAR, Money.of(25000));
        MECHWARRIOR_AERO_RANSOM_VALUES.put(SkillType.EXP_VETERAN, Money.of(75000));
        MECHWARRIOR_AERO_RANSOM_VALUES.put(SkillType.EXP_ELITE, Money.of(150000));

        OTHER_RANSOM_VALUES = new HashMap<>();
        OTHER_RANSOM_VALUES.put(SkillType.EXP_ULTRA_GREEN, Money.of(2500));
        OTHER_RANSOM_VALUES.put(SkillType.EXP_GREEN, Money.of(5000));
        OTHER_RANSOM_VALUES.put(SkillType.EXP_REGULAR, Money.of(10000));
        OTHER_RANSOM_VALUES.put(SkillType.EXP_VETERAN, Money.of(25000));
        OTHER_RANSOM_VALUES.put(SkillType.EXP_ELITE, Money.of(50000));
    }

    // Date Formatting
    private static final String SAVE_DATE_FORMAT = "yyyy-MM-dd"; // used for file I/O
    private static final String DISPLAY_DATE_FORMAT = "yyyy-MM-dd"; // used for anything external

    //region Reverse Compatibility
    private int oldUnitId = -1;
    private int oldDoctorId = -1;
    //endregion Reverse Compatibility
    //endregion Variable Declarations

    //region Constructors
    //default constructor
    public Person(Campaign campaign) {
        this(Crew.UNNAMED, Crew.UNNAMED_SURNAME, campaign);
    }

    public Person(Campaign campaign, String factionCode) {
        this(Crew.UNNAMED, Crew.UNNAMED_SURNAME, campaign, factionCode);
    }

    public Person(String givenName, String surname, Campaign campaign) {
        this(givenName, surname, campaign, campaign.getFactionCode());
    }

    public Person(String givenName, String surname, Campaign campaign, String factionCode) {
        this(givenName, surname, "", campaign, factionCode);
    }

    /**
     * Primary Person constructor, variables are initialized in the exact same order as they are
     * saved to the XML file
     * @param givenName     the person's given name
     * @param surname       the person's surname
     * @param honorific     the person's honorific
     * @param campaign      the campaign this person is a part of
     * @param factionCode   the faction this person was borne into
     */
    public Person(String givenName, String surname, String honorific, Campaign campaign,
                  String factionCode) {
        // First, we assign campaign
        this.campaign = campaign;

        // Then, we assign the variables in XML file order
        id = null;
        this.givenName = givenName;
        this.surname = surname;
        this.honorific = honorific;
        maidenName = null; // this is set to null to handle divorce cases
        callsign = "";
        primaryRole = T_NONE;
        secondaryRole = T_NONE;
        primaryDesignator = DESIG_NONE;
        secondaryDesignator = DESIG_NONE;
        commander = false;
        dependent = false;
        originFaction = Faction.getFaction(factionCode);
        originPlanet = null;
        clan = originFaction.isClan();
        phenotype = Phenotype.P_NONE;
        bloodname = "";
        biography = "";
        idleMonths = -1;
        ancestorsId = null;
        spouse = null;
        formerSpouses = new ArrayList<>();
        tryingToMarry = true;
        tryingToConceive = true;
        dueDate = null;
        expectedDueDate = null;
        portraitCategory = Crew.ROOT_PORTRAIT;
        portraitFile = Crew.PORTRAIT_NONE;
        xp = 0;
        daysToWaitForHealing = 0;
        gender = Crew.G_MALE;
        rank = 0;
        rankLevel = 0;
        rankSystem = -1;
        maneiDominiRank = Rank.MD_RANK_NONE;
        maneiDominiClass = MD_NONE;
        nTasks = 0;
        doctorId = null;
        unitId = null;
        salary = Money.of(-1);
        status = S_ACTIVE;
        prisonerStatus = PRISONER_NOT;
        willingToDefect = false;
        hits = 0;
        toughness = 0;
        resetMinutesLeft(); // this assigns minutesLeft and overtimeLeft
        birthday = null;
        dateOfDeath = null;
        recruitment = null;
        skills = new Skills();
        options = new PersonnelOptions();
        currentEdge = 0;
        techUnitIds = new ArrayList<>();
        personnelLog = new ArrayList<>();
        missionLog = new ArrayList<>();
        awardController = new PersonAwardController(this);
        injuries = new ArrayList<>();
        founder = false;
        originalUnitWeight = EntityWeightClass.WEIGHT_ULTRA_LIGHT;
        originalUnitTech = TECH_IS1;
        originalUnitId = null;
        acquisitions = 0;
        extraData = null;

        // Initialize Data based on these settings
        setFullName();
    }
    //endregion Constructors

    public Campaign getCampaign(){return campaign;}

    public int getPhenotype() {
        return phenotype;
    }

    public void setPhenotype(int i) {
        phenotype = i;
    }

    public boolean isClanner() {
        return clan;
    }

    public void setClanner(boolean b) {
        clan = b;
    }

    public String getBloodname() {
        return bloodname;
    }

    public void setBloodname(String bn) {
        bloodname = bn;
    }

    public Faction getOriginFaction() {
        return originFaction;
    }

    public void setOriginFaction(Faction f) {
        originFaction = f;
    }

    public Planet getOriginPlanet() {
        return originPlanet;
    }

    public void setOriginPlanet(Planet p) {
        originPlanet = p;
    }

    public boolean isCommander() {
        return commander;
    }

    public void setCommander(boolean tf) {
        commander = tf;
    }

    public boolean isDependent() {
        return dependent;
    }

    public void setDependent(boolean tf) {
        dependent = tf;
        if (dependent) {
            recruitment = null;
        } else {
            recruitment = (GregorianCalendar) campaign.getCalendar().clone();
        }
    }

    public boolean isPrisoner() {
        return prisonerStatus == PRISONER_YES;
    }

    public void setPrisoner() {
        prisonerStatus = PRISONER_YES;
        setRankNumeric(Ranks.RANK_PRISONER);
    }

    public boolean isBondsman() {
        return prisonerStatus == PRISONER_BONDSMAN;
    }

    public void setBondsman() {
        prisonerStatus = PRISONER_BONDSMAN;
        willingToDefect = false;
        setRankNumeric(Ranks.RANK_BONDSMAN);
    }

    public boolean isFree() {
        return (!isPrisoner() && !isBondsman());
    }

    public void setFreeMan() {
        prisonerStatus = PRISONER_NOT;
        willingToDefect = false;
    }

    public int getPrisonerStatus() {
        return prisonerStatus;
    }

    public boolean isWillingToDefect() {
        return willingToDefect;
    }

    public void setWillingToDefect(boolean willingToDefect) {
        this.willingToDefect = willingToDefect && (prisonerStatus == PRISONER_YES);
    }

    //region Text Getters
    //TODO : Rename and Localize region
    public String getGenderString(GENDER_DESCRIPTOR variant) {
        return getGenderString(gender, variant);
    }

    public static String getGenderString(int gender, GENDER_DESCRIPTOR variant) {
        switch (variant) {
            case MALE_FEMALE: {
                switch (gender) {
                    case Crew.G_MALE:
                        return "Male";
                    case Crew.G_FEMALE:
                        return "Female";
                    default:
                        MekHQ.getLogger().error(Person.class, "getGenderString",
                                "Gender described by int " + gender + " is unknown!");
                        return Crew.GENDER_ERROR;
                }
            }
            case HE_SHE: {
                switch (gender) {
                    case Crew.G_MALE:
                        return "he";
                    case Crew.G_FEMALE:
                        return "she";
                    default:
                        MekHQ.getLogger().error(Person.class, "getGenderString",
                                "Gender described by int " + gender + " is unknown!");
                        return Crew.GENDER_ERROR;
                }
            }
            case HIM_HER: {
                switch (gender) {
                    case Crew.G_MALE:
                        return "him";
                    case Crew.G_FEMALE:
                        return "her";
                    default:
                        MekHQ.getLogger().error(Person.class, "getGenderString",
                                "Gender described by int " + gender + " is unknown!");
                        return Crew.GENDER_ERROR;
                }
            }
            case HIS_HER: {
                switch (gender) {
                    case Crew.G_MALE:
                        return "his";
                    case Crew.G_FEMALE:
                        return "her";
                    default:
                        MekHQ.getLogger().error(Person.class, "getGenderString",
                                "Gender described by int " + gender + " is unknown!");
                        return Crew.GENDER_ERROR;
                }
            }
            case HIS_HERS: {
                switch (gender) {
                    case Crew.G_MALE:
                        return "his";
                    case Crew.G_FEMALE:
                        return "hers";
                    default:
                        MekHQ.getLogger().error(Person.class, "getGenderString",
                                "Gender described by int " + gender + " is unknown!");
                        return Crew.GENDER_ERROR;
                }
            }
            case BOY_GIRL: {
                switch (gender) {
                    case Crew.G_MALE:
                        return "boy";
                    case Crew.G_FEMALE:
                        return "girl";
                    default:
                        MekHQ.getLogger().error(Person.class, "getGenderString",
                                "Gender described by int " + gender + " is unknown!");
                        return Crew.GENDER_ERROR;
                }
            }
            default: {
                MekHQ.getLogger().error(Person.class, "getGenderString",
                        "Gender described by int " + gender + " is unknown!");
                return Crew.GENDER_ERROR;
            }
        }
    }

    public String getStatusName() {
        return getStatusName(status);
    }

    public static String getStatusName(int status) {
        switch (status) {
            case S_ACTIVE:
                return "Active";
            case S_RETIRED:
                return "Retired";
            case S_KIA:
                return "Killed in Action";
            case S_MIA:
                return "Missing in Action";
            default:
                return "?";
        }
    }

    public String pregnancyStatus() {
        return isPregnant() ? " (Pregnant)" : "";
    }

    public static String getPrisonerStatusName(int status) {
        switch (status) {
            case PRISONER_NOT:
                return "Free";
            case PRISONER_YES:
                return "Prisoner";
            case PRISONER_BONDSMAN:
                return "Bondsman";
            default:
                return "?";
        }
    }
    //endregion Text Getters

    //region Names
    public String getGivenName() {
        return givenName;
    }

    public void setGivenName(String n) {
        this.givenName = n;
        setFullName();
    }

    public String getSurname() {
        return surname;
    }

    public void setSurname(String n) {
        this.surname = n;
        setFullName();
    }

    public String getHonorific() {
        return honorific;
    }

    public void setHonorific(String n) {
        this.honorific = n;
        setFullName();
    }

    public String getMaidenName() {
        return maidenName;
    }

    public void setMaidenName(String n) {
        this.maidenName = n;
    }

    public String getFullName() {
        return fullName;
    }

    public void setFullName() {
        if (!StringUtil.isNullOrEmpty(givenName)) {
            if (isClanner()) {
                if (!StringUtil.isNullOrEmpty(bloodname)) {
                    fullName = givenName + " " + bloodname;
                } else {
                    fullName = givenName;
                }
            } else {
                if (!StringUtil.isNullOrEmpty(surname)) {
                    fullName = givenName + " " + surname;
                } else {
                    fullName = givenName;
                }
            }

            if (!StringUtil.isNullOrEmpty(honorific)) {
                fullName += " " + honorific;
            }
        }
    }

    /**
     * This method is used to migrate names from being a joined name to split between given name and
     * surname.
     * This is required to migrate personnel between MegaMek and MekHQ, as MekHQ tracks divided names
     * and MegaMek does not.
     * @param n the name to be migrated
     */
    public void migrateName(String n) {
        // How this works:
        // Takes the input name, and splits it into individual parts.
        // Then, it depends on whether the person is a Clanner or not.
        // For Clan names:
        // Takes the input name, and assumes that person does not have a surname
        // Bloodnames are assumed to have been assigned either through the
        // For Inner Sphere names:
        // Depending on the length of the resulting array, the name is processed differently
        // Array of length 1: the name is assumed to not have a surname, just a given name
        // Array of length 2: the name is assumed to be a given name and a surname
        // Array of length 3: the name is assumed to be a given name and two surnames
        // Array of length 4+: the name is assumed to be as many given names as possible and two surnames
        //
        // Then, the full name is set
        final String space = " ";
        String[] name = n.split(space);

        if (isClanner()) {
            int i = 0;
            givenName = name[i];
            for (i = 1; i < name.length - 1; i++) {
                if (!name[i].equals(space)) {
                    givenName += space + name[i];
                }
            }

            if (!(!StringUtil.isNullOrEmpty(getBloodname()) && getBloodname().equals(name[i]))) {
                givenName += space + name[i];
            }

            surname = null;
        } else {
            if (name.length == 1) {
                givenName = name[0];
                surname = null;
            } else if (name.length == 2) {
                givenName = name[0];
                surname = name[1];
            } else if (name.length == 3) {
                givenName = name[0];
                if (name[1].equals(space)) {
                    surname = name[2];
                } else {
                    surname = name[1] + space + name[2];
                }
            } else if (name.length > 3) {
                int i = 0;
                givenName = name[i];
                for (i = 1; i < name.length - 2; i++) {
                    if (!name[i].equals(space)) {
                        givenName += space + name[i];
                    }
                }

                if (name[i].equals(space)) {
                    surname = name[i + 1];
                } else {
                    surname = name[i] + space + name[i + 1];
                }
            }
        }

        setFullName();
    }

    public String getHyperlinkedName() {
        return String.format("<a href='PERSON:%s'>%s</a>", getId().toString(), getFullName());
    }

    public String getCallsign() {
        return callsign;
    }

    public void setCallsign(String n) {
        this.callsign = n;
    }
    //endregion Names

    public String getPortraitCategory() {
        return Utilities.nonNull(portraitCategoryOverride, portraitCategory);
    }

    public String getPortraitFileName() {
        return Utilities.nonNull(portraitFileOverride, portraitFile);
    }

    public void setPortraitCategory(String s) {
        this.portraitCategory = s;
    }

    public void setPortraitFileName(String s) {
        this.portraitFile = s;
    }

    public void setPortraitCategoryOverride(String s) {
        this.portraitCategoryOverride = s;
    }

    public void setPortraitFileNameOverride(String s) {
        this.portraitFileOverride = s;
    }


    public int getPrimaryRole() {
        return primaryRole;
    }

    public void setPrimaryRole(int t) {
        this.primaryRole = t;
        //you can't be primary tech and a secondary astech
        //you can't be a primary astech and a secondary tech
        if ((isTechPrimary() && secondaryRole == T_ASTECH)
            || (isTechSecondary() && primaryRole == T_ASTECH)) {
            secondaryRole = T_NONE;
        }
        if ((primaryRole == T_DOCTOR && secondaryRole == T_MEDIC)
            || (secondaryRole == T_DOCTOR && primaryRole == T_MEDIC)) {
            secondaryRole = T_NONE;
        }
        MekHQ.triggerEvent(new PersonChangedEvent(this));
    }

    public int getSecondaryRole() {
        return secondaryRole;
    }

    public void setSecondaryRole(int t) {
        this.secondaryRole = t;
        MekHQ.triggerEvent(new PersonChangedEvent(this));
    }

    public int getStatus() {
        return status;
    }

    public void setStatus(int s) {
        this.status = s;
    }

    public int getIdleMonths() {
        return idleMonths;
    }

    public void setIdleMonths(int m) {
        this.idleMonths = m;
    }

    public int getDaysToWaitForHealing() {
        return daysToWaitForHealing;
    }

    public void setDaysToWaitForHealing(int d) {
        this.daysToWaitForHealing = d;
    }

    public static String getRoleDesc(int type, boolean clan) {
        switch (type) {
            case (T_NONE):
                return "None";
            case (T_MECHWARRIOR):
                return "Mechwarrior";
            case (T_GVEE_DRIVER):
                return "Vehicle Driver";
            case (T_NVEE_DRIVER):
                return "Naval Driver";
            case (T_VTOL_PILOT):
                return "VTOL Pilot";
            case (T_VEE_GUNNER):
                return "Vehicle Gunner";
            case (T_CONV_PILOT):
                return "Conventional Aircraft Pilot";
            case (T_AERO_PILOT):
                return "Aero Pilot";
            case (T_PROTO_PILOT):
                return "Proto Pilot";
            case (T_BA):
                if (clan) {
                    return "Elemental";
                } else {
                    return "Battle Armor Pilot";
                }
            case (T_INFANTRY):
                return "Soldier";
            case (T_SPACE_PILOT):
                return "Vessel Pilot";
            case (T_SPACE_CREW):
                return "Vessel Crewmember";
            case (T_SPACE_GUNNER):
                return "Vessel Gunner";
            case (T_NAVIGATOR):
                return "Hyperspace Navigator";
            case (T_MECH_TECH):
                return "Mech Tech";
            case (T_MECHANIC):
                return "Mechanic";
            case (T_AERO_TECH):
                return "Aero Tech";
            case (T_BA_TECH):
                return "Battle Armor Tech";
            case (T_ASTECH):
                return "Astech";
            case (T_DOCTOR):
                return "Doctor";
            case (T_MEDIC):
                return "Medic";
            case (T_ADMIN_COM):
                return "Admin/Command";
            case (T_ADMIN_LOG):
                return "Admin/Logistical";
            case (T_ADMIN_TRA):
                return "Admin/Transport";
            case (T_ADMIN_HR):
                return "Admin/HR";
            case (T_LAM_PILOT):
                return "LAM Pilot";
            case (T_VEHICLE_CREW):
                return "Vehicle Crew";
            default:
                return "??";
        }
    }

    public String getRoleDesc() {
        String role = getPrimaryRoleDesc();
        if (secondaryRole != T_NONE && secondaryRole != -1) {
            role += "/" + getSecondaryRoleDesc();
        }
        return role;
    }

    public String getPrimaryRoleDesc() {
        String bgPrefix = "";
        if (isClanner()) {
            bgPrefix = Phenotype.getPhenotypeShortName(phenotype) + " ";
        }
        return bgPrefix + getRoleDesc(primaryRole, campaign.getFaction().isClan());
    }

    public String getSecondaryRoleDesc() {
        return getRoleDesc(secondaryRole, campaign.getFaction().isClan());
    }

    public boolean canPerformRole(int role) {
        switch (role) {
            case (T_NONE):
                return true;
            case (T_MECHWARRIOR):
                return hasSkill(SkillType.S_GUN_MECH) && hasSkill(SkillType.S_PILOT_MECH);
            case (T_GVEE_DRIVER):
                return hasSkill(SkillType.S_PILOT_GVEE);
            case (T_NVEE_DRIVER):
                return hasSkill(SkillType.S_PILOT_NVEE);
            case (T_VTOL_PILOT):
                return hasSkill(SkillType.S_PILOT_VTOL);
            case (T_VEE_GUNNER):
                return hasSkill(SkillType.S_GUN_VEE);
            case (T_AERO_PILOT):
                return hasSkill(SkillType.S_GUN_AERO) && hasSkill(SkillType.S_PILOT_AERO);
            case (T_CONV_PILOT):
                return hasSkill(SkillType.S_GUN_JET) && hasSkill(SkillType.S_PILOT_JET);
            case (T_PROTO_PILOT):
                return hasSkill(SkillType.S_GUN_PROTO);
            case (T_BA):
                return hasSkill(SkillType.S_GUN_BA);
            case (T_INFANTRY):
                return hasSkill(SkillType.S_SMALL_ARMS);
            case (T_SPACE_PILOT):
                return hasSkill(SkillType.S_PILOT_SPACE);
            case (T_SPACE_CREW):
                return hasSkill(SkillType.S_TECH_VESSEL);
            case (T_SPACE_GUNNER):
                return hasSkill(SkillType.S_GUN_SPACE);
            case (T_NAVIGATOR):
                return hasSkill(SkillType.S_NAV);
            case (T_MECH_TECH):
                return hasSkill(SkillType.S_TECH_MECH) && getSkill(SkillType.S_TECH_MECH).getExperienceLevel() > SkillType.EXP_ULTRA_GREEN;
            case (T_MECHANIC):
            case T_VEHICLE_CREW:
                return hasSkill(SkillType.S_TECH_MECHANIC) && getSkill(SkillType.S_TECH_MECHANIC).getExperienceLevel() > SkillType.EXP_ULTRA_GREEN;
            case (T_AERO_TECH):
                return hasSkill(SkillType.S_TECH_AERO) && getSkill(SkillType.S_TECH_AERO).getExperienceLevel() > SkillType.EXP_ULTRA_GREEN;
            case (T_BA_TECH):
                return hasSkill(SkillType.S_TECH_BA) && getSkill(SkillType.S_TECH_BA).getExperienceLevel() > SkillType.EXP_ULTRA_GREEN;
            case (T_ASTECH):
                return hasSkill(SkillType.S_ASTECH);
            case (T_DOCTOR):
                return hasSkill(SkillType.S_DOCTOR) && getSkill(SkillType.S_DOCTOR).getExperienceLevel() > SkillType.EXP_ULTRA_GREEN;
            case (T_MEDIC):
                return hasSkill(SkillType.S_MEDTECH);
            case (T_ADMIN_COM):
            case (T_ADMIN_LOG):
            case (T_ADMIN_TRA):
            case (T_ADMIN_HR):
                return hasSkill(SkillType.S_ADMIN);
            default:
                return false;
        }
    }

    public void setGender(int g) {
        this.gender = g;
    }

    public int getGender() {
        return gender;
    }

    public void setBirthday(GregorianCalendar date) {
        this.birthday = date;
    }

    public GregorianCalendar getBirthday() {
        return birthday;
    }

    public GregorianCalendar getDateOfDeath() {
        return dateOfDeath;
    }

    public void setDateOfDeath(GregorianCalendar date) {
        this.dateOfDeath = date;
    }

    public void setRecruitment(GregorianCalendar date) {
        this.recruitment = date;
    }

    public GregorianCalendar getRecruitment() {
        return recruitment;
    }

    public String getRecruitmentAsString() {
        if (recruitment == null) {
            return null;
        }
        final SimpleDateFormat df = new SimpleDateFormat(DISPLAY_DATE_FORMAT);
        return df.format(recruitment.getTime());
    }

    public int getAge(GregorianCalendar today) {
        // Get age based on year
        if (null != dateOfDeath) {
            //use date of death instead of birthday
            today = dateOfDeath;
        }

        int age = today.get(Calendar.YEAR) - birthday.get(Calendar.YEAR);

        // Add the tentative age to the date of birth to get this year's birthday
        GregorianCalendar tmpDate = (GregorianCalendar) birthday.clone();
        tmpDate.add(Calendar.YEAR, age);

        // If this year's birthday has not happened yet, subtract one from age
        if (today.before(tmpDate)) {
            age--;
        }
        return age;
    }

    public int getTimeInService(GregorianCalendar today) {
        // Get time in service based on year
        if (null == recruitment) {
            //use zero if hasn't been recruited yet
            return -1;
        }

        // If the person is dead, we only care about how long they spent in service to the company
        if (dateOfDeath != null) {
            //use date of death instead of the current day
            today = dateOfDeath;
        }

        int timeInService = today.get(Calendar.YEAR) - recruitment.get(Calendar.YEAR);

        // Add the tentative time in service to the date of recruitment to get this year's service history
        GregorianCalendar tmpDate = (GregorianCalendar) recruitment.clone();
        tmpDate.add(Calendar.YEAR, timeInService);

        if (today.before(tmpDate)) {
            timeInService--;
        }
        return timeInService;
    }

    public void setId(UUID id) {
        this.id = id;
    }

    public UUID getId() {
        return id;
    }

    public boolean isChild() {
        return (getAge(campaign.getCalendar()) <= 13);
    }

    //region Pregnancy
    public boolean isTryingToConceive() {
        return tryingToConceive;
    }

    public void setTryingToConceive(boolean tryingToConceive) {
        this.tryingToConceive = tryingToConceive;
    }

    public GregorianCalendar getDueDate() {
        return dueDate;
    }

    public void setDueDate(GregorianCalendar dueDate) {
        this.dueDate = dueDate;
    }

    public GregorianCalendar getExpectedDueDate() {
        return expectedDueDate;
    }

    public void setExpectedDueDate(GregorianCalendar expectedDueDate) {
        this.expectedDueDate = expectedDueDate;
    }

    public boolean isPregnant() {
        return dueDate != null;
    }

    public void procreate() {
        if (!isFemale() || isPregnant() || isDeployed() || !tryingToConceive) {
            return;
        }

        // Age limitations...
        if (!isChild() && getAge(campaign.getCalendar()) < 51) {
            boolean conceived = false;
            if (hasSpouse()) {
                if (!getSpouse().isDeployed() && !getSpouse().isDeadOrMIA() && !getSpouse().isChild()
                        && !(getSpouse().getGender() == getGender())) {
                    // setting is the decimal chance that this procreation attempt will create a child, base is 0.05%
                    conceived = (Compute.randomFloat() < (campaign.getCampaignOptions().getChanceProcreation()));
                }
            } else if (campaign.getCampaignOptions().useUnofficialProcreationNoRelationship()) {
                // setting is the decimal chance that this procreation attempt will create a child, base is 0.005%
                conceived = (Compute.randomFloat() < (campaign.getCampaignOptions().getChanceProcreationNoRelationship()));
            }

            if (conceived) {
                addPregnancy();
            }
        }
    }

    public void addPregnancy() {
        GregorianCalendar tCal = (GregorianCalendar) campaign.getCalendar().clone();

        tCal.add(GregorianCalendar.DAY_OF_YEAR, PREGNANCY_STANDARD_DURATION);
        setExpectedDueDate(tCal);
        tCal = (GregorianCalendar) tCal.clone();
        tCal.add(GregorianCalendar.DAY_OF_YEAR, PREGNANCY_MODIFY_DURATION.getAsInt());
        setDueDate(tCal);

        int size = PREGNANCY_SIZE.getAsInt();
        if (extraData == null) {
            extraData = new ExtraData();
        }
        extraData.set(PREGNANCY_CHILDREN_DATA, size);
        extraData.set(PREGNANCY_FATHER_DATA, (hasSpouse()) ? getSpouseId().toString() : null);

        String sizeString = (size < PREGNANCY_MULTIPLE_NAMES.length) ? PREGNANCY_MULTIPLE_NAMES[size] : null;

        campaign.addReport(getHyperlinkedName() + " has conceived" + (sizeString == null ? "" : (" " + sizeString)));
        if (campaign.getCampaignOptions().logConception()) {
            MedicalLogger.hasConceived(this, campaign.getDate(), sizeString);
            if (hasSpouse()) {
                PersonalLogger.spouseConceived(getSpouse(), getFullName(), campaign.getDate(), sizeString);
            }
        }
    }

    /**
     * Removes a pregnancy and clears all related data from the current person
     */
    public void removePregnancy() {
        setDueDate(null);
        setExpectedDueDate(null);
        extraData.set(PREGNANCY_CHILDREN_DATA, null);
        extraData.set(PREGNANCY_FATHER_DATA, null);
    }

    public Collection<Person> birth() {
        int size = extraData.get(PREGNANCY_CHILDREN_DATA, 1);
        String fatherIdString = extraData.get(PREGNANCY_FATHER_DATA);
        UUID fatherId = (fatherIdString != null) ? UUID.fromString(fatherIdString) : null;
        Ancestors anc = campaign.getAncestors(fatherId, id);
        if (null == anc) {
            anc = campaign.createAncestors(fatherId, id);
        }
        final UUID ancId = anc.getId();

        final String surname = generateBabySurname(fatherId);

        // Cleanup
        removePregnancy();

        return IntStream.range(0, size).mapToObj(i -> {
            Person baby = campaign.newDependent(T_NONE, true);
            baby.setSurname(surname);
            baby.setBirthday((GregorianCalendar) campaign.getCalendar().clone());
            UUID babyId = UUID.randomUUID();

            baby.setId(babyId);
            baby.setAncestorsId(ancId);

            campaign.addReport(String.format("%s has given birth to %s, a baby %s!", getHyperlinkedName(),
                    baby.getHyperlinkedName(), baby.getGenderString(GENDER_DESCRIPTOR.BOY_GIRL)));
            if (campaign.getCampaignOptions().logConception()) {
                MedicalLogger.deliveredBaby(this, baby, campaign.getDate());
                if (fatherId != null) {
                    PersonalLogger.ourChildBorn(campaign.getPerson(fatherId), baby, getFullName(), campaign.getDate());
                }
            }
            return baby;
        }).collect(Collectors.toList());
    }

    /**
     * This determines a baby's surname based on their parents names and the selected method
     * @param fatherId the father's UUID
     * @return the surname to use
     */
    private String generateBabySurname(UUID fatherId) {
        switch (campaign.getCampaignOptions().getBabySurnameStyle()) {
            case CampaignOptions.BABY_SURNAME_SPOUSE: {
                Person father = campaign.getPerson(fatherId);
                if (father != null) {
                    return father.getSurname();
                } else {
                    return surname;
                }
            }
            case CampaignOptions.BABY_SURNAME_MOTHER_DASH_FATHER: {
                Person father = campaign.getPerson(fatherId);
                if (father != null) {
                    if (!StringUtil.isNullOrEmpty(surname) && !StringUtil.isNullOrEmpty(father.getSurname())) {
                        return surname + "-" + father.getSurname();
                    } else if (!StringUtil.isNullOrEmpty(father.getSurname())) {
                        return father.getSurname();
                    }
                }
                return surname;
            }
            case CampaignOptions.BABY_SURNAME_FATHER_DASH_MOTHER: {
                Person father = campaign.getPerson(fatherId);
                if (father != null) {
                    if (!StringUtil.isNullOrEmpty(surname) && !StringUtil.isNullOrEmpty(father.getSurname())) {
                        return father.getSurname() + "-" + surname;
                    } else if (!StringUtil.isNullOrEmpty(surname)) {
                        return surname;
                    } else {
                        return father.getSurname();
                    }
                } else {
                    return surname;
                }
            }
            case CampaignOptions.BABY_SURNAME_MINE:
            default:
                return surname;
        }
    }
    //endregion Pregnancy

    //region Marriage
    public boolean isTryingToMarry() {
        return tryingToMarry;
    }

    public void setTryingToMarry(boolean tryingToMarry) {
        this.tryingToMarry = tryingToMarry;
    }

    /**
     * Determines if another person is a safe spouse for the current person
     * @param p the person to determine if they are a safe spouse
     */
    public boolean safeSpouse(Person p) {
        // Huge convoluted return statement, with the following restrictions
        // can't marry yourself
        // can't marry someone who is already married
        // can't marry someone who doesn't want to be married
        // can't marry a prisoner, unless you are also a prisoner (this is purposely left open for prisoners to marry who they want)
        // can't marry a person who is dead or MIA
        // can't marry inactive personnel (this is to show how they aren't part of the force anymore)
        // can't marry a close relative
        return (
                !this.equals(p)
                && !p.hasSpouse()
                && p.isTryingToMarry()
                && p.oldEnoughToMarry()
                && (!p.isPrisoner() || (p.isPrisoner() && isPrisoner()))
                && !p.isDeadOrMIA()
                && p.isActive()
                && ((getAncestorsId() == null)
                    || !campaign.getAncestors(getAncestorsId()).checkMutualAncestors(campaign.getAncestors(p.getAncestorsId())))
        );
    }

    public boolean oldEnoughToMarry() {
        return (getAge(campaign.getCalendar()) >= campaign.getCampaignOptions().getMinimumMarriageAge());
    }

    public void randomMarriage() {
        // Don't attempt to generate is someone isn't trying to marry, has a spouse,
        // isn't old enough to marry, is actively deployed, or is currently a prisoner
        if (!tryingToMarry || hasSpouse() || !oldEnoughToMarry() || isDeployed() || isPrisoner()) {
            return;
        }

        // setting is the fractional chance that this attempt at finding a marriage will result in one
        if (Compute.randomFloat() < (campaign.getCampaignOptions().getChanceRandomMarriages())) {
            addRandomSpouse(false);
        } else if (campaign.getCampaignOptions().useRandomSameSexMarriages()) {
            if (Compute.randomFloat() < (campaign.getCampaignOptions().getChanceRandomSameSexMarriages())) {
                addRandomSpouse(true);
            }
        }
    }

    public void addRandomSpouse(boolean sameSex) {
        List<Person> potentials = new ArrayList<>();
        int gender = sameSex ? getGender() : (isMale() ? Crew.G_MALE : Crew.G_FEMALE);
        for (Person p : campaign.getPersonnel()) {
            if (isPotentialRandomSpouse(p, gender)) {
                potentials.add(p);
            }
        }

        int n = potentials.size();
        if (n > 0) {
            marry(potentials.get(Compute.randomInt(n)), SURNAME_WEIGHTED);
        }
    }

    public boolean isPotentialRandomSpouse(Person p, int gender) {
        if ((p.getGender() != gender) || !safeSpouse(p)) {
            return false;
        }

        int ageDifference = Math.abs(p.getAge(campaign.getCalendar()) - getAge(campaign.getCalendar()));

        return (ageDifference <= campaign.getCampaignOptions().getMarriageAgeRange());
    }

    public void marry(Person spouse, int surnameOption) {
        String surname = getSurname();
        String spouseSurname = spouse.getSurname();

        // these are used in the divorce code, as a null name will be ignored while a
        // "" name is used to set an empty last name
        if (surname == null) {
            surname = "";
        }
        if (spouseSurname == null) {
            spouseSurname = "";
        }

        if (surnameOption == SURNAME_WEIGHTED) {
            WeightedMap<Integer> map = createWeightedSurnameMap();
            surnameOption = map.randomItem();
        }

        switch(surnameOption) {
            case SURNAME_NO_CHANGE:
                break;
            case SURNAME_SPOUSE:
                setSurname(spouseSurname);
                setMaidenName(surname); //"" is handled in the divorce code
                break;
            case SURNAME_YOURS:
                spouse.setSurname(surname);
                spouse.setMaidenName(spouseSurname); //"" is handled in the divorce code
                break;
            case SURNAME_HYP_YOURS:
                if (!StringUtil.isNullOrEmpty(surname) && !StringUtil.isNullOrEmpty(spouseSurname)) {
                    setSurname(surname + "-" + spouseSurname);
                } else {
                    setSurname(spouseSurname);
                }

                setMaidenName(surname); //"" is handled in the divorce code
                break;
            case SURNAME_BOTH_HYP_YOURS:
                if (!StringUtil.isNullOrEmpty(surname) && !StringUtil.isNullOrEmpty(spouseSurname)) {
                    setSurname(surname + "-" + spouseSurname);
                    spouse.setSurname(surname + "-" + spouseSurname);
                } else if (!StringUtil.isNullOrEmpty(spouseSurname)) {
                    setSurname(spouseSurname);
                } else if (!StringUtil.isNullOrEmpty(surname)) {
                    spouse.setSurname(surname);
                }
                //both null or "" is ignored as a case, as it would lead to no changes

                setMaidenName(surname); //"" is handled in the divorce code
                spouse.setMaidenName(spouseSurname); //"" is handled in the divorce code
                break;
            case SURNAME_HYP_SPOUSE:
                if (!StringUtil.isNullOrEmpty(surname) && !StringUtil.isNullOrEmpty(spouseSurname)) {
                    spouse.setSurname(spouseSurname + "-" + surname);
                } else {
                    spouse.setSurname(surname);
                }

                spouse.setMaidenName(spouseSurname); //"" is handled in the divorce code
                break;
            case SURNAME_BOTH_HYP_SPOUSE:
                if (!StringUtil.isNullOrEmpty(surname) && !StringUtil.isNullOrEmpty(spouseSurname)) {
                    setSurname(spouseSurname + "-" + surname);
                    spouse.setSurname(spouseSurname + "-" + surname);
                } else if (!StringUtil.isNullOrEmpty(spouseSurname)) {
                    setSurname(spouseSurname);
                } else if (!StringUtil.isNullOrEmpty(surname)) {
                    spouse.setSurname(surname);
                }
                //both null or "" is ignored as a case, as it would lead to no changes

                setMaidenName(surname); //"" is handled in the divorce code
                spouse.setMaidenName(spouseSurname); //"" is handled in the divorce code
                break;
            case SURNAME_MALE:
                if (isMale()) {
                    spouse.setSurname(surname);
                    spouse.setMaidenName(spouseSurname); //"" is handled in the divorce code
                } else {
                    setSurname(spouseSurname);
                    setMaidenName(surname); //"" is handled in the divorce code
                }
                break;
            case SURNAME_FEMALE:
                if (isMale()) {
                    setSurname(spouseSurname);
                    setMaidenName(surname); //"" is handled in the divorce code
                } else {
                    spouse.setSurname(surname);
                    spouse.setMaidenName(spouseSurname); //"" is handled in the divorce code
                }
                break;
            default:
                MekHQ.getLogger().log(getClass(), "marry", LogLevel.ERROR,
                        String.format("Unknown error in Surname chooser between \"%s\" and \"%s\"",
                        getFullName(), spouse.getFullName()));
                break;
        }

<<<<<<< HEAD
=======
        setTryingToMarry(false);
        spouse.setTryingToMarry(false);

>>>>>>> 99975498
        setSpouseId(spouse.getId());
        spouse.setSpouseId(getId());

        PersonalLogger.marriage(this, spouse, getCampaign().getDate());
        PersonalLogger.marriage(spouse, this, getCampaign().getDate());

        campaign.addReport(String.format("%s has married %s!", getHyperlinkedName(),
                spouse.getHyperlinkedName()));

        MekHQ.triggerEvent(new PersonChangedEvent(this));
        MekHQ.triggerEvent(new PersonChangedEvent(spouse));
    }

    private WeightedMap<Integer> createWeightedSurnameMap() {
        WeightedMap<Integer> map = new WeightedMap<>();

        int[] weights = campaign.getCampaignOptions().getRandomMarriageSurnameWeights();

        for (int i = 0; i < NUM_SURNAME; i++) {
            map.add(weights[i], i);
        }

        return map;
    }
    //endregion Marriage

    //region Divorce
    public void divorce(String divorceOption) {
        Person spouse = getSpouse();
        int reason = FormerSpouse.REASON_WIDOWED;

        switch (divorceOption) {
            case OPT_SELECTED_CHANGE_SURNAME:
                if (getMaidenName() != null) {
                    setSurname(getMaidenName());
                }
                break;
            case OPT_SPOUSE_CHANGE_SURNAME:
                if (spouse.getMaidenName() != null) {
                    spouse.setSurname(spouse.getMaidenName());
                }
                break;
            case OPT_BOTH_CHANGE_SURNAME:
                if (getMaidenName() != null) {
                    setSurname(getMaidenName());
                }
                if (spouse.getMaidenName() != null) {
                    spouse.setSurname(spouse.getMaidenName());
                }
                break;
            case OPT_KEEP_SURNAME:
            default:
                break;
        }

        if (!(spouse.isDeadOrMIA() && isDeadOrMIA())) {
            reason = FormerSpouse.REASON_DIVORCE;

            PersonalLogger.divorcedFrom(this, spouse, getCampaign().getDate());
            PersonalLogger.divorcedFrom(spouse, this, getCampaign().getDate());

            campaign.addReport(String.format("%s has divorced %s!", getHyperlinkedName(),
                    spouse.getHyperlinkedName()));

            spouse.setMaidenName(null);
            setMaidenName(null);

            spouse.setSpouseId(null);
            setSpouseId(null);
        } else if (spouse.isDeadOrMIA()) {
            setMaidenName(null);
            setSpouseId(null);
        } else if (isDeadOrMIA()) {
            spouse.setMaidenName(null);
            spouse.setSpouseId(null);
        }

        // Output a message for Spouses who are KIA
        if (reason == FormerSpouse.REASON_WIDOWED) {
            PersonalLogger.spouseKia(spouse, this, getCampaign().getDate());
        }

        // Add to former spouse list
        spouse.addFormerSpouse(new FormerSpouse(getId(),
                FormerSpouse.convertDateTimeToLocalDate(getCampaign().getDateTime()), reason));
        addFormerSpouse(new FormerSpouse(spouse.getId(),
                FormerSpouse.convertDateTimeToLocalDate(getCampaign().getDateTime()), reason));

<<<<<<< HEAD
=======
        // This can be set for both parties no matter the cause
        setTryingToMarry(true);
        spouse.setTryingToMarry(true);

>>>>>>> 99975498
        MekHQ.triggerEvent(new PersonChangedEvent(this));
        MekHQ.triggerEvent(new PersonChangedEvent(spouse));
    }
    //endregion Divorce

    public boolean isFemale() {
        return gender == Crew.G_FEMALE;
    }

    public boolean isMale() {
        return gender == Crew.G_MALE;
    }

    public int getXp() {
        return xp;
    }

    public void setXp(int xp) {
        this.xp = xp;
    }

    public void awardXP(int xp) {
        this.xp += xp;
    }

    public int getEngineerXp() {
        return engXp;
    }

    public void setEngineerXp(int xp) {
        engXp = xp;
    }

    public int getAcquisitions() {
        return acquisitions;
    }

    public void setAcquisition(int a) {
        acquisitions = a;
    }

    public void incrementAcquisition() {
        acquisitions++;
    }

    public void setDoctorId(UUID t, int daysToWait) {
        this.doctorId = t;
        this.daysToWaitForHealing = daysToWait;
    }

    public boolean checkNaturalHealing(int daysToWait) {
        if (needsFixing() && daysToWaitForHealing <= 0 && doctorId == null) {
            heal();
            daysToWaitForHealing = daysToWait;
            return true;
        }
        return false;
    }

    public void decrementDaysToWaitForHealing() {
        if (daysToWaitForHealing > 0) {
            daysToWaitForHealing--;
        }
    }

    public boolean isDeployed() {
        Unit u = campaign.getUnit(unitId);
        if (null != u) {
            return (u.getScenarioId() != -1);
        }
        return false;
    }

    public String getBiography() {
        return biography;
    }

    public void setBiography(String s) {
        this.biography = s;
    }

    public boolean isActive() {
        return getStatus() == S_ACTIVE;
    }

    public boolean isInActive() {
        return getStatus() != S_ACTIVE;
    }

    public ExtraData getExtraData() {
        return extraData;
    }

    //region XML I/O
    //region XML Save
    @Override
    public void writeToXml(PrintWriter pw1, int indent) {
        final SimpleDateFormat df = new SimpleDateFormat(SAVE_DATE_FORMAT);

        pw1.println(MekHqXmlUtil.indentStr(indent) + "<person id=\""
                + id.toString()
                + "\" type=\""
                + this.getClass().getName()
                + "\">");
        pw1.println(MekHqXmlUtil.indentStr(indent + 1)
                + "<id>"
                + this.id.toString()
                + "</id>");
        pw1.println(MekHqXmlUtil.indentStr(indent + 1)
                + "<givenName>"
                + MekHqXmlUtil.escape(givenName)
                + "</givenName>");
        if (!StringUtil.isNullOrEmpty(surname)) {
            pw1.println(MekHqXmlUtil.indentStr(indent + 1)
                    + "<surname>"
                    + MekHqXmlUtil.escape(surname)
                    + "</surname>");
        }
        if (!StringUtil.isNullOrEmpty(honorific)) {
            pw1.println(MekHqXmlUtil.indentStr(indent + 1)
                    + "<honorific>"
                    + MekHqXmlUtil.escape(honorific)
                    + "</honorific>");
        }
        if (maidenName != null) { // this is only a != null comparison because empty is a use case for divorce
            pw1.println(MekHqXmlUtil.indentStr(indent + 1)
                    + "<maidenName>"
                    + MekHqXmlUtil.escape(maidenName)
                    + "</maidenName>");
        }
        if (!StringUtil.isNullOrEmpty(callsign)) {
            pw1.println(MekHqXmlUtil.indentStr(indent + 1)
                    + "<callsign>"
                    + MekHqXmlUtil.escape(callsign)
                    + "</callsign>");
        }
        // Always save the primary role
        pw1.println(MekHqXmlUtil.indentStr(indent + 1)
                + "<primaryRole>"
                + primaryRole
                + "</primaryRole>");
        if (secondaryRole != T_NONE) {
            pw1.println(MekHqXmlUtil.indentStr(indent + 1)
                    + "<secondaryRole>"
                    + secondaryRole
                    + "</secondaryRole>");
        }
        if (primaryDesignator != DESIG_NONE) {
            pw1.println(MekHqXmlUtil.indentStr(indent + 1)
                    + "<primaryDesignator>"
                    + primaryDesignator
                    + "</primaryDesignator>");
        }
        if (secondaryDesignator != DESIG_NONE) {
            pw1.println(MekHqXmlUtil.indentStr(indent + 1)
                    + "<secondaryDesignator>"
                    + secondaryDesignator
                    + "</secondaryDesignator>");
        }
        if (commander) {
            pw1.println(MekHqXmlUtil.indentStr(indent + 1)
                    + "<commander>"
                    + MekHqXmlUtil.escape(Boolean.toString(commander))
                    + "</commander>");
        }
        if (dependent) {
            pw1.println(MekHqXmlUtil.indentStr(indent + 1)
                    + "<dependent>"
                    + MekHqXmlUtil.escape(Boolean.toString(dependent))
                    + "</dependent>");
        }
        // Always save the person's origin faction
        pw1.println(MekHqXmlUtil.indentStr(indent + 1)
                    + "<faction>"
                    + originFaction.getShortName()
                    + "</faction>");
        if (originPlanet != null) {
            pw1.println(MekHqXmlUtil.indentStr(indent + 1)
                    + "<planetId systemId=\""
                    + originPlanet.getParentSystem().getId()
                    + "\">"
                    + originPlanet.getId()
                    + "</planetId>");
        }
        // Always save whether or not someone is a clanner
        pw1.println(MekHqXmlUtil.indentStr(indent + 1)
                + "<clan>"
                + clan
                + "</clan>");
        if (phenotype != Phenotype.P_NONE) {
            pw1.println(MekHqXmlUtil.indentStr(indent + 1)
                    + "<phenotype>"
                    + phenotype
                    + "</phenotype>");
        }
        if (!StringUtil.isNullOrEmpty(bloodname)) {
            pw1.println(MekHqXmlUtil.indentStr(indent + 1)
                    + "<bloodname>"
                    + bloodname
                    + "</bloodname>");
        }
        if (!StringUtil.isNullOrEmpty(biography)) {
            pw1.println(MekHqXmlUtil.indentStr(indent + 1)
                    + "<biography>"
                    + MekHqXmlUtil.escape(biography)
                    + "</biography>");
        }
        if (idleMonths > 0) {
            pw1.println(MekHqXmlUtil.indentStr(indent + 1)
                    + "<idleMonths>"
                    + idleMonths
                    + "</idleMonths>");
        }
        if (ancestorsId != null) {
            pw1.println(MekHqXmlUtil.indentStr(indent + 1)
                    + "<ancestors>"
                    + this.ancestorsId.toString()
                    + "</ancestors>");
        }
        if (spouse != null) {
            pw1.println(MekHqXmlUtil.indentStr(indent + 1)
                    + "<spouse>"
                    + this.spouse.toString()
                    + "</spouse>");
        }
        if (!formerSpouses.isEmpty()) {
            pw1.println(MekHqXmlUtil.indentStr(indent + 1) + "<formerSpouses>");
            for (FormerSpouse ex : formerSpouses) {
                ex.writeToXml(pw1, indent + 2);
            }
            pw1.println(MekHqXmlUtil.indentStr(indent + 1) + "</formerSpouses>");
        }
        if (!tryingToMarry) {
            pw1.println(MekHqXmlUtil.indentStr(indent + 1)
                    + "<tryingToMarry>"
                    + tryingToMarry
                    + "</tryingToMarry>");
        }
        if (!tryingToConceive) {
            pw1.println(MekHqXmlUtil.indentStr(indent + 1)
                    + "<tryingToConceive>"
                    + tryingToConceive
                    + "</tryingToConceive>");
        }
        if (dueDate != null) {
            pw1.println(MekHqXmlUtil.indentStr(indent + 1)
                    + "<dueDate>"
                    + df.format(dueDate.getTime())
                    + "</dueDate>");
        }
        if (expectedDueDate != null) {
            pw1.println(MekHqXmlUtil.indentStr(indent + 1)
                    + "<expectedDueDate>"
                    + df.format(expectedDueDate.getTime())
                    + "</expectedDueDate>");
        }
        if (!portraitCategory.equals(Crew.ROOT_PORTRAIT)) {
            pw1.println(MekHqXmlUtil.indentStr(indent + 1)
                    + "<portraitCategory>"
                    + MekHqXmlUtil.escape(portraitCategory)
                    + "</portraitCategory>");
        }
        if (!portraitFile.equals(Crew.PORTRAIT_NONE)) {
            pw1.println(MekHqXmlUtil.indentStr(indent + 1)
                    + "<portraitFile>"
                    + MekHqXmlUtil.escape(portraitFile)
                    + "</portraitFile>");
        }
        // Always save the current XP
        pw1.println(MekHqXmlUtil.indentStr(indent + 1)
                + "<xp>"
                + xp
                + "</xp>");
        if (daysToWaitForHealing != 0) {
            pw1.println(MekHqXmlUtil.indentStr(indent + 1)
                    + "<daysToWaitForHealing>"
                    + daysToWaitForHealing
                    + "</daysToWaitForHealing>");
        }
        // Always save the person's gender, as it would otherwise get confusing fast
        pw1.println(MekHqXmlUtil.indentStr(indent + 1)
                + "<gender>"
                + gender
                + "</gender>");
        // Always save a person's rank
        pw1.println(MekHqXmlUtil.indentStr(indent + 1)
                + "<rank>"
                + rank
                + "</rank>");
        if (rankLevel != 0) {
            pw1.println(MekHqXmlUtil.indentStr(indent + 1)
                    + "<rankLevel>"
                    + rankLevel
                    + "</rankLevel>");
        }
        if (rankSystem != -1) {
            pw1.println(MekHqXmlUtil.indentStr(indent + 1)
                    + "<rankSystem>"
                    + rankSystem
                    + "</rankSystem>");
        }
        if (maneiDominiRank != Rank.MD_RANK_NONE) {
            pw1.println(MekHqXmlUtil.indentStr(indent + 1)
                    + "<maneiDominiRank>"
                    + maneiDominiRank
                    + "</maneiDominiRank>");
        }
        if (maneiDominiClass != MD_NONE) {
            pw1.println(MekHqXmlUtil.indentStr(indent + 1)
                    + "<maneiDominiClass>"
                    + maneiDominiClass
                    + "</maneiDominiClass>");
        }
        if (nTasks > 0) {
            pw1.println(MekHqXmlUtil.indentStr(indent + 1)
                    + "<nTasks>"
                    + nTasks
                    + "</nTasks>");
        }
        if (doctorId != null) {
            pw1.println(MekHqXmlUtil.indentStr(indent + 1)
                    + "<doctorId>"
                    + doctorId.toString()
                    + "</doctorId>");
        }
        if (unitId != null) {
            pw1.println(MekHqXmlUtil.indentStr(indent + 1)
                    + "<unitId>"
                    + unitId.toString()
                    + "</unitId>");
        }
        if (salary != Money.of(-1)) {
            pw1.println(MekHqXmlUtil.indentStr(indent + 1)
                    + "<salary>"
                    + salary.toXmlString()
                    + "</salary>");
        }
        // Always save a person's status, to make it easy to parse the personnel saved data
        pw1.println(MekHqXmlUtil.indentStr(indent + 1)
                    + "<status>"
                    + status
                    + "</status>");
        if (prisonerStatus != PRISONER_NOT) {
            pw1.println(MekHqXmlUtil.indentStr(indent + 1)
                    + "<prisonerStatus>"
                    + prisonerStatus
                    + "</prisonerStatus>");
        }
        if (willingToDefect) {
            pw1.println(MekHqXmlUtil.indentStr(indent + 1)
                    + "<willingToDefect>"
                    + willingToDefect
                    + "</willingToDefect>");
        }
        if (hits > 0) {
            pw1.println(MekHqXmlUtil.indentStr(indent + 1)
                    + "<hits>"
                    + hits
                    + "</hits>");
        }
        if (toughness != 0) {
            pw1.println(MekHqXmlUtil.indentStr(indent + 1)
                    + "<toughness>"
                    + toughness
                    + "</toughness>");
        }
        if (minutesLeft > 0) {
            pw1.println(MekHqXmlUtil.indentStr(indent + 1)
                    + "<minutesLeft>"
                    + minutesLeft
                    + "</minutesLeft>");
        }
        if (overtimeLeft > 0) {
            pw1.println(MekHqXmlUtil.indentStr(indent + 1)
                    + "<overtimeLeft>"
                    + overtimeLeft
                    + "</overtimeLeft>");
        }
        if (birthday != null) {
            pw1.println(MekHqXmlUtil.indentStr(indent + 1)
                    + "<birthday>"
                    + df.format(birthday.getTime())
                    + "</birthday>");
        }
        if (null != dateOfDeath) {
            pw1.println(MekHqXmlUtil.indentStr(indent + 1)
                    + "<deathday>"
                    + df.format(dateOfDeath.getTime())
                    + "</deathday>");
        }
        if (null != recruitment) {
            pw1.println(MekHqXmlUtil.indentStr(indent + 1)
                    + "<recruitment>"
                    + df.format(recruitment.getTime())
                    + "</recruitment>");
        }
        for (Skill skill : skills.getSkills()) {
            skill.writeToXml(pw1, indent + 1);
        }
        if (countOptions(PilotOptions.LVL3_ADVANTAGES) > 0) {
            pw1.println(MekHqXmlUtil.indentStr(indent + 1)
                    + "<advantages>"
                    + getOptionList("::", PilotOptions.LVL3_ADVANTAGES)
                    + "</advantages>");
        }
        if (countOptions(PilotOptions.EDGE_ADVANTAGES) > 0) {
            pw1.println(MekHqXmlUtil.indentStr(indent + 1)
                    + "<edge>"
                    + getOptionList("::", PilotOptions.EDGE_ADVANTAGES)
                    + "</edge>");
            // For support personnel, write an available edge value
            if (isSupport() || isEngineer()) {
                pw1.println(MekHqXmlUtil.indentStr(indent + 1)
                        + "<edgeAvailable>"
                        + getCurrentEdge()
                        + "</edgeAvailable>");
            }
        }
        if (countOptions(PilotOptions.MD_ADVANTAGES) > 0) {
            pw1.println(MekHqXmlUtil.indentStr(indent + 1)
                    + "<implants>"
                    + getOptionList("::", PilotOptions.MD_ADVANTAGES)
                    + "</implants>");
        }
        if (!techUnitIds.isEmpty()) {
            pw1.println(MekHqXmlUtil.indentStr(indent + 1) + "<techUnitIds>");
            for (UUID id : techUnitIds) {
                pw1.println(MekHqXmlUtil.indentStr(indent + 2)
                        + "<id>"
                        + id.toString()
                        + "</id>");
            }
            pw1.println(MekHqXmlUtil.indentStr(indent + 1) + "</techUnitIds>");
        }
        if (!personnelLog.isEmpty()) {
            pw1.println(MekHqXmlUtil.indentStr(indent + 1) + "<personnelLog>");
            for (LogEntry entry : personnelLog) {
                entry.writeToXml(pw1, indent + 2);
            }
            pw1.println(MekHqXmlUtil.indentStr(indent + 1) + "</personnelLog>");
        }
        if (!missionLog.isEmpty()) {
            pw1.println(MekHqXmlUtil.indentStr(indent + 1) + "<missionLog>");
            for (LogEntry entry : missionLog) {
                entry.writeToXml(pw1, indent + 2);
            }
            pw1.println(MekHqXmlUtil.indentStr(indent + 1) + "</missionLog>");
        }
        if (!awardController.getAwards().isEmpty()) {
            pw1.println(MekHqXmlUtil.indentStr(indent + 1) + "<awards>");
            for (Award award : awardController.getAwards()) {
                award.writeToXml(pw1, indent + 2);
            }
            pw1.println(MekHqXmlUtil.indentStr(indent + 1) + "</awards>");
        }
        if (injuries.size() > 0) {
            pw1.println(MekHqXmlUtil.indentStr(indent + 1) + "<injuries>");
            for (Injury injury : injuries) {
                injury.writeToXml(pw1, indent + 2);
            }
            pw1.println(MekHqXmlUtil.indentStr(indent + 1) + "</injuries>");
        }
        if (founder) {
            pw1.println(MekHqXmlUtil.indentStr(indent + 1)
                    + "<founder>"
                    + founder
                    + "</founder>");
        }
        if (originalUnitWeight != EntityWeightClass.WEIGHT_ULTRA_LIGHT) {
            pw1.println(MekHqXmlUtil.indentStr(indent + 1)
                    + "<originalUnitWeight>"
                    + originalUnitWeight
                    + "</originalUnitWeight>");
        }
        if (originalUnitTech != TECH_IS1) {
            pw1.println(MekHqXmlUtil.indentStr(indent + 1)
                    + "<originalUnitTech>"
                    + originalUnitTech
                    + "</originalUnitTech>");
        }
        if (originalUnitId != null) {
            pw1.println(MekHqXmlUtil.indentStr(indent + 1)
                    + "<originalUnitId>"
                    + originalUnitId.toString()
                    + "</originalUnitId>");
        }
        if (acquisitions != 0) {
            pw1.println(MekHqXmlUtil.indentStr(indent + 1)
                    + "<acquisitions>"
                    + acquisitions
                    + "</acquisitions>");
        }
        // TODO : the following should also check if it is empty, and output should be formatted properly
        if (extraData != null) {
            extraData.writeToXml(pw1);
            pw1.println(); // end the line to improve the formatting
        }
        pw1.println(MekHqXmlUtil.indentStr(indent) + "</person>");
    }
    //endregion XML Save

    //region XML Load
    /**
     * This generates a Person from an XML file
     * @param wn the top level node of the person XML
     * @param campaign the campaign to add this person to
     * @param version the version of the file being loaded from
     * @return the generated person
     */
    public static Person generateInstanceFromXML(Node wn, Campaign campaign, Version version) {
        final String METHOD_NAME = "generateInstanceFromXML(Node, Campaign, Version)"; //$NON-NLS-1$

        Person retVal = null;

        try {
            // Instantiate the correct child class, and call its parsing function.
            retVal = new Person(campaign);

            // Okay, now load Person-specific fields!
            NodeList nl = wn.getChildNodes();

            // Create the date format we used to save with
            final SimpleDateFormat df = new SimpleDateFormat(SAVE_DATE_FORMAT);

            // Determine if we need to use any migration functions for backwards compatibility.
            // This MUST be updated to equal the release version required for the latest potential
            // migration calls
            final String minimumMigrationVersion = "0.47.6";
            final boolean migrationPotentiallyRequired = version.isLowerThan(minimumMigrationVersion);

            for (int x = 0; x < nl.getLength(); x++) {
                Node wn2 = nl.item(x);

                // This is used to move all migration cases into their own method, which will be
                // accessed first if potentially required
                if (migrationPotentiallyRequired) {
                    // If we migrated the node, we can continue with the next node
                    if (checkNodeMigration(retVal, nl, wn2, campaign, version)) {
                        continue;
                    }
                }

                if (wn2.getNodeName().equalsIgnoreCase("givenName")) {
                    retVal.givenName = wn2.getTextContent();
                } else if (wn2.getNodeName().equalsIgnoreCase("surname")) {
                    retVal.surname = wn2.getTextContent();
                } else if (wn2.getNodeName().equalsIgnoreCase("honorific")) {
                    retVal.honorific = wn2.getTextContent();
                } else if (wn2.getNodeName().equalsIgnoreCase("maidenName")) {
                    retVal.maidenName = wn2.getTextContent();
                } else if (wn2.getNodeName().equalsIgnoreCase("callsign")) {
                    retVal.callsign = wn2.getTextContent();
                } else if (wn2.getNodeName().equalsIgnoreCase("commander")) {
                    retVal.commander = Boolean.parseBoolean(wn2.getTextContent().trim());
                } else if (wn2.getNodeName().equalsIgnoreCase("dependent")) {
                    retVal.dependent = Boolean.parseBoolean(wn2.getTextContent().trim());
                } else if (wn2.getNodeName().equalsIgnoreCase("faction")) {
                    retVal.originFaction = Faction.getFaction(wn2.getTextContent().trim());
                } else if (wn2.getNodeName().equalsIgnoreCase("planetId")) {
                    String systemId = wn2.getAttributes().getNamedItem("systemId").getTextContent().trim();
                    String planetId = wn2.getTextContent().trim();
                    retVal.originPlanet = campaign.getSystemById(systemId).getPlanetById(planetId);
                } else if (wn2.getNodeName().equalsIgnoreCase("clan")) {
                    retVal.clan = Boolean.parseBoolean(wn2.getTextContent().trim());
                } else if (wn2.getNodeName().equalsIgnoreCase("phenotype")) {
                    retVal.phenotype = Integer.parseInt(wn2.getTextContent());
                } else if (wn2.getNodeName().equalsIgnoreCase("bloodname")) {
                    retVal.bloodname = wn2.getTextContent();
                } else if (wn2.getNodeName().equalsIgnoreCase("biography")) {
                    retVal.biography = wn2.getTextContent();
                } else if (wn2.getNodeName().equalsIgnoreCase("primaryRole")) {
                    retVal.primaryRole = Integer.parseInt(wn2.getTextContent());
                } else if (wn2.getNodeName().equalsIgnoreCase("secondaryRole")) {
                    retVal.secondaryRole = Integer.parseInt(wn2.getTextContent());
                } else if (wn2.getNodeName().equalsIgnoreCase("acquisitions")) {
                    retVal.acquisitions = Integer.parseInt(wn2.getTextContent());
                } else if (wn2.getNodeName().equalsIgnoreCase("primaryDesignator")) {
                    retVal.primaryDesignator = Integer.parseInt(wn2.getTextContent());
                } else if (wn2.getNodeName().equalsIgnoreCase("secondaryDesignator")) {
                    retVal.secondaryDesignator = Integer.parseInt(wn2.getTextContent());
                } else if (wn2.getNodeName().equalsIgnoreCase("daysToWaitForHealing")) {
                    retVal.daysToWaitForHealing = Integer.parseInt(wn2.getTextContent());
                } else if (wn2.getNodeName().equalsIgnoreCase("idleMonths")) {
                    retVal.idleMonths = Integer.parseInt(wn2.getTextContent());
                } else if (wn2.getNodeName().equalsIgnoreCase("id")) {
                    retVal.id = UUID.fromString(wn2.getTextContent());
                } else if (wn2.getNodeName().equalsIgnoreCase("ancestors")) {
                    retVal.ancestorsId = UUID.fromString(wn2.getTextContent());
                } else if (wn2.getNodeName().equalsIgnoreCase("spouse")) {
                    retVal.spouse = UUID.fromString(wn2.getTextContent());
                } else if (wn2.getNodeName().equalsIgnoreCase("formerSpouses")) {
<<<<<<< HEAD
                    NodeList nl2 = wn2.getChildNodes();
                    for (int y = 0; y < nl2.getLength(); y++) {
                        Node wn3 = nl2.item(y);
                        // If it's not an element node, we ignore it.
                        if (wn3.getNodeType() != Node.ELEMENT_NODE) {
                            continue;
                        }

                        if (!wn3.getNodeName().equalsIgnoreCase("formerSpouse")) {
                            // Error condition of sorts!
                            // Errr, what should we do here?
                            MekHQ.getLogger().log(Person.class, METHOD_NAME, LogLevel.ERROR,
                                    "Unknown node type not loaded in formerSpouses nodes: "
                                            + wn3.getNodeName());
                            continue;
                        }
                        retVal.formerSpouses.add(FormerSpouse.generateInstanceFromXML(wn3));
                    }
                } else if (wn2.getNodeName().equalsIgnoreCase("tryingToMarry")) {
                    retVal.tryingToMarry = Boolean.parseBoolean(wn2.getTextContent().trim());
                } else if (wn2.getNodeName().equalsIgnoreCase("tryingToConceive")) {
                    retVal.tryingToConceive = Boolean.parseBoolean(wn2.getTextContent().trim());
=======
                    loadFormerSpouses(retVal, wn2.getChildNodes());
>>>>>>> 99975498
                } else if (wn2.getNodeName().equalsIgnoreCase("dueDate")) {
                    retVal.dueDate = (GregorianCalendar) GregorianCalendar.getInstance();
                    retVal.dueDate.setTime(df.parse(wn2.getTextContent().trim()));
                } else if (wn2.getNodeName().equalsIgnoreCase("portraitCategory")) {
                    retVal.setPortraitCategory(wn2.getTextContent());
                } else if (wn2.getNodeName().equalsIgnoreCase("portraitFile")) {
                    retVal.setPortraitFileName(wn2.getTextContent());
                } else if (wn2.getNodeName().equalsIgnoreCase("xp")) {
                    retVal.xp = Integer.parseInt(wn2.getTextContent());
                } else if (wn2.getNodeName().equalsIgnoreCase("nTasks")) {
                    retVal.nTasks = Integer.parseInt(wn2.getTextContent());
                } else if (wn2.getNodeName().equalsIgnoreCase("hits")) {
                    retVal.hits = Integer.parseInt(wn2.getTextContent());
                } else if (wn2.getNodeName().equalsIgnoreCase("gender")) {
                    retVal.gender = Integer.parseInt(wn2.getTextContent());
                } else if (wn2.getNodeName().equalsIgnoreCase("rank")) {
                    retVal.rank = Integer.parseInt(wn2.getTextContent());
                } else if (wn2.getNodeName().equalsIgnoreCase("rankLevel")) {
                    retVal.rankLevel = Integer.parseInt(wn2.getTextContent());
                } else if (wn2.getNodeName().equalsIgnoreCase("rankSystem")) {
                    retVal.setRankSystem(Integer.parseInt(wn2.getTextContent()));
                } else if (wn2.getNodeName().equalsIgnoreCase("maneiDominiRank")) {
                    retVal.maneiDominiRank = Integer.parseInt(wn2.getTextContent());
                } else if (wn2.getNodeName().equalsIgnoreCase("maneiDominiClass")) {
                    retVal.maneiDominiClass = Integer.parseInt(wn2.getTextContent());
                } else if (wn2.getNodeName().equalsIgnoreCase("doctorId")) {
                    retVal.doctorId = UUID.fromString(wn2.getTextContent());
                } else if (wn2.getNodeName().equalsIgnoreCase("unitId")) {
                    retVal.unitId = UUID.fromString(wn2.getTextContent());
                } else if (wn2.getNodeName().equalsIgnoreCase("status")) {
                    retVal.status = Integer.parseInt(wn2.getTextContent());
                } else if (wn2.getNodeName().equalsIgnoreCase("prisonerStatus")) {
                    retVal.prisonerStatus = Integer.parseInt(wn2.getTextContent());
                } else if (wn2.getNodeName().equalsIgnoreCase("willingToDefect")) {
                    retVal.willingToDefect = Boolean.parseBoolean(wn2.getTextContent());
                } else if (wn2.getNodeName().equalsIgnoreCase("salary")) {
                    retVal.salary = Money.fromXmlString(wn2.getTextContent().trim());
                } else if (wn2.getNodeName().equalsIgnoreCase("minutesLeft")) {
                    retVal.minutesLeft = Integer.parseInt(wn2.getTextContent());
                } else if (wn2.getNodeName().equalsIgnoreCase("overtimeLeft")) {
                    retVal.overtimeLeft = Integer.parseInt(wn2.getTextContent());
                } else if (wn2.getNodeName().equalsIgnoreCase("birthday")) {
                    retVal.birthday = (GregorianCalendar) GregorianCalendar.getInstance();
                    retVal.birthday.setTime(df.parse(wn2.getTextContent().trim()));
                } else if (wn2.getNodeName().equalsIgnoreCase("deathDay")) {
                    retVal.dateOfDeath = (GregorianCalendar) GregorianCalendar.getInstance();
                    retVal.dateOfDeath.setTime(df.parse(wn2.getTextContent().trim()));
                } else if (wn2.getNodeName().equalsIgnoreCase("recruitment")) {
                    retVal.recruitment = (GregorianCalendar) GregorianCalendar.getInstance();
                    retVal.recruitment.setTime(df.parse(wn2.getTextContent().trim()));
                } else if (wn2.getNodeName().equalsIgnoreCase("advantages")) {
                    loadAdvantages(retVal, wn2.getTextContent().trim());
                } else if (wn2.getNodeName().equalsIgnoreCase("edge")) {
                    loadEdge(retVal, wn2.getTextContent().trim());
                } else if (wn2.getNodeName().equalsIgnoreCase("edgeAvailable")) {
                    retVal.currentEdge = Integer.parseInt(wn2.getTextContent());
                } else if (wn2.getNodeName().equalsIgnoreCase("implants")) {
                    loadImplants(retVal, wn2.getTextContent().trim());
                } else if (wn2.getNodeName().equalsIgnoreCase("toughness")) {
                    retVal.toughness = Integer.parseInt(wn2.getTextContent());
                } else if (wn2.getNodeName().equalsIgnoreCase("pilotHits")) {
                    retVal.hits = Integer.parseInt(wn2.getTextContent());
                } else if (wn2.getNodeName().equalsIgnoreCase("skill")) {
                    Skill s = Skill.generateInstanceFromXML(wn2);
                    if ((s != null) && (s.getType() != null)) {
                        retVal.skills.addSkill(s.getType().getName(), s);
                    }
                } else if (wn2.getNodeName().equalsIgnoreCase("techUnitIds")) {
                    loadTechUnitIds(retVal, wn2.getChildNodes());
                } else if (wn2.getNodeName().equalsIgnoreCase("personnelLog")) {
                    loadPersonnelLog(retVal, wn2.getChildNodes());
                } else if (wn2.getNodeName().equalsIgnoreCase("missionLog")) {
                    loadMissionLog(retVal, wn2.getChildNodes());
                } else if (wn2.getNodeName().equalsIgnoreCase("awards")) {
                    loadAwards(retVal, wn2.getChildNodes());
                } else if (wn2.getNodeName().equalsIgnoreCase("injuries")) {
                    loadInjuries(retVal, wn2.getChildNodes(), campaign);
                } else if (wn2.getNodeName().equalsIgnoreCase("founder")) {
                    retVal.founder = Boolean.parseBoolean(wn2.getTextContent());
                } else if (wn2.getNodeName().equalsIgnoreCase("originalUnitWeight")) {
                    retVal.originalUnitWeight = Integer.parseInt(wn2.getTextContent());
                } else if (wn2.getNodeName().equalsIgnoreCase("originalUnitTech")) {
                    retVal.originalUnitTech = Integer.parseInt(wn2.getTextContent());
                } else if (wn2.getNodeName().equalsIgnoreCase("originalUnitId")) {
                    retVal.originalUnitId = UUID.fromString(wn2.getTextContent());
                } else if (wn2.getNodeName().equalsIgnoreCase("extraData")) {
                    retVal.extraData = ExtraData.createFromXml(wn2);
                }
            }

            retVal.setFullName(); // this sets the name based on the loaded values

            // This will migrate any data fields that are reliant on having the data loaded
            // completely before running migration
            if (migrationPotentiallyRequired) {
                migrateFieldsOnLoad(retVal, campaign, version);
            }

            if (retVal.id == null) {
                MekHQ.getLogger().log(Person.class, METHOD_NAME, LogLevel.ERROR,
                        "Id not pre-defined; generating person's Id."); //$NON-NLS-1$
                retVal.id = UUID.randomUUID();
            }
        } catch (Exception ex) {
            MekHQ.getLogger().error(Person.class, METHOD_NAME, ex);
            // we shouldn't return a half instantiated person, after all
        }

        return retVal;
    }

    /**
     * This loads former spouses for a person from a node list
     * @param retVal the person to load former spouses for
     * @param nl2 the nodes to load former spouses from
     */
    private static void loadFormerSpouses(Person retVal, NodeList nl2) {
        for (int y = 0; y < nl2.getLength(); y++) {
            Node wn3 = nl2.item(y);
            // If it's not an element node, we ignore it.
            if (wn3.getNodeType() != Node.ELEMENT_NODE) {
                continue;
            }

            if (wn3.getNodeName().equalsIgnoreCase("formerSpouse")) {
                retVal.formerSpouses.add(FormerSpouse.generateInstanceFromXML(wn3));
            } else {
                MekHQ.getLogger().log(Person.class, "loadFormerSpouses", LogLevel.ERROR,
                        "Unknown node type not loaded in formerSpouses nodes: "
                                + wn3.getNodeName());
            }
        }
    }

    /**
     * This loads the values for advantages from a string
     * @param retVal the person to load advantages for
     * @param advantages the string to load from
     */
    private static void loadAdvantages(Person retVal, String advantages) {
        if (!StringUtil.isNullOrEmpty(advantages)) {
            StringTokenizer st = new StringTokenizer(advantages, "::");
            while (st.hasMoreTokens()) {
                String adv = st.nextToken();
                String advName = Crew.parseAdvantageName(adv);
                Object value = Crew.parseAdvantageValue(adv);

                try {
                    retVal.getOptions().getOption(advName).setValue(value);
                } catch (Exception e) {
                    MekHQ.getLogger().log(Person.class, "loadAdvantages", LogLevel.ERROR,
                            "Error restoring advantage: " + adv);
                }
            }
        }
    }

    /**
     * This loads the values for edge from a string
     * @param retVal the person to load edge for
     * @param edge the string to load from
     */
    private static void loadEdge(Person retVal, String edge) {
        if (!StringUtil.isNullOrEmpty(edge)) {
            StringTokenizer st = new StringTokenizer(edge, "::");
            while (st.hasMoreTokens()) {
                String adv = st.nextToken();
                String advName = Crew.parseAdvantageName(adv);
                Object value = Crew.parseAdvantageValue(adv);

                try {
                    retVal.getOptions().getOption(advName).setValue(value);
                } catch (Exception e) {
                    MekHQ.getLogger().log(Person.class, "loadEdge", LogLevel.ERROR,
                            "Error restoring edge: " + adv);
                }
            }
        }
    }

    /**
     * This loads the values for implants from a string
     * @param retVal the person to load implants for
     * @param implants the string to load from
     */
    private static void loadImplants(Person retVal, String implants) {
        if (!StringUtil.isNullOrEmpty(implants)) {
            StringTokenizer st = new StringTokenizer(implants, "::");
            while (st.hasMoreTokens()) {
                String adv = st.nextToken();
                String advName = Crew.parseAdvantageName(adv);
                Object value = Crew.parseAdvantageValue(adv);

                try {
                    retVal.getOptions().getOption(advName).setValue(value);
                } catch (Exception e) {
                    MekHQ.getLogger().log(Person.class, "loadImplants", LogLevel.ERROR,
                            "Error restoring implants: " + adv);
                }
            }
        }
    }

    /**
     * This loads tech unit ids for a person from a node list
     * @param retVal the person to load tech unit ids for
     * @param nl2 the nodes to load unit ids from
     */
    private static void loadTechUnitIds(Person retVal, NodeList nl2) {
        for (int y = 0; y < nl2.getLength(); y++) {
            Node wn3 = nl2.item(y);
            // If it's not an element node, we ignore it.
            if (wn3.getNodeType() != Node.ELEMENT_NODE) {
                continue;
            }

            if (wn3.getNodeName().equalsIgnoreCase("id")) {
                retVal.addTechUnitID(UUID.fromString(wn3.getTextContent()));
            } else {
                MekHQ.getLogger().log(Person.class, "loadTechUnitIds", LogLevel.ERROR,
                        "Unknown node type not loaded in techUnitIds nodes: " + wn3.getNodeName());
            }
        }
    }

    /**
     * This loads the personnel log for a person from a node list
     * @param retVal the person to the personnel log for
     * @param nl2 the nodes to load the personnel log from
     */
    private static void loadPersonnelLog(Person retVal, NodeList nl2) {
        for (int y = 0; y < nl2.getLength(); y++) {
            Node wn3 = nl2.item(y);
            // If it's not an element node, we ignore it.
            if (wn3.getNodeType() != Node.ELEMENT_NODE) {
                continue;
            }

            if (wn3.getNodeName().equalsIgnoreCase("logEntry")) {
                retVal.addLogEntry(LogEntryFactory.getInstance().generateInstanceFromXML(wn3));
            } else {
                MekHQ.getLogger().log(Person.class, "loadPersonnelLog", LogLevel.ERROR,
                        "Unknown node type not loaded in personnel log nodes: " + wn3.getNodeName());
            }
        }
    }

    /**
     * This loads the mission log for a person from a node list
     * @param retVal the person to the mission log for
     * @param nl2 the nodes to load the mission log from
     */
    private static void loadMissionLog(Person retVal, NodeList nl2) {
        for (int y = 0; y < nl2.getLength(); y++) {
            Node wn3 = nl2.item(y);
            // If it's not an element node, we ignore it.
            if (wn3.getNodeType() != Node.ELEMENT_NODE) {
                continue;
            }

            if (wn3.getNodeName().equalsIgnoreCase("logEntry")) {
                retVal.addMissionLogEntry(LogEntryFactory.getInstance().generateInstanceFromXML(wn3));
            } else {
                MekHQ.getLogger().log(Person.class, "loadMissionLog", LogLevel.ERROR,
                        "Unknown node type not loaded in mission log nodes: " + wn3.getNodeName());
            }
        }
    }

    /**
     * This loads awards for a person from a node list
     * @param retVal the person to awards for
     * @param nl2 the nodes to load awards from
     */
    private static void loadAwards(Person retVal, NodeList nl2) {
        for (int y = 0; y < nl2.getLength(); y++) {
            Node wn3 = nl2.item(y);
            // If it's not an element node, we ignore it.
            if (wn3.getNodeType() != Node.ELEMENT_NODE) {
                continue;
            }

            if (wn3.getNodeName().equalsIgnoreCase("award")) {
                retVal.awardController.addAwardFromXml(AwardsFactory.getInstance().generateNewFromXML(wn3));
            } else {
                MekHQ.getLogger().log(Person.class, "loadAwards", LogLevel.ERROR,
                        "Unknown node type not loaded in personnel log nodes: " + wn3.getNodeName());
            }
        }
    }

    /**
     * This loads injuries for a person from a node list
     * @param retVal the person to injuries for
     * @param nl2 the nodes to load injuries from
     * @param campaign the campaign containing the calendar to use for the current date
     */
    private static void loadInjuries(Person retVal, NodeList nl2, Campaign campaign) {
        for (int y = 0; y < nl2.getLength(); y++) {
            Node wn3 = nl2.item(y);
            // If it's not an element node, we ignore it.
            if (wn3.getNodeType() != Node.ELEMENT_NODE) {
                continue;
            }

            if (wn3.getNodeName().equalsIgnoreCase("injury")) {
                retVal.injuries.add(Injury.generateInstanceFromXML(wn3));
            } else {
                MekHQ.getLogger().log(Person.class, "loadInjuries", LogLevel.ERROR,
                        "Unknown node type not loaded in injury nodes: " + wn3.getNodeName());
            }
        }
        DateTime now = new DateTime(campaign.getCalendar());
        retVal.injuries.stream().filter(inj -> (null == inj.getStart()))
                .forEach(inj -> inj.setStart(now.minusDays(inj.getOriginalTime() - inj.getTime())));
    }

    //region Person Version Migration
    /**
     * This determines if any fields contain older-style values that need to be migrated, and then
     * migrates them. If the field does not require migration, it will instead be parsed in the
     * {@link #generateInstanceFromXML(Node, Campaign, Version) generateInstanceFromXML} method
     * @param retVal the person that is being generated from XML
     * @param nl the node list of nodes being parsed (required for a 0.1.8 or earlier migration)
     * @param wn2 the node to parse
     * @param campaign the campaign to parse to
     * @param version the version number that the file is from
     * @return true if the node is migrated, otherwise false
     */
    private static boolean checkNodeMigration(Person retVal, NodeList nl, Node wn2,
                                              Campaign campaign, Version version) {
        final String METHOD_NAME = "checkNodeMigration";

        final String oldSaveDateFormat = "yyyy-MM-dd hh:mm:ss";
        final SimpleDateFormat df = new SimpleDateFormat(oldSaveDateFormat);

        boolean valueChanged = false;
        if (wn2.getNodeName().equalsIgnoreCase("name")) {
            retVal.migrateName(wn2.getTextContent());
            valueChanged = true;
        } else if (wn2.getNodeName().equalsIgnoreCase("id")) {
            if (version.isLowerThan("0.2.14")) {
                retVal.oldId = Integer.parseInt(wn2.getTextContent());
                valueChanged = true;
            }
        } else if (wn2.getNodeName().equalsIgnoreCase("dueDate")) {
            if (version.isLowerThan("0.47.6")) {
                try {
                    retVal.dueDate = (GregorianCalendar) GregorianCalendar.getInstance();
                    retVal.dueDate.setTime(df.parse(wn2.getTextContent().trim()));
                } catch (Exception e) {
                    MekHQ.getLogger().error(Person.class, METHOD_NAME, e);
                }
                valueChanged = true;
            }
        } else if (wn2.getNodeName().equalsIgnoreCase("birthday")) {
            if (version.isLowerThan("0.47.6")) {
                try {
                    retVal.birthday = (GregorianCalendar) GregorianCalendar.getInstance();
                    retVal.birthday.setTime(df.parse(wn2.getTextContent().trim()));
                } catch (Exception e) {
                    MekHQ.getLogger().error(Person.class, METHOD_NAME, e);
                }
                valueChanged = true;
            }
        } else if (wn2.getNodeName().equalsIgnoreCase("deathDay")) {
            if (version.isLowerThan("0.47.6")) {
                try {
                    retVal.dateOfDeath = (GregorianCalendar) GregorianCalendar.getInstance();
                    retVal.dateOfDeath.setTime(df.parse(wn2.getTextContent().trim()));
                } catch (Exception e) {
                    MekHQ.getLogger().error(Person.class, METHOD_NAME, e);
                }
                valueChanged = true;
            }
        } else if (wn2.getNodeName().equalsIgnoreCase("recruitment")) {
            if (version.isLowerThan("0.47.6")) {
                try {
                    retVal.recruitment = (GregorianCalendar) GregorianCalendar.getInstance();
                    retVal.recruitment.setTime(df.parse(wn2.getTextContent().trim()));
                } catch (Exception e) {
                    MekHQ.getLogger().error(Person.class, METHOD_NAME, e);
                }
                valueChanged = true;
            }
        } else if (wn2.getNodeName().equalsIgnoreCase("doctorId")) {
            if (version.isLowerThan("0.2.14")) {
                retVal.oldDoctorId = Integer.parseInt(wn2.getTextContent());
                valueChanged = true;
            } else if (wn2.getTextContent().equals("null")) {
                valueChanged = true; //handles the possibility of bad data in pre-0.47.5 saves
            }
        } else if (wn2.getNodeName().equalsIgnoreCase("unitId")) {
            if (version.isLowerThan("0.2.14")) {
                retVal.oldUnitId = Integer.parseInt(wn2.getTextContent());
                valueChanged = true;
            } else if (wn2.getTextContent().equals("null")) {
                valueChanged = true; //handles the possibility of bad data in pre-0.47.5 saves
            }
        } else if (wn2.getNodeName().equalsIgnoreCase("personnelLog")) {
            if (version.isLowerThan("0.45.4")) {
                // If the version of this campaign is earlier than 0.45.4,
                // we didn't have the mission log separated from the personnel log,
                // so we need to separate the log entries manually
                NodeList nl2 = wn2.getChildNodes();
                for (int y = 0; y < nl2.getLength(); y++) {
                    Node wn3 = nl2.item(y);
                    // If it's not an element node, we ignore it.
                    if (wn3.getNodeType() != Node.ELEMENT_NODE) {
                        continue;
                    }

                    if (!wn3.getNodeName().equalsIgnoreCase("logEntry")) {
                        MekHQ.getLogger().log(Person.class, METHOD_NAME, LogLevel.ERROR,
                                "Unknown node type not loaded in personnel log nodes: " + wn3.getNodeName()); //$NON-NLS-1$
                        continue;
                    }

                    LogEntry entry = LogEntryFactory.getInstance().generateInstanceFromXML(wn3);

                    if (entry.getDesc().startsWith(getMissionParticipatedString())) {
                        retVal.addMissionLogEntry(entry);
                    } else {
                        retVal.addLogEntry(entry);
                    }
                }
                valueChanged = true;
            }
        } else if (wn2.getNodeName().equalsIgnoreCase("pilotName")) {
            retVal.migrateName(wn2.getTextContent());
            valueChanged = true;
        } else if (wn2.getNodeName().equalsIgnoreCase("pilotNickname")) {
            retVal.setCallsign(wn2.getTextContent());
            valueChanged = true;
        } else if (wn2.getNodeName().equalsIgnoreCase("rank")) {
            if (version.isLowerThan("0.3.4-r1782")) {
                RankTranslator rt = new RankTranslator(campaign);
                try {
                    retVal.rank = rt.getNewRank(campaign.getRanks().getOldRankSystem(),
                            Integer.parseInt(wn2.getTextContent()));
                } catch (ArrayIndexOutOfBoundsException ignored) {
                }
                valueChanged = true;
            }
        } else if (wn2.getNodeName().equalsIgnoreCase("type")) {
            int pilotGunnery = -1;
            int pilotPiloting = -1;
            int pilotCommandBonus = -1;
            int type = Integer.parseInt(wn2.getTextContent());

            for (int x = 0; x < nl.getLength(); x++) {
                Node wn3 = nl.item(x);
                if (wn3.getNodeName().equalsIgnoreCase("pilotGunnery")) {
                    pilotGunnery = Integer.parseInt(wn3.getTextContent());
                } else if (wn3.getNodeName().equalsIgnoreCase("pilotPiloting")) {
                    pilotPiloting = Integer.parseInt(wn3.getTextContent());
                } else if (wn3.getNodeName().equalsIgnoreCase("pilotCommandBonus")) {
                    pilotCommandBonus = Integer.parseInt(wn3.getTextContent());
                }
            }

            //check to see if we are dealing with a PilotPerson from 0.1.8 or earlier
            if (pilotGunnery != -1) {
                switch (type) {
                    case 0:
                        retVal.addSkill(SkillType.S_GUN_MECH, 7 - pilotGunnery, 0);
                        retVal.addSkill(SkillType.S_PILOT_MECH, 8 - pilotPiloting, 0);
                        retVal.primaryRole = T_MECHWARRIOR;
                        break;
                    case 1:
                        retVal.addSkill(SkillType.S_GUN_VEE, 7 - pilotGunnery, 0);
                        retVal.addSkill(SkillType.S_PILOT_GVEE, 8 - pilotPiloting, 0);
                        retVal.primaryRole = T_GVEE_DRIVER;
                        break;
                    case 2:
                        retVal.addSkill(SkillType.S_GUN_AERO, 7 - pilotGunnery, 0);
                        retVal.addSkill(SkillType.S_PILOT_AERO, 8 - pilotPiloting, 0);
                        retVal.primaryRole = T_AERO_PILOT;
                        break;
                    case 4:
                        retVal.addSkill(SkillType.S_GUN_BA, 7 - pilotGunnery, 0);
                        retVal.addSkill(SkillType.S_ANTI_MECH, 8 - pilotPiloting, 0);
                        retVal.primaryRole = T_BA;
                        break;
                }
                retVal.addSkill(SkillType.S_TACTICS, pilotCommandBonus, 0);
            }
            valueChanged = true;
        } else if (wn2.getNodeName().equalsIgnoreCase("phenotype")) {
            if (version.isLowerThan("0.47.6") && version.isHigherThan("0.3.4")) {
                int phenotype = Integer.parseInt(wn2.getTextContent());
                if ((retVal.getPrimaryRole() == Person.T_PROTO_PILOT) && (phenotype == Phenotype.P_AEROSPACE)) {
                    phenotype = Phenotype.P_PROTOMECH;
                }
                retVal.phenotype = phenotype;
            }
        }

        return valueChanged;
    }

    /**
     * This is used to migrate data fields following load based on the version supplied. Anything
     * here is not reliant on a node, but instead modifies the data from a fully loaded person
     * @param retVal the person to check for field migration
     * @param version the version number of the file being migrated
     */
    private static void migrateFieldsOnLoad(Person retVal, Campaign campaign, Version version) {
        if ((version.getMajorVersion() == 0) && (version.getMinorVersion() == 3) && (version.getSnapshot() < 1)) {
            //adjust for conventional fighter pilots
            if ((retVal.primaryRole == T_CONV_PILOT) && retVal.hasSkill(SkillType.S_PILOT_SPACE)
                    && !retVal.hasSkill(SkillType.S_PILOT_JET)) {
                retVal.primaryRole += 1;
            }
            if ((retVal.secondaryRole == T_CONV_PILOT) && retVal.hasSkill(SkillType.S_PILOT_SPACE)
                    && !retVal.hasSkill(SkillType.S_PILOT_JET)) {
                retVal.secondaryRole += 1;
            }
            if ((retVal.primaryRole == T_AERO_PILOT) && !retVal.hasSkill(SkillType.S_PILOT_SPACE)
                    && retVal.hasSkill(SkillType.S_PILOT_JET)) {
                retVal.primaryRole += 8;
            }
            if ((retVal.secondaryRole == T_AERO_PILOT) && !retVal.hasSkill(SkillType.S_PILOT_SPACE)
                    && retVal.hasSkill(SkillType.S_PILOT_JET)) {
                retVal.secondaryRole += 8;
            }
        }

        if ((version.getMajorVersion() == 0) && (version.getMinorVersion() == 2)) {
            //adjust for conventional fighter pilots
            if (retVal.primaryRole >= T_CONV_PILOT) {
                retVal.primaryRole += 1;
            }
            if (retVal.secondaryRole >= T_CONV_PILOT) {
                retVal.secondaryRole += 1;
            }
        }

        if ((version.getMajorVersion() == 0) && (version.getMinorVersion() < 2) && (version.getSnapshot() < 13)) {
            if (retVal.primaryRole > T_INFANTRY) {
                retVal.primaryRole += 4;
            }
            if (retVal.secondaryRole > T_INFANTRY) {
                retVal.secondaryRole += 4;
            }
        }

        //versions before 0.3.4 did not have proper clan phenotypes
        if (version.isLowerThan("0.3.4") && campaign.getFaction().isClan()) {
            //assume personnel are clan and trueborn if the right role
            retVal.setClanner(true);
            switch (retVal.getPrimaryRole()) {
                case Person.T_MECHWARRIOR:
                    retVal.setPhenotype(Phenotype.P_MECHWARRIOR);
                    break;
                case Person.T_AERO_PILOT:
                case Person.T_CONV_PILOT:
                    retVal.setPhenotype(Phenotype.P_AEROSPACE);
                    break;
                case Person.T_BA:
                    retVal.setPhenotype(Phenotype.P_ELEMENTAL);
                    break;
                case Person.T_VEE_GUNNER:
                case Person.T_GVEE_DRIVER:
                case Person.T_NVEE_DRIVER:
                case Person.T_VTOL_PILOT:
                    retVal.setPhenotype(Phenotype.P_VEHICLE);
                    break;
                case Person.T_PROTO_PILOT:
                    retVal.setPhenotype(Phenotype.P_PROTOMECH);
                    break;
                default:
                    retVal.setPhenotype(Phenotype.P_NONE);
                    break;
            }
        }

        // Prisoner and Bondsman rank updating
        if ((retVal.prisonerStatus != PRISONER_NOT) && (retVal.rank == 0)) {
            if (retVal.prisonerStatus == PRISONER_BONDSMAN) {
                retVal.setRankNumeric(Ranks.RANK_BONDSMAN);
            } else {
                retVal.setRankNumeric(Ranks.RANK_PRISONER);
            }
        }
    }
    //endregion Person Version Migration
    //endregion XML Load
    //endregion XML I/O

    public void setSalary(Money s) {
        salary = s;
    }

    public Money getSalary() {
        if (isPrisoner() || isBondsman()) {
            return Money.zero();
        }

        if (salary.isPositiveOrZero()) {
            return salary;
        }

        //if salary is negative, then use the standard amounts
        Money primaryBase = campaign.getCampaignOptions().getBaseSalary(getPrimaryRole());
        primaryBase = primaryBase.multipliedBy(campaign.getCampaignOptions().getSalaryXpMultiplier(getExperienceLevel(false)));
        if (hasSkill(SkillType.S_ANTI_MECH) && (getPrimaryRole() == T_INFANTRY || getPrimaryRole() == T_BA)) {
            primaryBase = primaryBase.multipliedBy(campaign.getCampaignOptions().getSalaryAntiMekMultiplier());
        }

        Money secondaryBase = campaign.getCampaignOptions().getBaseSalary(getSecondaryRole()).dividedBy(2);
        secondaryBase = secondaryBase.multipliedBy(campaign.getCampaignOptions().getSalaryXpMultiplier(getExperienceLevel(true)));
        if (hasSkill(SkillType.S_ANTI_MECH) && (getSecondaryRole() == T_INFANTRY || getSecondaryRole() == T_BA)) {
            secondaryBase = secondaryBase.multipliedBy(campaign.getCampaignOptions().getSalaryAntiMekMultiplier());
        }

        Money totalBase = primaryBase.plus(secondaryBase);

        if (getRank().isOfficer()) {
            totalBase = totalBase.multipliedBy(campaign.getCampaignOptions().getSalaryCommissionMultiplier());
        } else {
            totalBase = totalBase.multipliedBy(campaign.getCampaignOptions().getSalaryEnlistedMultiplier());
        }

        totalBase = totalBase.multipliedBy(getRank().getPayMultiplier());

        return totalBase;
        //TODO: distinguish DropShip, JumpShip, and WarShip crew
        //TODO: Add era mod to salary calc..
    }

    public int getRankNumeric() {
        return rank;
    }

    public void setRankNumeric(int r) {
        rank = r;
        rankLevel = 0; // Always reset to 0 so that a call to setRankLevel() isn't mandatory.
    }

    public int getRankLevel() {
        // If we're somehow above the max level for this rank, drop to that level
        int profession = getProfession();
        while (profession != Ranks.RPROF_MW && getRanks().isEmptyProfession(profession)) {
            profession = getRanks().getAlternateProfession(profession);
        }

        if (rankLevel > getRank().getRankLevels(profession)) {
            rankLevel = getRank().getRankLevels(profession);
        }

        return rankLevel;
    }

    public void setRankLevel(int level) {
        rankLevel = level;
    }

    public int getRankSystem() {
        if (rankSystem == -1) {
            return campaign.getRanks().getRankSystem();
        }
        return rankSystem;
    }

    public void setRankSystem(int system) {
        rankSystem = system;
        if (system == campaign.getRanks().getRankSystem()) {
            rankSystem = -1;
        }

        // Set the ranks too
        if (rankSystem == -1) {
            ranks = null;
        } else {
            ranks = new Ranks(rankSystem);
        }
        MekHQ.triggerEvent(new PersonChangedEvent(this));
    }

    public Ranks getRanks() {
        if (rankSystem != -1) {
            // Null protection
            if (ranks == null) {
                ranks = new Ranks(rankSystem);
            }
            return ranks;
        }
        return campaign.getRanks();
    }

    public Rank getRank() {
        if (rankSystem != -1) {
            return Ranks.getRanksFromSystem(rankSystem).getRank(rank);
        }
        return campaign.getRanks().getRank(rank);
    }

    public String getRankName() {
        String rankName;
        int profession = getProfession();

        /* Track number of times the profession has been redirected so we don't get caught
         * in a loop by self-reference or loops due to bad configuration */
        int redirects = 0;

        // If we're using an "empty" profession, default to MechWarrior
        while (getRanks().isEmptyProfession(profession) && redirects < Ranks.RPROF_NUM) {
            profession = campaign.getRanks().getAlternateProfession(profession);
            redirects++;
        }

        // If we're set to a rank that no longer exists, demote ourself
        while (getRank().getName(profession).equals("-") && (rank > 0)) {
            setRankNumeric(--rank);
        }

        redirects = 0;
        // re-route through any profession redirections
        while (getRank().getName(profession).startsWith("--") && profession != Ranks.RPROF_MW
                && redirects < Ranks.RPROF_NUM) {
            // We've hit a rank that defaults to the MechWarrior table, so grab the equivalent name from there
            if (getRank().getName(profession).equals("--")) {
                profession = getRanks().getAlternateProfession(profession);
            } else if (getRank().getName(profession).startsWith("--")) {
                profession = getRanks().getAlternateProfession(getRank().getName(profession));
            }
            redirects++;
        }
        if (getRank().getName(profession).startsWith("--")) {
            profession = Ranks.RPROF_MW;
        }

        rankName = getRank().getName(profession);

        // Manei Domini Additions
        if (getRankSystem() != Ranks.RS_WOB) {
            // Oops, clear our MD variables
            maneiDominiClass = MD_NONE;
            maneiDominiRank = Rank.MD_RANK_NONE;
        }
        if (maneiDominiClass != MD_NONE) {
            rankName = getManeiDominiClassNames() + " " + rankName;
        }
        if (maneiDominiRank != Rank.MD_RANK_NONE) {
            rankName += " " + Rank.getManeiDominiRankName(maneiDominiRank);
        }
        if (getRankSystem() == Ranks.RS_COM || getRankSystem() == Ranks.RS_WOB) {
            rankName += getComStarBranchDesignation();
        }

        // If we have a rankLevel, add it
        if (rankLevel > 0) {
            if (getRank().getRankLevels(profession) > 0)
                rankName += Utilities.getRomanNumeralsFromArabicNumber(rankLevel, true);
            else // Oops! Our rankLevel didn't get correctly cleared, they's remedy that.
                rankLevel = 0;
        }

        // We have our name, return it
        return rankName;
    }

    public int getManeiDominiClass() {
        return maneiDominiClass;
    }

    public void setManeiDominiClass(int maneiDominiClass) {
        this.maneiDominiClass = maneiDominiClass;
        MekHQ.triggerEvent(new PersonChangedEvent(this));
    }

    public int getManeiDominiRank() {
        return maneiDominiRank;
    }

    public void setManeiDominiRank(int maneiDominiRank) {
        this.maneiDominiRank = maneiDominiRank;
        MekHQ.triggerEvent(new PersonChangedEvent(this));
    }

    public String getManeiDominiClassNames() {
        return getManeiDominiClassNames(maneiDominiClass, getRankSystem());
    }

    public static String getManeiDominiClassNames(int maneiDominiClass, int rankSystem) {
        // Only WoB
        if (rankSystem != Ranks.RS_WOB)
            return "";

        switch (maneiDominiClass) {
            case MD_GHOST:
                return "Ghost";
            case MD_WRAITH:
                return "Wraith";
            case MD_BANSHEE:
                return "Banshee";
            case MD_ZOMBIE:
                return "Zombie";
            case MD_PHANTOM:
                return "Phantom";
            case MD_SPECTER:
                return "Specter";
            case MD_POLTERGEIST:
                return "Poltergeist";
            case MD_NONE:
            default:
                return "";
        }
    }

    /**
     * Determines whether this person outranks another, taking into account the seniority rank for
     * ComStar and WoB ranks.
     *
     * @param other The <code>Person</code> to compare ranks with
     * @return      true if <code>other</code> has a lower rank, or if <code>other</code> is null.
     */
    public boolean outRanks(@Nullable Person other) {
        if (null == other) {
            return true;
        }
        if (getRankNumeric() == other.getRankNumeric()) {
            return getRankLevel() > other.getRankLevel();
        }
        return getRankNumeric() > other.getRankNumeric();
    }

    public String getSkillSummary() {
        return SkillType.getExperienceLevelName(getExperienceLevel(false));
    }

    @Override
    public String toString() {
        return getFullName();
    }

    public int getExperienceLevel(boolean secondary) {
        int role = primaryRole;
        if (secondary) {
            role = secondaryRole;
        }
        switch (role) {
            case T_MECHWARRIOR:
                if (hasSkill(SkillType.S_GUN_MECH) && hasSkill(SkillType.S_PILOT_MECH)) {
                    /* Attempt to use higher precision averaging, but if it doesn't provide a clear result
                    due to non-standard experience thresholds then fall back on lower precision averaging
                    See Bug #140 */
                    if (campaign.getCampaignOptions().useAltQualityAveraging()) {
                        int rawScore = (int) Math.floor(
                            (getSkill(SkillType.S_GUN_MECH).getLevel() + getSkill(SkillType.S_PILOT_MECH).getLevel()) / 2.0
                        );
                        if (getSkill(SkillType.S_GUN_MECH).getType().getExperienceLevel(rawScore) ==
                            getSkill(SkillType.S_PILOT_MECH).getType().getExperienceLevel(rawScore)) {
                            return getSkill(SkillType.S_GUN_MECH).getType().getExperienceLevel(rawScore);
                        }
                    }

                    return (int) Math.floor((getSkill(SkillType.S_GUN_MECH).getExperienceLevel()
                                             + getSkill(SkillType.S_PILOT_MECH).getExperienceLevel()) / 2.0);
                } else {
                    return -1;
                }
            case T_GVEE_DRIVER:
                if (hasSkill(SkillType.S_PILOT_GVEE)) {
                    return getSkill(SkillType.S_PILOT_GVEE).getExperienceLevel();
                } else {
                    return -1;
                }
            case T_NVEE_DRIVER:
                if (hasSkill(SkillType.S_PILOT_NVEE)) {
                    return getSkill(SkillType.S_PILOT_NVEE).getExperienceLevel();
                } else {
                    return -1;
                }
            case T_VTOL_PILOT:
                if (hasSkill(SkillType.S_PILOT_VTOL)) {
                    return getSkill(SkillType.S_PILOT_VTOL).getExperienceLevel();
                } else {
                    return -1;
                }
            case T_VEE_GUNNER:
                if (hasSkill(SkillType.S_GUN_VEE)) {
                    return getSkill(SkillType.S_GUN_VEE).getExperienceLevel();
                } else {
                    return -1;
                }
            case T_AERO_PILOT:
                if (hasSkill(SkillType.S_GUN_AERO) && hasSkill(SkillType.S_PILOT_AERO)) {
                    if (campaign.getCampaignOptions().useAltQualityAveraging()) {
                        int rawScore = (int) Math.floor(
                            (getSkill(SkillType.S_GUN_AERO).getLevel() + getSkill(SkillType.S_PILOT_AERO)
                                    .getLevel()) / 2.0
                        );
                        if (getSkill(SkillType.S_GUN_AERO).getType().getExperienceLevel(rawScore) ==
                            getSkill(SkillType.S_PILOT_AERO).getType().getExperienceLevel(rawScore)) {
                            return getSkill(SkillType.S_GUN_AERO).getType().getExperienceLevel(rawScore);
                        }
                    }

                    return (int) Math.floor((getSkill(SkillType.S_GUN_AERO).getExperienceLevel()
                                                 + getSkill(SkillType.S_PILOT_AERO).getExperienceLevel()) / 2.0);
                } else {
                    return -1;
                }
            case T_CONV_PILOT:
                if (hasSkill(SkillType.S_GUN_JET) && hasSkill(SkillType.S_PILOT_JET)) {
                    if (campaign.getCampaignOptions().useAltQualityAveraging()) {
                        int rawScore = (int) Math.floor(
                            (getSkill(SkillType.S_GUN_JET).getLevel() + getSkill(SkillType.S_PILOT_JET)
                                    .getLevel()) / 2.0
                        );
                        if (getSkill(SkillType.S_GUN_JET).getType().getExperienceLevel(rawScore) ==
                            getSkill(SkillType.S_PILOT_JET).getType().getExperienceLevel(rawScore)) {
                            return getSkill(SkillType.S_GUN_JET).getType().getExperienceLevel(rawScore);
                        }
                    }

                    return (int) Math.floor((getSkill(SkillType.S_GUN_JET).getExperienceLevel()
                                             + getSkill(SkillType.S_PILOT_JET).getExperienceLevel()) / 2.0);
                } else {
                    return -1;
                }
            case T_BA:
                if (hasSkill(SkillType.S_GUN_BA) && hasSkill(SkillType.S_ANTI_MECH)) {
                    if (campaign.getCampaignOptions().useAltQualityAveraging()) {
                        int rawScore = (int) Math.floor(
                            (getSkill(SkillType.S_GUN_BA).getLevel() + getSkill(SkillType.S_ANTI_MECH)
                                    .getLevel()) / 2.0
                        );
                        if (getSkill(SkillType.S_GUN_BA).getType().getExperienceLevel(rawScore) ==
                            getSkill(SkillType.S_ANTI_MECH).getType().getExperienceLevel(rawScore)) {
                            return getSkill(SkillType.S_GUN_BA).getType().getExperienceLevel(rawScore);
                        }
                    }

                    return (int) Math.floor((getSkill(SkillType.S_GUN_BA).getExperienceLevel()
                                             + getSkill(SkillType.S_ANTI_MECH).getExperienceLevel()) / 2.0);
                } else {
                    return -1;
                }
            case T_PROTO_PILOT:
                if (hasSkill(SkillType.S_GUN_PROTO)) {
                    return getSkill(SkillType.S_GUN_PROTO).getExperienceLevel();
                } else {
                    return -1;
                }
            case T_INFANTRY:
                if (hasSkill(SkillType.S_SMALL_ARMS)) {
                    return getSkill(SkillType.S_SMALL_ARMS).getExperienceLevel();
                } else {
                    return -1;
                }
            case T_SPACE_PILOT:
                if (hasSkill(SkillType.S_PILOT_SPACE)) {
                    return getSkill(SkillType.S_PILOT_SPACE).getExperienceLevel();
                } else {
                    return -1;
                }
            case T_SPACE_CREW:
                if (hasSkill(SkillType.S_TECH_VESSEL)) {
                    return getSkill(SkillType.S_TECH_VESSEL).getExperienceLevel();
                } else {
                    return -1;
                }
            case T_SPACE_GUNNER:
                if (hasSkill(SkillType.S_GUN_SPACE)) {
                    return getSkill(SkillType.S_GUN_SPACE).getExperienceLevel();
                } else {
                    return -1;
                }
            case T_NAVIGATOR:
                if (hasSkill(SkillType.S_NAV)) {
                    return getSkill(SkillType.S_NAV).getExperienceLevel();
                } else {
                    return -1;
                }
            case T_MECH_TECH:
                if (hasSkill(SkillType.S_TECH_MECH)) {
                    return getSkill(SkillType.S_TECH_MECH).getExperienceLevel();
                } else {
                    return -1;
                }
            case T_MECHANIC:
            case T_VEHICLE_CREW:
                if (hasSkill(SkillType.S_TECH_MECHANIC)) {
                    return getSkill(SkillType.S_TECH_MECHANIC).getExperienceLevel();
                } else {
                    return -1;
                }
            case T_AERO_TECH:
                if (hasSkill(SkillType.S_TECH_AERO)) {
                    return getSkill(SkillType.S_TECH_AERO).getExperienceLevel();
                } else {
                    return -1;
                }
            case T_BA_TECH:
                if (hasSkill(SkillType.S_TECH_BA)) {
                    return getSkill(SkillType.S_TECH_BA).getExperienceLevel();
                } else {
                    return -1;
                }
            case T_ASTECH:
                if (hasSkill(SkillType.S_ASTECH)) {
                    return getSkill(SkillType.S_ASTECH).getExperienceLevel();
                } else {
                    return -1;
                }
            case T_DOCTOR:
                if (hasSkill(SkillType.S_DOCTOR)) {
                    return getSkill(SkillType.S_DOCTOR).getExperienceLevel();
                } else {
                    return -1;
                }
            case T_MEDIC:
                if (hasSkill(SkillType.S_MEDTECH)) {
                    return getSkill(SkillType.S_MEDTECH).getExperienceLevel();
                } else {
                    return -1;
                }
            case T_ADMIN_COM:
            case T_ADMIN_LOG:
            case T_ADMIN_TRA:
            case T_ADMIN_HR:
                if (hasSkill(SkillType.S_ADMIN)) {
                    return getSkill(SkillType.S_ADMIN).getExperienceLevel();
                } else {
                    return -1;
                }
            default:
                return -1;
        }
    }

    public String getPatientDesc() {
        String toReturn = "<html><font size='2'><b>" + getFullTitle() + "</b><br/>";
        toReturn += getHits() + " hit(s)<br>[next check in " + getDaysToWaitForHealing() + " days]";
        toReturn += "</font></html>";
        return toReturn;
    }

    /**
     * returns a full description in HTML format that will be used for the graphical display in the
     * personnel table among other places
     * @param htmlRank if the rank will be wrapped in an HTML DIV and id
     * @return String
     */
    public String getFullDesc(boolean htmlRank) {
        return "<b>" + getFullTitle(htmlRank) + "</b><br/>" + getSkillSummary() + " " + getRoleDesc();
    }

    public String getFullTitle() {
        return getFullTitle(false);
    }

    public String getFullTitle(boolean html) {
        String rank = getRankName();

        // Do prisoner checks
        if (rank.equalsIgnoreCase("None")) {
            if (isPrisoner()) {
                return "Prisoner " + getFullName();
            }
            if (isBondsman()) {
                return "Bondsman " + getFullName();
            }
            return getFullName();
        }

        // This is used for the rank sorter. If you have a better way to accomplish it, by all means...
        // Of course, nothing that uses Full Title actually uses the rank sorter yet I guess...
        // Still, I've turned it back on and I don't see it messing anything up anywhere.
        // - Dylan
        // If we need it in html for any reason, make it so.
        if (html)
            rank = makeHTMLRankDiv();

        return rank + " " + getFullName();
    }

    public String makeHTMLRank() {
        return String.format("<html>%s</html>", makeHTMLRankDiv());
    }

    public String makeHTMLRankDiv() {
        return String.format("<div id=\"%s\">%s%s</div>", getId().toString(), getRankName(), (isPrisoner() && isWillingToDefect() ? "*" : ""));
    }

    public String getHyperlinkedFullTitle() {
        return String.format("<a href='PERSON:%s'>%s</a>", getId().toString(), getFullTitle());
    }

    public String getComStarBranchDesignation() {
        StringBuilder sb = new StringBuilder(" ");

        // Primary
        if (getPrimaryDesignator() != DESIG_NONE) {
            sb.append(parseDesignator(getPrimaryDesignator()));
        } else if (isTechPrimary()) {
            sb.append("Zeta");
        } else if (isAdminPrimary()) {
            sb.append("Chi");
        } else {
            parseRoleForDesignation(getPrimaryRole(), sb);
        }

        // Secondary
        if (getSecondaryDesignator() != DESIG_NONE) {
            sb.append(" ");
            sb.append(parseDesignator(getSecondaryDesignator()));
        } else if (isTechSecondary()) {
            sb.append(" Zeta");
        } else if (isAdminSecondary()) {
            sb.append(" Chi");
        } else if (getSecondaryRole() != T_NONE) {
            sb.append(" ");
            parseRoleForDesignation(getSecondaryRole(), sb);
        }

        return sb.toString();
    }

    private void parseRoleForDesignation(int role, StringBuilder sb) {
        switch (role) {
            case T_MECHWARRIOR:
                sb.append("Epsilon");
                break;
            case T_AERO_PILOT:
                sb.append("Pi");
                break;
            case T_BA:
            case T_INFANTRY:
                sb.append("Iota");
                break;
            case T_SPACE_CREW:
            case T_SPACE_GUNNER:
            case T_SPACE_PILOT:
            case T_NAVIGATOR:
                Unit u = campaign.getUnit(getUnitId());
                if (u != null) {
                    Entity en = u.getEntity();
                    if (en instanceof Dropship) {
                        sb.append("Xi");
                    }
                    if (en instanceof Jumpship) {
                        sb.append("Theta");
                    }
                }
                break;
            case T_DOCTOR:
            case T_MEDIC:
                sb.append("Kappa");
                break;
            case T_GVEE_DRIVER:
            case T_NVEE_DRIVER:
            case T_VTOL_PILOT:
            case T_VEE_GUNNER:
            case T_CONV_PILOT:
            case T_VEHICLE_CREW:
                sb.append("Lambda");
                break;
            default: break;
        }
    }

    public static String parseDesignator(int designator) {
        switch (designator) {
            case DESIG_NONE:
                return "None (Auto-Set)";
            case DESIG_EPSILON:
                return "Epsilon";
            case DESIG_PI:
                return "Pi";
            case DESIG_IOTA:
                return "Iota";
            case DESIG_XI:
                return "Xi";
            case DESIG_THETA:
                return "Theta";
            case DESIG_ZETA:
                return "Zeta";
            case DESIG_MU:
                return "Mu";
            case DESIG_RHO:
                return "Rho";
            case DESIG_LAMBDA:
                return "Lambda";
            case DESIG_PSI:
                return "Psi";
            case DESIG_OMICRON:
                return "Omicron";
            case DESIG_CHI:
                return "Chi";
            case DESIG_GAMMA:
                return "Gamma";
            default:
                return "";
        }
    }

    /**
     * @return the primaryDesignator
     */
    public int getPrimaryDesignator() {
        return primaryDesignator;
    }

    /**
     * @param primaryDesignator the primaryDesignator to set
     */
    public void setPrimaryDesignator(int primaryDesignator) {
        this.primaryDesignator = primaryDesignator;
        MekHQ.triggerEvent(new PersonChangedEvent(this));
    }

    /**
     * @return the secondaryDesignator
     */
    public int getSecondaryDesignator() {
        return secondaryDesignator;
    }

    /**
     * @param secondaryDesignator the secondaryDesignator to set
     */
    public void setSecondaryDesignator(int secondaryDesignator) {
        this.secondaryDesignator = secondaryDesignator;
        MekHQ.triggerEvent(new PersonChangedEvent(this));
    }

    public int getHealingDifficulty() {
        if (campaign.getCampaignOptions().useTougherHealing()) {
            return Math.max(0, getHits() - 2);
        }
        return 0;
    }

    public TargetRoll getHealingMods() {
        return new TargetRoll(getHealingDifficulty(), "difficulty");
    }

    public String fail() {
        return " <font color='red'><b>Failed to heal.</b></font>";
    }

    //region skill
    public boolean hasSkill(String skillName) {
        return skills.hasSkill(skillName);
    }

    public Skills getSkills() {
        return skills;
    }

    @Nullable
    public Skill getSkill(String skillName) {
        return skills.getSkill(skillName);
    }

    public void addSkill(String skillName, Skill skill) {
        skills.addSkill(skillName, skill);
    }

    public void addSkill(String skillName, int level, int bonus) {
        skills.addSkill(skillName, new Skill(skillName, level, bonus));
    }

    public void removeSkill(String skillName) {
        skills.removeSkill(skillName);
    }

    public int getSkillNumber() {
        return skills.size();
    }

    /**
     * Remove all skills
     */
    public void removeAllSkills() {
        skills.clear();
    }

    /**
     * Limit skills to the maximum of the given level
     */
    public void limitSkills(int maxLvl) {
        for (Skill skill : skills.getSkills()) {
            if (skill.getLevel() > maxLvl) {
                skill.setLevel(maxLvl);
            }
        }
    }

    public void improveSkill(String skillName) {
        if (hasSkill(skillName)) {
            getSkill(skillName).improve();
        } else {
            addSkill(skillName, 0, 0);
        }
        MekHQ.triggerEvent(new PersonChangedEvent(this));
    }

    public int getCostToImprove(String skillName) {
        if (hasSkill(skillName)) {
            return getSkill(skillName).getCostToImprove();
        } else {
            return -1;
        }
    }
    //endregion skill

    public int getHits() {
        return hits;
    }

    public void setHits(int h) {
        this.hits = h;
    }

    /**
      * @return <tt>true</tt> if the location (or any of its parent locations) has an injury
      * which implies that the location (most likely a limb) is severed.
      */
    public boolean isLocationMissing(BodyLocation loc) {
        if (null == loc) {
            return false;
        }
        for (Injury i : getInjuriesByLocation(loc)) {
            if (i.getType().impliesMissingLocation(loc)) {
                return true;
            }
        }
        // Check parent locations as well (a hand can be missing if the corresponding arm is)
        return isLocationMissing(loc.parent);
    }

    public void heal() {
        hits = Math.max(hits - 1, 0);
        if (!needsFixing()) {
            doctorId = null;
        }
    }

    public boolean needsFixing() {
        return (hits > 0 || needsAMFixing()) && status != S_KIA && status == S_ACTIVE;
    }

    public String succeed() {
        heal();
        return " <font color='green'><b>Successfully healed one hit.</b></font>";
    }

    public PersonnelOptions getOptions() {
        return options;
    }

    /**
     * Returns the options of the given category that this pilot has
     */
    public Enumeration<IOption> getOptions(String grpKey) {
        return options.getOptions(grpKey);
    }

    public int countOptions(String grpKey) {
        int count = 0;

        for (Enumeration<IOptionGroup> i = options.getGroups(); i.hasMoreElements(); ) {
            IOptionGroup group = i.nextElement();

            if (!group.getKey().equalsIgnoreCase(grpKey)) {
                continue;
            }

            for (Enumeration<IOption> j = group.getOptions(); j.hasMoreElements(); ) {
                IOption option = j.nextElement();

                if (option.booleanValue()) {
                    count++;
                }
            }
        }

        return count;
    }

    /**
     * Returns a string of all the option "codes" for this pilot, for a given group, using sep as the separator
     */
    public String getOptionList(String sep, String grpKey) {
        StringBuilder adv = new StringBuilder();

        if (null == sep) {
            sep = "";
        }

        for (Enumeration<IOptionGroup> i = options.getGroups(); i.hasMoreElements(); ) {
            IOptionGroup group = i.nextElement();
            if (!group.getKey().equalsIgnoreCase(grpKey)) {
                continue;
            }
            for (Enumeration<IOption> j = group.getOptions(); j.hasMoreElements(); ) {
                IOption option = j.nextElement();

                if (option.booleanValue()) {
                    if (adv.length() > 0) {
                        adv.append(sep);
                    }

                    adv.append(option.getName());
                    if ((option.getType() == IOption.STRING) || (option.getType() == IOption.CHOICE) || (option.getType() == IOption.INTEGER)) {
                        adv.append(" ").append(option.stringValue());
                    }
                }
            }
        }

        return adv.toString();
    }

    //region edge
    public int getEdge() {
        return getOptions().intOption("edge");
    }

    public void setEdge(int e) {
        for (Enumeration<IOption> i = getOptions(PilotOptions.EDGE_ADVANTAGES); i.hasMoreElements(); ) {
            IOption ability = i.nextElement();
            if (ability.getName().equals("edge")) {
                ability.setValue(e);
            }
        }
    }

    /**
     * Resets support personnel edge points to the purchased level. Used for weekly refresh.
     *
     */
    public void resetCurrentEdge() {
        setCurrentEdge(getEdge());
    }

    /**
     * Sets support personnel edge points to the value 'e'. Used for weekly refresh.
     * @param e - integer used to track this person's edge points available for the current week
     */
    public void setCurrentEdge(int e) {
        currentEdge = e;
    }

    /**
     *  Returns this person's currently available edge points. Used for weekly refresh.
     *
     */
    public int getCurrentEdge() {
        return currentEdge;
    }

    public void setEdgeUsed(int e) {
        edgeUsedThisRound = e;
    }

    public int getEdgeUsed() {
        return edgeUsedThisRound;
    }

    /**
     * This will set a specific edge trigger, regardless of the current status
     */
    public void setEdgeTrigger(String name, boolean status) {
        for (Enumeration<IOption> i = getOptions(PilotOptions.EDGE_ADVANTAGES); i.hasMoreElements(); ) {
            IOption ability = i.nextElement();
            if (ability.getName().equals(name)) {
                ability.setValue(status);
            }
        }
        MekHQ.triggerEvent(new PersonChangedEvent(this));
    }

    /**
     * This will flip the boolean status of the current edge trigger
     *
     * @param name of the trigger condition
     */
    public void changeEdgeTrigger(String name) {
        for (Enumeration<IOption> i = getOptions(PilotOptions.EDGE_ADVANTAGES); i.hasMoreElements(); ) {
            IOption ability = i.nextElement();
            if (ability.getName().equals(name)) {
                ability.setValue(!ability.booleanValue());
            }
        }
        MekHQ.triggerEvent(new PersonChangedEvent(this));
    }

    /**
     *
     * @return an html-coded tooltip that says what edge will be used
     */
    public String getEdgeTooltip() {
        StringBuilder edgett = new StringBuilder();
        for (Enumeration<IOption> i = getOptions(PilotOptions.EDGE_ADVANTAGES); i.hasMoreElements(); ) {
            IOption ability = i.nextElement();
            //yuck, it would be nice to have a more fool-proof way of identifying edge triggers
            if (ability.getName().contains("edge_when") && ability.booleanValue()) {
                edgett.append(ability.getDescription()).append("<br>");
            }
        }
        if (edgett.toString().equals("")) {
            return "No triggers set";
        }
        return "<html>" + edgett + "</html>";
    }
    //endregion edge

    /**
     *
     * @return an html-coded list that says what abilities are enabled for this pilot
     */
    public String getAbilityList(String type) {
        StringBuilder abilityString = new StringBuilder();
        for (Enumeration<IOption> i = getOptions(type); i.hasMoreElements(); ) {
            IOption ability = i.nextElement();
            if (ability.booleanValue()) {
                abilityString.append(Utilities.getOptionDisplayName(ability)).append("<br>");
            }
        }
        if (abilityString.length() == 0) {
            return null;
        }
        return "<html>" + abilityString + "</html>";
    }

    /**
     * @return true if this person has either a primary or a secondary role that is considered a combat
     *         role
     */
    public boolean isCombat() {
        return isCombatRole(primaryRole) || isCombatRole(secondaryRole);
    }

    /**
     * @return true if this person has either a primary or a secondary role that is considered a support
     *         role
     */
    public boolean isSupport() {
        return isSupportRole(primaryRole) || isSupportRole(secondaryRole);
    }

    /**
     * Determines whether a role is considered a combat role. Note that T_LAM_PILOT is a special
     * placeholder which is not used for either primary or secondary role and will return false.
     *
     * @param role A value that can be used for a person's primary or secondary role.
     * @return     Whether the role is considered a combat role
     */
    public static boolean isCombatRole(int role) {
        return ((role > T_NONE) && (role <= T_NAVIGATOR)) || (role == T_VEHICLE_CREW);
    }

    /**
     * @param role A value that can be used for a person's primary or secondary role.
     * @return     Whether the role is considered a support role
     */
    public static boolean isSupportRole(int role) {
        return (role >= T_MECH_TECH) && (role < T_LAM_PILOT);
    }

    public boolean canDrive(Entity ent) {
        if (ent instanceof LandAirMech) {
            return hasSkill(SkillType.S_PILOT_MECH) && hasSkill(SkillType.S_PILOT_AERO);
        } else if (ent instanceof Mech) {
            return hasSkill(SkillType.S_PILOT_MECH);
        } else if (ent instanceof VTOL) {
            return hasSkill(SkillType.S_PILOT_VTOL);
        } else if (ent instanceof Tank) {
            if (ent.getMovementMode() == EntityMovementMode.NAVAL
                || ent.getMovementMode() == EntityMovementMode.HYDROFOIL
                || ent.getMovementMode() == EntityMovementMode.SUBMARINE) {
                return hasSkill(SkillType.S_PILOT_NVEE);
            } else {
                return hasSkill(SkillType.S_PILOT_GVEE);
            }
        } else if (ent instanceof ConvFighter) {
            return hasSkill(SkillType.S_PILOT_JET) || hasSkill(SkillType.S_PILOT_AERO);
        } else if (ent instanceof SmallCraft || ent instanceof Jumpship) {
            return hasSkill(SkillType.S_PILOT_SPACE);
        } else if (ent instanceof Aero) {
            return hasSkill(SkillType.S_PILOT_AERO);
        } else if (ent instanceof BattleArmor) {
            return hasSkill(SkillType.S_GUN_BA);
        } else if (ent instanceof Infantry) {
            return hasSkill(SkillType.S_SMALL_ARMS);
        } else if (ent instanceof Protomech) {
            return hasSkill(SkillType.S_GUN_PROTO);
        }
        return false;
    }

    public boolean canGun(Entity ent) {
        if (ent instanceof LandAirMech) {
            return hasSkill(SkillType.S_GUN_MECH) && hasSkill(SkillType.S_GUN_AERO);
        } else if (ent instanceof Mech) {
            return hasSkill(SkillType.S_GUN_MECH);
        } else if (ent instanceof Tank) {
            return hasSkill(SkillType.S_GUN_VEE);
        } else if (ent instanceof ConvFighter) {
            return hasSkill(SkillType.S_GUN_JET) || hasSkill(SkillType.S_GUN_AERO);
        } else if (ent instanceof SmallCraft || ent instanceof Jumpship) {
            return hasSkill(SkillType.S_GUN_SPACE);
        } else if (ent instanceof Aero) {
            return hasSkill(SkillType.S_GUN_AERO);
        } else if (ent instanceof BattleArmor) {
            return hasSkill(SkillType.S_GUN_BA);
        } else if (ent instanceof Infantry) {
            return hasSkill(SkillType.S_SMALL_ARMS);
        } else if (ent instanceof Protomech) {
            return hasSkill(SkillType.S_GUN_PROTO);
        }
        return false;
    }

    public boolean canTech(Entity ent) {
        if (ent instanceof Mech || ent instanceof Protomech) {
            return hasSkill(SkillType.S_TECH_MECH);
        } else if (ent instanceof Aero) {
            return hasSkill(SkillType.S_TECH_AERO);
        } else if (ent instanceof BattleArmor) {
            return hasSkill(SkillType.S_TECH_BA);
        } else if (ent instanceof Tank) {
            return hasSkill(SkillType.S_TECH_MECHANIC);
        }
        return false;
    }

    public int getMaintenanceTimeUsing() {
        int time = 0;
        for (UUID id : getTechUnitIDs()) {
            Unit u = campaign.getUnit(id);
            if (null != u) {
                time += u.getMaintenanceTime();
            }
        }
        return time;
    }

    public boolean isMothballing() {
        if (!isTech()) {
            return false;
        }
        for (Unit u : campaign.getUnits()) {
            if (u.isMothballing() && u.getTech().getId().equals(id)) {
                return true;
            }
        }
        return false;
    }

    public UUID getUnitId() {
        return unitId;
    }

    public void setUnitId(UUID i) {
        unitId = i;
    }

    public void removeTechUnitId(UUID i) {
        techUnitIds.remove(i);
    }

    public void addTechUnitID(UUID id) {
        if (!techUnitIds.contains(id)) {
            techUnitIds.add(id);
        }
    }

    public void clearTechUnitIDs() {
        techUnitIds.clear();
    }

    public List<UUID> getTechUnitIDs() {
        return techUnitIds;
    }

    public int getMinutesLeft() {
        return minutesLeft;
    }

    public void setMinutesLeft(int m) {
        this.minutesLeft = m;
        if(engineer && null != getUnitId()) {
            //set minutes for all crewmembers
            Unit u = campaign.getUnit(getUnitId());
            if(null != u) {
                for(Person p : u.getActiveCrew()) {
                    p.setMinutesLeft(m);
                }
            }
        }
    }

    public int getOvertimeLeft() {
        return overtimeLeft;
    }

    public void setOvertimeLeft(int m) {
        this.overtimeLeft = m;
        if(engineer && null != getUnitId()) {
            //set minutes for all crewmembers
            Unit u = campaign.getUnit(getUnitId());
            if(null != u) {
                for(Person p : u.getActiveCrew()) {
                    p.setMinutesLeft(m);
                }
            }
        }
    }

    public void resetMinutesLeft() {
        if (isTechPrimary() || (getPrimaryRole() == T_DOCTOR)) {
            this.minutesLeft = PRIMARY_ROLE_SUPPORT_TIME;
            this.overtimeLeft = PRIMARY_ROLE_OVERTIME_SUPPORT_TIME;
        }
        if (isTechSecondary() || (getSecondaryRole() == T_DOCTOR)) {
            this.minutesLeft = SECONDARY_ROLE_SUPPORT_TIME;
            this.overtimeLeft = SECONDARY_ROLE_OVERTIME_SUPPORT_TIME;
        }
    }

    public boolean isAdmin() {
        return (isAdminPrimary() || isAdminSecondary());
    }

    public boolean isMedic() {
        return (T_MEDIC == primaryRole) || (T_MEDIC == secondaryRole);
    }

    public boolean isAdminPrimary() {
        return primaryRole == T_ADMIN_HR || primaryRole == T_ADMIN_COM || primaryRole == T_ADMIN_LOG || primaryRole == T_ADMIN_TRA;
    }

    public boolean isAdminSecondary() {
        return secondaryRole == T_ADMIN_HR || secondaryRole == T_ADMIN_COM || secondaryRole == T_ADMIN_LOG || secondaryRole == T_ADMIN_TRA;
    }

    public Skill getBestTechSkill() {
        Skill skill = null;
        int lvl = -1;
        if (hasSkill(SkillType.S_TECH_MECH) && getSkill(SkillType.S_TECH_MECH).getExperienceLevel() > lvl) {
            skill = getSkill(SkillType.S_TECH_MECH);
            lvl = getSkill(SkillType.S_TECH_MECH).getExperienceLevel();
        }
        if (hasSkill(SkillType.S_TECH_AERO) && getSkill(SkillType.S_TECH_AERO).getExperienceLevel() > lvl) {
            skill = getSkill(SkillType.S_TECH_AERO);
            lvl = getSkill(SkillType.S_TECH_AERO).getExperienceLevel();
        }
        if (hasSkill(SkillType.S_TECH_MECHANIC) && getSkill(SkillType.S_TECH_MECHANIC).getExperienceLevel() > lvl) {
            skill = getSkill(SkillType.S_TECH_MECHANIC);
            lvl = getSkill(SkillType.S_TECH_MECHANIC).getExperienceLevel();
        }
        if (hasSkill(SkillType.S_TECH_BA) && getSkill(SkillType.S_TECH_BA).getExperienceLevel() > lvl) {
            skill = getSkill(SkillType.S_TECH_BA);
        }
        return skill;
    }

    public boolean isTech() {
        //type must be correct and you must be more than ultra-green in the skill
        boolean isMechTech = hasSkill(SkillType.S_TECH_MECH) && getSkill(SkillType.S_TECH_MECH).getExperienceLevel() > SkillType.EXP_ULTRA_GREEN;
        boolean isAeroTech = hasSkill(SkillType.S_TECH_AERO) && getSkill(SkillType.S_TECH_AERO).getExperienceLevel() > SkillType.EXP_ULTRA_GREEN;
        boolean isMechanic = hasSkill(SkillType.S_TECH_MECHANIC) && getSkill(SkillType.S_TECH_MECHANIC).getExperienceLevel() > SkillType.EXP_ULTRA_GREEN;
        boolean isBATech = hasSkill(SkillType.S_TECH_BA) && getSkill(SkillType.S_TECH_BA).getExperienceLevel() > SkillType.EXP_ULTRA_GREEN;
        // At some point we may want to re-write things to include this
        /*boolean isEngineer = hasSkill(SkillType.S_TECH_VESSEL) && getSkill(SkillType.S_TECH_VESSEL).getExperienceLevel() > SkillType.EXP_ULTRA_GREEN
                && campaign.getUnit(getUnitId()).getEngineer() != null
                && campaign.getUnit(getUnitId()).getEngineer().equals(this);*/
        return (isTechPrimary() || isTechSecondary()) && (isMechTech || isAeroTech || isMechanic || isBATech);
    }

    public boolean isTechPrimary() {
        return primaryRole == T_MECH_TECH || primaryRole == T_AERO_TECH || primaryRole == T_MECHANIC || primaryRole == T_BA_TECH || primaryRole == T_SPACE_CREW;
    }

    public boolean isTechSecondary() {
        return secondaryRole == T_MECH_TECH || secondaryRole == T_AERO_TECH || secondaryRole == T_MECHANIC || secondaryRole == T_BA_TECH;
    }

    public boolean isTaskOvertime(IPartWork partWork) {
        return partWork.getTimeLeft() > getMinutesLeft()
               && (partWork.getTimeLeft() - getMinutesLeft()) <= getOvertimeLeft();
    }

    public Skill getSkillForWorkingOn(IPartWork part) {
        Unit unit = part.getUnit();
        Skill skill = getSkillForWorkingOn(unit);
        if (null != skill) {
            return skill;
        }
        //check spare parts
        //return the best one
        if (part.isRightTechType(SkillType.S_TECH_MECH) && hasSkill(SkillType.S_TECH_MECH)) {
            skill = getSkill(SkillType.S_TECH_MECH);
        }
        if (part.isRightTechType(SkillType.S_TECH_BA) && hasSkill(SkillType.S_TECH_BA)) {
            if (null == skill || skill.getFinalSkillValue() > getSkill(SkillType.S_TECH_BA).getFinalSkillValue()) {
                skill = getSkill(SkillType.S_TECH_BA);
            }
        }
        if (part.isRightTechType(SkillType.S_TECH_AERO) && hasSkill(SkillType.S_TECH_AERO)) {
            if (null == skill || skill.getFinalSkillValue() > getSkill(SkillType.S_TECH_AERO).getFinalSkillValue()) {
                skill = getSkill(SkillType.S_TECH_AERO);
            }
        }
        if (part.isRightTechType(SkillType.S_TECH_MECHANIC) && hasSkill(SkillType.S_TECH_MECHANIC)) {
            if (null == skill || skill.getFinalSkillValue() > getSkill(SkillType.S_TECH_MECHANIC).getFinalSkillValue()) {
                skill = getSkill(SkillType.S_TECH_MECHANIC);
            }
        }
        if (part.isRightTechType(SkillType.S_TECH_VESSEL) && hasSkill(SkillType.S_TECH_VESSEL)) {
            if (null == skill || skill.getFinalSkillValue() > getSkill(SkillType.S_TECH_VESSEL).getFinalSkillValue()) {
                skill = getSkill(SkillType.S_TECH_VESSEL);
            }
        }
        if (null != skill) {
            return skill;
        }
        //if we are still here then we didn't have the right tech skill, so return the highest
        //of any tech skills that we do have
        if (hasSkill(SkillType.S_TECH_MECH)) {
            skill = getSkill(SkillType.S_TECH_MECH);
        }
        if (hasSkill(SkillType.S_TECH_BA)) {
            if (null == skill || skill.getFinalSkillValue() > getSkill(SkillType.S_TECH_BA).getFinalSkillValue()) {
                skill = getSkill(SkillType.S_TECH_BA);
            }
        }
        if (hasSkill(SkillType.S_TECH_MECHANIC)) {
            if (null == skill || skill.getFinalSkillValue() > getSkill(SkillType.S_TECH_MECHANIC).getFinalSkillValue()) {
                skill = getSkill(SkillType.S_TECH_MECHANIC);
            }
        }
        if (hasSkill(SkillType.S_TECH_AERO)) {
            if (null == skill || skill.getFinalSkillValue() > getSkill(SkillType.S_TECH_AERO).getFinalSkillValue()) {
                skill = getSkill(SkillType.S_TECH_AERO);
            }
        }
        return skill;
    }

    public Skill getSkillForWorkingOn(Unit unit) {
        if (unit == null) {
            return null;
        }
        if ((unit.getEntity() instanceof Mech || unit.getEntity() instanceof Protomech)
            && hasSkill(SkillType.S_TECH_MECH)) {
            return getSkill(SkillType.S_TECH_MECH);
        }
        if (unit.getEntity() instanceof BattleArmor && hasSkill(SkillType.S_TECH_BA)) {
            return getSkill(SkillType.S_TECH_BA);
        }
        if (unit.getEntity() instanceof Tank && hasSkill(SkillType.S_TECH_MECHANIC)) {
            return getSkill(SkillType.S_TECH_MECHANIC);
        }
        if ((unit.getEntity() instanceof Dropship || unit.getEntity() instanceof Jumpship)
            && hasSkill(SkillType.S_TECH_VESSEL)) {
            return getSkill(SkillType.S_TECH_VESSEL);
        }
        if (unit.getEntity() instanceof Aero
            && !(unit.getEntity() instanceof Dropship)
            && !(unit.getEntity() instanceof Jumpship)
            && hasSkill(SkillType.S_TECH_AERO)) {
            return getSkill(SkillType.S_TECH_AERO);
        }
        return null;
    }

    public Skill getSkillForWorkingOn(String skillName) {
        if (skillName.equals(CampaignOptions.S_TECH)) {
            return getBestTechSkill();
        }
        if (hasSkill(skillName)) {
            return getSkill(skillName);
        }
        return null;
    }

    public String getDocDesc() {
        StringBuilder toReturn = new StringBuilder(128);
        toReturn.append("<html><font size='2'><b>").append(getFullTitle()).append("</b><br/>");

        Skill skill = getSkill(SkillType.S_DOCTOR);
        if (null != skill) {
            toReturn.append(SkillType.getExperienceLevelName(skill.getExperienceLevel()))
                    .append(" " + SkillType.S_DOCTOR);
        }

        toReturn.append(String.format(" (%d XP)", getXp()));

        if (campaign.getMedicsPerDoctor() < 4) {
            toReturn.append("</font><font size='2' color='red'>, ")
                    .append(campaign.getMedicsPerDoctor())
                    .append(" medics</font><font size='2'><br/>");
        } else {
            toReturn.append(String.format(", %d medics<br />", campaign.getMedicsPerDoctor()));
        }

        toReturn.append(String.format("%d patient(s)</font></html>", campaign.getPatientsFor(this)));

        return toReturn.toString();
    }

    public int getBestTechLevel() {
        int lvl = -1;
        Skill mechSkill = getSkill(SkillType.S_TECH_MECH);
        Skill mechanicSkill = getSkill(SkillType.S_TECH_MECHANIC);
        Skill baSkill = getSkill(SkillType.S_TECH_BA);
        Skill aeroSkill = getSkill(SkillType.S_TECH_AERO);
        if (null != mechSkill && mechSkill.getLevel() > lvl) {
            lvl = mechSkill.getLevel();
        }
        if (null != mechanicSkill && mechanicSkill.getLevel() > lvl) {
            lvl = mechanicSkill.getLevel();
        }
        if (null != baSkill && baSkill.getLevel() > lvl) {
            lvl = baSkill.getLevel();
        }
        if (null != aeroSkill && aeroSkill.getLevel() > lvl) {
            lvl = aeroSkill.getLevel();
        }
        return lvl;
    }

    public String getTechDesc(boolean overtimeAllowed, IPartWork part) {
        StringBuilder toReturn = new StringBuilder(128);
        toReturn.append("<html><font size='2'");
        if (null != part && null != part.getUnit() && getTechUnitIDs().contains(part.getUnit().getId())) {
            toReturn.append(" color='green'><b>@");
        }
        else {
            toReturn.append("><b>");
        }
        toReturn.append(getFullTitle()).append("</b><br/>");

        boolean first = true;
        for (String skillName : DISPLAYED_SKILL_LEVELS) {
            Skill skill = getSkill(skillName);
            if (null == skill) {
                continue;
            } else if (!first) {
                toReturn.append("; ");
            }

            toReturn.append(SkillType.getExperienceLevelName(skill.getExperienceLevel()));
            toReturn.append(" ").append(skillName);
            first = false;
        }

        toReturn.append(String.format(" (%d XP)<br/>", getXp()))
                .append(String.format("%d minutes left", getMinutesLeft()));
        if (overtimeAllowed) {
            toReturn.append(String.format(" + (%d overtime)", getOvertimeLeft()));
        }
        toReturn.append("</font></html>");
        return toReturn.toString();
    }

    public boolean isRightTechTypeFor(IPartWork part) {
        Unit unit = part.getUnit();
        if (null == unit) {
            return (hasSkill(SkillType.S_TECH_MECH) && part.isRightTechType(SkillType.S_TECH_MECH))
                    || (hasSkill(SkillType.S_TECH_AERO) && part.isRightTechType(SkillType.S_TECH_AERO))
                    || (hasSkill(SkillType.S_TECH_MECHANIC) && part.isRightTechType(SkillType.S_TECH_MECHANIC))
                    || (hasSkill(SkillType.S_TECH_BA) && part.isRightTechType(SkillType.S_TECH_BA))
                    || (hasSkill(SkillType.S_TECH_VESSEL) && part.isRightTechType(SkillType.S_TECH_VESSEL));
        }
        if (unit.getEntity() instanceof Mech || unit.getEntity() instanceof Protomech) {
            return hasSkill(SkillType.S_TECH_MECH);
        }
        if (unit.getEntity() instanceof BattleArmor) {
            return hasSkill(SkillType.S_TECH_BA);
        }
        if (unit.getEntity() instanceof Tank || unit.getEntity() instanceof Infantry) {
            return hasSkill(SkillType.S_TECH_MECHANIC);
        }
        if (unit.getEntity() instanceof Dropship || unit.getEntity() instanceof Jumpship) {
            return hasSkill(SkillType.S_TECH_VESSEL);
        }
        if (unit.getEntity() instanceof Aero) {
            return hasSkill(SkillType.S_TECH_AERO);
        }
        return false;
    }

    public UUID getDoctorId() {
        return doctorId;
    }

    public boolean isDoctor() {
        return hasSkill(SkillType.S_DOCTOR) && (primaryRole == T_DOCTOR || secondaryRole == T_DOCTOR);
    }

    public int getToughness() {
        return toughness;
    }

    public void setToughness(int t) {
        toughness = t;
    }

    public void resetSkillTypes() {
        for (Skill s : skills.getSkills()) {
            s.updateType();
        }
    }

    public int getOldId() {
        return oldId;
    }

    public void fixIdReferences(Map<Integer, UUID> uHash, Map<Integer, UUID> pHash) {
        unitId = uHash.get(oldUnitId);
        doctorId = pHash.get(oldDoctorId);
    }

    public int getNTasks() {
        return nTasks;
    }

    public void setNTasks(int n) {
        nTasks = n;
    }

    public List<LogEntry> getPersonnelLog() {
        personnelLog.sort(Comparator.comparing(LogEntry::getDate));
        return personnelLog;
    }

    public List<LogEntry> getMissionLog() {
        missionLog.sort(Comparator.comparing(LogEntry::getDate));
        return missionLog;
    }

    public void addLogEntry(LogEntry entry) {
        personnelLog.add(entry);
    }

    public void addMissionLogEntry(LogEntry entry) {
        missionLog.add(entry);
    }

    //region injuries
    /**
     * All methods below are for the Advanced Medical option **
     */

    public List<Injury> getInjuries() {
        return new ArrayList<>(injuries);
    }

    public void clearInjuries() {
        injuries.clear();

        // Clear the doctor if there is one
        doctorId = null;
        MekHQ.triggerEvent(new PersonChangedEvent(this));
    }

    public void removeInjury(Injury i) {
        injuries.remove(i);
        MekHQ.triggerEvent(new PersonChangedEvent(this));
    }

    public String getInjuriesDesc() {
        StringBuilder toReturn = new StringBuilder("<html><font size='2'><b>").append(getFullTitle())
                .append("</b><br/>").append("&nbsp;&nbsp;&nbsp;Injuries:");
        String sep = "<br/>&nbsp;&nbsp;&nbsp;&nbsp;&nbsp;&nbsp;";
        for (Injury injury : injuries) {
            toReturn.append(sep).append(injury.getFluff());
            if (sep.contains("<br/>")) {
                sep = ", ";
            } else {
                sep = ",<br/>&nbsp;&nbsp;&nbsp;&nbsp;&nbsp;&nbsp;";
            }
        }
        toReturn.append("</font></html>");
        return toReturn.toString();
    }

    public void diagnose(int hits) {
        InjuryUtil.resolveAfterCombat(campaign, this, hits);
        InjuryUtil.resolveCombatDamage(campaign, this, hits);
        setHits(0);
    }

    public void changeStatus(int status) {
        if (status == getStatus()) {
            return;
        }
        Unit u = campaign.getUnit(getUnitId());
        if (status == Person.S_KIA) {
            MedicalLogger.diedFromWounds(this, campaign.getDate());
            //set the date of death
            setDateOfDeath((GregorianCalendar) campaign.getCalendar().clone());
        }
        if (status == Person.S_RETIRED) {
            ServiceLogger.retireDueToWounds(this, campaign.getDate());
        }
        setStatus(status);
        if (status != Person.S_ACTIVE) {
            setDoctorId(null, campaign.getCampaignOptions().getNaturalHealingWaitingPeriod());
            // If we're assigned to a unit, remove us from it
            if (null != u) {
                u.remove(this, true);
            }
            // If we're assigned as a tech for any unit, remove us from it/them
            if (!techUnitIds.isEmpty()) {
                for (UUID tuuid : techUnitIds) {
                    Unit t = campaign.getUnit(tuuid);
                    t.remove(this, true);
                }
            }
        }
    }

    public int getAbilityTimeModifier() {
        int modifier = 100;
        if (campaign.getCampaignOptions().useToughness()) {
            if (getToughness() == 1) {
                modifier -= 10;
            }
            if (getToughness() > 1) {
                modifier -= 15;
            }
        } // TODO: Fully implement this for advanced healing
        if (getOptions().booleanOption("pain_resistance")) {
            modifier -= 15;
        } else if (getOptions().booleanOption("iron_man")) {
            modifier -= 10;
        }

        return modifier;
    }

    public boolean hasInjury(BodyLocation loc) {
        return (null != getInjuryByLocation(loc));
    }

    public boolean needsAMFixing() {
        boolean retVal = false;
        if (injuries.size() > 0) {
            for (Injury i : injuries) {
                if (i.getTime() > 0 || !(i.isPermanent())) {
                    retVal = true;
                    break;
                }
            }
        }
        return retVal;
    }

    public int getPilotingInjuryMod() {
        return Modifier.calcTotalModifier(injuries.stream().flatMap(i -> i.getModifiers().stream()), Modifier.Value.PILOTING);
    }

    public int getGunneryInjuryMod() {
        return Modifier.calcTotalModifier(injuries.stream().flatMap(i -> i.getModifiers().stream()), Modifier.Value.GUNNERY);
    }

    /**
     * @return an HTML encoded string of effects
     */
    public String getEffectString() {
        StringBuilder sb = new StringBuilder("<html>");
        final int pilotingMod = getPilotingInjuryMod();
        final int gunneryMod = getGunneryInjuryMod();
        if((pilotingMod != 0) && (pilotingMod < Integer.MAX_VALUE)) {
            sb.append(String.format("  Piloting %+d <br>", pilotingMod));
        } else if(pilotingMod == Integer.MAX_VALUE) {
            sb.append("  Piloting: <i>Impossible</i>  <br>");
        }
        if((gunneryMod != 0) && (gunneryMod < Integer.MAX_VALUE)) {
            sb.append(String.format("  Gunnery: %+d <br>", gunneryMod));
        } else if(gunneryMod == Integer.MAX_VALUE) {
            sb.append("  Gunnery: <i>Impossible</i>  <br>");
        }
        if(gunneryMod == 0 && pilotingMod == 0) {
            sb.append("None");
        }
        return sb.append("</html>").toString();
    }

    public boolean hasInjuries(boolean permCheck) {
        boolean tf = false;
        if (injuries.size() > 0) {
            if (permCheck) {
                for (Injury injury : injuries) {
                    if (!injury.isPermanent() || injury.getTime() > 0) {
                        tf = true;
                        break;
                    }
                }
            } else {
                tf = true;
            }
        }
        return tf;
    }

    public boolean hasOnlyHealedPermanentInjuries() {
        if (injuries.size() == 0) {
            return false;
        }
        for (Injury injury : injuries) {
            if (!injury.isPermanent() || injury.getTime() > 0) {
                return false;
            }
        }
        return true;
    }

    public List<Injury> getInjuriesByLocation(BodyLocation loc) {
        return injuries.stream()
            .filter((i) -> (i.getLocation() == loc)).collect(Collectors.toList());
    }

    // Returns only the first injury in a location
    public Injury getInjuryByLocation(BodyLocation loc) {
        return injuries.stream()
            .filter((i) -> (i.getLocation() == loc)).findFirst().orElse(null);
    }

    public void addInjury(Injury i) {
        injuries.add(i);
        if (null != getUnitId()) {
            campaign.getUnit(getUnitId()).resetPilotAndEntity();
        }
    }
    //endregion injuries

    public int getProfession() {
        return getProfessionFromPrimaryRole(primaryRole);
    }

    public static int getProfessionFromPrimaryRole(int role) {
        switch (role) {
            case T_AERO_PILOT:
            case T_CONV_PILOT:
                return Ranks.RPROF_ASF;
            case T_GVEE_DRIVER:
            case T_NVEE_DRIVER:
            case T_VTOL_PILOT:
            case T_VEE_GUNNER:
            case T_VEHICLE_CREW:
                return Ranks.RPROF_VEE;
            case T_BA:
            case T_INFANTRY:
                return Ranks.RPROF_INF;
            case T_SPACE_PILOT:
            case T_SPACE_CREW:
            case T_SPACE_GUNNER:
            case T_NAVIGATOR:
                return Ranks.RPROF_NAVAL;
            case T_MECH_TECH:
            case T_MECHANIC:
            case T_AERO_TECH:
            case T_BA_TECH:
            case T_ASTECH:
            case T_ADMIN_COM:
            case T_ADMIN_LOG:
            case T_ADMIN_TRA:
            case T_ADMIN_HR:
                return Ranks.RPROF_TECH;
            case T_MECHWARRIOR:
            case T_PROTO_PILOT:
            case T_DOCTOR:
            case T_MEDIC:
            default:
                return Ranks.RPROF_MW;
        }
    }

    /* For use by Against the Bot retirement/defection rolls */

    public boolean isFounder() {
        return founder;
    }

    public void setFounder(boolean founder) {
        this.founder = founder;
    }

    public int getOriginalUnitWeight() {
        return originalUnitWeight;
    }

    public void setOriginalUnitWeight(int weight) {
        originalUnitWeight = weight;
    }

    public int getOriginalUnitTech() {
        return originalUnitTech;
    }

    public void setOriginalUnitTech(int tech) {
        originalUnitTech = tech;
    }

    public UUID getOriginalUnitId() {
        return originalUnitId;
    }

    public void setOriginalUnitId(UUID id) {
        originalUnitId = id;
    }

    public void setOriginalUnit(Unit unit) {
        originalUnitId = unit.getId();
        if (unit.getEntity().isClan()) {
            originalUnitTech += TECH_CLAN;
        } else if (unit.getEntity().getTechLevel() > megamek.common.TechConstants.T_INTRO_BOXSET) {
            originalUnitTech = TECH_IS2;
        } else {
            originalUnitTech = TECH_IS1;
        }
        originalUnitWeight = unit.getEntity().getWeightClass();
    }

    public int getNumShares(boolean sharesForAll) {
        if (isPrisoner() || isBondsman() || !isActive()) {
            return 0;
        }
        if (!sharesForAll && primaryRole != T_MECHWARRIOR &&
                secondaryRole != T_MECHWARRIOR) {
            return 0;
        }
        int shares = 1;
        if (founder) {
            shares++;
        }
        shares += Math.max(-1, getExperienceLevel(false) - 2);

        if (getRank().isOfficer()) {
            Ranks ranks = getRanks();
            int rankOrder = ranks.getOfficerCut();
            while (rankOrder <= rank && rankOrder < Ranks.RC_NUM) {
                Rank rank = ranks.getAllRanks().get(rankOrder);
                if (!rank.getName(getProfession()).equals("-")) {
                    shares++;
                }
                rankOrder++;
            }
        }
        if (originalUnitWeight >= 1) {
            shares++;
        }
        if (originalUnitWeight >= 3) {
            shares++;
        }
        shares += originalUnitTech;

        return shares;
    }

    public boolean isDeadOrMIA() {
        return (status == S_KIA) || (status == S_MIA);
    }

    public boolean isEngineer() {
        return engineer;
    }

    public void setEngineer(boolean b) {
        engineer = b;
    }

    /**
     *
     * @return the ransom value of this individual
     * Useful for prisoner who you want to ransom or hand off to your employer in an AtB context
     */
    public Money getRansomValue() {
        // MechWarriors and aero pilots are worth more than the other types of scrubs
        if ((primaryRole == T_MECHWARRIOR) || (primaryRole == T_AERO_PILOT)) {
            return MECHWARRIOR_AERO_RANSOM_VALUES.get(getExperienceLevel(false));
        } else {
            return OTHER_RANSOM_VALUES.get(getExperienceLevel(false));
        }
    }

    //region Family
    //region setFamily
    /**
     *
     * @param id is the new ancestor id for the current person
     */
    public void setAncestorsId(UUID id) {
        ancestorsId = id;
    }

    /**
     *
     * @param spouse the new spouse id for the current person
     */
    public void setSpouseId(UUID spouse) {
        this.spouse = spouse;
    }

    /**
     *
     * @param formerSpouse a former spouse to add the the current person's list
     */
    public void addFormerSpouse(FormerSpouse formerSpouse) {
        formerSpouses.add(formerSpouse);
    }
    //endregion setFamily

    //region hasFamily
    /**
     *
     * @return true if the person has either a spouse, any children, or specified parents.
     *          These are required for any extended family to exist.
     */
    public boolean hasAnyFamily() {
        return hasChildren() || hasSpouse() || hasParents();
    }

    /**
     *
     * @return true if the person has a spouse, false otherwise
     */
    public boolean hasSpouse() {
        return (getSpouseId() != null);
    }

    /**
     *
     * @return true if the person has a former spouse, false otherwise
     */
    public boolean hasFormerSpouse() {
        return !formerSpouses.isEmpty();
    }

    /**
     *
     * @return true if the person has at least one kid, false otherwise
     */
    public boolean hasChildren() {
        if (getId() != null) {
            for (Ancestors a : campaign.getAncestors()) {
                if (getId().equals(a.getMotherId()) || getId().equals(a.getFatherId())) {
                    return true;
                }
            }
        }
        return false;
    }

    /**
     *
     * @return true if the person has at least one grandchild, false otherwise
     */
    public boolean hasGrandchildren() {
        for (Ancestors a : campaign.getAncestors()) {
            if (getId().equals(a.getMotherId()) || getId().equals(a.getFatherId())) {
                for (Person p : campaign.getPersonnel()) {
                    if (a.getId().equals(p.getAncestorsId())) {
                        if (p.hasChildren()) {
                            return true;
                        }
                    }
                }
            }
        }
        return false;
    }

    /**
     *
     * @return true if the Person has either a mother or father, otherwise false
     */
    public boolean hasParents() {
        return hasFather() || hasMother();
    }

    /**
     *
     * @return true if the person has a listed father, false otherwise
     */
    public boolean hasFather() {
        return getFather() != null;
    }

    /**
     *
     * @return true if the Person has a listed mother, false otherwise
     */
    public boolean hasMother() {
        return getMother() != null;
    }

    /**
     *
     * @return true if the person has siblings, false otherwise
     */
    public boolean hasSiblings() {
        return !getSiblings().isEmpty();
    }

    /**
     *
     * @return true if the Person has a grandparent, false otherwise
     */
    public boolean hasGrandparent() {
        if (hasFather()) {
            if (hasFathersParents()) {
                return true;
            }
        }

        if (hasMother()) {
            return hasMothersParents();
        }
        return false;
    }

    /**
     *
     * @return true if the person's father has any parents, false otherwise
     */
    public boolean hasFathersParents() {
        return getFather().hasParents();
    }

    /**
     *
     * @return true if the person's mother has any parents, false otherwise
     */
    public boolean hasMothersParents() {
        return getMother().hasParents();
    }

    /**
     *
     * @return true if the Person has an Aunt or Uncle, false otherwise
     */
    public boolean hasAuntOrUncle() {
        if (hasFather()) {
            if (hasFathersSiblings()) {
                return true;
            }
        }

        if (hasMother()) {
            return hasMothersSiblings();
        }
        return false;
    }

    /**
     *
     * @return true if the person's father has siblings, false otherwise
     */
    public boolean hasFathersSiblings() {
        return getFather().hasSiblings();
    }

    /**
     *
     * @return true if the person's mother has siblings, false otherwise
     */
    public boolean hasMothersSiblings() {
        return getMother().hasSiblings();
    }

    /**
     *
     * @return true if the person has cousins, false otherwise
     */
    public boolean hasCousins() {
        if (hasFather() && getFather().hasSiblings()) {
            for (Person sibling : getFather().getSiblings()) {
                if (sibling.hasChildren()) {
                    return true;
                }
            }
        }

        if (hasMother() && getMother().hasSiblings()) {
            for (Person sibling : getMother().getSiblings()) {
                if (sibling.hasChildren()) {
                    return true;
                }
            }
        }

        return false;
    }
    //endregion hasFamily

    //region getFamily
    /**
     *
     * @return the person's ancestor id
     */
    public UUID getAncestorsId() {
        return ancestorsId;
    }

    /**
     *
     * @return the person's ancestors
     */
    public Ancestors getAncestors() {
        return campaign.getAncestors(ancestorsId);
    }

    /**
     *
     * @return the current person's spouse
     */
    @Nullable
    public Person getSpouse() {
        return campaign.getPerson(spouse);
    }

    /**
     *
     * @return the current person's spouse's id
     */
    @Nullable
    public UUID getSpouseId() {
        return spouse;
    }

    /**
     *
     * @return a list of FormerSpouse objects for all the former spouses of the current person
     */
    public List<FormerSpouse> getFormerSpouses() {
        return formerSpouses;
    }

    /**
     * getChildren creates a list of all children from the current person
     * @return a list of Person objects for all children of the current person
     */
    public List<Person> getChildren() {
        List<UUID> ancestors = new ArrayList<>();
        for (Ancestors a : campaign.getAncestors()) {
            if ((a != null) && (getId().equals(a.getMotherId()) || getId().equals(a.getFatherId()))) {
                ancestors.add(a.getId());
            }
        }

        List<Person> children = new ArrayList<>();
        for (Person p : campaign.getPersonnel()) {
            if (ancestors.contains(p.getAncestorsId())) {
                children.add(p);
            }
        }

        return children;
    }

    public List<Person> getGrandchildren() {
        List<Person> grandchildren = new ArrayList<>();
        List<Person> tempChildList;

        for (Ancestors a : campaign.getAncestors()) {
            if ((a != null) && (getId().equals(a.getMotherId()) || getId().equals(a.getFatherId()))) {
                for (Person p : campaign.getPersonnel()) {
                    if ((a.getId().equals(p.getAncestorsId())) && p.hasChildren()) {
                        tempChildList = p.getChildren();
                        //prevents duplicates, if anyone uses a small number of depth for their ancestry
                        tempChildList.removeAll(grandchildren);
                        grandchildren.addAll(tempChildList);
                    }
                }
            }
        }

        return grandchildren;
    }

    /**
     *
     * @return the current person's father
     */
    public Person getFather() {
        Ancestors a = getAncestors();

        if (a != null) {
            return campaign.getPerson(a.getFatherId());
        }
        return null;
    }

    /**
     *
     * @return the current person's mother
     */
    public Person getMother() {
        Ancestors a = getAncestors();

        if (a != null) {
            return campaign.getPerson(a.getMotherId());
        }
        return null;
    }

    /**
     * getSiblings creates a list of all the siblings from the current person
     * @return a list of Person objects for all the siblings of the current person
     */
    public List<Person> getSiblings() {
        List<UUID> parents = new ArrayList<>();
        List<Person> siblings = new ArrayList<>();
        Person father = getFather();
        Person mother = getMother();

        for (Ancestors a : campaign.getAncestors()) {
            if ((a != null)
                    && (((father != null) && father.getId().equals(a.getFatherId()))
                        || ((mother != null) && mother.getId().equals(a.getMotherId())))) {

                parents.add(a.getId());
            }
        }

        for (Person p : campaign.getPersonnel()) {
            if (parents.contains(p.getAncestorsId()) && !(p.getId().equals(getId()))) {
                siblings.add(p);
            }
        }

        return siblings;
    }

    /**
     *
     * @return a list of the person's siblings with spouses (if any
     */
    public List<Person> getSiblingsAndSpouses(){
        List<UUID> parents = new ArrayList<>();
        List<Person> siblingsAndSpouses = new ArrayList<>();

        Person father = getFather();
        Person mother = getMother();

        for (Ancestors a : campaign.getAncestors()) {
            if ((a != null)
                    && (((father != null) && father.getId().equals(a.getFatherId()))
                        || ((mother != null) && mother.getId().equals(a.getMotherId())))) {

                parents.add(a.getId());
            }
        }

        for (Person p : campaign.getPersonnel()) {
            if (parents.contains(p.getAncestorsId()) && !(p.getId().equals(getId()))) {
                siblingsAndSpouses.add(p);
                if (p.hasSpouse()) {
                    siblingsAndSpouses.add(campaign.getPerson(p.getSpouseId()));
                }
            }
        }

        return siblingsAndSpouses;
    }

    /**
     *
     * @return a list of the person's grandparents
     */
    public List<Person> getGrandparents() {
        List<Person> grandparents = new ArrayList<>();
        if (hasFather()) {
            grandparents.addAll(getFathersParents());
        }

        if (hasMother()) {
            List<Person> mothersParents = getMothersParents();
            //prevents duplicates, if anyone uses a small number of depth for their ancestry
            mothersParents.removeAll(grandparents);
            grandparents.addAll(mothersParents);
        }
        return grandparents;
    }

    /**
     *
     * @return a list of the person's father's parents
     */
    public List<Person> getFathersParents() {
        List<Person> fathersParents = new ArrayList<>();
        if (getFather().hasFather()) {
            fathersParents.add(getFather().getFather());
        }
        if (getFather().hasMother()) {
            fathersParents.add(getFather().getMother());
        }

        return fathersParents;
    }

    /**
     *
     * @return a list of the person's mother's parents
     */
    public List<Person> getMothersParents() {
        List<Person> mothersParents = new ArrayList<>();
        if (getMother().hasFather()) {
            mothersParents.add(getMother().getFather());
        }
        if (getMother().hasMother()) {
            mothersParents.add(getMother().getMother());
        }

        return mothersParents;
    }

    /**
     *
     * @return a list of the person's Aunts and Uncles
     */
    public List<Person> getsAuntsAndUncles() {
        List<Person> auntsAndUncles = new ArrayList<>();
        if (hasFather()) {
            auntsAndUncles.addAll(getFathersSiblings());
        }

        if (hasMother()) {
            List<Person> mothersSiblings = getMothersSiblings();
            //prevents duplicates, if anyone uses a small number of depth for their ancestry
            mothersSiblings.removeAll(auntsAndUncles);
            auntsAndUncles.addAll(mothersSiblings);
        }

        return auntsAndUncles;
    }

    /**
     *
     * @return a list of the person's father's siblings and their current spouses
     */
    public List<Person> getFathersSiblings() {
        return getFather().getSiblingsAndSpouses();
    }

    /**
     *
     * @return a list of the person's mothers's siblings and their current spouses
     */
    public List<Person> getMothersSiblings() {
        return getMother().getSiblingsAndSpouses();
    }

    /**
     *
     * @return a list of the person'c cousins
     */
    public List<Person> getCousins() {
        List<Person> cousins = new ArrayList<>();
        List<Person> tempCousins;
        if (hasFather() && getFather().hasSiblings()) {
            for (Person sibling : getFather().getSiblings()) {
                tempCousins = sibling.getChildren();
                tempCousins.removeAll(cousins);
                cousins.addAll(tempCousins);
            }
        }

        if (hasMother() && getMother().hasSiblings()) {
            for (Person sibling : getMother().getSiblings()) {
                tempCousins = sibling.getChildren();
                tempCousins.removeAll(cousins);
                cousins.addAll(tempCousins);
            }
        }

        return cousins;
    }
    //endregion getFamily
    //endregion Family
}<|MERGE_RESOLUTION|>--- conflicted
+++ resolved
@@ -184,13 +184,8 @@
     //endregion Procreation
 
     //region Marriage
-<<<<<<< HEAD
     // this is a flag used in determine whether or not a person is a potential marriage candidate
     // provided that they are not married, are old enough, etc.
-=======
-    // this is a flag used in determine whether or not a person is a marriage candidate (note that
-    // other checks are still used)
->>>>>>> 99975498
     private boolean tryingToMarry;
     // Marriage Surnames
     public static final int SURNAME_NO_CHANGE = 0;
@@ -1539,12 +1534,6 @@
                 break;
         }
 
-<<<<<<< HEAD
-=======
-        setTryingToMarry(false);
-        spouse.setTryingToMarry(false);
-
->>>>>>> 99975498
         setSpouseId(spouse.getId());
         spouse.setSpouseId(getId());
 
@@ -1633,13 +1622,6 @@
         addFormerSpouse(new FormerSpouse(spouse.getId(),
                 FormerSpouse.convertDateTimeToLocalDate(getCampaign().getDateTime()), reason));
 
-<<<<<<< HEAD
-=======
-        // This can be set for both parties no matter the cause
-        setTryingToMarry(true);
-        spouse.setTryingToMarry(true);
-
->>>>>>> 99975498
         MekHQ.triggerEvent(new PersonChangedEvent(this));
         MekHQ.triggerEvent(new PersonChangedEvent(spouse));
     }
@@ -2231,32 +2213,11 @@
                 } else if (wn2.getNodeName().equalsIgnoreCase("spouse")) {
                     retVal.spouse = UUID.fromString(wn2.getTextContent());
                 } else if (wn2.getNodeName().equalsIgnoreCase("formerSpouses")) {
-<<<<<<< HEAD
-                    NodeList nl2 = wn2.getChildNodes();
-                    for (int y = 0; y < nl2.getLength(); y++) {
-                        Node wn3 = nl2.item(y);
-                        // If it's not an element node, we ignore it.
-                        if (wn3.getNodeType() != Node.ELEMENT_NODE) {
-                            continue;
-                        }
-
-                        if (!wn3.getNodeName().equalsIgnoreCase("formerSpouse")) {
-                            // Error condition of sorts!
-                            // Errr, what should we do here?
-                            MekHQ.getLogger().log(Person.class, METHOD_NAME, LogLevel.ERROR,
-                                    "Unknown node type not loaded in formerSpouses nodes: "
-                                            + wn3.getNodeName());
-                            continue;
-                        }
-                        retVal.formerSpouses.add(FormerSpouse.generateInstanceFromXML(wn3));
-                    }
+                    loadFormerSpouses(retVal, wn2.getChildNodes());
                 } else if (wn2.getNodeName().equalsIgnoreCase("tryingToMarry")) {
                     retVal.tryingToMarry = Boolean.parseBoolean(wn2.getTextContent().trim());
                 } else if (wn2.getNodeName().equalsIgnoreCase("tryingToConceive")) {
                     retVal.tryingToConceive = Boolean.parseBoolean(wn2.getTextContent().trim());
-=======
-                    loadFormerSpouses(retVal, wn2.getChildNodes());
->>>>>>> 99975498
                 } else if (wn2.getNodeName().equalsIgnoreCase("dueDate")) {
                     retVal.dueDate = (GregorianCalendar) GregorianCalendar.getInstance();
                     retVal.dueDate.setTime(df.parse(wn2.getTextContent().trim()));
