--- conflicted
+++ resolved
@@ -6454,7 +6454,55 @@
     }
 
     /**
-<<<<<<< HEAD
+     * Processes the effects of discontinuation syndrome.
+     *
+     * <p>This method applies the symptoms and risks associated with compulsive addiction discontinuation, adjusted
+     * by campaign options and current conditions:</p>
+     *
+     * <ul>
+     *   <li>If Advanced Medical is available, {@link InjuryTypes#DISCONTINUATION_SYNDROME} is added; otherwise, Hits
+     *   are incremented.</li>
+     *   <li>If Fatigue is enabled, the character's Fatigue level increases.</li>
+     *   <li>If the number of injuries or cumulative hits exceeds a defined threshold, the entity's status is changed
+     *   to {@link PersonnelStatus#MEDICAL_COMPLICATIONS} (killed).</li>
+     * </ul>
+     *
+     * @param campaign               the active {@link Campaign} in which the discontinuation syndrome is processed
+     * @param useAdvancedMedical     {@code true} if Advanced Medical is enabled
+     * @param useFatigue             {@code true} if Fatigue should be increased
+     * @param hasCompulsionAddiction specifies if the character has the {@link PersonnelOptions#COMPULSION_ADDICTION}
+     *                               Flaw.
+     * @param failedWillpowerCheck   {@code true} if the character failed the check to resist their compulsion
+     *
+     * @author Illiani
+     * @since 0.50.07
+     */
+    public void processDiscontinuationSyndrome(Campaign campaign, boolean useAdvancedMedical, boolean useFatigue,
+          // These boolean are here to ensure that we only ever pass in valid personnel
+          boolean hasCompulsionAddiction, boolean failedWillpowerCheck) {
+        final int FATIGUE_INCREASE = 2;
+        final int DEATH_THRESHOLD = 5;
+
+
+        if (hasCompulsionAddiction && failedWillpowerCheck) {
+            if (useAdvancedMedical) {
+                Injury injury = DISCONTINUATION_SYNDROME.newInjury(campaign, this, INTERNAL, 1);
+                addInjury(injury);
+            } else {
+                hits++;
+            }
+
+            if (useFatigue) {
+                changeFatigue(FATIGUE_INCREASE);
+            }
+
+            if ((getInjuries().size() > DEATH_THRESHOLD) || (hits > DEATH_THRESHOLD)) {
+                changeStatus(campaign, campaign.getLocalDate(), PersonnelStatus.MEDICAL_COMPLICATIONS);
+            }
+        }
+    }
+
+    /**
      * Processes the effects of a berserker frenzy event for a character, potentially injuring themselves and other
      * victims.
      *
@@ -6475,32 +6523,10 @@
      *                             frenzy
      *
      * @return a formatted message describing the frenzy if one occurs, or an empty string if there is no effect
-=======
-     * Processes the effects of discontinuation syndrome.
-     *
-     * <p>This method applies the symptoms and risks associated with compulsive addiction discontinuation, adjusted
-     * by campaign options and current conditions:</p>
-     *
-     * <ul>
-     *   <li>If Advanced Medical is available, {@link InjuryTypes#DISCONTINUATION_SYNDROME} is added; otherwise, Hits
-     *   are incremented.</li>
-     *   <li>If Fatigue is enabled, the character's Fatigue level increases.</li>
-     *   <li>If the number of injuries or cumulative hits exceeds a defined threshold, the entity's status is changed
-     *   to {@link PersonnelStatus#MEDICAL_COMPLICATIONS} (killed).</li>
-     * </ul>
-     *
-     * @param campaign               the active {@link Campaign} in which the discontinuation syndrome is processed
-     * @param useAdvancedMedical     {@code true} if Advanced Medical is enabled
-     * @param useFatigue             {@code true} if Fatigue should be increased
-     * @param hasCompulsionAddiction specifies if the character has the {@link PersonnelOptions#COMPULSION_ADDICTION}
-     *                               Flaw.
-     * @param failedWillpowerCheck   {@code true} if the character failed the check to resist their compulsion
->>>>>>> a1e9d6c9
      *
      * @author Illiani
      * @since 0.50.07
      */
-<<<<<<< HEAD
     public String processBerserkerFrenzy(Campaign campaign, boolean useAdvancedMedical,
           // These boolean are here to ensure that we only ever pass in valid personnel
           boolean hasBerserker, boolean failedWillpowerCheck) {
@@ -6615,30 +6641,6 @@
             Person victim = ObjectUtility.getRandomItem(potentialVictims);
             potentialVictims.remove(victim);
             victims.add(victim);
-=======
-    public void processDiscontinuationSyndrome(Campaign campaign, boolean useAdvancedMedical, boolean useFatigue,
-          // These boolean are here to ensure that we only ever pass in valid personnel
-          boolean hasCompulsionAddiction, boolean failedWillpowerCheck) {
-        final int FATIGUE_INCREASE = 2;
-        final int DEATH_THRESHOLD = 5;
-
-
-        if (hasCompulsionAddiction && failedWillpowerCheck) {
-            if (useAdvancedMedical) {
-                Injury injury = DISCONTINUATION_SYNDROME.newInjury(campaign, this, INTERNAL, 1);
-                addInjury(injury);
-            } else {
-                hits++;
-            }
-
-            if (useFatigue) {
-                changeFatigue(FATIGUE_INCREASE);
-            }
-
-            if ((getInjuries().size() > DEATH_THRESHOLD) || (hits > DEATH_THRESHOLD)) {
-                changeStatus(campaign, campaign.getLocalDate(), PersonnelStatus.MEDICAL_COMPLICATIONS);
-            }
->>>>>>> a1e9d6c9
         }
     }
 }