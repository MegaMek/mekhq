--- conflicted
+++ resolved
@@ -1206,88 +1206,8 @@
         return marriageable;
     }
 
-<<<<<<< HEAD
-    public void setTryingToMarry(boolean tryingToMarry) {
-        this.tryingToMarry = tryingToMarry;
-    }
-
-    /**
-     * Determines if another person is a safe spouse for the current person
-     * @param campaign the campaign to use to determine if the person is a safe spouse
-     * @param person the person to determine if they are a safe spouse
-     * @param today the current date
-     */
-    public boolean safeSpouse(final Campaign campaign, final Person person, final LocalDate today) {
-        // Huge convoluted return statement, with the following restrictions
-        // can't marry yourself
-        // can't marry someone who is already married
-        // can't marry someone who doesn't want to be married
-        // can't marry a prisoner, unless you are also a prisoner (this is purposely left open for prisoners to marry who they want)
-        // can't marry a person who is dead or MIA
-        // can't marry inactive personnel (this is to show how they aren't part of the force anymore)
-        // TODO : can't marry anyone who is not located at the same planet as the person - GitHub #1672: Implement current planet tracking for personnel
-        // can't marry a close relative
-        return (
-                !this.equals(person)
-                && !person.getGenealogy().hasSpouse()
-                && person.isTryingToMarry()
-                && person.oldEnoughToMarry(campaign, today)
-                && (!person.getPrisonerStatus().isPrisoner() || getPrisonerStatus().isPrisoner())
-                && !person.getStatus().isDeadOrMIA()
-                && person.getStatus().isActive()
-                && !getGenealogy().checkMutualAncestors(person, getCampaign())
-        );
-    }
-
-    public boolean oldEnoughToMarry(final Campaign campaign, final LocalDate today) {
-        return getAge(today) >= campaign.getCampaignOptions().getMinimumMarriageAge();
-    }
-
-    public void randomMarriage(final Campaign campaign, final LocalDate today) {
-        // Don't attempt to generate is someone isn't trying to marry, has a spouse,
-        // isn't old enough to marry, or is actively deployed
-        if (!isTryingToMarry() || getGenealogy().hasSpouse() || !oldEnoughToMarry(campaign, today) || isDeployed()) {
-            return;
-        }
-
-        // setting is the fractional chance that this attempt at finding a marriage will result in one
-        if (Compute.randomFloat() < (campaign.getCampaignOptions().getChanceRandomMarriages())) {
-            addRandomSpouse(campaign, false, today);
-        } else if (campaign.getCampaignOptions().useRandomSameSexMarriages()) {
-            if (Compute.randomFloat() < (campaign.getCampaignOptions().getChanceRandomSameSexMarriages())) {
-                addRandomSpouse(campaign, true, today);
-            }
-        }
-    }
-
-    public void addRandomSpouse(final Campaign campaign, final boolean sameSex, final LocalDate today) {
-        List<Person> potentials = new ArrayList<>();
-        Gender gender = sameSex ? getGender() : (getGender().isMale() ? Gender.FEMALE : Gender.MALE);
-        for (final Person person : campaign.getActivePersonnel()) {
-            if (isPotentialRandomSpouse(campaign, person, gender, today)) {
-                potentials.add(person);
-            }
-        }
-
-        int n = potentials.size();
-        if (n > 0) {
-            Marriage.WEIGHTED.marry(campaign, this, potentials.get(Compute.randomInt(n)), today);
-        }
-    }
-
-    public boolean isPotentialRandomSpouse(final Campaign campaign, final Person person,
-                                           final Gender gender, final LocalDate today) {
-        if ((person.getGender() != gender) || !safeSpouse(campaign, person, today)
-                || !(getPrisonerStatus().isFree()
-                || (getPrisonerStatus().isPrisoner() && person.getPrisonerStatus().isPrisoner()))) {
-            return false;
-        }
-
-        return Math.abs(person.getAge(today) - getAge(today)) <= campaign.getCampaignOptions().getMarriageAgeRange();
-=======
     public void setMarriageable(final boolean marriageable) {
         this.marriageable = marriageable;
->>>>>>> b2c325a8
     }
     //endregion Marriage
 
