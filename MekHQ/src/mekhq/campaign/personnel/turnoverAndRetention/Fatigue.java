/*
 * Copyright (C) 2024-2025 The MegaMek Team. All Rights Reserved.
 *
 * This file is part of MekHQ.
 *
 * MekHQ is free software: you can redistribute it and/or modify
 * it under the terms of the GNU General Public License (GPL),
 * version 3 or (at your option) any later version,
 * as published by the Free Software Foundation.
 *
 * MekHQ is distributed in the hope that it will be useful,
 * but WITHOUT ANY WARRANTY; without even the implied warranty
 * of MERCHANTABILITY or FITNESS FOR A PARTICULAR PURPOSE.
 * See the GNU General Public License for more details.
 *
 * A copy of the GPL should have been included with this project;
 * if not, see <https://www.gnu.org/licenses/>.
 *
 * NOTICE: The MegaMek organization is a non-profit group of volunteers
 * creating free software for the BattleTech community.
 *
 * MechWarrior, BattleMech, `Mech and AeroTech are registered trademarks
 * of The Topps Company, Inc. All Rights Reserved.
 *
 * Catalyst Game Labs and the Catalyst Game Labs logo are trademarks of
 * InMediaRes Productions, LLC.
 *
 * MechWarrior Copyright Microsoft Corporation. MekHQ was created under
 * Microsoft's "Game Content Usage Rules"
 * <https://www.xbox.com/en-US/developers/rules> and it is not endorsed by or
 * affiliated with Microsoft.
 */
package mekhq.campaign.personnel.turnoverAndRetention;

import static mekhq.utilities.MHQInternationalization.getFormattedTextAt;
import static mekhq.utilities.ReportingUtilities.CLOSING_SPAN_TAG;
import static mekhq.utilities.ReportingUtilities.spanOpeningWithCustomColor;

import java.util.List;

import megamek.common.Entity;
import megamek.common.MiscType;
import megamek.common.enums.SkillLevel;
import megamek.common.equipment.MiscMounted;
import mekhq.campaign.Campaign;
import mekhq.campaign.personnel.Person;
import mekhq.campaign.personnel.enums.PersonnelStatus;
import mekhq.campaign.unit.Unit;
import mekhq.utilities.ReportingUtilities;

/**
 * The {@code Fatigue} class provides utility methods for managing and processing fatigue-related mechanics in the
 * campaign. This includes calculating effective fatigue, processing daily and weekly fatigue recovery, handling field
 * kitchen requirements, and generating related reports.
 *
 * <p>Fatigue is a system that affects personnel as part of campaign management. This class
 * ensures consistent handling of fatigue calculations, recovery, and statuses based on campaign settings and personnel
 * conditions.</p>
 */
public class Fatigue {
    final private static String RESOURCE_BUNDLE = "mekhq.resources.Fatigue";

    static final private int FATIGUE_RECOVERY_RATE = 1;

    /**
     * Calculates the total field kitchen capacity for a given list of units.
     *
     * <p>Deployed, damaged, uncrewed, or partially crewed units are excluded from the calculation.
     * Each remaining unit contributes to the overall capacity based on the presence of the
     * {@link MiscType#F_FIELD_KITCHEN} flag in its equipment.</p>
     *
     * @param units                the list of units to evaluate for field kitchen capacity.
     * @param fieldKitchenCapacity the capacity provided by each field kitchen.
     *
     * @return the total field kitchen capacity available from all eligible units.
     */
    public static int checkFieldKitchenCapacity(List<Unit> units, int fieldKitchenCapacity) {
        int fieldKitchenCount = 0;

        for (Unit unit : units) {
            if ((unit.isDeployed())
                      || (unit.isDamaged())
                      || (unit.getCrewState().isUncrewed())
                      || (unit.getCrewState().isPartiallyCrewed())) {
                continue;
            }

            for (MiscMounted item : unit.getEntity().getMisc()) {
                if (item.getType().hasFlag(MiscType.F_FIELD_KITCHEN)) {
                    fieldKitchenCount++;
                }
            }
        }

        return fieldKitchenCount * fieldKitchenCapacity;
    }

    /**
     * Calculates the number of personnel who require field kitchen support.
     *
     * <p>Personnel assigned to units with sufficient onboard field kitchen facilities
     * (e.g., small or large craft units) are excluded. Non-combatant personnel may also be excluded based on the
     * {@code isUseFieldKitchenIgnoreNonCombatants} parameter.</p>
     *
     * @param activePersonnel                      the list of active personnel to evaluate.
     * @param isUseFieldKitchenIgnoreNonCombatants flag to exclude non-combatants from the total.
     *
     * @return the total number of personnel requiring field kitchen support.
     */
    public static int checkFieldKitchenUsage(List<Person> activePersonnel,
          boolean isUseFieldKitchenIgnoreNonCombatants) {
        int fieldKitchenUsage = 0;

        for (Person person : activePersonnel) {
            if (person.isSupport() && isUseFieldKitchenIgnoreNonCombatants) {
                continue;
            }

            Unit unit = person.getUnit();

            if (unit == null) {
                fieldKitchenUsage++;
                continue;
            }

            Entity entity = unit.getEntity();

            if (entity == null) {
                fieldKitchenUsage++;
                continue;
            }

            // These units include sufficient field kitchen capacity for their crews, so their
            // personnel are skipped.
            if (entity.isLargeCraft() || entity.isSmallCraft()) {
                continue;
            }

            fieldKitchenUsage++;
        }

        return fieldKitchenUsage;
    }

    /**
     * Checks if the available field kitchen capacity is sufficient to meet the requirements.
     *
     * @param fieldKitchenCapacity the total available field kitchen capacity.
     * @param fieldKitchenUsage    the total field kitchen usage based on personnel requirements.
     *
     * @return {@code true} if the available capacity is sufficient; {@code false} otherwise.
     */
    public static boolean areFieldKitchensWithinCapacity(int fieldKitchenCapacity, int fieldKitchenUsage) {
        return fieldKitchenCapacity >= fieldKitchenUsage;
    }

    /**
     * Processes fatigue-related actions for a given person in the campaign.
     *
     * <p>This method calculates the effective fatigue of the person, determines their fatigue
<<<<<<< HEAD
     * state (e.g., tired, fatigued, exhausted, critical), generates reports based on their fatigue level, and
     * updates their recovery status. If the fatigue exceeds the campaign's leave threshold, the person's status is
     * updated to {@code ON_LEAVE}.</p>
=======
     * state (e.g., tired, fatigued, exhausted, critical), generates reports based on their fatigue level, and updates
     * their recovery status. If the fatigue exceeds the campaign's leave threshold, the person's status is updated to
     * {@code ON_LEAVE}.</p>
>>>>>>> c196657b
     *
     * @param campaign the campaign context in which the person operates.
     * @param person   the person whose fatigue actions are being processed.
     */
    public static void processFatigueActions(Campaign campaign, Person person) {
        int effectiveFatigue = getEffectiveFatigue(person.getFatigue(), person.isClanPersonnel(),
              person.getSkillLevel(campaign, false));

        if (!campaign.getCampaignOptions().isUseFatigue()) {
            return;
        }

        if ((effectiveFatigue >= 5) && (effectiveFatigue < 9)) {
            campaign.addReport(getFormattedTextAt(RESOURCE_BUNDLE, "fatigueTired.text",
                  person.getHyperlinkedFullTitle(),
                  spanOpeningWithCustomColor(ReportingUtilities.getWarningColor()),
                  CLOSING_SPAN_TAG));

            person.setIsRecoveringFromFatigue(true);
        } else if ((effectiveFatigue >= 9) && (effectiveFatigue < 12)) {
            campaign.addReport(getFormattedTextAt(RESOURCE_BUNDLE, "fatigueFatigued.text",
                  person.getHyperlinkedFullTitle(),
                  spanOpeningWithCustomColor(ReportingUtilities.getWarningColor()),
                  CLOSING_SPAN_TAG));

            person.setIsRecoveringFromFatigue(true);
        } else if ((effectiveFatigue >= 12) && (effectiveFatigue < 16)) {
            campaign.addReport(getFormattedTextAt(RESOURCE_BUNDLE, "fatigueExhausted.text",
                  person.getHyperlinkedFullTitle(),
                  spanOpeningWithCustomColor(ReportingUtilities.getNegativeColor()),
                  CLOSING_SPAN_TAG));

            person.setIsRecoveringFromFatigue(true);
        } else if (effectiveFatigue >= 17) {
            campaign.addReport(getFormattedTextAt(RESOURCE_BUNDLE, "fatigueCritical.text",
                  person.getHyperlinkedFullTitle(),
                  spanOpeningWithCustomColor(ReportingUtilities.getNegativeColor()),
                  CLOSING_SPAN_TAG));

            person.setIsRecoveringFromFatigue(true);
        }

        if ((campaign.getCampaignOptions().getFatigueLeaveThreshold() != 0)
                  && (effectiveFatigue >= campaign.getCampaignOptions().getFatigueLeaveThreshold())) {
            person.changeStatus(campaign, campaign.getLocalDate(), PersonnelStatus.ON_LEAVE);
        }
    }

    @Deprecated(since = "0.50.07", forRemoval = true)
    public static int getEffectiveFatigue(int fatigue, boolean isClan, SkillLevel skillLevel,
          boolean areFieldKitchensWithinCapacity) {
        return getEffectiveFatigue(fatigue, isClan, skillLevel);
    }


    /**
     * Calculates the effective fatigue level for a given person based on various modifiers.
     *
     * <p>The base fatigue level is adjusted by factors such as:</p>
     * <ul>
     *     <li>Whether the person is classified as Clan personnel.</li>
     *     <li>The person's skill level, with higher-skilled personnel suffering less fatigue.</li>
     *     <li>Whether field kitchens are operating within their required capacity.</li>
     * </ul>
     *
     * @param fatigue                        the base fatigue level of the person.
     * @param isClan                         flag indicating whether the person is Clan personnel.
     * @param skillLevel                     the person's skill level.
<<<<<<< HEAD
     * @return the calculated effective fatigue value.
     */
    public static int getEffectiveFatigue(int fatigue, boolean isClan, SkillLevel skillLevel) {
=======
     * @param areFieldKitchensWithinCapacity flag indicating if field kitchens are within capacity.
     *
     * @return the calculated effective fatigue value.
     */
    public static int getEffectiveFatigue(int fatigue, boolean isClan, SkillLevel skillLevel,
          boolean areFieldKitchensWithinCapacity) {
>>>>>>> c196657b
        int effectiveFatigue = fatigue;

        if (isClan) {
            effectiveFatigue -= 2;
        }

        switch (skillLevel) {
            case VETERAN -> effectiveFatigue--;
            case ELITE, HEROIC, LEGENDARY -> effectiveFatigue -= 2;
            default -> {}
        }

        return effectiveFatigue;
    }

    @Deprecated(since = "0.50.07", forRemoval = true)
    public static void processFatigueRecovery(Campaign campaign, Person person) {
        processFatigueRecovery(campaign, person, false);
    }

    /**
     * Handles daily fatigue recovery for a specific person in the campaign.
     *
     * <p>If the person has fatigue, their fatigue is reduced based on a standard recovery rate,
     * with additional adjustments if they are on leave or if the campaign has no active contracts. If fatigue becomes
     * zero or less, the person's recovery state is cleared, and their status may be updated to {@code ACTIVE} if they
     * were previously on leave.</p>
     *
     * @param campaign the campaign context in which the fatigue recovery occurs.
     * @param person   the person whose fatigue recovery is being handled.
     * @param fieldKitchensAreWithinCapacity flag indicating if field kitchens are within capacity.
     */
    public static void processFatigueRecovery(Campaign campaign, Person person,
          boolean fieldKitchensAreWithinCapacity) {
        if (person.getFatigue() > 0) {
            int fatigueAdjustment = FATIGUE_RECOVERY_RATE;

            if (person.getStatus().isOnLeave() || campaign.getActiveContracts().isEmpty()) {
                fatigueAdjustment++;
            }

            if (fieldKitchensAreWithinCapacity) {
                fatigueAdjustment++;
            }

            person.changeFatigue(-fatigueAdjustment);

            if (person.getFatigue() < 0) {
                person.setFatigue(0);
            }
        }

        if (campaign.getCampaignOptions().isUseFatigue()) {
            if ((!person.getStatus().isOnLeave()) && (!person.getIsRecoveringFromFatigue())) {
                processFatigueActions(campaign, person);
            }

            if (person.getIsRecoveringFromFatigue()) {
                if (person.getFatigue() <= 0) {
                    campaign.addReport(getFormattedTextAt(RESOURCE_BUNDLE, "fatigueRecovered.text",
                          person.getHyperlinkedFullTitle(),
                          spanOpeningWithCustomColor(ReportingUtilities.getPositiveColor()),
                          CLOSING_SPAN_TAG));

                    person.setIsRecoveringFromFatigue(false);

                    if ((campaign.getCampaignOptions().getFatigueLeaveThreshold() != 0)
                              && (person.getStatus().isOnLeave())) {
                        person.changeStatus(campaign, campaign.getLocalDate(), PersonnelStatus.ACTIVE);
                    }
                }
            }
        }
    }
}<|MERGE_RESOLUTION|>--- conflicted
+++ resolved
@@ -158,15 +158,9 @@
      * Processes fatigue-related actions for a given person in the campaign.
      *
      * <p>This method calculates the effective fatigue of the person, determines their fatigue
-<<<<<<< HEAD
      * state (e.g., tired, fatigued, exhausted, critical), generates reports based on their fatigue level, and
      * updates their recovery status. If the fatigue exceeds the campaign's leave threshold, the person's status is
-     * updated to {@code ON_LEAVE}.</p>
-=======
-     * state (e.g., tired, fatigued, exhausted, critical), generates reports based on their fatigue level, and updates
-     * their recovery status. If the fatigue exceeds the campaign's leave threshold, the person's status is updated to
-     * {@code ON_LEAVE}.</p>
->>>>>>> c196657b
+     * updated to {@link PersonnelStatus#ON_LEAVE}.</p>
      *
      * @param campaign the campaign context in which the person operates.
      * @param person   the person whose fatigue actions are being processed.
@@ -235,18 +229,9 @@
      * @param fatigue                        the base fatigue level of the person.
      * @param isClan                         flag indicating whether the person is Clan personnel.
      * @param skillLevel                     the person's skill level.
-<<<<<<< HEAD
      * @return the calculated effective fatigue value.
      */
     public static int getEffectiveFatigue(int fatigue, boolean isClan, SkillLevel skillLevel) {
-=======
-     * @param areFieldKitchensWithinCapacity flag indicating if field kitchens are within capacity.
-     *
-     * @return the calculated effective fatigue value.
-     */
-    public static int getEffectiveFatigue(int fatigue, boolean isClan, SkillLevel skillLevel,
-          boolean areFieldKitchensWithinCapacity) {
->>>>>>> c196657b
         int effectiveFatigue = fatigue;
 
         if (isClan) {
