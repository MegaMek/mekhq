/*
 * Copyright (C) 2019-2024 MegaMek team
 *
 * This file is part of MekHQ.
 *
 * MekHQ is free software: you can redistribute it and/or modify
 * it under the terms of the GNU General Public License as published by
 * the Free Software Foundation, either version 3 of the License, or
 * (at your option) any later version.
 *
 * MekHQ is distributed in the hope that it will be useful,
 * but WITHOUT ANY WARRANTY; without even the implied warranty of
 * MERCHANTABILITY or FITNESS FOR A PARTICULAR PURPOSE. See the
 * GNU General Public License for more details.
 *
 * You should have received a copy of the GNU General Public License
 * along with MekHQ. If not, see <http://www.gnu.org/licenses/>.
 */
package mekhq.campaign.personnel.generator;

import megamek.common.Compute;
import megamek.common.enums.Gender;
import mekhq.campaign.Campaign;
import mekhq.campaign.RandomSkillPreferences;
import mekhq.campaign.personnel.Person;
import mekhq.campaign.personnel.backgrounds.BackgroundsController;
import mekhq.campaign.personnel.education.EducationController;
import mekhq.campaign.personnel.enums.PersonnelRole;
<<<<<<< HEAD
import mekhq.campaign.personnel.enums.education.EducationLevel;
=======
>>>>>>> b14aad76
import mekhq.campaign.personnel.randomEvents.PersonalityController;
import mekhq.campaign.universe.Faction;
import mekhq.campaign.universe.Planet;
import mekhq.campaign.universe.selectors.factionSelectors.AbstractFactionSelector;
import mekhq.campaign.universe.selectors.planetSelectors.AbstractPlanetSelector;

import java.util.Objects;

/**
 * Creates {@link Person} instances using the default MekHQ algorithm.
 */
public class DefaultPersonnelGenerator extends AbstractPersonnelGenerator {

    private final AbstractFactionSelector factionSelector;
    private final AbstractPlanetSelector planetSelector;

    /**
     * Creates a new DefaultPersonGenerator with a faction selector.
     * @param factionSelector The faction selector to use with all generated persons.
     */
    public DefaultPersonnelGenerator(AbstractFactionSelector factionSelector, AbstractPlanetSelector planetSelector) {
        this.factionSelector = Objects.requireNonNull(factionSelector);
        this.planetSelector = Objects.requireNonNull(planetSelector);
    }

    @Override
    protected Person createPerson(Campaign campaign) {
        Faction faction = this.factionSelector.selectFaction(campaign);

        Person person;
        if (faction != null) {
            person = new Person(campaign, faction.getShortName());
        } else {
            person = super.createPerson(campaign);
        }

        Planet planet = this.planetSelector.selectPlanet(campaign, faction);
        if (planet != null) {
            person.setOriginPlanet(planet);
        }

        return person;
    }

    @Override
    public Person generate(Campaign campaign, PersonnelRole primaryRole, PersonnelRole secondaryRole, Gender gender) {
        Person person = createPerson(campaign);

        person.setPrimaryRoleDirect(primaryRole);
        person.setSecondaryRoleDirect(secondaryRole);

        int expLvl = generateExperienceLevel(person);

        generateXp(campaign, person);

        generatePhenotype(campaign, person);

        generateBirthday(campaign, person, expLvl, person.isClanPersonnel() && !person.getPhenotype().isNone());

        AbstractSkillGenerator skillGenerator = new DefaultSkillGenerator(getSkillPreferences());
        skillGenerator.generateSkills(campaign, person, expLvl);

        // Limit skills by age for children and adolescents
        int age = person.getAge(campaign.getLocalDate());

        if (age < 16) {
            person.removeAllSkills();
            // regenerate expLvl to factor in skill changes from age
            expLvl = generateExperienceLevel(person);
        } else if (age < 18) {
            person.limitSkills(1);

            expLvl = generateExperienceLevel(person);
        }

        // set SPAs
        if (expLvl >= 0) {
            AbstractSpecialAbilityGenerator specialAbilityGenerator = new DefaultSpecialAbilityGenerator();
            specialAbilityGenerator.setSkillPreferences(new RandomSkillPreferences());
            specialAbilityGenerator.generateSpecialAbilities(campaign, person, expLvl);
        }

        // set interest in marriage and children flags
        int interestInMarriageDiceSize = campaign.getCampaignOptions().getNoInterestInMarriageDiceSize();
        person.setMarriageable(((interestInMarriageDiceSize != 0) && (Compute.randomInt(interestInMarriageDiceSize)) != 0));

        int interestInChildren = campaign.getCampaignOptions().getNoInterestInChildrenDiceSize();
        person.setTryingToConceive(((interestInChildren != 0) && (Compute.randomInt(interestInChildren)) != 0));

        // Do naming at the end, to ensure the keys are set
        generateNameAndGender(campaign, person, gender);

        //check for Bloodname
        campaign.checkBloodnameAdd(person, false);

        person.setDaysToWaitForHealing(campaign.getCampaignOptions().getNaturalHealingWaitingPeriod());

<<<<<<< HEAD
        // set loyalty
        if (expLvl <= 0) {
            person.setLoyalty(Compute.d6(3) + 2);
        } else if (expLvl == 1) {
            person.setLoyalty(Compute.d6(3) + 1);
        } else {
            person.setLoyalty(Compute.d6(3));
        }

        // set education based on age
        if (age < 16) {
            person.setEduHighestEducation(EducationLevel.EARLY_CHILDHOOD);
        } else {
            person.setEduHighestEducation(EducationLevel.HIGH_SCHOOL);
        }

        // generate personality
        PersonalityController.generatePersonality(person);
=======
        // set education
        EducationController.setInitialEducation(campaign, person);
>>>>>>> b14aad76

        // generate background
        BackgroundsController.generateBackground(campaign, person);

        // generate personality
        PersonalityController.generatePersonality(person);

        return person;
    }
}<|MERGE_RESOLUTION|>--- conflicted
+++ resolved
@@ -26,10 +26,7 @@
 import mekhq.campaign.personnel.backgrounds.BackgroundsController;
 import mekhq.campaign.personnel.education.EducationController;
 import mekhq.campaign.personnel.enums.PersonnelRole;
-<<<<<<< HEAD
 import mekhq.campaign.personnel.enums.education.EducationLevel;
-=======
->>>>>>> b14aad76
 import mekhq.campaign.personnel.randomEvents.PersonalityController;
 import mekhq.campaign.universe.Faction;
 import mekhq.campaign.universe.Planet;
@@ -127,7 +124,6 @@
 
         person.setDaysToWaitForHealing(campaign.getCampaignOptions().getNaturalHealingWaitingPeriod());
 
-<<<<<<< HEAD
         // set loyalty
         if (expLvl <= 0) {
             person.setLoyalty(Compute.d6(3) + 2);
@@ -146,10 +142,6 @@
 
         // generate personality
         PersonalityController.generatePersonality(person);
-=======
-        // set education
-        EducationController.setInitialEducation(campaign, person);
->>>>>>> b14aad76
 
         // generate background
         BackgroundsController.generateBackground(campaign, person);
