--- conflicted
+++ resolved
@@ -26,19 +26,16 @@
 import mekhq.campaign.personnel.SkillType;
 import mekhq.campaign.personnel.enums.PersonnelRole;
 
-<<<<<<< HEAD
 import java.util.ArrayList;
 import java.util.List;
-=======
+
 public class DefaultSkillGenerator extends AbstractSkillGenerator {
     //region Constructors
     public DefaultSkillGenerator(final RandomSkillPreferences randomSkillPreferences) {
         super(randomSkillPreferences);
     }
     //endregion Constructors
->>>>>>> 0d5c057b
 
-public class DefaultSkillGenerator extends AbstractSkillGenerator {
     @Override
     public void generateSkills(final Campaign campaign, final Person person, final int expLvl) {
         PersonnelRole primaryRole = person.getPrimaryRole();
