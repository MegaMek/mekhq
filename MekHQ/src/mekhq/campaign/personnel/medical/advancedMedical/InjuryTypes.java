/*
 * Copyright (C) 2016-2025 The MegaMek Team. All Rights Reserved.
 *
 * This file is part of MekHQ.
 *
 * MekHQ is free software: you can redistribute it and/or modify
 * it under the terms of the GNU General Public License (GPL),
 * version 3 or (at your option) any later version,
 * as published by the Free Software Foundation.
 *
 * MekHQ is distributed in the hope that it will be useful,
 * but WITHOUT ANY WARRANTY; without even the implied warranty
 * of MERCHANTABILITY or FITNESS FOR A PARTICULAR PURPOSE.
 * See the GNU General Public License for more details.
 *
 * A copy of the GPL should have been included with this project;
 * if not, see <https://www.gnu.org/licenses/>.
 *
 * NOTICE: The MegaMek organization is a non-profit group of volunteers
 * creating free software for the BattleTech community.
 *
 * MechWarrior, BattleMech, `Mech and AeroTech are registered trademarks
 * of The Topps Company, Inc. All Rights Reserved.
 *
 * Catalyst Game Labs and the Catalyst Game Labs logo are trademarks of
 * InMediaRes Productions, LLC.
 *
 * MechWarrior Copyright Microsoft Corporation. MekHQ was created under
 * Microsoft's "Game Content Usage Rules"
 * <https://www.xbox.com/en-US/developers/rules> and it is not endorsed by or
 * affiliated with Microsoft.
 */
package mekhq.campaign.personnel.medical.advancedMedical;

import static mekhq.campaign.personnel.enums.ModifierValue.GUNNERY;
import static mekhq.campaign.personnel.enums.ModifierValue.PILOTING;

import java.util.Arrays;
import java.util.Collection;
import java.util.Collections;
import java.util.EnumSet;
import java.util.List;

import megamek.common.compute.Compute;
import megamek.common.enums.Gender;
import megamek.logging.MMLogger;
import mekhq.Utilities;
import mekhq.campaign.Campaign;
import mekhq.campaign.GameEffect;
import mekhq.campaign.finances.Money;
import mekhq.campaign.log.MedicalLogEntry;
import mekhq.campaign.log.MedicalLogger;
import mekhq.campaign.personnel.Injury;
import mekhq.campaign.personnel.InjuryType;
import mekhq.campaign.personnel.Modifier;
import mekhq.campaign.personnel.Person;
import mekhq.campaign.personnel.enums.GenderDescriptors;
import mekhq.campaign.personnel.enums.InjuryLevel;
import mekhq.campaign.personnel.enums.ModifierValue;
import mekhq.campaign.personnel.enums.PersonnelStatus;
import mekhq.campaign.personnel.medical.BodyLocation;
import mekhq.campaign.personnel.medical.advancedMedicalAlternate.AlternateInjuries;

/** Advanced Medical sub-system injury types */
public final class InjuryTypes {
    private static final MMLogger LOGGER = MMLogger.create(InjuryType.class);

    // Predefined types
    public static final InjuryType PUNCTURE = new Puncture();
    public static final InjuryType FRACTURE = new Fracture();
    public static final InjuryType LACERATION = new Laceration();
    public static final InjuryType TORN_MUSCLE = new TornMuscle();
    public static final InjuryType CONCUSSION = new Concussion();
    public static final InjuryType BROKEN_RIB = new BrokenRib();
    public static final InjuryType BRUISED_KIDNEY = new BruisedKidney();
    public static final InjuryType BROKEN_LIMB = new BrokenLimb();
    public static final InjuryType BROKEN_COLLAR_BONE = new BrokenCollarBone();
    public static final InjuryType INTERNAL_BLEEDING = new InternalBleeding();
    public static final InjuryType LOST_LIMB = new LostLimb();
    public static final InjuryType REPLACEMENT_LIMB_RECOVERY = new ReplacementLimbRecovery();
    public static final InjuryType POSTPARTUM_RECOVERY = new PostpartumRecovery();
    public static final InjuryType CEREBRAL_CONTUSION = new CerebralContusion();
    public static final InjuryType PUNCTURED_LUNG = new PuncturedLung();
    public static final InjuryType CTE = new Cte();
    public static final InjuryType BROKEN_BACK = new BrokenBack();
    // New injury types go here (or extend the class)
    public static final InjuryType SEVERED_SPINE = new SeveredSpine();
    public static final InjuryType TRANSIT_DISORIENTATION_SYNDROME = new TransitDisorientationSyndrome();
    public static final InjuryType DISCONTINUATION_SYNDROME = new DiscontinuationSyndrome();
    public static final InjuryType CRIPPLING_FLASHBACKS = new CripplingFlashbacks();
    public static final InjuryType CHILDLIKE_REGRESSION = new ChildlikeRegression();
    public static final InjuryType CATATONIA = new Catatonia();

    // Replacement Limbs
    public static int REPLACEMENT_LIMB_MINIMUM_SKILL_REQUIRED_TYPES_3_4_5 = 5;
    public static Money REPLACEMENT_LIMB_COST_ARM_TYPE_5 = Money.of(200000);
    public static Money REPLACEMENT_LIMB_COST_HAND_TYPE_5 = Money.of(100000);
    public static Money REPLACEMENT_LIMB_COST_LEG_TYPE_5 = Money.of(125000);
    public static Money REPLACEMENT_LIMB_COST_FOOT_TYPE_5 = Money.of(50000);

    private static boolean registered = false;

    /**
     * Register all injury types defined here. Don't use them until you called this once!
     */
    public static synchronized void registerAll() {
        if (!registered) {
            // `am:cut`, `am:bruise`, and `am:sprain` are the old codes for those injury types.
            // We maintain them to avoid breaking compatibility
            InjuryType.register(0, "am:cut", PUNCTURE);
            InjuryType.register(1, "am:bruise", FRACTURE);
            InjuryType.register(2, "am:laceration", LACERATION);
            InjuryType.register(3, "am:sprain", TORN_MUSCLE);
            InjuryType.register(4, "am:concussion", CONCUSSION);
            InjuryType.register(5, "am:broken_rib", BROKEN_RIB);
            InjuryType.register(6, "am:bruised_kidney", BRUISED_KIDNEY);
            InjuryType.register(7, "am:broken_limb", BROKEN_LIMB);
            InjuryType.register(8, "am:broken_collar_bone", BROKEN_COLLAR_BONE);
            InjuryType.register(9, "am:internal_bleeding", INTERNAL_BLEEDING);
            InjuryType.register(10, "am:lost_limb", LOST_LIMB);
            InjuryType.register(11, "am:cerebral_contusion", CEREBRAL_CONTUSION);
            InjuryType.register(12, "am:punctured_lung", PUNCTURED_LUNG);
            InjuryType.register(13, "am:cte", CTE);
            InjuryType.register(14, "am:broken_back", BROKEN_BACK);

            InjuryType.register(15, "alt:SEVERED_HEAD", AlternateInjuries.SEVERED_HEAD);
            InjuryType.register(16, "alt:BURN_FACE", AlternateInjuries.BURN_FACE);
            InjuryType.register(17, "alt:HEARING_LOSS", AlternateInjuries.HEARING_LOSS);
            InjuryType.register(18, "alt:BLINDNESS", AlternateInjuries.BLINDNESS);
            InjuryType.register(19, "alt:FRACTURED_JAW", AlternateInjuries.FRACTURED_JAW);
            InjuryType.register(20, "alt:FRACTURED_SKULL", AlternateInjuries.FRACTURED_SKULL);
            InjuryType.register(21, "alt:BURNED_CHEST", AlternateInjuries.BURNED_CHEST);
            InjuryType.register(22, "alt:FRACTURED_RIB", AlternateInjuries.FRACTURED_RIB);
            InjuryType.register(23, "alt:SMOKE_INHALATION", AlternateInjuries.SMOKE_INHALATION);
            InjuryType.register(24, "alt:PUNCTURED_LUNG", AlternateInjuries.PUNCTURED_LUNG);
            InjuryType.register(25, "alt:HEART_TRAUMA", AlternateInjuries.HEART_TRAUMA);
            InjuryType.register(26, "alt:BURN_ABDOMINAL", AlternateInjuries.BURN_ABDOMINAL);
            InjuryType.register(27, "alt:BRUISED_ORGAN", AlternateInjuries.BRUISED_ORGAN);
            InjuryType.register(28, "alt:ORGAN_TRAUMA", AlternateInjuries.ORGAN_TRAUMA);
            InjuryType.register(29, "alt:FRACTURED_GROIN", AlternateInjuries.FRACTURED_GROIN);
            InjuryType.register(30, "alt:DISEMBOWELED", AlternateInjuries.DISEMBOWELED);
            InjuryType.register(31, "alt:SEVERED_ARM", AlternateInjuries.SEVERED_ARM);
            InjuryType.register(32, "alt:BURN_UPPER_ARM", AlternateInjuries.BURN_UPPER_ARM);
            InjuryType.register(33, "alt:FRACTURED_UPPER_ARM", AlternateInjuries.FRACTURED_UPPER_ARM);
            InjuryType.register(34, "alt:FRACTURED_ELBOW", AlternateInjuries.FRACTURED_ELBOW);
            InjuryType.register(35, "alt:FRACTURED_SHOULDER", AlternateInjuries.FRACTURED_SHOULDER);
            InjuryType.register(36, "alt:COMPOUND_FRACTURED_SHOULDER", AlternateInjuries.COMPOUND_FRACTURED_SHOULDER);
            InjuryType.register(37, "alt:SEVERED_HAND", AlternateInjuries.SEVERED_HAND);
            InjuryType.register(38, "alt:BURN_HAND", AlternateInjuries.BURN_HAND);
            InjuryType.register(39, "alt:FRACTURED_HAND", AlternateInjuries.FRACTURED_HAND);
            InjuryType.register(40, "alt:FRACTURED_WRIST", AlternateInjuries.FRACTURED_WRIST);
            InjuryType.register(41, "alt:FRACTURED_FOREARM", AlternateInjuries.FRACTURED_FOREARM);
            InjuryType.register(42, "alt:COMPOUND_FRACTURED_FOREARM", AlternateInjuries.COMPOUND_FRACTURED_FOREARM);
            InjuryType.register(43, "alt:SEVERED_LEG", AlternateInjuries.SEVERED_LEG);
            InjuryType.register(44, "alt:BURN_THIGH", AlternateInjuries.BURN_THIGH);
            InjuryType.register(45, "alt:BRUISED_FEMUR", AlternateInjuries.BRUISED_FEMUR);
            InjuryType.register(46, "alt:FRACTURED_FEMUR", AlternateInjuries.FRACTURED_FEMUR);
            InjuryType.register(47, "alt:COMPOUND_FRACTURED_FEMUR", AlternateInjuries.COMPOUND_FRACTURED_FEMUR);
            InjuryType.register(48, "alt:FRACTURED_HIP", AlternateInjuries.FRACTURED_HIP);
            InjuryType.register(49, "alt:SEVERED_FOOT", AlternateInjuries.SEVERED_FOOT);
            InjuryType.register(50, "alt:BURN_CALF", AlternateInjuries.BURN_CALF);
            InjuryType.register(51, "alt:FRACTURED_FOOT", AlternateInjuries.FRACTURED_FOOT);
            InjuryType.register(52, "alt:FRACTURED_ANKLE", AlternateInjuries.FRACTURED_ANKLE);
            InjuryType.register(53, "alt:FRACTURED_KNEE", AlternateInjuries.FRACTURED_KNEE);
            InjuryType.register(54, "alt:COMPOUND_FRACTURED_SHIN", AlternateInjuries.COMPOUND_FRACTURED_SHIN);
            InjuryType.register(55, "alt:BLOOD_LOSS", AlternateInjuries.BLOOD_LOSS);
            InjuryType.register(56, "alt:GROWTHS_DISCOMFORT", AlternateInjuries.GROWTHS_DISCOMFORT);
            InjuryType.register(57, "alt:GROWTHS_SLIGHT", AlternateInjuries.GROWTHS_SLIGHT);
            InjuryType.register(58, "alt:GROWTHS_MODERATE", AlternateInjuries.GROWTHS_MODERATE);
            InjuryType.register(59, "alt:GROWTHS_SEVERE", AlternateInjuries.GROWTHS_SEVERE);
            InjuryType.register(60, "alt:GROWTHS_DEADLY", AlternateInjuries.GROWTHS_DEADLY);
            InjuryType.register(61, "alt:INFECTION_DISCOMFORT", AlternateInjuries.INFECTION_DISCOMFORT);
            InjuryType.register(62, "alt:INFECTION_SLIGHT", AlternateInjuries.INFECTION_SLIGHT);
            InjuryType.register(63, "alt:INFECTION_MODERATE", AlternateInjuries.INFECTION_MODERATE);
            InjuryType.register(64, "alt:INFECTION_SEVERE", AlternateInjuries.INFECTION_SEVERE);
            InjuryType.register(65, "alt:INFECTION_DEADLY", AlternateInjuries.INFECTION_DEADLY);
            InjuryType.register(66, "alt:HEARING_DISCOMFORT", AlternateInjuries.HEARING_DISCOMFORT);
            InjuryType.register(67, "alt:HEARING_SLIGHT", AlternateInjuries.HEARING_SLIGHT);
            InjuryType.register(68, "alt:HEARING_MODERATE", AlternateInjuries.HEARING_MODERATE);
            InjuryType.register(69, "alt:HEARING_SEVERE", AlternateInjuries.HEARING_SEVERE);
            InjuryType.register(70, "alt:HEARING_DEADLY", AlternateInjuries.HEARING_DEADLY);
            InjuryType.register(71, "alt:WEAKNESS_DISCOMFORT", AlternateInjuries.WEAKNESS_DISCOMFORT);
            InjuryType.register(72, "alt:WEAKNESS_SLIGHT", AlternateInjuries.WEAKNESS_SLIGHT);
            InjuryType.register(73, "alt:WEAKNESS_MODERATE", AlternateInjuries.WEAKNESS_MODERATE);
            InjuryType.register(74, "alt:WEAKNESS_SEVERE", AlternateInjuries.WEAKNESS_SEVERE);
            InjuryType.register(75, "alt:WEAKNESS_DEADLY", AlternateInjuries.WEAKNESS_DEADLY);
            InjuryType.register(76, "alt:SORES_DISCOMFORT", AlternateInjuries.SORES_DISCOMFORT);
            InjuryType.register(77, "alt:SORES_SLIGHT", AlternateInjuries.SORES_SLIGHT);
            InjuryType.register(78, "alt:SORES_MODERATE", AlternateInjuries.SORES_MODERATE);
            InjuryType.register(79, "alt:SORES_SEVERE", AlternateInjuries.SORES_SEVERE);
            InjuryType.register(80, "alt:SORES_DEADLY", AlternateInjuries.SORES_DEADLY);
            InjuryType.register(81, "alt:FLU_DISCOMFORT", AlternateInjuries.FLU_DISCOMFORT);
            InjuryType.register(82, "alt:FLU_SLIGHT", AlternateInjuries.FLU_SLIGHT);
            InjuryType.register(83, "alt:FLU_MODERATE", AlternateInjuries.FLU_MODERATE);
            InjuryType.register(84, "alt:FLU_SEVERE", AlternateInjuries.FLU_SEVERE);
            InjuryType.register(85, "alt:FLU_DEADLY", AlternateInjuries.FLU_DEADLY);
            InjuryType.register(86, "alt:SIGHT_DISCOMFORT", AlternateInjuries.SIGHT_DISCOMFORT);
            InjuryType.register(87, "alt:SIGHT_SLIGHT", AlternateInjuries.SIGHT_SLIGHT);
            InjuryType.register(88, "alt:SIGHT_MODERATE", AlternateInjuries.SIGHT_MODERATE);
            InjuryType.register(89, "alt:SIGHT_SEVERE", AlternateInjuries.SIGHT_SEVERE);
            InjuryType.register(90, "alt:SIGHT_DEADLY", AlternateInjuries.SIGHT_DEADLY);
            InjuryType.register(91, "alt:TREMORS_DISCOMFORT", AlternateInjuries.TREMORS_DISCOMFORT);
            InjuryType.register(92, "alt:TREMORS_SLIGHT", AlternateInjuries.TREMORS_SLIGHT);
            InjuryType.register(93, "alt:TREMORS_MODERATE", AlternateInjuries.TREMORS_MODERATE);
            InjuryType.register(94, "alt:TREMORS_SEVERE", AlternateInjuries.TREMORS_SEVERE);
            InjuryType.register(95, "alt:TREMORS_DEADLY", AlternateInjuries.TREMORS_DEADLY);
            InjuryType.register(96, "alt:BREATHING_DISCOMFORT", AlternateInjuries.BREATHING_DISCOMFORT);
            InjuryType.register(97, "alt:BREATHING_SLIGHT", AlternateInjuries.BREATHING_SLIGHT);
            InjuryType.register(98, "alt:BREATHING_MODERATE", AlternateInjuries.BREATHING_MODERATE);
            InjuryType.register(99, "alt:BREATHING_SEVERE", AlternateInjuries.BREATHING_SEVERE);
            InjuryType.register(100, "alt:BREATHING_DEADLY", AlternateInjuries.BREATHING_DEADLY);
            InjuryType.register(101, "alt:HEMOPHILIA_DISCOMFORT", AlternateInjuries.HEMOPHILIA_DISCOMFORT);
            InjuryType.register(102, "alt:HEMOPHILIA_SLIGHT", AlternateInjuries.HEMOPHILIA_SLIGHT);
            InjuryType.register(103, "alt:HEMOPHILIA_MODERATE", AlternateInjuries.HEMOPHILIA_MODERATE);
            InjuryType.register(104, "alt:HEMOPHILIA_SEVERE", AlternateInjuries.HEMOPHILIA_SEVERE);
            InjuryType.register(105, "alt:HEMOPHILIA_DEADLY", AlternateInjuries.HEMOPHILIA_DEADLY);
            InjuryType.register(106, "alt:VENEREAL_DISCOMFORT", AlternateInjuries.VENEREAL_DISCOMFORT);
            InjuryType.register(107, "alt:VENEREAL_SLIGHT", AlternateInjuries.VENEREAL_SLIGHT);
            InjuryType.register(108, "alt:VENEREAL_MODERATE", AlternateInjuries.VENEREAL_MODERATE);
            InjuryType.register(109, "alt:VENEREAL_SEVERE", AlternateInjuries.VENEREAL_SEVERE);
            InjuryType.register(110, "alt:VENEREAL_DEADLY", AlternateInjuries.VENEREAL_DEADLY);
            InjuryType.register(111, "alt:WOODEN_ARM", AlternateInjuries.WOODEN_ARM);
            InjuryType.register(112, "alt:HOOK_HAND", AlternateInjuries.HOOK_HAND);
            InjuryType.register(113, "alt:PEG_LEG", AlternateInjuries.PEG_LEG);
            InjuryType.register(114, "alt:WOODEN_FOOT", AlternateInjuries.WOODEN_FOOT);
            InjuryType.register(115, "alt:SIMPLE_ARM", AlternateInjuries.SIMPLE_ARM);
            InjuryType.register(116, "alt:SIMPLE_CLAW_HAND", AlternateInjuries.SIMPLE_CLAW_HAND);
            InjuryType.register(117, "alt:SIMPLE_LEG", AlternateInjuries.SIMPLE_LEG);
            InjuryType.register(118, "alt:SIMPLE_FOOT", AlternateInjuries.SIMPLE_FOOT);
            InjuryType.register(119, "alt:PROSTHETIC_ARM", AlternateInjuries.PROSTHETIC_ARM);
            InjuryType.register(120, "alt:PROSTHETIC_HAND", AlternateInjuries.PROSTHETIC_HAND);
            InjuryType.register(121, "alt:PROSTHETIC_LEG", AlternateInjuries.PROSTHETIC_LEG);
            InjuryType.register(122, "alt:PROSTHETIC_FOOT", AlternateInjuries.PROSTHETIC_FOOT);
            InjuryType.register(123, "alt:ADVANCED_PROSTHETIC_ARM", AlternateInjuries.ADVANCED_PROSTHETIC_ARM);
            InjuryType.register(124, "alt:ADVANCED_PROSTHETIC_HAND", AlternateInjuries.ADVANCED_PROSTHETIC_HAND);
            InjuryType.register(125, "alt:ADVANCED_PROSTHETIC_LEG", AlternateInjuries.ADVANCED_PROSTHETIC_LEG);
            InjuryType.register(126, "alt:ADVANCED_PROSTHETIC_FOOT", AlternateInjuries.ADVANCED_PROSTHETIC_FOOT);
            InjuryType.register(127, "alt:MYOMER_ARM", AlternateInjuries.MYOMER_ARM);
            InjuryType.register(128, "alt:MYOMER_HAND", AlternateInjuries.MYOMER_HAND);
            InjuryType.register(129, "alt:MYOMER_LEG", AlternateInjuries.MYOMER_LEG);
            InjuryType.register(130, "alt:MYOMER_FOOT", AlternateInjuries.MYOMER_FOOT);
            InjuryType.register(131, "alt:CLONED_ARM", AlternateInjuries.CLONED_ARM);
            InjuryType.register(132, "alt:CLONED_HAND", AlternateInjuries.CLONED_HAND);
            InjuryType.register(133, "alt:CLONED_LEG", AlternateInjuries.CLONED_LEG);
            InjuryType.register(134, "alt:CLONED_FOOT", AlternateInjuries.CLONED_FOOT);
            InjuryType.register(135, "alt:EYE_IMPLANT", AlternateInjuries.EYE_IMPLANT);
            InjuryType.register(136, "alt:BIONIC_EAR", AlternateInjuries.BIONIC_EAR);
            InjuryType.register(137, "alt:BIONIC_EYE", AlternateInjuries.BIONIC_EYE);
            InjuryType.register(138, "alt:BIONIC_HEART", AlternateInjuries.BIONIC_HEART);
            InjuryType.register(139, "alt:BIONIC_LUNGS", AlternateInjuries.BIONIC_LUNGS);
            InjuryType.register(140, "alt:BIONIC_ORGAN_OTHER", AlternateInjuries.BIONIC_ORGAN_OTHER);
            InjuryType.register(141, "alt:COSMETIC_SURGERY", AlternateInjuries.COSMETIC_SURGERY);
            InjuryType.register(142, "alt:CLONED_LIMB_RECOVERY", AlternateInjuries.CLONED_LIMB_RECOVERY);
            InjuryType.register(143, "alt:REPLACEMENT_LIMB_RECOVERY", AlternateInjuries.REPLACEMENT_LIMB_RECOVERY);
            InjuryType.register(144, "alt:COSMETIC_SURGERY_RECOVERY", AlternateInjuries.COSMETIC_SURGERY_RECOVERY);
            InjuryType.register(145, "alt:REPLACEMENT_ORGAN_RECOVERY", AlternateInjuries.REPLACEMENT_ORGAN_RECOVERY);
            InjuryType.register(146, "alt:FAILED_SURGERY_RECOVERY", AlternateInjuries.FAILED_SURGERY_RECOVERY);
            InjuryType.register(147, "alt:ELECTIVE_MYOMER_ARM", AlternateInjuries.ELECTIVE_MYOMER_ARM);
            InjuryType.register(148, "alt:ELECTIVE_MYOMER_HAND", AlternateInjuries.ELECTIVE_MYOMER_HAND);
            InjuryType.register(149, "alt:ELECTIVE_MYOMER_LEG", AlternateInjuries.ELECTIVE_MYOMER_LEG);
            InjuryType.register(150, "alt:ENHANCED_IMAGING", AlternateInjuries.ENHANCED_IMAGING_IMPLANT);
            InjuryType.register(151, "alt:ELECTIVE_IMPLANT_RECOVERY", AlternateInjuries.ELECTIVE_IMPLANT_RECOVERY);
            InjuryType.register(152, "alt:EI_IMPLANT_RECOVERY", AlternateInjuries.EI_IMPLANT_RECOVERY);
            InjuryType.register(153, "alt:BONE_REINFORCEMENT", AlternateInjuries.BONE_REINFORCEMENT);
            InjuryType.register(154, "alt:LIVER_FILTRATION_IMPLANT", AlternateInjuries.LIVER_FILTRATION_IMPLANT);
            InjuryType.register(155,
                  "alt:BIONIC_LUNGS_WITH_TYPE_1_FILTER",
                  AlternateInjuries.BIONIC_LUNGS_WITH_TYPE_1_FILTER);
            InjuryType.register(156,
                  "alt:BIONIC_LUNGS_WITH_TYPE_2_FILTER",
                  AlternateInjuries.BIONIC_LUNGS_WITH_TYPE_2_FILTER);
            InjuryType.register(157,
                  "alt:BIONIC_LUNGS_WITH_TYPE_3_FILTER",
                  AlternateInjuries.BIONIC_LUNGS_WITH_TYPE_3_FILTER);
            InjuryType.register(158, "alt:CYBERNETIC_EYE_EM_IR", AlternateInjuries.CYBERNETIC_EYE_EM_IR);
            InjuryType.register(159, "alt:CYBERNETIC_EYE_TELESCOPE", AlternateInjuries.CYBERNETIC_EYE_TELESCOPE);
            InjuryType.register(160, "alt:CYBERNETIC_EYE_LASER", AlternateInjuries.CYBERNETIC_EYE_LASER);
            InjuryType.register(161, "alt:CYBERNETIC_EYE_MULTI", AlternateInjuries.CYBERNETIC_EYE_MULTI);
            InjuryType.register(162,
                  "alt:CYBERNETIC_EYE_MULTI_ENHANCED",
                  AlternateInjuries.CYBERNETIC_EYE_MULTI_ENHANCED);
            InjuryType.register(163, "alt:CYBERNETIC_EAR_SIGNAL", AlternateInjuries.CYBERNETIC_EAR_SIGNAL);
            InjuryType.register(164, "alt:CYBERNETIC_EAR_MULTI", AlternateInjuries.CYBERNETIC_EAR_MULTI);
            InjuryType.register(165, "alt:CYBERNETIC_SPEECH_IMPLANT", AlternateInjuries.CYBERNETIC_SPEECH_IMPLANT);
            InjuryType.register(166, "alt:PHEROMONE_EFFUSER", AlternateInjuries.PHEROMONE_EFFUSER);
            InjuryType.register(167, "alt:COSMETIC_BEAUTY_ENHANCEMENT", AlternateInjuries.COSMETIC_BEAUTY_ENHANCEMENT);
            InjuryType.register(168, "alt:COSMETIC_HORROR_ENHANCEMENT", AlternateInjuries.COSMETIC_HORROR_ENHANCEMENT);
            InjuryType.register(169, "alt:COSMETIC_TAIL_PROSTHETIC", AlternateInjuries.COSMETIC_TAIL_PROSTHETIC);
            InjuryType.register(170,
                  "alt:COSMETIC_ANIMAL_EAR_PROSTHETIC",
                  AlternateInjuries.COSMETIC_ANIMAL_EAR_PROSTHETIC);
            InjuryType.register(171,
                  "alt:COSMETIC_ANIMAL_LEG_PROSTHETIC",
                  AlternateInjuries.COSMETIC_ANIMAL_LEG_PROSTHETIC);
            InjuryType.register(172, "alt:DISCONTINUATION_SYNDROME", AlternateInjuries.DISCONTINUATION_SYNDROME);
            InjuryType.register(173, "alt:DERMAL_MYOMER_ARM_ARMOR", AlternateInjuries.DERMAL_MYOMER_ARM_ARMOR);
            InjuryType.register(174, "alt:DERMAL_MYOMER_ARM_CAMO", AlternateInjuries.DERMAL_MYOMER_ARM_CAMO);
            InjuryType.register(175, "alt:DERMAL_MYOMER_ARM_TRIPLE", AlternateInjuries.DERMAL_MYOMER_ARM_TRIPLE);
            InjuryType.register(176, "alt:DERMAL_MYOMER_LEG_ARMOR", AlternateInjuries.DERMAL_MYOMER_LEG_ARMOR);
            InjuryType.register(177, "alt:DERMAL_MYOMER_LEG_CAMO", AlternateInjuries.DERMAL_MYOMER_LEG_CAMO);
            InjuryType.register(178, "alt:DERMAL_MYOMER_LEG_TRIPLE", AlternateInjuries.DERMAL_MYOMER_LEG_TRIPLE);
            InjuryType.register(179, "alt:VEHICULAR_DNI", AlternateInjuries.VEHICULAR_DNI);
            InjuryType.register(180, "alt:BUFFERED_VDNI", AlternateInjuries.BUFFERED_VDNI);
            InjuryType.register(181, "alt:BUFFERED_VDNI_TRIPLE_CORE", AlternateInjuries.BUFFERED_VDNI_TRIPLE_CORE);
            InjuryType.register(182, "alt:PAIN_SHUNT", AlternateInjuries.PAIN_SHUNT);
            InjuryType.register(183, "alt:PAIN_SHUNT_RECOVERY", AlternateInjuries.PAIN_SHUNT_RECOVERY);
            InjuryType.register(184, "alt:POSTPARTUM_RECOVERY", AlternateInjuries.POSTPARTUM_RECOVERY);
            InjuryType.register(185,
                  "alt:TRANSIT_DISORIENTATION_SYNDROME",
                  AlternateInjuries.TRANSIT_DISORIENTATION_SYNDROME);
            InjuryType.register(186, "alt:CRIPPLING_FLASHBACKS", AlternateInjuries.CRIPPLING_FLASHBACKS);
            InjuryType.register(187, "alt:CHILDLIKE_REGRESSION", AlternateInjuries.CHILDLIKE_REGRESSION);
            InjuryType.register(188, "alt:CATATONIA", AlternateInjuries.CATATONIA);
            InjuryType.register(189,
                  "alt:CYBERNETIC_EAR_COMMUNICATIONS",
                  AlternateInjuries.CYBERNETIC_EAR_COMMUNICATIONS);
            InjuryType.register(190,
                  "alt:CYBERNETIC_EAR_BOOSTED_COMMUNICATIONS",
                  AlternateInjuries.CYBERNETIC_EAR_BOOSTED_COMMUNICATIONS);
            InjuryType.register(191, "alt:CYBERNETIC_EAR_ENHANCED", AlternateInjuries.CYBERNETIC_EAR_ENHANCED);
            InjuryType.register(192, "alt:IMPLANT_REMOVAL_RECOVERY", AlternateInjuries.IMPLANT_REMOVAL_RECOVERY);
            InjuryType.register(193, "alt:SECONDARY_POWER_SUPPLY", AlternateInjuries.SECONDARY_POWER_SUPPLY);
<<<<<<< HEAD
            InjuryType.register(194, "alt:ALARION_HANTA_VIRUS", AlternateInjuries.ALARION_HANTA_VIRUS);
            InjuryType.register(195, "alt:ALBIERO_CONSUMPTION", AlternateInjuries.ALBIERO_CONSUMPTION);
            InjuryType.register(196, "alt:ALGEDI_BLOOD_BURN", AlternateInjuries.ALGEDI_BLOOD_BURN);
            InjuryType.register(197, "alt:ANCHA_VIRUS", AlternateInjuries.ANCHA_VIRUS);
            InjuryType.register(198, "alt:BETHOLD_SYNDROME", AlternateInjuries.BETHOLD_SYNDROME);
            InjuryType.register(199, "alt:BLACK_MARSH_FEVER", AlternateInjuries.BLACK_MARSH_FEVER);
            InjuryType.register(200, "alt:BRISBANE_VIRUS", AlternateInjuries.BRISBANE_VIRUS);
            InjuryType.register(201, "alt:CHELOSIAN_VIRUS", AlternateInjuries.CHELOSIAN_VIRUS);
            InjuryType.register(202, "alt:CHILDUS_FEVER", AlternateInjuries.CHILDUS_FEVER);
            InjuryType.register(203, "alt:CHUNGALOMENINGITIS_AMARIS", AlternateInjuries.CHUNGALOMENINGITIS_AMARIS);
            InjuryType.register(204,
                  "alt:CHUNGALOMENINGITIS_TRADITIONAL",
                  AlternateInjuries.CHUNGALOMENINGITIS_TRADITIONAL);
            InjuryType.register(205, "alt:CROMARTY_SUPERFLU", AlternateInjuries.CROMARTY_SUPERFLU);
            InjuryType.register(206, "alt:CURSE_OF_EDEN", AlternateInjuries.CURSE_OF_EDEN);
            InjuryType.register(207, "alt:CURSE_OF_GALEDON", AlternateInjuries.CURSE_OF_GALEDON);
            InjuryType.register(208, "alt:CUSSET_CRUD", AlternateInjuries.CUSSET_CRUD);
            InjuryType.register(209, "alt:DANGMARS_FEVER", AlternateInjuries.DANGMARS_FEVER);
            InjuryType.register(210, "alt:DARRS_DISEASE", AlternateInjuries.DARRS_DISEASE);
            InjuryType.register(211, "alt:DELPHI_CURSE", AlternateInjuries.DELPHI_CURSE);
            InjuryType.register(212, "alt:DEVILITCH", AlternateInjuries.DEVILITCH);
            InjuryType.register(213, "alt:DOWNING_POLTURS_DISEASE", AlternateInjuries.DOWNING_POLTURS_DISEASE);
            InjuryType.register(214, "alt:EDISON_WHITE_FLU", AlternateInjuries.EDISON_WHITE_FLU);
            InjuryType.register(215, "alt:ELTANIN_BRAIN_FEVER", AlternateInjuries.ELTANIN_BRAIN_FEVER);
            InjuryType.register(216, "alt:FENRIS_PLAGUE", AlternateInjuries.FENRIS_PLAGUE);
            InjuryType.register(217, "alt:GALAX_PATHOGEN", AlternateInjuries.GALAX_PATHOGEN);
            InjuryType.register(218, "alt:GARMS_SYNDROME", AlternateInjuries.GARMS_SYNDROME);
            InjuryType.register(219, "alt:GENOAN_SPINAL_MENINGITIS", AlternateInjuries.GENOAN_SPINAL_MENINGITIS);
            InjuryType.register(220, "alt:HYBORIAN_BLOOD_PLAGUE", AlternateInjuries.HYBORIAN_BLOOD_PLAGUE);
            InjuryType.register(221, "alt:KAER_PATHOGEN", AlternateInjuries.KAER_PATHOGEN);
            InjuryType.register(222, "alt:KILEN_WATTS_SYNDROME", AlternateInjuries.KILEN_WATTS_SYNDROME);
            InjuryType.register(223, "alt:KNIGHTS_GRASSE_SYNDROME", AlternateInjuries.KNIGHTS_GRASSE_SYNDROME);
            InjuryType.register(224, "alt:LAENS_REGRET", AlternateInjuries.LAENS_REGRET);
            InjuryType.register(225, "alt:LANDMARK_SUPERVIRUS", AlternateInjuries.LANDMARK_SUPERVIRUS);
            InjuryType.register(226, "alt:MIAPLACIDUS_PLAGUE", AlternateInjuries.MIAPLACIDUS_PLAGUE);
            InjuryType.register(227, "alt:NEISSERIA_MALTHUSIA", AlternateInjuries.NEISSERIA_MALTHUSIA);
            InjuryType.register(228, "alt:NEO_SMALLPOX", AlternateInjuries.NEO_SMALLPOX);
            InjuryType.register(229, "alt:NOTILC_SWEATS", AlternateInjuries.NOTILC_SWEATS);
            InjuryType.register(230, "alt:NYKVARN_VIRUS", AlternateInjuries.NYKVARN_VIRUS);
            InjuryType.register(231, "alt:OCKHAMS_BLOOD_DISEASE", AlternateInjuries.OCKHAMS_BLOOD_DISEASE);
            InjuryType.register(232, "alt:PINGREE_FEVER", AlternateInjuries.PINGREE_FEVER);
            InjuryType.register(233, "alt:REDBURN_VIRUS", AlternateInjuries.REDBURN_VIRUS);
            InjuryType.register(234, "alt:ROCKLAND_FEVER", AlternateInjuries.ROCKLAND_FEVER);
            InjuryType.register(235, "alt:SCOURGE_PLAGUE", AlternateInjuries.SCOURGE_PLAGUE);
            InjuryType.register(236, "alt:SKOKIE_SHIVERS", AlternateInjuries.SKOKIE_SHIVERS);
            InjuryType.register(237, "alt:TOXOPLASMA_GONDII_HARDCOREA", AlternateInjuries.TOXOPLASMA_GONDII_HARDCOREA);
            InjuryType.register(238, "alt:UNOLE_FLU", AlternateInjuries.UNOLE_FLU);
            InjuryType.register(239, "alt:WINSONS_REGRET", AlternateInjuries.WINSONS_REGRET);
            InjuryType.register(240, "alt:YIMPISEE_FEVER", AlternateInjuries.YIMPISEE_FEVER);
            InjuryType.register(241, "alt:BIRTH_DEFECT", AlternateInjuries.BIRTH_DEFECT);

=======
            InjuryType.register(194, "alt:PROTOTYPE_VDNI", AlternateInjuries.PROTOTYPE_VDNI);
>>>>>>> c980fc6a

            InjuryType.register("am:severed_spine", SEVERED_SPINE);
            InjuryType.register("am:replacement_limb_recovery", REPLACEMENT_LIMB_RECOVERY);
            InjuryType.register("am:Postpartum_Recovery", POSTPARTUM_RECOVERY);
            InjuryType.register("am:Transit_Disorientation_Syndrome", TRANSIT_DISORIENTATION_SYNDROME);
            InjuryType.register("am:DiscontinuationSyndrome", DISCONTINUATION_SYNDROME);
            InjuryType.register("am:Crippling_Flashbacks", CRIPPLING_FLASHBACKS);
            InjuryType.register("am:Childlike_Regression", CHILDLIKE_REGRESSION);
            InjuryType.register("am:Catatonia", CATATONIA);
            registered = true;
        }
    }

    private static class AMInjuryType extends InjuryType {
        protected int modifyInjuryTime(final Campaign campaign, final Person person, final int time) {
            // Randomize healing time
            int mod = 100;
            int rand = Compute.randomInt(100);
            if (rand < 5) {
                mod += (Compute.d6() < 4) ? rand : -rand;
            }
            return (int) Math.round((time * mod * person.getAbilityTimeModifier(campaign)) / 10000.0);
        }

        @Override
        public Injury newInjury(Campaign campaign, Person person, BodyLocation bodyLocation, int severity) {
            Injury result = super.newInjury(campaign, person, bodyLocation, severity);
            final int time = modifyInjuryTime(campaign, person, result.getOriginalTime());
            result.setOriginalTime(time);
            result.setTime(time);
            return result;
        }
    }

    public static final class SeveredSpine extends AMInjuryType {
        public SeveredSpine() {
            recoveryTime = 180;
            allowedLocations = EnumSet.of(BodyLocation.CHEST, BodyLocation.ABDOMEN);
            permanent = true;
            fluffText = "A severed spine";
            simpleName = "severed spine";
            level = InjuryLevel.CHRONIC;
        }

        @Override
        public String getFluffText(BodyLocation loc, int severity, Gender gender) {
            return "A severed spine in " + ((loc == BodyLocation.CHEST) ? "upper" : "lower") + " body";
        }

        @Override
        public Collection<Modifier> getModifiers(Injury inj) {
            return Collections.singletonList(new Modifier(ModifierValue.PILOTING,
                  Integer.MAX_VALUE,
                  null,
                  InjuryType.MOD_TAG_INJURY));
        }
    }

    public static final class BrokenBack extends AMInjuryType {
        public BrokenBack() {
            recoveryTime = 150;
            allowedLocations = EnumSet.of(BodyLocation.CHEST);
            fluffText = "A broken back";
            simpleName = "broken back";
            level = InjuryLevel.MAJOR;
        }

        @Override
        public List<GameEffect> genStressEffect(Campaign c, Person p, Injury i, int hits) {
            return Collections.singletonList(new GameEffect(
                  "20% chance of severing the spine, permanently paralyzing the character",
                  rnd -> {
                      if (rnd.applyAsInt(100) < 20) {
                          Injury severedSpine = SEVERED_SPINE.newInjury(c, p, BodyLocation.CHEST, 1);
                          p.addInjury(severedSpine);

                          MedicalLogEntry entry = MedicalLogger.severedSpine(p, c.getLocalDate());
                          LOGGER.info(entry.toString());
                      }
                  }));
        }

        @Override
        public Collection<Modifier> getModifiers(Injury inj) {
            return Arrays.asList(new Modifier(ModifierValue.GUNNERY, 3, null, InjuryType.MOD_TAG_INJURY),
                  new Modifier(ModifierValue.PILOTING, 3, null, InjuryType.MOD_TAG_INJURY));
        }
    }

    public static final class Cte extends AMInjuryType {
        public Cte() {
            recoveryTime = 180;
            allowedLocations = EnumSet.of(BodyLocation.HEAD);
            permanent = true;
            fluffText = "Chronic traumatic encephalopathy";
            simpleName = "CTE";
            level = InjuryLevel.DEADLY;
        }

        @Override
        public List<GameEffect> genStressEffect(Campaign c, Person p, Injury i, int hits) {
            int deathChance = Math.max((int) Math.round((1 + hits) * 100.0 / 6.0), 100);
            if (hits > 4) {
                return Collections.singletonList(new GameEffect("certain death", rnd -> {
                    p.changeStatus(c, c.getLocalDate(), PersonnelStatus.WOUNDS);
                    MedicalLogEntry entry = MedicalLogger.diedDueToBrainTrauma(p, c.getLocalDate());
                    LOGGER.info(entry.toString());
                }));
            } else {
                // We have a chance!
                return Arrays.asList(newResetRecoveryTimeAction(i),
                      new GameEffect(deathChance + "% chance of death", rnd -> {
                          if (rnd.applyAsInt(6) + hits >= 5) {
                              p.changeStatus(c, c.getLocalDate(), PersonnelStatus.WOUNDS);
                              MedicalLogEntry entry = MedicalLogger.diedDueToBrainTrauma(p, c.getLocalDate());
                              LOGGER.info(entry.toString());
                          }
                      }));
            }
        }

        @Override
        public Collection<Modifier> getModifiers(Injury inj) {
            return Collections.singletonList(new Modifier(ModifierValue.PILOTING,
                  Integer.MAX_VALUE,
                  null,
                  InjuryType.MOD_TAG_INJURY));
        }
    }

    public static final class PuncturedLung extends AMInjuryType {
        public PuncturedLung() {
            recoveryTime = 20;
            allowedLocations = EnumSet.of(BodyLocation.CHEST);
            fluffText = "A punctured lung";
            simpleName = "punctured lung";
            level = InjuryLevel.MAJOR;
        }

        @Override
        public List<GameEffect> genStressEffect(Campaign c, Person p, Injury i, int hits) {
            return Collections.singletonList(newResetRecoveryTimeAction(i));
        }
    }

    public static final class CerebralContusion extends AMInjuryType {
        public CerebralContusion() {
            recoveryTime = 90;
            allowedLocations = EnumSet.of(BodyLocation.HEAD);
            fluffText = "A cerebral contusion";
            simpleName = "cerebral contusion";
            level = InjuryLevel.MAJOR;
        }

        @Override
        public List<GameEffect> genStressEffect(Campaign campaign, Person person, Injury injury, int hits) {
            String secondEffectFluff = "development of a chronic traumatic encephalopathy";
            if (hits < 5) {
                int worseningChance = Math.max((int) Math.round((1 + hits) * 100.0 / 6.0), 100);
                secondEffectFluff = worseningChance + "% chance of " + secondEffectFluff;
            }
            return Arrays.asList(newResetRecoveryTimeAction(injury), new GameEffect(secondEffectFluff, rnd -> {
                if (rnd.applyAsInt(6) + hits >= 5) {
                    Injury cte = CTE.newInjury(campaign, person, BodyLocation.HEAD, 1);
                    person.addInjury(cte);
                    person.removeInjury(injury, campaign.getLocalDate());
                    MedicalLogEntry entry = MedicalLogger.developedEncephalopathy(person, campaign.getLocalDate());
                    LOGGER.info(entry.toString());
                }
            }));
        }

        @Override
        public Collection<Modifier> getModifiers(Injury inj) {
            return Collections.singletonList(new Modifier(ModifierValue.PILOTING, 2, null, InjuryType.MOD_TAG_INJURY));
        }
    }

    public static final class LostLimb extends AMInjuryType {
        public LostLimb() {
            recoveryTime = 28;
            permanent = true;
            simpleName = "lost";
            level = InjuryLevel.CHRONIC;
        }

        @Override
        public boolean isValidInLocation(BodyLocation loc) {
            return loc.isLimb();
        }

        @Override
        public boolean impliesMissingLocation() {
            return true;
        }

        @Override
        public String getName(BodyLocation loc, int severity) {
            return "Missing " + Utilities.capitalize(loc.locationName());
        }

        @Override
        public String getFluffText(BodyLocation loc, int severity, Gender gender) {
            return "Lost " + GenderDescriptors.HIS_HER_THEIR.getDescriptor(gender) + ' ' + loc.locationName();
        }

        @Override
        public Collection<Modifier> getModifiers(Injury inj) {
            BodyLocation loc = inj.getLocation();
            return switch (loc) {
                case LEFT_ARM, LEFT_HAND, RIGHT_ARM, RIGHT_HAND ->
                      Collections.singletonList(new Modifier(ModifierValue.GUNNERY,
                            3,
                            null,
                            InjuryType.MOD_TAG_INJURY));
                case LEFT_LEG, LEFT_FOOT, RIGHT_LEG, RIGHT_FOOT ->
                      Collections.singletonList(new Modifier(ModifierValue.PILOTING,
                            3,
                            null,
                            InjuryType.MOD_TAG_INJURY));
                default -> Collections.emptyList();
            };
        }
    }

    public static final class ReplacementLimbRecovery extends AMInjuryType {
        public ReplacementLimbRecovery() {
            recoveryTime = 42;
            permanent = false;
            simpleName = "Replacement Limb Recovery";
            level = InjuryLevel.CHRONIC;
        }

        @Override
        public boolean isValidInLocation(BodyLocation loc) {
            return loc.isLimb();
        }

        @Override
        public boolean impliesMissingLocation() {
            return true;
        }

        @Override
        public String getName(BodyLocation loc, int severity) {
            return String.format("Replacement %s Recovery", loc.locationName());
        }

        @Override
        public String getFluffText(BodyLocation loc, int severity, Gender gender) {
            return "Replaced " + GenderDescriptors.HIS_HER_THEIR.getDescriptor(gender) + ' ' + loc.locationName();
        }

        @Override
        public Collection<Modifier> getModifiers(Injury inj) {
            BodyLocation loc = inj.getLocation();
            return switch (loc) {
                case LEFT_ARM, LEFT_HAND, RIGHT_ARM, RIGHT_HAND ->
                      Collections.singletonList(new Modifier(ModifierValue.GUNNERY,
                            6,
                            null,
                            InjuryType.MOD_TAG_INJURY));
                case LEFT_LEG, LEFT_FOOT, RIGHT_LEG, RIGHT_FOOT ->
                      Collections.singletonList(new Modifier(ModifierValue.PILOTING,
                            6,
                            null,
                            InjuryType.MOD_TAG_INJURY));
                default -> Collections.emptyList();
            };
        }
    }

    public static final class InternalBleeding extends AMInjuryType {
        public InternalBleeding() {
            recoveryTime = 20;
            allowedLocations = EnumSet.of(BodyLocation.ABDOMEN, BodyLocation.INTERNAL);
            maxSeverity = 3;
            simpleName = "internal bleeding";
        }

        @Override
        public int getRecoveryTime(int severity) {
            return 20 * severity;
        }

        @Override
        public String getName(BodyLocation loc, int severity) {
            return Utilities.capitalize(getFluffText(loc, severity, Gender.MALE));
        }

        @Override
        public InjuryLevel getLevel(Injury i) {
            return (i.getHits() > 2) ? InjuryLevel.DEADLY : InjuryLevel.MAJOR;
        }

        @Override
        public String getFluffText(BodyLocation loc, int severity, Gender gender) {
            return switch (severity) {
                case 2 -> "Severe internal bleeding";
                case 3 -> "Critical internal bleeding";
                default -> "Internal bleeding";
            };
        }

        @Override
        public String getSimpleName(int severity) {
            return switch (severity) {
                case 2 -> "internal bleeding (severe)";
                case 3 -> "internal bleeding (critical)";
                default -> "internal bleeding";
            };
        }

        @Override
        public List<GameEffect> genStressEffect(Campaign c, Person p, Injury i, int hits) {
            String secondEffectFluff = (i.getHits() < 3) ? "internal bleeding worsening" : "death";
            if (hits < 5) {
                int worseningChance = Math.max((int) Math.round((1 + hits) * 100.0 / 6.0), 100);
                secondEffectFluff = worseningChance + "% chance of " + secondEffectFluff;
            }
            if (hits >= 5 && i.getHits() >= 3) {
                // Don't even bother doing anything else; we're dead
                return Collections.singletonList(new GameEffect("certain death", rnd -> {
                    p.changeStatus(c, c.getLocalDate(), PersonnelStatus.WOUNDS);
                    MedicalLogEntry entry = MedicalLogger.diedOfInternalBleeding(p, c.getLocalDate());
                    LOGGER.info(entry.toString());
                }));
            } else {
                // We have a chance!
                return Arrays.asList(newResetRecoveryTimeAction(i), new GameEffect(secondEffectFluff, rnd -> {
                    if (rnd.applyAsInt(6) + hits >= 5) {
                        if (i.getHits() < 3) {
                            i.setHits(i.getHits() + 1);
                            MedicalLogEntry entry = MedicalLogger.internalBleedingWorsened(p, c.getLocalDate());
                            LOGGER.info(entry.toString());
                        } else {
                            p.changeStatus(c, c.getLocalDate(), PersonnelStatus.WOUNDS);
                            MedicalLogEntry entry = MedicalLogger.diedOfInternalBleeding(p, c.getLocalDate());
                            LOGGER.info(entry.toString());
                        }
                    }
                }));
            }
        }
    }

    public static final class BrokenCollarBone extends AMInjuryType {
        public BrokenCollarBone() {
            recoveryTime = 22;
            allowedLocations = EnumSet.of(BodyLocation.CHEST);
            fluffText = "A broken collar bone";
            simpleName = "broken collar bone";
            level = InjuryLevel.MAJOR;
        }

        @Override
        public List<GameEffect> genStressEffect(Campaign c, Person p, Injury i, int hits) {
            return Collections.singletonList(newResetRecoveryTimeAction(i));
        }
    }

    public static final class BrokenLimb extends AMInjuryType {
        public BrokenLimb() {
            recoveryTime = 30;
            simpleName = "broken";
            level = InjuryLevel.MAJOR;
        }

        @Override
        public boolean isValidInLocation(BodyLocation loc) {
            return loc.isLimb();
        }

        @Override
        public String getName(BodyLocation loc, int severity) {
            return "Broken " + Utilities.capitalize(loc.locationName());
        }

        @Override
        public String getFluffText(BodyLocation loc, int severity, Gender gender) {
            return "A broken " + loc.locationName();
        }

        @Override
        public List<GameEffect> genStressEffect(Campaign c, Person p, Injury i, int hits) {
            return Collections.singletonList(newResetRecoveryTimeAction(i));
        }

        @Override
        public Collection<Modifier> getModifiers(Injury inj) {
            BodyLocation loc = inj.getLocation();
            return switch (loc) {
                case LEFT_ARM, LEFT_HAND, RIGHT_ARM, RIGHT_HAND ->
                      Collections.singletonList(new Modifier(ModifierValue.GUNNERY,
                            inj.isPermanent() ? 1 : 2,
                            null,
                            InjuryType.MOD_TAG_INJURY));
                case LEFT_LEG, LEFT_FOOT, RIGHT_LEG, RIGHT_FOOT ->
                      Collections.singletonList(new Modifier(ModifierValue.PILOTING,
                            inj.isPermanent() ? 1 : 2,
                            null,
                            InjuryType.MOD_TAG_INJURY));
                default -> Collections.emptyList();
            };
        }
    }

    public static final class BruisedKidney extends AMInjuryType {
        public BruisedKidney() {
            recoveryTime = 10;
            allowedLocations = EnumSet.of(BodyLocation.ABDOMEN);
            fluffText = "A bruised kidney";
            simpleName = "bruised kidney";
            level = InjuryLevel.MINOR;
        }

        @Override
        public List<GameEffect> genStressEffect(Campaign c, Person p, Injury i, int hits) {
            return Collections.singletonList(new GameEffect("10% chance of internal bleeding", rnd -> {
                if (rnd.applyAsInt(100) < 10) {
                    Injury bleeding = INTERNAL_BLEEDING.newInjury(c, p, BodyLocation.ABDOMEN, 1);
                    p.addInjury(bleeding);
                    MedicalLogEntry entry = MedicalLogger.brokenRibPuncture(p, c.getLocalDate());
                    LOGGER.info(entry.toString());
                }
            }));
        }
    }

    public static final class PostpartumRecovery extends AMInjuryType {
        public PostpartumRecovery() {
            recoveryTime = 10;
            allowedLocations = EnumSet.of(BodyLocation.INTERNAL);
            fluffText = "Postpartum recovery";
            simpleName = "postpartum recovery";
            level = InjuryLevel.MINOR;
        }

        @Override
        public Collection<Modifier> getModifiers(Injury inj) {
            return List.of(new Modifier(GUNNERY, 1, null, InjuryType.MOD_TAG_INJURY),
                  new Modifier(PILOTING, 1, null, InjuryType.MOD_TAG_INJURY));
        }

        @Override
        public List<GameEffect> genStressEffect(Campaign c, Person p, Injury i, int hits) {
            return Collections.singletonList(new GameEffect("10% chance of internal bleeding", rnd -> {
                if (rnd.applyAsInt(100) < 10) {
                    Injury bleeding = INTERNAL_BLEEDING.newInjury(c, p, BodyLocation.ABDOMEN, 1);
                    p.addInjury(bleeding);
                    MedicalLogEntry entry = MedicalLogger.brokenRibPuncture(p, c.getLocalDate());
                    LOGGER.info(entry.toString());
                }
            }));
        }
    }

    public static final class BrokenRib extends AMInjuryType {
        public BrokenRib() {
            recoveryTime = 20;
            allowedLocations = EnumSet.of(BodyLocation.CHEST);
            fluffText = "A broken rib";
            simpleName = "broken rib";
            level = InjuryLevel.MAJOR;
        }

        @Override
        public List<GameEffect> genStressEffect(Campaign c, Person p, Injury i, int hits) {
            return Collections.singletonList(new GameEffect("1% chance of death; 9% chance of puncturing a lung",
                  rnd -> {
                      int rib = rnd.applyAsInt(100);
                      if (rib < 1) {
                          p.changeStatus(c, c.getLocalDate(), PersonnelStatus.WOUNDS);
                          MedicalLogEntry entry = MedicalLogger.brokenRibPunctureDead(p, c.getLocalDate());
                          LOGGER.info(entry.toString());
                      } else if (rib < 10) {
                          Injury puncturedLung = PUNCTURED_LUNG.newInjury(c, p, BodyLocation.CHEST, 1);
                          p.addInjury(puncturedLung);
                          MedicalLogEntry entry = MedicalLogger.brokenRibPuncture(p, c.getLocalDate());
                          LOGGER.info(entry.toString());
                      }
                  }));
        }
    }

    public static final class Concussion extends AMInjuryType {
        public Concussion() {
            recoveryTime = 14;
            allowedLocations = EnumSet.of(BodyLocation.HEAD);
            maxSeverity = 2;
            fluffText = "A concussion";
        }

        @Override
        public int getRecoveryTime(int severity) {
            return severity >= 2 ? 42 : 14;
        }

        @Override
        public InjuryLevel getLevel(Injury i) {
            return (i.getHits() > 1) ? InjuryLevel.MAJOR : InjuryLevel.MINOR;
        }

        @Override
        public String getSimpleName(int severity) {
            return ((severity == 1) ? "concussion" : "concussion (severe)");
        }

        @Override
        public List<GameEffect> genStressEffect(Campaign campaign, Person person, Injury injury, int hits) {
            String secondEffectFluff = (injury.getHits() == 1) ?
                                             "concussion worsening" :
                                             "development of a cerebral contusion";
            if (hits < 5) {
                int worseningChance = Math.max((int) Math.round((1 + hits) * 100.0 / 6.0), 100);
                secondEffectFluff = worseningChance + "% chance of " + secondEffectFluff;
            }
            return Arrays.asList(newResetRecoveryTimeAction(injury), new GameEffect(secondEffectFluff, rnd -> {
                if (rnd.applyAsInt(6) + hits >= 5) {
                    if (injury.getHits() == 1) {
                        injury.setHits(2);
                        MedicalLogEntry entry = MedicalLogger.concussionWorsened(person, campaign.getLocalDate());
                        LOGGER.info(entry.toString());
                    } else {
                        Injury cerebralContusion = CEREBRAL_CONTUSION.newInjury(campaign, person, BodyLocation.HEAD, 1);
                        person.addInjury(cerebralContusion);
                        person.removeInjury(injury, campaign.getLocalDate());
                        MedicalLogEntry entry = MedicalLogger.developedCerebralContusion(person,
                              campaign.getLocalDate());
                        LOGGER.info(entry.toString());
                    }
                }
            }));
        }

        @Override
        public Collection<Modifier> getModifiers(Injury inj) {
            return Collections.singletonList(new Modifier(ModifierValue.PILOTING, 1, null, InjuryType.MOD_TAG_INJURY));
        }
    }

    public static final class TornMuscle extends AMInjuryType {
        public TornMuscle() {
            recoveryTime = 12;
            simpleName = "torn muscle";
            level = InjuryLevel.MINOR;
        }

        @Override
        public boolean isValidInLocation(BodyLocation loc) {
            return loc.isLimb();
        }

        @Override
        public String getName(BodyLocation loc, int severity) {
            return "Torn " + Utilities.capitalize(loc.locationName());
        }

        @Override
        public String getFluffText(BodyLocation loc, int severity, Gender gender) {
            return "A torn muscle in " +
                         GenderDescriptors.HIS_HER_THEIR.getDescriptor(gender) +
                         ' ' +
                         loc.locationName();
        }

        @Override
        public Collection<Modifier> getModifiers(Injury inj) {
            BodyLocation loc = inj.getLocation();
            return switch (loc) {
                case LEFT_ARM, LEFT_HAND, RIGHT_ARM, RIGHT_HAND ->
                      Collections.singletonList(new Modifier(ModifierValue.GUNNERY,
                            1,
                            null,
                            InjuryType.MOD_TAG_INJURY));
                case LEFT_LEG, LEFT_FOOT, RIGHT_LEG, RIGHT_FOOT ->
                      Collections.singletonList(new Modifier(ModifierValue.PILOTING,
                            1,
                            null,
                            InjuryType.MOD_TAG_INJURY));
                default -> Collections.emptyList();
            };
        }
    }

    public static final class Laceration extends AMInjuryType {
        public Laceration() {
            allowedLocations = EnumSet.of(BodyLocation.HEAD);
            simpleName = "laceration";
            level = InjuryLevel.MINOR;
        }

        @Override
        public String getName(BodyLocation loc, int severity) {
            return "Lacerated " + Utilities.capitalize(loc.locationName());
        }

        @Override
        public String getFluffText(BodyLocation loc, int severity, Gender gender) {
            return "A laceration on " + GenderDescriptors.HIS_HER_THEIR.getDescriptor(gender) + " head";
        }

        @Override
        protected int modifyInjuryTime(final Campaign campaign, final Person person, final int time) {
            return super.modifyInjuryTime(campaign, person, time + Compute.d6());
        }
    }

    public static final class Fracture extends AMInjuryType {
        public Fracture() {
            allowedLocations = EnumSet.of(BodyLocation.CHEST);
            simpleName = "fracture";
            level = InjuryLevel.MINOR;
        }

        @Override
        public boolean isValidInLocation(BodyLocation loc) {
            return loc.isLimb() || super.isValidInLocation(loc);
        }

        @Override
        public String getName(BodyLocation loc, int severity) {
            return "Fractured " + Utilities.capitalize(loc.locationName());
        }

        @Override
        public String getFluffText(BodyLocation loc, int severity, Gender gender) {
            return "A fractured " + loc.locationName();
        }

        @Override
        protected int modifyInjuryTime(final Campaign campaign, final Person person, final int time) {
            return super.modifyInjuryTime(campaign, person, time + Compute.d6());
        }
    }

    public static final class Puncture extends AMInjuryType {
        public Puncture() {
            allowedLocations = EnumSet.of(BodyLocation.CHEST, BodyLocation.ABDOMEN);
            simpleName = "puncture";
            level = InjuryLevel.MINOR;
        }

        @Override
        public boolean isValidInLocation(BodyLocation loc) {
            return loc.isLimb() || super.isValidInLocation(loc);
        }

        @Override
        public String getName(BodyLocation loc, int severity) {
            return "Punctured " + Utilities.capitalize(loc.locationName());
        }

        @Override
        public String getFluffText(BodyLocation loc, int severity, Gender gender) {
            return "Puncture wound to the " + loc.locationName();
        }

        @Override
        protected int modifyInjuryTime(final Campaign campaign, final Person person, final int time) {
            return super.modifyInjuryTime(campaign, person, time + Compute.d6());
        }
    }

    public static final class TransitDisorientationSyndrome extends AMInjuryType {
        public TransitDisorientationSyndrome() {
            recoveryTime = 2;
            allowedLocations = EnumSet.of(BodyLocation.INTERNAL);
            fluffText = "Transit Disorientation Syndrome";
            simpleName = "Transit Disorientation Syndrome";
            maxSeverity = 2;
            level = InjuryLevel.MINOR;
        }

        @Override
        public int getRecoveryTime(int severity) {
            return severity >= 2 ? 3 : 2;
        }

        @Override
        public String getFluffText(BodyLocation loc, int severity, Gender gender) {
            if (severity == 2) {
                return "Severe " + fluffText;
            }
            return fluffText;
        }

        @Override
        public Collection<Modifier> getModifiers(Injury inj) {
            return List.of(new Modifier(GUNNERY, 1, null, InjuryType.MOD_TAG_INJURY),
                  new Modifier(PILOTING, 1, null, InjuryType.MOD_TAG_INJURY));
        }
    }

    public static final class CripplingFlashbacks extends AMInjuryType {
        public CripplingFlashbacks() {
            recoveryTime = 7;
            allowedLocations = EnumSet.of(BodyLocation.INTERNAL);
            fluffText = "Crippling Flashbacks";
            simpleName = "Crippling Flashbacks";
            maxSeverity = 1;
            level = InjuryLevel.MINOR;
        }

        @Override
        public Collection<Modifier> getModifiers(Injury inj) {
            return List.of(new Modifier(GUNNERY, 1, null, InjuryType.MOD_TAG_INJURY),
                  new Modifier(PILOTING, 1, null, InjuryType.MOD_TAG_INJURY));
        }
    }

    public static final class DiscontinuationSyndrome extends AMInjuryType {
        public DiscontinuationSyndrome() {
            recoveryTime = 7;
            allowedLocations = EnumSet.of(BodyLocation.INTERNAL);
            fluffText = "Discontinuation Syndrome";
            simpleName = "Discontinuation Syndrome";
            maxSeverity = 1;
        }
    }

    public static final class ChildlikeRegression extends AMInjuryType {
        public ChildlikeRegression() {
            recoveryTime = 7;
            allowedLocations = EnumSet.of(BodyLocation.INTERNAL);
            fluffText = "Childlike Regression";
            simpleName = "Childlike Regression";
            maxSeverity = 1;
            level = InjuryLevel.MINOR;
        }

        @Override
        public Collection<Modifier> getModifiers(Injury inj) {
            return List.of(new Modifier(GUNNERY, 4, null, InjuryType.MOD_TAG_INJURY),
                  new Modifier(PILOTING, 4, null, InjuryType.MOD_TAG_INJURY));
        }
    }

    public static final class Catatonia extends AMInjuryType {
        public Catatonia() {
            recoveryTime = 7;
            allowedLocations = EnumSet.of(BodyLocation.INTERNAL);
            fluffText = "Catatonia";
            simpleName = "Catatonia";
            maxSeverity = 1;
            level = InjuryLevel.MINOR;
        }

        @Override
        public Collection<Modifier> getModifiers(Injury inj) {
            return List.of(new Modifier(GUNNERY, 20, null, InjuryType.MOD_TAG_INJURY),
                  new Modifier(PILOTING, 20, null, InjuryType.MOD_TAG_INJURY));
        }
    }
}<|MERGE_RESOLUTION|>--- conflicted
+++ resolved
@@ -320,7 +320,7 @@
             InjuryType.register(191, "alt:CYBERNETIC_EAR_ENHANCED", AlternateInjuries.CYBERNETIC_EAR_ENHANCED);
             InjuryType.register(192, "alt:IMPLANT_REMOVAL_RECOVERY", AlternateInjuries.IMPLANT_REMOVAL_RECOVERY);
             InjuryType.register(193, "alt:SECONDARY_POWER_SUPPLY", AlternateInjuries.SECONDARY_POWER_SUPPLY);
-<<<<<<< HEAD
+            InjuryType.register(194, "alt:PROTOTYPE_VDNI", AlternateInjuries.PROTOTYPE_VDNI);
             InjuryType.register(194, "alt:ALARION_HANTA_VIRUS", AlternateInjuries.ALARION_HANTA_VIRUS);
             InjuryType.register(195, "alt:ALBIERO_CONSUMPTION", AlternateInjuries.ALBIERO_CONSUMPTION);
             InjuryType.register(196, "alt:ALGEDI_BLOOD_BURN", AlternateInjuries.ALGEDI_BLOOD_BURN);
@@ -372,9 +372,6 @@
             InjuryType.register(240, "alt:YIMPISEE_FEVER", AlternateInjuries.YIMPISEE_FEVER);
             InjuryType.register(241, "alt:BIRTH_DEFECT", AlternateInjuries.BIRTH_DEFECT);
 
-=======
-            InjuryType.register(194, "alt:PROTOTYPE_VDNI", AlternateInjuries.PROTOTYPE_VDNI);
->>>>>>> c980fc6a
 
             InjuryType.register("am:severed_spine", SEVERED_SPINE);
             InjuryType.register("am:replacement_limb_recovery", REPLACEMENT_LIMB_RECOVERY);
