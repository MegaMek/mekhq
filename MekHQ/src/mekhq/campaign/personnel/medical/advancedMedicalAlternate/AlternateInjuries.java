/*
 * Copyright (C) 2025 The MegaMek Team. All Rights Reserved.
 *
 * This file is part of MekHQ.
 *
 * MekHQ is free software: you can redistribute it and/or modify
 * it under the terms of the GNU General Public License (GPL),
 * version 3 or (at your option) any later version,
 * as published by the Free Software Foundation.
 *
 * MekHQ is distributed in the hope that it will be useful,
 * but WITHOUT ANY WARRANTY; without even the implied warranty
 * of MERCHANTABILITY or FITNESS FOR A PARTICULAR PURPOSE.
 * See the GNU General Public License for more details.
 *
 * A copy of the GPL should have been included with this project;
 * if not, see <https://www.gnu.org/licenses/>.
 *
 * NOTICE: The MegaMek organization is a non-profit group of volunteers
 * creating free software for the BattleTech community.
 *
 * MechWarrior, BattleMech, `Mech and AeroTech are registered trademarks
 * of The Topps Company, Inc. All Rights Reserved.
 *
 * Catalyst Game Labs and the Catalyst Game Labs logo are trademarks of
 * InMediaRes Productions, LLC.
 *
 * MechWarrior Copyright Microsoft Corporation. MekHQ was created under
 * Microsoft's "Game Content Usage Rules"
 * <https://www.xbox.com/en-US/developers/rules> and it is not endorsed by or
 * affiliated with Microsoft.
 */
package mekhq.campaign.personnel.medical.advancedMedicalAlternate;

import static mekhq.campaign.personnel.enums.InjuryLevel.CHRONIC;
import static mekhq.campaign.personnel.enums.InjuryLevel.DEADLY;
import static mekhq.campaign.personnel.enums.InjuryLevel.MAJOR;
import static mekhq.campaign.personnel.enums.InjuryLevel.MINOR;
import static mekhq.campaign.personnel.medical.BodyLocation.*;
import static mekhq.campaign.personnel.medical.advancedMedicalAlternate.AdvancedMedicalAlternate.MAXIMUM_INJURY_DURATION_MULTIPLIER;
import static mekhq.campaign.personnel.medical.advancedMedicalAlternate.InjuryEffect.*;
import static mekhq.campaign.personnel.medical.advancedMedicalAlternate.InjurySubType.FLAW;
import static mekhq.utilities.MHQInternationalization.getFormattedTextAt;
import static mekhq.utilities.MHQInternationalization.getTextAt;

import java.util.Collections;
import java.util.List;
import java.util.Set;

import megamek.common.enums.Gender;
import mekhq.Utilities;
import mekhq.campaign.Campaign;
import mekhq.campaign.GameEffect;
import mekhq.campaign.log.MedicalLogger;
import mekhq.campaign.personnel.Injury;
import mekhq.campaign.personnel.InjuryType;
import mekhq.campaign.personnel.Person;
import mekhq.campaign.personnel.enums.InjuryLevel;
import mekhq.campaign.personnel.medical.BodyLocation;

public class AlternateInjuries {
    private static final String RESOURCE_BUNDLE = "mekhq.resources.AlternateInjuries";

    private static final int BURN_HEALING_DAYS = 4; // Internet says 1-3 weeks
    private static final int DEAFNESS_HEALING_DAYS = 4; // Internet says around a week
    private static final int BLINDNESS_HEALING_DAYS = 4; // Internet says this varies a lot, we went with a week
    private static final int FRACTURE_HEALING_DAYS = 21; // Internet says 6-8 weeks
    private static final int COMPOUND_FRACTURE_HEALING_DAYS = 21; // Internet says 6-12 weeks
    private static final int SMOKE_INHALATION_HEALING_DAYS = 1; // Internet says 2-3 days
    private static final int PUNCTURED_LUNG_HEALING_DAYS = 21; // Internet says 6-8 weeks
    private static final int HEART_TRAUMA_HEALING_DAYS = 14; // Internet says 4-12 weeks
    private static final int ORGAN_BRUISE_HEALING_DAYS = 14; // Internet says 4-6 weeks
    private static final int ORGAN_TRAUMA_HEALING_DAYS = 21; // Internet says 6-8 weeks
    private static final int DISEMBOWELED_HEALING_DAYS = 21; // Internet says 6-8 weeks
    private static final int BONE_BRUISE_HEALING_DAYS = 21; // Internet says 6 weeks
    private static final int BLOOD_LOSS_HEALING_DAYS = 14; // Internet says 4-6 weeks
    private static final int SEVER_HEALING_DAYS = 180; // We need to have something here for Advanced Medical
    private static final int CLONED_LIMB_HEALING_DAYS = 21; // ATOW pg 316
    private static final int REPLACEMENT_LIMB_HEALING_DAYS = 42; // ATOW pg 316
    private static final int COSMETIC_SURGERY_RECOVERY_HEALING_DAYS = 7; // Internet says 2-3 weeks
    private static final int ELECTIVE_IMPLANT_RECOVERY_HEALING_DAYS = 90; // ATOW pg 317
    private static final int ENHANCED_IMAGING_IMPLANT_RECOVERY_HEALING_DAYS = 365; // ATOW pg 317
<<<<<<< HEAD
    private static final int WEEKLY_CHECK_ILLNESS_HEALING_DAYS = 7;
    private static final int POSTPARTUM_RECOVERY_HEALING_DAYS = 21; // Internet says 6 weeks
    private static final int TRANSIT_DISORIENTATION_SYNDROME_HEALING_DAYS = 1;
=======
    private static final int PAIN_SHUNT_RECOVERY_HEALING_DAYS = 365; // ATOW:Companion pg 182
    private static final int DISCONTINUATION_SYNDROME_HEALING_DAYS = 7; // We check for this weekly
>>>>>>> cb29e812

    private static final InjuryLevel SEVER_INJURY_LEVEL = CHRONIC;
    private static final InjuryLevel FRACTURE_INJURY_LEVEL = MAJOR;
    private static final InjuryLevel BURN_INJURY_LEVEL = MINOR;

    // Head
    public static final InjuryType SEVERED_HEAD = new SeveredHead();
    public static final InjuryType BURN_FACE = new BurnedFace();
    public static final InjuryType HEARING_LOSS = new HearingLoss();
    public static final InjuryType BLINDNESS = new Blindness();
    public static final InjuryType FRACTURED_JAW = new FracturedJaw();
    public static final InjuryType FRACTURED_SKULL = new FracturedSkull();
    // Upper Torso
    public static final InjuryType BURNED_CHEST = new BurnedChest();
    public static final InjuryType FRACTURED_RIB = new FracturedRib();
    public static final InjuryType SMOKE_INHALATION = new SmokeInhalation();
    public static final InjuryType PUNCTURED_LUNG = new PuncturedLung();
    public static final InjuryType HEART_TRAUMA = new HeartTrauma();
    // Lower Torso
    public static final InjuryType BURN_ABDOMINAL = new AbdominalBurn();
    public static final InjuryType BRUISED_ORGAN = new BruisedOrgan();
    public static final InjuryType ORGAN_TRAUMA = new OrganTrauma();
    public static final InjuryType FRACTURED_GROIN = new FracturedGroin();
    public static final InjuryType DISEMBOWELED = new Disemboweled();
    // Upper Arm
    public static final InjuryType SEVERED_ARM = new SeveredArm();
    public static final InjuryType BURN_UPPER_ARM = new BurnedUpperArm();
    public static final InjuryType FRACTURED_UPPER_ARM = new FracturedUpperArm();
    public static final InjuryType FRACTURED_ELBOW = new FracturedElbow();
    public static final InjuryType FRACTURED_SHOULDER = new FracturedShoulder();
    public static final InjuryType COMPOUND_FRACTURED_SHOULDER = new CompoundFracturedShoulder();
    // Lower Arm
    public static final InjuryType SEVERED_HAND = new SeveredHand();
    public static final InjuryType BURN_HAND = new HandBurn();
    public static final InjuryType FRACTURED_HAND = new FracturedHand();
    public static final InjuryType FRACTURED_WRIST = new FracturedWrist();
    public static final InjuryType FRACTURED_FOREARM = new FracturedForearm();
    public static final InjuryType COMPOUND_FRACTURED_FOREARM = new CompoundFracturedForearm();
    // Upper Leg
    public static final InjuryType SEVERED_LEG = new SeveredLeg();
    public static final InjuryType BURN_THIGH = new ThighBurn();
    public static final InjuryType BRUISED_FEMUR = new BruisedFemur();
    public static final InjuryType FRACTURED_FEMUR = new FracturedFemur();
    public static final InjuryType COMPOUND_FRACTURED_FEMUR = new CompoundFracturedFemur();
    public static final InjuryType FRACTURED_HIP = new FracturedHip();
    // Lower Leg
    public static final InjuryType SEVERED_FOOT = new SeveredFoot();
    public static final InjuryType BURN_CALF = new CalfBurn();
    public static final InjuryType FRACTURED_FOOT = new FracturedFoot();
    public static final InjuryType FRACTURED_ANKLE = new FracturedAnkle();
    public static final InjuryType FRACTURED_KNEE = new FracturedKnee();
    public static final InjuryType COMPOUND_FRACTURED_SHIN = new CompoundFracturedShin();
    // Any
    public static final InjuryType BLOOD_LOSS = new BloodLoss();
    public static final InjuryType DISCONTINUATION_SYNDROME = new DiscontinuationSyndrome();
    public static final InjuryType POSTPARTUM_RECOVERY = new PostpartumRecovery();
    public static final InjuryType TRANSIT_DISORIENTATION_SYNDROME = new TransitDisorientationSyndrome();
    public static final InjuryType CRIPPLING_FLASHBACKS = new CripplingFlashbacks();
    public static final InjuryType CHILDLIKE_REGRESSION = new ChildlikeRegression();
    public static final InjuryType CATATONIA = new ChronicDisassociation();
    // Diseases
    public static final InjuryType GROWTHS_DISCOMFORT = new GrowthsDiscomfort();
    public static final InjuryType GROWTHS_SLIGHT = new GrowthsSlight();
    public static final InjuryType GROWTHS_MODERATE = new GrowthsModerate();
    public static final InjuryType GROWTHS_SEVERE = new GrowthsSevere();
    public static final InjuryType GROWTHS_DEADLY = new GrowthsDeadly();
    public static final InjuryType INFECTION_DISCOMFORT = new InfectionDiscomfort();
    public static final InjuryType INFECTION_SLIGHT = new InfectionSlight();
    public static final InjuryType INFECTION_MODERATE = new InfectionModerate();
    public static final InjuryType INFECTION_SEVERE = new InfectionSevere();
    public static final InjuryType INFECTION_DEADLY = new InfectionDeadly();
    public static final InjuryType HEARING_DISCOMFORT = new HearingDiscomfort();
    public static final InjuryType HEARING_SLIGHT = new HearingSlight();
    public static final InjuryType HEARING_MODERATE = new HearingModerate();
    public static final InjuryType HEARING_SEVERE = new HearingSevere();
    public static final InjuryType HEARING_DEADLY = new HearingDeadly();
    public static final InjuryType WEAKNESS_DISCOMFORT = new WeaknessDiscomfort();
    public static final InjuryType WEAKNESS_SLIGHT = new WeaknessSlight();
    public static final InjuryType WEAKNESS_MODERATE = new WeaknessModerate();
    public static final InjuryType WEAKNESS_SEVERE = new WeaknessSevere();
    public static final InjuryType WEAKNESS_DEADLY = new WeaknessDeadly();
    public static final InjuryType SORES_DISCOMFORT = new SoresDiscomfort();
    public static final InjuryType SORES_SLIGHT = new SoresSlight();
    public static final InjuryType SORES_MODERATE = new SoresModerate();
    public static final InjuryType SORES_SEVERE = new SoresSevere();
    public static final InjuryType SORES_DEADLY = new SoresDeadly();
    public static final InjuryType FLU_DISCOMFORT = new FluDiscomfort();
    public static final InjuryType FLU_SLIGHT = new FluSlight();
    public static final InjuryType FLU_MODERATE = new FluModerate();
    public static final InjuryType FLU_SEVERE = new FluSevere();
    public static final InjuryType FLU_DEADLY = new FluDeadly();
    public static final InjuryType SIGHT_DISCOMFORT = new SightDiscomfort();
    public static final InjuryType SIGHT_SLIGHT = new SightSlight();
    public static final InjuryType SIGHT_MODERATE = new SightModerate();
    public static final InjuryType SIGHT_SEVERE = new SightSevere();
    public static final InjuryType SIGHT_DEADLY = new SightDeadly();
    public static final InjuryType TREMORS_DISCOMFORT = new TremorsDiscomfort();
    public static final InjuryType TREMORS_SLIGHT = new TremorsSlight();
    public static final InjuryType TREMORS_MODERATE = new TremorsModerate();
    public static final InjuryType TREMORS_SEVERE = new TremorsSevere();
    public static final InjuryType TREMORS_DEADLY = new TremorsDeadly();
    public static final InjuryType BREATHING_DISCOMFORT = new BreathingDiscomfort();
    public static final InjuryType BREATHING_SLIGHT = new BreathingSlight();
    public static final InjuryType BREATHING_MODERATE = new BreathingModerate();
    public static final InjuryType BREATHING_SEVERE = new BreathingSevere();
    public static final InjuryType BREATHING_DEADLY = new BreathingDeadly();
    public static final InjuryType HEMOPHILIA_DISCOMFORT = new HemophiliaDiscomfort();
    public static final InjuryType HEMOPHILIA_SLIGHT = new HemophiliaSlight();
    public static final InjuryType HEMOPHILIA_MODERATE = new HemophiliaModerate();
    public static final InjuryType HEMOPHILIA_SEVERE = new HemophiliaSevere();
    public static final InjuryType HEMOPHILIA_DEADLY = new HemophiliaDeadly();
    public static final InjuryType VENEREAL_DISCOMFORT = new VenerealDiscomfort();
    public static final InjuryType VENEREAL_SLIGHT = new VenerealSlight();
    public static final InjuryType VENEREAL_MODERATE = new VenerealModerate();
    public static final InjuryType VENEREAL_SEVERE = new VenerealSevere();
    public static final InjuryType VENEREAL_DEADLY = new VenerealDeadly();
    // Prosthetics
    public static final InjuryType WOODEN_ARM = new WoodenArm();
    public static final InjuryType HOOK_HAND = new HookHand();
    public static final InjuryType PEG_LEG = new PegLeg();
    public static final InjuryType WOODEN_FOOT = new WoodenFoot();
    public static final InjuryType SIMPLE_ARM = new SimpleArm();
    public static final InjuryType SIMPLE_CLAW_HAND = new SimpleClawHand();
    public static final InjuryType SIMPLE_LEG = new SimpleLeg();
    public static final InjuryType SIMPLE_FOOT = new SimpleFoot();
    public static final InjuryType PROSTHETIC_ARM = new ProstheticArm();
    public static final InjuryType PROSTHETIC_HAND = new ProstheticHand();
    public static final InjuryType PROSTHETIC_LEG = new ProstheticLeg();
    public static final InjuryType PROSTHETIC_FOOT = new ProstheticFoot();
    public static final InjuryType ADVANCED_PROSTHETIC_ARM = new AdvancedProstheticArm();
    public static final InjuryType ADVANCED_PROSTHETIC_HAND = new AdvancedProstheticHand();
    public static final InjuryType ADVANCED_PROSTHETIC_LEG = new AdvancedProstheticLeg();
    public static final InjuryType ADVANCED_PROSTHETIC_FOOT = new AdvancedProstheticFoot();
    public static final InjuryType MYOMER_ARM = new MyomerArm();
    public static final InjuryType MYOMER_HAND = new MyomerHand();
    public static final InjuryType MYOMER_LEG = new MyomerLeg();
    public static final InjuryType MYOMER_FOOT = new MyomerFoot();
    public static final InjuryType CLONED_ARM = new ClonedArm();
    public static final InjuryType CLONED_HAND = new ClonedHand();
    public static final InjuryType CLONED_LEG = new ClonedLeg();
    public static final InjuryType CLONED_FOOT = new ClonedFoot();
    public static final InjuryType EYE_IMPLANT = new EyeImplant();
    public static final InjuryType BIONIC_EAR = new BionicEar();
    public static final InjuryType BIONIC_EYE = new BionicEye();
    public static final InjuryType BIONIC_HEART = new BionicHeart();
    public static final InjuryType BIONIC_LUNGS = new BionicLungs();
    public static final InjuryType BIONIC_ORGAN_OTHER = new BionicOrganOther();
    public static final InjuryType COSMETIC_SURGERY = new CosmeticSurgery();
    public static final InjuryType CLONED_LIMB_RECOVERY = new ClonedLimbRecovery();
    public static final InjuryType REPLACEMENT_LIMB_RECOVERY = new ReplacementLimbRecovery();
    public static final InjuryType REPLACEMENT_ORGAN_RECOVERY = new ReplacementOrganRecovery();
    public static final InjuryType COSMETIC_SURGERY_RECOVERY = new CosmeticSurgeryRecovery();
    public static final InjuryType FAILED_SURGERY_RECOVERY = new FailedSurgeryRecovery();
    public static final InjuryType ELECTIVE_MYOMER_ARM = new ElectiveMyomerArm();
    public static final InjuryType ELECTIVE_MYOMER_HAND = new ElectiveMyomerHand();
    public static final InjuryType ELECTIVE_MYOMER_LEG = new ElectiveMyomerLeg();
    public static final InjuryType ENHANCED_IMAGING_IMPLANT = new EnhancedImagingImplant();
    public static final InjuryType ELECTIVE_IMPLANT_RECOVERY = new ElectiveImplantRecovery();
    public static final InjuryType EI_IMPLANT_RECOVERY = new EIImplantRecovery();
    public static final InjuryType PAIN_SHUNT_RECOVERY = new PainShuntRecovery();
    public static final InjuryType BONE_REINFORCEMENT = new BoneReinforcement();
    public static final InjuryType LIVER_FILTRATION_IMPLANT = new OrganFiltrationImplant();
    public static final InjuryType BIONIC_LUNGS_WITH_TYPE_1_FILTER = new BionicLungsWithType1Filter();
    public static final InjuryType BIONIC_LUNGS_WITH_TYPE_2_FILTER = new BionicLungsWithType2Filter();
    public static final InjuryType BIONIC_LUNGS_WITH_TYPE_3_FILTER = new BionicLungsWithType3Filter();
    public static final InjuryType CYBERNETIC_EYE_EM_IR = new CyberneticEyeEMIR();
    public static final InjuryType CYBERNETIC_EYE_TELESCOPE = new CyberneticEyeTelescope();
    public static final InjuryType CYBERNETIC_EYE_LASER = new CyberneticEyeLaser();
    public static final InjuryType CYBERNETIC_EYE_MULTI = new CyberneticEyeMulti();
    public static final InjuryType CYBERNETIC_EYE_MULTI_ENHANCED = new CyberneticEyeMultiEnhanced();
    public static final InjuryType CYBERNETIC_EAR_SIGNAL = new CyberneticEarSignal();
    public static final InjuryType CYBERNETIC_EAR_MULTI = new CyberneticEarMulti();
    public static final InjuryType CYBERNETIC_SPEECH_IMPLANT = new CyberneticSpeechImplant();
    public static final InjuryType PHEROMONE_EFFUSER = new PheromoneEffuser();
    public static final InjuryType COSMETIC_BEAUTY_ENHANCEMENT = new CosmeticBeautyEnhancement();
    public static final InjuryType COSMETIC_HORROR_ENHANCEMENT = new CosmeticHorrorEnhancement();
    public static final InjuryType COSMETIC_TAIL_PROSTHETIC = new CosmeticTailProsthetic();
    public static final InjuryType COSMETIC_ANIMAL_EAR_PROSTHETIC = new CosmeticAnimalEarProsthetic();
    public static final InjuryType COSMETIC_ANIMAL_LEG_PROSTHETIC = new CosmeticLegProsthetic();
    public static final InjuryType DERMAL_MYOMER_ARM_ARMOR = new DermalMyomerArmorArm();
    public static final InjuryType DERMAL_MYOMER_ARM_CAMO = new DermalMyomerCamoArm();
    public static final InjuryType DERMAL_MYOMER_ARM_TRIPLE = new DermalMyomerTripleArm();
    public static final InjuryType DERMAL_MYOMER_LEG_ARMOR = new DermalMyomerArmorLeg();
    public static final InjuryType DERMAL_MYOMER_LEG_CAMO = new DermalMyomerCamoLeg();
    public static final InjuryType DERMAL_MYOMER_LEG_TRIPLE = new DermalMyomerTripleLeg();
    public static final InjuryType VEHICULAR_DNI = new VehicularDNI();
    public static final InjuryType BUFFERED_VDNI = new BufferedVDNI();
    public static final InjuryType BUFFERED_VDNI_TRIPLE_CORE = new BufferedVDNITripleCore();
    public static final InjuryType PAIN_SHUNT = new PainShunt();

    // Base injury type classes with common behavior
    private abstract static class BaseInjury extends InjuryType {
        protected BaseInjury(int recoveryTime, boolean permanent, InjuryLevel level, InjuryEffect effect,
              Set<BodyLocation> locations) {
            this.recoveryTime = recoveryTime;
            this.permanent = permanent;
            this.maxSeverity = MAXIMUM_INJURY_DURATION_MULTIPLIER;
            this.level = level;
            this.injuryEffect = effect;
            this.allowedLocations = locations;
        }

        @Override
        public String getName(BodyLocation loc, int severity) {
            return simpleName;
        }

        @Override
        public String getFluffText(BodyLocation loc, int severity, Gender gender) {
            return getName(loc, severity);
        }

        @Override
        public int getRecoveryTime(int severity) {
            return recoveryTime * severity;
        }
    }

    private abstract static class SimpleBurn extends BaseInjury {
        protected SimpleBurn(String nameKey, Set<BodyLocation> locations) {
            super(BURN_HEALING_DAYS, false, BURN_INJURY_LEVEL, NONE, locations);
            this.simpleName = getTextAt(RESOURCE_BUNDLE, nameKey);
            this.fluffText = getTextAt(RESOURCE_BUNDLE, nameKey);
            this.injurySubType = InjurySubType.BURN;
        }
    }

    private abstract static class FormattedBurn extends BaseInjury {
        protected FormattedBurn(Set<BodyLocation> locations) {
            super(BURN_HEALING_DAYS, false, BURN_INJURY_LEVEL, NONE, locations);
            this.injurySubType = InjurySubType.BURN;
        }

        @Override
        public String getName(BodyLocation loc, int severity) {
            return getFormattedTextAt(RESOURCE_BUNDLE, "AlternateInjuries.BURN.simpleName",
                  loc.locationName());
        }

        @Override
        public String getFluffText(BodyLocation loc, int severity, Gender gender) {
            return getFormattedTextAt(RESOURCE_BUNDLE, "AlternateInjuries.BURN.simpleName",
                  loc.locationName());
        }
    }

    private abstract static class FormattedFracture extends BaseInjury {
        protected FormattedFracture(int healingDays, InjuryEffect effect, Set<BodyLocation> locations) {
            super(healingDays, false, FRACTURE_INJURY_LEVEL, effect, locations);

        }

        @Override
        public String getName(BodyLocation loc, int severity) {
            String key = injuryEffect == COMPOUND_FRACTURE
                               ? "AlternateInjuries.COMPOUND_FRACTURE.simpleName"
                               : "AlternateInjuries.FRACTURE.simpleName";
            return getFormattedTextAt(RESOURCE_BUNDLE, key, loc.locationName());
        }

        @Override
        public String getFluffText(BodyLocation loc, int severity, Gender gender) {
            return getName(loc, severity);
        }
    }

    private abstract static class FormattedSever extends BaseInjury {
        protected FormattedSever(Set<BodyLocation> locations) {
            super(SEVER_HEALING_DAYS, true, SEVER_INJURY_LEVEL, SEVERED, locations);
        }

        @Override
        public String getName(BodyLocation loc, int severity) {
            String key = "AlternateInjuries.SEVERED.simpleName";
            return getFormattedTextAt(RESOURCE_BUNDLE, key, loc.locationName());
        }

        @Override
        public String getFluffText(BodyLocation loc, int severity, Gender gender) {
            return getFormattedTextAt(RESOURCE_BUNDLE, "AlternateInjuries.SEVERED.simpleName",
                  loc.locationName());
        }

        @Override
        public boolean impliesMissingLocation() {
            return true;
        }
    }

    // Head injuries
    public static final class BurnedFace extends SimpleBurn {
        public BurnedFace() {
            super("AlternateInjuries.FACIAL_BURN.simpleName",
                  Set.of(FACE));
        }
    }

    public static final class HearingLoss extends BaseInjury {
        public HearingLoss() {
            super(DEAFNESS_HEALING_DAYS, false, MINOR,
                  DEAFENED, Set.of(EARS));
            this.simpleName = getTextAt(RESOURCE_BUNDLE, "AlternateInjuries.HEARING_LOSS.simpleName");
        }
    }

    public static final class Blindness extends BaseInjury {
        public Blindness() {
            super(BLINDNESS_HEALING_DAYS, false, MINOR,
                  BLINDED, Set.of(EYES));
            this.simpleName = getTextAt(RESOURCE_BUNDLE, "AlternateInjuries.BLINDNESS.simpleName");
        }
    }

    public static final class FracturedJaw extends FormattedFracture {
        public FracturedJaw() {
            super(FRACTURE_HEALING_DAYS, FRACTURE_JAW, Set.of(JAW));
        }
    }

    public static final class FracturedSkull extends FormattedFracture {
        public FracturedSkull() {
            super(FRACTURE_HEALING_DAYS, FRACTURE_SKULL, Set.of(SKULL));
        }
    }

    public static final class SeveredHead extends FormattedSever {
        public SeveredHead() {
            super(Set.of(HEAD));
        }

        @Override
        public boolean impliesDead(BodyLocation loc) {
            return true;
        }
    }

    // Torso injuries
    public static final class BurnedChest extends FormattedBurn {
        public BurnedChest() {
            super(Set.of(CHEST));
        }
    }

    public static final class FracturedRib extends FormattedFracture {
        public FracturedRib() {
            super(FRACTURE_HEALING_DAYS, FRACTURE_RIB, Set.of(RIBS));
        }
    }

    public static final class SmokeInhalation extends BaseInjury {
        public SmokeInhalation() {
            super(SMOKE_INHALATION_HEALING_DAYS, false, MINOR,
                  NONE, Set.of(LUNGS));
            this.simpleName = getTextAt(RESOURCE_BUNDLE, "AlternateInjuries.SMOKE_INHALATION.simpleName");
        }
    }

    public static final class PuncturedLung extends BaseInjury {
        public PuncturedLung() {
            super(PUNCTURED_LUNG_HEALING_DAYS, false, DEADLY,
                  PUNCTURED, Set.of(LUNGS));
            this.simpleName = getTextAt(RESOURCE_BUNDLE, "AlternateInjuries.PUNCTURED_LUNG.simpleName");
        }
    }

    public static final class HeartTrauma extends BaseInjury {
        public HeartTrauma() {
            super(HEART_TRAUMA_HEALING_DAYS, false, DEADLY,
                  INTERNAL_BLEEDING, Set.of(HEART));
            this.simpleName = getTextAt(RESOURCE_BUNDLE, "AlternateInjuries.HEART_TRAUMA.simpleName");
        }

        @Override
        public List<GameEffect> genStressEffect(Campaign campaign, Person person, Injury injury, int hits) {
            return Collections.singletonList(new GameEffect("Blood Loss", operator -> {
                Injury bleeding = BLOOD_LOSS.newInjury(campaign, person, GENERIC, 1);
                person.addInjury(bleeding);
                MedicalLogger.internalBleedingWorsened(person, campaign.getLocalDate());
            }));
        }
    }

    public static final class AbdominalBurn extends SimpleBurn {
        public AbdominalBurn() {
            super("AlternateInjuries.BURN_ABDOMINAL.simpleName", Set.of(ABDOMEN));
        }
    }

    public static final class BruisedOrgan extends BaseInjury {
        public BruisedOrgan() {
            super(ORGAN_BRUISE_HEALING_DAYS, false, MINOR,
                  NONE, Set.of(ORGANS));
            this.simpleName = getTextAt(RESOURCE_BUNDLE, "AlternateInjuries.BRUISED_ORGAN.simpleName");
        }
    }

    public static final class OrganTrauma extends BaseInjury {
        public OrganTrauma() {
            super(ORGAN_TRAUMA_HEALING_DAYS, false, DEADLY,
                  INTERNAL_BLEEDING, Set.of(ORGANS));
            this.simpleName = getTextAt(RESOURCE_BUNDLE, "AlternateInjuries.ORGAN_TRAUMA.simpleName");
        }

        @Override
        public List<GameEffect> genStressEffect(Campaign campaign, Person person, Injury injury, int hits) {
            return Collections.singletonList(new GameEffect("Blood Loss", operator -> {
                Injury bleeding = BLOOD_LOSS.newInjury(campaign, person, GENERIC, 1);
                person.addInjury(bleeding);
                MedicalLogger.internalBleedingWorsened(person, campaign.getLocalDate());
            }));
        }
    }

    public static final class FracturedGroin extends BaseInjury {
        public FracturedGroin() {
            super(FRACTURE_HEALING_DAYS, false, FRACTURE_INJURY_LEVEL,
                  FRACTURE_LIMB, Set.of(GROIN));
            this.simpleName = getTextAt(RESOURCE_BUNDLE, "AlternateInjuries.FRACTURED_GROIN.simpleName");
        }
    }

    public static final class Disemboweled extends BaseInjury {
        public Disemboweled() {
            super(DISEMBOWELED_HEALING_DAYS, false, DEADLY,
                  INTERNAL_BLEEDING, Set.of(ABDOMEN));
            this.simpleName = getTextAt(RESOURCE_BUNDLE, "AlternateInjuries.DISEMBOWELED.simpleName");
        }

        @Override
        public List<GameEffect> genStressEffect(Campaign campaign, Person person, Injury injury, int hits) {
            return Collections.singletonList(new GameEffect("Blood Loss", operator -> {
                Injury bleeding = BLOOD_LOSS.newInjury(campaign, person, GENERIC, 1);
                person.addInjury(bleeding);
                MedicalLogger.internalBleedingWorsened(person, campaign.getLocalDate());
            }));
        }
    }

    // Arm injuries
    public static final class SeveredArm extends FormattedSever {
        public SeveredArm() {
            super(Set.of(LEFT_ARM, RIGHT_ARM));
        }
    }

    public static final class BurnedUpperArm extends FormattedBurn {
        public BurnedUpperArm() {
            super(Set.of(UPPER_LEFT_ARM, UPPER_RIGHT_ARM));
        }
    }

    public static final class FracturedUpperArm extends FormattedFracture {
        public FracturedUpperArm() {
            super(FRACTURE_HEALING_DAYS, COMPOUND_FRACTURE,
                  Set.of(UPPER_LEFT_ARM, UPPER_RIGHT_ARM));
        }
    }

    public static final class FracturedElbow extends FormattedFracture {
        public FracturedElbow() {
            super(FRACTURE_HEALING_DAYS, COMPOUND_FRACTURE,
                  Set.of(LEFT_ELBOW, RIGHT_ELBOW));
        }
    }

    public static final class FracturedShoulder extends FormattedFracture {
        public FracturedShoulder() {
            super(FRACTURE_HEALING_DAYS, FRACTURE_LIMB,
                  Set.of(LEFT_SHOULDER, RIGHT_SHOULDER));
        }
    }

    public static final class CompoundFracturedShoulder extends FormattedFracture {
        public CompoundFracturedShoulder() {
            super(COMPOUND_FRACTURE_HEALING_DAYS, COMPOUND_FRACTURE,
                  Set.of(LEFT_SHOULDER, RIGHT_SHOULDER));
        }
    }

    // Hand injuries
    public static final class SeveredHand extends FormattedSever {
        public SeveredHand() {
            super(Set.of(LEFT_HAND, RIGHT_HAND));
        }
    }

    public static final class HandBurn extends FormattedBurn {
        public HandBurn() {
            super(Set.of(LEFT_HAND, RIGHT_HAND));
        }
    }

    public static final class FracturedHand extends FormattedFracture {
        public FracturedHand() {
            super(FRACTURE_HEALING_DAYS, COMPOUND_FRACTURE,
                  Set.of(LEFT_HAND, RIGHT_HAND));
        }
    }

    public static final class FracturedWrist extends FormattedFracture {
        public FracturedWrist() {
            super(FRACTURE_HEALING_DAYS, COMPOUND_FRACTURE,
                  Set.of(LEFT_WRIST, RIGHT_WRIST));
        }
    }

    public static final class FracturedForearm extends FormattedFracture {
        public FracturedForearm() {
            super(FRACTURE_HEALING_DAYS, COMPOUND_FRACTURE,
                  Set.of(LEFT_FOREARM, RIGHT_FOREARM));
        }
    }

    public static final class CompoundFracturedForearm extends FormattedFracture {
        public CompoundFracturedForearm() {
            super(COMPOUND_FRACTURE_HEALING_DAYS, COMPOUND_FRACTURE,
                  Set.of(LEFT_FOREARM, RIGHT_FOREARM));
        }
    }

    // Leg injuries
    public static final class SeveredLeg extends FormattedSever {
        public SeveredLeg() {
            super(Set.of(LEFT_LEG, RIGHT_LEG));
        }
    }

    public static final class ThighBurn extends FormattedBurn {
        public ThighBurn() {
            super(Set.of(LEFT_THIGH, RIGHT_THIGH));
        }
    }

    public static final class BruisedFemur extends BaseInjury {
        public BruisedFemur() {
            super(BONE_BRUISE_HEALING_DAYS, false, MINOR,
                  NONE, Set.of(LEFT_FEMUR, RIGHT_FEMUR));
        }

        @Override
        public String getName(BodyLocation loc, int severity) {
            return getFormattedTextAt(RESOURCE_BUNDLE, "AlternateInjuries.BRUISE.simpleName",
                  Utilities.capitalize(loc.locationName()));
        }

        @Override
        public String getFluffText(BodyLocation loc, int severity, Gender gender) {
            return getFormattedTextAt(RESOURCE_BUNDLE, "AlternateInjuries.BRUISE.simpleName",
                  loc.locationName());
        }
    }

    public static final class FracturedFemur extends FormattedFracture {
        public FracturedFemur() {
            super(FRACTURE_HEALING_DAYS, FRACTURE_LIMB,
                  Set.of(LEFT_FEMUR, RIGHT_FEMUR));
        }
    }

    public static final class CompoundFracturedFemur extends FormattedFracture {
        public CompoundFracturedFemur() {
            super(COMPOUND_FRACTURE_HEALING_DAYS, COMPOUND_FRACTURE,
                  Set.of(LEFT_FEMUR, RIGHT_FEMUR));
        }
    }

    public static final class FracturedHip extends FormattedFracture {
        public FracturedHip() {
            super(FRACTURE_HEALING_DAYS, FRACTURE_LIMB,
                  Set.of(LEFT_HIP, RIGHT_HIP));
        }
    }

    // Foot injuries
    public static final class SeveredFoot extends FormattedSever {
        public SeveredFoot() {
            super(Set.of(LEFT_FOOT, RIGHT_FOOT));
        }
    }

    public static final class CalfBurn extends FormattedBurn {
        public CalfBurn() {
            super(Set.of(LEFT_CALF, RIGHT_CALF));
        }
    }

    public static final class FracturedFoot extends FormattedFracture {
        public FracturedFoot() {
            super(FRACTURE_HEALING_DAYS, FRACTURE_LIMB,
                  Set.of(LEFT_FOOT, RIGHT_FOOT));
        }
    }

    public static final class FracturedAnkle extends FormattedFracture {
        public FracturedAnkle() {
            super(FRACTURE_HEALING_DAYS, FRACTURE_LIMB,
                  Set.of(LEFT_ANKLE, RIGHT_ANKLE));
        }
    }

    public static final class FracturedKnee extends FormattedFracture {
        public FracturedKnee() {
            super(FRACTURE_HEALING_DAYS, FRACTURE_LIMB,
                  Set.of(LEFT_KNEE, RIGHT_KNEE));
        }
    }

    public static final class CompoundFracturedShin extends FormattedFracture {
        public CompoundFracturedShin() {
            super(COMPOUND_FRACTURE_HEALING_DAYS, COMPOUND_FRACTURE,
                  Set.of(LEFT_SHIN, RIGHT_SHIN));
        }
    }

    public static final class BloodLoss extends BaseInjury {
        public BloodLoss() {
            super(BLOOD_LOSS_HEALING_DAYS, false, MAJOR,
                  NONE, Set.of(GENERIC));
            this.simpleName = getTextAt(RESOURCE_BUNDLE, "AlternateInjuries.BLOOD_LOSS.simpleName");
            this.fluffText = simpleName;
        }
    }

    // Diseases
    private abstract static class Disease extends BaseInjury {
        protected Disease() {
            super(5, // This is just a placeholder value, we assign it elsewhere
                  false,
                  MINOR,
                  NONE,
                  Set.of(INTERNAL));
            this.maxSeverity = 1;
            this.injurySubType = InjurySubType.DISEASE;
        }
    }

    public static final class GrowthsDiscomfort extends Disease {
        GrowthsDiscomfort() {
            super();
            this.simpleName = getTextAt(RESOURCE_BUNDLE, "AlternateInjuries.GROWTHS_DISCOMFORT.simpleName");
        }
    }

    public static final class GrowthsSlight extends Disease {
        GrowthsSlight() {
            super();
            this.simpleName = getTextAt(RESOURCE_BUNDLE, "AlternateInjuries.GROWTHS_SLIGHT.simpleName");
            this.injuryEffect = DISEASE_GROWTHS_SLIGHT;
        }
    }

    public static final class GrowthsModerate extends Disease {
        GrowthsModerate() {
            super();
            this.simpleName = getTextAt(RESOURCE_BUNDLE, "AlternateInjuries.GROWTHS_MODERATE.simpleName");
            this.injuryEffect = DISEASE_GROWTHS_MODERATE;
            this.level = MAJOR;
        }
    }

    public static final class GrowthsSevere extends Disease {
        GrowthsSevere() {
            super();
            this.simpleName = getTextAt(RESOURCE_BUNDLE, "AlternateInjuries.GROWTHS_SEVERE.simpleName");
            this.injuryEffect = DISEASE_GROWTHS_SEVERE;
            this.level = MAJOR;
        }
    }

    public static final class GrowthsDeadly extends Disease {
        GrowthsDeadly() {
            super();
            this.simpleName = getTextAt(RESOURCE_BUNDLE, "AlternateInjuries.GROWTHS_DEADLY.simpleName");
            this.injuryEffect = DISEASE_DEADLY;
            this.permanent = true;
            this.level = DEADLY;
        }

        @Override
        public boolean impliesDead(BodyLocation loc) {
            return true;
        }
    }

    public static final class InfectionDiscomfort extends Disease {
        InfectionDiscomfort() {
            super();
            this.simpleName = getTextAt(RESOURCE_BUNDLE, "AlternateInjuries.INFECTION_DISCOMFORT.simpleName");
        }
    }

    public static final class InfectionSlight extends Disease {
        InfectionSlight() {
            super();
            this.simpleName = getTextAt(RESOURCE_BUNDLE, "AlternateInjuries.INFECTION_SLIGHT.simpleName");
            this.injuryEffect = DISEASE_INFECTION_SLIGHT;
        }
    }

    public static final class InfectionModerate extends Disease {
        InfectionModerate() {
            super();
            this.simpleName = getTextAt(RESOURCE_BUNDLE, "AlternateInjuries.INFECTION_MODERATE.simpleName");
            this.injuryEffect = DISEASE_INFECTION_MODERATE;
            this.level = MAJOR;
        }
    }

    public static final class InfectionSevere extends Disease {
        InfectionSevere() {
            super();
            this.simpleName = getTextAt(RESOURCE_BUNDLE, "AlternateInjuries.INFECTION_SEVERE.simpleName");
            this.injuryEffect = DISEASE_INFECTION_SEVERE;
            this.level = MAJOR;
        }
    }

    public static final class InfectionDeadly extends Disease {
        InfectionDeadly() {
            super();
            this.simpleName = getTextAt(RESOURCE_BUNDLE, "AlternateInjuries.INFECTION_DEADLY.simpleName");
            this.injuryEffect = DISEASE_DEADLY;
            this.permanent = true;
            this.level = DEADLY;
        }

        @Override
        public boolean impliesDead(BodyLocation loc) {
            return true;
        }
    }

    public static final class HearingDiscomfort extends Disease {
        HearingDiscomfort() {
            super();
            this.simpleName = getTextAt(RESOURCE_BUNDLE, "AlternateInjuries.HEARING_DISCOMFORT.simpleName");
        }
    }

    public static final class HearingSlight extends Disease {
        HearingSlight() {
            super();
            this.simpleName = getTextAt(RESOURCE_BUNDLE, "AlternateInjuries.HEARING_SLIGHT.simpleName");
            this.injuryEffect = DISEASE_HEARING_SLIGHT;
        }
    }

    public static final class HearingModerate extends Disease {
        HearingModerate() {
            super();
            this.simpleName = getTextAt(RESOURCE_BUNDLE, "AlternateInjuries.HEARING_MODERATE.simpleName");
            this.injuryEffect = DISEASE_HEARING_MODERATE;
            this.level = MAJOR;
        }
    }

    public static final class HearingSevere extends Disease {
        HearingSevere() {
            super();
            this.simpleName = getTextAt(RESOURCE_BUNDLE, "AlternateInjuries.HEARING_SEVERE.simpleName");
            this.injuryEffect = DISEASE_HEARING_SEVERE;
            this.level = MAJOR;
        }
    }

    public static final class HearingDeadly extends Disease {
        HearingDeadly() {
            super();
            this.simpleName = getTextAt(RESOURCE_BUNDLE, "AlternateInjuries.HEARING_DEADLY.simpleName");
            this.injuryEffect = DISEASE_DEADLY;
            this.permanent = true;
            this.level = DEADLY;
        }

        @Override
        public boolean impliesDead(BodyLocation loc) {
            return true;
        }
    }

    public static final class WeaknessDiscomfort extends Disease {
        WeaknessDiscomfort() {
            super();
            this.simpleName = getTextAt(RESOURCE_BUNDLE, "AlternateInjuries.WEAKNESS_DISCOMFORT.simpleName");
        }
    }

    public static final class WeaknessSlight extends Disease {
        WeaknessSlight() {
            super();
            this.simpleName = getTextAt(RESOURCE_BUNDLE, "AlternateInjuries.WEAKNESS_SLIGHT.simpleName");
            this.injuryEffect = DISEASE_WEAKNESS_SLIGHT;
        }
    }

    public static final class WeaknessModerate extends Disease {
        WeaknessModerate() {
            super();
            this.simpleName = getTextAt(RESOURCE_BUNDLE, "AlternateInjuries.WEAKNESS_MODERATE.simpleName");
            this.injuryEffect = DISEASE_WEAKNESS_MODERATE;
            this.level = MAJOR;
        }
    }

    public static final class WeaknessSevere extends Disease {
        WeaknessSevere() {
            super();
            this.simpleName = getTextAt(RESOURCE_BUNDLE, "AlternateInjuries.WEAKNESS_SEVERE.simpleName");
            this.injuryEffect = DISEASE_WEAKNESS_SEVERE;
            this.level = MAJOR;
        }
    }

    public static final class WeaknessDeadly extends Disease {
        WeaknessDeadly() {
            super();
            this.simpleName = getTextAt(RESOURCE_BUNDLE, "AlternateInjuries.WEAKNESS_DEADLY.simpleName");
            this.injuryEffect = DISEASE_DEADLY;
            this.permanent = true;
            this.level = DEADLY;
        }

        @Override
        public boolean impliesDead(BodyLocation loc) {
            return true;
        }
    }

    public static final class SoresDiscomfort extends Disease {
        SoresDiscomfort() {
            super();
            this.simpleName = getTextAt(RESOURCE_BUNDLE, "AlternateInjuries.SORES_DISCOMFORT.simpleName");
        }
    }

    public static final class SoresSlight extends Disease {
        SoresSlight() {
            super();
            this.simpleName = getTextAt(RESOURCE_BUNDLE, "AlternateInjuries.SORES_SLIGHT.simpleName");
            this.injuryEffect = DISEASE_SORES_SLIGHT;
        }
    }

    public static final class SoresModerate extends Disease {
        SoresModerate() {
            super();
            this.simpleName = getTextAt(RESOURCE_BUNDLE, "AlternateInjuries.SORES_MODERATE.simpleName");
            this.injuryEffect = DISEASE_SORES_MODERATE;
            this.level = MAJOR;
        }
    }

    public static final class SoresSevere extends Disease {
        SoresSevere() {
            super();
            this.simpleName = getTextAt(RESOURCE_BUNDLE, "AlternateInjuries.SORES_SEVERE.simpleName");
            this.injuryEffect = DISEASE_SORES_SEVERE;
            this.level = MAJOR;
        }
    }

    public static final class SoresDeadly extends Disease {
        SoresDeadly() {
            super();
            this.simpleName = getTextAt(RESOURCE_BUNDLE, "AlternateInjuries.SORES_DEADLY.simpleName");
            this.injuryEffect = DISEASE_DEADLY;
            this.permanent = true;
            this.level = DEADLY;
        }

        @Override
        public boolean impliesDead(BodyLocation loc) {
            return true;
        }
    }

    public static final class FluDiscomfort extends Disease {
        FluDiscomfort() {
            super();
            this.simpleName = getTextAt(RESOURCE_BUNDLE, "AlternateInjuries.FLU_DISCOMFORT.simpleName");
        }
    }

    public static final class FluSlight extends Disease {
        FluSlight() {
            super();
            this.simpleName = getTextAt(RESOURCE_BUNDLE, "AlternateInjuries.FLU_SLIGHT.simpleName");
            this.injuryEffect = DISEASE_FLU_SLIGHT;
        }
    }

    public static final class FluModerate extends Disease {
        FluModerate() {
            super();
            this.simpleName = getTextAt(RESOURCE_BUNDLE, "AlternateInjuries.FLU_MODERATE.simpleName");
            this.injuryEffect = DISEASE_FLU_MODERATE;
            this.level = MAJOR;
        }
    }

    public static final class FluSevere extends Disease {
        FluSevere() {
            super();
            this.simpleName = getTextAt(RESOURCE_BUNDLE, "AlternateInjuries.FLU_SEVERE.simpleName");
            this.injuryEffect = DISEASE_FLU_SEVERE;
            this.level = MAJOR;
        }
    }

    public static final class FluDeadly extends Disease {
        FluDeadly() {
            super();
            this.simpleName = getTextAt(RESOURCE_BUNDLE, "AlternateInjuries.FLU_DEADLY.simpleName");
            this.injuryEffect = DISEASE_DEADLY;
            this.permanent = true;
            this.level = DEADLY;
        }

        @Override
        public boolean impliesDead(BodyLocation loc) {
            return true;
        }
    }

    public static final class SightDiscomfort extends Disease {
        SightDiscomfort() {
            super();
            this.simpleName = getTextAt(RESOURCE_BUNDLE, "AlternateInjuries.SIGHT_DISCOMFORT.simpleName");
        }
    }

    public static final class SightSlight extends Disease {
        SightSlight() {
            super();
            this.simpleName = getTextAt(RESOURCE_BUNDLE, "AlternateInjuries.SIGHT_SLIGHT.simpleName");
            this.injuryEffect = DISEASE_SIGHT_SLIGHT;
        }
    }

    public static final class SightModerate extends Disease {
        SightModerate() {
            super();
            this.simpleName = getTextAt(RESOURCE_BUNDLE, "AlternateInjuries.SIGHT_MODERATE.simpleName");
            this.injuryEffect = DISEASE_SIGHT_MODERATE;
            this.level = MAJOR;
        }
    }

    public static final class SightSevere extends Disease {
        SightSevere() {
            super();
            this.simpleName = getTextAt(RESOURCE_BUNDLE, "AlternateInjuries.SIGHT_SEVERE.simpleName");
            this.injuryEffect = DISEASE_SIGHT_SEVERE;
            this.level = MAJOR;
        }
    }

    public static final class SightDeadly extends Disease {
        SightDeadly() {
            super();
            this.simpleName = getTextAt(RESOURCE_BUNDLE, "AlternateInjuries.SIGHT_DEADLY.simpleName");
            this.injuryEffect = DISEASE_DEADLY;
            this.permanent = true;
            this.level = DEADLY;
        }

        @Override
        public boolean impliesDead(BodyLocation loc) {
            return true;
        }
    }

    public static final class TremorsDiscomfort extends Disease {
        TremorsDiscomfort() {
            super();
            this.simpleName = getTextAt(RESOURCE_BUNDLE, "AlternateInjuries.TREMORS_DISCOMFORT.simpleName");
        }
    }

    public static final class TremorsSlight extends Disease {
        TremorsSlight() {
            super();
            this.simpleName = getTextAt(RESOURCE_BUNDLE, "AlternateInjuries.TREMORS_SLIGHT.simpleName");
            this.injuryEffect = DISEASE_TREMORS_SLIGHT;
        }
    }

    public static final class TremorsModerate extends Disease {
        TremorsModerate() {
            super();
            this.simpleName = getTextAt(RESOURCE_BUNDLE, "AlternateInjuries.TREMORS_MODERATE.simpleName");
            this.injuryEffect = DISEASE_TREMORS_MODERATE;
            this.level = MAJOR;
        }
    }

    public static final class TremorsSevere extends Disease {
        TremorsSevere() {
            super();
            this.simpleName = getTextAt(RESOURCE_BUNDLE, "AlternateInjuries.TREMORS_SEVERE.simpleName");
            this.injuryEffect = DISEASE_TREMORS_SEVERE;
            this.level = MAJOR;
        }
    }

    public static final class TremorsDeadly extends Disease {
        TremorsDeadly() {
            super();
            this.simpleName = getTextAt(RESOURCE_BUNDLE, "AlternateInjuries.TREMORS_DEADLY.simpleName");
            this.injuryEffect = DISEASE_DEADLY;
            this.permanent = true;
            this.level = DEADLY;
        }

        @Override
        public boolean impliesDead(BodyLocation loc) {
            return true;
        }
    }

    public static final class BreathingDiscomfort extends Disease {
        BreathingDiscomfort() {
            super();
            this.simpleName = getTextAt(RESOURCE_BUNDLE, "AlternateInjuries.BREATHING_DISCOMFORT.simpleName");
        }
    }

    public static final class BreathingSlight extends Disease {
        BreathingSlight() {
            super();
            this.simpleName = getTextAt(RESOURCE_BUNDLE, "AlternateInjuries.BREATHING_SLIGHT.simpleName");
            this.injuryEffect = DISEASE_BREATHING_SLIGHT;
        }
    }

    public static final class BreathingModerate extends Disease {
        BreathingModerate() {
            super();
            this.simpleName = getTextAt(RESOURCE_BUNDLE, "AlternateInjuries.BREATHING_MODERATE.simpleName");
            this.injuryEffect = DISEASE_BREATHING_MODERATE;
            this.level = MAJOR;
        }
    }

    public static final class BreathingSevere extends Disease {
        BreathingSevere() {
            super();
            this.simpleName = getTextAt(RESOURCE_BUNDLE, "AlternateInjuries.BREATHING_SEVERE.simpleName");
            this.injuryEffect = DISEASE_BREATHING_SEVERE;
            this.level = MAJOR;
        }
    }

    public static final class BreathingDeadly extends Disease {
        BreathingDeadly() {
            super();
            this.simpleName = getTextAt(RESOURCE_BUNDLE, "AlternateInjuries.BREATHING_DEADLY.simpleName");
            this.injuryEffect = DISEASE_DEADLY;
            this.permanent = true;
            this.level = DEADLY;
        }

        @Override
        public boolean impliesDead(BodyLocation loc) {
            return true;
        }
    }

    public static final class HemophiliaDiscomfort extends Disease {
        HemophiliaDiscomfort() {
            super();
            this.simpleName = getTextAt(RESOURCE_BUNDLE, "AlternateInjuries.HEMOPHILIA_DISCOMFORT.simpleName");
        }
    }

    public static final class HemophiliaSlight extends Disease {
        HemophiliaSlight() {
            super();
            this.simpleName = getTextAt(RESOURCE_BUNDLE, "AlternateInjuries.HEMOPHILIA_SLIGHT.simpleName");
            this.injuryEffect = DISEASE_HEMOPHILIA_SLIGHT;
        }
    }

    public static final class HemophiliaModerate extends Disease {
        HemophiliaModerate() {
            super();
            this.simpleName = getTextAt(RESOURCE_BUNDLE, "AlternateInjuries.HEMOPHILIA_MODERATE.simpleName");
            this.injuryEffect = DISEASE_HEMOPHILIA_MODERATE;
            this.level = MAJOR;
        }
    }

    public static final class HemophiliaSevere extends Disease {
        HemophiliaSevere() {
            super();
            this.simpleName = getTextAt(RESOURCE_BUNDLE, "AlternateInjuries.HEMOPHILIA_SEVERE.simpleName");
            this.injuryEffect = DISEASE_HEMOPHILIA_SEVERE;
            this.level = MAJOR;
        }
    }

    public static final class HemophiliaDeadly extends Disease {
        HemophiliaDeadly() {
            super();
            this.simpleName = getTextAt(RESOURCE_BUNDLE, "AlternateInjuries.HEMOPHILIA_DEADLY.simpleName");
            this.injuryEffect = DISEASE_DEADLY;
            this.permanent = true;
            this.level = DEADLY;
        }

        @Override
        public boolean impliesDead(BodyLocation loc) {
            return true;
        }
    }

    public static final class VenerealDiscomfort extends Disease {
        VenerealDiscomfort() {
            super();
            this.simpleName = getTextAt(RESOURCE_BUNDLE, "AlternateInjuries.VENEREAL_DISCOMFORT.simpleName");
        }
    }

    public static final class VenerealSlight extends Disease {
        VenerealSlight() {
            super();
            this.simpleName = getTextAt(RESOURCE_BUNDLE, "AlternateInjuries.VENEREAL_SLIGHT.simpleName");
            this.injuryEffect = DISEASE_VENEREAL_SLIGHT;
        }
    }

    public static final class VenerealModerate extends Disease {
        VenerealModerate() {
            super();
            this.simpleName = getTextAt(RESOURCE_BUNDLE, "AlternateInjuries.VENEREAL_MODERATE.simpleName");
            this.injuryEffect = DISEASE_VENEREAL_MODERATE;
            this.level = MAJOR;
        }
    }

    public static final class VenerealSevere extends Disease {
        VenerealSevere() {
            super();
            this.simpleName = getTextAt(RESOURCE_BUNDLE, "AlternateInjuries.VENEREAL_SEVERE.simpleName");
            this.injuryEffect = DISEASE_VENEREAL_SEVERE;
            this.level = MAJOR;
        }
    }

    public static final class VenerealDeadly extends Disease {
        VenerealDeadly() {
            super();
            this.level = DEADLY;
            this.simpleName = getTextAt(RESOURCE_BUNDLE, "AlternateInjuries.VENEREAL_DEADLY.simpleName");
            this.injuryEffect = DISEASE_DEADLY;
            this.permanent = true;
        }

        @Override
        public boolean impliesDead(BodyLocation loc) {
            return true;
        }
    }

    // Prosthetics
    private abstract static class Prosthetic extends BaseInjury {
        protected Prosthetic() {
            super(SEVER_HEALING_DAYS, // As a permanent 'injury' healing time is largely irrelevant
                  true,
                  CHRONIC,
                  NONE,
                  Set.of(INTERNAL)); // A placeholder effect, we replace it later
            this.maxSeverity = 0; // Prosthetics don't count towards the character's "hits"
            this.injurySubType = InjurySubType.PROSTHETIC;
        }
    }

    public static final class WoodenArm extends Prosthetic {
        WoodenArm() {
            super();
            this.simpleName = getTextAt(RESOURCE_BUNDLE, "AlternateInjuries.WOODEN_LIMB.simpleName");
            this.allowedLocations = Set.of(LEFT_ARM, RIGHT_ARM);
            this.injuryEffect = TYPE_1_LIMB_REPLACEMENT;
        }

        @Override
        public String getName(BodyLocation loc, int severity) {
            return getFormattedTextAt(RESOURCE_BUNDLE, "AlternateInjuries.WOODEN_LIMB.simpleName",
                  Utilities.capitalize(loc.locationName()));
        }
    }

    public static final class HookHand extends Prosthetic {
        HookHand() {
            super();
            this.simpleName = getTextAt(RESOURCE_BUNDLE, "AlternateInjuries.HOOK_HAND.simpleName");
            this.allowedLocations = Set.of(LEFT_HAND, RIGHT_HAND);
            this.injuryEffect = TYPE_1_LIMB_REPLACEMENT;
        }

        @Override
        public String getName(BodyLocation loc, int severity) {
            return getFormattedTextAt(RESOURCE_BUNDLE, "AlternateInjuries.HOOK_HAND.simpleName",
                  Utilities.capitalize(loc.locationName()));
        }
    }

    public static final class PegLeg extends Prosthetic {
        PegLeg() {
            super();
            this.simpleName = getTextAt(RESOURCE_BUNDLE, "AlternateInjuries.PEG_LEG.simpleName");
            this.allowedLocations = Set.of(LEFT_LEG, RIGHT_LEG);
            this.injuryEffect = TYPE_1_LIMB_REPLACEMENT;
        }

        @Override
        public String getName(BodyLocation loc, int severity) {
            return getFormattedTextAt(RESOURCE_BUNDLE, "AlternateInjuries.PEG_LEG.simpleName",
                  Utilities.capitalize(loc.locationName()));
        }
    }

    public static final class WoodenFoot extends Prosthetic {
        WoodenFoot() {
            super();
            this.simpleName = getTextAt(RESOURCE_BUNDLE, "AlternateInjuries.WOODEN_LIMB.simpleName");
            this.allowedLocations = Set.of(LEFT_LEG, RIGHT_LEG);
            this.injuryEffect = TYPE_1_LIMB_REPLACEMENT;
        }

        @Override
        public String getName(BodyLocation loc, int severity) {
            return getFormattedTextAt(RESOURCE_BUNDLE, "AlternateInjuries.WOODEN_LIMB.simpleName",
                  Utilities.capitalize(loc.locationName()));
        }
    }

    public static final class SimpleArm extends Prosthetic {
        SimpleArm() {
            super();
            this.simpleName = getTextAt(RESOURCE_BUNDLE, "AlternateInjuries.PLASTIC_PROSTHETIC.simpleName");
            this.allowedLocations = Set.of(LEFT_ARM, RIGHT_ARM);
            this.injuryEffect = TYPE_2_LIMB_REPLACEMENT;
        }

        @Override
        public String getName(BodyLocation loc, int severity) {
            return getFormattedTextAt(RESOURCE_BUNDLE, "AlternateInjuries.PLASTIC_PROSTHETIC.simpleName",
                  Utilities.capitalize(loc.locationName()));
        }
    }

    public static final class SimpleClawHand extends Prosthetic {
        SimpleClawHand() {
            super();
            this.simpleName = getTextAt(RESOURCE_BUNDLE, "AlternateInjuries.PLASTIC_PROSTHETIC.simpleName");
            this.allowedLocations = Set.of(LEFT_HAND, RIGHT_HAND);
            this.injuryEffect = TYPE_2_LIMB_REPLACEMENT;
        }

        @Override
        public String getName(BodyLocation loc, int severity) {
            return getFormattedTextAt(RESOURCE_BUNDLE, "AlternateInjuries.PLASTIC_PROSTHETIC.simpleName",
                  Utilities.capitalize(loc.locationName()));
        }
    }

    public static final class SimpleLeg extends Prosthetic {
        SimpleLeg() {
            super();
            this.simpleName = getTextAt(RESOURCE_BUNDLE, "AlternateInjuries.PLASTIC_PROSTHETIC.simpleName");
            this.allowedLocations = Set.of(LEFT_LEG, RIGHT_LEG);
            this.injuryEffect = TYPE_2_LIMB_REPLACEMENT;
        }

        @Override
        public String getName(BodyLocation loc, int severity) {
            return getFormattedTextAt(RESOURCE_BUNDLE, "AlternateInjuries.PLASTIC_PROSTHETIC.simpleName",
                  Utilities.capitalize(loc.locationName()));
        }
    }

    public static final class SimpleFoot extends Prosthetic {
        SimpleFoot() {
            super();
            this.simpleName = getTextAt(RESOURCE_BUNDLE, "AlternateInjuries.PLASTIC_PROSTHETIC.simpleName");
            this.allowedLocations = Set.of(LEFT_FOOT, RIGHT_FOOT);
            this.injuryEffect = TYPE_2_LIMB_REPLACEMENT;
        }

        @Override
        public String getName(BodyLocation loc, int severity) {
            return getFormattedTextAt(RESOURCE_BUNDLE, "AlternateInjuries.PLASTIC_PROSTHETIC.simpleName",
                  Utilities.capitalize(loc.locationName()));
        }
    }

    public static final class ProstheticArm extends Prosthetic {
        ProstheticArm() {
            super();
            this.simpleName = getTextAt(RESOURCE_BUNDLE, "AlternateInjuries.COMPLEX_PROSTHETIC.simpleName");
            this.allowedLocations = Set.of(LEFT_ARM, RIGHT_ARM);
            this.injuryEffect = TYPE_3_LIMB_REPLACEMENT;
        }

        @Override
        public String getName(BodyLocation loc, int severity) {
            return getFormattedTextAt(RESOURCE_BUNDLE, "AlternateInjuries.COMPLEX_PROSTHETIC.simpleName",
                  Utilities.capitalize(loc.locationName()));
        }
    }

    public static final class ProstheticHand extends Prosthetic {
        ProstheticHand() {
            super();
            this.simpleName = getTextAt(RESOURCE_BUNDLE, "AlternateInjuries.COMPLEX_PROSTHETIC.simpleName");
            this.allowedLocations = Set.of(LEFT_HAND, RIGHT_HAND);
            this.injuryEffect = TYPE_3_LIMB_REPLACEMENT;
        }

        @Override
        public String getName(BodyLocation loc, int severity) {
            return getFormattedTextAt(RESOURCE_BUNDLE, "AlternateInjuries.COMPLEX_PROSTHETIC.simpleName",
                  Utilities.capitalize(loc.locationName()));
        }
    }

    public static final class ProstheticLeg extends Prosthetic {
        ProstheticLeg() {
            super();
            this.simpleName = getTextAt(RESOURCE_BUNDLE, "AlternateInjuries.COMPLEX_PROSTHETIC.simpleName");
            this.allowedLocations = Set.of(LEFT_LEG, RIGHT_LEG);
            this.injuryEffect = TYPE_3_LIMB_REPLACEMENT;
        }

        @Override
        public String getName(BodyLocation loc, int severity) {
            return getFormattedTextAt(RESOURCE_BUNDLE, "AlternateInjuries.COMPLEX_PROSTHETIC.simpleName",
                  Utilities.capitalize(loc.locationName()));
        }
    }

    public static final class ProstheticFoot extends Prosthetic {
        ProstheticFoot() {
            super();
            this.simpleName = getTextAt(RESOURCE_BUNDLE, "AlternateInjuries.COMPLEX_PROSTHETIC.simpleName");
            this.allowedLocations = Set.of(LEFT_FOOT, RIGHT_FOOT);
            this.injuryEffect = TYPE_3_LIMB_REPLACEMENT;
        }

        @Override
        public String getName(BodyLocation loc, int severity) {
            return getFormattedTextAt(RESOURCE_BUNDLE, "AlternateInjuries.COMPLEX_PROSTHETIC.simpleName",
                  Utilities.capitalize(loc.locationName()));
        }
    }

    public static final class AdvancedProstheticArm extends Prosthetic {
        AdvancedProstheticArm() {
            super();
            this.simpleName = getTextAt(RESOURCE_BUNDLE, "AlternateInjuries.ADVANCED_PROSTHETIC.simpleName");
            this.allowedLocations = Set.of(LEFT_ARM, RIGHT_ARM);
            this.injuryEffect = TYPE_4_LIMB_REPLACEMENT;
        }

        @Override
        public String getName(BodyLocation loc, int severity) {
            return getFormattedTextAt(RESOURCE_BUNDLE, "AlternateInjuries.ADVANCED_PROSTHETIC.simpleName",
                  Utilities.capitalize(loc.locationName()));
        }
    }

    public static final class AdvancedProstheticHand extends Prosthetic {
        AdvancedProstheticHand() {
            super();
            this.simpleName = getTextAt(RESOURCE_BUNDLE, "AlternateInjuries.ADVANCED_PROSTHETIC.simpleName");
            this.allowedLocations = Set.of(LEFT_HAND, RIGHT_HAND);
            this.injuryEffect = TYPE_4_LIMB_REPLACEMENT;
        }

        @Override
        public String getName(BodyLocation loc, int severity) {
            return getFormattedTextAt(RESOURCE_BUNDLE, "AlternateInjuries.ADVANCED_PROSTHETIC.simpleName",
                  Utilities.capitalize(loc.locationName()));
        }
    }

    public static final class AdvancedProstheticLeg extends Prosthetic {
        AdvancedProstheticLeg() {
            super();
            this.simpleName = getTextAt(RESOURCE_BUNDLE, "AlternateInjuries.ADVANCED_PROSTHETIC.simpleName");
            this.allowedLocations = Set.of(LEFT_LEG, RIGHT_LEG);
            this.injuryEffect = TYPE_4_LIMB_REPLACEMENT;
        }

        @Override
        public String getName(BodyLocation loc, int severity) {
            return getFormattedTextAt(RESOURCE_BUNDLE, "AlternateInjuries.ADVANCED_PROSTHETIC.simpleName",
                  Utilities.capitalize(loc.locationName()));
        }
    }

    public static final class AdvancedProstheticFoot extends Prosthetic {
        AdvancedProstheticFoot() {
            super();
            this.simpleName = getTextAt(RESOURCE_BUNDLE, "AlternateInjuries.ADVANCED_PROSTHETIC.simpleName");
            this.allowedLocations = Set.of(LEFT_FOOT, RIGHT_FOOT);
            this.injuryEffect = TYPE_4_LIMB_REPLACEMENT;
        }

        @Override
        public String getName(BodyLocation loc, int severity) {
            return getFormattedTextAt(RESOURCE_BUNDLE, "AlternateInjuries.ADVANCED_PROSTHETIC.simpleName",
                  Utilities.capitalize(loc.locationName()));
        }
    }

    public static final class MyomerArm extends Prosthetic {
        MyomerArm() {
            super();
            this.simpleName = getTextAt(RESOURCE_BUNDLE, "AlternateInjuries.MYOMER.simpleName");
            this.allowedLocations = Set.of(LEFT_ARM, RIGHT_ARM);
            this.injuryEffect = TYPE_5_LIMB_REPLACEMENT;
        }

        @Override
        public String getName(BodyLocation loc, int severity) {
            return getFormattedTextAt(RESOURCE_BUNDLE, "AlternateInjuries.MYOMER.simpleName",
                  Utilities.capitalize(loc.locationName()));
        }
    }

    public static final class MyomerHand extends Prosthetic {
        MyomerHand() {
            super();
            this.simpleName = getTextAt(RESOURCE_BUNDLE, "AlternateInjuries.MYOMER.simpleName");
            this.allowedLocations = Set.of(LEFT_HAND, RIGHT_HAND);
            this.injuryEffect = TYPE_5_LIMB_REPLACEMENT;
        }

        @Override
        public String getName(BodyLocation loc, int severity) {
            return getFormattedTextAt(RESOURCE_BUNDLE, "AlternateInjuries.MYOMER.simpleName",
                  Utilities.capitalize(loc.locationName()));
        }
    }

    public static final class MyomerLeg extends Prosthetic {
        MyomerLeg() {
            super();
            this.simpleName = getTextAt(RESOURCE_BUNDLE, "AlternateInjuries.MYOMER.simpleName");
            this.allowedLocations = Set.of(LEFT_LEG, RIGHT_LEG);
            this.injuryEffect = TYPE_5_LIMB_REPLACEMENT;
        }

        @Override
        public String getName(BodyLocation loc, int severity) {
            return getFormattedTextAt(RESOURCE_BUNDLE, "AlternateInjuries.MYOMER.simpleName",
                  Utilities.capitalize(loc.locationName()));
        }
    }

    public static final class MyomerFoot extends Prosthetic {
        MyomerFoot() {
            super();
            this.simpleName = getTextAt(RESOURCE_BUNDLE, "AlternateInjuries.MYOMER.simpleName");
            this.allowedLocations = Set.of(LEFT_FOOT, RIGHT_FOOT);
            this.injuryEffect = TYPE_5_LIMB_REPLACEMENT;
        }

        @Override
        public String getName(BodyLocation loc, int severity) {
            return getFormattedTextAt(RESOURCE_BUNDLE, "AlternateInjuries.MYOMER.simpleName",
                  Utilities.capitalize(loc.locationName()));
        }
    }

    public static final class ClonedArm extends Prosthetic {
        ClonedArm() {
            super();
            this.simpleName = getTextAt(RESOURCE_BUNDLE, "AlternateInjuries.CLONED.simpleName");
            this.allowedLocations = Set.of(LEFT_ARM, RIGHT_ARM);
            this.injuryEffect = TYPE_6_LIMB_REPLACEMENT;
        }

        @Override
        public String getName(BodyLocation loc, int severity) {
            return getFormattedTextAt(RESOURCE_BUNDLE, "AlternateInjuries.CLONED.simpleName",
                  Utilities.capitalize(loc.locationName()));
        }
    }

    public static final class ClonedHand extends Prosthetic {
        ClonedHand() {
            super();
            this.simpleName = getTextAt(RESOURCE_BUNDLE, "AlternateInjuries.CLONED.simpleName");
            this.allowedLocations = Set.of(LEFT_HAND, RIGHT_HAND);
            this.injuryEffect = TYPE_6_LIMB_REPLACEMENT;
        }

        @Override
        public String getName(BodyLocation loc, int severity) {
            return getFormattedTextAt(RESOURCE_BUNDLE, "AlternateInjuries.CLONED.simpleName",
                  Utilities.capitalize(loc.locationName()));
        }
    }

    public static final class ClonedLeg extends Prosthetic {
        ClonedLeg() {
            super();
            this.simpleName = getTextAt(RESOURCE_BUNDLE, "AlternateInjuries.CLONED.simpleName");
            this.allowedLocations = Set.of(LEFT_LEG, RIGHT_LEG);
            this.injuryEffect = TYPE_6_LIMB_REPLACEMENT;
        }

        @Override
        public String getName(BodyLocation loc, int severity) {
            return getFormattedTextAt(RESOURCE_BUNDLE, "AlternateInjuries.CLONED.simpleName",
                  Utilities.capitalize(loc.locationName()));
        }
    }

    public static final class ClonedFoot extends Prosthetic {
        ClonedFoot() {
            super();
            this.simpleName = getTextAt(RESOURCE_BUNDLE, "AlternateInjuries.CLONED.simpleName");
            this.allowedLocations = Set.of(LEFT_FOOT, RIGHT_FOOT);
            this.injuryEffect = TYPE_6_LIMB_REPLACEMENT;
        }

        @Override
        public String getName(BodyLocation loc, int severity) {
            return getFormattedTextAt(RESOURCE_BUNDLE, "AlternateInjuries.CLONED.simpleName",
                  Utilities.capitalize(loc.locationName()));
        }
    }

    public static final class EyeImplant extends Prosthetic {
        EyeImplant() {
            super();
            this.simpleName = getTextAt(RESOURCE_BUNDLE, "AlternateInjuries.EYE_IMPLANT.simpleName");
            this.allowedLocations = Set.of(EYES);
            this.injuryEffect = TYPE_2_SENSORY_REPLACEMENT;
        }
    }

    public static final class BionicEar extends Prosthetic {
        BionicEar() {
            super();
            this.simpleName = getTextAt(RESOURCE_BUNDLE, "AlternateInjuries.BIONIC_EAR.simpleName");
            this.allowedLocations = Set.of(EARS);
            this.injuryEffect = TYPE_3_SENSORY_REPLACEMENT;
        }
    }

    public static final class BionicEye extends Prosthetic {
        BionicEye() {
            super();
            this.simpleName = getTextAt(RESOURCE_BUNDLE, "AlternateInjuries.BIONIC_EYE.simpleName");
            this.allowedLocations = Set.of(EYES);
            this.injuryEffect = TYPE_4_SENSORY_REPLACEMENT;
        }
    }

    public static final class BionicHeart extends Prosthetic {
        BionicHeart() {
            super();
            this.simpleName = getTextAt(RESOURCE_BUNDLE, "AlternateInjuries.BIONIC_HEART.simpleName");
            this.allowedLocations = Set.of(HEART);
        }
    }

    public static final class BionicLungs extends Prosthetic {
        BionicLungs() {
            super();
            this.simpleName = getTextAt(RESOURCE_BUNDLE, "AlternateInjuries.BIONIC_LUNGS.simpleName");
            this.allowedLocations = Set.of(LUNGS);
        }
    }

    public static final class BionicOrganOther extends Prosthetic {
        BionicOrganOther() {
            super();
            this.simpleName = getTextAt(RESOURCE_BUNDLE, "AlternateInjuries.BIONIC_ORGAN_OTHER.simpleName");
            this.allowedLocations = Set.of(ORGANS);
        }
    }

    public static final class CosmeticSurgery extends Prosthetic {
        CosmeticSurgery() {
            super();
            this.simpleName = getTextAt(RESOURCE_BUNDLE, "AlternateInjuries.COSMETIC_SURGERY.simpleName");
            this.allowedLocations = Set.of(FACE, ABDOMEN, CHEST, LEFT_ARM, RIGHT_ARM, LEFT_HAND,
                  RIGHT_HAND, LEFT_LEG, RIGHT_LEG);
            this.injuryEffect = NONE;
        }

        @Override
        public String getName(BodyLocation loc, int severity) {
            return getFormattedTextAt(RESOURCE_BUNDLE, "AlternateInjuries.COSMETIC_SURGERY.simpleName",
                  Utilities.capitalize(loc.locationName()));
        }
    }

    public static final class ClonedLimbRecovery extends BaseInjury {
        ClonedLimbRecovery() {
            super(CLONED_LIMB_HEALING_DAYS, false, MINOR, SEVERED, Set.of(GENERIC));
            this.simpleName = getTextAt(RESOURCE_BUNDLE, "AlternateInjuries.CLONED_LIMB_RECOVERY.simpleName");
        }
    }

    public static final class ReplacementLimbRecovery extends BaseInjury {
        ReplacementLimbRecovery() {
            super(REPLACEMENT_LIMB_HEALING_DAYS, false, MINOR, SEVERED, Set.of(GENERIC));
            this.simpleName = getTextAt(RESOURCE_BUNDLE, "AlternateInjuries.REPLACEMENT_LIMB_RECOVERY.simpleName");
        }
    }

    public static final class ReplacementOrganRecovery extends BaseInjury {
        ReplacementOrganRecovery() {
            super(REPLACEMENT_LIMB_HEALING_DAYS,
                  false,
                  MINOR,
                  INTERNAL_BLEEDING,
                  Set.of(GENERIC));
            this.simpleName = getTextAt(RESOURCE_BUNDLE, "AlternateInjuries.REPLACEMENT_ORGAN_RECOVERY.simpleName");
        }
    }

    public static final class CosmeticSurgeryRecovery extends BaseInjury {
        CosmeticSurgeryRecovery() {
            super(COSMETIC_SURGERY_RECOVERY_HEALING_DAYS,
                  false,
                  MINOR,
                  NONE,
                  Set.of(GENERIC));
            this.simpleName = getTextAt(RESOURCE_BUNDLE, "AlternateInjuries.COSMETIC_SURGERY_RECOVERY.simpleName");
        }
    }

    public static final class FailedSurgeryRecovery extends BaseInjury {
        FailedSurgeryRecovery() {
            super(COSMETIC_SURGERY_RECOVERY_HEALING_DAYS, // Not a mistake
                  false,
                  MINOR,
                  NONE,
                  Set.of(GENERIC));
            this.simpleName = getTextAt(RESOURCE_BUNDLE, "AlternateInjuries.FAILED_SURGERY_RECOVERY.simpleName");
        }
    }

    public static final class ElectiveMyomerArm extends Prosthetic {
        ElectiveMyomerArm() {
            super();
            this.simpleName = getTextAt(RESOURCE_BUNDLE, "AlternateInjuries.ELECTIVE_MYOMER.simpleName");
            this.allowedLocations = Set.of(LEFT_ARM, RIGHT_ARM);
            this.injuryEffect = MYOMER_IMPLANT_ARM;
        }

        @Override
        public String getName(BodyLocation loc, int severity) {
            return getFormattedTextAt(RESOURCE_BUNDLE, "AlternateInjuries.ELECTIVE_MYOMER.simpleName",
                  Utilities.capitalize(loc.locationName()));
        }
    }

    public static final class DermalMyomerArmorArm extends Prosthetic {
        DermalMyomerArmorArm() {
            super();
            this.simpleName = getTextAt(RESOURCE_BUNDLE, "AlternateInjuries.DERMAL_MYOMER_ARMOR.simpleName");
            this.allowedLocations = Set.of(LEFT_ARM, RIGHT_ARM);
            this.injuryEffect = MYOMER_IMPLANT_ARM;
        }

        @Override
        public String getName(BodyLocation loc, int severity) {
            return getFormattedTextAt(RESOURCE_BUNDLE, "AlternateInjuries.DERMAL_MYOMER_ARMOR.simpleName",
                  Utilities.capitalize(loc.locationName()));
        }
    }

    public static final class DermalMyomerCamoArm extends Prosthetic {
        DermalMyomerCamoArm() {
            super();
            this.simpleName = getTextAt(RESOURCE_BUNDLE, "AlternateInjuries.DERMAL_MYOMER_CAMO.simpleName");
            this.allowedLocations = Set.of(LEFT_ARM, RIGHT_ARM);
            this.injuryEffect = MYOMER_IMPLANT_ARM;
        }

        @Override
        public String getName(BodyLocation loc, int severity) {
            return getFormattedTextAt(RESOURCE_BUNDLE, "AlternateInjuries.DERMAL_MYOMER_CAMO.simpleName",
                  Utilities.capitalize(loc.locationName()));
        }
    }

    public static final class DermalMyomerTripleArm extends Prosthetic {
        DermalMyomerTripleArm() {
            super();
            this.simpleName = getTextAt(RESOURCE_BUNDLE, "AlternateInjuries.DERMAL_MYOMER_TRIPLE.simpleName");
            this.allowedLocations = Set.of(LEFT_ARM, RIGHT_ARM);
            this.injuryEffect = TRIPLE_STRENGTH_MYOMER_IMPLANT_ARM;
        }

        @Override
        public String getName(BodyLocation loc, int severity) {
            return getFormattedTextAt(RESOURCE_BUNDLE, "AlternateInjuries.DERMAL_MYOMER_TRIPLE.simpleName",
                  Utilities.capitalize(loc.locationName()));
        }
    }

    public static final class ElectiveMyomerHand extends Prosthetic {
        ElectiveMyomerHand() {
            super();
            this.simpleName = getTextAt(RESOURCE_BUNDLE, "AlternateInjuries.ELECTIVE_MYOMER.simpleName");
            this.allowedLocations = Set.of(LEFT_HAND, RIGHT_HAND);
            this.injuryEffect = MYOMER_IMPLANT_HAND;
        }

        @Override
        public String getName(BodyLocation loc, int severity) {
            return getFormattedTextAt(RESOURCE_BUNDLE, "AlternateInjuries.ELECTIVE_MYOMER.simpleName",
                  Utilities.capitalize(loc.locationName()));
        }
    }

    public static final class ElectiveMyomerLeg extends Prosthetic {
        ElectiveMyomerLeg() {
            super();
            this.simpleName = getTextAt(RESOURCE_BUNDLE, "AlternateInjuries.ELECTIVE_MYOMER.simpleName");
            this.allowedLocations = Set.of(LEFT_LEG, RIGHT_LEG);
            this.injuryEffect = MYOMER_IMPLANT_LEG;
        }

        @Override
        public String getName(BodyLocation loc, int severity) {
            return getFormattedTextAt(RESOURCE_BUNDLE, "AlternateInjuries.ELECTIVE_MYOMER.simpleName",
                  Utilities.capitalize(loc.locationName()));
        }
    }

    public static final class DermalMyomerArmorLeg extends Prosthetic {
        DermalMyomerArmorLeg() {
            super();
            this.simpleName = getTextAt(RESOURCE_BUNDLE, "AlternateInjuries.DERMAL_MYOMER_LEGOR.simpleName");
            this.allowedLocations = Set.of(LEFT_LEG, RIGHT_LEG);
            this.injuryEffect = MYOMER_IMPLANT_LEG;
        }

        @Override
        public String getName(BodyLocation loc, int severity) {
            return getFormattedTextAt(RESOURCE_BUNDLE, "AlternateInjuries.DERMAL_MYOMER_LEGOR.simpleName",
                  Utilities.capitalize(loc.locationName()));
        }
    }

    public static final class DermalMyomerCamoLeg extends Prosthetic {
        DermalMyomerCamoLeg() {
            super();
            this.simpleName = getTextAt(RESOURCE_BUNDLE, "AlternateInjuries.DERMAL_MYOMER_CAMO.simpleName");
            this.allowedLocations = Set.of(LEFT_LEG, RIGHT_LEG);
            this.injuryEffect = MYOMER_IMPLANT_LEG;
        }

        @Override
        public String getName(BodyLocation loc, int severity) {
            return getFormattedTextAt(RESOURCE_BUNDLE, "AlternateInjuries.DERMAL_MYOMER_CAMO.simpleName",
                  Utilities.capitalize(loc.locationName()));
        }
    }

    public static final class DermalMyomerTripleLeg extends Prosthetic {
        DermalMyomerTripleLeg() {
            super();
            this.simpleName = getTextAt(RESOURCE_BUNDLE, "AlternateInjuries.DERMAL_MYOMER_TRIPLE.simpleName");
            this.allowedLocations = Set.of(LEFT_LEG, RIGHT_LEG);
            this.injuryEffect = TRIPLE_STRENGTH_MYOMER_IMPLANT_LEG;
        }

        @Override
        public String getName(BodyLocation loc, int severity) {
            return getFormattedTextAt(RESOURCE_BUNDLE, "AlternateInjuries.DERMAL_MYOMER_TRIPLE.simpleName",
                  Utilities.capitalize(loc.locationName()));
        }
    }

    public static final class BoneReinforcement extends Prosthetic {
        BoneReinforcement() {
            super();
            this.simpleName = getTextAt(RESOURCE_BUNDLE, "AlternateInjuries.BONE_REINFORCEMENT.simpleName");
            this.allowedLocations = Set.of(BONES);
            this.injuryEffect = InjuryEffect.BONE_REINFORCEMENT;
        }
    }

    public static final class OrganFiltrationImplant extends Prosthetic {
        OrganFiltrationImplant() {
            super();
            this.simpleName = getTextAt(RESOURCE_BUNDLE, "AlternateInjuries.LIVER_FILTRATION_IMPLANT.simpleName");
            this.allowedLocations = Set.of(ORGANS);
            this.injuryEffect = InjuryEffect.LIVER_FILTRATION_IMPLANT;
        }
    }

    public static final class BionicLungsWithType1Filter extends Prosthetic {
        BionicLungsWithType1Filter() {
            super();
            this.simpleName = getTextAt(RESOURCE_BUNDLE,
                  "AlternateInjuries.BIONIC_LUNGS_WITH_TYPE_1_FILTER.simpleName");
            this.allowedLocations = Set.of(LUNGS);
            this.injuryEffect = TYPE_1_SURVIVAL_IMPLANT;
        }
    }

    public static final class BionicLungsWithType2Filter extends Prosthetic {
        BionicLungsWithType2Filter() {
            super();
            this.simpleName = getTextAt(RESOURCE_BUNDLE,
                  "AlternateInjuries.BIONIC_LUNGS_WITH_TYPE_2_FILTER.simpleName");
            this.allowedLocations = Set.of(LUNGS);
            this.injuryEffect = TYPE_2_SURVIVAL_IMPLANT;
        }
    }

    public static final class BionicLungsWithType3Filter extends Prosthetic {
        BionicLungsWithType3Filter() {
            super();
            this.simpleName = getTextAt(RESOURCE_BUNDLE,
                  "AlternateInjuries.BIONIC_LUNGS_WITH_TYPE_3_FILTER.simpleName");
            this.allowedLocations = Set.of(LUNGS);
            this.injuryEffect = TYPE_3_SURVIVAL_IMPLANT;
        }
    }

    public static final class CyberneticEyeEMIR extends Prosthetic {
        CyberneticEyeEMIR() {
            super();
            this.simpleName = getTextAt(RESOURCE_BUNDLE,
                  "AlternateInjuries.CYBERNETIC_EYE_EM_IR.simpleName");
            this.allowedLocations = Set.of(EYES);
            this.injuryEffect = NONE;
        }
    }

    public static final class CyberneticEyeTelescope extends Prosthetic {
        CyberneticEyeTelescope() {
            super();
            this.simpleName = getTextAt(RESOURCE_BUNDLE,
                  "AlternateInjuries.CYBERNETIC_EYE_TELESCOPE.simpleName");
            this.allowedLocations = Set.of(EYES);
            this.injuryEffect = InjuryEffect.CYBERNETIC_EYE_TELESCOPE;
        }
    }

    public static final class CyberneticEyeLaser extends Prosthetic {
        CyberneticEyeLaser() {
            super();
            this.simpleName = getTextAt(RESOURCE_BUNDLE,
                  "AlternateInjuries.CYBERNETIC_EYE_LASER.simpleName");
            this.allowedLocations = Set.of(EYES);
            this.injuryEffect = InjuryEffect.CYBERNETIC_EYE_LASER;
        }
    }

    public static final class CyberneticEyeMulti extends Prosthetic {
        CyberneticEyeMulti() {
            super();
            this.simpleName = getTextAt(RESOURCE_BUNDLE,
                  "AlternateInjuries.CYBERNETIC_EYE_MULTI.simpleName");
            this.allowedLocations = Set.of(EYES);
            this.injuryEffect = InjuryEffect.CYBERNETIC_EYE_MULTI;
        }
    }

    public static final class CyberneticEyeMultiEnhanced extends Prosthetic {
        CyberneticEyeMultiEnhanced() {
            super();
            this.simpleName = getTextAt(RESOURCE_BUNDLE,
                  "AlternateInjuries.CYBERNETIC_EYE_MULTI_ENHANCED.simpleName");
            this.allowedLocations = Set.of(EYES);
            this.injuryEffect = InjuryEffect.CYBERNETIC_EYE_MULTI;
        }
    }

    public static final class CyberneticEarSignal extends Prosthetic {
        CyberneticEarSignal() {
            super();
            this.simpleName = getTextAt(RESOURCE_BUNDLE,
                  "AlternateInjuries.CYBERNETIC_EAR_SIGNAL.simpleName");
            this.allowedLocations = Set.of(EARS);
            this.injuryEffect = InjuryEffect.CYBERNETIC_EAR_SIGNAL;
        }
    }

    public static final class CyberneticEarMulti extends Prosthetic {
        CyberneticEarMulti() {
            super();
            this.simpleName = getTextAt(RESOURCE_BUNDLE,
                  "AlternateInjuries.CYBERNETIC_EAR_MULTI.simpleName");
            this.allowedLocations = Set.of(EARS);
            this.injuryEffect = InjuryEffect.CYBERNETIC_EAR_MULTI;
        }
    }

    public static final class CyberneticSpeechImplant extends Prosthetic {
        CyberneticSpeechImplant() {
            super();
            this.simpleName = getTextAt(RESOURCE_BUNDLE,
                  "AlternateInjuries.CYBERNETIC_SPEECH_IMPLANT.simpleName");
            this.allowedLocations = Set.of(MOUTH);
            this.injuryEffect = InjuryEffect.CYBERNETIC_SPEECH_IMPLANT;
        }
    }

    public static final class PheromoneEffuser extends Prosthetic {
        PheromoneEffuser() {
            super();
            this.simpleName = getTextAt(RESOURCE_BUNDLE,
                  "AlternateInjuries.PHEROMONE_EFFUSER.simpleName");
            this.allowedLocations = Set.of(INTERNAL);
            this.injuryEffect = InjuryEffect.PHEROMONE_EFFUSER;
        }
    }

    public static final class CosmeticBeautyEnhancement extends Prosthetic {
        CosmeticBeautyEnhancement() {
            super();
            this.simpleName = getTextAt(RESOURCE_BUNDLE,
                  "AlternateInjuries.COSMETIC_BEAUTY_ENHANCEMENT.simpleName");
            this.allowedLocations = Set.of(FACE);
            this.injuryEffect = InjuryEffect.COSMETIC_BEAUTY_ENHANCEMENT;
        }
    }

    public static final class CosmeticHorrorEnhancement extends Prosthetic {
        CosmeticHorrorEnhancement() {
            super();
            this.simpleName = getTextAt(RESOURCE_BUNDLE,
                  "AlternateInjuries.COSMETIC_HORROR_ENHANCEMENT.simpleName");
            this.allowedLocations = Set.of(FACE);
            this.injuryEffect = InjuryEffect.COSMETIC_HORROR_ENHANCEMENT;
        }
    }

    public static final class CosmeticTailProsthetic extends Prosthetic {
        CosmeticTailProsthetic() {
            super();
            this.simpleName = getTextAt(RESOURCE_BUNDLE,
                  "AlternateInjuries.COSMETIC_TAIL_PROSTHETIC.simpleName");
            this.allowedLocations = Set.of(RUMP);
            this.injuryEffect = COSMETIC_ANIMAL_LIMB_PROSTHETIC;
        }
    }

    public static final class CosmeticAnimalEarProsthetic extends Prosthetic {
        CosmeticAnimalEarProsthetic() {
            super();
            this.simpleName = getTextAt(RESOURCE_BUNDLE,
                  "AlternateInjuries.COSMETIC_ANIMAL_EAR_PROSTHETIC.simpleName");
            this.allowedLocations = Set.of(EARS);
            this.injuryEffect = NONE;
        }
    }

    public static final class VehicularDNI extends Prosthetic {
        VehicularDNI() {
            super();
            this.simpleName = getTextAt(RESOURCE_BUNDLE,
                  "AlternateInjuries.VEHICULAR_DNI.simpleName");
            this.allowedLocations = Set.of(BRAIN);
            this.injuryEffect = NONE;
        }
    }

    public static final class BufferedVDNI extends Prosthetic {
        BufferedVDNI() {
            super();
            this.simpleName = getTextAt(RESOURCE_BUNDLE,
                  "AlternateInjuries.BUFFERED_VDNI.simpleName");
            this.allowedLocations = Set.of(BRAIN);
            this.injuryEffect = NONE;
        }
    }

    public static final class BufferedVDNITripleCore extends Prosthetic {
        BufferedVDNITripleCore() {
            super();
            this.simpleName = getTextAt(RESOURCE_BUNDLE,
                  "AlternateInjuries.BUFFERED_VDNI_TRIPLE_CORE.simpleName");
            this.allowedLocations = Set.of(BRAIN);
            this.injuryEffect = TRIPLE_CORE_PROCESSOR;
        }
    }

    public static final class PainShunt extends Prosthetic {
        PainShunt() {
            super();
            this.simpleName = getTextAt(RESOURCE_BUNDLE,
                  "AlternateInjuries.PAIN_SHUNT.simpleName");
            this.allowedLocations = Set.of(BRAIN);
            this.injuryEffect = InjuryEffect.PAIN_SHUNT;
        }
    }

    public static final class CosmeticLegProsthetic extends Prosthetic {
        CosmeticLegProsthetic() {
            super();
            this.simpleName = getTextAt(RESOURCE_BUNDLE,
                  "AlternateInjuries.COSMETIC_ANIMAL_LEG_PROSTHETIC.simpleName");
            this.allowedLocations = Set.of(LEFT_LEG, RIGHT_LEG);
            this.injuryEffect = COSMETIC_ANIMAL_LIMB_PROSTHETIC;
        }

        @Override
        public String getName(BodyLocation loc, int severity) {
            return getFormattedTextAt(RESOURCE_BUNDLE, "AlternateInjuries.ELECTIVE_MYOMER.simpleName",
                  Utilities.capitalize(loc.locationName()));
        }
    }

    public static final class EnhancedImagingImplant extends Prosthetic {
        EnhancedImagingImplant() {
            super();
            this.simpleName = getTextAt(RESOURCE_BUNDLE, "AlternateInjuries.ENHANCED_IMAGING.simpleName");
            this.allowedLocations = Set.of(BRAIN);
            this.injuryEffect = NONE;
        }
    }

    public static final class ElectiveImplantRecovery extends BaseInjury {
        ElectiveImplantRecovery() {
            super(ELECTIVE_IMPLANT_RECOVERY_HEALING_DAYS, // Not a mistake
                  false,
                  MINOR,
                  NONE,
                  Set.of(GENERIC));
            this.simpleName = getTextAt(RESOURCE_BUNDLE, "AlternateInjuries.ELECTIVE_IMPLANT_RECOVERY.simpleName");
        }
    }

    public static final class EIImplantRecovery extends BaseInjury {
        EIImplantRecovery() {
            super(ENHANCED_IMAGING_IMPLANT_RECOVERY_HEALING_DAYS, // Not a mistake
                  false,
                  MINOR,
                  NONE,
                  Set.of(GENERIC));
            this.simpleName = getTextAt(RESOURCE_BUNDLE, "AlternateInjuries.EI_IMPLANT_RECOVERY.simpleName");
        }
    }

    public static final class PainShuntRecovery extends BaseInjury {
        PainShuntRecovery() {
            super(PAIN_SHUNT_RECOVERY_HEALING_DAYS, // Not a mistake
                  false,
                  MINOR,
                  NONE,
                  Set.of(GENERIC));
            this.simpleName = getTextAt(RESOURCE_BUNDLE, "AlternateInjuries.PAIN_SHUNT_RECOVERY.simpleName");
        }
    }

    public static final class DiscontinuationSyndrome extends BaseInjury {
        DiscontinuationSyndrome() {
            super(WEEKLY_CHECK_ILLNESS_HEALING_DAYS,
                  false,
                  CHRONIC,
                  InjuryEffect.STRESS,
                  Set.of(GENERIC));
            this.simpleName = getTextAt(RESOURCE_BUNDLE, "AlternateInjuries.DISCONTINUATION_SYNDROME.simpleName");
            this.injurySubType = FLAW;
        }
    }

    public static final class PostpartumRecovery extends BaseInjury {
        PostpartumRecovery() {
            super(POSTPARTUM_RECOVERY_HEALING_DAYS,
                  false,
                  CHRONIC,
                  InjuryEffect.STRESS,
                  Set.of(GENERIC));
            this.simpleName = getTextAt(RESOURCE_BUNDLE, "AlternateInjuries.POSTPARTUM_RECOVERY.simpleName");
            this.injurySubType = FLAW;
        }
    }

    public static final class TransitDisorientationSyndrome extends BaseInjury {
        TransitDisorientationSyndrome() {
            super(TRANSIT_DISORIENTATION_SYNDROME_HEALING_DAYS,
                  false,
                  CHRONIC,
                  InjuryEffect.STRESS,
                  Set.of(GENERIC));
            this.simpleName = getTextAt(RESOURCE_BUNDLE,
                  "AlternateInjuries.TRANSIT_DISORIENTATION_SYNDROME.simpleName");
            this.injurySubType = FLAW;
        }
    }

    public static final class CripplingFlashbacks extends BaseInjury {
        CripplingFlashbacks() {
            super(WEEKLY_CHECK_ILLNESS_HEALING_DAYS,
                  false,
                  CHRONIC,
                  InjuryEffect.STRESS,
                  Set.of(GENERIC));
            this.simpleName = getTextAt(RESOURCE_BUNDLE,
                  "AlternateInjuries.CRIPPLING_FLASHBACKS.simpleName");
            this.injurySubType = FLAW;
        }
    }

    public static final class ChildlikeRegression extends BaseInjury {
        ChildlikeRegression() {
            super(WEEKLY_CHECK_ILLNESS_HEALING_DAYS,
                  false,
                  CHRONIC,
                  InjuryEffect.STRESS,
                  Set.of(GENERIC));
            this.simpleName = getTextAt(RESOURCE_BUNDLE,
                  "AlternateInjuries.CHILDLIKE_REGRESSION.simpleName");
            this.injurySubType = FLAW;
        }
    }

    public static final class ChronicDisassociation extends BaseInjury {
        ChronicDisassociation() {
            super(WEEKLY_CHECK_ILLNESS_HEALING_DAYS,
                  false,
                  CHRONIC,
                  InjuryEffect.STRESS,
                  Set.of(GENERIC));
            this.simpleName = getTextAt(RESOURCE_BUNDLE,
                  "AlternateInjuries.CATATONIA.simpleName");
            this.injurySubType = FLAW;
        }
    }
}<|MERGE_RESOLUTION|>--- conflicted
+++ resolved
@@ -80,14 +80,11 @@
     private static final int COSMETIC_SURGERY_RECOVERY_HEALING_DAYS = 7; // Internet says 2-3 weeks
     private static final int ELECTIVE_IMPLANT_RECOVERY_HEALING_DAYS = 90; // ATOW pg 317
     private static final int ENHANCED_IMAGING_IMPLANT_RECOVERY_HEALING_DAYS = 365; // ATOW pg 317
-<<<<<<< HEAD
+    private static final int PAIN_SHUNT_RECOVERY_HEALING_DAYS = 365; // ATOW:Companion pg 182
+    private static final int DISCONTINUATION_SYNDROME_HEALING_DAYS = 7; // We check for this weekly
     private static final int WEEKLY_CHECK_ILLNESS_HEALING_DAYS = 7;
     private static final int POSTPARTUM_RECOVERY_HEALING_DAYS = 21; // Internet says 6 weeks
     private static final int TRANSIT_DISORIENTATION_SYNDROME_HEALING_DAYS = 1;
-=======
-    private static final int PAIN_SHUNT_RECOVERY_HEALING_DAYS = 365; // ATOW:Companion pg 182
-    private static final int DISCONTINUATION_SYNDROME_HEALING_DAYS = 7; // We check for this weekly
->>>>>>> cb29e812
 
     private static final InjuryLevel SEVER_INJURY_LEVEL = CHRONIC;
     private static final InjuryLevel FRACTURE_INJURY_LEVEL = MAJOR;
