/*
 * Copyright (C) 2025 The MegaMek Team. All Rights Reserved.
 *
 * This file is part of MekHQ.
 *
 * MekHQ is free software: you can redistribute it and/or modify
 * it under the terms of the GNU General Public License (GPL),
 * version 3 or (at your option) any later version,
 * as published by the Free Software Foundation.
 *
 * MekHQ is distributed in the hope that it will be useful,
 * but WITHOUT ANY WARRANTY; without even the implied warranty
 * of MERCHANTABILITY or FITNESS FOR A PARTICULAR PURPOSE.
 * See the GNU General Public License for more details.
 *
 * A copy of the GPL should have been included with this project;
 * if not, see <https://www.gnu.org/licenses/>.
 *
 * NOTICE: The MegaMek organization is a non-profit group of volunteers
 * creating free software for the BattleTech community.
 *
 * MechWarrior, BattleMech, `Mech and AeroTech are registered trademarks
 * of The Topps Company, Inc. All Rights Reserved.
 *
 * Catalyst Game Labs and the Catalyst Game Labs logo are trademarks of
 * InMediaRes Productions, LLC.
 *
 * MechWarrior Copyright Microsoft Corporation. MekHQ was created under
 * Microsoft's "Game Content Usage Rules"
 * <https://www.xbox.com/en-US/developers/rules> and it is not endorsed by or
 * affiliated with Microsoft.
 */
package mekhq.campaign.personnel.medical.advancedMedicalAlternate;

import static megamek.common.options.OptionsConstants.ATOW_COMBAT_PARALYSIS;
import static megamek.common.options.OptionsConstants.MD_BVDNI;
import static megamek.common.options.OptionsConstants.MD_DERMAL_ARMOR;
import static megamek.common.options.OptionsConstants.MD_DERMAL_CAMO_ARMOR;
import static megamek.common.options.OptionsConstants.MD_VDNI;
import static megamek.common.options.OptionsConstants.UNOFFICIAL_EI_IMPLANT;
import static megamek.common.options.PilotOptions.LVL3_ADVANTAGES;
import static mekhq.campaign.personnel.PersonnelOptions.*;
import static mekhq.campaign.personnel.medical.BodyLocation.BRAIN;
import static mekhq.campaign.personnel.medical.advancedMedicalAlternate.AlternateInjuries.DERMAL_MYOMER_ARM_ARMOR;
import static mekhq.campaign.personnel.medical.advancedMedicalAlternate.AlternateInjuries.DERMAL_MYOMER_ARM_CAMO;
import static mekhq.campaign.personnel.medical.advancedMedicalAlternate.AlternateInjuries.DERMAL_MYOMER_LEG_ARMOR;
import static mekhq.campaign.personnel.medical.advancedMedicalAlternate.AlternateInjuries.DERMAL_MYOMER_LEG_CAMO;
import static mekhq.campaign.personnel.medical.advancedMedicalAlternate.AlternateInjuries.ENHANCED_IMAGING_IMPLANT;
import static mekhq.campaign.personnel.medical.advancedMedicalAlternate.ProstheticType.ENHANCED_IMAGING;
import static mekhq.campaign.personnel.medical.advancedMedicalAlternate.ProstheticType.getProstheticTypeFromInjuryType;
import static mekhq.utilities.MHQInternationalization.getFormattedTextAt;
import static mekhq.utilities.MHQInternationalization.getTextAt;
import static mekhq.utilities.ReportingUtilities.CLOSING_SPAN_TAG;
import static mekhq.utilities.ReportingUtilities.getNegativeColor;
import static mekhq.utilities.ReportingUtilities.getWarningColor;
import static mekhq.utilities.ReportingUtilities.spanOpeningWithCustomColor;

import java.util.ArrayList;
import java.util.List;

import megamek.codeUtilities.ObjectUtility;
import mekhq.campaign.Campaign;
import mekhq.campaign.campaignOptions.CampaignOptions;
import mekhq.campaign.personnel.Injury;
import mekhq.campaign.personnel.InjuryType;
import mekhq.campaign.personnel.Person;
import mekhq.campaign.personnel.PersonnelOptions;
import mekhq.campaign.personnel.SpecialAbility;
import mekhq.campaign.personnel.skills.AttributeCheckUtility;
import mekhq.campaign.personnel.skills.enums.SkillAttribute;

public class AdvancedMedicalAlternateImplants {
    private static final String RESOURCE_BUNDLE = "mekhq.resources.AlternateInjuries";

    // This next section is for possible Flaws that can be gained from EI Implant degradation
    static final String COMPULSION_PLACEHOLDER = "COMPULSION";
    // This 'table' is stacked based on the frequency we want each to occur
    private static final List<String> POSSIBLE_FLAWS = List.of(
          ATOW_COMBAT_PARALYSIS,
          ATOW_COMBAT_PARALYSIS,
          ATOW_COMBAT_PARALYSIS,
          FLAW_UNFIT, // We don't have the Handicap Flaw, so we're using this instead
          FLAW_UNFIT,
          FLAW_UNFIT,
          FLAW_UNFIT,
          FLAW_UNFIT,
          FLAW_UNFIT,
          FLAW_IMPATIENT,
          FLAW_IMPATIENT,
          FLAW_IMPATIENT,
          FLAW_IMPATIENT,
          FLAW_IMPATIENT,
          FLAW_IMPATIENT,
          FLAW_IMPATIENT,
          FLAW_IMPATIENT,
          FLAW_IMPATIENT,
          FLAW_IMPATIENT,
          FLAW_IMPATIENT,
          FLAW_IMPATIENT,
          FLAW_INTROVERT,
          FLAW_INTROVERT,
          FLAW_INTROVERT,
          FLAW_INTROVERT,
          FLAW_INTROVERT,
          FLAW_INTROVERT,
          FLAW_INTROVERT,
          FLAW_INTROVERT,
          FLAW_INTROVERT,
          FLAW_INTROVERT,
          FLAW_INTROVERT,
          FLAW_INTROVERT,
          COMPULSION_PLACEHOLDER,
          COMPULSION_PLACEHOLDER,
          COMPULSION_PLACEHOLDER,
          COMPULSION_PLACEHOLDER,
          COMPULSION_PLACEHOLDER,
          COMPULSION_PLACEHOLDER,
          COMPULSION_PLACEHOLDER,
          COMPULSION_PLACEHOLDER,
          COMPULSION_PLACEHOLDER,
          COMPULSION_PLACEHOLDER,
          COMPULSION_PLACEHOLDER,
          COMPULSION_PLACEHOLDER,
          FLAW_SLOW_LEARNER,
          FLAW_SLOW_LEARNER,
          FLAW_SLOW_LEARNER,
          FLAW_SLOW_LEARNER
    );

    // We're only including the 100 xp Flaws here as some of the more expensive ones get really nasty
    private static final List<String> POSSIBLE_COMPULSIONS = List.of(
          COMPULSION_UNPLEASANT_PERSONALITY,
          COMPULSION_MILD_PARANOIA,
          COMPULSION_RACISM,
          COMPULSION_RELIGIOUS_FANATICISM,
          COMPULSION_FACTION_PRIDE,
          COMPULSION_GAMBLING,
          COMPULSION_ANARCHIST
    );

    /**
     * Performs the periodic Enhanced Imaging degradation check for a character.
     *
     * <p>This method only runs for characters that have the {@code UNOFFICIAL_EI_IMPLANT} personnel option enabled.
     * For most phenotypes, the degradation check occurs every year; for Aerospace phenotypes it only occurs every third
     * canonical game year (ATOW p. 317).</p>
     *
     * <p>When the check triggers, this method:</p>
     * <ol>
     *   <li>Increases the character's permanent fatigue by 1.</li>
     *   <li>Logs a warning report to the campaign.</li>
     *   <li>Performs a BODY-WILLPOWER attribute check.</li>
     *   <li>On a failed check, randomly applies a new Flaw representing EI degradation and logs an additional
     *   report.</li>
     * </ol>
     *
     * @param campaign the current {@link Campaign}, used for game year, logging and other campaign context
     * @param person   the {@link Person} to evaluate; must not be {@code null}
     */
    public static void performEnhancedImagingDegradationCheck(Campaign campaign, Person person) {
        PersonnelOptions options = person.getOptions();
        boolean hasEnhancedImaging = options.booleanOption(UNOFFICIAL_EI_IMPLANT);
        boolean hasVDNI = options.booleanOption(MD_VDNI);
        boolean hasBufferedVDNI = options.booleanOption(MD_BVDNI);
        boolean hasTooManyProsthetics = isHasTooManyProsthetics(person);

        if (!hasEnhancedImaging && !hasVDNI && !hasBufferedVDNI && !hasTooManyProsthetics) {
            return;
        }

        CampaignOptions campaignOptions = campaign.getCampaignOptions();
        boolean useFatigue = campaignOptions.isUseFatigue();
        boolean useAbilities = campaignOptions.isUseAbilities();

        if (!useFatigue && !useAbilities) { // We have nothing to process
            return;
        }

        int frequency = getFrequency(person.getPhenotype().isAerospace(), hasBufferedVDNI, hasVDNI, hasEnhancedImaging);

        int gameYear = campaign.getGameYear();
        if (gameYear % frequency == 0) {
            processDegradationEffects(campaign, person, useFatigue, useAbilities, false);
        }

        frequency = 3;
        if (hasTooManyProsthetics && gameYear % frequency == 0) {
            processDegradationEffects(campaign, person, useFatigue, useAbilities, true);
        }
    }

    private static void processDegradationEffects(Campaign campaign, Person person, boolean useFatigue,
          boolean useAbilities, boolean isTooManyProsthetics) {
        if (useFatigue) {
            person.changePermanentFatigue(1);

            String key = "AlternateInjuries.report." +
                               (isTooManyProsthetics ? "prosthetics" : "implant") +
                               ".fatigue";

            campaign.addReport(getFormattedTextAt(RESOURCE_BUNDLE,
                  key,
                  spanOpeningWithCustomColor(getWarningColor()),
                  CLOSING_SPAN_TAG,
                  person.getHyperlinkedFullTitle()));
        }

        int resistanceModifier = person.getOptions().booleanOption(UNOFFICIAL_IMPLANT_RESISTANCE) ? -2 : 0;
        AttributeCheckUtility attributeCheckUtility = new AttributeCheckUtility(person, SkillAttribute.BODY,
              SkillAttribute.WILLPOWER, new ArrayList<>(), resistanceModifier, true, false);
        campaign.addReport(attributeCheckUtility.getResultsText());

        if (!attributeCheckUtility.isSuccess() && useAbilities) {
            String flaw = getAndApplyEIDegradationFlaw(person);
            if (!flaw.isBlank()) {
                String key = "AlternateInjuries.report." +
                                   (isTooManyProsthetics ? "prosthetics" : "implant") +
                                   ".degradation";

                campaign.addReport(getFormattedTextAt(RESOURCE_BUNDLE,
                      key,
                      spanOpeningWithCustomColor(getNegativeColor()),
                      CLOSING_SPAN_TAG,
                      person.getHyperlinkedFullTitle(), flaw));
            }
        }
    }

<<<<<<< HEAD
            int resistanceModifier = person.getOptions().booleanOption(UNOFFICIAL_IMPLANT_RESISTANCE) ? -2 : 0;
            AttributeCheckUtility attributeCheckUtility = new AttributeCheckUtility(
                  getTextAt(RESOURCE_BUNDLE, "AlternateInjuries.skillCheck.degradation"),
                  person,
                  SkillAttribute.BODY,
                  SkillAttribute.WILLPOWER,
                  new ArrayList<>(),
                  resistanceModifier,
                  true,
                  false);
            campaign.addReport(attributeCheckUtility.getResultsText());

            if (!attributeCheckUtility.isSuccess() && useAbilities) {
                String flaw = getAndApplyEIDegradationFlaw(person);
                if (!flaw.isBlank()) {
                    campaign.addReport(getFormattedTextAt(RESOURCE_BUNDLE,
                          "AlternateInjuries.report.ei.degradation",
                          spanOpeningWithCustomColor(getNegativeColor()),
                          CLOSING_SPAN_TAG,
                          person.getHyperlinkedFullTitle(), flaw));
=======
    /**
     * Determines whether the given person has exceeded the allowed number of high-impact prosthetics.
     *
     * <p>This method evaluates all active injuries for the person and counts how many of them map to a
     * {@link ProstheticType} whose prosthetic category value is greater than {@code 3}. These represent major or
     * invasive prosthetics that meaningfully affect the individual's physiology.</p>
     *
     * <p>Once the count reaches three, the method stops early and reports {@code true}. Otherwise, it returns {@code
     * false}, indicating the person does not yet meet the threshold.</p>
     *
     * @param person the person whose prosthetic load is being checked
     *
     * @return {@code true} if the person has at least three qualifying prosthetics; {@code false} otherwise
     *
     * @author Illiani
     * @since 0.50.10
     */
    private static boolean isHasTooManyProsthetics(Person person) {
        int prostheticThreshold = 3;
        int eligibleProstheticsCount = 0;

        for (Injury injury : person.getInjuries()) {
            ProstheticType prostheticType = getProstheticTypeFromInjuryType(injury.getType());

            if (prostheticType != null) {
                int type = prostheticType.getProstheticType();
                if (type == 4 || type == 5) {
                    eligibleProstheticsCount++;
                }

                if (eligibleProstheticsCount >= prostheticThreshold) {
                    break;
>>>>>>> d5fc9bca
                }
            }
        }

        return eligibleProstheticsCount >= prostheticThreshold;
    }

    /**
     * Computes how often a character must perform their neurological stability check, based on phenotype and implanted
     * systems.
     *
     * <p>The returned value represents how frequently (in years) the check should occur. A base frequency of
     * {@code 1} year is used unless modified by specific augmentations:</p>
     *
     * <ul>
     *     <li><b>Buffered VDNI</b> — Increases the interval to every 3 years.</li>
     *     <li><b>Standard VDNI</b> — Sets the interval to every 2 years.</li>
     *     <li><b>Enhanced Imaging (EI)</b> — Occurs every year for most characters, but every 3rd year for those
     *     with the Aerospace phenotype. This follows ATOW p. 317, though MekHQ simplifies the “every 3rd full year”
     *     rule to every 3 canonical years to avoid additional state tracking.</li>
     * </ul>
     *
     * <p>Priority is applied in the order listed: EI overrides VDNI, which overrides buffered VDNI and prosthetic
     * overload.</p>
     *
     * @param isAerospacePhenotype whether the character uses an aerospace phenotype body
     * @param hasBufferedVDNI      whether the character possesses buffered VDNI
     * @param hasVDNI              whether the character has standard VDNI
     * @param hasEnhancedImaging   whether the character has Enhanced Imaging installed
     *
     * @return the number of years between required neurological stability checks
     *
     * @author Illiani
     * @since 0.50.10
     */
    private static int getFrequency(boolean isAerospacePhenotype, boolean hasBufferedVDNI, boolean hasVDNI,
          boolean hasEnhancedImaging) {
        if (hasBufferedVDNI) {
            return 3;
        }

        if (hasVDNI) {
            return 2;
        }

        if (hasEnhancedImaging) {
            // Occurs every year for most characters, but every 3rd year for the Aerospace phenotype (ATOW pg 317). ATOW
            // states that this occurs every 3rd full year, but I didn't want to add even more tracking to Person for
            // such a niche thing, so instead it hits every 3rd canonical year.
            return isAerospacePhenotype ? 3 : 1;
        }

        return 1;
    }

    /**
     * Randomly selects and applies a Flaw representing long-term EI degradation.
     *
     * <p>The selection is weighted by duplicating entries in an internal "table" of candidate Flaws. Some entries
     * represent a generic compulsion placeholder; in that case a specific compulsion Flaw is chosen from a second
     * weighted list of possible compulsions.</p>
     *
     * <p>If the selected Flaw is already present on the character, no changes are made and an empty string is
     * returned. Otherwise, the Flaw is acquired via the {@code LVL3_ADVANTAGES} personnel options and the display name
     * of the applied Flaw is returned.</p>
     *
     * @param person the {@link Person} receiving the EI degradation Flaw
     *
     * @return the display name of the applied Flaw, or an empty string if the character already possessed the randomly
     *       selected Flaw
     */
    public static String getAndApplyEIDegradationFlaw(Person person) {
        String flaw = ObjectUtility.getRandomItem(POSSIBLE_FLAWS);
        if (flaw.equals(COMPULSION_PLACEHOLDER)) {
            flaw = ObjectUtility.getRandomItem(POSSIBLE_COMPULSIONS);
        }

        PersonnelOptions options = person.getOptions();
        if (options.booleanOption(flaw)) { // If they already have the Flaw, they get a free pass
            return "";
        }

        SpecialAbility ability = SpecialAbility.getAbility(flaw);
        if (ability != null) { // This will return null if the ability has been disabled in the player's campaign
            options.acquireAbility(LVL3_ADVANTAGES, flaw, true);

            return ability.getDisplayName();
        } else {
            return "";
        }
    }

    public static void checkForDermalEligibility(Person person) {
        List<Injury> injuries = person.getInjuries();

        int dermalArmorCount = 0;
        int dermalCamoCount = 0;
        for (Injury injury : injuries) {
            InjuryType injuryType = injury.getType();
            if (injuryType == DERMAL_MYOMER_ARM_ARMOR || injuryType == DERMAL_MYOMER_LEG_ARMOR) {
                dermalArmorCount++;
            }

            if (injuryType == DERMAL_MYOMER_ARM_CAMO || injuryType == DERMAL_MYOMER_LEG_CAMO) {
                dermalCamoCount++;
            }
        }

        PersonnelOptions options = person.getOptions();
        int requiredLimbCount = 4;
        options.getOption(MD_DERMAL_ARMOR).setValue(dermalArmorCount >= requiredLimbCount);
        options.getOption(MD_DERMAL_CAMO_ARMOR).setValue(dermalCamoCount >= requiredLimbCount);
    }

    /**
     * Applies the Enhanced Imaging (EI) implant to the specified person.
     *
     * <p><b>Usage:</b> This is predominantly aimed at grandfathering in existing ProtoMek pilots and granting
     * NPC pilots the implant.</p>
     *
     * @param campaign the current {@link Campaign} context; used for injury creation and to check applicable campaign
     *                 options
     * @param person   the {@link Person} receiving the Enhanced Imaging implant
     */
    public static void giveEIImplant(Campaign campaign, Person person) {
        Injury injury = ENHANCED_IMAGING_IMPLANT.newInjury(campaign, person, BRAIN, 0);
        person.addInjury(injury);

        if (campaign.getCampaignOptions().isUseImplants()) {
            for (String implant : ENHANCED_IMAGING.getAssociatedPilotOptions()) {
                person.getOptions().acquireAbility(LVL3_ADVANTAGES, implant, true);
            }
        }

        if (campaign.getCampaignOptions().isUseAbilities()) {
            for (String option : ENHANCED_IMAGING.getAssociatedPersonnelOptions()) {
                person.getOptions().acquireAbility(LVL3_ADVANTAGES, option, true);
            }
        }
    }
}<|MERGE_RESOLUTION|>--- conflicted
+++ resolved
@@ -205,28 +205,6 @@
                   person.getHyperlinkedFullTitle()));
         }
 
-        int resistanceModifier = person.getOptions().booleanOption(UNOFFICIAL_IMPLANT_RESISTANCE) ? -2 : 0;
-        AttributeCheckUtility attributeCheckUtility = new AttributeCheckUtility(person, SkillAttribute.BODY,
-              SkillAttribute.WILLPOWER, new ArrayList<>(), resistanceModifier, true, false);
-        campaign.addReport(attributeCheckUtility.getResultsText());
-
-        if (!attributeCheckUtility.isSuccess() && useAbilities) {
-            String flaw = getAndApplyEIDegradationFlaw(person);
-            if (!flaw.isBlank()) {
-                String key = "AlternateInjuries.report." +
-                                   (isTooManyProsthetics ? "prosthetics" : "implant") +
-                                   ".degradation";
-
-                campaign.addReport(getFormattedTextAt(RESOURCE_BUNDLE,
-                      key,
-                      spanOpeningWithCustomColor(getNegativeColor()),
-                      CLOSING_SPAN_TAG,
-                      person.getHyperlinkedFullTitle(), flaw));
-            }
-        }
-    }
-
-<<<<<<< HEAD
             int resistanceModifier = person.getOptions().booleanOption(UNOFFICIAL_IMPLANT_RESISTANCE) ? -2 : 0;
             AttributeCheckUtility attributeCheckUtility = new AttributeCheckUtility(
                   getTextAt(RESOURCE_BUNDLE, "AlternateInjuries.skillCheck.degradation"),
@@ -239,15 +217,22 @@
                   false);
             campaign.addReport(attributeCheckUtility.getResultsText());
 
-            if (!attributeCheckUtility.isSuccess() && useAbilities) {
-                String flaw = getAndApplyEIDegradationFlaw(person);
-                if (!flaw.isBlank()) {
-                    campaign.addReport(getFormattedTextAt(RESOURCE_BUNDLE,
-                          "AlternateInjuries.report.ei.degradation",
-                          spanOpeningWithCustomColor(getNegativeColor()),
-                          CLOSING_SPAN_TAG,
-                          person.getHyperlinkedFullTitle(), flaw));
-=======
+        if (!attributeCheckUtility.isSuccess() && useAbilities) {
+            String flaw = getAndApplyEIDegradationFlaw(person);
+            if (!flaw.isBlank()) {
+                String key = "AlternateInjuries.report." +
+                                   (isTooManyProsthetics ? "prosthetics" : "implant") +
+                                   ".degradation";
+
+                campaign.addReport(getFormattedTextAt(RESOURCE_BUNDLE,
+                      key,
+                      spanOpeningWithCustomColor(getNegativeColor()),
+                      CLOSING_SPAN_TAG,
+                      person.getHyperlinkedFullTitle(), flaw));
+            }
+        }
+    }
+
     /**
      * Determines whether the given person has exceeded the allowed number of high-impact prosthetics.
      *
@@ -280,7 +265,6 @@
 
                 if (eligibleProstheticsCount >= prostheticThreshold) {
                     break;
->>>>>>> d5fc9bca
                 }
             }
         }
