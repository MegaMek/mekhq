--- conflicted
+++ resolved
@@ -37,19 +37,11 @@
 import mekhq.campaign.finances.enums.TransactionType;
 import mekhq.campaign.log.ServiceLogger;
 import mekhq.campaign.personnel.Person;
-import mekhq.campaign.personnel.SkillType;
 import mekhq.campaign.personnel.enums.PersonnelStatus;
 import mekhq.campaign.personnel.enums.education.EducationLevel;
 import mekhq.campaign.personnel.enums.education.EducationStage;
 import mekhq.campaign.personnel.randomEvents.enums.personalities.Intelligence;
-<<<<<<< HEAD
-
-import java.time.DayOfWeek;
-import java.time.LocalDate;
-import java.util.*;
-=======
 import mekhq.utilities.ReportingUtilities;
->>>>>>> c6d0ada9
 
 /**
  * The EducationController class is responsible for managing the education
@@ -1651,7 +1643,6 @@
     }
 
     /**
-<<<<<<< HEAD
      * Sets the initial education level for a person based on their age and experience level.
      *
      * @param campaign the current campaign
@@ -1692,11 +1683,8 @@
     }
 
     /**
-     * Returns a list of graduation event table entries. The list contains various graduation event table entries such as addresses, admirer
-=======
      * Returns a list of graduation event table entries. The list contains various
      * graduation event table entries such as addresses, admirer
->>>>>>> c6d0ada9
      * messages, events, gifts, pet costumes, recognitions, speeches, and surprises.
      *
      * @return a list of graduation event table entries
