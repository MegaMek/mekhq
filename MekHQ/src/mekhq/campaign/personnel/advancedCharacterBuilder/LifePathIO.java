/*
 * Copyright (C) 2025 The MegaMek Team. All Rights Reserved.
 *
 * This file is part of MekHQ.
 *
 * MekHQ is free software: you can redistribute it and/or modify
 * it under the terms of the GNU General Public License (GPL),
 * version 3 or (at your option) any later version,
 * as published by the Free Software Foundation.
 *
 * MekHQ is distributed in the hope that it will be useful,
 * but WITHOUT ANY WARRANTY; without even the implied warranty
 * of MERCHANTABILITY or FITNESS FOR A PARTICULAR PURPOSE.
 * See the GNU General Public License for more details.
 *
 * A copy of the GPL should have been included with this project;
 * if not, see <https://www.gnu.org/licenses/>.
 *
 * NOTICE: The MegaMek organization is a non-profit group of volunteers
 * creating free software for the BattleTech community.
 *
 * MechWarrior, BattleMech, `Mech and AeroTech are registered trademarks
 * of The Topps Company, Inc. All Rights Reserved.
 *
 * Catalyst Game Labs and the Catalyst Game Labs logo are trademarks of
 * InMediaRes Productions, LLC.
 *
 * MechWarrior Copyright Microsoft Corporation. MekHQ was created under
 * Microsoft's "Game Content Usage Rules"
 * <https://www.xbox.com/en-US/developers/rules> and it is not endorsed by or
 * affiliated with Microsoft.
 */
package mekhq.campaign.personnel.advancedCharacterBuilder;

import static mekhq.MHQConstants.LIFE_PATHS_DEFAULT_DIRECTORY_PATH;
import static mekhq.MHQConstants.LIFE_PATHS_USER_DIRECTORY_PATH;

import java.io.File;
import java.nio.file.Files;
import java.nio.file.Path;
import java.nio.file.Paths;
import java.util.Collection;
import java.util.HashMap;
import java.util.List;
import java.util.Map;
import java.util.UUID;
import java.util.stream.Stream;

import com.fasterxml.jackson.databind.ObjectMapper;
import megamek.common.preference.PreferenceManager;
import megamek.logging.MMLogger;

public class LifePathIO {
    private static final MMLogger LOGGER = MMLogger.create(LifePathIO.class);

    public static Map<UUID, LifePath> loadAllLifePaths() {
        LOGGER.info("Loading all LifePaths");
        Map<UUID, LifePath> lifePathMap = new HashMap<>(loadAllLifePathsFromDirectory(LIFE_PATHS_DEFAULT_DIRECTORY_PATH));

        String userDirectory = PreferenceManager.getClientPreferences().getUserDir();
        if (userDirectory == null || userDirectory.isBlank()) {
            userDirectory = LIFE_PATHS_DEFAULT_DIRECTORY_PATH;
        } else {
            userDirectory = userDirectory + LIFE_PATHS_USER_DIRECTORY_PATH;
        }

        LOGGER.info("Loading LifePaths from user directory {}", LIFE_PATHS_USER_DIRECTORY_PATH);
        Map<UUID, LifePath> tempLifePathMap = new HashMap<>(loadAllLifePathsFromDirectory(userDirectory));
        for (UUID id : tempLifePathMap.keySet()) {
            if (lifePathMap.containsKey(id)) {
                LOGGER.warn("Overriding {} with {}.", lifePathMap.get(id).name(),
                      tempLifePathMap.get(id).name());
                continue;
            }

            lifePathMap.put(id, tempLifePathMap.get(id));
        }

        validateLifePath(lifePathMap);

        return lifePathMap;
    }

    private static Map<UUID, LifePath> loadAllLifePathsFromDirectory(String directoryPath) {
        Map<UUID, LifePath> lifePathMap = new HashMap<>();
        try {
            LOGGER.info("Loading LifePaths from directory and its subdirectories: {}", directoryPath);

            ObjectMapper objectMapper = new ObjectMapper();

            Path startPath = Paths.get(directoryPath);
            if (Files.exists(startPath)) {
                try (Stream<Path> paths = Files.walk(startPath)) {
                    List<File> jsonFiles = paths
                                                 .filter(Files::isRegularFile)
                                                 .filter(p -> p.getFileName()
                                                                    .toString()
                                                                    .toLowerCase()
                                                                    .endsWith(".json"))
                                                 .map(Path::toFile)
                                                 .toList();

                    for (File file : jsonFiles) {
                        try {
                            LifePath record = objectMapper.readValue(file, LifePath.class);
                            UUID id = record.id();
                            if (id != null) {
                                if (lifePathMap.containsKey(id)) {
                                    LOGGER.warn("Duplicate LifePath id found. Overwriting {} with {}.",
                                          lifePathMap.get(id).name(), record.name());
                                }
                                lifePathMap.put(id, record);
<<<<<<< HEAD
=======
                                // TODO downgrade to debug
>>>>>>> eddccbbd
                                LOGGER.debug("Loaded LifePath [{}] from {}", record.name(), file.getPath());
                            } else {
                                LOGGER.warn("File {} missing valid LifePath id. Skipping.", file.getPath());
                            }
                        } catch (Exception e) {
                            LOGGER.error("Failed to load LifePath from {}: {}", file.getPath(), e.getMessage());
                        }
                    }
                }
            } else {
                LOGGER.warn("Directory {} does not exist.", directoryPath);
            }
        } catch (Exception e) {
            LOGGER.error("Failed to load LifePaths from directory {}: {}", directoryPath, e.getMessage());
        }
        return lifePathMap;
    }

    private static void validateLifePath(Map<UUID, LifePath> lifePathMap) {
        for (LifePath lifePath : lifePathMap.values()) {
            Collection<List<UUID>> requirementsLifePaths = lifePath.requirementsLifePath().values();
            for (List<UUID> allIDs : requirementsLifePaths) {
                for (UUID id : allIDs) {
                    if (!lifePathMap.containsKey(id)) {
                        LOGGER.warn("LifePath {} requires non-existent LifePath {}", lifePath.name(), id);
                    }
                }
            }

            Collection<List<UUID>> exclusionsLifePaths = lifePath.exclusionsLifePath().values();
            for (List<UUID> allIDs : exclusionsLifePaths) {
                for (UUID id : allIDs) {
                    if (!lifePathMap.containsKey(id)) {
                        LOGGER.warn("LifePath {} excludes non-existent LifePath {}", lifePath.name(), id);
                    }
                }
            }
        }
    }

}<|MERGE_RESOLUTION|>--- conflicted
+++ resolved
@@ -106,14 +106,10 @@
                             UUID id = record.id();
                             if (id != null) {
                                 if (lifePathMap.containsKey(id)) {
-                                    LOGGER.warn("Duplicate LifePath id found. Overwriting {} with {}.",
-                                          lifePathMap.get(id).name(), record.name());
+                                    LOGGER.warn("Duplicate LifePath id found ({}). Overwriting {} with {}.",
+                                          id, lifePathMap.get(id).name(), record.name());
                                 }
                                 lifePathMap.put(id, record);
-<<<<<<< HEAD
-=======
-                                // TODO downgrade to debug
->>>>>>> eddccbbd
                                 LOGGER.debug("Loaded LifePath [{}] from {}", record.name(), file.getPath());
                             } else {
                                 LOGGER.warn("File {} missing valid LifePath id. Skipping.", file.getPath());
