/*
 * Copyright (c) 2009 Jay Lawson (jaylawson39 at yahoo.com). All rights reserved.
 * Copyright (C) 2013-2025 The MegaMek Team. All Rights Reserved.
 *
 * This file is part of MekHQ.
 *
 * MekHQ is free software: you can redistribute it and/or modify
 * it under the terms of the GNU General Public License (GPL),
 * version 3 or (at your option) any later version,
 * as published by the Free Software Foundation.
 *
 * MekHQ is distributed in the hope that it will be useful,
 * but WITHOUT ANY WARRANTY; without even the implied warranty
 * of MERCHANTABILITY or FITNESS FOR A PARTICULAR PURPOSE.
 * See the GNU General Public License for more details.
 *
 * A copy of the GPL should have been included with this project;
 * if not, see <https://www.gnu.org/licenses/>.
 *
 * NOTICE: The MegaMek organization is a non-profit group of volunteers
 * creating free software for the BattleTech community.
 *
 * MechWarrior, BattleMech, `Mech and AeroTech are registered trademarks
 * of The Topps Company, Inc. All Rights Reserved.
 *
 * Catalyst Game Labs and the Catalyst Game Labs logo are trademarks of
 * InMediaRes Productions, LLC.
 *
 * MechWarrior Copyright Microsoft Corporation. MekHQ was created under
 * Microsoft's "Game Content Usage Rules"
 * <https://www.xbox.com/en-US/developers/rules> and it is not endorsed by or
 * affiliated with Microsoft.
 */
package mekhq.campaign.personnel.skills;

import static java.lang.Math.floor;
import static java.lang.Math.max;
import static java.lang.Math.min;
import static mekhq.campaign.personnel.PersonnelOptions.*;
import static mekhq.campaign.personnel.skills.SkillCheckUtility.UNTRAINED_SKILL_MODIFIER;
import static mekhq.campaign.personnel.skills.SkillType.*;
import static mekhq.campaign.personnel.skills.enums.SkillAttribute.CHARISMA;
import static mekhq.campaign.personnel.skills.enums.SkillAttribute.INTELLIGENCE;
import static mekhq.utilities.MHQInternationalization.getFormattedTextAt;
import static mekhq.utilities.MHQInternationalization.getTextAt;

import java.io.PrintWriter;
import java.time.LocalDate;
import java.util.List;
import java.util.Objects;

import megamek.codeUtilities.MathUtility;
import megamek.common.compute.Compute;
import megamek.common.enums.SkillLevel;
import megamek.common.rolls.TargetRoll;
import megamek.logging.MMLogger;
import mekhq.campaign.personnel.Person;
import mekhq.campaign.personnel.PersonnelOptions;
import mekhq.campaign.personnel.medical.advancedMedicalAlternate.InjuryEffect;
import mekhq.campaign.personnel.skills.enums.SkillAttribute;
import mekhq.campaign.randomEvents.personalities.enums.Reasoning;
import mekhq.utilities.MHQXMLUtility;
import org.w3c.dom.Node;
import org.w3c.dom.NodeList;

/**
 * As ov v0.1.9, we will be tracking a group of skills on the person. These skills will define personnel rather than
 * subtypes wrapped around pilots and teams. This will allow for considerably more flexibility in the kinds of personnel
 * available.
 * <p>
 * Four important characteristics will determine how each skill works
 * <p>
 * level - this is the level of the skill. By default, this will go from 0 to 10, but the max will be customizable.
 * These won't necessarily correspond to named levels (e.g. Green, Elite).
 * <p>
 * By assigning skill costs of 0 to some levels, these can basically be skipped and by assigning skill costs of -1, they
 * can be made inaccessible.
 * <p>
 * bonus - this is a bonus that the given person has for this skill which is separable from level. Primarily this allows
 * for rpg-style attribute bonuses to come into play.
 * <p>
 * target - this is the baseline target number for the skill when level and bonus are zero.
 * <p>
 * isCountUp - this is a boolean that defines whether this skill's target is a "roll greater than or equal to" (false)
 * or a rpg-style bonus to a roll (true)
 * <p>
 * The actual target number for a skill is given by
 * <p>
 * isCountUp: target + lvl + bonus !isCountUp: target - level - bonus
 * <p>
 * by clever manipulation of these values and skill costs in campaignOptions, players should be able to recreate any of
 * the rpg versions or their own homebrew system. The default setup will follow the core rule books (not aToW).
 *
 * @author Jay Lawson (jaylawson39 at yahoo.com)
 */
public class Skill {
    public static int COUNT_UP_MAX_VALUE = 10;
    public static int COUNT_DOWN_MIN_VALUE = 0;

    private static final String RESOURCE_BUNDLE = "mekhq.resources.Skill";
    private static final MMLogger logger = MMLogger.create(Skill.class);

    private SkillType type;
    private int level;
    private int bonus;
    private int agingModifier;

    protected Skill() {

    }

    public Skill(String type) {
        this.type = SkillType.getType(type);
        this.level = this.type.getLevelFromExperience(EXP_REGULAR);
    }

    public Skill(String type, int level, int bonus) {
        this(SkillType.getType(type), level, bonus);
    }

    public Skill(String type, int level, int bonus, int agingModifier) {
        this(SkillType.getType(type), level, bonus, agingModifier);
    }

    public Skill(SkillType type, int level, int bonus) {
        this.type = type;
        this.level = level;
        this.bonus = bonus;
    }

    public Skill(SkillType type, int level, int bonus, int agingModifier) {
        this.type = type;
        this.level = level;
        this.bonus = bonus;
        this.agingModifier = agingModifier;
    }

    /**
     * Retrieves the maximum value that can be used for skills that count up.
     */
    public static int getCountUpMaxValue() {
        return COUNT_UP_MAX_VALUE;
    }

    /**
     * Retrieves the minimum value that can be used for skills that count down.
     */
    public static int getCountDownMaxValue() {
        return COUNT_DOWN_MIN_VALUE;
    }

    /**
     * @return {@code true} if the progression type is "count up", {@code false} otherwise.
     */
    private boolean isCountUp() {
        return type.isCountUp();
    }

    /**
     * Evaluates whether the current skill or attribute level is eligible for improvement based on progression type,
     * current value, and min-max limitations.
     *
     * <p>For a "count up" progression (increasing value), the improvement is valid only if the calculated skill value
     * is less than the defined maximum value. In contrast, for a "count down" progression (decreasing value), the
     * improvement is valid only if the calculated skill value is greater than the defined minimum value.</p>
     *
     * @return {@code true} if the current state satisfies the eligibility criteria for legal improvement based on the
     *       progression type; {@code false} otherwise.
     */
    public boolean isImprovementLegal() {
        if (isCountUp()) {
            return getSkillValue() < COUNT_UP_MAX_VALUE;
        } else {
            return getSkillValue() > COUNT_DOWN_MIN_VALUE;
        }
    }

    /**
     * Creates a new {@link Skill} from the given experience level and bonus.
     *
     * @param type            The {@link SkillType} name.
     * @param experienceLevel An experience level (e.g. {@link SkillType#EXP_GREEN}).
     * @param bonus           The bonus for the resulting {@link Skill}.
     *
     * @return A new {@link Skill} of the appropriate type, with a level based on {@code experienceLevel} and the bonus.
     */
    public static Skill createFromExperience(String type, int experienceLevel, int bonus) {
        SkillType skillType = SkillType.getType(type);
        int level = skillType.getLevelFromExperience(experienceLevel);
        return new Skill(skillType, level, bonus);
    }

    /**
     * Creates a new {@link Skill} with a randomized level.
     *
     * @param type            The {@link SkillType} name.
     * @param experienceLevel An experience level (e.g. {@link SkillType#EXP_GREEN}).
     * @param bonus           The bonus for the resulting {@link Skill}.
     * @param rollModifier    The roll modifier on a 1D6.
     *
     * @return A new {@link Skill} of the appropriate type, with a randomized level based on the experience level and a
     *       1D6 roll.
     */
    public static Skill randomizeLevel(String type, int experienceLevel, int bonus, int rollModifier) {
        SkillType skillType = SkillType.getType(type);
        int level = skillType.getLevelFromExperience(experienceLevel);

        int roll = Compute.d6() + rollModifier;
        if (roll < 2 && level > 0) {
            level--;
        } else if (roll > 5 && level < 10) {
            level++;
        }

        return new Skill(skillType, level, bonus);
    }

    public int getLevel() {
        return level;
    }

    public void setLevel(int l) {
        this.level = l;
    }

    public int getBonus() {
        return bonus;
    }

    public void setBonus(int b) {
        this.bonus = b;
    }

    public int getAgingModifier() {
        return agingModifier;
    }

    public void setAgingModifier(int agingModifier) {
        this.agingModifier = agingModifier;
    }

    public SkillType getType() {
        return type;
    }

    /**
     * Calculates the final skill value for a character by applying progression rules, attribute modifiers, SPA (Special
     * Pilot Abilities) modifiers, and reputation, then clamps the value within the legal range for the skill type.
     *
     * <p>The calculation sequence is as follows:</p>
     * <ul>
     *   <li>SPA modifiers are determined based on the provided character options and reputation value.</li>
     *   <li>Attribute modifiers relevant to the skill type are computed using the given attributes.</li>
     *   <li>For "count up" progression, the summed result is capped at the maximum allowed value.</li>
     *   <li>For "count down" progression, the result is floored at the minimum allowed value.</li>
     * </ul>
     *
     * <p>The reputation value is included as part of the modifiers to the skill value.</p>
     *
     * @param skillModifierData the {@link SkillModifierData} containing information about modifiers that affect this
     *                          skill. Obtained using {@link Person#getSkillModifierData(boolean, boolean, LocalDate)}
     *                          or {@link Person#getSkillModifierData()}
     *
     * @return the calculated final skill value, after applying all modifiers and bounds
     */
    public int getFinalSkillValue(SkillModifierData skillModifierData) {
        int modifiers = getModifiers(skillModifierData);

        if (isCountUp()) {
            return min(COUNT_UP_MAX_VALUE, getSkillValue() + modifiers);
        } else {
            return max(COUNT_DOWN_MIN_VALUE, getSkillValue() - modifiers);
        }
    }

    /**
     * Calculates the skill modifiers for the current skill type based on the character's SPAs.
     *
     * @param characterOptions The {@link PersonnelOptions} with the character's attributes and options.
     * @param reputation       The character's reputation
     *
     * @return The calculated skill modifier for the current skill type.
     */
    public int getSPAModifiers(PersonnelOptions characterOptions, int reputation) {
        int modifier = 0;

        if (characterOptions == null) {
            logger.warn("Character options are null. Cannot calculate SPA Modifiers.", new Exception());
            return modifier;
        }

        final boolean hasReligiousFanaticism = characterOptions.booleanOption(COMPULSION_RELIGIOUS_FANATICISM);

        String name = type.getName();
        // Reputation and Alternate ID
        if (Objects.equals(name, S_NEGOTIATION) ||
                  Objects.equals(name, S_PROTOCOLS) ||
                  Objects.equals(name, S_STREETWISE)) {
            if (characterOptions.booleanOption(ATOW_ALTERNATE_ID) && reputation < 0) {
                reputation = min(0, reputation + 2);
            }

            modifier += reputation;
        }

        // Animal Empathy and Animal Antipathy
        if (Objects.equals(name, S_ANIMAL_HANDLING)) {
            if (characterOptions.booleanOption(FLAW_ANIMAL_ANTIPATHY)) {
                modifier -= 2;
            }

            if (characterOptions.booleanOption(ATOW_ANIMAL_EMPATHY)) {
                modifier += 2;
            }
        }

        // Houdini
        if (Objects.equals(name, S_ESCAPE_ARTIST)) {
            if (characterOptions.booleanOption(UNOFFICIAL_HOUDINI)) {
                modifier += 2;
            }
        }

        // Master Impersonator
        if (Objects.equals(name, S_DISGUISE)) {
            if (characterOptions.booleanOption(UNOFFICIAL_MASTER_IMPERSONATOR)) {
                modifier += 2;
            }
        }

        // Counterfeiter
        if (Objects.equals(name, S_FORGERY)) {
            if (characterOptions.booleanOption(UNOFFICIAL_COUNTERFEITER)) {
                modifier += 2;
            }
        }

        // Natural Thespian
        if (Objects.equals(name, S_ACTING)) {
            if (characterOptions.booleanOption(UNOFFICIAL_NATURAL_THESPIAN)) {
                modifier += 2;
            }
        }

        // Pick Pocket
        if (Objects.equals(name, S_SLEIGHT_OF_HAND)) {
            if (characterOptions.booleanOption(UNOFFICIAL_PICK_POCKET)) {
                modifier += 2;
            }
        }

        // Attractive, Unattractive, Freakish Strength, some compulsions
        if (type.hasAttribute(CHARISMA)) {
            if (characterOptions.booleanOption(FLAW_UNATTRACTIVE)) {
                modifier -= 2;
            }

            if (characterOptions.booleanOption(MUTATION_FREAKISH_STRENGTH)) {
                modifier -= 2;
            }

            if (characterOptions.booleanOption(MADNESS_CLINICAL_PARANOIA)) {
                modifier -= 2;
            }

            if (hasReligiousFanaticism) {
                modifier -= 1;
            }

            if (hasReligiousFanaticism) {
                modifier -= 1;
            }

            if (characterOptions.booleanOption(ATOW_ATTRACTIVE)) {
                modifier += 2;
            }
        }

        // Poor Hearing, Good Hearing, Poor Vision, Good Vision, Sixth Sense, Cat Girl
        if (Objects.equals(name, S_PERCEPTION)) {
            if (characterOptions.booleanOption(FLAW_POOR_HEARING)) {
                modifier -= 1;
            }

            if (characterOptions.booleanOption(ATOW_GOOD_HEARING)) {
                modifier += 1;
            }

            if (characterOptions.booleanOption(MUTATION_CAT_GIRL)) {
                modifier += 1;
            }

            if (characterOptions.booleanOption(MUTATION_CAT_GIRL_UNOFFICIAL)) {
                modifier += 1;
            }

            if (characterOptions.booleanOption(FLAW_POOR_VISION)) {
                modifier -= 1;
            }

            if (characterOptions.booleanOption(ATOW_GOOD_VISION)) {
                modifier += 1;
            }

            if (characterOptions.booleanOption(ATOW_SIXTH_SENSE)) {
                modifier += 3;
            }
        }

        // Introvert, Gregarious
        if (Objects.equals(name, S_ACTING) || Objects.equals(name, S_NEGOTIATION)) {
            if (characterOptions.booleanOption(FLAW_INTROVERT)) {
                modifier -= 1;
            }

            if (characterOptions.booleanOption(ATOW_GREGARIOUS)) {
                modifier += 1;
            }
        }

        // Impatient, Patient
        if (type.isAffectedByImpatientOrPatient()) {
            if (characterOptions.booleanOption(FLAW_IMPATIENT)) {
                modifier -= 1;
            }

            if (characterOptions.booleanOption(ATOW_PATIENT)) {
                modifier += 1;
            }
        }

        // Gremlins, Tech Empathy
        if (type.isAffectedByGremlinsOrTechEmpathy()) {
            if (characterOptions.booleanOption(FLAW_IMPATIENT)) {
                modifier -= 1;
            }

            if (characterOptions.booleanOption(ATOW_PATIENT)) {
                modifier += 1;
            }
        }

        // Trivial Compulsion - Religious Fanaticism
        if (Objects.equals(S_INTEREST_THEOLOGY, name)) {
            if (hasReligiousFanaticism) {
                modifier += 2;
            }
        }

        return modifier;
    }


    /**
     * Calculates the total attribute modifier for a given skill type based on the character's attributes and applies
     * the modifiers to the target roll.
     *
     * <p>This method retrieves the attributes linked to the specified {@link SkillType} and calculates
     * the total contribution of their modifiers to the target roll. Each attribute's score is converted into an
     * individual modifier using {@link #getIndividualAttributeModifier(int)}, and the modifier is then added to
     * both:</p>
     *
     * <ul>
     *   <li>The total attribute modifier (returned by the method), and</li>
     *   <li>The {@link TargetRoll}, where the attribute modifier is applied as a negative value.</li>
     * </ul>
     *
     * <p>Attributes that are set to {@link SkillAttribute#NONE} are ignored during this process.</p>
     *
     * <p>The calculated attribute modifiers are applied directly to the {@link TargetRoll} using
     * {@link TargetRoll#addModifier(int, String)}, where the negative modifier is associated with the
     * attribute's label.</p>
     *
     * @param targetNumber        the {@link TargetRoll} representing the current target number, which will be adjusted
     *                            based on the character's attribute modifiers
     * @param characterAttributes the {@link Attributes} object representing the character's raw attribute scores that
     *                            determine the skill check modifiers
     * @param skillType           the {@link SkillType} being assessed, whose linked attributes contribute to the total
     *                            modifier calculation
     *
     * @return the total attribute modifier calculated for the given skill type, which is the sum of the individual
     *       modifiers for each linked attribute. If any of the parameters are {@code null} returns 0.
     *
     * @author Illiani
     * @since 0.50.05
     */
    public static int getTotalAttributeModifier(TargetRoll targetNumber, final Attributes characterAttributes,
          final SkillType skillType) {
        if (targetNumber == null || characterAttributes == null || skillType == null) {
            return 0;
        }

        List<SkillAttribute> linkedAttributes = List.of(skillType.getFirstAttribute(), skillType.getSecondAttribute());

        int totalModifier = 0;
        for (SkillAttribute attribute : linkedAttributes) {
            if (attribute == SkillAttribute.NONE) {
                continue;
            }

            int attributeScore = characterAttributes.getAttribute(attribute);
            int attributeModifier = getIndividualAttributeModifier(attributeScore);
            totalModifier += attributeModifier;
            targetNumber.addModifier(-attributeModifier, attribute.getLabel());
        }

        return totalModifier;
    }

    /**
     * Calculates the individual attribute modifier for a given attribute score.
     *
     * <p>The modification is based on a predefined scale, with higher scores providing positive modifiers and lower
     * scores providing negative modifiers.</p>
     *
     * @param attributeScore the score of the attribute
     *
     * @return the attribute modifier for the given score
     *
     * @author Illiani
     * @since 0.50.05
     */
    public static int getIndividualAttributeModifier(int attributeScore) {
        int actualScore = max(attributeScore, 0);

        return switch (actualScore) { // ATOW pg 41
            case 0 -> -4;
            case 1 -> -2;
            case 2, 3 -> -1;
            case 4, 5, 6 -> 0;
            case 7, 8, 9 -> 1;
            case 10 -> 2;
            default -> min(5, (int) floor((double) actualScore / 3));
        };
    }

    /**
     * Calculates the raw skill value based on the skill type's progression rules, level, bonus, and aging modifier.
     *
     * <p>This method determines the skill value using the following logic:</p>
     * <ul>
     *     <li>If the progression type is "count up," the value is calculated by adding the target value, level, and
     *     bonus. If the aging modifier is set, it is also added to the result.</li>
     *     <li>If the progression type is "count down," the value is calculated by subtracting the level and bonus from
     *     the target value. If the aging modifier is set, it is also subtracted from the result.</li>
     * </ul>
     *
     * @return the calculated raw skill value, including the type's target value, level, bonus, and (when applicable)
     *       the aging modifier.
     */
    private int getSkillValue() {
        int baseValue = type.getTarget();
        int valueAdjustment = isCountUp() ? level + bonus : -level - bonus;

        return baseValue + valueAdjustment + (isCountUp() ? agingModifier : -agingModifier);
    }

    /**
     * Calculates the total skill level for a character, factoring in the level, bonuses, aging modifiers, SPA
     * modifiers, and attribute modifiers.
     *
     * <p>The total skill level is determined by summing:</p>
     * <ul>
     *   <li>The base level of the skill, any additional bonuses, and any modifiers due to aging.</li>
     *   <li>SPA modifiers based on the provided character options and reputation.</li>
     *   <li>Attribute-based modifiers relevant to the skill type derived from the character's attributes.</li>
     * </ul>
     *
     * @param skillModifierData the {@link SkillModifierData} containing information about modifiers that affect this
     *                          skill. Obtained using {@link Person#getSkillModifierData(boolean, boolean, LocalDate)}
     *                          or {@link Person#getSkillModifierData()}
     *
     * @return the complete skill level after all relevant modifiers have been applied
     *
     * @author Illiani
     * @since 0.50.06
     */
    public int getTotalSkillLevel(SkillModifierData skillModifierData) {
        int baseValue = level + bonus + agingModifier;

        int modifiers = getModifiers(skillModifierData);

        return baseValue + modifiers;
    }

    /**
     * Calculates the total modifiers for a character based on their SPA (Special Pilot Abilities), attributes, possible
     * illiteracy penalty, and reputation.
     *
     * @param skillModifierData the {@link SkillModifierData} containing information about modifiers that affect this
     *                          skill. Obtained using {@link Person#getSkillModifierData(boolean, boolean, LocalDate)}
     *                          or {@link Person#getSkillModifierData()}
     *
     * @return the sum of SPA modifiers, attribute-based modifiers, and any additional penalty (such as for illiteracy)
     *
     * @author Illiani
     * @since 0.50.07
     */
    private int getModifiers(SkillModifierData skillModifierData) {
        int spaModifiers = getSPAModifiers(skillModifierData.characterOptions(),
              skillModifierData.adjustedReputation());
        int attributeModifiers = getTotalAttributeModifier(new TargetRoll(), skillModifierData.attributes(), type);
<<<<<<< HEAD
=======
        int totalInjuryModifier = getTotalInjuryModifier(skillModifierData, type);
>>>>>>> 5afbf35e

        boolean isIntelligenceBased = INTELLIGENCE.equals(type.getFirstAttribute())
                                            || INTELLIGENCE.equals(type.getSecondAttribute());
        int literacyModifier = isIntelligenceBased && skillModifierData.isIlliterate()
                                     ? UNTRAINED_SKILL_MODIFIER : 0;

        return spaModifiers + attributeModifiers + literacyModifier + totalInjuryModifier;
    }

    public static int getTotalInjuryModifier(SkillModifierData skillModifierData, SkillType type) {
        int totalInjuryModifier = 0;
        for (InjuryEffect injuryEffect : skillModifierData.injuryEffects()) {
            int firstAttributeModifier = getAttributeModifierFromInjuryEffect(injuryEffect, type.getFirstAttribute());
            int secondAttributeModifier = getAttributeModifierFromInjuryEffect(injuryEffect, type.getSecondAttribute());
            int perceptionModifier = type.getName().equals(S_PERCEPTION) ? injuryEffect.getPerceptionModifier() : 0;
            totalInjuryModifier += firstAttributeModifier + secondAttributeModifier + perceptionModifier;
        }
        return totalInjuryModifier;
    }

    private static int getAttributeModifierFromInjuryEffect(InjuryEffect injuryEffect, SkillAttribute skillAttribute) {
        return switch (skillAttribute) {
            case NONE -> 0;
            case STRENGTH -> injuryEffect.getStrengthModifier();
            case BODY -> injuryEffect.getBodyModifier();
            case DEXTERITY -> injuryEffect.getDexterityModifier();
            case REFLEXES -> injuryEffect.getReflexesModifier();
            case INTELLIGENCE -> injuryEffect.getIntelligenceModifier();
            case WILLPOWER -> injuryEffect.getWillpowerModifier();
            case CHARISMA -> injuryEffect.getCharismaModifier();
        };
    }

    public void improve() {
        if (level >= NUM_LEVELS - 1) {
            // Can't improve past the max
            return;
        }
        level = level + 1;
        // if the cost for the next level is zero (or less than zero), then
        // keep improve until you hit a non-zero cost
        if (type.getCost(level) <= 0) {
            improve();
        }
    }

    /**
     * Calculates the cost required to improve this skill to a higher level.
     *
     * <p>This method iterates through skill levels starting from the current level and returns
     * the cost for the next valid level if it exists.</p>
     *
     * <p><b>Usage:</b> For most use cases you probably want to call {@code getCostToImprove(String)} from a
     * {@link Person} object, as that will factor in things like {@link Reasoning}.</p>
     *
     * @return the cost to improve the skill, or 0 if no valid level with a positive cost is found.
     */
    public int getCostToImprove() {
        int cost = 0;
        int i = 1;
        while (cost <= 0 && (level + i) < NUM_LEVELS) {
            cost = type.getCost(level + i);
            ++i;
        }
        return cost;
    }

    /**
     * Determines the {@link SkillLevel} of a character based on their options, attributes, and reputation.
     *
     * <p>This method calculates the experience level index using the provided {@code characterOptions},
     * {@code attributes}, and {@code reputation}, and returns the corresponding {@link SkillLevel} from the
     * {@link Skills#SKILL_LEVELS} array. The returned value represents the skill proficiency tier for the given
     * parameters.</p>
     *
     * @param skillModifierData the {@link SkillModifierData} containing information about modifiers that affect this
     *                          skill. Obtained using {@link Person#getSkillModifierData(boolean, boolean, LocalDate)}
     *                          or {@link Person#getSkillModifierData()}
     *
     * @return the corresponding {@link SkillLevel} for the evaluated experience level
     */
    public SkillLevel getSkillLevel(SkillModifierData skillModifierData) {
        // Returns the SkillLevel Enum value equivalent to the Experience Level Magic Number
        return Skills.SKILL_LEVELS[getExperienceLevel(skillModifierData) + 1];
    }

    /**
     * Calculates and returns the experience level for this skill based on the given personnel options, attributes, and
     * reputation.
     *
     * <p>This method uses the specified character's options, attributes, and reputation to
     * determine the total skill level and then delegates to the skill type to derive the corresponding experience
     * level.</p>
     *
     * @param skillModifierData the {@link SkillModifierData} containing information about modifiers that affect this
     *                          skill. Obtained using {@link Person#getSkillModifierData(boolean, boolean, LocalDate)}
     *                          or {@link Person#getSkillModifierData()}
     *
     * @return the computed experience level as determined by the underlying skill type
     *
     * @author Illiani
     * @since 0.50.06
     */
    public int getExperienceLevel(SkillModifierData skillModifierData) {
        int totalSkillLevel = getTotalSkillLevel(skillModifierData);
        return type.getExperienceLevel(totalSkillLevel);
    }

    /**
     * Returns a string representation of the object using default parameters.
     *
     * <p>This method calls {@link #toString(SkillModifierData)} with a default
     * {@link PersonnelOptions} instance and a reputation value of {@code 0}.</p>
     *
     * <p><b>Usage:</b> Generally you want to use the above-cited method, and pass in the character's SPAs and
     * Reputation. As those can have an effect on the skill's Target Number. If you don't care about SPAs and
     * Reputation, though, this method is great shortcut.</p>
     *
     * @return A string representation of the object based on default options and reputation.
     */
    @Override
    public String toString() {
        SkillModifierData skillModifierData = new SkillModifierData(new PersonnelOptions(), new Attributes(),
              0, false);
        return toString(skillModifierData);
    }

    /**
     * Returns a string representation of the object based on the given parameters.
     *
     * <ul>
     *   <li>If {@link #isCountUp()} is {@code true}, the final skill value is prefixed with a plus sign (<code>+</code>).</li>
     *   <li>Otherwise, the final skill value is suffixed with a plus sign (<code>+</code>).</li>
     * </ul>
     *
     * @param skillModifierData the {@link SkillModifierData} containing information about modifiers that affect this
     *                          skill. Obtained using {@link Person#getSkillModifierData(boolean, boolean, LocalDate)}
     *                          or {@link Person#getSkillModifierData()}
     *
     * @return A string representation of the calculated final skill value, formatted depending on the state of
     *       {@link #isCountUp()}.
     *
     * @see #isCountUp()
     * @see #getFinalSkillValue(SkillModifierData)
     */
    public String toString(SkillModifierData skillModifierData) {
        String display;

        if (isCountUp()) {
            display = "+" + getFinalSkillValue(skillModifierData);
        } else {
            display = getFinalSkillValue(skillModifierData) + "+";
        }

        if (type.isSkillLevelsMatter()) {
            int totalSkillLevel = getTotalSkillLevel(skillModifierData);
            display += String.format(" (%d)", totalSkillLevel);
        }

        return display;
    }

    /**
     * Creates an HTML-formatted tooltip string for the skill, incorporating flavor text, aging modifiers, SPA
     * modifiers, and linked attribute modifiers. The content is constructed using resource bundle formatting and the
     * provided personnel options, attribute values, and reputation adjustment.
     *
     * @param skillModifierData the {@link SkillModifierData} containing information about modifiers that affect this
     *                          skill. Obtained using {@link Person#getSkillModifierData(boolean, boolean, LocalDate)}
     *                          or {@link Person#getSkillModifierData()}
     *
     * @return an HTML-formatted string representing the generated skill tooltip
     *
     * @author Illiani
     * @since 0.50.06
     */
    public String getTooltip(SkillModifierData skillModifierData) {
        StringBuilder tooltip = new StringBuilder();

        String flavorText = getType().getFlavorText(false, false);
        if (!flavorText.isBlank()) {
            tooltip.append(flavorText).append("<br><br>");
        }

        if (agingModifier != 0) {
            tooltip.append(getFormattedTextAt(RESOURCE_BUNDLE,
                  "tooltip.format.aging",
                  (agingModifier > 0 ? "+" : "") + agingModifier));
        }

        int spaModifier = getSPAModifiers(skillModifierData.characterOptions(), skillModifierData.adjustedReputation());
        if (spaModifier != 0) {
            tooltip.append(getFormattedTextAt(RESOURCE_BUNDLE,
                  "tooltip.format.spa",
                  (spaModifier > 0 ? "+" : "") + spaModifier));
        }

        int injuryModifier = getTotalInjuryModifier(skillModifierData, type);
        if (injuryModifier != 0) {
            tooltip.append(getFormattedTextAt(RESOURCE_BUNDLE,
                  "tooltip.format.injury",
                  (injuryModifier > 0 ? "+" : "") + injuryModifier));
        }

        SkillAttribute firstLinkedAttribute = type.getFirstAttribute();
        int firstLinkedAttributeModifier = skillModifierData.attributes().getAttributeModifier(firstLinkedAttribute);
        String additionSymbol = getTextAt(RESOURCE_BUNDLE, "tooltip.format.addition");
        tooltip.append(getFormattedTextAt(RESOURCE_BUNDLE,
              "tooltip.format.linkedAttribute",
              firstLinkedAttribute.getLabel(),
              (firstLinkedAttributeModifier > 0 ? additionSymbol : "") + firstLinkedAttributeModifier));

        SkillAttribute secondLinkedAttribute = type.getSecondAttribute();
        if (secondLinkedAttribute != SkillAttribute.NONE) {
            int secondLinkedAttributeModifier = skillModifierData.attributes()
                                                      .getAttributeModifier(secondLinkedAttribute);
            tooltip.append(getFormattedTextAt(RESOURCE_BUNDLE,
                  "tooltip.format.linkedAttribute",
                  secondLinkedAttribute.getLabel(),
                  (secondLinkedAttributeModifier > 0 ? additionSymbol : "") + secondLinkedAttributeModifier));
        }

        return tooltip.toString();
    }

    public void writeToXML(final PrintWriter pw, int indent) {
        MHQXMLUtility.writeSimpleXMLOpenTag(pw, indent++, "skill");
        MHQXMLUtility.writeSimpleXMLTag(pw, indent, "type", type.getName());
        MHQXMLUtility.writeSimpleXMLTag(pw, indent, "level", level);
        MHQXMLUtility.writeSimpleXMLTag(pw, indent, "bonus", bonus);
        MHQXMLUtility.writeSimpleXMLTag(pw, indent, "agingModifier", agingModifier);
        MHQXMLUtility.writeSimpleXMLCloseTag(pw, --indent, "skill");
    }

    public static Skill generateInstanceFromXML(final Node wn) {
        Skill retVal = null;

        try {
            retVal = new Skill();

            // Okay, now load Skill-specific fields!
            NodeList nl = wn.getChildNodes();

            for (int x = 0; x < nl.getLength(); x++) {
                Node wn2 = nl.item(x);

                if (wn2.getNodeName().equalsIgnoreCase("type")) {
                    String text = wn2.getTextContent();
                    retVal.type = SkillType.getType(text);
                } else if (wn2.getNodeName().equalsIgnoreCase("level")) {
                    retVal.level = MathUtility.parseInt(wn2.getTextContent());
                } else if (wn2.getNodeName().equalsIgnoreCase("bonus")) {
                    retVal.bonus = MathUtility.parseInt(wn2.getTextContent());
                } else if (wn2.getNodeName().equalsIgnoreCase("agingModifier")) {
                    retVal.agingModifier = MathUtility.parseInt(wn2.getTextContent());
                }
            }
        } catch (Exception ex) {
            logger.error("", ex);
        }

        return retVal;
    }

    public void updateType() {
        type = SkillType.getType(type.getName());
    }
}<|MERGE_RESOLUTION|>--- conflicted
+++ resolved
@@ -600,14 +600,11 @@
         int spaModifiers = getSPAModifiers(skillModifierData.characterOptions(),
               skillModifierData.adjustedReputation());
         int attributeModifiers = getTotalAttributeModifier(new TargetRoll(), skillModifierData.attributes(), type);
-<<<<<<< HEAD
-=======
         int totalInjuryModifier = getTotalInjuryModifier(skillModifierData, type);
->>>>>>> 5afbf35e
 
         boolean isIntelligenceBased = INTELLIGENCE.equals(type.getFirstAttribute())
                                             || INTELLIGENCE.equals(type.getSecondAttribute());
-        int literacyModifier = isIntelligenceBased && skillModifierData.isIlliterate()
+        int literacyModifier = isIntelligenceBased && skillModifierData.isIlliterate
                                      ? UNTRAINED_SKILL_MODIFIER : 0;
 
         return spaModifiers + attributeModifiers + literacyModifier + totalInjuryModifier;
@@ -615,7 +612,7 @@
 
     public static int getTotalInjuryModifier(SkillModifierData skillModifierData, SkillType type) {
         int totalInjuryModifier = 0;
-        for (InjuryEffect injuryEffect : skillModifierData.injuryEffects()) {
+        for (InjuryEffect injuryEffect : skillModifierData.injuryEffects) {
             int firstAttributeModifier = getAttributeModifierFromInjuryEffect(injuryEffect, type.getFirstAttribute());
             int secondAttributeModifier = getAttributeModifierFromInjuryEffect(injuryEffect, type.getSecondAttribute());
             int perceptionModifier = type.getName().equals(S_PERCEPTION) ? injuryEffect.getPerceptionModifier() : 0;
