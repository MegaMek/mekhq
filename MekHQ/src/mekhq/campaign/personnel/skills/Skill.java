--- conflicted
+++ resolved
@@ -326,11 +326,8 @@
             return modifier;
         }
 
-<<<<<<< HEAD
-=======
         final boolean hasReligiousFanaticism = characterOptions.booleanOption(COMPULSION_RELIGIOUS_FANATICISM);
 
->>>>>>> ce2a65ee
         String name = type.getName();
         // Reputation and Alternate ID
         if (Objects.equals(name, S_NEGOTIATION) ||
@@ -364,17 +361,12 @@
                 modifier -= 2;
             }
 
-<<<<<<< HEAD
             if (characterOptions.booleanOption(MADNESS_CLINICAL_PARANOIA)) {
                 modifier -= 2;
             }
 
-            if (characterOptions.booleanOption(ATOW_ATTRACTIVE)) {
-                modifier += 2;
-=======
             if (hasReligiousFanaticism) {
                 modifier -= 1;
->>>>>>> ce2a65ee
             }
 
             if (hasReligiousFanaticism) {
