/*
 * Copyright (c) 2009 Jay Lawson (jaylawson39 at yahoo.com). All rights reserved.
 * Copyright (C) 2013-2025 The MegaMek Team. All Rights Reserved.
 *
 * This file is part of MekHQ.
 *
 * MekHQ is free software: you can redistribute it and/or modify
 * it under the terms of the GNU General Public License (GPL),
 * version 3 or (at your option) any later version,
 * as published by the Free Software Foundation.
 *
 * MekHQ is distributed in the hope that it will be useful,
 * but WITHOUT ANY WARRANTY; without even the implied warranty
 * of MERCHANTABILITY or FITNESS FOR A PARTICULAR PURPOSE.
 * See the GNU General Public License for more details.
 *
 * A copy of the GPL should have been included with this project;
 * if not, see <https://www.gnu.org/licenses/>.
 *
 * NOTICE: The MegaMek organization is a non-profit group of volunteers
 * creating free software for the BattleTech community.
 *
 * MechWarrior, BattleMech, `Mech and AeroTech are registered trademarks
 * of The Topps Company, Inc. All Rights Reserved.
 *
 * Catalyst Game Labs and the Catalyst Game Labs logo are trademarks of
 * InMediaRes Productions, LLC.
 *
 * MechWarrior Copyright Microsoft Corporation. MekHQ was created under
 * Microsoft's "Game Content Usage Rules"
 * <https://www.xbox.com/en-US/developers/rules> and it is not endorsed by or
 * affiliated with Microsoft.
 */
package mekhq.campaign.personnel.skills;

import static java.lang.Math.floor;
import static java.lang.Math.max;
import static java.lang.Math.min;
import static mekhq.campaign.personnel.PersonnelOptions.*;
import static mekhq.campaign.personnel.skills.SkillType.S_ACTING;
import static mekhq.campaign.personnel.skills.SkillType.S_ANIMAL_HANDLING;
import static mekhq.campaign.personnel.skills.SkillType.S_INTEREST_THEOLOGY;
import static mekhq.campaign.personnel.skills.SkillType.S_NEGOTIATION;
import static mekhq.campaign.personnel.skills.SkillType.S_PERCEPTION;
import static mekhq.campaign.personnel.skills.SkillType.S_PROTOCOLS;
import static mekhq.campaign.personnel.skills.SkillType.S_STREETWISE;
import static mekhq.campaign.personnel.skills.enums.SkillAttribute.CHARISMA;
import static mekhq.utilities.MHQInternationalization.getFormattedTextAt;
import static mekhq.utilities.MHQInternationalization.getTextAt;

import java.io.PrintWriter;
import java.util.List;
import java.util.Objects;

import megamek.codeUtilities.MathUtility;
import megamek.common.Compute;
import megamek.common.TargetRoll;
import megamek.common.enums.SkillLevel;
import megamek.logging.MMLogger;
import mekhq.campaign.personnel.Person;
import mekhq.campaign.personnel.PersonnelOptions;
import mekhq.campaign.personnel.skills.enums.SkillAttribute;
import mekhq.campaign.randomEvents.personalities.enums.Reasoning;
import mekhq.utilities.MHQXMLUtility;
import org.w3c.dom.Node;
import org.w3c.dom.NodeList;

/**
 * As ov v0.1.9, we will be tracking a group of skills on the person. These skills will define personnel rather than
 * subtypes wrapped around pilots and teams. This will allow for considerably more flexibility in the kinds of personnel
 * available.
 * <p>
 * Four important characteristics will determine how each skill works
 * <p>
 * level - this is the level of the skill. By default this will go from 0 to 10, but the max will be customizable. These
 * won't necessarily correspond to named levels (e.g. Green, Elite).
 * <p>
 * By assigning skill costs of 0 to some levels, these can basically be skipped and by assigning skill costs of -1, they
 * can be made inaccessible.
 * <p>
 * bonus - this is a bonus that the given person has for this skill which is separable from level. Primarily this allows
 * for rpg-style attribute bonuses to come into play.
 * <p>
 * target - this is the baseline target number for the skill when level and bonus are zero.
 * <p>
 * isCountUp - this is a boolean that defines whether this skill's target is a "roll greater than or equal to" (false)
 * or an rpg-style bonus to a roll (true)
 * <p>
 * The actual target number for a skill is given by
 * <p>
 * isCountUp: target + lvl + bonus !isCountUp: target - level - bonus
 * <p>
 * by clever manipulation of these values and skill costs in campaignOptions, players should be able to recreate any of
 * the rpg versions or their own homebrew system. The default setup will follow the core rule books (not aToW).
 *
 * @author Jay Lawson (jaylawson39 at yahoo.com)
 */
public class Skill {
    public static int COUNT_UP_MAX_VALUE = 10;
    public static int COUNT_DOWN_MIN_VALUE = 0;

    private static final String RESOURCE_BUNDLE = "mekhq.resources.Skill";
    private static final MMLogger logger = MMLogger.create(Skill.class);

    private SkillType type;
    private int level;
    private int bonus;
    private int agingModifier;

    protected Skill() {

    }

    public Skill(String type) {
        this.type = SkillType.getType(type);
        this.level = this.type.getLevelFromExperience(SkillType.EXP_REGULAR);
    }

    public Skill(String type, int level, int bonus) {
        this(SkillType.getType(type), level, bonus);
    }

    public Skill(String type, int level, int bonus, int agingModifier) {
        this(SkillType.getType(type), level, bonus, agingModifier);
    }

    public Skill(SkillType type, int level, int bonus) {
        this.type = type;
        this.level = level;
        this.bonus = bonus;
    }

    public Skill(SkillType type, int level, int bonus, int agingModifier) {
        this.type = type;
        this.level = level;
        this.bonus = bonus;
        this.agingModifier = agingModifier;
    }

    /**
     * Retrieves the maximum value that can be used for skills that count up.
     */
    public static int getCountUpMaxValue() {
        return COUNT_UP_MAX_VALUE;
    }

    /**
     * Retrieves the minimum value that can be used for skills that count down.
     */
    public static int getCountDownMaxValue() {
        return COUNT_DOWN_MIN_VALUE;
    }

    /**
     * @return {@code true} if the progression type is "count up", {@code false} otherwise.
     */
    private boolean isCountUp() {
        return type.isCountUp();
    }

    /**
     * Evaluates whether the current skill or attribute level is eligible for improvement based on progression type,
     * current value, and min-max limitations.
     *
     * <p>For a "count up" progression (increasing value), the improvement is valid only if the calculated skill value
     * is less than the defined maximum value. In contrast, for a "count down" progression (decreasing value), the
     * improvement is valid only if the calculated skill value is greater than the defined minimum value.</p>
     *
     * @return {@code true} if the current state satisfies the eligibility criteria for legal improvement based on the
     *       progression type; {@code false} otherwise.
     */
    public boolean isImprovementLegal() {
        if (isCountUp()) {
            return getSkillValue() < COUNT_UP_MAX_VALUE;
        } else {
            return getSkillValue() > COUNT_DOWN_MIN_VALUE;
        }
    }

    /**
     * Creates a new {@link Skill} from the given experience level and bonus.
     *
     * @param type            The {@link SkillType} name.
     * @param experienceLevel An experience level (e.g. {@link SkillType#EXP_GREEN}).
     * @param bonus           The bonus for the resulting {@link Skill}.
     *
     * @return A new {@link Skill} of the appropriate type, with a level based on {@code experienceLevel} and the bonus.
     */
    public static Skill createFromExperience(String type, int experienceLevel, int bonus) {
        SkillType skillType = SkillType.getType(type);
        int level = skillType.getLevelFromExperience(experienceLevel);
        return new Skill(skillType, level, bonus);
    }

    /**
     * Creates a new {@link Skill} with a randomized level.
     *
     * @param type            The {@link SkillType} name.
     * @param experienceLevel An experience level (e.g. {@link SkillType#EXP_GREEN}).
     * @param bonus           The bonus for the resulting {@link Skill}.
     * @param rollModifier    The roll modifier on a 1D6.
     *
     * @return A new {@link Skill} of the appropriate type, with a randomized level based on the experience level and a
     *       1D6 roll.
     */
    public static Skill randomizeLevel(String type, int experienceLevel, int bonus, int rollModifier) {
        SkillType skillType = SkillType.getType(type);
        int level = skillType.getLevelFromExperience(experienceLevel);

        int roll = Compute.d6() + rollModifier;
        if (roll < 2 && level > 0) {
            level--;
        } else if (roll > 5 && level < 10) {
            level++;
        }

        return new Skill(skillType, level, bonus);
    }

    public int getLevel() {
        return level;
    }

    public void setLevel(int l) {
        this.level = l;
    }

    public int getBonus() {
        return bonus;
    }

    public void setBonus(int b) {
        this.bonus = b;
    }

    public int getAgingModifier() {
        return agingModifier;
    }

    public void setAgingModifier(int agingModifier) {
        this.agingModifier = agingModifier;
    }

    public SkillType getType() {
        return type;
    }

    /**
     * @deprecated use {@link #getFinalSkillValue(PersonnelOptions, Attributes)} instead.
     */
    @Deprecated(since = "0.50.06", forRemoval = true)
    public int getFinalSkillValue(PersonnelOptions characterOptions) {
        return getFinalSkillValue(characterOptions, new Attributes(), 0);
    }

    /**
     * Calculates the final skill value for the character based on the default reputation modifier (zero).
     *
     * <p>This is a convenience method that delegates to {@link #getFinalSkillValue(PersonnelOptions, Attributes, int)}
     * with a default reputation value of {@code 0}.</p>
     *
     * <p><b>Usage:</b> This method is for when we know, 100%, that the targeted {@link Skill} is not affected by
     * the character's Reputation. If unsure, use {@link #getFinalSkillValue(PersonnelOptions, Attributes, int)}
     * instead.</p>
     *
     * @param characterOptions The {@link PersonnelOptions} to consider for determining skill value modifiers.
     *
     * @return The final skill value after applying progression rules and using a default reputation of zero.
     */
    public int getFinalSkillValue(PersonnelOptions characterOptions, Attributes attributes) {
        return getFinalSkillValue(characterOptions, attributes, 0);
    }

    /**
     * @deprecated use {@link #getFinalSkillValue(PersonnelOptions, Attributes, int)} instead.
     */
    @Deprecated(since = "0.50.06", forRemoval = true)
    public int getFinalSkillValue(PersonnelOptions characterOptions, int reputation) {
        return getFinalSkillValue(characterOptions, new Attributes(), reputation);
    }

    /**
     * Calculates the final skill value for a character by applying progression rules, attribute modifiers, SPA (Special
     * Pilot Abilities) modifiers, and reputation, then clamps the value within the legal range for the skill type.
     *
     * <p>The calculation sequence is as follows:</p>
     * <ul>
     *   <li>SPA modifiers are determined based on the provided character options and reputation value.</li>
     *   <li>Attribute modifiers relevant to the skill type are computed using the given attributes.</li>
     *   <li>For "count up" progression, the summed result is capped at the maximum allowed value.</li>
     *   <li>For "count down" progression, the result is floored at the minimum allowed value.</li>
     * </ul>
     *
     * <p>The reputation value is included as part of the modifiers to the skill value.</p>
     *
     * @param characterOptions the {@link PersonnelOptions} that define modifiers and SPA specifics for the character
     * @param attributes       the {@link Attributes} object providing attribute values for the character
     * @param reputation       a numeric value influencing the skill, positive to improve or negative to penalize it
     *
     * @return the calculated final skill value, after applying all modifiers and bounds
     */
    public int getFinalSkillValue(PersonnelOptions characterOptions, Attributes attributes, int reputation) {
        int spaModifiers = getSPAModifiers(characterOptions, reputation);
        int attributeModifiers = getTotalAttributeModifier(new TargetRoll(), attributes, type);

        if (isCountUp()) {
            return min(COUNT_UP_MAX_VALUE, getSkillValue() + spaModifiers + attributeModifiers);
        } else {
            return max(COUNT_DOWN_MIN_VALUE, getSkillValue() - spaModifiers - attributeModifiers);
        }
    }

    /**
     * Calculates the skill modifiers for the current skill type based on the character's SPAs.
     *
     * @param characterOptions The {@link PersonnelOptions} with the character's attributes and options.
     * @param reputation       The character's reputation
     *
     * @return The calculated skill modifier for the current skill type.
     */
    public int getSPAModifiers(PersonnelOptions characterOptions, int reputation) {
        int modifier = 0;

        if (characterOptions == null) {
            logger.warn("Character options are null. Cannot calculate SPA Modifiers.", new Exception());
            return modifier;
        }

        final boolean hasReligiousFanaticism = characterOptions.booleanOption(COMPULSION_RELIGIOUS_FANATICISM);

        String name = type.getName();
        // Reputation and Alternate ID
        if (Objects.equals(name, S_NEGOTIATION) ||
                  Objects.equals(name, S_PROTOCOLS) ||
                  Objects.equals(name, S_STREETWISE)) {
            if (characterOptions.booleanOption(ATOW_ALTERNATE_ID) && reputation < 0) {
                reputation = min(0, reputation + 2);
            }

            modifier += reputation;
        }

        // Animal Empathy and Animal Antipathy
        if (Objects.equals(name, S_ANIMAL_HANDLING)) {
            if (characterOptions.booleanOption(FLAW_ANIMAL_ANTIPATHY)) {
                modifier -= 2;
            }

            if (characterOptions.booleanOption(ATOW_ANIMAL_EMPATHY)) {
                modifier += 2;
            }
        }

        // Attractive, Unattractive, Freakish Strength, some compulsions
        if (type.hasAttribute(CHARISMA)) {
            if (characterOptions.booleanOption(FLAW_UNATTRACTIVE)) {
                modifier -= 2;
            }

            if (characterOptions.booleanOption(MUTATION_FREAKISH_STRENGTH)) {
                modifier -= 2;
            }

            if (characterOptions.booleanOption(ATOW_ATTRACTIVE)) {
                modifier += 2;
            }

<<<<<<< HEAD
            if (hasReligiousFanaticism) {
=======
            if (characterOptions.booleanOption(COMPULSION_UNPLEASANT_PERSONALITY)) {
>>>>>>> 1bfb6e4e
                modifier -= 1;
            }
        }

        // Poor Hearing, Good Hearing, Poor Vision, Good Vision, Sixth Sense, Cat Girl
        if (Objects.equals(name, S_PERCEPTION)) {
            if (characterOptions.booleanOption(FLAW_POOR_HEARING)) {
                modifier -= 1;
            }

            if (characterOptions.booleanOption(ATOW_GOOD_HEARING)) {
                modifier += 1;
            }

            if (characterOptions.booleanOption(MUTATION_CAT_GIRL)) {
                modifier += 1;
            }

            if (characterOptions.booleanOption(MUTATION_CAT_GIRL_UNOFFICIAL)) {
                modifier += 1;
            }

            if (characterOptions.booleanOption(FLAW_POOR_VISION)) {
                modifier -= 1;
            }

            if (characterOptions.booleanOption(ATOW_GOOD_VISION)) {
                modifier += 1;
            }

            if (characterOptions.booleanOption(ATOW_SIXTH_SENSE)) {
                modifier += 3;
            }
        }

        // Introvert, Gregarious
        if (Objects.equals(name, S_ACTING) || Objects.equals(name, S_NEGOTIATION)) {
            if (characterOptions.booleanOption(FLAW_INTROVERT)) {
                modifier -= 1;
            }

            if (characterOptions.booleanOption(ATOW_GREGARIOUS)) {
                modifier += 1;
            }
        }

        // Impatient, Patient
        if (type.isAffectedByImpatientOrPatient()) {
            if (characterOptions.booleanOption(FLAW_IMPATIENT)) {
                modifier -= 1;
            }

            if (characterOptions.booleanOption(ATOW_PATIENT)) {
                modifier += 1;
            }
        }

        // Gremlins, Tech Empathy
        if (type.isAffectedByGremlinsOrTechEmpathy()) {
            if (characterOptions.booleanOption(FLAW_IMPATIENT)) {
                modifier -= 1;
            }

            if (characterOptions.booleanOption(ATOW_PATIENT)) {
                modifier += 1;
            }
        }

        // Trivial Compulsion - Religious Fanaticism
        if (Objects.equals(S_INTEREST_THEOLOGY, name)) {
            if (hasReligiousFanaticism) {
                modifier += 2;
            }
        }

        return modifier;
    }


    /**
     * Calculates the total attribute modifier for a given skill type based on the character's attributes and applies
     * the modifiers to the target roll.
     *
     * <p>This method retrieves the attributes linked to the specified {@link SkillType} and calculates
     * the total contribution of their modifiers to the target roll. Each attribute's score is converted into an
     * individual modifier using {@link #getIndividualAttributeModifier(int)}, and the modifier is then added to
     * both:</p>
     *
     * <ul>
     *   <li>The total attribute modifier (returned by the method), and</li>
     *   <li>The {@link TargetRoll}, where the attribute modifier is applied as a negative value.</li>
     * </ul>
     *
     * <p>Attributes that are set to {@link SkillAttribute#NONE} are ignored during this process.</p>
     *
     * <p>The calculated attribute modifiers are applied directly to the {@link TargetRoll} using
     * {@link TargetRoll#addModifier(int, String)}, where the negative modifier is associated with the
     * attribute's label.</p>
     *
     * @param targetNumber        the {@link TargetRoll} representing the current target number, which will be adjusted
     *                            based on the character's attribute modifiers
     * @param characterAttributes the {@link Attributes} object representing the character's raw attribute scores that
     *                            determine the skill check modifiers
     * @param skillType           the {@link SkillType} being assessed, whose linked attributes contribute to the total
     *                            modifier calculation
     *
     * @return the total attribute modifier calculated for the given skill type, which is the sum of the individual
     *       modifiers for each linked attribute. If any of the parameters are {@code null} returns 0.
     *
     * @author Illiani
     * @since 0.50.05
     */
    public static int getTotalAttributeModifier(TargetRoll targetNumber, final Attributes characterAttributes,
          final SkillType skillType) {
        if (targetNumber == null || characterAttributes == null || skillType == null) {
            return 0;
        }

        List<SkillAttribute> linkedAttributes = List.of(skillType.getFirstAttribute(), skillType.getSecondAttribute());

        int totalModifier = 0;
        for (SkillAttribute attribute : linkedAttributes) {
            if (attribute == SkillAttribute.NONE) {
                continue;
            }

            int attributeScore = characterAttributes.getAttribute(attribute);
            int attributeModifier = getIndividualAttributeModifier(attributeScore);
            totalModifier += attributeModifier;
            targetNumber.addModifier(-attributeModifier, attribute.getLabel());
        }

        return totalModifier;
    }

    /**
     * Calculates the individual attribute modifier for a given attribute score.
     *
     * <p>The modification is based on a predefined scale, with higher scores providing positive modifiers and lower
     * scores providing negative modifiers.</p>
     *
     * @param attributeScore the score of the attribute
     *
     * @return the attribute modifier for the given score
     *
     * @author Illiani
     * @since 0.50.05
     */
    public static int getIndividualAttributeModifier(int attributeScore) {
        int actualScore = max(attributeScore, 0);

        return switch (actualScore) { // ATOW pg 41
            case 0 -> -4;
            case 1 -> -2;
            case 2, 3 -> -1;
            case 4, 5, 6 -> 0;
            case 7, 8, 9 -> 1;
            case 10 -> 2;
            default -> min(5, (int) floor((double) actualScore / 3));
        };
    }

    /**
     * Calculates the raw skill value based on the skill type's progression rules, level, bonus, and aging modifier.
     *
     * <p>This method determines the skill value using the following logic:</p>
     * <ul>
     *     <li>If the progression type is "count up," the value is calculated by adding the target value, level, and
     *     bonus. If the aging modifier is set, it is also added to the result.</li>
     *     <li>If the progression type is "count down," the value is calculated by subtracting the level and bonus from
     *     the target value. If the aging modifier is set, it is also subtracted from the result.</li>
     * </ul>
     *
     * @return the calculated raw skill value, including the type's target value, level, bonus, and (when applicable)
     *       the aging modifier.
     */
    private int getSkillValue() {
        int baseValue = type.getTarget();
        int valueAdjustment = isCountUp() ? level + bonus : -level - bonus;

        return baseValue + valueAdjustment + (isCountUp() ? agingModifier : -agingModifier);
    }

    /**
     * @deprecated use {@link #getTotalSkillLevel(PersonnelOptions, Attributes, int)} instead.
     */
    @Deprecated(since = "0.50.06", forRemoval = true)
    public int getTotalSkillLevel() {
        return level + bonus + agingModifier;
    }

    /**
     * Calculates the total skill level for a character, factoring in the level, bonuses, aging modifiers, SPA
     * modifiers, and attribute modifiers.
     *
     * <p>The total skill level is determined by summing:</p>
     * <ul>
     *   <li>The base level of the skill, any additional bonuses, and any modifiers due to aging.</li>
     *   <li>SPA modifiers based on the provided character options and reputation.</li>
     *   <li>Attribute-based modifiers relevant to the skill type derived from the character's attributes.</li>
     * </ul>
     *
     * @param characterOptions the {@link PersonnelOptions} defining character-specific modifiers, including SPAs
     * @param attributes       the {@link Attributes} representing the character's current attribute values
     * @param reputation       a numerical modifier for reputation affecting skill level (positive or negative)
     *
     * @return the complete skill level after all relevant modifiers have been applied
     *
     * @author Illiani
     * @since 0.50.06
     */
    public int getTotalSkillLevel(PersonnelOptions characterOptions, Attributes attributes, int reputation) {
        int baseValue = level + bonus + agingModifier;

        int spaModifiers = getSPAModifiers(characterOptions, reputation);
        int attributeModifiers = getTotalAttributeModifier(new TargetRoll(), attributes, type);

        return baseValue + spaModifiers + attributeModifiers;
    }

    /**
     * Calculates the total skill level for a character using the base level, bonuses, aging modifiers, SPA modifiers,
     * and attribute modifiers. In this version, reputation is not considered.
     *
     * <p>The computation sums:</p>
     * <ul>
     *   <li>The base skill level, any additional bonuses, and modifiers due to aging.</li>
     *   <li>SPA modifiers, determined from the given character options (with a reputation value of zero).</li>
     *   <li>Attribute-based modifiers for the skill type, derived from the provided attributes.</li>
     * </ul>
     *
     * @param characterOptions the {@link PersonnelOptions} defining character-specific modifiers, including SPAs
     * @param attributes       the {@link Attributes} representing the character's current attribute values
     *
     * @return the complete skill level after all relevant modifiers (excluding reputation) have been applied
     */
    public int getTotalSkillLevel(PersonnelOptions characterOptions, Attributes attributes) {
        int baseValue = level + bonus + agingModifier;

        int spaModifiers = getSPAModifiers(characterOptions, 0);
        int attributeModifiers = getTotalAttributeModifier(new TargetRoll(), attributes, type);

        return baseValue + spaModifiers + attributeModifiers;
    }

    public void improve() {
        if (level >= SkillType.NUM_LEVELS - 1) {
            // Can't improve past the max
            return;
        }
        level = level + 1;
        // if the cost for the next level is zero (or less than zero), then
        // keep improve until you hit a non-zero cost
        if (type.getCost(level) <= 0) {
            improve();
        }
    }

    /**
     * Calculates the cost required to improve this skill to a higher level.
     *
     * <p>This method iterates through skill levels starting from the current level and returns
     * the cost for the next valid level if it exists.</p>
     *
     * <p><b>Usage:</b> For most use cases you probably want to call {@code getCostToImprove(String)} from a
     * {@link Person} object, as that will factor in things like {@link Reasoning}.</p>
     *
     * @return the cost to improve the skill, or 0 if no valid level with a positive cost is found.
     */
    public int getCostToImprove() {
        int cost = 0;
        int i = 1;
        while (cost <= 0 && (level + i) < SkillType.NUM_LEVELS) {
            cost = type.getCost(level + i);
            ++i;
        }
        return cost;
    }

    /**
     * @deprecated use {@link #getSkillLevel(PersonnelOptions, Attributes, int)} instead.
     */
    @Deprecated(since = "0.50.06", forRemoval = true)
    public SkillLevel getSkillLevel() {
        return getSkillLevel(new PersonnelOptions(), new Attributes(), 0);
    }

    /**
     * Determines the {@link SkillLevel} of a character based on their options, attributes, and reputation.
     *
     * <p>This method calculates the experience level index using the provided {@code characterOptions},
     * {@code attributes}, and {@code reputation}, and returns the corresponding {@link SkillLevel} from the
     * {@link Skills#SKILL_LEVELS} array. The returned value represents the skill proficiency tier for the given
     * parameters.</p>
     *
     * @param characterOptions the SPAs specific to the character
     * @param attributes       the character's attributes used in skill evaluation
     * @param reputation       the reputation value influencing skill evaluation
     *
     * @return the corresponding {@link SkillLevel} for the evaluated experience level
     */
    public SkillLevel getSkillLevel(PersonnelOptions characterOptions, Attributes attributes, int reputation) {
        // Returns the SkillLevel Enum value equivalent to the Experience Level Magic Number
        return Skills.SKILL_LEVELS[getExperienceLevel(characterOptions, attributes, reputation) + 1];
    }

    /**
     * Determines the {@link SkillLevel} of a character based on their options and attributes.
     *
     * <p>This method calculates the experience level index using the provided {@code characterOptions} and
     * {@code attributes}, and returns the corresponding {@link SkillLevel} from the {@code Skills.SKILL_LEVELS} array.
     * The returned value represents the skill proficiency tier for the given parameters.</p>
     *
     * @param characterOptions the SPAs specific to the character
     * @param attributes       the character's attributes used in skill evaluation
     *
     * @return the corresponding {@link SkillLevel} for the evaluated experience level
     */
    public SkillLevel getSkillLevel(PersonnelOptions characterOptions, Attributes attributes) {
        // Returns the SkillLevel Enum value equivalent to the Experience Level Magic Number
        return getSkillLevel(characterOptions, attributes, 0);
    }

    /**
     * @deprecated use {@link #getExperienceLevel(PersonnelOptions, Attributes, int)} or
     *       {@link #getExperienceLevel(PersonnelOptions, Attributes)} instead.
     */
    @Deprecated(since = "0.50.06", forRemoval = true)
    public int getExperienceLevel() {
        return type.getExperienceLevel(getTotalSkillLevel(new PersonnelOptions(), new Attributes(), 0));
    }

    /**
     * Calculates and returns the experience level for this skill based on the given personnel options, attributes, and
     * reputation.
     *
     * <p>This method uses the specified character's options, attributes, and reputation to
     * determine the total skill level and then delegates to the skill type to derive the corresponding experience
     * level.</p>
     *
     * @param characterOptions the {@link PersonnelOptions} representing character-specific options
     * @param attributes       the {@link Attributes} possessed by the character
     * @param reputation       the reputation value to factor into the skill calculation
     *
     * @return the computed experience level as determined by the underlying skill type
     *
     * @author Illiani
     * @since 0.50.06
     */
    public int getExperienceLevel(PersonnelOptions characterOptions, Attributes attributes, int reputation) {
        int totalSkillLevel = getTotalSkillLevel(characterOptions, attributes, reputation);
        return type.getExperienceLevel(totalSkillLevel);
    }

    /**
     * Calculates and returns the experience level for this skill based on the given personnel options and attributes,
     * ignoring reputation.
     *
     * <p><b>Usage:</b> This is a convenience method that assumes a reputation value of zero. It should only be used
     * in situations where we are 100% sure Reputation has no impact on the skill level.</p>
     *
     * @param characterOptions the {@link PersonnelOptions} representing character-specific options
     * @param attributes       the {@link Attributes} possessed by the character
     *
     * @return the computed experience level as determined by the underlying skill type
     *
     * @author Illiani
     * @since 0.50.06
     */
    public int getExperienceLevel(PersonnelOptions characterOptions, Attributes attributes) {
        int totalSkillLevel = getTotalSkillLevel(characterOptions, attributes);
        return type.getExperienceLevel(totalSkillLevel);
    }

    /**
     * Returns a string representation of the object using default parameters.
     *
     * <p>This method calls {@link #toString(PersonnelOptions, Attributes, int)} with a default
     * {@link PersonnelOptions} instance and a reputation value of {@code 0}.</p>
     *
     * <p><b>Usage:</b> Generally you want to use the above-cited method, and pass in the character's SPAs and
     * Reputation. As those can have an effect on the skill's Target Number. If you don't care about SPAs and
     * Reputation, though, this method is great shortcut.</p>
     *
     * @return A string representation of the object based on default options and reputation.
     */
    @Override
    public String toString() {
        return toString(new PersonnelOptions(), new Attributes(), 0);
    }

    /**
     * Returns a string representation of the object based on the given parameters.
     *
     * <ul>
     *   <li>If {@link #isCountUp()} is {@code true}, the final skill value is prefixed with a plus sign (<code>+</code>).</li>
     *   <li>Otherwise, the final skill value is suffixed with a plus sign (<code>+</code>).</li>
     * </ul>
     *
     * @param options    The {@link PersonnelOptions} to use for calculating the final skill value.
     * @param reputation The reputation value used in the calculation.
     *
     * @return A string representation of the calculated final skill value, formatted depending on the state of
     *       {@link #isCountUp()}.
     *
     * @see #isCountUp()
     * @see #getFinalSkillValue(PersonnelOptions, Attributes, int)
     */
    public String toString(PersonnelOptions options, Attributes attributes, int reputation) {
        if (isCountUp()) {
            return "+" + getFinalSkillValue(options, attributes, reputation);
        } else {
            return getFinalSkillValue(options, attributes, reputation) + "+";
        }
    }

    /**
     * * @deprecated use {@link #toString(PersonnelOptions, Attributes, int)} instead
     */
    @Deprecated(since = "0.50.06", forRemoval = true)
    public String toString(PersonnelOptions options, int reputation) {
        if (isCountUp()) {
            return "+" + getFinalSkillValue(options, new Attributes(), reputation);
        } else {
            return getFinalSkillValue(options, new Attributes(), reputation) + "+";
        }
    }

    /**
     * Creates an HTML-formatted tooltip string for the skill, incorporating flavor text, aging modifiers, SPA
     * modifiers, and linked attribute modifiers. The content is constructed using resource bundle formatting and the
     * provided personnel options, attribute values, and reputation adjustment.
     *
     * @param options            the personnel options affecting SPA calculation
     * @param attributes         the set of attributes used to determine modifier values
     * @param adjustedReputation the reputation value impacting the tooltip details
     *
     * @return an HTML-formatted string representing the generated skill tooltip
     *
     * @author Illiani
     * @since 0.50.06
     */
    public String getTooltip(PersonnelOptions options, Attributes attributes, int adjustedReputation) {
        StringBuilder tooltip = new StringBuilder();

        String flavorText = getType().getFlavorText(false, false);
        if (!flavorText.isBlank()) {
            tooltip.append(flavorText).append("<br><br>");
        }

        if (agingModifier != 0) {
            tooltip.append(getFormattedTextAt(RESOURCE_BUNDLE,
                  "tooltip.format.aging",
                  (agingModifier > 0 ? "+" : "") + agingModifier));
        }

        int spaModifier = getSPAModifiers(options, adjustedReputation);
        if (spaModifier != 0) {
            tooltip.append(getFormattedTextAt(RESOURCE_BUNDLE,
                  "tooltip.format.spa",
                  (spaModifier > 0 ? "+" : "") + spaModifier));
        }

        SkillAttribute firstLinkedAttribute = type.getFirstAttribute();
        int firstLinkedAttributeModifier = attributes.getAttributeModifier(firstLinkedAttribute);
        String additionSymbol = getTextAt(RESOURCE_BUNDLE, "tooltip.format.addition");
        tooltip.append(getFormattedTextAt(RESOURCE_BUNDLE,
              "tooltip.format.linkedAttribute",
              firstLinkedAttribute.getLabel(),
              (firstLinkedAttributeModifier > 0 ? additionSymbol : "") + firstLinkedAttributeModifier));

        SkillAttribute secondLinkedAttribute = type.getSecondAttribute();
        if (secondLinkedAttribute != SkillAttribute.NONE) {
            int secondLinkedAttributeModifier = attributes.getAttributeModifier(secondLinkedAttribute);
            tooltip.append(getFormattedTextAt(RESOURCE_BUNDLE,
                  "tooltip.format.linkedAttribute",
                  secondLinkedAttribute.getLabel(),
                  (secondLinkedAttributeModifier > 0 ? additionSymbol : "") + secondLinkedAttributeModifier));
        }

        return tooltip.toString();
    }

    public void writeToXML(final PrintWriter pw, int indent) {
        MHQXMLUtility.writeSimpleXMLOpenTag(pw, indent++, "skill");
        MHQXMLUtility.writeSimpleXMLTag(pw, indent, "type", type.getName());
        MHQXMLUtility.writeSimpleXMLTag(pw, indent, "level", level);
        MHQXMLUtility.writeSimpleXMLTag(pw, indent, "bonus", bonus);
        MHQXMLUtility.writeSimpleXMLTag(pw, indent, "agingModifier", agingModifier);
        MHQXMLUtility.writeSimpleXMLCloseTag(pw, --indent, "skill");
    }

    public static Skill generateInstanceFromXML(final Node wn) {
        Skill retVal = null;

        try {
            retVal = new Skill();

            // Okay, now load Skill-specific fields!
            NodeList nl = wn.getChildNodes();

            for (int x = 0; x < nl.getLength(); x++) {
                Node wn2 = nl.item(x);

                if (wn2.getNodeName().equalsIgnoreCase("type")) {
                    String text = wn2.getTextContent();
                    retVal.type = SkillType.getType(text);
                } else if (wn2.getNodeName().equalsIgnoreCase("level")) {
                    retVal.level = MathUtility.parseInt(wn2.getTextContent());
                } else if (wn2.getNodeName().equalsIgnoreCase("bonus")) {
                    retVal.bonus = MathUtility.parseInt(wn2.getTextContent());
                } else if (wn2.getNodeName().equalsIgnoreCase("agingModifier")) {
                    retVal.agingModifier = MathUtility.parseInt(wn2.getTextContent());
                }
            }
        } catch (Exception ex) {
            logger.error("", ex);
        }

        return retVal;
    }

    public void updateType() {
        type = SkillType.getType(type.getName());
    }
}<|MERGE_RESOLUTION|>--- conflicted
+++ resolved
@@ -361,16 +361,16 @@
                 modifier -= 2;
             }
 
+            if (hasReligiousFanaticism) {
+                modifier -= 1;
+            }
+
+            if (hasReligiousFanaticism) {
+                modifier -= 1;
+            }
+
             if (characterOptions.booleanOption(ATOW_ATTRACTIVE)) {
                 modifier += 2;
-            }
-
-<<<<<<< HEAD
-            if (hasReligiousFanaticism) {
-=======
-            if (characterOptions.booleanOption(COMPULSION_UNPLEASANT_PERSONALITY)) {
->>>>>>> 1bfb6e4e
-                modifier -= 1;
             }
         }
 
