--- conflicted
+++ resolved
@@ -165,13 +165,10 @@
     public static final String S_COMMUNICATIONS = "Communications/Any" + RP_ONLY_TAG;
     public static final String S_COMPUTERS = "Computers" + RP_ONLY_TAG;
     public static final String S_CRYPTOGRAPHY = "Cryptography" + RP_ONLY_TAG;
-<<<<<<< HEAD
     public static final String S_DISGUISE = "Disguise" + RP_ONLY_TAG;
     public static final String S_ESCAPE_ARTIST = "Escape Artist" + RP_ONLY_TAG;
     public static final String S_FORGERY = "Forgery" + RP_ONLY_TAG;
-=======
     public static final String S_DEMOLITIONS = "Demolitions" + RP_ONLY_TAG;
->>>>>>> d2c17f45
     public static final String S_INTEREST_HISTORY = "Interest/History" + RP_ONLY_TAG;
     public static final String S_INTEREST_LITERATURE = "Interest/Literature" + RP_ONLY_TAG;
     public static final String S_INTEREST_HOLO_GAMES = "Interest/Holo-Games" + RP_ONLY_TAG;
@@ -1393,17 +1390,10 @@
             case S_COMMUNICATIONS -> createCommunications();
             case S_COMPUTERS -> createComputers();
             case S_CRYPTOGRAPHY -> createCryptography();
-<<<<<<< HEAD
             case S_DEMOLITIONS, "Demolitions (RP Only)" -> createDemolitions();
-            case S_DISGUISE -> createDisguise();
-            case S_ESCAPE_ARTIST -> createEscapeArtist();
-            case S_FORGERY -> createForgery();
-=======
-            case S_DEMOLITIONS -> createDemolitions();
             case S_DISGUISE, "Disguise (RP Only)" -> createDisguise();
             case S_ESCAPE_ARTIST, "Escape Artist (RP Only)" -> createEscapeArtist();
             case S_FORGERY, "Forgery (RP Only)" -> createForgery();
->>>>>>> d2c17f45
             case S_INTEREST_HISTORY -> createInterestHistory();
             case S_INTEREST_LITERATURE -> createInterestLiterature();
             case S_INTEREST_HOLO_GAMES -> createInterestHoloGames();
