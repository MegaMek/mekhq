--- conflicted
+++ resolved
@@ -163,31 +163,14 @@
 
             awardSet = unmarshaller.unmarshal(MekHqXmlUtil.createSafeXmlSource(inputStream), AwardSet.class).getValue();
 
-<<<<<<< HEAD
             Map<String, Award> tempAwardMap = new HashMap<>();
             String currentSetName = fileName.replaceFirst("[.][^.]+$", "");
+            int i = 0;
             for (Award award : awardSet.getAwards()){
+                award.setId(i);
+                i++;
                 award.setSet(currentSetName);
                 tempAwardMap.put(award.getName(), award);
-=======
-                Map<String, Award> tempAwardMap = new HashMap<>();
-                String currentSetName = file.getName().replaceFirst("[.][^.]+$", "");
-                int i = 0;
-                for (Award award : awardSet.getAwards()){
-                    award.setId(i);
-                    i++;
-                    award.setSet(currentSetName);
-                    tempAwardMap.put(award.getName(), award);
-                }
-
-                awardsMap.put(currentSetName, tempAwardMap);
-            } catch (SAXException | ParserConfigurationException e) {
-                MekHQ.getLogger().error(AwardsFactory.class, "loadAwards", e);
-            } catch (FileNotFoundException e) {
-                MekHQ.getLogger().error(AwardsFactory.class, "loadAwards", "Cannot find XML awards file: " + file.getName(), e);
-            } catch (JAXBException e) {
-                MekHQ.getLogger().error(AwardsFactory.class, "loadAwards", "Error loading XML for awards", e);
->>>>>>> 7ef8ff08
             }
             awardsMap.put(currentSetName, tempAwardMap);
         } catch (SAXException | ParserConfigurationException e) {
