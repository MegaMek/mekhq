/*
 * RetirementDefectionTracker.java
 *
 * Copyright (c) 2014 - Carl Spain. All rights reserved.
 *
 * This file is part of MekHQ.
 *
 * MekHQ is free software: you can redistribute it and/or modify
 * it under the terms of the GNU General Public License as published by
 * the Free Software Foundation, either version 3 of the License, or
 * (at your option) any later version.
 *
 * MekHQ is distributed in the hope that it will be useful,
 * but WITHOUT ANY WARRANTY; without even the implied warranty of
 * MERCHANTABILITY or FITNESS FOR A PARTICULAR PURPOSE. See the
 * GNU General Public License for more details.
 *
 * You should have received a copy of the GNU General Public License
 * along with MekHQ. If not, see <http://www.gnu.org/licenses/>.
 */
package mekhq.campaign.personnel;

import megamek.common.Compute;
import megamek.common.TargetRoll;
import megamek.common.annotations.Nullable;
import megamek.common.options.IOption;
import mekhq.MekHqXmlSerializable;
import mekhq.MekHqXmlUtil;
import mekhq.Utilities;
import mekhq.campaign.Campaign;
import mekhq.campaign.finances.FinancialReport;
import mekhq.campaign.finances.Money;
import mekhq.campaign.mission.AtBContract;
import mekhq.campaign.mission.Mission;
import mekhq.campaign.personnel.enums.PersonnelRole;
import mekhq.campaign.personnel.enums.Profession;
import org.apache.commons.lang3.StringUtils;
import org.apache.logging.log4j.LogManager;
import org.w3c.dom.Node;
import org.w3c.dom.NodeList;

import java.io.PrintWriter;
import java.io.Serializable;
import java.time.LocalDate;
import java.util.*;

/**
 * @author Neoancient
 *
 * Against the Bot
 * Utility class that handles retirement/defection rolls and final payments
 * to personnel who retire/defect/get sacked and families of those killed
 * in battle.
 */
public class RetirementDefectionTracker implements Serializable, MekHqXmlSerializable{
    private static final long serialVersionUID = 7245317499458320654L;

    /* In case the dialog is closed after making the retirement rolls
     * and determining payouts but before the retirees have been paid,
     * we store those results to avoid making the rolls again.
     */
    private Set<Integer> rollRequired;
    private Map<Integer, HashSet<UUID>> unresolvedPersonnel;
    private Map<UUID, Payout> payouts;
    private LocalDate lastRetirementRoll;

    public RetirementDefectionTracker() {
        rollRequired = new HashSet<>();
        unresolvedPersonnel = new HashMap<>();
        payouts = new HashMap<>();
        lastRetirementRoll = LocalDate.now();
    }

    /**
     * @param campaign the campaign to get share values for
     * @return The value of each share in C-bills
     */
    public static Money getShareValue(Campaign campaign) {
        if (!campaign.getCampaignOptions().getUseShareSystem()) {
            return Money.zero();
        }

        FinancialReport r = FinancialReport.calculate(campaign);

        Money netWorth = r.getNetWorth();
        if (campaign.getCampaignOptions().getSharesExcludeLargeCraft()) {
                netWorth = netWorth.minus(r.getLargeCraftValue());
        }

        int totalShares = 0;
        for (Person p : campaign.getActivePersonnel()) {
            totalShares += p.getNumShares(campaign, campaign.getCampaignOptions().getSharesForAll());
        }

        if (totalShares <= 0) {
            return Money.zero();
        }

        return netWorth.dividedBy(totalShares);
    }

    /**
     * Computes the target for retirement rolls for all eligible personnel; this includes
     * all active personnel who are not dependents, prisoners, or bondsmen.
     *
     * @param contract	The contract that is being resolved; if the retirement roll is not
     * 					due to contract resolutions (e.g. > 12 months since last roll), this
     * 					can be null.
     * @param campaign  The campaign to calculate target numbers for
     * @return			A map with person ids as key and calculated target roll as value.
     */
    public Map<UUID, TargetRoll> calculateTargetNumbers(final @Nullable AtBContract contract,
                                                        final Campaign campaign) {
        final Map <UUID, TargetRoll> targets = new HashMap<>();
        int combatLeadershipMod = 0;
        int supportLeadershipMod = 0;

        if (null != contract) {
            rollRequired.add(contract.getId());
        }

        if (campaign.getCampaignOptions().getUseLeadership()) {
            int combat = 0;
            int proto = 0;
            int support = 0;
            for (Person p : campaign.getActivePersonnel()) {
                if (p.getPrimaryRole().isDependentOrNone() || !p.getPrisonerStatus().isFree()) {
                    continue;
                }

                if (p.getPrimaryRole().isSupport()) {
                    support++;
                } else if ((null == p.getUnit()) ||
                        ((null != p.getUnit()) && p.getUnit().isCommander(p))) {
                    /*
                     * The AtB rules do not state that crews count as a
                     * single person for leadership purposes, but to do otherwise
                     * would tax all but the most exceptional commanders of
                     * vehicle or infantry units.
                     */
                    if (p.getPrimaryRole().isProtoMechPilot()) {
                        proto++;
                    } else {
                        combat++;
                    }
                }
            }
            combat += proto / 5;
            int max = 12;
            if ((null != campaign.getFlaggedCommander()) &&
                    (null != campaign.getFlaggedCommander().getSkill(SkillType.S_LEADER))) {
                max += 6 * campaign.getFlaggedCommander().getSkill(SkillType.S_LEADER).getLevel();
            }

            if (combat > 2 * max) {
                combatLeadershipMod = 2;
            } else if (combat > max) {
                combatLeadershipMod = 1;
            }

            if (support > 2 * max) {
                supportLeadershipMod = 2;
            } else if (support > max) {
                supportLeadershipMod = 1;
            }
        }

        for (Person p : campaign.getActivePersonnel()) {
            if (p.getPrimaryRole().isDependent() || !p.getPrisonerStatus().isFree() || p.isDeployed()
                    || (p.isFounder() && !campaign.getCampaignOptions().isUseRandomFounderRetirement())) {
                continue;
            }

            /* Infantry units retire or defect by platoon */
            if ((null != p.getUnit()) && p.getUnit().usesSoldiers()
                    && !p.getUnit().isCommander(p)) {
                continue;
            }

            TargetRoll target = new TargetRoll(5, "Target");
            target.addModifier(p.getExperienceLevel(campaign, false) - campaign.getUnitRatingMod(),
                    "Experience");
            /* Retirement rolls are made before the contract status is set */
            if ((contract != null) && (contract.getStatus().isFailed() || contract.getStatus().isBreach())) {
                target.addModifier(1, "Failed mission");
            }

            if (campaign.getCampaignOptions().isTrackUnitFatigue() && (campaign.getFatigueLevel() >= 10)) {
                target.addModifier(campaign.getFatigueLevel() / 10, "Fatigue");
            }

            if (campaign.getFaction().isPirate()) {
                target.addModifier(1, "Pirate");
            }

            if (p.getRank().isOfficer()) {
                target.addModifier(-1, "Officer");
            } else {
                for (Enumeration<IOption> i = p.getOptions(PersonnelOptions.LVL3_ADVANTAGES); i.hasMoreElements(); ) {
                    IOption ability = i.nextElement();
                    if (ability.booleanValue()) {
                        if (ability.getName().equals("tactical_genius")) {
                            target.addModifier(1, "Non-officer tactical genius");
                            break;
                        }
                    }
                }
            }

            if (p.getAge(campaign.getLocalDate()) >= 50) {
                target.addModifier(1, "Over 50");
            }

            if (campaign.getCampaignOptions().getUseShareSystem()) {
                /* If this retirement roll is not being made at the end
                 * of a contract (e.g. >12 months since last roll), the
                 * share percentage should still apply. In the case of multiple
                 * active contracts, pick the one with the best percentage.
                 */
                AtBContract c = contract;
                if (c == null) {
                    for (AtBContract atBContract : campaign.getActiveAtBContracts()) {
                        if ((c == null) || (c.getSharesPct() < atBContract.getSharesPct())) {
                            c = atBContract;
                        }
                    }
                }
                if ((c != null) && (c.getSharesPct() > 20)) {
                    target.addModifier(-((c.getSharesPct() - 20) / 10), "Shares");
                }
            } else {
                //Bonus payments handled by dialog
            }

            if (p.getPrimaryRole().isSoldier()) {
                target.addModifier(-1, p.getPrimaryRole().toString());
            }
            int injuryMod = 0;
            for (Injury i : p.getInjuries()) {
                if (i.isPermanent()) {
                    injuryMod++;
                }
            }

            if (injuryMod > 0) {
                target.addModifier(injuryMod, "Permanent injuries");
            }

            if ((combatLeadershipMod != 0) && p.getPrimaryRole().isCombat()) {
                target.addModifier(combatLeadershipMod, "Leadership");
            }

            if ((supportLeadershipMod != 0) && p.getPrimaryRole().isSupport()) {
                target.addModifier(supportLeadershipMod, "Leadership");
            }

            targets.put(p.getId(), target);
        }
        return targets;
    }

    /**
     * Makes rolls for retirement/defection based on previously calculated target rolls,
     * and tracks all retirees in the unresolvedPersonnel hash in case the dialog
     * is closed before payments are resolved, to avoid rerolling the results.
     *
     * @param mission Nullable mission value
     * @param targets The hash previously generated by calculateTargetNumbers.
     * @param shareValue The value of each share in the unit; if not using the share system, this is zero.
     * @param campaign
     */
    public void rollRetirement(final @Nullable Mission mission, final Map<UUID, TargetRoll> targets,
                               final Money shareValue, final Campaign campaign) {
        if ((mission != null) && !unresolvedPersonnel.containsKey(mission.getId())) {
            unresolvedPersonnel.put(mission.getId(), new HashSet<>());
        }

        for (UUID id : targets.keySet()) {
            if (Compute.d6(2) < targets.get(id).getValue()) {
                if (mission != null) {
                    unresolvedPersonnel.get(mission.getId()).add(id);
                }
<<<<<<< HEAD
                payouts.put(id, new Payout(campaign.getPerson(id), shareValue, false,
                        campaign.getCampaignOptions().getSharesForAll()));
=======
                payouts.put(id, new Payout(campaign, campaign.getPerson(id),
                        shareValue, false, campaign.getCampaignOptions().getSharesForAll()));
>>>>>>> 969b960d
            }
        }

        if (mission != null) {
            rollRequired.remove(mission.getId());
        }

        lastRetirementRoll = campaign.getLocalDate();
    }

    public LocalDate getLastRetirementRoll() {
        return lastRetirementRoll;
    }

    public void setLastRetirementRoll(LocalDate lastRetirementRoll) {
        this.lastRetirementRoll = lastRetirementRoll;
    }

    /**
     * Handles final payout to any personnel who are sacked or killed in battle
     *
     * @param person	The person to be removed from the campaign
     * @param killed	True if killed in battle, false if sacked
     * @param campaign
     * @param contract	If not null, the payout must be resolved before the
     * 					contract can be resolved.
     * @return			true if the person is due a payout; otherwise false
     */
    public boolean removeFromCampaign(Person person, boolean killed, Campaign campaign,
                                      AtBContract contract) {
        /* Payouts to Infantry/Battle armor platoons/squads/points are
         * handled as a unit in the AtB rules, so we're just going to ignore
         * them here.
         */
        if (person.getPrimaryRole().isSoldierOrBattleArmour() || !person.getPrisonerStatus().isFree()) {
            return false;
        }
        payouts.put(person.getId(), new Payout(campaign, person, getShareValue(campaign),
                killed, campaign.getCampaignOptions().getSharesForAll()));
        if (null != contract) {
            unresolvedPersonnel.computeIfAbsent(contract.getId(), k -> new HashSet<>());
            unresolvedPersonnel.get(contract.getId()).add(person.getId());
        }
        return true;
    }

    public void removePayout(Person person) {
        payouts.remove(person.getId());
    }

    /**
     * Clears out an individual entirely from this tracker.
     * @param person The person to remove
     */
    public void removePerson(Person person) {
        payouts.remove(person.getId());

        for (int contractID : unresolvedPersonnel.keySet()) {
            unresolvedPersonnel.get(contractID).remove(person.getId());
        }
    }

    /**
     * Worker function that clears out any orphan retirement/defection records
     */
    public void cleanupOrphans(Campaign campaign) {
        payouts.keySet().removeIf(personID -> campaign.getPerson(personID) == null);

        for (int contractID : unresolvedPersonnel.keySet()) {
            unresolvedPersonnel.get(contractID).removeIf(personID -> campaign.getPerson(personID) == null);
        }
    }

    public boolean isOutstanding(int id) {
        return unresolvedPersonnel.containsKey(id);
    }

    /* Called by when all payouts have been resolved for the contract.
     * If contract is null, the dialog has been invoked without a
     * specific contract and all outstanding payouts have been resolved.
     */
    public void resolveAllContracts() {
        resolveContract(null);
        payouts.clear();
    }

    public void resolveContract(final @Nullable Mission mission) {
        if (mission == null) {
            unresolvedPersonnel.keySet().forEach(this::resolveContract);
        } else {
            resolveContract(mission.getId());
        }
    }

    public void resolveContract(int contractId) {
        if (null != unresolvedPersonnel.get(contractId)) {
            for (UUID pid : unresolvedPersonnel.get(contractId)) {
                payouts.remove(pid);
            }
            unresolvedPersonnel.remove(contractId);
        }
        rollRequired.remove(contractId);
    }

    public Set<UUID> getRetirees() {
        return getRetirees(null);
    }

    public Set<UUID> getRetirees(final @Nullable Mission mission) {
        return (mission == null) ? payouts.keySet() : unresolvedPersonnel.get(mission.getId());
    }

    public Payout getPayout(UUID id) {
        return payouts.get(id);
    }

    /**
     * @param campaign the campaign the person is a part of
     * @param person the person to get the bonus cost for
     * @return The amount in C-bills required to get a bonus to the retirement/defection roll
     */
    public static Money getBonusCost(final Campaign campaign, Person person) {
        final boolean isMechWarriorProfession = Profession.getProfessionFromPersonnelRole(
                person.getPrimaryRole()).isMechWarrior();
        switch (person.getExperienceLevel(campaign, false)) {
            case SkillType.EXP_ELITE:
                return Money.of(isMechWarriorProfession ? 300000 : 150000);
            case SkillType.EXP_VETERAN:
                return Money.of(isMechWarriorProfession ? 150000 : 50000);
            case SkillType.EXP_REGULAR:
                return Money.of(isMechWarriorProfession ? 50000 : 20000);
            case SkillType.EXP_GREEN:
            default:
                return Money.of(isMechWarriorProfession ? 20000 : 10000);
        }
    }

    /**
     * Class used to record the required payout to each retired/defected/killed/sacked
     * person.
     */
    public static class Payout {
        private int weightClass = 0;
        private int dependents = 0;
        private Money payoutAmount = Money.zero();
        private boolean recruit = false;
        private PersonnelRole recruitRole = PersonnelRole.NONE;
        private boolean heir = false;
        private boolean stolenUnit = false;
        private UUID stolenUnitId = null;

        public Payout() {

        }

        public Payout(final Campaign campaign, final Person person, final Money shareValue,
                      final boolean killed, final boolean sharesForAll) {
            calculatePayout(campaign, person, killed, shareValue.isPositive());
            if (shareValue.isPositive()) {
                payoutAmount = payoutAmount.plus(shareValue.multipliedBy(person.getNumShares(campaign, sharesForAll)));
            }
            if (killed) {
                switch (Compute.d6()) {
                    case 1:
                        /* No effects */
                        break;
                    case 2:
                        dependents = 1;
                        break;
                    case 3:
                        dependents = Compute.d6();
                        break;
                    case 4:
                    case 5:
                        recruit = true;
                        break;
                    case 6:
                        heir = true;
                        break;
                }
            }
        }

        private void calculatePayout(final Campaign campaign, final Person person,
                                     final boolean killed, final boolean shareSystem) {
            int roll;
            if (killed) {
                roll = Utilities.dice(1, 5);
            } else {
                roll = Compute.d6() + Math.max(-1, person.getExperienceLevel(campaign, false) - 2);
                if (person.getRank().isOfficer()) {
                    roll += 1;
                }
            }

            if (roll >= 6 && (person.getPrimaryRole().isAerospacePilot() || person.getSecondaryRole().isAerospacePilot())) {
                stolenUnit = true;
            } else {
                final Profession profession = Profession.getProfessionFromPersonnelRole(person.getPrimaryRole());
                if (profession.isInfantry()) {
                    if (person.getUnit() != null) {
                        payoutAmount = Money.of(50000);
                    }
                } else {
                    payoutAmount = getBonusCost(campaign, person);
                    if (person.getRank().isOfficer()) {
                        payoutAmount = payoutAmount.multipliedBy(2);
                    }
                }

                if (!shareSystem && (profession.isMechWarrior() || profession.isAerospace())
                        && (person.getOriginalUnitWeight() > 0)) {
                    weightClass = person.getOriginalUnitWeight() + person.getOriginalUnitTech();
                    if (roll <= 1) {
                        weightClass--;
                    } else if (roll >= 5) {
                        weightClass++;
                    }
                }
            }
        }

        public int getWeightClass() {
            return weightClass;
        }

        public void setWeightClass(int weight) {
            weightClass = weight;
        }

        public int getDependents() {
            return dependents;
        }

        public void setDependents(int d) {
            dependents = d;
        }

        public Money getPayoutAmount() {
            return payoutAmount;
        }

        public void setPayoutAmount(Money payoutAmount) {
            this.payoutAmount = payoutAmount;
        }

        public boolean hasRecruit() {
            return recruit;
        }

        public void setRecruit(boolean r) {
            recruit = r;
        }

        public PersonnelRole getRecruitRole() {
            return recruitRole;
        }

        public void setRecruitRole(PersonnelRole role) {
            recruitRole = role;
        }

        public boolean hasHeir() {
            return heir;
        }

        public void setHeir(boolean h) {
            heir = h;
        }

        public boolean hasStolenUnit() {
            return stolenUnit;
        }

        public void setStolenUnit(boolean stolen) {
            stolenUnit = stolen;
        }

        public UUID getStolenUnitId() {
            return stolenUnitId;
        }

        public void setStolenUnitId(UUID id) {
            stolenUnitId = id;
        }
    }

    private String createCsv(Collection<?> coll) {
        return StringUtils.join(coll, ",");
    }

    @Override
    public void writeToXml(PrintWriter pw1, int indent) {
        pw1.println(MekHqXmlUtil.indentStr(indent) + "<retirementDefectionTracker>");

        MekHqXmlUtil.writeSimpleXmlTag(pw1, indent + 1,
                "rollRequired",
                createCsv(rollRequired));

        pw1.println(MekHqXmlUtil.indentStr(indent + 1)
                + "<unresolvedPersonnel>");
        for (Integer i : unresolvedPersonnel.keySet()) {
            pw1.println(MekHqXmlUtil.indentStr(indent + 2)
                    + "<contract id=\"" + i + "\">"
                    + createCsv(unresolvedPersonnel.get(i))
                    + "</contract>");
        }
        pw1.println(MekHqXmlUtil.indentStr(indent + 1)
                + "</unresolvedPersonnel>");

        pw1.println(MekHqXmlUtil.indentStr(indent + 1)
                + "<payouts>");
        for (UUID pid : payouts.keySet()) {
            pw1.println(MekHqXmlUtil.indentStr(indent + 2)
                    + "<payout id=\"" + pid.toString() + "\">");
            MekHqXmlUtil.writeSimpleXmlTag(pw1, indent + 3,
                    "weightClass", payouts.get(pid).getWeightClass());
            MekHqXmlUtil.writeSimpleXmlTag(pw1, indent + 3,
                    "dependents", payouts.get(pid).getDependents());
            MekHqXmlUtil.writeSimpleXmlTag(pw1, indent + 3,
                    "cbills", payouts.get(pid).getPayoutAmount().toXmlString());
            MekHqXmlUtil.writeSimpleXmlTag(pw1, indent + 3,
                    "recruit", payouts.get(pid).hasRecruit());
            MekHqXmlUtil.writeSimpleXmlTag(pw1, indent + 3,
                    "heir", payouts.get(pid).hasHeir());
            MekHqXmlUtil.writeSimpleXmlTag(pw1, indent + 3,
                    "stolenUnit", payouts.get(pid).hasStolenUnit());
            if (null != payouts.get(pid).getStolenUnitId()) {
                MekHqXmlUtil.writeSimpleXmlTag(pw1, indent + 3,
                        "stolenUnitId", payouts.get(pid).getStolenUnitId().toString());
            }
            pw1.println(MekHqXmlUtil.indentStr(indent + 2)
                    + "</payout>");
        }
        pw1.println(MekHqXmlUtil.indentStr(indent + 1)
                + "</payouts>");

        MekHqXmlUtil.writeSimpleXmlTag(pw1, indent + 1,
                "lastRetirementRoll", MekHqXmlUtil.saveFormattedDate(lastRetirementRoll));
        pw1.println(MekHqXmlUtil.indentStr(indent) + "</retirementDefectionTracker>");
    }

    public static RetirementDefectionTracker generateInstanceFromXML(Node wn, Campaign c) {
        RetirementDefectionTracker retVal = null;

        try {
            // Instantiate the correct child class, and call its parsing function.
            retVal = new RetirementDefectionTracker();

            // Okay, now load Part-specific fields!
            NodeList nl = wn.getChildNodes();

            // Loop through the nodes and load our contract offers
            for (int x = 0; x < nl.getLength(); x++) {
                Node wn2 = nl.item(x);

                // If it's not an element node, we ignore it.
                if (wn2.getNodeType() != Node.ELEMENT_NODE) {
                    continue;
                }

                if (wn2.getNodeName().equalsIgnoreCase("rollRequired")) {
                    if (wn2.getTextContent().trim().length() > 0) {
                        String [] ids = wn2.getTextContent().split(",");
                        for (String id : ids) {
                            retVal.rollRequired.add(Integer.parseInt(id));
                        }
                    }
                } else if (wn2.getNodeName().equalsIgnoreCase("unresolvedPersonnel")) {
                    NodeList nl2 = wn2.getChildNodes();
                    for (int y = 0; y < nl2.getLength(); y++) {
                        Node wn3 = nl2.item(y);
                        if (wn3.getNodeType() != Node.ELEMENT_NODE) {
                            continue;
                        }
                        if (wn3.getNodeName().equalsIgnoreCase("contract")) {
                            int id = Integer.parseInt(wn3.getAttributes().getNamedItem("id").getTextContent());
                            HashSet<UUID> pids = new HashSet<>();
                            String [] ids = wn3.getTextContent().split(",");
                            for (String s : ids) {
                                pids.add(UUID.fromString(s));
                            }
                            retVal.unresolvedPersonnel.put(id, pids);
                        }
                    }
                } else if (wn2.getNodeName().equalsIgnoreCase("payouts")) {
                    NodeList nl2 = wn2.getChildNodes();
                    for (int y = 0; y < nl2.getLength(); y++) {
                        Node wn3 = nl2.item(y);
                        if (wn3.getNodeType() != Node.ELEMENT_NODE) {
                            continue;
                        }
                        if (wn3.getNodeName().equalsIgnoreCase("payout")) {
                            UUID pid = UUID.fromString(wn3.getAttributes().getNamedItem("id").getTextContent());
                            Payout payout = new Payout();
                            NodeList nl3 = wn3.getChildNodes();
                            for (int z = 0; z < nl3.getLength(); z++) {
                                Node wn4 = nl3.item(z);
                                if (wn4.getNodeType() != Node.ELEMENT_NODE) {
                                    continue;
                                }
                                if (wn4.getNodeName().equalsIgnoreCase("weightClass")) {
                                    payout.setWeightClass(Integer.parseInt(wn4.getTextContent()));
                                } else if (wn4.getNodeName().equalsIgnoreCase("dependents")) {
                                    payout.setDependents(Integer.parseInt(wn4.getTextContent()));
                                } else if (wn4.getNodeName().equalsIgnoreCase("cbills")) {
                                    payout.setPayoutAmount(Money.fromXmlString(wn4.getTextContent().trim()));
                                } else if (wn4.getNodeName().equalsIgnoreCase("recruit")) {
                                    payout.setRecruit(Boolean.parseBoolean(wn4.getTextContent()));
                                } else if (wn4.getNodeName().equalsIgnoreCase("heir")) {
                                    payout.setHeir(Boolean.parseBoolean(wn4.getTextContent()));
                                } else if (wn4.getNodeName().equalsIgnoreCase("stolenUnit")) {
                                    payout.setStolenUnit(Boolean.parseBoolean(wn4.getTextContent()));
                                } else if (wn4.getNodeName().equalsIgnoreCase("stolenUnitId")) {
                                    payout.setStolenUnitId(UUID.fromString(wn4.getTextContent()));
                                }
                            }
                            retVal.payouts.put(pid, payout);
                        }
                    }
                } else if (wn2.getNodeName().equalsIgnoreCase("lastRetirementRoll")) {
                    retVal.setLastRetirementRoll(MekHqXmlUtil.parseDate(wn2.getTextContent().trim()));
                }
            }
        } catch (Exception ex) {
            // Errrr, apparently either the class name was invalid...
            // Or the listed name doesn't exist.
            // Doh!
            LogManager.getLogger().error("", ex);
        }

        if (retVal != null) {
            // sometimes, a campaign may be loaded with orphan records in the retirement/defection tracker
            // let's clean those up here.
            retVal.cleanupOrphans(c);
        }

        return retVal;
    }
}<|MERGE_RESOLUTION|>--- conflicted
+++ resolved
@@ -280,13 +280,8 @@
                 if (mission != null) {
                     unresolvedPersonnel.get(mission.getId()).add(id);
                 }
-<<<<<<< HEAD
-                payouts.put(id, new Payout(campaign.getPerson(id), shareValue, false,
-                        campaign.getCampaignOptions().getSharesForAll()));
-=======
                 payouts.put(id, new Payout(campaign, campaign.getPerson(id),
                         shareValue, false, campaign.getCampaignOptions().getSharesForAll()));
->>>>>>> 969b960d
             }
         }
 
