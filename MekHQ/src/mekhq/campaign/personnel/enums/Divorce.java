/*
 * Copyright (c) 2020 - The MegaMek Team. All Rights Reserved.
 *
 * This file is part of MekHQ.
 *
 * MekHQ is free software: you can redistribute it and/or modify
 * it under the terms of the GNU General Public License as published by
 * the Free Software Foundation, either version 3 of the License, or
 * (at your option) any later version.
 *
 * MekHQ is distributed in the hope that it will be useful,
 * but WITHOUT ANY WARRANTY; without even the implied warranty of
 * MERCHANTABILITY or FITNESS FOR A PARTICULAR PURPOSE. See the
 * GNU General Public License for more details.
 *
 * You should have received a copy of the GNU General Public License
 * along with MekHQ. If not, see <http://www.gnu.org/licenses/>.
 */
package mekhq.campaign.personnel.enums;

import megamek.common.util.EncodeControl;
import mekhq.MekHQ;
import mekhq.campaign.Campaign;
import mekhq.campaign.event.PersonChangedEvent;
import mekhq.campaign.log.PersonalLogger;
import mekhq.campaign.personnel.FormerSpouse;
import mekhq.campaign.personnel.Person;

import java.util.ResourceBundle;

public enum Divorce {
    //region Enum Declarations
    ORIGIN_CHANGE_SURNAME("Divorce.ORIGIN_CHANGE_SURNAME.text"),
    SPOUSE_CHANGE_SURNAME("Divorce.SPOUSE_CHANGE_SURNAME.text"),
    BOTH_CHANGE_SURNAME("Divorce.BOTH_CHANGE_SURNAME.text"),
    KEEP_SURNAME("Divorce.KEEP_SURNAME.text");
    //endregion Enum Declarations

    //region Variable Declarations
    private final String name;
    private final ResourceBundle resources = ResourceBundle.getBundle("mekhq.resources.Personnel",
            new EncodeControl());
    //endregion Variable Declarations

    Divorce(String name) {
        this.name = resources.getString(name);
    }

    //region Divorce
    public void divorce(Person origin, Campaign campaign) {
        Person spouse = origin.getGenealogy().getSpouse(campaign);
        int reason = FormerSpouse.REASON_WIDOWED;

        switch (this) {
            case ORIGIN_CHANGE_SURNAME:
                if (origin.getMaidenName() != null) {
                    origin.setSurname(origin.getMaidenName());
                }
                break;
            case SPOUSE_CHANGE_SURNAME:
                if (spouse.getMaidenName() != null) {
                    spouse.setSurname(spouse.getMaidenName());
                }
                break;
            case BOTH_CHANGE_SURNAME:
                if (origin.getMaidenName() != null) {
                    origin.setSurname(origin.getMaidenName());
                }
                if (spouse.getMaidenName() != null) {
                    spouse.setSurname(spouse.getMaidenName());
                }
                break;
            case KEEP_SURNAME:
            default:
                break;
        }

        if ((spouse.getStatus().isDeadOrMIA() && origin.getStatus().isDeadOrMIA())
                || (!spouse.getStatus().isDeadOrMIA() && !origin.getStatus().isDeadOrMIA())) {
            reason = FormerSpouse.REASON_DIVORCE;

            PersonalLogger.divorcedFrom(origin, spouse, campaign.getLocalDate());
            PersonalLogger.divorcedFrom(spouse, origin, campaign.getLocalDate());

            campaign.addReport(String.format("%s has divorced %s!", origin.getHyperlinkedName(),
                    spouse.getHyperlinkedName()));

            spouse.setMaidenName(null);
            origin.setMaidenName(null);

            spouse.getGenealogy().setSpouse(null);
            origin.getGenealogy().setSpouse(null);
        } else if (spouse.getStatus().isDeadOrMIA()) {
<<<<<<< HEAD
            PersonalLogger.spouseKia(origin, spouse, campaign.getDate());
=======
            PersonalLogger.spouseKia(origin, spouse, campaign.getLocalDate());
>>>>>>> 688fd082

            origin.setMaidenName(null);
            origin.getGenealogy().setSpouse(null);
        } else if (origin.getStatus().isDeadOrMIA()) {
<<<<<<< HEAD
            PersonalLogger.spouseKia(spouse, origin, campaign.getDate());
=======
            PersonalLogger.spouseKia(spouse, origin, campaign.getLocalDate());
>>>>>>> 688fd082

            spouse.setMaidenName(null);
            spouse.getGenealogy().setSpouse(null);
        }

        // Add to former spouse list
        spouse.getGenealogy().addFormerSpouse(new FormerSpouse(origin.getId(), campaign.getLocalDate(), reason));
        origin.getGenealogy().addFormerSpouse(new FormerSpouse(spouse.getId(), campaign.getLocalDate(), reason));

        MekHQ.triggerEvent(new PersonChangedEvent(spouse));
        MekHQ.triggerEvent(new PersonChangedEvent(origin));
    }

    @Override
    public String toString() {
        return name;
    }
}<|MERGE_RESOLUTION|>--- conflicted
+++ resolved
@@ -91,20 +91,12 @@
             spouse.getGenealogy().setSpouse(null);
             origin.getGenealogy().setSpouse(null);
         } else if (spouse.getStatus().isDeadOrMIA()) {
-<<<<<<< HEAD
-            PersonalLogger.spouseKia(origin, spouse, campaign.getDate());
-=======
             PersonalLogger.spouseKia(origin, spouse, campaign.getLocalDate());
->>>>>>> 688fd082
 
             origin.setMaidenName(null);
             origin.getGenealogy().setSpouse(null);
         } else if (origin.getStatus().isDeadOrMIA()) {
-<<<<<<< HEAD
-            PersonalLogger.spouseKia(spouse, origin, campaign.getDate());
-=======
             PersonalLogger.spouseKia(spouse, origin, campaign.getLocalDate());
->>>>>>> 688fd082
 
             spouse.setMaidenName(null);
             spouse.getGenealogy().setSpouse(null);
