--- conflicted
+++ resolved
@@ -48,16 +48,6 @@
     //endregion Enum Declarations
 
     //region Variable Declarations
-<<<<<<< HEAD
-    private final String statusName;
-    //endregion Variable Declarations
-
-    //region Constructors
-    PersonnelStatus(String status) {
-        final ResourceBundle resources = ResourceBundle.getBundle("mekhq.resources.Personnel",
-                MekHQ.getMekHQOptions().getLocale(), new EncodeControl());
-        this.statusName = resources.getString(status);
-=======
     private final String name;
     private final String toolTipText;
     private final String logText;
@@ -65,11 +55,11 @@
 
     //region Constructors
     PersonnelStatus(final String name, final String toolTipText, final String logText) {
-        final ResourceBundle resources = ResourceBundle.getBundle("mekhq.resources.Personnel", new EncodeControl());
+        final ResourceBundle resources = ResourceBundle.getBundle("mekhq.resources.Personnel",
+                MekHQ.getMekHQOptions().getLocale(), new EncodeControl());
         this.name = resources.getString(name);
         this.toolTipText = resources.getString(toolTipText);
         this.logText = resources.getString(logText);
->>>>>>> 471bf898
     }
     //endregion Constructors
 
