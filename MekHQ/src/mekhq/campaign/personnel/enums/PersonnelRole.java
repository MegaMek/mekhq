/*
 * Copyright (C) 2020-2025 The MegaMek Team. All Rights Reserved.
 *
 * This file is part of MekHQ.
 *
 * MekHQ is free software: you can redistribute it and/or modify
 * it under the terms of the GNU General Public License (GPL),
 * version 3 or (at your option) any later version,
 * as published by the Free Software Foundation.
 *
 * MekHQ is distributed in the hope that it will be useful,
 * but WITHOUT ANY WARRANTY; without even the implied warranty
 * of MERCHANTABILITY or FITNESS FOR A PARTICULAR PURPOSE.
 * See the GNU General Public License for more details.
 *
 * A copy of the GPL should have been included with this project;
 * if not, see <https://www.gnu.org/licenses/>.
 *
 * NOTICE: The MegaMek organization is a non-profit group of volunteers
 * creating free software for the BattleTech community.
 *
 * MechWarrior, BattleMech, `Mech and AeroTech are registered trademarks
 * of The Topps Company, Inc. All Rights Reserved.
 *
 * Catalyst Game Labs and the Catalyst Game Labs logo are trademarks of
 * InMediaRes Productions, LLC.
 *
 * MechWarrior Copyright Microsoft Corporation. MekHQ was created under
 * Microsoft's "Game Content Usage Rules"
 * <https://www.xbox.com/en-US/developers/rules> and it is not endorsed by or
 * affiliated with Microsoft.
 */
package mekhq.campaign.personnel.enums;

import static mekhq.campaign.personnel.skills.InfantryGunnerySkills.INFANTRY_GUNNERY_SKILLS;
import static mekhq.utilities.MHQInternationalization.getFormattedTextAt;
import static mekhq.utilities.MHQInternationalization.getTextAt;

import java.awt.event.KeyEvent;
import java.util.ArrayList;
import java.util.Arrays;
import java.util.Comparator;
import java.util.List;
import java.util.stream.Collectors;
import java.util.stream.Stream;

import megamek.codeUtilities.MathUtility;
import megamek.logging.MMLogger;
import mekhq.campaign.personnel.skills.SkillType;
import mekhq.campaign.personnel.skills.enums.SkillAttribute;

/**
 * The PersonnelRole enum represents various roles a person can have. Each role is associated with a name, an optional
 * clan name, and a mnemonic key event. These roles can be used to classify personnel.
 */
public enum PersonnelRole {
    // region Enum Declarations
    MEKWARRIOR(PersonnelRoleSubType.COMBAT, KeyEvent.VK_M, 5, 5, 6, 6, 5, 5, 5),
    LAM_PILOT(PersonnelRoleSubType.COMBAT, KeyEvent.VK_UNDEFINED, 5, 5, 6, 6, 5, 5, 5),
    @Deprecated(since = "0.50.10", forRemoval = true)
    GROUND_VEHICLE_DRIVER(KeyEvent.VK_UNDEFINED),
    @Deprecated(since = "0.50.10", forRemoval = true)
    NAVAL_VEHICLE_DRIVER(KeyEvent.VK_UNDEFINED),
    @Deprecated(since = "0.50.10", forRemoval = true)
    VTOL_PILOT(KeyEvent.VK_UNDEFINED),
    @Deprecated(since = "0.50.10", forRemoval = true)
    VEHICLE_GUNNER(KeyEvent.VK_UNDEFINED),
    @Deprecated(since = "0.50.10", forRemoval = true)
<<<<<<< HEAD
    VEHICLE_CREW(PersonnelRoleSubType.COMBAT, KeyEvent.VK_UNDEFINED, 5, 4, 5, 3, 5, 4, 3),

    // ATOW: Battlefield Tech Archetype (but with the reduced Dexterity removed, as that's a Linked Attribute for the
    // Technician skill)
    COMBAT_TECHNICIAN(PersonnelRoleSubType.SUPPORT, KeyEvent.VK_UNDEFINED, 5, 4, 5, 3, 5, 4, 3),
    COMMS_OPERATOR(PersonnelRoleSubType.SUPPORT, KeyEvent.VK_UNDEFINED, 5, 5, 5, 5, 6, 6, 5),

    // ATOW: Tanker Archetype
    VEHICLE_CREW_GROUND(PersonnelRoleSubType.COMBAT, KeyEvent.VK_UNDEFINED, 5, 4, 5, 3, 5, 4, 3),

    // ATOW: Tanker Archetype
    VEHICLE_CREW_NAVAL(PersonnelRoleSubType.COMBAT, KeyEvent.VK_UNDEFINED, 5, 4, 5, 3, 5, 4, 3),

    // ATOW: Tanker Archetype
    VEHICLE_CREW_VTOL(PersonnelRoleSubType.COMBAT, KeyEvent.VK_UNDEFINED, 5, 4, 5, 3, 5, 4, 3),

    // ATOW: Aerospace Pilot Archetype
    AEROSPACE_PILOT(PersonnelRoleSubType.COMBAT, KeyEvent.VK_A, 2, 3, 5, 5, 4, 4, 5),

    // ATOW: Aerospace Pilot Archetype
    CONVENTIONAL_AIRCRAFT_PILOT(PersonnelRoleSubType.COMBAT, KeyEvent.VK_C, 2, 3, 5, 5, 4, 4, 5),

    // ATOW: Aerospace Pilot Archetype (most ProtoMek pilots are Aerospace Sibkbo washouts, so this made the most sense)
    PROTOMEK_PILOT(PersonnelRoleSubType.COMBAT, KeyEvent.VK_P, 2, 3, 5, 5, 4, 4, 5),

    // ATOW: Battle Armor Specialist Archetype
    BATTLE_ARMOUR(PersonnelRoleSubType.COMBAT, true, KeyEvent.VK_B, 7, 6, 4, 5, 3, 4, 4),

    // ATOW: Renegade Warrior Archetype
    SOLDIER(PersonnelRoleSubType.COMBAT, KeyEvent.VK_S, 5, 5, 4, 5, 4, 6, 3),

    // ATOW: Tanker Archetype
    VESSEL_PILOT(PersonnelRoleSubType.COMBAT, KeyEvent.VK_I, 4, 5, 5, 6, 4, 4, 4),

    // ATOW: Tanker Archetype
    VESSEL_GUNNER(PersonnelRoleSubType.COMBAT, KeyEvent.VK_U, 4, 5, 5, 6, 4, 4, 4),

    // ATOW: Battlefield Tech Archetype (but with the reduced Dexterity removed, as that's a Linked Attribute for the
    // Technician skill)
    VESSEL_CREW(PersonnelRoleSubType.COMBAT, KeyEvent.VK_W, 5, 4, 5, 3, 5, 4, 3),

    // ATOW: Battlefield Tech Archetype
    VESSEL_NAVIGATOR(PersonnelRoleSubType.COMBAT, KeyEvent.VK_Y, 5, 4, 5, 3, 5, 4, 3),

    // ATOW: Battlefield Tech Archetype (but with the reduced Dexterity removed, as that's a Linked Attribute for the
    // Technician skill)
    MEK_TECH(PersonnelRoleSubType.SUPPORT, KeyEvent.VK_T, 5, 4, 5, 3, 5, 4, 3),

    // ATOW: Battlefield Tech Archetype (but with the reduced Dexterity removed, as that's a Linked Attribute for the
    // Technician skill)
    MECHANIC(PersonnelRoleSubType.SUPPORT, KeyEvent.VK_E, 5, 4, 5, 3, 5, 4, 3),

    // ATOW: Battlefield Tech Archetype (but with the reduced Dexterity removed, as that's a Linked Attribute for the
    // Technician skill)
    AERO_TEK(PersonnelRoleSubType.SUPPORT, KeyEvent.VK_O, 5, 4, 5, 3, 5, 4, 3),

    // ATOW: Battlefield Tech Archetype (but with the reduced Dexterity removed, as that's a Linked Attribute for the
    // Technician skill)
    BA_TECH(PersonnelRoleSubType.SUPPORT, KeyEvent.VK_UNDEFINED, 5, 4, 5, 3, 5, 4, 3),

    // ATOW: Battlefield Tech Archetype (but with the reduced Dexterity removed, as that's a Linked Attribute for the
    // Technician skill)
    ASTECH(PersonnelRoleSubType.SUPPORT, KeyEvent.VK_UNDEFINED, 5, 4, 5, 3, 5, 4, 3),

    // ATOW: Communications Specialist Archetype (this might seem like an odd choice, but the Attributes for this Archetype
    // work really well for this profession). However, we have switched Dexterity and Reflexes.
    DOCTOR(PersonnelRoleSubType.SUPPORT, KeyEvent.VK_D, 3, 4, 5, 4, 6, 4, 4),

    // ATOW: Communications Specialist Archetype (this might seem like an odd choice, but the Attributes for this Archetype
    // work really well for this profession
    MEDIC(PersonnelRoleSubType.SUPPORT, KeyEvent.VK_UNDEFINED, 3, 4, 4, 5, 6, 4, 4),

    // ATOW: Faceman Archetype
    ADMINISTRATOR_COMMAND(PersonnelRoleSubType.SUPPORT, KeyEvent.VK_UNDEFINED, 3, 3, 3, 4, 6, 3, 5),

    // ATOW: Faceman Archetype
    ADMINISTRATOR_LOGISTICS(PersonnelRoleSubType.SUPPORT, KeyEvent.VK_L, 3, 3, 3, 4, 6, 3, 5),

    // ATOW: Faceman Archetype
    ADMINISTRATOR_TRANSPORT(PersonnelRoleSubType.SUPPORT, KeyEvent.VK_R, 3, 3, 3, 4, 6, 3, 5),

    // ATOW: Faceman Archetype
    ADMINISTRATOR_HR(PersonnelRoleSubType.SUPPORT, KeyEvent.VK_H, 3, 3, 3, 4, 6, 3, 5),
=======
    VEHICLE_CREW(KeyEvent.VK_UNDEFINED),
    COMBAT_TECHNICIAN(PersonnelRoleSubType.SUPPORT, KeyEvent.VK_UNDEFINED, 5, 5, 6, 4, 6, 6, 5),
    VEHICLE_CREW_GROUND(PersonnelRoleSubType.COMBAT, KeyEvent.VK_UNDEFINED, 5, 5, 6, 6, 5, 5, 5),
    VEHICLE_CREW_NAVAL(PersonnelRoleSubType.COMBAT, KeyEvent.VK_UNDEFINED, 5, 5, 6, 6, 5, 5, 5),
    VEHICLE_CREW_VTOL(PersonnelRoleSubType.COMBAT, KeyEvent.VK_UNDEFINED, 5, 5, 6, 6, 5, 5, 5),
    AEROSPACE_PILOT(PersonnelRoleSubType.COMBAT, KeyEvent.VK_A, 5, 5, 6, 4, 6, 6, 5),
    CONVENTIONAL_AIRCRAFT_PILOT(PersonnelRoleSubType.COMBAT, KeyEvent.VK_C, 5, 5, 6, 4, 6, 6, 5),
    PROTOMEK_PILOT(PersonnelRoleSubType.COMBAT, KeyEvent.VK_P, 5, 5, 6, 4, 6, 6, 5),
    BATTLE_ARMOUR(PersonnelRoleSubType.COMBAT, true, KeyEvent.VK_B, 5, 5, 6, 4, 6, 6, 5),
    SOLDIER(PersonnelRoleSubType.COMBAT, KeyEvent.VK_S, 5, 6, 6, 5, 5, 5, 5),
    VESSEL_PILOT(PersonnelRoleSubType.COMBAT, KeyEvent.VK_I, 5, 5, 6, 4, 6, 6, 5),
    VESSEL_GUNNER(PersonnelRoleSubType.COMBAT, KeyEvent.VK_U, 5, 5, 6, 4, 6, 6, 5),
    VESSEL_CREW(PersonnelRoleSubType.COMBAT, KeyEvent.VK_W, 4, 5, 6, 5, 6, 6, 5),
    VESSEL_NAVIGATOR(PersonnelRoleSubType.COMBAT, KeyEvent.VK_Y, 5, 5, 5, 5, 7, 5, 5),
    MEK_TECH(PersonnelRoleSubType.SUPPORT, KeyEvent.VK_T, 5, 5, 6, 4, 6, 6, 5),
    MECHANIC(PersonnelRoleSubType.SUPPORT, KeyEvent.VK_E, 5, 5, 6, 4, 6, 6, 5),
    AERO_TEK(PersonnelRoleSubType.SUPPORT, KeyEvent.VK_O, 5, 5, 6, 4, 6, 6, 5),
    BA_TECH(PersonnelRoleSubType.SUPPORT, KeyEvent.VK_UNDEFINED, 5, 5, 6, 4, 6, 6, 5),
    ASTECH(PersonnelRoleSubType.SUPPORT, KeyEvent.VK_UNDEFINED, 5, 5, 6, 4, 6, 6, 5),
    DOCTOR(PersonnelRoleSubType.SUPPORT, KeyEvent.VK_D, 4, 5, 6, 5, 6, 6, 5),
    MEDIC(PersonnelRoleSubType.SUPPORT, KeyEvent.VK_UNDEFINED, 4, 5, 6, 5, 6, 6, 5),
    ADMINISTRATOR_COMMAND(PersonnelRoleSubType.SUPPORT, KeyEvent.VK_UNDEFINED, 4, 5, 5, 5, 6, 6, 6),
    ADMINISTRATOR_LOGISTICS(PersonnelRoleSubType.SUPPORT, KeyEvent.VK_L, 4, 5, 5, 5, 6, 6, 6),
    ADMINISTRATOR_TRANSPORT(PersonnelRoleSubType.SUPPORT, KeyEvent.VK_R, 4, 5, 5, 5, 6, 6, 6),
    ADMINISTRATOR_HR(PersonnelRoleSubType.SUPPORT, KeyEvent.VK_H, 4, 5, 5, 5, 6, 6, 6),
>>>>>>> aa3ecbe1

    // If we're generating a character without a Profession, we're just going to leave them with middle of the road
    // Attribute scores (5 in everything)
    NONE(PersonnelRoleSubType.CIVILIAN, false, KeyEvent.VK_UNDEFINED, 5, 5, 5, 5, 5, 5, 5),

    // No archetype, but ATOW pg 35 states that the Attribute scores for an average person are 4. We've gone with 5
    // because otherwise it takes +2 levels to get a modifier, but only -1 to get a penalty and players didn't like
    // that.
    DEPENDENT(KeyEvent.VK_UNDEFINED),
    ADULT_ENTERTAINER(KeyEvent.VK_UNDEFINED),
    ANTIQUARIAN(KeyEvent.VK_UNDEFINED),
    SPORTS_STAR(KeyEvent.VK_UNDEFINED),
    ASTROGRAPHER(KeyEvent.VK_UNDEFINED),
    BARBER(KeyEvent.VK_UNDEFINED),
    BARTENDER(KeyEvent.VK_UNDEFINED),
    WAR_CORRESPONDENT(KeyEvent.VK_UNDEFINED),
    BRAWLER(KeyEvent.VK_UNDEFINED),
    BROKER(KeyEvent.VK_UNDEFINED),
    CHEF(KeyEvent.VK_UNDEFINED),
    CIVILIAN_AERO_MECHANIC(KeyEvent.VK_UNDEFINED),
    CIVILIAN_DROPSHIP_PILOT(KeyEvent.VK_UNDEFINED),
    POLICE_OFFICER(KeyEvent.VK_UNDEFINED),
    CIVILIAN_VTOL_PILOT(KeyEvent.VK_UNDEFINED),
    CIVIL_CLERK(KeyEvent.VK_UNDEFINED),
    CLOWN(KeyEvent.VK_UNDEFINED),
    CON_ARTIST(KeyEvent.VK_UNDEFINED),
    MILITARY_CORONER(KeyEvent.VK_UNDEFINED),
    COURIER(KeyEvent.VK_UNDEFINED),
    CRIMINAL_MECHANIC(KeyEvent.VK_UNDEFINED),
    CULTURAL_CENSOR(KeyEvent.VK_UNDEFINED),
    CULTURAL_LIAISON(KeyEvent.VK_UNDEFINED),
    CUSTOMS_INSPECTOR(KeyEvent.VK_UNDEFINED),
    DATA_SMUGGLER(KeyEvent.VK_UNDEFINED),
    DATA_ANALYST(KeyEvent.VK_UNDEFINED),
    SPACEPORT_WORKER(KeyEvent.VK_UNDEFINED),
    DRUG_DEALER(KeyEvent.VK_UNDEFINED),
    FACTORY_WORKER(KeyEvent.VK_UNDEFINED),
    LIVESTOCK_FARMER(KeyEvent.VK_UNDEFINED),
    AGRI_FARMER(KeyEvent.VK_UNDEFINED),
    FIREFIGHTER(KeyEvent.VK_UNDEFINED),
    FISHER(KeyEvent.VK_UNDEFINED),
    COUNTERFEITER(KeyEvent.VK_UNDEFINED),
    GAMBLER(KeyEvent.VK_UNDEFINED),
    CIVILIAN_DOCTOR(KeyEvent.VK_UNDEFINED),
    HACKER(KeyEvent.VK_UNDEFINED),
    HERALD(KeyEvent.VK_UNDEFINED),
    HISTORIAN(KeyEvent.VK_UNDEFINED),
    HOLO_CARTOGRAPHER(KeyEvent.VK_UNDEFINED),
    HOLO_GAMER(KeyEvent.VK_UNDEFINED),
    HOLO_JOURNALIST(KeyEvent.VK_UNDEFINED),
    HOLO_STAR(KeyEvent.VK_UNDEFINED),
    INDUSTRIAL_MEK_PILOT(KeyEvent.VK_UNDEFINED),
    INFORMATION_BROKER(KeyEvent.VK_UNDEFINED),
    MILITARY_LIAISON(KeyEvent.VK_UNDEFINED),
    JANITOR(KeyEvent.VK_UNDEFINED),
    JUMPSHIP_CHEF(KeyEvent.VK_UNDEFINED),
    EXOSKELETON_LABORER(KeyEvent.VK_UNDEFINED),
    LAWYER(KeyEvent.VK_UNDEFINED),
    PROPHET(KeyEvent.VK_UNDEFINED),
    RELIC_HUNTER(KeyEvent.VK_UNDEFINED),
    MEDIATOR(KeyEvent.VK_UNDEFINED),
    MEDICAL_RESEARCHER(KeyEvent.VK_UNDEFINED),
    MEK_RANGE_INSTRUCTOR(KeyEvent.VK_UNDEFINED),
    MERCHANT(KeyEvent.VK_UNDEFINED),
    MILITARY_ACCOUNTANT(KeyEvent.VK_UNDEFINED),
    MILITARY_ANALYST(KeyEvent.VK_UNDEFINED),
    SPY(KeyEvent.VK_UNDEFINED),
    MILITARY_THEORIST(KeyEvent.VK_UNDEFINED),
    MINER(KeyEvent.VK_UNDEFINED),
    MOUNTAIN_CLIMBER(KeyEvent.VK_UNDEFINED),
    FACTORY_FOREMAN(KeyEvent.VK_UNDEFINED),
    MUNITIONS_FACTORY_WORKER(KeyEvent.VK_UNDEFINED),
    MUSICIAN(KeyEvent.VK_UNDEFINED),
    ORBITAL_DEFENSE_GUNNER(KeyEvent.VK_UNDEFINED),
    ORBITAL_SHUTTLE_PILOT(KeyEvent.VK_UNDEFINED),
    PARAMEDIC(KeyEvent.VK_UNDEFINED),
    PAINTER(KeyEvent.VK_UNDEFINED),
    PATHFINDER(KeyEvent.VK_UNDEFINED),
    PERFORMER(KeyEvent.VK_UNDEFINED),
    PERSONAL_VALET(KeyEvent.VK_UNDEFINED),
    ESCAPED_PRISONER(KeyEvent.VK_UNDEFINED),
    PROPAGANDIST(KeyEvent.VK_UNDEFINED),
    PSYCHOLOGIST(KeyEvent.VK_UNDEFINED),
    FIRING_RANGE_SAFETY_OFFICER(KeyEvent.VK_UNDEFINED),
    RECRUITMENT_SCREENING_OFFICER(KeyEvent.VK_UNDEFINED),
    RELIGIOUS_LEADER(KeyEvent.VK_UNDEFINED),
    REPAIR_BAY_SUPERVISOR(KeyEvent.VK_UNDEFINED),
    REVOLUTIONIST(KeyEvent.VK_UNDEFINED),
    RITUALIST(KeyEvent.VK_UNDEFINED),
    SALVAGE_RAT(KeyEvent.VK_UNDEFINED),
    SCRIBE(KeyEvent.VK_UNDEFINED),
    SCULPTURER(KeyEvent.VK_UNDEFINED),
    SENSOR_TECHNICIAN(KeyEvent.VK_UNDEFINED),
    CIVILIAN_PILOT(KeyEvent.VK_UNDEFINED),
    STREET_SURGEON(KeyEvent.VK_UNDEFINED),
    SWIMMING_INSTRUCTOR(KeyEvent.VK_UNDEFINED),
    TACTICAL_ANALYST(KeyEvent.VK_UNDEFINED),
    TAILOR(KeyEvent.VK_UNDEFINED),
    TEACHER(KeyEvent.VK_UNDEFINED),
    TECH_COMMUNICATIONS(KeyEvent.VK_UNDEFINED),
    TECH_ZERO_G(KeyEvent.VK_UNDEFINED),
    TECH_HYDROPONICS(KeyEvent.VK_UNDEFINED),
    TECH_FUSION_PLANT(KeyEvent.VK_UNDEFINED),
    TECH_SECURITY(KeyEvent.VK_UNDEFINED),
    TECH_WASTE_MANAGEMENT(KeyEvent.VK_UNDEFINED),
    TECH_WATER_RECLAMATION(KeyEvent.VK_UNDEFINED),
    THIEF(KeyEvent.VK_UNDEFINED),
    BURGLAR(KeyEvent.VK_UNDEFINED),
    TRAINING_SIM_OPERATOR(KeyEvent.VK_UNDEFINED),
    TRANSPORT_DRIVER(KeyEvent.VK_UNDEFINED),
    ARTIST(KeyEvent.VK_UNDEFINED),
    WAREHOUSE_WORKER(KeyEvent.VK_UNDEFINED),
    WARFARE_PLANNER(KeyEvent.VK_UNDEFINED),
    WEATHERCASTER(KeyEvent.VK_UNDEFINED),
    XENOANIMAL_TRAINER(KeyEvent.VK_UNDEFINED),
    XENO_BIOLOGIST(KeyEvent.VK_UNDEFINED),
    GENETICIST(KeyEvent.VK_UNDEFINED),
    MASSEUSE(KeyEvent.VK_UNDEFINED),
    BODYGUARD(KeyEvent.VK_UNDEFINED),
    ARTISAN_MICROBREWER(KeyEvent.VK_UNDEFINED),
    INTERSTELLAR_TOURISM_GUIDE(KeyEvent.VK_UNDEFINED),
    CORPORATE_CONCIERGE(KeyEvent.VK_UNDEFINED),
    VIRTUAL_REALITY_THERAPIST(KeyEvent.VK_UNDEFINED),
    EXOTIC_PET_CARETAKER(KeyEvent.VK_UNDEFINED),
    CULTURAL_SENSITIVITY_ADVISOR(KeyEvent.VK_UNDEFINED),
    PLANETARY_IMMIGRATION_ASSESSOR(KeyEvent.VK_UNDEFINED),
    PERSONAL_ASSISTANT(KeyEvent.VK_UNDEFINED),
    PENNILESS_NOBLE(KeyEvent.VK_UNDEFINED),
    AIDE_DE_CAMP(KeyEvent.VK_UNDEFINED),
    NEUROHELMET_INTERFACE_CALIBRATOR(KeyEvent.VK_UNDEFINED),
    CIVILIAN_AEROSPACE_INSTRUCTOR(KeyEvent.VK_UNDEFINED),
    CIVILIAN_JUMPSHIP_NAVIGATOR(KeyEvent.VK_UNDEFINED),
    POLITICAL_AGITATOR(KeyEvent.VK_UNDEFINED),
    NOBLE_STEWARD(KeyEvent.VK_UNDEFINED),
    BATTLE_ROM_EDITOR(KeyEvent.VK_UNDEFINED),
    LUXURY_COMPANION(KeyEvent.VK_UNDEFINED),
    PLANETARY_SURVEYOR(KeyEvent.VK_UNDEFINED),
    DISGRACED_NOBLE(KeyEvent.VK_UNDEFINED),
    SPACEPORT_BUREAUCRAT(KeyEvent.VK_UNDEFINED),
    VR_ENTERTAINER(KeyEvent.VK_UNDEFINED),
    PERSONAL_ARCHIVIST(KeyEvent.VK_UNDEFINED),
    INDUSTRIAL_INSPECTOR(KeyEvent.VK_UNDEFINED),
    SPACEPORT_COURIER(KeyEvent.VK_UNDEFINED),
    MEKBAY_SCHEDULER(KeyEvent.VK_UNDEFINED),
    MILITARY_CONTRACTOR(KeyEvent.VK_UNDEFINED),
    MILITARY_HOLO_FILMER(KeyEvent.VK_UNDEFINED),
    WEAPONS_TESTER(KeyEvent.VK_UNDEFINED),
    PARAMILITARY_TRAINER(KeyEvent.VK_UNDEFINED),
    MILITIA_LEADER(KeyEvent.VK_UNDEFINED),
    FIELD_HOSPITAL_ADMINISTRATOR(KeyEvent.VK_UNDEFINED),
    CIVILIAN_REQUISITION_OFFICER(KeyEvent.VK_UNDEFINED),
    TRAINING_SIM_DESIGNER(KeyEvent.VK_UNDEFINED),
    DECOMMISSIONING_SPECIALIST(KeyEvent.VK_UNDEFINED),
    WAR_CRIME_INVESTIGATOR(KeyEvent.VK_UNDEFINED),
    SECURITY_ADVISOR(KeyEvent.VK_UNDEFINED),
    MILITARY_RECRUITER(KeyEvent.VK_UNDEFINED),
    MILITARY_PONY_EXPRESS_COURIER(KeyEvent.VK_UNDEFINED),
    MILITARY_PAINTER(KeyEvent.VK_UNDEFINED),
    MORALE_OFFICER(KeyEvent.VK_UNDEFINED),
    COMBAT_CHAPLAIN(KeyEvent.VK_UNDEFINED),
    LOGISTICS_COORDINATOR(KeyEvent.VK_UNDEFINED),
    FOOD_TRUCK_OPERATOR(KeyEvent.VK_UNDEFINED),
    MESS_HALL_MANAGER(KeyEvent.VK_UNDEFINED),
    CIVILIAN_LIAISON(KeyEvent.VK_UNDEFINED),
    FIELD_LAUNDRY_OPERATOR(KeyEvent.VK_UNDEFINED),
    MUNITIONS_CLERK(KeyEvent.VK_UNDEFINED),
    SECURITY_DESK_OPERATOR(KeyEvent.VK_UNDEFINED),
    ARMS_DEALER(KeyEvent.VK_UNDEFINED),
    DATA_LAUNDERER(KeyEvent.VK_UNDEFINED),
    UNLICENSED_CHEMIST(KeyEvent.VK_UNDEFINED),
    SMUGGLER(KeyEvent.VK_UNDEFINED),
    PROTECTION_RACKETEER(KeyEvent.VK_UNDEFINED),
    THUG(KeyEvent.VK_UNDEFINED),
    GANG_LEADER(KeyEvent.VK_UNDEFINED),
    PRISON_FIXER(KeyEvent.VK_UNDEFINED),
    TORTURER(KeyEvent.VK_UNDEFINED),
    INTELLIGENCE_ANALYST(KeyEvent.VK_UNDEFINED),
    CODEBREAKER(KeyEvent.VK_UNDEFINED),
    COUNTERINTELLIGENCE_LIAISON(KeyEvent.VK_UNDEFINED),
    DATA_INTERCEPT_OPERATOR(KeyEvent.VK_UNDEFINED),
    SURVEILLANCE_EXPERT(KeyEvent.VK_UNDEFINED),
    TECH_ENCRYPTION(KeyEvent.VK_UNDEFINED),
    DEEP_COVER_OPERATIVE(KeyEvent.VK_UNDEFINED),
    INTERROGATOR(KeyEvent.VK_UNDEFINED),
    DATA_HARVESTER(KeyEvent.VK_UNDEFINED),
    SIGNAL_JAMMING_SPECIALIST(KeyEvent.VK_UNDEFINED),
    CORPORATE_ESPIONAGE_AGENT(KeyEvent.VK_UNDEFINED),
    LOYALTY_MONITOR(KeyEvent.VK_UNDEFINED),
    MEDIA_MANIPULATOR(KeyEvent.VK_UNDEFINED),
    CIVILIAN_DEBRIEFER(KeyEvent.VK_UNDEFINED),
    SPACEPORT_ENGINEER(KeyEvent.VK_UNDEFINED),
    FRONTIER_DOCTOR(KeyEvent.VK_UNDEFINED),
    DOOMSDAY_PREACHER(KeyEvent.VK_UNDEFINED),
    TAX_AUDITOR(KeyEvent.VK_UNDEFINED),
    MARKET_MANIPULATOR(KeyEvent.VK_UNDEFINED),
    SUBVERSIVE_POET(KeyEvent.VK_UNDEFINED),
    LEGAL_ARCHIVIST(KeyEvent.VK_UNDEFINED),
    CONFLICT_RESOLUTION_TRAINER(KeyEvent.VK_UNDEFINED),
    DUELIST(KeyEvent.VK_UNDEFINED),
    SCANDAL_FIXER(KeyEvent.VK_UNDEFINED),
    RELATIONSHIP_MATCHMAKER(KeyEvent.VK_UNDEFINED),
    PRISON_GUARD(KeyEvent.VK_UNDEFINED),
    GENETIC_THERAPY_SPECIALIST(KeyEvent.VK_UNDEFINED),
    IMPLANT_SURGEON(KeyEvent.VK_UNDEFINED),
    DISEASE_CONTROL_ADMINISTRATOR(KeyEvent.VK_UNDEFINED),
    TRAUMA_COUNSELOR(KeyEvent.VK_UNDEFINED),
    ORGAN_HARVESTER(KeyEvent.VK_UNDEFINED),
    PHYSICAL_REHABILITATION_THERAPIST(KeyEvent.VK_UNDEFINED),
    SURGICAL_SIMULATOR_INSTRUCTOR(KeyEvent.VK_UNDEFINED),
    COMBAT_PROSTHETICS_FITTER(KeyEvent.VK_UNDEFINED),
    PLANETARY_ADAPTATION_PHYSIOLOGIST(KeyEvent.VK_UNDEFINED),
    ZERO_G_PHYSICAL_THERAPIST(KeyEvent.VK_UNDEFINED),
    ORBITAL_DEBRIS_TRACKER(KeyEvent.VK_UNDEFINED),
    PUBLIC_TRANSPORT_OVERSEER(KeyEvent.VK_UNDEFINED),
    MILITARY_PROMOTER(KeyEvent.VK_UNDEFINED),
    AEROSPACE_SCAVENGER(KeyEvent.VK_UNDEFINED),
    MYTHOLOGIST(KeyEvent.VK_UNDEFINED),
    GRAFFITI_ARTIST(KeyEvent.VK_UNDEFINED),
    PSYOPS_BROADCASTER(KeyEvent.VK_UNDEFINED),
    WEDDING_PLANNER(KeyEvent.VK_UNDEFINED),
    FREIGHT_LIFT_OPERATOR(KeyEvent.VK_UNDEFINED),
    REEDUCATION_SPECIALIST(KeyEvent.VK_UNDEFINED),
    GUILD_LIAISON(KeyEvent.VK_UNDEFINED),
    ILLEGAL_PET_SMUGGLER(KeyEvent.VK_UNDEFINED),
    HOLO_DJ(KeyEvent.VK_UNDEFINED),
    CLAIMS_ARBITRATOR(KeyEvent.VK_UNDEFINED),
    LIVESTREAM_ENTERTAINER(KeyEvent.VK_UNDEFINED),
    MILITARY_TATTOO_ARTIST(KeyEvent.VK_UNDEFINED),
    RATION_DISTRIBUTOR(KeyEvent.VK_UNDEFINED),
    MINEFIELD_PLANNER(KeyEvent.VK_UNDEFINED),
    CARGO_SEAL_INSPECTOR(KeyEvent.VK_UNDEFINED),
    INTERIOR_DECORATOR(KeyEvent.VK_UNDEFINED),
    RIOT_RESPONSE_PLANNER(KeyEvent.VK_UNDEFINED),
    SYSTEMS_CONSULTANT(KeyEvent.VK_UNDEFINED),
    TECH_AIR_FILTRATION(KeyEvent.VK_UNDEFINED),
    EARLY_DETECTION_SYSTEMS_OPERATOR(KeyEvent.VK_UNDEFINED),
    CIVIC_CONTROLLER(KeyEvent.VK_UNDEFINED),
    PUBLIC_EXECUTION_BROADCASTER(KeyEvent.VK_UNDEFINED),
    IDENTITY_FABRICATOR(KeyEvent.VK_UNDEFINED),
    NOBLE_HEIR_IN_HIDING(KeyEvent.VK_UNDEFINED),
    PERSONAL_SOMMELIER(KeyEvent.VK_UNDEFINED),
    PHILOSOPHER(KeyEvent.VK_UNDEFINED),
    MILITARY_ACADEMY_DROPOUT(KeyEvent.VK_UNDEFINED),
    ASTECH_TRAINER(KeyEvent.VK_UNDEFINED),
    NOBLE_PAGE(KeyEvent.VK_UNDEFINED),
    FALSE_PROPHET(KeyEvent.VK_UNDEFINED),
    CULTIST(KeyEvent.VK_UNDEFINED),
    LIBRARIAN(KeyEvent.VK_UNDEFINED),
    BANQUET_PLANNER(KeyEvent.VK_UNDEFINED),
    COMMUNITY_LEADER(KeyEvent.VK_UNDEFINED),
    LOREKEEPER(KeyEvent.VK_UNDEFINED),
    ELECTION_FIXER(KeyEvent.VK_UNDEFINED),
    SURVEILLANCE_SWEEPER(KeyEvent.VK_UNDEFINED),
    LOYALTY_AUDITOR(KeyEvent.VK_UNDEFINED),
    DATA_LEAK_TRACKER(KeyEvent.VK_UNDEFINED),
    PROFESSIONAL_COSPLAYER(KeyEvent.VK_UNDEFINED),
    PLANETARY_MIGRATION_COORDINATOR(KeyEvent.VK_UNDEFINED),
    RADIATION_RISK_MONITOR(KeyEvent.VK_UNDEFINED),
    DROPSHIP_ENTERTAINMENT_OFFICER(KeyEvent.VK_UNDEFINED),
    JUMPSHIP_BOTANIST(KeyEvent.VK_UNDEFINED),
    LOCAL_WARLORD(KeyEvent.VK_UNDEFINED),
    MISCELLANEOUS_JOB(KeyEvent.VK_UNDEFINED),
    NOBLE(KeyEvent.VK_UNDEFINED),
    COMMON_CRIMINAL(KeyEvent.VK_UNDEFINED);
    // endregion Enum Declarations

    // region Variable Declarations
    private static final MMLogger logger = MMLogger.create(PersonnelRole.class);
    private static final String RESOURCE_BUNDLE = "mekhq.resources.PersonnelRole";

    private final PersonnelRoleSubType subType;
    private final boolean hasClanName;
    private final int mnemonic; // Unused: J, K, Q, X, Z
    private final int strength;
    private final int body;
    private final int dexterity;
    private final int reflexes;
    private final int intelligence;
    private final int willpower;
    private final int charisma;
    // endregion Variable Declarations

    // region Constructors
    PersonnelRole(final int mnemonic) {
        this(PersonnelRoleSubType.CIVILIAN, false, mnemonic, 5, 5, 5, 5, 5, 5, 5);
    }

    PersonnelRole(final PersonnelRoleSubType subType, final int mnemonic, final int strength, final int body,
          final int dexterity, final int reflexes, final int intelligence, final int willpower, final int charisma) {
        this(subType, false, mnemonic, strength, body, dexterity, reflexes, intelligence, willpower, charisma);
    }

    PersonnelRole(final PersonnelRoleSubType subType, final boolean hasClanName, final int mnemonic, final int strength,
          final int body, final int dexterity, final int reflexes, final int intelligence, final int willpower,
          final int charisma) {
        this.subType = subType;
        this.hasClanName = hasClanName;
        this.mnemonic = mnemonic;
        this.strength = strength;
        this.body = body;
        this.dexterity = dexterity;
        this.reflexes = reflexes;
        this.intelligence = intelligence;
        this.willpower = willpower;
        this.charisma = charisma;
    }
    // endregion Constructors

    // region Getters

    /**
     * Retrieves the label for this instance, optionally using a clan-specific label if applicable.
     *
     * <p>This method generates a label based on a specific resource bundle key. If the specified
     * option to use a clan label is enabled and a clan name is available, it retrieves the clan-specific label.
     * Otherwise, it retrieves the standard label.</p>
     *
     * @param isClan A flag indicating whether to use the clan-specific label. If {@code true} and the instance has a
     *               clan name, the clan-specific label will be used.
     *
     * @return The formatted label string, either clan-specific or standard, based on the provided flag and
     *       availability.
     *
     * @author Illiani
     * @since 0.50.05
     */
    public String getLabel(final boolean isClan) {
        final boolean useClan = isClan && hasClanName;
        return getFormattedTextAt(RESOURCE_BUNDLE, name() + ".label" + (useClan ? ".clan" : ""));
    }

    /**
     * @deprecated use {@link #getTooltip(boolean)} instead
     */
    @Deprecated(since = "0.50.06", forRemoval = true)
    public String getDescription() {
        return getDescription(false);
    }

    /**
     * Retrieves the plain text description for this personnel role from the resource bundle.
     *
     * @return the description string associated with the personnel role.
     *
     * @author Illiani
     * @since 0.50.06
     */
    public String getDescription(final boolean isClan) {
        final boolean useClan = isClan && hasClanName;
        return getTextAt(RESOURCE_BUNDLE, name() + ".description" + (useClan ? ".clan" : ""));
    }

    /**
     * @deprecated use {@link #getTooltip(boolean)} instead
     */
    @Deprecated(since = "0.50.06", forRemoval = true)
    public String getTooltip() {
        return getTooltip(false);
    }

    /**
     * Builds an HTML tooltip string providing a description of this personnel role and a list of related skills with
     * their linked attributes, if available.
     *
     * <p>If the list of skills for this profession is not empty, the tooltip will include each skill followed by its
     * relevant {@link SkillAttribute} types. Otherwise, a default formatted description is returned from the resource
     * bundle.</p>
     *
     * @return an HTML-formatted tooltip string detailing the profession and corresponding skills.
     *
     * @author Illiani
     * @since 0.50.06
     */
    public String getTooltip(final boolean isClan) {
        StringBuilder tooltip = new StringBuilder(getDescription(isClan)).append("<br>");

        List<String> skills = new ArrayList<>();
        if (this == SOLDIER) {
            skills.addAll(INFANTRY_GUNNERY_SKILLS);
        } else {
            skills.addAll(getSkillsForProfession());
        }

        for (String skill : skills) {
            tooltip.append("<br>- ").append(skill);

            SkillType skillType = SkillType.getType(skill);

            if (skillType != null) {
                List<SkillAttribute> linkedAttributes = new ArrayList<>(skillType.getAttributes());
                linkedAttributes.remove(SkillAttribute.NONE);

                for (SkillAttribute attribute : linkedAttributes) {
                    if (linkedAttributes.indexOf(attribute) == 0) {
                        tooltip.append(" (");
                    }

                    tooltip.append(attribute.getLabel());

                    if (linkedAttributes.indexOf(attribute) < linkedAttributes.size() - 1) {
                        tooltip.append(", ");
                    } else if (linkedAttributes.indexOf(attribute) == linkedAttributes.size() - 1) {
                        tooltip.append(')');
                    }
                }
            }
        }

        return tooltip.toString();
    }

    public int getMnemonic() {
        return mnemonic;
    }

    /**
     * Retrieves the corresponding modifier value for the given {@link SkillAttribute}.
     *
     * <p>This method determines the modifier by matching the input {@link SkillAttribute}
     * to its associated property within the class. The mapping is as follows:</p>
     * <ul>
     *     <li>{@link SkillAttribute#NONE}: Returns {@code 0} as no modification is applicable.</li>
     *     <li>{@link SkillAttribute#STRENGTH}: Returns the value of the {@code strength} modifier.</li>
     *     <li>{@link SkillAttribute#BODY}: Returns the value of the {@code body} modifier.</li>
     *     <li>{@link SkillAttribute#REFLEXES}: Returns the value of the {@code reflexes} modifier.</li>
     *     <li>{@link SkillAttribute#DEXTERITY}: Returns the value of the {@code dexterity} modifier.</li>
     *     <li>{@link SkillAttribute#INTELLIGENCE}: Returns the value of the {@code intelligence} modifier.</li>
     *     <li>{@link SkillAttribute#WILLPOWER}: Returns the value of the {@code willpower} modifier.</li>
     *     <li>{@link SkillAttribute#CHARISMA}: Returns the value of the {@code charisma} modifier.</li>
     * </ul>
     *
     * @param attribute The {@link SkillAttribute} for which the modifier value is requested. Must not be {@code null}.
     *
     * @return The integer value of the modifier corresponding to the given {@link SkillAttribute}.
     */
    public int getAttributeModifier(final SkillAttribute attribute) {
        if (attribute == null) {
            return 0;
        }

        return switch (attribute) {
            case NONE, EDGE -> 0;
            case STRENGTH -> strength;
            case BODY -> body;
            case REFLEXES -> reflexes;
            case DEXTERITY -> dexterity;
            case INTELLIGENCE -> intelligence;
            case WILLPOWER -> willpower;
            case CHARISMA -> charisma;
        };
    }

    /**
     * @return a list of skill names representing the profession-appropriate skills
     *
     * @see #getSkillsForProfession(boolean, boolean, boolean, boolean)
     */
    public List<String> getSkillsForProfession() {
        return getSkillsForProfession(false, false, false, false, false);
    }

    /**
     * Retrieves the list of skill names relevant to this profession, tailored according to provided campaign or
     * generation options.
     *
     * <p>The set of returned skills may vary depending on input flags that define whether certain support or
     * specialty skills (such as Negotiation, Administration, or Artillery) should be included for appropriate
     * roles.</p>
     *
     * <p>This method is typically used during personnel creation or skill assignment to ensure each role receives a
     * fitting skill set based on campaign rules and user preferences.</p>
     *
     * @param isAdminsHaveNegotiation    if {@code true}, includes Negotiation skill for administrators
     * @param isDoctorsUseAdministration if {@code true}, includes Administration skill for medical roles
     * @param isTechsUseAdministration   if {@code true}, includes Administration skill for technical roles
     * @param isUseArtillery             if {@code true}, includes Artillery skills where applicable
     *
     * @return a list of skill names representing the profession-appropriate skills
     */
    public List<String> getSkillsForProfession(boolean isAdminsHaveNegotiation, boolean isDoctorsUseAdministration,
          boolean isTechsUseAdministration, boolean isUseArtillery) {
        return getSkillsForProfession(isAdminsHaveNegotiation, isDoctorsUseAdministration, isTechsUseAdministration,
              isUseArtillery, false);
    }


    /**
     * Retrieves the list of skill names relevant to this profession, tailored according to provided campaign or
     * generation options.
     *
     * <p>The set of returned skills may vary depending on input flags that define whether certain support or
     * specialty skills (such as Negotiation, Administration, or Artillery) should be included for appropriate
     * roles.</p>
     *
     * <p>This method is typically used during personnel creation or skill assignment to ensure each role receives a
     * fitting skill set based on campaign rules and user preferences.</p>
     *
     * @param isAdminsHaveNegotiation    if {@code true}, includes Negotiation skill for administrators
     * @param isDoctorsUseAdministration if {@code true}, includes Administration skill for medical roles
     * @param isTechsUseAdministration   if {@code true}, includes Administration skill for technical roles
     * @param isUseArtillery             if {@code true}, includes Artillery skills where applicable
     * @param includeExpandedSkills      if {@code true}, includes expanded skills for conventional infantry and vehicle
     *                                   crewmember roles
     *
     * @return a list of skill names representing the profession-appropriate skills
     */
    public List<String> getSkillsForProfession(boolean isAdminsHaveNegotiation, boolean isDoctorsUseAdministration,
          boolean isTechsUseAdministration, boolean isUseArtillery, boolean includeExpandedSkills) {
        List<String> skills = switch (this) {
            case MEKWARRIOR -> {
                if (isUseArtillery) {
                    yield List.of(SkillType.S_GUN_MEK, SkillType.S_PILOT_MEK, SkillType.S_ARTILLERY);
                } else {
                    yield List.of(SkillType.S_GUN_MEK, SkillType.S_PILOT_MEK);
                }
            }
            case LAM_PILOT ->
                  List.of(SkillType.S_GUN_MEK, SkillType.S_PILOT_MEK, SkillType.S_GUN_AERO, SkillType.S_PILOT_AERO);
            case VEHICLE_CREW_GROUND -> {
                if (isUseArtillery) {
                    yield List.of(SkillType.S_PILOT_GVEE, SkillType.S_GUN_VEE, SkillType.S_ARTILLERY);
                } else {
                    yield List.of(SkillType.S_PILOT_GVEE, SkillType.S_GUN_VEE);
                }
            }
            case VEHICLE_CREW_NAVAL -> {
                if (isUseArtillery) {
                    yield List.of(SkillType.S_PILOT_NVEE, SkillType.S_GUN_VEE, SkillType.S_ARTILLERY);
                } else {
                    yield List.of(SkillType.S_PILOT_NVEE, SkillType.S_GUN_VEE);
                }
            }
            case VEHICLE_CREW_VTOL -> {
                if (isUseArtillery) {
                    yield List.of(SkillType.S_PILOT_VTOL, SkillType.S_GUN_VEE, SkillType.S_ARTILLERY);
                } else {
                    yield List.of(SkillType.S_PILOT_VTOL, SkillType.S_GUN_VEE);
                }
            }
            case MECHANIC, COMBAT_TECHNICIAN -> {
                if (isTechsUseAdministration) {
                    yield List.of(SkillType.S_TECH_MECHANIC, SkillType.S_ADMIN);
                } else {
                    yield List.of(SkillType.S_TECH_MECHANIC);
                }
            }
            case AEROSPACE_PILOT -> List.of(SkillType.S_GUN_AERO, SkillType.S_PILOT_AERO);
            case CONVENTIONAL_AIRCRAFT_PILOT -> List.of(SkillType.S_GUN_JET, SkillType.S_PILOT_JET);
            case PROTOMEK_PILOT -> List.of(SkillType.S_GUN_PROTO);
            case BATTLE_ARMOUR -> List.of(SkillType.S_GUN_BA, SkillType.S_ANTI_MEK);
            case SOLDIER -> {
                if (includeExpandedSkills) {
                    yield INFANTRY_GUNNERY_SKILLS;
                } else {
                    yield List.of(SkillType.S_SMALL_ARMS);
                }
            }
            case VESSEL_PILOT -> List.of(SkillType.S_PILOT_SPACE);
            case VESSEL_GUNNER -> List.of(SkillType.S_GUN_SPACE);
            case VESSEL_CREW -> {
                if (isTechsUseAdministration) {
                    yield List.of(SkillType.S_TECH_VESSEL, SkillType.S_ADMIN);
                } else {
                    yield List.of(SkillType.S_TECH_VESSEL);
                }
            }
            case VESSEL_NAVIGATOR -> List.of(SkillType.S_NAVIGATION);
            case MEK_TECH -> {
                if (isTechsUseAdministration) {
                    yield List.of(SkillType.S_TECH_MEK, SkillType.S_ADMIN);
                } else {
                    yield List.of(SkillType.S_TECH_MEK);
                }
            }
            case AERO_TEK -> {
                if (isTechsUseAdministration) {
                    yield List.of(SkillType.S_TECH_AERO, SkillType.S_ADMIN);
                } else {
                    yield List.of(SkillType.S_TECH_AERO);
                }
            }
            case BA_TECH -> {
                if (isTechsUseAdministration) {
                    yield List.of(SkillType.S_TECH_BA, SkillType.S_ADMIN);
                } else {
                    yield List.of(SkillType.S_TECH_BA);
                }
            }
            case ASTECH -> List.of(SkillType.S_ASTECH);
            case DOCTOR -> {
                if (isDoctorsUseAdministration) {
                    yield List.of(SkillType.S_SURGERY, SkillType.S_ADMIN);
                } else {
                    yield List.of(SkillType.S_SURGERY);
                }
            }
            case MEDIC -> List.of(SkillType.S_MEDTECH);
            case ADMINISTRATOR_COMMAND, ADMINISTRATOR_LOGISTICS, ADMINISTRATOR_TRANSPORT, ADMINISTRATOR_HR -> {
                if (isAdminsHaveNegotiation) {
                    yield List.of(SkillType.S_ADMIN, SkillType.S_NEGOTIATION);
                } else {
                    yield List.of(SkillType.S_ADMIN);
                }
            }
            case DEPENDENT, NONE -> List.of();
            case MISCELLANEOUS_JOB -> List.of(SkillType.S_CAREER_ANY);
            case ADULT_ENTERTAINER -> List.of(SkillType.S_ART_OTHER, SkillType.S_ACTING);
            case ANTIQUARIAN -> List.of(SkillType.S_INTEREST_ANTIQUES, SkillType.S_INTEREST_HISTORY);
            case SPORTS_STAR -> List.of(SkillType.S_CAREER_ANY, SkillType.S_INTEREST_SPORTS);
            case ASTROGRAPHER -> List.of(SkillType.S_INTEREST_CARTOGRAPHY, SkillType.S_NAVIGATION);
            case BARBER -> List.of(SkillType.S_ART_OTHER, SkillType.S_INTEREST_FASHION);
            case BARTENDER -> List.of(SkillType.S_STREETWISE, SkillType.S_INTEREST_POP_CULTURE);
            case WAR_CORRESPONDENT -> List.of(SkillType.S_ART_WRITING, SkillType.S_INTEREST_MILITARY);
            case BRAWLER -> List.of(SkillType.S_MARTIAL_ARTS, SkillType.S_STREETWISE);
            case BROKER -> List.of(SkillType.S_STREETWISE, SkillType.S_NEGOTIATION);
            case CHEF -> List.of(SkillType.S_ART_COOKING, SkillType.S_LEADER);
            case CIVILIAN_AERO_MECHANIC -> List.of(SkillType.S_TECH_AERO, SkillType.S_TECH_MECHANIC);
            case CIVILIAN_DROPSHIP_PILOT -> List.of(SkillType.S_PILOT_SPACE, SkillType.S_PROTOCOLS);
            case POLICE_OFFICER -> List.of(SkillType.S_SMALL_ARMS, SkillType.S_INVESTIGATION);
            case CIVILIAN_VTOL_PILOT -> List.of(SkillType.S_PILOT_VTOL, SkillType.S_TECH_MECHANIC);
            case CIVIL_CLERK -> List.of(SkillType.S_ADMIN, SkillType.S_PROTOCOLS);
            case CLOWN -> List.of(SkillType.S_ACROBATICS, SkillType.S_ACTING);
            case CON_ARTIST -> List.of(SkillType.S_DISGUISE, SkillType.S_ACTING);
            case MILITARY_CORONER -> List.of(SkillType.S_SURGERY, SkillType.S_SCIENCE_PHARMACOLOGY);
            case COURIER -> List.of(SkillType.S_RUNNING, SkillType.S_STREETWISE);
            case CRIMINAL_MECHANIC -> List.of(SkillType.S_STREETWISE, SkillType.S_TECH_MECHANIC);
            case CULTURAL_CENSOR -> List.of(SkillType.S_INTEREST_POLITICS, SkillType.S_INTEREST_LITERATURE);
            case CULTURAL_LIAISON -> List.of(SkillType.S_PROTOCOLS, SkillType.S_LANGUAGES);
            case CUSTOMS_INSPECTOR -> List.of(SkillType.S_INVESTIGATION, SkillType.S_PROTOCOLS);
            case DATA_SMUGGLER -> List.of(SkillType.S_COMPUTERS, SkillType.S_SECURITY_SYSTEMS_ELECTRONIC);
            case DATA_ANALYST -> List.of(SkillType.S_COMPUTERS, SkillType.S_SCIENCE_MATHEMATICS);
            case SPACEPORT_WORKER -> List.of(SkillType.S_ASTECH, SkillType.S_PILOT_GVEE);
            case DRUG_DEALER -> List.of(SkillType.S_STREETWISE, SkillType.S_SCIENCE_PHARMACOLOGY);
            case FACTORY_WORKER -> List.of(SkillType.S_ASTECH, SkillType.S_TECH_MECHANIC);
            case LIVESTOCK_FARMER -> List.of(SkillType.S_ANIMAL_HANDLING, SkillType.S_SCIENCE_XENOBIOLOGY);
            case AGRI_FARMER -> List.of(SkillType.S_ASTECH, SkillType.S_SCIENCE_BIOLOGY);
            case FIREFIGHTER -> List.of(SkillType.S_PILOT_GVEE, SkillType.S_ANTI_MEK);
            case FISHER -> List.of(SkillType.S_INTEREST_FISHING, SkillType.S_PILOT_NVEE);
            case GAMBLER -> List.of(SkillType.S_APPRAISAL, SkillType.S_INTEREST_GAMBLING);
            case CIVILIAN_DOCTOR -> List.of(SkillType.S_SURGERY, SkillType.S_ADMIN);
            case HACKER -> List.of(SkillType.S_CRYPTOGRAPHY, SkillType.S_COMPUTERS);
            case HERALD -> List.of(SkillType.S_ACTING, SkillType.S_PROTOCOLS);
            case HISTORIAN -> List.of(SkillType.S_INTEREST_HISTORY, SkillType.S_ART_WRITING);
            case HOLO_CARTOGRAPHER -> List.of(SkillType.S_INTEREST_CARTOGRAPHY, SkillType.S_SCIENCE_GEOLOGY);
            case HOLO_GAMER -> List.of(SkillType.S_INTEREST_HOLO_GAMES, SkillType.S_COMPUTERS);
            case HOLO_JOURNALIST -> List.of(SkillType.S_INVESTIGATION, SkillType.S_ART_WRITING);
            case HOLO_STAR -> List.of(SkillType.S_ACTING, SkillType.S_INTEREST_HOLO_CINEMA);
            case INDUSTRIAL_MEK_PILOT -> List.of(SkillType.S_PILOT_MEK, SkillType.S_TECH_MEK);
            case INFORMATION_BROKER -> List.of(SkillType.S_STREETWISE, SkillType.S_INVESTIGATION);
            case MILITARY_LIAISON -> List.of(SkillType.S_INVESTIGATION, SkillType.S_COMMUNICATIONS);
            case JANITOR -> List.of(SkillType.S_ASTECH, SkillType.S_CAREER_ANY);
            case JUMPSHIP_CHEF -> List.of(SkillType.S_ART_COOKING, SkillType.S_ZERO_G_OPERATIONS);
            case EXOSKELETON_LABORER -> List.of(SkillType.S_ASTECH, SkillType.S_TECH_BA);
            case LAWYER -> List.of(SkillType.S_NEGOTIATION, SkillType.S_INTEREST_LAW);
            case PROPHET -> List.of(SkillType.S_INTEREST_ASTROLOGY, SkillType.S_INTEREST_THEOLOGY);
            case RELIC_HUNTER -> List.of(SkillType.S_INTEREST_ARCHEOLOGY, SkillType.S_SURVIVAL);
            case MEDIATOR -> List.of(SkillType.S_NEGOTIATION, SkillType.S_INTEREST_POLITICS);
            case MEDICAL_RESEARCHER -> List.of(SkillType.S_SCIENCE_PHARMACOLOGY, SkillType.S_SCIENCE_BIOLOGY);
            case MEK_RANGE_INSTRUCTOR -> List.of(SkillType.S_GUN_MEK, SkillType.S_LEADER);
            case MERCHANT -> List.of(SkillType.S_NEGOTIATION, SkillType.S_APPRAISAL);
            case MILITARY_ACCOUNTANT -> List.of(SkillType.S_INTEREST_ECONOMICS, SkillType.S_ADMIN);
            case MILITARY_ANALYST -> List.of(SkillType.S_STRATEGY, SkillType.S_SCIENCE_MATHEMATICS);
            case SPY -> List.of(SkillType.S_STEALTH, SkillType.S_DISGUISE);
            case MILITARY_THEORIST -> List.of(SkillType.S_TACTICS, SkillType.S_INTEREST_MILITARY);
            case MINER -> List.of(SkillType.S_DEMOLITIONS, SkillType.S_TECH_MECHANIC);
            case MOUNTAIN_CLIMBER -> List.of(SkillType.S_ANTI_MEK, SkillType.S_SURVIVAL);
            case FACTORY_FOREMAN -> List.of(SkillType.S_ASTECH, SkillType.S_ADMIN);
            case MUNITIONS_FACTORY_WORKER -> List.of(SkillType.S_DEMOLITIONS, SkillType.S_ASTECH);
            case MUSICIAN -> List.of(SkillType.S_ART_INSTRUMENT, SkillType.S_INTEREST_MUSIC);
            case ORBITAL_DEFENSE_GUNNER -> List.of(SkillType.S_GUN_VEE, SkillType.S_TECH_MECHANIC);
            case ORBITAL_SHUTTLE_PILOT -> List.of(SkillType.S_PILOT_AERO, SkillType.S_PROTOCOLS);
            case PARAMEDIC -> List.of(SkillType.S_MEDTECH, SkillType.S_PILOT_GVEE);
            case PAINTER -> List.of(SkillType.S_ART_PAINTING, SkillType.S_INTEREST_MYTHOLOGY);
            case PATHFINDER -> List.of(SkillType.S_TRACKING, SkillType.S_SURVIVAL);
            case PERFORMER -> List.of(SkillType.S_ART_SINGING, SkillType.S_ART_DANCING);
            case PERSONAL_VALET -> List.of(SkillType.S_PROTOCOLS, SkillType.S_PILOT_GVEE);
            case ESCAPED_PRISONER -> List.of(SkillType.S_ESCAPE_ARTIST, SkillType.S_STEALTH);
            case PROPAGANDIST -> List.of(SkillType.S_ART_WRITING, SkillType.S_INTEREST_POLITICS);
            case PSYCHOLOGIST -> List.of(SkillType.S_SCIENCE_PSYCHOLOGY, SkillType.S_NEGOTIATION);
            case FIRING_RANGE_SAFETY_OFFICER -> List.of(SkillType.S_SMALL_ARMS, SkillType.S_LEADER);
            case RECRUITMENT_SCREENING_OFFICER -> List.of(SkillType.S_INTERROGATION, SkillType.S_SCIENCE_PSYCHOLOGY);
            case RELIGIOUS_LEADER -> List.of(SkillType.S_INTEREST_THEOLOGY, SkillType.S_LEADER);
            case REPAIR_BAY_SUPERVISOR -> List.of(SkillType.S_TECH_MECHANIC, SkillType.S_LEADER);
            case REVOLUTIONIST -> List.of(SkillType.S_INTEREST_POLITICS, SkillType.S_LEADER);
            case RITUALIST -> List.of(SkillType.S_INTEREST_THEOLOGY, SkillType.S_ART_DANCING);
            case SALVAGE_RAT -> List.of(SkillType.S_TECH_MECHANIC, SkillType.S_TECH_MEK);
            case SCRIBE -> List.of(SkillType.S_ADMIN, SkillType.S_ART_WRITING);
            case SCULPTURER -> List.of(SkillType.S_ART_SCULPTURE, SkillType.S_APPRAISAL);
            case SENSOR_TECHNICIAN -> List.of(SkillType.S_SENSOR_OPERATIONS, SkillType.S_COMPUTERS);
            case CIVILIAN_PILOT -> List.of(SkillType.S_PILOT_JET, SkillType.S_PROTOCOLS);
            case STREET_SURGEON -> List.of(SkillType.S_SURGERY, SkillType.S_STREETWISE);
            case SWIMMING_INSTRUCTOR -> List.of(SkillType.S_SWIMMING, SkillType.S_TRAINING);
            case TACTICAL_ANALYST -> List.of(SkillType.S_TACTICS, SkillType.S_COMPUTERS);
            case TAILOR -> List.of(SkillType.S_ART_OTHER, SkillType.S_INTEREST_FASHION);
            case TEACHER -> List.of(SkillType.S_LEADER, SkillType.S_TRAINING);
            case TECH_COMMUNICATIONS -> List.of(SkillType.S_COMMUNICATIONS, SkillType.S_TECH_MECHANIC);
            case TECH_ZERO_G -> List.of(SkillType.S_ZERO_G_OPERATIONS, SkillType.S_TECH_VESSEL);
            case TECH_HYDROPONICS -> List.of(SkillType.S_ASTECH, SkillType.S_SCIENCE_BIOLOGY);
            case TECH_FUSION_PLANT -> List.of(SkillType.S_ASTECH, SkillType.S_SCIENCE_PHYSICS);
            case TECH_SECURITY ->
                  List.of(SkillType.S_SECURITY_SYSTEMS_ELECTRONIC, SkillType.S_SECURITY_SYSTEMS_MECHANICAL);
            case TECH_WASTE_MANAGEMENT -> List.of(SkillType.S_ASTECH, SkillType.S_CAREER_ANY);
            case TECH_WATER_RECLAMATION -> List.of(SkillType.S_ASTECH, SkillType.S_SCIENCE_CHEMISTRY);
            case THIEF -> List.of(SkillType.S_SLEIGHT_OF_HAND, SkillType.S_STREETWISE);
            case BURGLAR -> List.of(SkillType.S_STEALTH, SkillType.S_ACROBATICS);
            case TRAINING_SIM_OPERATOR -> List.of(SkillType.S_COMPUTERS, SkillType.S_TRAINING);
            case TRANSPORT_DRIVER -> List.of(SkillType.S_PILOT_GVEE, SkillType.S_TECH_MECHANIC);
            case ARTIST -> List.of(SkillType.S_ART_DRAWING, SkillType.S_COMPUTERS);
            case COUNTERFEITER -> List.of(SkillType.S_APPRAISAL, SkillType.S_STREETWISE);
            case WAREHOUSE_WORKER -> List.of(SkillType.S_ASTECH, SkillType.S_ADMIN);
            case WARFARE_PLANNER -> List.of(SkillType.S_STRATEGY, SkillType.S_INTEREST_MILITARY);
            case WEATHERCASTER -> List.of(SkillType.S_SCIENCE_PHYSICS, SkillType.S_ACTING);
            case XENOANIMAL_TRAINER -> List.of(SkillType.S_INTEREST_EXOTIC_ANIMALS, SkillType.S_ANIMAL_HANDLING);
            case XENO_BIOLOGIST -> List.of(SkillType.S_SCIENCE_XENOBIOLOGY, SkillType.S_SCIENCE_BIOLOGY);
            case GENETICIST -> List.of(SkillType.S_SCIENCE_BIOLOGY, SkillType.S_SCIENCE_GENETICS);
            case MASSEUSE -> List.of(SkillType.S_ART_OTHER, SkillType.S_MEDTECH);
            case BODYGUARD -> List.of(SkillType.S_SMALL_ARMS, SkillType.S_PERCEPTION);
            case ARTISAN_MICROBREWER -> List.of(SkillType.S_SCIENCE_CHEMISTRY, SkillType.S_ART_COOKING);
            case INTERSTELLAR_TOURISM_GUIDE -> List.of(SkillType.S_PROTOCOLS, SkillType.S_LANGUAGES);
            case CORPORATE_CONCIERGE -> List.of(SkillType.S_PROTOCOLS, SkillType.S_STREETWISE);
            case VIRTUAL_REALITY_THERAPIST -> List.of(SkillType.S_COMPUTERS, SkillType.S_SCIENCE_PSYCHOLOGY);
            case EXOTIC_PET_CARETAKER -> List.of(SkillType.S_ANIMAL_HANDLING, SkillType.S_SCIENCE_XENOBIOLOGY);
            case CULTURAL_SENSITIVITY_ADVISOR -> List.of(SkillType.S_PROTOCOLS, SkillType.S_SCIENCE_PSYCHOLOGY);
            case PLANETARY_IMMIGRATION_ASSESSOR -> List.of(SkillType.S_ADMIN, SkillType.S_LANGUAGES);
            case PERSONAL_ASSISTANT -> List.of(SkillType.S_ADMIN, SkillType.S_PROTOCOLS);
            case PENNILESS_NOBLE -> List.of(SkillType.S_INTEREST_POLITICS, SkillType.S_LEADER);
            case AIDE_DE_CAMP -> List.of(SkillType.S_ADMIN, SkillType.S_PROTOCOLS);
            case NEUROHELMET_INTERFACE_CALIBRATOR -> List.of(SkillType.S_COMPUTERS, SkillType.S_TECH_MEK);
            case CIVILIAN_AEROSPACE_INSTRUCTOR -> List.of(SkillType.S_TRAINING, SkillType.S_PILOT_AERO);
            case CIVILIAN_JUMPSHIP_NAVIGATOR -> List.of(SkillType.S_NAVIGATION, SkillType.S_SCIENCE_MATHEMATICS);
            case POLITICAL_AGITATOR -> List.of(SkillType.S_INTEREST_POLITICS, SkillType.S_ACTING);
            case NOBLE_STEWARD -> List.of(SkillType.S_ADMIN, SkillType.S_PROTOCOLS);
            case BATTLE_ROM_EDITOR -> List.of(SkillType.S_INTEREST_HOLO_CINEMA, SkillType.S_INTEREST_POLITICS);
            case LUXURY_COMPANION -> List.of(SkillType.S_ACTING, SkillType.S_PROTOCOLS);
            case PLANETARY_SURVEYOR -> List.of(SkillType.S_SCIENCE_GEOLOGY, SkillType.S_NAVIGATION);
            case DISGRACED_NOBLE -> List.of(SkillType.S_NEGOTIATION, SkillType.S_STREETWISE);
            case SPACEPORT_BUREAUCRAT -> List.of(SkillType.S_ADMIN, SkillType.S_PROTOCOLS);
            case VR_ENTERTAINER -> List.of(SkillType.S_ACTING, SkillType.S_COMPUTERS);
            case PERSONAL_ARCHIVIST -> List.of(SkillType.S_ART_WRITING, SkillType.S_INTEREST_HISTORY);
            case INDUSTRIAL_INSPECTOR -> List.of(SkillType.S_INVESTIGATION, SkillType.S_TECH_MECHANIC);
            case SPACEPORT_COURIER -> List.of(SkillType.S_RUNNING, SkillType.S_PILOT_GVEE);
            case MEKBAY_SCHEDULER -> List.of(SkillType.S_ADMIN, SkillType.S_ASTECH);
            case MILITARY_CONTRACTOR -> List.of(SkillType.S_NEGOTIATION, SkillType.S_TECH_MECHANIC);
            case MILITARY_HOLO_FILMER -> List.of(SkillType.S_SMALL_ARMS, SkillType.S_INTEREST_HOLO_CINEMA);
            case WEAPONS_TESTER -> List.of(SkillType.S_SMALL_ARMS, SkillType.S_TECH_MECHANIC);
            case PARAMILITARY_TRAINER -> List.of(SkillType.S_SMALL_ARMS, SkillType.S_TRAINING);
            case MILITIA_LEADER -> List.of(SkillType.S_SMALL_ARMS, SkillType.S_LEADER);
            case FIELD_HOSPITAL_ADMINISTRATOR -> List.of(SkillType.S_ADMIN, SkillType.S_MEDTECH);
            case CIVILIAN_REQUISITION_OFFICER -> List.of(SkillType.S_NEGOTIATION, SkillType.S_ADMIN);
            case TRAINING_SIM_DESIGNER -> List.of(SkillType.S_COMPUTERS, SkillType.S_TACTICS);
            case COMMS_OPERATOR -> List.of(SkillType.S_COMMUNICATIONS, SkillType.S_ADMIN);
            case DECOMMISSIONING_SPECIALIST -> List.of(SkillType.S_TECH_MEK, SkillType.S_APPRAISAL);
            case WAR_CRIME_INVESTIGATOR -> List.of(SkillType.S_INVESTIGATION, SkillType.S_INTEREST_HISTORY);
            case SECURITY_ADVISOR -> List.of(SkillType.S_TACTICS, SkillType.S_SECURITY_SYSTEMS_ELECTRONIC);
            case MILITARY_PONY_EXPRESS_COURIER -> List.of(SkillType.S_PILOT_SPACE, SkillType.S_STEALTH);
            case MILITARY_RECRUITER -> List.of(SkillType.S_NEGOTIATION, SkillType.S_LEADER);
            case MILITARY_PAINTER -> List.of(SkillType.S_ART_PAINTING, SkillType.S_INTEREST_MILITARY);
            case MORALE_OFFICER -> List.of(SkillType.S_ACTING, SkillType.S_LEADER);
            case COMBAT_CHAPLAIN -> List.of(SkillType.S_INTEREST_THEOLOGY, SkillType.S_MEDTECH);
            case LOGISTICS_COORDINATOR -> List.of(SkillType.S_ADMIN, SkillType.S_PILOT_GVEE);
            case FOOD_TRUCK_OPERATOR -> List.of(SkillType.S_ART_COOKING, SkillType.S_PILOT_GVEE);
            case MESS_HALL_MANAGER -> List.of(SkillType.S_ART_COOKING, SkillType.S_ADMIN);
            case CIVILIAN_LIAISON -> List.of(SkillType.S_ACTING, SkillType.S_NEGOTIATION);
            case FIELD_LAUNDRY_OPERATOR -> List.of(SkillType.S_ASTECH, SkillType.S_CAREER_ANY);
            case MUNITIONS_CLERK -> List.of(SkillType.S_ADMIN, SkillType.S_DEMOLITIONS);
            case SECURITY_DESK_OPERATOR ->
                  List.of(SkillType.S_SENSOR_OPERATIONS, SkillType.S_SECURITY_SYSTEMS_ELECTRONIC);
            case ARMS_DEALER -> List.of(SkillType.S_SMALL_ARMS, SkillType.S_NEGOTIATION);
            case DATA_LAUNDERER -> List.of(SkillType.S_CRYPTOGRAPHY, SkillType.S_COMPUTERS);
            case UNLICENSED_CHEMIST -> List.of(SkillType.S_SCIENCE_CHEMISTRY, SkillType.S_SCIENCE_PHARMACOLOGY);
            case SMUGGLER -> List.of(SkillType.S_STEALTH, SkillType.S_PILOT_GVEE);
            case PROTECTION_RACKETEER -> List.of(SkillType.S_SMALL_ARMS, SkillType.S_NEGOTIATION);
            case THUG -> List.of(SkillType.S_MELEE_WEAPONS, SkillType.S_STREETWISE);
            case GANG_LEADER -> List.of(SkillType.S_LEADER, SkillType.S_STREETWISE);
            case PRISON_FIXER -> List.of(SkillType.S_APPRAISAL, SkillType.S_NEGOTIATION);
            case TORTURER -> List.of(SkillType.S_INTERROGATION, SkillType.S_MEDTECH);
            case INTELLIGENCE_ANALYST -> List.of(SkillType.S_INVESTIGATION, SkillType.S_SCIENCE_MATHEMATICS);
            case CODEBREAKER -> List.of(SkillType.S_CRYPTOGRAPHY, SkillType.S_COMPUTERS);
            case COUNTERINTELLIGENCE_LIAISON -> List.of(SkillType.S_INVESTIGATION, SkillType.S_INTEREST_POLITICS);
            case DATA_INTERCEPT_OPERATOR -> List.of(SkillType.S_COMMUNICATIONS, SkillType.S_SENSOR_OPERATIONS);
            case SURVEILLANCE_EXPERT -> List.of(SkillType.S_STEALTH, SkillType.S_SENSOR_OPERATIONS);
            case TECH_ENCRYPTION -> List.of(SkillType.S_COMPUTERS, SkillType.S_CRYPTOGRAPHY);
            case DEEP_COVER_OPERATIVE -> List.of(SkillType.S_DISGUISE, SkillType.S_LANGUAGES);
            case INTERROGATOR -> List.of(SkillType.S_INTERROGATION, SkillType.S_SCIENCE_PSYCHOLOGY);
            case DATA_HARVESTER -> List.of(SkillType.S_COMPUTERS, SkillType.S_APPRAISAL);
            case SIGNAL_JAMMING_SPECIALIST -> List.of(SkillType.S_COMMUNICATIONS, SkillType.S_TECH_VESSEL);
            case CORPORATE_ESPIONAGE_AGENT -> List.of(SkillType.S_STEALTH, SkillType.S_INVESTIGATION);
            case LOYALTY_MONITOR -> List.of(SkillType.S_INVESTIGATION, SkillType.S_SCIENCE_PSYCHOLOGY);
            case MEDIA_MANIPULATOR -> List.of(SkillType.S_ART_WRITING, SkillType.S_ACTING);
            case CIVILIAN_DEBRIEFER -> List.of(SkillType.S_INTERROGATION, SkillType.S_LEADER);
            case SPACEPORT_ENGINEER -> List.of(SkillType.S_TECH_VESSEL, SkillType.S_TECH_MECHANIC);
            case FRONTIER_DOCTOR -> List.of(SkillType.S_SURGERY, SkillType.S_SURVIVAL);
            case DOOMSDAY_PREACHER -> List.of(SkillType.S_ACTING, SkillType.S_INTEREST_ASTROLOGY);
            case TAX_AUDITOR -> List.of(SkillType.S_INTEREST_ECONOMICS, SkillType.S_INVESTIGATION);
            case MARKET_MANIPULATOR -> List.of(SkillType.S_INTEREST_ECONOMICS, SkillType.S_COMPUTERS);
            case SUBVERSIVE_POET -> List.of(SkillType.S_ART_POETRY, SkillType.S_INTEREST_POLITICS);
            case LEGAL_ARCHIVIST -> List.of(SkillType.S_ADMIN, SkillType.S_INTEREST_LAW);
            case CONFLICT_RESOLUTION_TRAINER -> List.of(SkillType.S_NEGOTIATION, SkillType.S_TRAINING);
            case DUELIST -> List.of(SkillType.S_MELEE_WEAPONS, SkillType.S_LEADER);
            case SCANDAL_FIXER -> List.of(SkillType.S_INVESTIGATION, SkillType.S_PROTOCOLS);
            case RELATIONSHIP_MATCHMAKER -> List.of(SkillType.S_PROTOCOLS, SkillType.S_NEGOTIATION);
            case PRISON_GUARD -> List.of(SkillType.S_MELEE_WEAPONS, SkillType.S_PERCEPTION);
            case GENETIC_THERAPY_SPECIALIST -> List.of(SkillType.S_SCIENCE_GENETICS, SkillType.S_MEDTECH);
            case IMPLANT_SURGEON -> List.of(SkillType.S_SURGERY, SkillType.S_ASTECH);
            case DISEASE_CONTROL_ADMINISTRATOR -> List.of(SkillType.S_SCIENCE_BIOLOGY, SkillType.S_ADMIN);
            case TRAUMA_COUNSELOR -> List.of(SkillType.S_SCIENCE_PSYCHOLOGY, SkillType.S_ADMIN);
            case ORGAN_HARVESTER -> List.of(SkillType.S_SURGERY, SkillType.S_STREETWISE);
            case PHYSICAL_REHABILITATION_THERAPIST -> List.of(SkillType.S_MEDTECH, SkillType.S_TRAINING);
            case SURGICAL_SIMULATOR_INSTRUCTOR -> List.of(SkillType.S_TRAINING, SkillType.S_SURGERY);
            case COMBAT_PROSTHETICS_FITTER -> List.of(SkillType.S_SURGERY, SkillType.S_ASTECH);
            case PLANETARY_ADAPTATION_PHYSIOLOGIST ->
                  List.of(SkillType.S_SCIENCE_BIOLOGY, SkillType.S_SCIENCE_PSYCHOLOGY);
            case ZERO_G_PHYSICAL_THERAPIST -> List.of(SkillType.S_MEDTECH, SkillType.S_ZERO_G_OPERATIONS);
            case ORBITAL_DEBRIS_TRACKER -> List.of(SkillType.S_SENSOR_OPERATIONS, SkillType.S_COMPUTERS);
            case PUBLIC_TRANSPORT_OVERSEER -> List.of(SkillType.S_ADMIN, SkillType.S_PILOT_GVEE);
            case MILITARY_PROMOTER -> List.of(SkillType.S_NEGOTIATION, SkillType.S_INTEREST_MILITARY);
            case AEROSPACE_SCAVENGER -> List.of(SkillType.S_TECH_AERO, SkillType.S_PILOT_AERO);
            case MYTHOLOGIST -> List.of(SkillType.S_INTEREST_MYTHOLOGY, SkillType.S_INTEREST_HISTORY);
            case GRAFFITI_ARTIST -> List.of(SkillType.S_ART_PAINTING, SkillType.S_STEALTH);
            case PSYOPS_BROADCASTER -> List.of(SkillType.S_COMMUNICATIONS, SkillType.S_INTEREST_POLITICS);
            case WEDDING_PLANNER -> List.of(SkillType.S_ADMIN, SkillType.S_PROTOCOLS);
            case FREIGHT_LIFT_OPERATOR -> List.of(SkillType.S_PILOT_GVEE, SkillType.S_ASTECH);
            case REEDUCATION_SPECIALIST -> List.of(SkillType.S_TRAINING, SkillType.S_SCIENCE_PSYCHOLOGY);
            case GUILD_LIAISON -> List.of(SkillType.S_NEGOTIATION, SkillType.S_PROTOCOLS);
            case ILLEGAL_PET_SMUGGLER -> List.of(SkillType.S_ANIMAL_HANDLING, SkillType.S_STREETWISE);
            case HOLO_DJ -> List.of(SkillType.S_INTEREST_MUSIC, SkillType.S_COMPUTERS);
            case CLAIMS_ARBITRATOR -> List.of(SkillType.S_APPRAISAL, SkillType.S_INTEREST_LAW);
            case LIVESTREAM_ENTERTAINER -> List.of(SkillType.S_ACTING, SkillType.S_COMPUTERS);
            case MILITARY_TATTOO_ARTIST -> List.of(SkillType.S_ART_DRAWING, SkillType.S_INTEREST_MILITARY);
            case RATION_DISTRIBUTOR -> List.of(SkillType.S_ADMIN, SkillType.S_NEGOTIATION);
            case MINEFIELD_PLANNER -> List.of(SkillType.S_TACTICS, SkillType.S_DEMOLITIONS);
            case CARGO_SEAL_INSPECTOR -> List.of(SkillType.S_INVESTIGATION, SkillType.S_TECH_MECHANIC);
            case INTERIOR_DECORATOR -> List.of(SkillType.S_ART_DRAWING, SkillType.S_ART_PAINTING);
            case RIOT_RESPONSE_PLANNER -> List.of(SkillType.S_TACTICS, SkillType.S_SMALL_ARMS);
            case SYSTEMS_CONSULTANT -> List.of(SkillType.S_COMPUTERS, SkillType.S_SECURITY_SYSTEMS_ELECTRONIC);
            case TECH_AIR_FILTRATION -> List.of(SkillType.S_TECH_MECHANIC, SkillType.S_SCIENCE_CHEMISTRY);
            case EARLY_DETECTION_SYSTEMS_OPERATOR -> List.of(SkillType.S_SENSOR_OPERATIONS, SkillType.S_INVESTIGATION);
            case CIVIC_CONTROLLER -> List.of(SkillType.S_ADMIN, SkillType.S_MELEE_WEAPONS);
            case PUBLIC_EXECUTION_BROADCASTER -> List.of(SkillType.S_ACTING, SkillType.S_INTEREST_POLITICS);
            case IDENTITY_FABRICATOR -> List.of(SkillType.S_FORGERY, SkillType.S_PROTOCOLS);
            case NOBLE_HEIR_IN_HIDING -> List.of(SkillType.S_DISGUISE, SkillType.S_INTEREST_POLITICS);
            case PERSONAL_SOMMELIER -> List.of(SkillType.S_APPRAISAL, SkillType.S_ART_COOKING);
            case PHILOSOPHER -> List.of(SkillType.S_INTEREST_PHILOSOPHY, SkillType.S_ART_WRITING);
            case MILITARY_ACADEMY_DROPOUT -> List.of(SkillType.S_GUN_MEK, SkillType.S_PILOT_MEK);
            case ASTECH_TRAINER -> List.of(SkillType.S_TECH_MEK, SkillType.S_TRAINING);
            case NOBLE_PAGE -> List.of(SkillType.S_PROTOCOLS, SkillType.S_ADMIN);
            case FALSE_PROPHET -> List.of(SkillType.S_ACTING, SkillType.S_INTEREST_THEOLOGY);
            case CULTIST -> List.of(SkillType.S_INTEREST_THEOLOGY, SkillType.S_MELEE_WEAPONS);
            case LIBRARIAN -> List.of(SkillType.S_INTEREST_LITERATURE, SkillType.S_ADMIN);
            case BANQUET_PLANNER -> List.of(SkillType.S_ADMIN, SkillType.S_ART_COOKING);
            case COMMUNITY_LEADER -> List.of(SkillType.S_NEGOTIATION, SkillType.S_LEADER);
            case LOREKEEPER -> List.of(SkillType.S_INTEREST_HISTORY, SkillType.S_ART_WRITING);
            case ELECTION_FIXER -> List.of(SkillType.S_FORGERY, SkillType.S_INTEREST_POLITICS);
            case SURVEILLANCE_SWEEPER ->
                  List.of(SkillType.S_SENSOR_OPERATIONS, SkillType.S_SECURITY_SYSTEMS_ELECTRONIC);
            case LOYALTY_AUDITOR -> List.of(SkillType.S_INTERROGATION, SkillType.S_ADMIN);
            case DATA_LEAK_TRACKER -> List.of(SkillType.S_COMPUTERS, SkillType.S_INVESTIGATION);
            case PROFESSIONAL_COSPLAYER -> List.of(SkillType.S_ACTING, SkillType.S_ART_OTHER);
            case PLANETARY_MIGRATION_COORDINATOR -> List.of(SkillType.S_ADMIN, SkillType.S_PROTOCOLS);
            case RADIATION_RISK_MONITOR -> List.of(SkillType.S_SENSOR_OPERATIONS, SkillType.S_SCIENCE_PHYSICS);
            case DROPSHIP_ENTERTAINMENT_OFFICER -> List.of(SkillType.S_ART_INSTRUMENT, SkillType.S_TECH_VESSEL);
            case JUMPSHIP_BOTANIST -> List.of(SkillType.S_SCIENCE_BIOLOGY, SkillType.S_TECH_VESSEL);
            case LOCAL_WARLORD -> List.of(SkillType.S_SMALL_ARMS, SkillType.S_LEADER);
            case NOBLE -> List.of(SkillType.S_PROTOCOLS, SkillType.S_INTEREST_POLITICS);
            case COMMON_CRIMINAL -> List.of(SkillType.S_STREETWISE, SkillType.S_INTEREST_GAMBLING);
            default -> List.of();
        };

        return new ArrayList<>(skills);
    }
    // endregion Getters

    // region Boolean Comparison Methods

    /**
     * @return {@code true} if the personnel has the Mek Warrior role, {@code false} otherwise.
     */
    public boolean isMekWarrior() {
        return this == MEKWARRIOR;
    }

    /**
     * @return {@code true} if the personnel has the LAM Pilot role, {@code false} otherwise.
     */
    public boolean isLAMPilot() {
        return this == LAM_PILOT;
    }

    /**
     * @return {@code true} if the personnel has the Ground Vehicle Driver role, {@code false} otherwise.
     */
    public boolean isVehicleCrewGround() {
        return this == VEHICLE_CREW_GROUND;
    }

    /**
     * @return {@code true} if the personnel has the Naval Vehicle Driver role, {@code false} otherwise.
     */
    public boolean isVehicleCrewNaval() {
        return this == VEHICLE_CREW_NAVAL;
    }

    /**
     * @return {@code true} if the personnel has the VTOL Pilot role, {@code false} otherwise.
     */
    public boolean isVehicleCrewVTOL() {
        return this == VEHICLE_CREW_VTOL;
    }

    /**
     * @return {@code true} if the personnel has the Combat Technician role, {@code false} otherwise.
     */
    public boolean isCombatTechnician() {
        return this == COMBAT_TECHNICIAN;
    }

    /**
     * Returns {@code true} if this profession is suitable for vehicle crew positions.
     *
     * @author Illiani
     * @since 0.50.07
     */
    public boolean isVehicleCrewExtended() {
        return this == COMBAT_TECHNICIAN ||
                     this == MEK_TECH ||
                     this == AERO_TEK ||
                     this == MECHANIC ||
                     this == BA_TECH ||
                     this == ASTECH ||
                     this == DOCTOR ||
                     this == MEDIC ||
                     this == COMMS_OPERATOR ||
                     this == TECH_COMMUNICATIONS ||
                     this == SENSOR_TECHNICIAN ||
                     this == SOLDIER ||
                     this == ADMINISTRATOR_COMMAND ||
                     this == ADMINISTRATOR_TRANSPORT ||
                     this == ADMINISTRATOR_LOGISTICS ||
                     this == ADMINISTRATOR_HR ||
                     this == CHEF;
    }

    public boolean isCommsOperator() {
        return this == COMMS_OPERATOR;
    }

    /**
     * @return {@code true} if the personnel has the Aerospace Pilot role, {@code false} otherwise.
     */
    public boolean isAerospacePilot() {
        return this == AEROSPACE_PILOT;
    }

    /**
     * @return {@code true} if the personnel has the Conventional Aircraft Pilot role, {@code false} otherwise.
     */
    public boolean isConventionalAircraftPilot() {
        return this == CONVENTIONAL_AIRCRAFT_PILOT;
    }

    /**
     * @return {@code true} if the personnel has the ProtoMek Pilot role, {@code false} otherwise.
     */
    public boolean isProtoMekPilot() {
        return this == PROTOMEK_PILOT;
    }

    /**
     * @return {@code true} if the personnel has the Battle Armor Pilot role, {@code false} otherwise.
     */
    public boolean isBattleArmour() {
        return this == BATTLE_ARMOUR;
    }

    /**
     * @return {@code true} if the personnel has the Soldier role, {@code false} otherwise.
     */
    public boolean isSoldier() {
        return this == SOLDIER;
    }

    /**
     * @return {@code true} if the personnel has the Vessel Pilot role, {@code false} otherwise.
     */
    public boolean isVesselPilot() {
        return this == VESSEL_PILOT;
    }

    /**
     * @return {@code true} if the personnel has the Vessel Gunner role, {@code false} otherwise.
     */
    public boolean isVesselGunner() {
        return this == VESSEL_GUNNER;
    }

    /**
     * @return {@code true} if the personnel has the Vessel Crew role, {@code false} otherwise.
     */
    public boolean isVesselCrew() {
        return this == VESSEL_CREW;
    }

    /**
     * @return {@code true} if the personnel has the Vessel Navigator role, {@code false} otherwise.
     */
    public boolean isVesselNavigator() {
        return this == VESSEL_NAVIGATOR;
    }

    /**
     * @return {@code true} if the personnel has the MekTech role, {@code false} otherwise.
     */
    public boolean isMekTech() {
        return this == MEK_TECH;
    }

    /**
     * @return {@code true} if the personnel has the Mechanic role, {@code false} otherwise.
     */
    public boolean isMechanic() {
        return this == MECHANIC;
    }

    /**
     * @return {@code true} if the personnel has the AeroTek role, {@code false} otherwise.
     */
    public boolean isAeroTek() {
        return this == AERO_TEK;
    }

    /**
     * @return {@code true} if the personnel has the Battle Armor Tech role, {@code false} otherwise.
     */
    public boolean isBATech() {
        return this == BA_TECH;
    }

    /**
     * @return {@code true} if the personnel has the Astech role, {@code false} otherwise.
     */
    public boolean isAstech() {
        return this == ASTECH;
    }

    /**
     * @return {@code true} if the personnel has the Doctor role, {@code false} otherwise.
     */
    public boolean isDoctor() {
        return this == DOCTOR;
    }

    /**
     * @return {@code true} if the personnel has the Medic role, {@code false} otherwise.
     */
    public boolean isMedic() {
        return this == MEDIC;
    }

    /**
     * @return {@code true} if the personnel has the Admin/Command role, {@code false} otherwise.
     */
    public boolean isAdministratorCommand() {
        return this == ADMINISTRATOR_COMMAND;
    }

    /**
     * @return {@code true} if the personnel has the Admin/Logistics role, {@code false} otherwise.
     */
    public boolean isAdministratorLogistics() {
        return this == ADMINISTRATOR_LOGISTICS;
    }

    /**
     * @return {@code true} if the personnel has the Admin/Transport role, {@code false} otherwise.
     */
    public boolean isAdministratorTransport() {
        return this == ADMINISTRATOR_TRANSPORT;
    }

    /**
     * @return {@code true} if the personnel has the Admin/HR role, {@code false} otherwise.
     */
    public boolean isAdministratorHR() {
        return this == ADMINISTRATOR_HR;
    }

    /**
     * @return {@code true} if the personnel has the Dependent role, {@code false} otherwise.
     */
    public boolean isDependent() {
        return this == DEPENDENT;
    }

    /**
     * @return {@code true} if the personnel has the None role, {@code false} otherwise.
     */
    public boolean isNone() {
        return this == NONE;
    }

    /**
     * @return {@code true} if the character has a combat role, {@code true} otherwise.
     */
    public boolean isCombat() {
        return subType == PersonnelRoleSubType.COMBAT;
    }

    /**
     * Checks if this object's subtype matches the specified {@link PersonnelRoleSubType}.
     *
     * @param subType the subtype to compare against
     *
     * @return {@code true} if this object's subtype is equal to the specified subtype; {@code false} otherwise
     *
     * @author Illiani
     * @since 0.50.06
     */
    public boolean isSubType(PersonnelRoleSubType subType) {
        return this.subType == subType;
    }

    /**
     * @return {@code true} if the character is a MekWarrior or a LAM Pilot, {@code false} otherwise.
     */
    public boolean isMekWarriorGrouping() {
        return isMekWarrior() || isLAMPilot();
    }

    /**
     * @return {@code true} if the character is an Aerospace Pilot or a LAM Pilot, {@code false} otherwise.
     */
    public boolean isAerospaceGrouping() {
        return isLAMPilot() || isAerospacePilot();
    }

    /**
     * @return {@code true} if the character is assigned to the Vehicle Crew/Ground, or the Combat Technician role
     */
    public boolean isGroundVehicleCrew() {
        return isVehicleCrewGround() || isCombatTechnician();
    }

    /**
     * @return {@code true} if the character is assigned to the Vehicle Crew/Naval, or the Combat Technician role
     */
    public boolean isNavalVehicleCrew() {
        return isVehicleCrewNaval() || isCombatTechnician();
    }

    /**
     * @return {@code true} if the character is assigned to the Vehicle Crew/VTOL, or the Combat Technician role
     */
    public boolean isVTOLCrew() {
        return isVehicleCrewVTOL() || isCombatTechnician();
    }

    /**
     * @return {@code true} if the character is assigned to the Vehicle Crew/x or Combat Technician role
     */
    public boolean isVehicleCrewMember() {
        return isGroundVehicleCrew() || isNavalVehicleCrew() || isVTOLCrew();
    }

    /**
     * @return {@code true} if the character is assigned to the Soldier, or the Battle Armor role, {@code false}
     *       otherwise.
     */
    public boolean isSoldierOrBattleArmour() {
        return isSoldier() || isBattleArmour();
    }

    /**
     * @return {@code true} if the character is assigned to the Vessel Pilot, Vessel Gunner, Vessel Crew, or the Vessel
     *       Navigator role, {@code false} otherwise.
     */
    public boolean isVesselCrewMember() {
        return isVesselPilot() || isVesselGunner() || isVesselCrew() || isVesselNavigator();
    }

    /**
     * @return {@code true} if the character is assigned to a support role, excluding civilian roles, {@code false}
     *       otherwise.
     */
    public boolean isSupport() {
        return isSupport(true);
    }

    /**
     * @param excludeCivilian whether to exclude civilian roles
     *
     * @return {@code true} if the character is assigned to a support role, {@code false} otherwise.
     */
    public boolean isSupport(final boolean excludeCivilian) {
        return isSubType(PersonnelRoleSubType.SUPPORT) || (!excludeCivilian && isCivilian());
    }

    /**
     * Checks whether a character is assigned to a technician role. If checking secondary roles, {@code isTechSecondary}
     * should be used.
     *
     * @return {@code true} if the character is assigned to a technician role, {@code false} otherwise.
     */
    public boolean isTech() {
        return isMekTech() || isMechanic() || isCombatTechnician() || isAeroTek() || isBATech() || isVesselCrew();
    }

    /**
     * Checks whether a character is assigned to a technician role. If checking primary roles, {@code isTech} should be
     * used.
     *
     * @return {@code true} if the character is assigned to a technician role, {@code false} otherwise.
     */
    public boolean isTechSecondary() {
        return isMekTech() || isMechanic() || isCombatTechnician() || isAeroTek() || isBATech();
    }

    /**
     * @return {@code true} if the character is assigned to a medical role, {@code false} otherwise.
     */
    public boolean isMedicalStaff() {
        return isDoctor() || isMedic();
    }


    /**
     * Determines if the current entity is an assistant by checking if it is either an Astech or a Medic.
     *
     * @return {@code true} if the entity is an assistant (either an Astech or a Medic), {@code false} otherwise.
     */
    public boolean isAssistant() {
        return isAstech() || isMedic();
    }

    /**
     * @return {@code true} if the character is assigned to an Administrative role, {@code false} otherwise.
     */
    public boolean isAdministrator() {
        return isAdministratorCommand() ||
                     isAdministratorLogistics() ||
                     isAdministratorTransport() ||
                     isAdministratorHR();
    }

    /**
     * @return {@code true} if the character's assigned role has a subtype of {@link PersonnelRoleSubType#CIVILIAN},
     *       {@code false} otherwise. This method no longer considers roles such as {@code DEPENDENT} or {@code NONE} as
     *       civilian roles, as in previous implementations.
     */
    public boolean isCivilian() {
        return isSubType(PersonnelRoleSubType.CIVILIAN);
    }
    // endregion Boolean Comparison Methods

    // region Static Methods

    /**
     * @return a list of roles that can be included in the personnel market
     */
    public static List<PersonnelRole> getMarketableRoles() {
        List<PersonnelRole> marketableRoles = getCombatRoles();
        marketableRoles.addAll(getSupportRoles());

        return marketableRoles;
    }

    /**
     * @return a list of personnel roles classified as combat roles.
     */
    public static List<PersonnelRole> getCombatRoles() {
        List<PersonnelRole> combatRoles = new ArrayList<>();
        for (PersonnelRole personnelRole : PersonnelRole.values()) {
            if (personnelRole.isCombat()) {
                combatRoles.add(personnelRole);
            }
        }
        return combatRoles;
    }

    /**
     * @return a list of personnel roles classified as support roles.
     */
    public static List<PersonnelRole> getSupportRoles() {
        List<PersonnelRole> supportRoles = new ArrayList<>();
        for (PersonnelRole personnelRole : PersonnelRole.values()) {
            if (personnelRole.isSubType(PersonnelRoleSubType.SUPPORT)) {
                supportRoles.add(personnelRole);
            }
        }
        return supportRoles;
    }

    /**
     * Returns a list of {@link PersonnelRole} instances that are of the subtype {@code CIVILIAN}.
     *
     * @return a {@code List<PersonnelRole>} containing all civilian personnel roles.
     *
     * @author Illiani
     * @since 0.50.06
     */
    public static List<PersonnelRole> getCivilianRoles() {
        List<PersonnelRole> civilianRoles = new ArrayList<>();
        for (PersonnelRole personnelRole : PersonnelRole.values()) {
            if (personnelRole.isSubType(PersonnelRoleSubType.CIVILIAN)) {
                civilianRoles.add(personnelRole);
            }
        }
        return civilianRoles;
    }

    /**
     * Returns a list of {@link PersonnelRole} instances that are of the subtype {@code CIVILIAN}, excluding the
     * {@code NONE} role.
     *
     * @return a {@code List<PersonnelRole>} containing all civilian personnel roles except {@code NONE}
     *
     * @author Illiani
     * @since 0.50.06
     */
    public static List<PersonnelRole> getCivilianRolesExceptNone() {
        List<PersonnelRole> civilianRoles = getCivilianRoles();
        civilianRoles.remove(NONE);
        return civilianRoles;
    }

    /**
     * @return a list of roles that are potential primary roles. Currently, this is all bar NONE
     */
    public static List<PersonnelRole> getPrimaryRoles() {
        return Stream.of(values()).filter(role -> !role.isNone()).collect(Collectors.toList());
    }

    /**
     * @return a list of roles that are considered to be vessel (as in spacecraft) crew members
     */
    public static List<PersonnelRole> getVesselRoles() {
        return Stream.of(values()).filter(PersonnelRole::isVesselCrewMember).collect(Collectors.toList());
    }

    /**
     * @return a list of roles that are considered to be techs
     */
    public static List<PersonnelRole> getTechRoles() {
        return Stream.of(values()).filter(PersonnelRole::isTech).collect(Collectors.toList());
    }

    /**
     * @return a list of all roles that are considered to be administrators
     */
    public static List<PersonnelRole> getAdministratorRoles() {
        return Stream.of(values()).filter(PersonnelRole::isAdministrator).collect(Collectors.toList());
    }

    /**
     * @return the number of civilian roles
     */
    public static int getCivilianCount() {
        return Math.toIntExact(Stream.of(values()).filter(PersonnelRole::isCivilian).count());
    }
    // endregion Static Methods

    /**
     * Converts a given string into a {@code PersonnelRole}.
     *
     * <p>This method attempts to parse the input string into a {@code PersonnelRole} using a series of steps:</p>
     *
     * <ol>
     *   <li>If the input is {@code null} or blank, the method logs an error and returns {@code NONE}.</li>
     *   <li>Tries to parse the input as an enum name by converting it to uppercase and replacing spaces with underscores.</li>
     *   <li>Attempts to match the input string with the labels of available {@code PersonnelRole} values, both standard and clan-specific.</li>
     *   <li>Includes compatibility handling for versions earlier than 50.1 with specific string mappings.</li>
     *   <li>Finally, tries to parse the input as an ordinal value of the enum.</li>
     *   <li>If all attempts fail, the method logs an error and returns {@code NONE}.</li>
     * </ol>
     *
     * @param text The input string to be converted into a {@code PersonnelRole}.
     *
     * @return The corresponding {@code PersonnelRole} if successfully parsed, or {@code NONE} if parsing fails.
     *
     * @author Illiani
     * @since 0.50.5
     */
    public static PersonnelRole fromString(String text) {
        if (text == null || text.isBlank()) {
            logger.error("Unable to parse text into a PersonnelRole. Returning NONE");
            return NONE;
        }

        // Parse from name
        try {
            return PersonnelRole.valueOf(text.toUpperCase().replace(" ", "_"));
        } catch (Exception ignored) {
        }

        // Parse from label
        try {
            for (PersonnelRole personnelRole : PersonnelRole.values()) {
                if (personnelRole.getLabel(false).equalsIgnoreCase(text)) {
                    return personnelRole;
                }

                if (personnelRole.getLabel(true).equalsIgnoreCase(text)) {
                    return personnelRole;
                }
            }
        } catch (Exception ignored) {
        }

        // Parse from ordinal
        try {
            return PersonnelRole.values()[MathUtility.parseInt(text, NONE.ordinal())];
        } catch (Exception ignored) {
        }

        logger.error("Unable to parse {} into a PersonnelRole. Returning NONE", text);
        return NONE;
    }
    // endregion File I/O

    /**
     * This method is not recommended to be used in MekHQ, but is provided for non-specified utilization
     *
     * @return the base name of this role, without applying any overrides
     */
    @Override
    public String toString() {
        return getLabel(false);
    }

    /**
     * Returns an array of all {@link PersonnelRole} values sorted alphabetically by their display label.
     *
     * <p>
     * The sorting is performed based on the label returned by {@code getLabel(clanCampaign)} for each role, ensuring
     * that the roles are ordered according to the user-facing names, which may differ depending on whether a clan
     * campaign is in effect.
     * </p>
     *
     * @param clanCampaign {@code true} to use labels appropriate for a clan campaign; {@code false} to use standard
     *                     labels
     *
     * @return a {@code PersonnelRole[]} containing all enum values sorted alphabetically by label
     *
     * @since 0.50.06
     */
    public static PersonnelRole[] getValuesSortedAlphabetically(boolean clanCampaign) {
        return Arrays.stream(PersonnelRole.values())
                     .sorted(Comparator.comparing(role -> role.getLabel(clanCampaign)))
                     .toArray(PersonnelRole[]::new);
    }
}<|MERGE_RESOLUTION|>--- conflicted
+++ resolved
@@ -66,93 +66,9 @@
     @Deprecated(since = "0.50.10", forRemoval = true)
     VEHICLE_GUNNER(KeyEvent.VK_UNDEFINED),
     @Deprecated(since = "0.50.10", forRemoval = true)
-<<<<<<< HEAD
-    VEHICLE_CREW(PersonnelRoleSubType.COMBAT, KeyEvent.VK_UNDEFINED, 5, 4, 5, 3, 5, 4, 3),
-
-    // ATOW: Battlefield Tech Archetype (but with the reduced Dexterity removed, as that's a Linked Attribute for the
-    // Technician skill)
-    COMBAT_TECHNICIAN(PersonnelRoleSubType.SUPPORT, KeyEvent.VK_UNDEFINED, 5, 4, 5, 3, 5, 4, 3),
-    COMMS_OPERATOR(PersonnelRoleSubType.SUPPORT, KeyEvent.VK_UNDEFINED, 5, 5, 5, 5, 6, 6, 5),
-
-    // ATOW: Tanker Archetype
-    VEHICLE_CREW_GROUND(PersonnelRoleSubType.COMBAT, KeyEvent.VK_UNDEFINED, 5, 4, 5, 3, 5, 4, 3),
-
-    // ATOW: Tanker Archetype
-    VEHICLE_CREW_NAVAL(PersonnelRoleSubType.COMBAT, KeyEvent.VK_UNDEFINED, 5, 4, 5, 3, 5, 4, 3),
-
-    // ATOW: Tanker Archetype
-    VEHICLE_CREW_VTOL(PersonnelRoleSubType.COMBAT, KeyEvent.VK_UNDEFINED, 5, 4, 5, 3, 5, 4, 3),
-
-    // ATOW: Aerospace Pilot Archetype
-    AEROSPACE_PILOT(PersonnelRoleSubType.COMBAT, KeyEvent.VK_A, 2, 3, 5, 5, 4, 4, 5),
-
-    // ATOW: Aerospace Pilot Archetype
-    CONVENTIONAL_AIRCRAFT_PILOT(PersonnelRoleSubType.COMBAT, KeyEvent.VK_C, 2, 3, 5, 5, 4, 4, 5),
-
-    // ATOW: Aerospace Pilot Archetype (most ProtoMek pilots are Aerospace Sibkbo washouts, so this made the most sense)
-    PROTOMEK_PILOT(PersonnelRoleSubType.COMBAT, KeyEvent.VK_P, 2, 3, 5, 5, 4, 4, 5),
-
-    // ATOW: Battle Armor Specialist Archetype
-    BATTLE_ARMOUR(PersonnelRoleSubType.COMBAT, true, KeyEvent.VK_B, 7, 6, 4, 5, 3, 4, 4),
-
-    // ATOW: Renegade Warrior Archetype
-    SOLDIER(PersonnelRoleSubType.COMBAT, KeyEvent.VK_S, 5, 5, 4, 5, 4, 6, 3),
-
-    // ATOW: Tanker Archetype
-    VESSEL_PILOT(PersonnelRoleSubType.COMBAT, KeyEvent.VK_I, 4, 5, 5, 6, 4, 4, 4),
-
-    // ATOW: Tanker Archetype
-    VESSEL_GUNNER(PersonnelRoleSubType.COMBAT, KeyEvent.VK_U, 4, 5, 5, 6, 4, 4, 4),
-
-    // ATOW: Battlefield Tech Archetype (but with the reduced Dexterity removed, as that's a Linked Attribute for the
-    // Technician skill)
-    VESSEL_CREW(PersonnelRoleSubType.COMBAT, KeyEvent.VK_W, 5, 4, 5, 3, 5, 4, 3),
-
-    // ATOW: Battlefield Tech Archetype
-    VESSEL_NAVIGATOR(PersonnelRoleSubType.COMBAT, KeyEvent.VK_Y, 5, 4, 5, 3, 5, 4, 3),
-
-    // ATOW: Battlefield Tech Archetype (but with the reduced Dexterity removed, as that's a Linked Attribute for the
-    // Technician skill)
-    MEK_TECH(PersonnelRoleSubType.SUPPORT, KeyEvent.VK_T, 5, 4, 5, 3, 5, 4, 3),
-
-    // ATOW: Battlefield Tech Archetype (but with the reduced Dexterity removed, as that's a Linked Attribute for the
-    // Technician skill)
-    MECHANIC(PersonnelRoleSubType.SUPPORT, KeyEvent.VK_E, 5, 4, 5, 3, 5, 4, 3),
-
-    // ATOW: Battlefield Tech Archetype (but with the reduced Dexterity removed, as that's a Linked Attribute for the
-    // Technician skill)
-    AERO_TEK(PersonnelRoleSubType.SUPPORT, KeyEvent.VK_O, 5, 4, 5, 3, 5, 4, 3),
-
-    // ATOW: Battlefield Tech Archetype (but with the reduced Dexterity removed, as that's a Linked Attribute for the
-    // Technician skill)
-    BA_TECH(PersonnelRoleSubType.SUPPORT, KeyEvent.VK_UNDEFINED, 5, 4, 5, 3, 5, 4, 3),
-
-    // ATOW: Battlefield Tech Archetype (but with the reduced Dexterity removed, as that's a Linked Attribute for the
-    // Technician skill)
-    ASTECH(PersonnelRoleSubType.SUPPORT, KeyEvent.VK_UNDEFINED, 5, 4, 5, 3, 5, 4, 3),
-
-    // ATOW: Communications Specialist Archetype (this might seem like an odd choice, but the Attributes for this Archetype
-    // work really well for this profession). However, we have switched Dexterity and Reflexes.
-    DOCTOR(PersonnelRoleSubType.SUPPORT, KeyEvent.VK_D, 3, 4, 5, 4, 6, 4, 4),
-
-    // ATOW: Communications Specialist Archetype (this might seem like an odd choice, but the Attributes for this Archetype
-    // work really well for this profession
-    MEDIC(PersonnelRoleSubType.SUPPORT, KeyEvent.VK_UNDEFINED, 3, 4, 4, 5, 6, 4, 4),
-
-    // ATOW: Faceman Archetype
-    ADMINISTRATOR_COMMAND(PersonnelRoleSubType.SUPPORT, KeyEvent.VK_UNDEFINED, 3, 3, 3, 4, 6, 3, 5),
-
-    // ATOW: Faceman Archetype
-    ADMINISTRATOR_LOGISTICS(PersonnelRoleSubType.SUPPORT, KeyEvent.VK_L, 3, 3, 3, 4, 6, 3, 5),
-
-    // ATOW: Faceman Archetype
-    ADMINISTRATOR_TRANSPORT(PersonnelRoleSubType.SUPPORT, KeyEvent.VK_R, 3, 3, 3, 4, 6, 3, 5),
-
-    // ATOW: Faceman Archetype
-    ADMINISTRATOR_HR(PersonnelRoleSubType.SUPPORT, KeyEvent.VK_H, 3, 3, 3, 4, 6, 3, 5),
-=======
     VEHICLE_CREW(KeyEvent.VK_UNDEFINED),
     COMBAT_TECHNICIAN(PersonnelRoleSubType.SUPPORT, KeyEvent.VK_UNDEFINED, 5, 5, 6, 4, 6, 6, 5),
+    COMMS_OPERATOR(PersonnelRoleSubType.SUPPORT, KeyEvent.VK_UNDEFINED, 5, 5, 5, 5, 6, 6, 5),
     VEHICLE_CREW_GROUND(PersonnelRoleSubType.COMBAT, KeyEvent.VK_UNDEFINED, 5, 5, 6, 6, 5, 5, 5),
     VEHICLE_CREW_NAVAL(PersonnelRoleSubType.COMBAT, KeyEvent.VK_UNDEFINED, 5, 5, 6, 6, 5, 5, 5),
     VEHICLE_CREW_VTOL(PersonnelRoleSubType.COMBAT, KeyEvent.VK_UNDEFINED, 5, 5, 6, 6, 5, 5, 5),
@@ -176,7 +92,6 @@
     ADMINISTRATOR_LOGISTICS(PersonnelRoleSubType.SUPPORT, KeyEvent.VK_L, 4, 5, 5, 5, 6, 6, 6),
     ADMINISTRATOR_TRANSPORT(PersonnelRoleSubType.SUPPORT, KeyEvent.VK_R, 4, 5, 5, 5, 6, 6, 6),
     ADMINISTRATOR_HR(PersonnelRoleSubType.SUPPORT, KeyEvent.VK_H, 4, 5, 5, 5, 6, 6, 6),
->>>>>>> aa3ecbe1
 
     // If we're generating a character without a Profession, we're just going to leave them with middle of the road
     // Attribute scores (5 in everything)
@@ -329,6 +244,7 @@
     FIELD_HOSPITAL_ADMINISTRATOR(KeyEvent.VK_UNDEFINED),
     CIVILIAN_REQUISITION_OFFICER(KeyEvent.VK_UNDEFINED),
     TRAINING_SIM_DESIGNER(KeyEvent.VK_UNDEFINED),
+    COMMS_OPERATOR(KeyEvent.VK_UNDEFINED),
     DECOMMISSIONING_SPECIALIST(KeyEvent.VK_UNDEFINED),
     WAR_CRIME_INVESTIGATOR(KeyEvent.VK_UNDEFINED),
     SECURITY_ADVISOR(KeyEvent.VK_UNDEFINED),
