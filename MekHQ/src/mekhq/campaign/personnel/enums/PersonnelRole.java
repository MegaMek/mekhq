--- conflicted
+++ resolved
@@ -208,14 +208,6 @@
     }
 
     public boolean isCombat() {
-<<<<<<< HEAD
-        return switch (this) {
-            case MECHWARRIOR, LAM_PILOT, GROUND_VEHICLE_DRIVER, NAVAL_VEHICLE_DRIVER, VTOL_PILOT, VEHICLE_GUNNER, VEHICLE_CREW,
-                 AEROSPACE_PILOT, CONVENTIONAL_AIRCRAFT_PILOT, PROTOMECH_PILOT, BATTLE_ARMOUR, SOLDIER, VESSEL_PILOT, VESSEL_GUNNER,
-                 VESSEL_CREW, VESSEL_NAVIGATOR -> true;
-            default -> false;
-        };
-=======
         switch (this) {
             case MEKWARRIOR:
             case LAM_PILOT:
@@ -250,7 +242,6 @@
             default:
                 return false;
         }
->>>>>>> c6d0ada9
     }
 
     public boolean isMekWarriorGrouping() {
@@ -458,12 +449,8 @@
 
         }
 
-<<<<<<< HEAD
-        LogManager.getLogger().error("Unable to parse {} into a PersonnelRole. Returning NONE.", text);
-=======
         MMLogger.create(PersonnelRole.class)
                 .error("Unable to parse " + text + " into a PersonnelRole. Returning NONE.");
->>>>>>> c6d0ada9
         return NONE;
     }
     // endregion File I/O
