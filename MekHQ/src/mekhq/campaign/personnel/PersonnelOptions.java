--- conflicted
+++ resolved
@@ -112,8 +112,6 @@
     public static final String ADMIN_NETWORKER = "admin_networker";
     public static final String ADMIN_INTERSTELLAR_NEGOTIATOR = "admin_interstellar_negotiator";
 
-<<<<<<< HEAD
-=======
     public static final String COMPULSION_UNPLEASANT_PERSONALITY = "compulsion_unpleasant_personality";
     public static final String COMPULSION_MILD_PARANOIA = "compulsion_mild_paranoia";
     public static final String COMPULSION_RACISM = "compulsion_racism";
@@ -136,7 +134,6 @@
     public static final String MADNESS_HYSTERIA = "madness_hysteria";
     public static final String MADNESS_BERSERKER = "madness_berserker";
 
->>>>>>> 6b7f08ca
     public static final int COMPULSION_CHECK_MODIFIER_TRIVIAL = 0; // ATOW pg 110
     public static final int COMPULSION_CHECK_MODIFIER_SIGNIFICANT = 2; // ATOW pg 110
     public static final int COMPULSION_CHECK_MODIFIER_MAJOR = 4; // ATOW pg 110
@@ -348,23 +345,11 @@
      */
     public static int getCompulsionCheckModifier(String name) {
         return switch (name) {
-<<<<<<< HEAD
-            case COMPULSION_UNPLEASANT_PERSONALITY, COMPULSION_MILD_PARANOIA, COMPULSION_RACISM,
-                 COMPULSION_RELIGIOUS_FANATICISM, COMPULSION_TRAUMATIC_PAST, COMPULSION_FACTION_PRIDE,
-                 COMPULSION_GAMBLING, COMPULSION_ANARCHIST -> COMPULSION_CHECK_MODIFIER_TRIVIAL;
-            case COMPULSION_FACTION_LOYALTY, COMPULSION_PATHOLOGIC_RACISM, COMPULSION_XENOPHOBIA,
-                 COMPULSION_ADDICTION -> COMPULSION_CHECK_MODIFIER_SIGNIFICANT;
-            case MADNESS_FLASHBACKS, MADNESS_CONFUSION, MADNESS_CLINICAL_PARANOIA, MADNESS_SPLIT_PERSONALITY ->
-                  COMPULSION_CHECK_MODIFIER_MAJOR;
-            case MADNESS_CATATONIA, MADNESS_REGRESSION, MADNESS_HYSTERIA -> COMPULSION_CHECK_MODIFIER_SEVERE;
-            case MADNESS_BERSERKER -> COMPULSION_CHECK_MODIFIER_EXTREME;
-=======
             case COMPULSION_ADDICTION -> COMPULSION_CHECK_MODIFIER_SIGNIFICANT;
             case MADNESS_FLASHBACKS, MADNESS_CONFUSION, MADNESS_CLINICAL_PARANOIA, MADNESS_SPLIT_PERSONALITY ->
                   COMPULSION_CHECK_MODIFIER_MAJOR;
             case MADNESS_REGRESSION, MADNESS_HYSTERIA -> COMPULSION_CHECK_MODIFIER_SEVERE;
             case MADNESS_BERSERKER, MADNESS_CATATONIA -> COMPULSION_CHECK_MODIFIER_EXTREME;
->>>>>>> 6b7f08ca
             default -> {
                 logger.warn("Unexpected compulsion name provided: {}", name);
                 yield COMPULSION_CHECK_MODIFIER_TRIVIAL;
