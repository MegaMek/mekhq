--- conflicted
+++ resolved
@@ -40,14 +40,11 @@
 import mekhq.campaign.mission.ScenarioForceTemplate.ForceGenerationMethod;
 import mekhq.campaign.mission.ScenarioMapParameters.MapLocation;
 import mekhq.campaign.mission.atb.AtBScenarioModifier;
-<<<<<<< HEAD
+import mekhq.campaign.mission.enums.AtBMoraleLevel;
+import mekhq.campaign.mission.enums.ContractCommandRights;
 import mekhq.campaign.mission.atb.AtBScenarioModifier.EventTiming;
 import mekhq.campaign.mission.resupplyAndCaches.StarLeagueCache;
 import mekhq.campaign.mission.resupplyAndCaches.StarLeagueCache.CacheType;
-=======
-import mekhq.campaign.mission.enums.AtBMoraleLevel;
-import mekhq.campaign.mission.enums.ContractCommandRights;
->>>>>>> 3d3fc7ce
 import mekhq.campaign.personnel.Person;
 import mekhq.campaign.personnel.Skill;
 import mekhq.campaign.personnel.turnoverAndRetention.Fatigue;
@@ -60,9 +57,7 @@
 import java.util.*;
 import java.util.stream.Collectors;
 
-<<<<<<< HEAD
 import static mekhq.campaign.force.Force.FORCE_NONE;
-=======
 import static java.lang.Math.max;
 import static java.lang.Math.min;
 import static java.lang.Math.round;
@@ -72,7 +67,6 @@
 import static mekhq.campaign.icons.enums.LayeredForceIconOperationalStatus.determineLayeredForceIconOperationalStatus;
 import static mekhq.campaign.mission.ScenarioForceTemplate.ForceAlignment.Allied;
 import static mekhq.campaign.mission.ScenarioForceTemplate.ForceAlignment.Opposing;
->>>>>>> 3d3fc7ce
 import static mekhq.campaign.mission.ScenarioMapParameters.MapLocation.AllGroundTerrain;
 import static mekhq.campaign.mission.ScenarioMapParameters.MapLocation.LowAtmosphere;
 import static mekhq.campaign.mission.ScenarioMapParameters.MapLocation.Space;
@@ -80,15 +74,14 @@
 import static mekhq.campaign.personnel.SkillType.S_ADMIN;
 import static mekhq.campaign.personnel.SkillType.S_TACTICS;
 import static mekhq.campaign.stratcon.StratconContractInitializer.getUnoccupiedCoords;
-<<<<<<< HEAD
-=======
+import static mekhq.utilities.ReportingUtilities.CLOSING_SPAN_TAG;
+import static mekhq.utilities.ReportingUtilities.spanOpeningWithCustomColor;
 import static mekhq.campaign.stratcon.StratconRulesManager.ReinforcementEligibilityType.FIGHT_LANCE;
 import static mekhq.campaign.stratcon.StratconRulesManager.ReinforcementResultsType.DELAYED;
 import static mekhq.campaign.stratcon.StratconRulesManager.ReinforcementResultsType.FAILED;
 import static mekhq.campaign.stratcon.StratconRulesManager.ReinforcementResultsType.INTERCEPTED;
 import static mekhq.campaign.stratcon.StratconRulesManager.ReinforcementResultsType.SUCCESS;
 import static mekhq.campaign.stratcon.StratconScenarioFactory.convertSpecificUnitTypeToGeneral;
->>>>>>> 3d3fc7ce
 import static mekhq.utilities.ReportingUtilities.CLOSING_SPAN_TAG;
 import static mekhq.utilities.ReportingUtilities.spanOpeningWithCustomColor;
 
@@ -360,39 +353,6 @@
     }
 
     /**
-<<<<<<< HEAD
-     * Generates a StratCon scenario.
-     * This is a utility method that allows us to generate a scenario quickly without specifying
-     * track state and scenario template.
-     *
-     * @param campaign The current campaign.
-     * @param contract The contract associated with the scenario.
-     * @return A newly generated {@link StratconScenario}, or {@code null} if scenario creation fails.
-     */
-    public static @Nullable StratconScenario generateExternalScenario(Campaign campaign, AtBContract contract) {
-        return generateExternalScenario(campaign, contract, null, null, null);
-    }
-
-    /**
-     * Generates a new StratCon scenario using advanced configuration.
-     * It provides a scenario based on a given campaign, contract, track, template.
-     * This is meant for scenario control on a higher level than the overloading methods.
-     *
-     * @param campaign The current campaign.
-     * @param contract The contract associated with the scenario.
-     * @param track    The {@link StratconTrackState} the scenario should be assigned to, or
-     *                 {@code null} to select a random track.
-     * @param scenarioCoords   The {@link StratconCoords} where in the track to place the scenario, or
-     *                 {@code null} to select a random hex. If populated, {@code track} cannot be
-     *                 {@code null}
-     * @param template A specific {@link ScenarioTemplate} to use for scenario generation,
-     *                 or {@code null} to select scenario template randomly.
-     * @return A newly generated {@link StratconScenario}, or {@code null} if scenario creation fails.
-     */
-     public static @Nullable StratconScenario generateExternalScenario(Campaign campaign, AtBContract contract,
-                                    @Nullable StratconTrackState track, @Nullable StratconCoords scenarioCoords,
-                                    @Nullable ScenarioTemplate template) {
-=======
      * Generates a new StratCon scenario using advanced configuration.
      * It provides a scenario based on a given campaign, contract, track, template.
      * This is meant for scenario control on a higher level than the overloading methods.
@@ -413,7 +373,6 @@
      public static @Nullable StratconScenario generateExternalScenario(Campaign campaign, AtBContract contract,
                                     @Nullable StratconTrackState track, @Nullable StratconCoords scenarioCoords,
                                     @Nullable ScenarioTemplate template, boolean allowPlayerFacilities) {
->>>>>>> 3d3fc7ce
          // If we're not generating for a specific track, randomly pick one.
          if (track == null) {
              track = getRandomTrack(contract);
@@ -433,11 +392,7 @@
 
          // Select the target coords.
          if (scenarioCoords == null) {
-<<<<<<< HEAD
-             scenarioCoords = getUnoccupiedCoords(track);
-=======
              scenarioCoords = getUnoccupiedCoords(track, allowPlayerFacilities);
->>>>>>> 3d3fc7ce
          }
 
          if (scenarioCoords == null) {
@@ -480,14 +435,6 @@
          if (scenario == null) {
              int availableForces = availableForceIDs.size();
              int randomForceID = FORCE_NONE;
-<<<<<<< HEAD
-
-             if (availableForces > 0) {
-                 int randomForceIndex = Compute.randomInt(availableForces);
-                 randomForceID = availableForceIDs.get(randomForceIndex);
-             }
-=======
->>>>>>> 3d3fc7ce
 
              if (availableForces > 0) {
                  int randomForceIndex = randomInt(availableForces);
@@ -509,8 +456,6 @@
      }
 
     /**
-<<<<<<< HEAD
-=======
      * Generates a reinforcement interception scenario for a given StratCon track.
      * An interception scenario is set up at unoccupied coordinates on the track.
      * If the scenario setup is successful, it is finalized and the deployment date for the
@@ -541,7 +486,6 @@
      }
 
     /**
->>>>>>> 3d3fc7ce
      * Adds a {@link StratconScenario} to the specified contract. This scenario is cloaked so will
      * not be visible until the player uncovers it.
      * If no {@link StratconTrackState} or {@link ScenarioTemplate} is provided, random one will be
@@ -553,11 +497,8 @@
      *                  If {@code null}, a random trackState is selected.
      * @param template   The {@link ScenarioTemplate} for the scenario.
      *                  If {@code null}, the default template is used.
-<<<<<<< HEAD
-=======
      * @param allowPlayerFacilities Whether the scenario is allowed to spawn on top of
      *                             player-allied facilities.
->>>>>>> 3d3fc7ce
      *
      * @return The created {@link StratconScenario} or @code null},
      * if no {@link ScenarioTemplate} is found or if all coordinates in the provided
@@ -565,12 +506,8 @@
      */
     public static @Nullable StratconScenario addHiddenExternalScenario(Campaign campaign, AtBContract contract,
                                                       @Nullable StratconTrackState trackState,
-<<<<<<< HEAD
-                                                      @Nullable ScenarioTemplate template) {
-=======
                                                       @Nullable ScenarioTemplate template,
                                                       boolean allowPlayerFacilities) {
->>>>>>> 3d3fc7ce
         // If we're not generating for a specific track, randomly pick one.
         if (trackState == null) {
             trackState = getRandomTrack(contract);
@@ -581,11 +518,7 @@
             }
         }
 
-<<<<<<< HEAD
-        StratconCoords coords = getUnoccupiedCoords(trackState);
-=======
         StratconCoords coords = getUnoccupiedCoords(trackState, allowPlayerFacilities);
->>>>>>> 3d3fc7ce
 
         if (coords == null) {
             logger.error(String.format("Unable to place objective scenario on track %s," +
@@ -598,13 +531,10 @@
         StratconScenario scenario = StratconRulesManager.generateScenario(campaign, contract,
             trackState, FORCE_NONE, coords, template);
 
-<<<<<<< HEAD
-=======
         if (scenario == null) {
             return null;
         }
 
->>>>>>> 3d3fc7ce
         // clear dates, because we don't want the scenario disappearing on us
         scenario.setDeploymentDate(null);
         scenario.setActionDate(null);
@@ -951,15 +881,9 @@
      * @param ignoreFacilities  Whether we should ignore any facilities at the selected location
      * @return The newly set up {@link StratconScenario}.
      */
-<<<<<<< HEAD
-    private static StratconScenario setupScenario(StratconCoords coords, int forceID, Campaign campaign,
-                                                  AtBContract contract, StratconTrackState track,
-                                                  @Nullable ScenarioTemplate template) {
-=======
     private static @Nullable StratconScenario setupScenario(StratconCoords coords, int forceID, Campaign campaign,
                                                   AtBContract contract, StratconTrackState track,
                                                   @Nullable ScenarioTemplate template, boolean ignoreFacilities) {
->>>>>>> 3d3fc7ce
         StratconScenario scenario;
 
         if (track.getFacilities().containsKey(coords) && !ignoreFacilities) {
@@ -1485,11 +1409,7 @@
         if (lanceCommander != null){
             Unit commanderUnit = lanceCommander.getUnit();
             if (commanderUnit != null) {
-<<<<<<< HEAD
-                Lance lance = campaign.getLances().get(commanderUnit.getForceId());
-=======
                 StrategicFormation lance = campaign.getStrategicFormationsTable().get(commanderUnit.getForceId());
->>>>>>> 3d3fc7ce
 
                 return (lance != null) && lance.getRole().isDefence();
             }
@@ -2278,8 +2198,6 @@
 
                     track.removeScenario(scenario);
 
-                    // I really don't like checking against a String here, but I couldn't find a way to
-                    // fetch the scenario's original template
                     if (backingScenario.getStratConScenarioType().isResupply()) {
                         ResourceBundle resources = ResourceBundle.getBundle("mekhq.resources.Resupply");
 
