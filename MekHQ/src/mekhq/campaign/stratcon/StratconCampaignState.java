--- conflicted
+++ resolved
@@ -131,10 +131,6 @@
         return supportPoints;
     }
 
-<<<<<<< HEAD
-    public void changeSupportPoints(int number) {
-        supportPoints += number;
-=======
     /**
      * Modifies the current support points by the specified amount.
      *
@@ -149,7 +145,6 @@
      */
     public void changeSupportPoints(int change) {
         supportPoints += change;
->>>>>>> 2b5db3af
     }
 
     public void setSupportPoints(int supportPoints) {
