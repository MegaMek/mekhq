--- conflicted
+++ resolved
@@ -203,7 +203,29 @@
             }
         }
 
-<<<<<<< HEAD
+        // Determine starting morale
+        if (contract.getContractType().isGarrisonType()) {
+            contract.setMoraleLevel(AtBMoraleLevel.ROUTED);
+
+            LocalDate routEnd = contract.getStartDate().plusMonths(Math.max(1, Compute.d6() - 3)).minusDays(1);
+            contract.setRoutEndDate(routEnd);
+        } else {
+            contract.checkMorale(campaign, campaign.getLocalDate());
+
+            if (contract.getMoraleLevel().isRouted()) {
+                contract.setMoraleLevel(AtBMoraleLevel.CRITICAL);
+            }
+
+            if (contract.getContractType().isReliefDuty()) {
+                int currentMoraleLevel = min(6, contract.getMoraleLevel().ordinal() + 1);
+
+                contract.setMoraleLevel(AtBMoraleLevel.parseFromString(String.valueOf(currentMoraleLevel)));
+            }
+        }
+
+        // Determine starting Support Points
+        campaign.negotiateAdditionalSupportPoints();
+
         // Roll to see if a hidden cache is present
         if (campaign.getLocalDate().isAfter(LocalDate.of(2900, 1, 1))) {
             if (Compute.randomInt(100) == 0) {
@@ -224,31 +246,6 @@
             }
         }
 
-=======
-        // Determine starting morale
-        if (contract.getContractType().isGarrisonType()) {
-            contract.setMoraleLevel(AtBMoraleLevel.ROUTED);
-
-            LocalDate routEnd = contract.getStartDate().plusMonths(Math.max(1, Compute.d6() - 3)).minusDays(1);
-            contract.setRoutEndDate(routEnd);
-        } else {
-            contract.checkMorale(campaign, campaign.getLocalDate());
-
-            if (contract.getMoraleLevel().isRouted()) {
-                contract.setMoraleLevel(AtBMoraleLevel.CRITICAL);
-            }
-
-            if (contract.getContractType().isReliefDuty()) {
-                int currentMoraleLevel = min(6, contract.getMoraleLevel().ordinal() + 1);
-
-                contract.setMoraleLevel(AtBMoraleLevel.parseFromString(String.valueOf(currentMoraleLevel)));
-            }
-        }
-
-        // Determine starting Support Points
-        campaign.negotiateAdditionalSupportPoints();
-
->>>>>>> 3d3fc7ce
         // now we're done
     }
 
