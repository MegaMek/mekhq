/*
 * Copyright (c) 2019 The Megamek Team. All rights reserved.
 *
 * This file is part of MekHQ.
 *
 * MekHQ is free software: you can redistribute it and/or modify
 * it under the terms of the GNU General Public License as published by
 * the Free Software Foundation, either version 3 of the License, or
 * (at your option) any later version.
 *
 * MekHQ is distributed in the hope that it will be useful,
 * but WITHOUT ANY WARRANTY; without even the implied warranty of
 * MERCHANTABILITY or FITNESS FOR A PARTICULAR PURPOSE. See the
 * GNU General Public License for more details.
 *
 * You should have received a copy of the GNU General Public License
 * along with MekHQ. If not, see <http://www.gnu.org/licenses/>.
 */

package mekhq.campaign.stratcon;

import java.util.ArrayList;
import java.util.Collections;
import java.util.List;

import megamek.common.Compute;
import mekhq.MekHQ;
import mekhq.campaign.Campaign;
import mekhq.campaign.force.Force;
import mekhq.campaign.mission.AtBContract;
import mekhq.campaign.mission.AtBDynamicScenario;
import mekhq.campaign.mission.Mission;
import mekhq.campaign.mission.Scenario;
import mekhq.campaign.mission.ScenarioTemplate;
import mekhq.campaign.mission.ScenarioForceTemplate.ForceAlignment;
import mekhq.campaign.mission.atb.AtBScenarioModifier;
import mekhq.campaign.stratcon.StratconContractDefinition.ObjectiveParameters;
import mekhq.campaign.stratcon.StratconContractDefinition.StrategicObjectiveType;

/**
 * This class handles StratCon state initialization when a contract is signed.
 */
public class StratconContractInitializer {
    public static final int NUM_LANCES_PER_TRACK = 3;

    /**
     * Initializes the campaign state given a contract, campaign and contract definition
     */
    public static void initializeCampaignState(AtBContract contract, Campaign campaign, StratconContractDefinition contractDefinition) {
        StratconCampaignState campaignState = new StratconCampaignState(contract);
        campaignState.setBriefingText(contractDefinition.getBriefing() + "<br/>" + contract.getCommandRights().getStratConText());
        campaignState.setStrategicObjectivesBehaveAsVPs(contractDefinition.objectivesBehaveAsVPs());

        // dependency: this is required here in order for scenario initialization to work properly
        contract.setStratconCampaignState(campaignState);

        // First, initialize the proper number of tracks. Then:
        // for each objective:
        //  step 1: calculate objective count
        //          if scaled, multiply # required lances by factor, round up, otherwise just fixed #
        //  step 2: evenly distribute objectives through tracks
        //          if uneven number remaining, distribute randomly
        //          when objective is specific scenario victory, place specially flagged scenarios
        //          when objective is allied/hostile facility, place those facilities

        int numTracks = contract.getRequiredLances() / NUM_LANCES_PER_TRACK;

        for (int x = 0; x < numTracks; x++) {
            int scenarioOdds = contractDefinition.getScenarioOdds().get(Compute.randomInt(contractDefinition.getScenarioOdds().size()));
            int deploymentTime = contractDefinition.getDeploymentTimes().get(Compute.randomInt(contractDefinition.getDeploymentTimes().size()));

            StratconTrackState track = initializeTrackState(NUM_LANCES_PER_TRACK, scenarioOdds, deploymentTime);
            track.setDisplayableName(String.format("Track %d", x));
            campaignState.addTrack(track);
        }

        // a campaign will have X tracks going at a time, where
        // X = # required lances / 3, rounded up. The last track will have fewer required lances.
        int oddLanceCount = contract.getRequiredLances() % NUM_LANCES_PER_TRACK;
        if (oddLanceCount > 0) {
            int scenarioOdds = contractDefinition.getScenarioOdds().get(Compute.randomInt(contractDefinition.getScenarioOdds().size()));
            int deploymentTime = contractDefinition.getDeploymentTimes().get(Compute.randomInt(contractDefinition.getDeploymentTimes().size()));

            StratconTrackState track = initializeTrackState(oddLanceCount, scenarioOdds, deploymentTime);
            track.setDisplayableName(String.format("Track %d", campaignState.getTracks().size()));
            campaignState.addTrack(track);
        }

        // now seed the tracks with objectives and facilities
        for (ObjectiveParameters objectiveParams : contractDefinition.getObjectiveParameters()) {
            int objectiveCount = objectiveParams.objectiveCount > 0 ?
                    (int) objectiveParams.objectiveCount :
                    (int) (-objectiveParams.objectiveCount * contract.getRequiredLances());
<<<<<<< HEAD

            campaignState.incrementPendingStrategicObjectiveCount(objectiveCount);

            List<Integer> trackObjects = trackObjectDistribution(objectiveCount, campaignState.getTracks().size());

=======
                    
            List<Integer> trackObjects = trackObjectDistribution(objectiveCount, campaignState.getTracks().size()); 
                   
>>>>>>> a6e64cef
            for (int x = 0; x < trackObjects.size(); x++) {
                int numObjects = trackObjects.get(x);

                switch (objectiveParams.objectiveType) {
                    case SpecificScenarioVictory:
                        initializeObjectiveScenarios(campaign, contract, campaignState.getTrack(x), numObjects,
                                objectiveParams.objectiveScenarios, objectiveParams.objectiveScenarioModifiers);
                        break;
                    case AlliedFacilityControl:
                        initializeTrackFacilities(campaignState.getTrack(x), numObjects, ForceAlignment.Allied, true);
                        break;
                    case HostileFacilityControl:
                    case FacilityDestruction:
                        initializeTrackFacilities(campaignState.getTrack(x), numObjects, ForceAlignment.Opposing, true);
                        break;
                    case AnyScenarioVictory:
                        // set up a "win X scenarios" objective
                        StratconStrategicObjective sso = new StratconStrategicObjective();
                        sso.setDesiredObjectiveCount(numObjects);
                        sso.setObjectiveType(StrategicObjectiveType.AnyScenarioVictory);
                        campaignState.getTrack(x).addStrategicObjective(sso);
                        break;
                }
            }
            
            // if any modifiers are to be applied across all scenarios in the campaign
            // do so here; do not add duplicates
            if (objectiveParams.objectiveScenarioModifiers != null) {
                for (String modifier : objectiveParams.objectiveScenarioModifiers) {
                    if (!campaignState.getGlobalScenarioModifiers().contains(modifier)) {
                        campaignState.getGlobalScenarioModifiers().add(modifier);
                    }
                }
            }
        }

        // non-objective allied facilities
        int facilityCount = contractDefinition.getAlliedFacilityCount() > 0 ?
                (int) contractDefinition.getAlliedFacilityCount() :
                (int) (-contractDefinition.getAlliedFacilityCount() * contract.getRequiredLances());

        List<Integer> trackObjects = trackObjectDistribution(facilityCount, campaignState.getTracks().size());

        for (int x = 0; x < trackObjects.size(); x++) {
            int numObjects = trackObjects.get(x);

            initializeTrackFacilities(campaignState.getTrack(x), numObjects, ForceAlignment.Allied, false);
        }

        // non-objective hostile facilities
        facilityCount = contractDefinition.getHostileFacilityCount() > 0 ?
                (int) contractDefinition.getHostileFacilityCount() :
                (int) (-contractDefinition.getHostileFacilityCount() * contract.getRequiredLances());

        trackObjects = trackObjectDistribution(facilityCount, campaignState.getTracks().size());

        for (int x = 0; x < trackObjects.size(); x++) {
            int numObjects = trackObjects.get(x);

            initializeTrackFacilities(campaignState.getTrack(x), numObjects, ForceAlignment.Opposing, false);
        }

        // now we're done
    }

    /**
     * Set up initial state of a track, dimensions are based on number of assigned lances.
     */
    public static StratconTrackState initializeTrackState(int numLances, int scenarioOdds, int deploymentTime) {
        // to initialize a track,
        // 1. we set the # of required lances
        // 2. set the track size to a total of numlances * 28 hexes, a rectangle that is wider than it is taller
        //      the idea being to create a roughly rectangular playing field that,
        //      if one deploys a scout lance each week to a different spot, can be more or less fully covered

        StratconTrackState retVal = new StratconTrackState();
        retVal.setRequiredLanceCount(numLances);

        // set width and height
        int numHexes = numLances * 28;
        int height = (int) Math.floor(Math.sqrt(numHexes));
        int width = numHexes / height;
        retVal.setWidth(width);
        retVal.setHeight(height);

        retVal.setScenarioOdds(scenarioOdds);
        retVal.setDeploymentTime(deploymentTime);

        // TODO: place terrain

        return retVal;
    }

    /**
     * Generates an array list representing the number of objects to place in a given number of tracks.
     */
    private static List<Integer> trackObjectDistribution(int numObjects, int numTracks) {
        List<Integer> retVal = new ArrayList<>();
        int leftOver = numObjects % numTracks;

        for (int track = 0; track < numTracks; track++) {
            int trackObjects = numObjects / numTracks;

            // if we are unevenly distributed, add an extra one
            if (leftOver > 0) {
                trackObjects++;
                leftOver--;
            }

            retVal.add(trackObjects);
        }

        // don't always front-load extra objects
        Collections.shuffle(retVal);
        return retVal;
    }

    /**
     * Worker function that takes a trackstate and plops down the given number of facilities owned by the given faction
     * Avoids places with existing facilities and scenarios, capable of taking facility sub set and setting strategic objective flag.
     */
    private static void initializeTrackFacilities(StratconTrackState trackState, int numFacilities,
            ForceAlignment owner, boolean strategicObjective) {

        int trackSize = trackState.getWidth() * trackState.getHeight();

        for (int fCount = 0; fCount < numFacilities; fCount++) {
            // if there's no possible empty places to put down a new scenario, then move on
            if ((trackState.getFacilities().size() + trackState.getScenarios().size()) >= trackSize) {
                break;
            }

            StratconFacility sf = owner == ForceAlignment.Allied ?
                    StratconFacilityFactory.getRandomAlliedFacility() :
                    StratconFacilityFactory.getRandomHostileFacility();

            sf.setOwner(owner);
            sf.setStrategicObjective(strategicObjective);

            StratconCoords coords = getUnoccupiedCoords(trackState);

            trackState.addFacility(coords, sf);
            
            if (strategicObjective) {
                StratconStrategicObjective sso = new StratconStrategicObjective();
                sso.setObjectiveCoords(coords);
                
                if (sf.getOwner() == ForceAlignment.Allied) {
                    trackState.getRevealedCoords().add(coords);
                    sf.setVisible(true);
                    sso.setObjectiveType(StrategicObjectiveType.AlliedFacilityControl);
                } else {
                    sf.setVisible(false);
                    sso.setObjectiveType(StrategicObjectiveType.HostileFacilityControl);
                }
                
                trackState.addStrategicObjective(sso);
            }
        }
    }

    /**
     * Worker function that takes a trackstate and plops down the given number of facilities owned by the given faction
     */
    private static void initializeObjectiveScenarios(Campaign campaign, AtBContract contract, StratconTrackState trackState,
            int numScenarios, List<String> objectiveScenarios, List<String> objectiveModifiers) {
        // pick scenario from subset
        // place it on the map somewhere nothing else has been placed yet
        // if it's a facility scenario, place the facility
        // run generateScenario() to apply all the necessary mods
        // apply objective mods (?)

        int trackSize = trackState.getWidth() * trackState.getHeight();

        for (int sCount = 0; sCount < numScenarios; sCount++) {
            // if there's no possible empty places to put down a new scenario, then move on
            if ((trackState.getFacilities().size() + trackState.getScenarios().size()) >= trackSize) {
                break;
            }

            // pick
            ScenarioTemplate template = StratconScenarioFactory.getSpecificScenario(
                    objectiveScenarios.get(Compute.randomInt(objectiveScenarios.size())));

            StratconCoords coords = getUnoccupiedCoords(trackState);

            // facility
            if (template.isFacilityScenario()) {
                StratconFacility facility = template.isHostileFacility() ?
                        StratconFacilityFactory.getRandomHostileFacility() : StratconFacilityFactory.getRandomAlliedFacility();
                trackState.addFacility(coords, facility);
            }

            // create scenario - don't assign a force yet
            StratconScenario scenario = StratconRulesManager.generateScenario(campaign, contract, trackState, Force.FORCE_NONE, coords, template);

            // clear dates, because we don't want the scenario disappearing on us
            scenario.setDeploymentDate(null);
            scenario.setActionDate(null);
            scenario.setReturnDate(null);
            scenario.setStrategicObjective(true);
            scenario.getBackingScenario().setCloaked(true);
            // apply objective mods
            if (objectiveModifiers != null) {
                for (String modifier : objectiveModifiers) {
                    scenario.getBackingScenario().addScenarioModifier(AtBScenarioModifier.getScenarioModifier(modifier));
                }
            }

            trackState.addScenario(scenario);

            StratconStrategicObjective sso = new StratconStrategicObjective();
            sso.setObjectiveCoords(coords);
            sso.setObjectiveType(StrategicObjectiveType.SpecificScenarioVictory);
            sso.setDesiredObjectiveCount(1);
            trackState.addStrategicObjective(sso);
        }
    }

    /**
     * Utility function that, given a track state, picks a random set of unoccupied coordinates.
     */
    private static StratconCoords getUnoccupiedCoords(StratconTrackState trackState) {
        // plonk
        int x = Compute.randomInt(trackState.getWidth());
        int y = Compute.randomInt(trackState.getHeight());
        StratconCoords coords = new StratconCoords(x, y);

        // make sure we don't put the facility down on top of anything else
        while ((trackState.getFacility(coords) != null) ||
                (trackState.getScenario(coords) != null)) {
            x = Compute.randomInt(trackState.getWidth());
            y = Compute.randomInt(trackState.getHeight());
            coords = new StratconCoords(x, y);
        }

        return coords;
    }

    /**
     * Given a mission (that's an AtB contract), restore track state information,
     * such as pointers from StratCon scenario objects to AtB scenario objects.
     */
    public static void restoreTransientStratconInformation(Mission m, Campaign campaign) {
        if (m instanceof AtBContract) {
            // Having loaded scenarios and such, we now need to go through any StratCon scenarios for this contract
            // and set their backing scenario pointers to the existing scenarios stored in the campaign for this contract
            AtBContract atbContract = (AtBContract) m;
            if (atbContract.getStratconCampaignState() != null) {
                for (StratconTrackState track : atbContract.getStratconCampaignState().getTracks()) {
                    for (StratconScenario scenario : track.getScenarios().values()) {
                        Scenario campaignScenario = campaign.getScenario(scenario.getBackingScenarioID());

                        if ((campaignScenario instanceof AtBDynamicScenario)) {
                            scenario.setBackingScenario((AtBDynamicScenario) campaignScenario);
                        } else {
                            MekHQ.getLogger().warning(String.format("Unable to set backing scenario for stratcon scenario in track %s ID %d",
                                            track.getDisplayableName(), scenario.getBackingScenarioID()));
                        }
                    }
                }
            }
        }
    }
}<|MERGE_RESOLUTION|>--- conflicted
+++ resolved
@@ -91,17 +91,9 @@
             int objectiveCount = objectiveParams.objectiveCount > 0 ?
                     (int) objectiveParams.objectiveCount :
                     (int) (-objectiveParams.objectiveCount * contract.getRequiredLances());
-<<<<<<< HEAD
-
-            campaignState.incrementPendingStrategicObjectiveCount(objectiveCount);
 
             List<Integer> trackObjects = trackObjectDistribution(objectiveCount, campaignState.getTracks().size());
 
-=======
-                    
-            List<Integer> trackObjects = trackObjectDistribution(objectiveCount, campaignState.getTracks().size()); 
-                   
->>>>>>> a6e64cef
             for (int x = 0; x < trackObjects.size(); x++) {
                 int numObjects = trackObjects.get(x);
 
@@ -126,7 +118,7 @@
                         break;
                 }
             }
-            
+
             // if any modifiers are to be applied across all scenarios in the campaign
             // do so here; do not add duplicates
             if (objectiveParams.objectiveScenarioModifiers != null) {
@@ -244,11 +236,11 @@
             StratconCoords coords = getUnoccupiedCoords(trackState);
 
             trackState.addFacility(coords, sf);
-            
+
             if (strategicObjective) {
                 StratconStrategicObjective sso = new StratconStrategicObjective();
                 sso.setObjectiveCoords(coords);
-                
+
                 if (sf.getOwner() == ForceAlignment.Allied) {
                     trackState.getRevealedCoords().add(coords);
                     sf.setVisible(true);
@@ -257,7 +249,7 @@
                     sf.setVisible(false);
                     sso.setObjectiveType(StrategicObjectiveType.HostileFacilityControl);
                 }
-                
+
                 trackState.addStrategicObjective(sso);
             }
         }
