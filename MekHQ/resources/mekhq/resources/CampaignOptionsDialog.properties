# Copyright (C) 2005-2025 The MegaMek Team. All Rights Reserved.
#
# This file is part of MekHQ.
#
# MekHQ is free software: you can redistribute it and/or modify
# it under the terms of the GNU General Public License (GPL),
# version 3 or (at your option) any later version,
# as published by the Free Software Foundation.
#
# MekHQ is distributed in the hope that it will be useful,
# but WITHOUT ANY WARRANTY; without even the implied warranty
# of MERCHANTABILITY or FITNESS FOR A PARTICULAR PURPOSE.
# See the GNU General Public License for more details.
#
# A copy of the GPL should have been included with this project;
# if not, see <https://www.gnu.org/licenses/>.
#
# NOTICE: The MegaMek organization is a non-profit group of volunteers
# creating free software for the BattleTech community.
#
# MechWarrior, BattleMech, `Mech and AeroTech are registered trademarks
# of The Topps Company, Inc. All Rights Reserved.
#
# Catalyst Game Labs and the Catalyst Game Labs logo are trademarks of
# InMediaRes Productions, LLC.
#
# MechWarrior Copyright Microsoft Corporation. MegaMek was created under
# Microsoft's "Game Content Usage Rules"
# <https://www.xbox.com/en-US/developers/rules> and it is not endorsed by or
# affiliated with Microsoft.
# suppress inspection "UnusedProperty" for whole file
## Main Dialog
lblApplySettings.text=Apply Settings
lblApplySettings.tooltip=Apply the current campaign options to the campaign.
lblSavePreset.text=Save Preset
lblSavePreset.tooltip=Save the current campaign options as a new preset.
lblLoadPreset.text=Load Preset
lblLoadPreset.tooltip=Load an existing preset.
lblCancel.text=Cancel Changes
lblCancel.tooltip=Cancel all changes and close the dialog.
## SelectPresetDialog Class
# SelectPresetDialog
presetDialog.title=Select a Campaign Preset
presetDialog.description=Choose a preset to tailor your experience. Each option provides a\
  \ well-balanced challenge, suitable for both newcomers and seasoned players.
lblPresetDialogSelect.text=Confirm
lblPresetDialogSelect.tooltip=Confirm the currently selected preset.
lblPresetDialogCustomize.text=Customize
lblPresetDialogCustomize.tooltip=Select a preset, then open the campaign options menu.
lblPresetDialogCancel.text=Cancel
lblPresetDialogCancel.tooltip=Return to the prior screen.
## Campaign Options Pane
campaignOptions.title=Campaign Options
generalPanel.title=General
humanResourcesParentTab.title=Human Resources
advancementParentTab.title=Advancement
logisticsAndMaintenanceParentTab.title=Logistics
strategicOperationsParentTab.title=Operations
## General Tab Class
# createGeneralTab
lblGeneral.text=Welcome, Commander
lblGeneralBody.text=<center><p>"War has been described as an art, as a science, as an extension\
  \ of diplomacy, and as an expression of national policy. In fact, it has become a business, pure\
  \ and simple. Like all government-run ventures, government armies suffer the woes of bureaucratic\
  \ incompetence but get along because they are the only game in town. As a small businessman\
  \ competing in a wide-open market, the mercenary leader does not have this advantage, and it\
  \ behooves him to run his firm wisely, efficiently, and economically."\
  <br><i>From "The Soldier's Balance Sheet" by Colonel David "Bear" Tarquin</i></p></center>\
  <p><table align="center"><tr><td>\u270E Custom system unique to <i>MekHQ</i>.</td>\
  <td>\u2318 Documentation included in <i>MekHQ/docs</i>.</td></tr>\
  <tr><td>\u26A0 Tooltip contains important information.</td>\
  <td>\u2714 Tooltip contains a recommendation.</td></tr>\
  <tr><td><span style="color:#C344C3;">\u2605</span> Added since the last <b>Development</b> release.</td>\
  <td><span style="color:#7FCF43;">\u2606</span> Added since the last <b>Milestone</b> release.</td></tr></table></p>
lblName.text=Unit Name
lblName.tooltip=The most important decision you will ever make.
lblRandomDate.text=<html>Randomize <span style="color:#7FCF43;">\u2606</span></html>
lblRandomDate.tooltip=Pick a random date between 2470 & 3151
lblNameGenerator.text=Randomize
lblNameGenerator.tooltip=Generate a new random name.
lblFaction.text=Unit Faction
lblFaction.tooltip=Which faction should your campaign belong to?
lblRandomFaction.text=<html>Randomize <span style="color:#7FCF43;">\u2606</span></html>
lblRandomFaction.tooltip=Pick a random faction from those available for the current date
lblDate.text=Start Date
lblDate.tooltip=When should the campaign begin?
lblCamo.text=Unit Camouflage
lblCamo.tooltip=Pick a camouflage scheme for the units in your campaign.
lblIcon.text=Unit Insignia
lblIcon.tooltip=Pick an insignia for your campaign. Or leave blank to use an image based on your\
  \ campaign faction.
# createFurtherReadingPanel
lblFurtherReadingPanel.text=Suggested Reading
lblFurtherReading.text=<html><h2 style="text-align:center;">BATTLEMECH MANUAL (BMM)</h2>\
  The BattleMech Manual, built from the ground up with the latest rules, is specifically designed for BattleTech players\
  \ seeking an all-'Mek combat experience. It serves as the ideal starting point for new players learning the battle rules.\
  <h2 style="text-align:center;">TOTAL WARFARE (TW)</h2>\
  Total Warfare is the definitive rulebook for experienced BattleTech players, serving as a comprehensive reference\
  \ guide rather than an introductory teaching tool. For construction rules related to the various units featured in\
  \ Total Warfare, refer to the TechManual.\
  <h2 style="text-align:center;">CAMPAIGN OPERATIONS (CamOps)</h2>\
  Campaign Operations offers rules for creating and managing forces, whether it is a struggling mercenary battalion or\
  \ a well-equipped House regiment. The book's final sections introduce diverse options for campaign play, enabling\
  \ players to run thrilling campaigns of virtually any type with their newly created forces. Campaign Operations\
  \ serves as the foundational rulebook for modern MekHQ.\
  <h2 style="text-align:center;">A TIME OF WAR (ATOW)</h2>\
  BattleTech: A Time of War is one of two official role-playing games set in the universe of Battletech. It lets players\
  \ step into any role - from elite MechWarrior to cunning spy - using a detailed, point-based system. Starting in 2024,\
  \ we adopted ATOW as primary reference point for character progression in MekHQ. In 2025 we started incorporating more\
  \ of ATOW's systems to ensure MekHQ can supplement campaign play with a more in-depth roleplay experience.</html>
## RepairAndMaintenanceTab
repairsAndMaintenanceContentTabs.title=Maintenance & Repairs
repairTab.title=Repairs
repairTab.border="Victory depends upon the proper use of combined arms \u2014 light, medium, heavy,\
  \ assault, air, infantry, and the rest. Variety is the spice of battle."\
  <br><i>Captain Natasha Kerensky, Wolf's Dragoons</i>
maintenanceTab.title=Maintenance
maintenanceTab.border="One 'Mek lance can beat one mob, large or small, any time."\
  <br><i>Dr. Shindu Banzai, Fundamentals of Military Science\
  <br>Lecture at the New Avalon Institute of Science, 3017</i>
# createRepairTab
lblRepairTab.text=Repair Options
lblTechsUseAdministration.text=Techs Use Administration \u270E
lblTechsUseAdministration.tooltip=Daily available tech minutes is increased and decreased based on the Tech's\
  \ <i>Administration</i> skill. Each skill level (Green, Regular, etc.) in <i>Administration</i> increases available\
  \ minutes by around 5%.
lblUsefulAsTechs.text=Useful Permanent AsTechs \u270E <span style="color:#7FCF43;">\u2606</span>
lblUsefulAsTechs.tooltip=All AsTechs contribute 1 to the AsTech pool. However permanent AsTechs contribute additional \
  'points' to the pool based on their total skill level in the <i>AsTech</i> skill divided by 2.5 (rounded down). A \
  character with eight levels, for example, would contribute a total of 4 points to the pool.
lblUseEraModsCheckBox.text=Use Era Modifiers for Repair Rolls
lblUseEraModsCheckBox.tooltip=Use faction-specific era mods for repair rolls.
lblAssignedTechFirstCheckBox.text=Place Assigned Technicians to the Top of the List
lblAssignedTechFirstCheckBox.tooltip=In the repair bay, if the unit has an assigned technician,\
  \ that technician is placed at the top of the available technician list.
lblResetToFirstTechCheckBox.text=After Repairs Jump to the Technician at the Top of the List
lblResetToFirstTechCheckBox.tooltip=After any repair/salvage task, always select the technician at\
  \ the top of the list.
lblUseQuirksBox.text=Use Quirks
lblUseQuirksBox.tooltip=Allow units to have quirks.
lblUseAeroSystemHitsBox.text=Damage Aero System Parts by Hits Taken
lblUseAeroSystemHitsBox.tooltip=Changes repair/replacement time and difficulty of Aero large and \
  small craft systems (Avionics, FCS, etc).
lblRepairTabRight.text=Component Damage \u270E
lblUseDamageMargin.text=Damage Parts by Margin of Failure
lblUseDamageMargin.tooltip=Instead of destroying/damaging parts only by elite techs, parts are\
  \ damaged/destroyed when the tech roll fails by a given margin.
lblDamageMargin.text=Margin of Failure
lblDamageMargin.tooltip=Determines how bad a failure must be before an item is damaged or destroyed.
lblDestroyPartTarget.text=Equipment Survival Target Number
lblDestroyPartTarget.tooltip=Equipment hit in battle will survive if this target number is beat on\
  \ 2d6.
# createMaintenanceTab
lblMaintenanceTab.text=Maintenance Options
lblCheckMaintenance.text=Enable Unit Maintenance
lblCheckMaintenance.tooltip=If checked, each unit will make a parts-specific maintenance check at\
  \ the end of each maintenance cycle
lblMaintenanceDays.text=Base Maintenance Cycle
lblMaintenanceDays.tooltip=This setting determines how frequently maintenance checks are made while\
  \ on non-Garrison contracts. Peacetime frequency is x4 this value.
lblMaintenanceBonus.text=Maintenance Modifier
lblMaintenanceBonus.tooltip=When performing maintenance, modify the target number by this value.
lblDefaultMaintenanceTime.text=Default Maintenance Time \u2714
lblDefaultMaintenanceTime.tooltip=This setting determines what maintenance time modifier is applied\
  \ to new units. The higher this value, the longer maintenance takes, but the easier it is.\
  <br>\
  <br><b>Recommended:</b> 4
lblUseQualityMaintenance.text=Use Quality Modifiers \u2714
lblUseQualityMaintenance.tooltip=If checked, quality modifiers will be added to maintenance checks.\
  <br\
  ><br><b>Note:</b> While this option is RAW it creates an unusual situation where some units\
  \ race to the best quality, while others race to the bottom.\
  <br>\
  <br><b>Recommended:</b> disable this option.
lblReverseQualityNames.text=Reverse Quality Names \u270E \u26A0
lblReverseQualityNames.tooltip=If checked, equipment and unit quality names will be reversed so that\
  \ A is the best and F is the worst. This <i>only</i> affects equipment and unit quality ratings.\
  \ All other ratings are unaffected. In most cases, other ratings already run A-F.\
  <br>\
  <br><b>Warning:</b> This option is not reflected in the 'Operations/Finances/Price Multipliers'\
  \ tab.
lblUseRandomUnitQualities.text=Random New Unit Quality \u270E
lblUseRandomUnitQualities.tooltip=Determines whether the quality of new units is randomized based\
  \ on market or salvage status. Otherwise, quality will always default to D.
lblUsePlanetaryModifiers.text=Use Planetary Modifiers
lblUsePlanetaryModifiers.tooltip=Determines whether certain planetary conditions will impact\
  \ maintenance checks based on repair location.
lblUseUnofficialMaintenance.text=Only Damage Worst Rated Equipment \u270E \u26A0
lblUseUnofficialMaintenance.tooltip=Determines whether parts should only be damaged by maintenance\
  \ if they're already at the worst rating (F by default).\
  <br>\
  <br><b>Warning:</b> this option is only relevant if 'Use Quality Modifiers' is enabled.
lblLogMaintenance.text=Log Maintenance Results
lblLogMaintenance.tooltip=Determines whether the results of each maintenance check should be added\
  \ to 'mekhq.log'
## SuppliesAndAcquisitionTab
suppliesAndAcquisitionContentTabs.title=Supplies and Acquisition
acquisitionTab.title=Acquisitions & Deliveries
acquisitionTab.border="Forget the casualties. How much did we make?"\
  <br><i>From the comedy holoplay Minor Major\
  <br>Andurien Broadcasting Corporation</i>
planetaryAcquisitionTab.title=Planetary Acquisitions
planetaryAcquisitionTab.border="The lowest, dirtiest, nastiest kind of assignment a hard-luck\
  \ bastard merc can draw... is whatever mission he's on at the moment."\
  <br><i>Major Fran Delmarre\
  <br>12th Star Guards</i>
techLimitsTab.title=Tech Limits
techLimitsTab.border="In a universe where we fight with the ghosts of a golden age, technology is a\
  \ reminder: we are bound by history, but not defined by it."\
  <br><i>Engineer Talia "Patch" Kessler\
  <br>Noble's Faulty Firepower</i>
# createAcquisitionTab
lblAcquisitionTab.text=Acquisition & Delivery Options
# createAcquisitionPanel
lblAcquisitionPanel.text=Acquisitions
lblChoiceAcquireSkill.text=Acquisitions Skill
lblChoiceAcquireSkill.tooltip=What skill should be used when performing acquisition checks?
lblUseFunctionalAppraisal.text=Use Functional Appraisal \u270E <span style="color:#C344C3;">\u2606</span>
lblUseFunctionalAppraisal.tooltip=If enabled, your procuring characters will make an unmodified Appraisal skill check.\
  \ Each margin of success (or failure) will decrease (or increase) the cost of the purchase by 2.5%. This affects \
  purchasing parts, refit kits, and units (acquired outside the unit market).
lblProcurementPersonnelPick.text=Acquisitions Personnel
lblProcurementPersonnelPick.tooltip=Who should be able to make procurement checks?
lblAcquireClanPenalty.text=Penalty for Clan Equipment
lblAcquireClanPenalty.tooltip=The penalty for acquisition checks when attempting to acquire Clan\
  \ equipment.
lblAcquireISPenalty.text=Penalty for Inner Sphere Equipment
lblAcquireISPenalty.tooltip=The penalty for acquisition checks when attempting to acquire non-Clan\
  \ equipment.
lblAcquireWaitingPeriod.text=Acquisition Roll Period Frequency
lblAcquireWaitingPeriod.tooltip=How many days should pass between acquisition attempts being refreshed?
lblMaxAcquisitions.text=Max Acquisition Rolls per Period
lblMaxAcquisitions.tooltip=How many times can a character make an acquisition check per period?
# createAutoLogisticsPanel
lblAutoLogisticsPanel.text=AutoLogistics
lblAutoLogisticsMekHead.text='Mek Head Restock Percent
lblAutoLogisticsMekHead.tooltip=autoLogistics counts the number of each 'Mek head type in use and\
  \ then automatically orders replacement spares equal to the percentage set in this option.
lblAutoLogisticsMekLocation.text='Mek Location Restock Percent
lblAutoLogisticsMekLocation.tooltip=autoLogistics counts the number of each 'Mek location in use and\
  \ then automatically orders replacement spares equal to the percentage set in this option.
lblAutoLogisticsNonRepairableLocation.text=Special Location Restock Percent
lblAutoLogisticsNonRepairableLocation.tooltip=autoLogistics counts the number of each special\
  \ location in use and then automatically orders replacement spares equal to the percentage set in\
  \ this option. Special locations are locations you would not normally want to restock such as\
  \ vehicle locations, or 'Mek center torsos.
lblAutoLogisticsArmor.text=Armor Restock Percent
lblAutoLogisticsArmor.tooltip=autoLogistics counts the tonnage of armor in use and then\
  \ automatically orders replacement spares equal to the percentage set in this option.
lblAutoLogisticsAmmunition.text=Ammunition Restock Percent
lblAutoLogisticsAmmunition.tooltip=autoLogistics counts the tonnage of ammo in use and then\
  \ automatically orders replacement spares equal to the percentage set in this option.
lblAutoLogisticsHeatSink.text=Heat Sink Restock Percent
lblAutoLogisticsHeatSink.tooltip=autoLogistics counts the number of heat sinks in use and then\
  \ automatically orders replacement spares equal to the percentage set in this option.
lblAutoLogisticsActuators.text=Actuators Restock Percent
lblAutoLogisticsActuators.tooltip=autoLogistics counts the number of 'Mek actuators in use and then\
  \ automatically orders replacement spares equal to the percentage set in this option.
lblAutoLogisticsJumpJets.text=Jump Jets Restock Percent
lblAutoLogisticsJumpJets.tooltip=autoLogistics counts the number of jump jets in use and then\
  \ automatically orders replacement spares equal to the percentage set in this option.
lblAutoLogisticsEngines.text=Engine Restock Percent
lblAutoLogisticsEngines.tooltip=autoLogistics counts the number of engines in use and then\
  \ automatically orders replacement spares equal to the percentage set in this option.
lblAutoLogisticsWeapons.text=Weapon Restock Percent
lblAutoLogisticsWeapons.tooltip=autoLogistics counts the number of weapons in use and then\
  \ automatically orders replacement spares equal to the percentage set in this option.
lblAutoLogisticsOther.text=Other Restock Percent
lblAutoLogisticsOther.tooltip=autoLogistics counts each part in use, that is not covered by one of\
  \ the other options, and automatically orders replacement spares equal to the percentage set in\
  \ this options.
# createDeliveryPanel
lblDeliveryPanel.text=Deliveries
lblTransitTimeUnits.text=Delivery Scale
lblTransitTimeUnits.tooltip=Should deliveries be scaled using days, weeks, or months? Campaign\
  \ Operations uses months.
transitUnitNamesDays.text=Days
transitUnitNamesWeeks.text=Weeks
transitUnitNamesMonths.text=Months
# createPlanetaryAcquisitionTab
lblPlanetaryAcquisitionTab.text=Planetary Acquisition Options \u270E
# createOptionsPanel
lblUsePlanetaryAcquisitions.text=Use Planetary Acquisitions \u26A0 \u2714
lblUsePlanetaryAcquisitions.tooltip=Supplies will be searched for on specific planets up to a\
  \ certain jump radius away, starting on the current planet.\
  <br>\
  <br>To find a given part, an availability roll must first succeed to identify a contact and then\
  \ parts may be rolled for until a failure.\
  <br>\
  <br>Planetary socio-industrial ratings can affect the target roll.\
  <br>\
  <br>All delivery times are based on the number of recharges necessary (7 days), the in-system\
  \ transit time at both points, and 1d6 extra days per jump.\
  <br>\
  <br><b>Warning:</b> will increase load times when advancing day.\
  <br>\
  <br><b>Recommended:</b> Disable for large campaigns.
lblMaxJumpPlanetaryAcquisitions.text=Maximum Jump Distance
lblMaxJumpPlanetaryAcquisitions.tooltip=Maximum number of jumps away to search for supplies.
lblPlanetaryAcquisitionsFactionLimits.text=Faction Supply Limits
lblPlanetaryAcquisitionsFactionLimits.tooltip=Limit acquisitions based on the source faction's\
  \ relationship to the campaign faction.
lblDisallowPlanetaryAcquisitionClanCrossover.text=Disallow Clan-Inner Sphere Supply Sharing
lblDisallowPlanetaryAcquisitionClanCrossover.tooltip=If checked, Inner Sphere factions will not be\
  \ able to find supplies on Clan-controlled worlds, and vice versa.
lblDisallowClanPartsFromIS.text=Disallow Clan Parts from Non-Clan Factions
lblDisallowClanPartsFromIS.tooltip=If checked, you will not be able to purchase clan parts from\
  \ non-Clan factions.
lblPenaltyClanPartsFromIS.text=Non-Clan Acquisition Penalty
lblPenaltyClanPartsFromIS.tooltip=The penalty for acquiring clan parts from non-Clan factions when\
  \ not disallowed entirely.\
  <br>\
  <br>This penalty is cumulative with the general penalty for clan parts.
lblUsePlanetaryAcquisitionsVerbose.text=Enable Verbose Reporting \u26A0
lblUsePlanetaryAcquisitionsVerbose.tooltip=This shows all the details of the planetary searches in\
  \ the daily log.<br><br>This is generally too much information for normal play, but is useful for\
  \ testing.\
  <br>\
  <br><b>Warning:</b> This option can lead to a huge daily report, which will create a saved file\
  \ that takes a significant amount of time to load.
# createModifiersPanel
lblModifiersPanel.text=Modifiers
lblTechLabel.text=Technology
lblTechLabel.tooltip=The planet's technological sophistication rating.
lblIndustryLabel.text=Industry
lblIndustryLabel.tooltip=The planet's industrial development rating.
lblOutputLabel.text=Output
lblOutputLabel.tooltip=The planet's industrial output rating.
# createTechLimitsTab
lblTechLimitsTab.text=Tech Limit Options
lblLimitByYearBox.text=Limit Tech Purchases by Game Year
lblLimitByYearBox.tooltip=Units and parts will be limited by the current year of the campaign.
lblDisallowExtinctStuffBox.text=Disallow Purchasing of Extinct Tech
lblDisallowExtinctStuffBox.tooltip=Normally extinct parts can still be found with a penalty. This\
  \ option will disallow them completely.
lblAllowClanPurchasesBox.text=Allow Purchase of Clan Tech
lblAllowClanPurchasesBox.tooltip=Determines whether Clan units and parts will not be available for\
  \ purchase.
lblAllowISPurchasesBox.text=Allow Purchase of Inner Sphere Tech
lblAllowISPurchasesBox.tooltip=Determines whether non-Clan units and parts will not be available\
  \ for purchase.
lblAllowCanonOnlyBox.text=Canon Tech Purchases Only
lblAllowCanonOnlyBox.tooltip=Determines whether custom units are available for purchase.
lblAllowCanonRefitOnlyBox.text=Canon Refits Only
lblAllowCanonRefitOnlyBox.tooltip=Determines whether units can be refitted into non-canon variants.
lblChoiceTechLevel.text=Maximum Tech Level
lblChoiceTechLevel.tooltip=Only units and parts at or below, this tech level will appear in the\
  \ campaign.
lblVariableTechLevelBox.text=Vary Introduction Date by Tech Level \u270E
lblVariableTechLevelBox.tooltip=If checked, the tech level for a part or unit will change depending\
  \ on whether it is in the <b>prototype stage</b> (experimental), <b>production</b> (advanced),\
  \ or <b>common</b> (standard).
lblUseAmmoByTypeBox.text=Use Ammo Cross-Weapon Compatibility \u270E
lblUseAmmoByTypeBox.tooltip=In the warehouse, LRM, SRM, MRM, and MML launchers can mix ammo between\
  \ sizes. For example, an LRM-10 can use LRM-20 ammo.
## Human Resources Tab
personnelContentTabs.title=Personnel
salariesContentTabs.title=Salaries
# Personnel Tab
personnelGeneralTab.title=General
personnelGeneralTab.border="The merc's worst enemy is usually the employer's High Command."\
  <br><i>Colonel Jaime Wolf\
  <br>Commander of Wolf's Dragoons</i>
personnelInformationTab.title=Personnel Information
personnelInformationTab.border="Why continue a wasteful campaign from an untenable position?"\
  <br><i>From a letter written by Takashi Kurita to his son Theodore, Prince of Luthien\
  <br>Part of the Military Precepts of House Kurita\
  <br>Printed and circulated privately by the Prince in 3020 A.D.</i>
awardsTab.title=Awards
awardsTab.border="They'll get you somehow. One way or another, there'll be an employer who teaches\
  \ you the true meaning of paranoia..."\
  <br><i>Major Fran Delmare\
  <br>12th Star Guards</i>
prisonersAndDependentsTab.title=Prisoners & Civilians
prisonersAndDependentsTab.border="One thing\u2014whose side are we on this week?"\
  <br><i>From the comedy holoplay Minor Major\
  <br>Andurien Broadcasting Corporation</i>
medicalTab.title=Medical
medicalTab.border="Justice? Justice died with Richard Cameron. The best thing we can ask for is an\
  \ occasional lapse in injustice."\
  <br><i>Katrina Steiner's address to the Estates General</i>
0combatSalariesTab.title=Combat
0combatSalariesTab.border="No job too small...no fee too high."\
  <br><i>Unknown Mercenary\
  <br>Terran Alliance</i>
1supportSalariesTab.title=Support
1supportSalariesTab.border="In merc life, you don't fight for glory - you fight to keep the lights on, everyone paid, and\
  \ the bank from repossessing your DropShip."\
  <br><i>Sergeant Val Kessler\
  <br>Iron Fang Familiars</i>
2civilianSalariesTab.title=Civilian
2civilianSalariesTab.border="You can cover a base in guns and armor, but it's the civilians - cooks, clerks, husbands,\
  \, and wives - that make it more than just another fortress. They make it a home."\
  <br><i>Colonel Rhea "Nightwatch" Calder,\
  <br>Nightwatch Ninjas</i>
# createGeneralTab
lblPersonnelGeneralTab.text=General Options
lblUseTactics.text=Use Commander Initiative Bonus \u26A0
lblUseTactics.tooltip=All initiative rolls are modified by the commander's Tactics skill.\
  <br>\
  <br><b>Warning:</b> Should not be combined with 'Use Individual Initiative Bonus.'\
  <br>\
  <br><b>Requirement:</b> The commander initiative option must be enabled in MegaMek.
lblUseInitiativeBonus.text=Use Individual Initiative Bonus \u26A0
lblUseInitiativeBonus.tooltip=Each unit has their initiative rolls modified by their Tactics skill.\
  <br>\
  <br><b>Warning:</b> Should not be combined with '=Use Commander Initiative Bonus.'
lblUseToughness.text=Use Toughness \u270E
lblUseToughness.tooltip=A character's Toughness score acts as a modifier to all consciousness checks.
lblUseRandomToughness.text=Randomize Toughness \u270E
lblUseRandomToughness.tooltip=Personnel have a chance to be recruited with a +1 or -1 to Toughness.
lblUseArtillery.text=Use Artillery Skill
lblUseArtillery.tooltip=Characters can possess the Artillery skill which is used instead of Gunnery\
  \ for specific weapons.
lblUseAbilities.text=Use Special Pilot Abilities (SPAs)
lblUseAbilities.tooltip=Characters can purchase and benefit from SPAs.
lblUseCommanderAbilitiesOnly.text=Commander SPAs Only <span style="color:#7FCF43;">\u2606</span>
lblUseCommanderAbilitiesOnly.tooltip=For multi-personnel units, only count the SPAs owned by the unit commander. If \
  disabled, at least 50% of the unit's crew must possess the SPA for it to be made available in scenarios.
lblUseEdge.text=Use Edge
lblUseEdge.tooltip=Characters can purchase and benefit from Edge, which allows them to re-roll\
  \ certain undesirable results.
lblUseSupportEdge.text=Support Personnel Use Edge
lblUseSupportEdge.tooltip=Allows non-combat roles to benefit from Edge re-rolls, although with a\
  \ shorter list of triggers.
lblUseImplants.text=Use Implants
lblUseImplants.tooltip=Allows personnel to have implants (e.g., Manei Domini)
lblUseAlternativeQualityAveraging.text=Use Higher-Precision Skill Averaging \u270E
lblUseAlternativeQualityAveraging.tooltip=Where two skills determine experience level, attempt to\
  \ average by number (e.g., 8/4), rather than product (e.g., Regular/Green), for greater precision.
# createPersonnelCleanUpPanel
lblPersonnelCleanUpPanel.text=Personnel Cleanup \u270E
lblUsePersonnelRemoval.text=Enable Personnel Cleanup
lblUsePersonnelRemoval.tooltip=If enabled, personnel data will be deleted on the last day of each\
  \ month for any personnel who been left from the unit for over a month.
lblUseRemovalExemptCemetery.text=Exempt Dead Personnel
lblUseRemovalExemptCemetery.tooltip=Data from dead personnel is exempt from being cleaned up.
lblUseRemovalExemptRetirees.text=Exempt Retirees
lblUseRemovalExemptRetirees.tooltip=Data from retired personnel is exempt from being cleaned up.
# createPersonnelLogsTab
lblPersonnelLogsPanel.text=Personnel Logs
lblUseTransfers.text=Use Reassign for Logging \u2714
lblUseTransfers.tooltip=This saves space in the personnel log by logging a single reassignment\
  \ instead of a removal and assignment.\
  <br>\
  <br><b>Recommended:<b> enabled, especially for larger or longer campaigns.
lblUseExtendedTOEForceName.text=Use Extended TO&E Names in Log
lblUseExtendedTOEForceName.tooltip=This options changes the force name used in the personnel\
  \ reassignment log entry from the specific force (i.e., 'Lance A') to include all parent\
  \ forces (i.e., Lance A/Company A/Burger's Burgles)
lblPersonnelLogSkillGain.text=Log Skill Gains
lblPersonnelLogSkillGain.tooltip=Add log entries to the personnel log when increasing a skill. It\
  \ doesn't include changes made in the customize person dialog nor any made before hiring a person.
lblPersonnelLogAbilityGain.text=Log SPA Gains
lblPersonnelLogAbilityGain.tooltip=Add log entries to the personnel log when gaining a special\
  \ ability. It doesn't include changes made in the customize person dialog nor any made before\
  \ hiring a person.
lblPersonnelLogEdgeGain.text=Log Edge Gains
lblPersonnelLogEdgeGain.tooltip=Add log entries to the personnel log when gaining or changing Edge.\
  \ It doesn't include changes made in the customize person dialog nor any made before hiring a\
  \ person.
lblDisplayPersonnelLog.text=Expand Personal Log by Default
lblDisplayPersonnelLog.tooltip=Determines whether the personnel log will be expanded by default
lblDisplayScenarioLog.text=Expand Scenario Log by Default
lblDisplayScenarioLog.tooltip=Determines whether the scenario log will be expanded by default
lblDisplayKillRecord.text=Expand Kill Log by Default
lblDisplayKillRecord.tooltip=Determines whether the kill log will be expanded by default
lblDisplayMedicalRecord.text=Expand Medical Log by Default
lblDisplayMedicalRecord.tooltip=Determines whether the medical log will be expanded by default
lblDisplayPatientRecord.text=Expand Patient Log by Default <span style="color:#7FCF43;">\u2606</span>
lblDisplayPatientRecord.tooltip=Determines whether the patient log will be expanded by default
lblDisplayAssignmentRecord.text=Expand Assignment Log by Default
lblDisplayAssignmentRecord.tooltip=Determines whether the assignment log will be expanded by default
lblDisplayPerformanceRecord.text=Expand Performance Report by Default
lblDisplayPerformanceRecord.tooltip=Determines whether the Skill, XP, and SPA gain log will be expanded by default
# createPersonnelInformationTab
lblPersonnelInformation.text=Personnel Information Options \u270E
lblUseTimeInService.text=Track Time in Service
lblUseTimeInService.tooltip=Track the amount of time a person has been an active employee of the\
  \ force.\
  <br>\
  <br>Breaks in service are considered to be the end of their previous service and the start of a\
  \ new service duration.
lblTimeInServiceDisplayFormat.text=Display Time in Service
lblTimeInServiceDisplayFormat.tooltip=This is the format used to display the length of a person's\
  \ service.
lblUseTimeInRank.text=Track Time in Rank
lblUseTimeInRank.tooltip=Track the amount of time an active person has had their current rank in\
  \ the force.
lblTimeInRankDisplayFormat.text=Display Time in Rank
lblTimeInRankDisplayFormat.tooltip=This is the format used to display the length the person has\
  \ spent in their current rank.
lblTrackTotalEarnings.text=Track Total C-Bill Earnings
lblTrackTotalEarnings.tooltip=This tracks the total amount earned by personnel. The tracking is\
  \ only done when this option is enabled, and it is not backfilled.
lblTrackTotalXPEarnings.text=Track Total XP Earnings
lblTrackTotalXPEarnings.tooltip=This tracks the total amount of experience earned by personnel. The\
  \ tracking is only done when this option is enabled, and it is not backfilled.
lblShowOriginFaction.text=Display Origin Faction
lblShowOriginFaction.tooltip=Display the origin faction of a person in the personnel table.
# createAdministratorsTab
lblAdministratorsPanel.text=Administrators \u270E
lblAdminsHaveNegotiation.text=Admins Have Negotiation
lblAdminsHaveNegotiation.tooltip=Generate all admin personnel with ranks in the Negotiation skill.
lblAdminExperienceLevelIncludeNegotiation.text=Negotiation Factored into Experience Level
lblAdminExperienceLevelIncludeNegotiation.tooltip=All admin personnel will factor the Negotiation\
  \ skill into their experience level calculations (green, regular, etc.).
lblAdminsHaveScrounge.text=Admins Have Scrounge <b>(Deprecated)</b>
lblAdminsHaveScrounge.tooltip=Generate all admin personnel with ranks in the Scrounge skill.
lblAdminExperienceLevelIncludeScrounge.text=Scrounge Factored into Experience Level <b>(Deprecated)</b>
lblAdminExperienceLevelIncludeScrounge.tooltip=All admin personnel will factor the Scrounge skill\
  \ into their experience level calculations (green, regular, etc.).
# createAwardsTab
lblAwardsTab.text=Awards Options \u270E \u2318
lblAwardBonusStyle.text=Bonuses
lblAwardBonusStyle.tooltip=Toggle XP and/or Edge bonuses from awards.
lblAwardTierSize.text=Tier Size
lblAwardTierSize.tooltip=How many times must an award be issued before using the image of the next\
  \ tier?
lblEnableAutoAwards.text=Enable autoAwards
lblEnableAutoAwards.tooltip=Enable the automatic tracking of award eligibility.
lblIssuePosthumousAwards.text=Issue Posthumous Awards
lblIssuePosthumousAwards.tooltip=Enabling this setting will qualify personnel for awards even if\
  \ they're dead (excludes formation-based kill awards).
lblIssueBestAwardOnly.text=Issue Best Award Only
lblIssueBestAwardOnly.tooltip=Activating this setting will disqualify personnel from receiving an\
  \ award if they qualify for a higher-tier award of the same type.
lblIgnoreStandardSet.text=Ignore the Standard Set
lblIgnoreStandardSet.tooltip=Ignore the default set of awards
lblAwardsTabBottom.text=Award Set Filter \u26A0
lblAwardSetFilterList.tooltip=Include the name of any award sets you don't want managed by\
  \ autoAwards.\
  <br>\
  <br><b>Warning:</b> The spelling and capitalization must be exact, and each award set must be\
  \ separated by a comma. While spaces can appear in the award set name, the comma shouldn't be\
  \ followed by a space.
# createAutoAwardsFilterPanel
lblAutoAwardsFilterPanel.text=Award Tracking
lblEnableContractAwards.text=Contract
lblEnableContractAwards.tooltip=These awards are granted upon the completion of a contract if the\
  \ contract was of a specific type or duration.
lblEnableFactionHunterAwards.text=Faction Hunter \u26A0
lblEnableFactionHunterAwards.tooltip=Faction Hunter Awards are granted for completing AtB (or\
  \ StratCon) contracts against specific Factions.\
  <br>\
  <br><b>Warning:</b> Due to how Garrison Contracts are handled, autoAwards can only detect the\
  \ faction being faced at the time of the contract's conclusion.
lblEnableInjuryAwards.text=Injury \u26A0
lblEnableInjuryAwards.tooltip=Injury Awards are granted at the conclusion of a scenario when a\
  \ person has sustained enough Hits during that scenario.\
  <br>\
  <br><b>Warning:</b> The source of Hits is not tracked, so it's not possible to differentiate\
  \ between hits from enemy fire and those that are self-inflicted.
lblEnableIndividualKillAwards.text=Kill (Individual)
lblEnableIndividualKillAwards.tooltip=This covers awards earned by individual characters when\
  \ scoring confirmed kills on enemy units.
lblEnableFormationKillAwards.text=Kill (Formation)
lblEnableFormationKillAwards.tooltip=This covers awards granted through confirmed kills earned by\
  \ the entire formation (lance, star, company, etc).
lblEnableRankAwards.text=Rank
lblEnableRankAwards.tooltip=These awards are bestowed for achieving specific ranks.
lblEnableScenarioAwards.text=Scenario
lblEnableScenarioAwards.tooltip=These awards are granted for completing a certain number of scenarios.
lblEnableSkillAwards.text=Skill
lblEnableSkillAwards.tooltip=These awards are presented for reaching specific skill levels.
lblEnableTheatreOfWarAwards.text=Theatre of War
lblEnableTheatreOfWarAwards.tooltip=These awards are granted for accepting contracts from\
  \ belligerents during a time of war.
lblEnableTimeAwards.text=Time \u26A0
lblEnableTimeAwards.tooltip=These awards are granted for serving in a unit for a specific duration,\
  \ such as 'serving 8 years without disciplinary action.'\
  <br>\
  <br><b>Warning:</b> While autoAwards can determine when personnel might be eligible for such an\
  \ award, additional details, such as any disciplinary actions, are not tracked.
lblEnableTrainingAwards.text=Training \u26A0
lblEnableTrainingAwards.tooltip=These are awards issued for graduating from academies.\
  <br>\
  <br><b>Requirement:</b> the Education module must also be enabled for this option to function.
lblEnableMiscAwards.text=Misc
lblEnableMiscAwards.tooltip=These awards aren't covered by the other categories.
# createPrisonersAndDependentsTab
lblPrisonersAndDependentsTab.text=Prisoners & Civilians Options \u270E \u2318
# createPrisonersPanel
lblPrisonersPanel.text=Prisoners
lblPrisonerCaptureStyle.text=Capture Style
lblPrisonerCaptureStyle.tooltip=This is the ruleset to use when determining if a person has been\
  \ captured by the force following a scenario.
lblUseFunctionalEscapeArtist.text=Enable Player-Character Prison Escapes \u270E \
  <span style="color:#7FCF43;">\u2606</span>
lblUseFunctionalEscapeArtist.tooltip=If enabled, player-owned characters can use their Acting, Escape Artist, \
  Disguise, Forgery, and Sleight of Hand skills to stage prison escapes when held as a POW by enemy forces.
lblResetTemporaryPrisonerCapacity.text=Reset Prisoner Capacity Reductions
lblResetTemporaryPrisonerCapacity.tooltip=This option removes any penalties to Prisoner Capacity that might have been\
  \ added by Prisoner Events.
# createDependentsPanel
lblDependentsPanel.text=Civilians
lblUseRandomDependentAddition.text=Random Addition
lblUseRandomDependentAddition.tooltip=This enables the monthly addition of random civilians to the\
  \ campaign.
lblUseRandomDependentRemoval.text=Random Removal
lblUseRandomDependentRemoval.tooltip=This enables the monthly removal of random civilians from the\
  \ campaign.
lblDependentProfessionDieSize.text=Dependent Profession Chance: \u26A0 <span style="color:#7FCF43;">\u2606</span> 1 in
lblDependentProfessionDieSize.tooltip=This is the number of sides on the die rolled to determine whether a\
  \ civilian should generate with the Dependent profession.\
  <br>\
  <br>A civilian will generation with the Dependent profession on a roll of 1. Set to 0 to prevent Civilians from \
  spawning with the catch-all 'Professional' profession.
lblCivilianProfessionDieSize.text=Civilian Profession Chance: \u26A0 <span style="color:#7FCF43;">\u2606</span> 1 in
lblCivilianProfessionDieSize.tooltip=This is the number of sides on the die rolled to determine whether a\
  \ civilian should generate with a random non-Dependent profession.\
  <br>\
  <br>A civilian will generate with a non-Dependent profession on a roll of 1. Set to 0 to disable random \
  non-Dependent profession assignment.\
  <br>\
  <br><b>Warning:</b> This check is made <i>after</i> the check to see whether a character is generated as a \
  Dependent. That means the actual chance of a character generating as a Dependent will be lower than displayed.
# createMedicalTab
lblMedicalTab.text=Medical Options
lblUseAdvancedMedical.text=Use Advanced Medical \u270E \u2318
lblUseAdvancedMedical.tooltip=Use the Advanced Medical Rules.
lblHealWaitingPeriod.text=Days Between Healing Checks
lblHealWaitingPeriod.tooltip=This is the number of days between each time a doctor makes a healing\
  \ check for a wounded person.
lblNaturalHealWaitingPeriod.text=Days Between Natural Healing Checks
lblNaturalHealWaitingPeriod.tooltip=This is the number of days between each time a person naturally\
  \ heals when not being tended to by a doctor.
lblMinimumHitsForVehicles.text=Minimum Number of Hits for Vehicle Crew
lblMinimumHitsForVehicles.tooltip=This is the minimum number of hits received by wounded crews and\
  \ infantry during scenario resolution after being wounded in a scenario.
lblUseRandomHitsForVehicles.text=Randomized Vehicle Crew Hits
lblUseRandomHitsForVehicles.tooltip=The number of hits that crews and infantry receive will be\
  \ randomly selected between the minimum value and five, during scenario resolution.
lblUseTougherHealing.text=Use Tougher Healing \u270E
lblUseTougherHealing.tooltip=The healing check will be penalized for every additional hit above 2.
lblMaximumPatients.text=Base Beds per Doctor
lblMaximumPatients.tooltip=This is the base number of patients that can be treated per doctor. This can be modified by\
  \ Administration.
lblDoctorsUseAdministration.text=Doctors Need Administration \u270E
lblDoctorsUseAdministration.tooltip=If enabled, the <i>Administration</i> skill of each Doctor influences how many hospital\
  \ beds they generate. Each skill level in <i>Administration</i> (Green, Regular, etc.) increases the number of beds by\
  \ around 20%.
lblUseUsefulMedics.text=Useful Permanent Medics \u270E <span style="color:#7FCF43;">\u2606</span>
lblUseUsefulMedics.tooltip=All Medics contribute 1 to the Medic pool. However permanent Medics contribute additional \
  'points' to the pool based on their total skill level in the <i>MedTech/Any</i> skill divided by 2.5 (rounded down).\
  \ A character with eight levels, for example, would contribute a total of 4 points to the pool.
# createSalariesTab
lblCombatSalariesTab.text=Combatant Salary Options
lblSupportSalariesTab.text=Support Personnel Salary Options
lblCivilianSalariesTab.text=Civilian Salary Options
lblDisableSecondaryRoleSalary.text=Disable Secondary Role Salaries \u270E
lblDisableSecondaryRoleSalary.tooltip=Determines whether personnel will have their salaries\
  \ increased by their secondary role (if any).
# createSalaryMultipliersPanel
lblSalaryMultipliersPanel.text=Role Multipliers
lblAntiMekSalary.text=Anti-Mek
lblAntiMekSalary.tooltip=Anti-Mek trained soldiers and battle armor/elemental personnel have their\
  \ salaries multiplied by this.
lblSpecialistInfantrySalary.text=Specialist Infantry
lblSpecialistInfantrySalary.tooltip=Soldiers assigned to specialist infantry units have their\
  \ salaries multiplied by this.
# createExperienceMultipliersPanel
lblExperienceMultipliersPanel.text=Experience Multipliers
lblSkillLevelNone.text=None
lblSkillLevelMultiplier.tooltip=The experience multiplier is multiplicatively applied to the base\
  \ salary as part of determining the final salary.
lblSkillLevelUltra-Green.text=Ultra-Green
lblSkillLevelGreen.text=Green
lblSkillLevelRegular.text=Regular
lblSkillLevelVeteran.text=Veteran
lblSkillLevelElite.text=Elite
lblSkillLevelHeroic.text=Heroic
lblSkillLevelLegendary.text=Legendary
# createBaseSalariesPanel
lblBaseSalariesPanel.text=Base Salaries
# Biography Tab
biographyContentTabs.title=Biography
biographyGeneralTab.title=General
biographyGeneralTab.border="With warfare an accepted part of everyday life and competition rife\
  \ between Great Houses, Minor Houses, Periphery warlords, Bandit Kings, mercantile combines, and\
  \ anyone else with the money and motivation to make a play for resources or power, the profession\
  \ of arms reached new heights of respect and importance. The limited availability of war machines\
  \ and trained men left every interested party in known space scrambling to find capable soldiers\
  \ and 'Meks. A professional unit with a good reputation was in the enviable situation of the\
  \ proverbial man with a better mousetrap. Was it any wonder that mercenary troops became a\
  \ staple of the Successor States?"\
  <br><i>Major Charlene Fellowes\
  <br>From Under Four Flags: My Life as a Mercenary, New Avalon Press, 3023</i>
backgroundsTab.title=Backgrounds
backgroundsTab.border="Now, Krieger and Farber are two of the best Techs in the sphere, and two of\
  \ the best scroungers. They got some facing off a wrecked building to cover us. That stuff works,\
  \ but it needs outer covering, so it was like Christmas to go into a factory and find some truck\
  \ trailers. It must have been a meat packing plant, because the trucks were all painted with\
  \ product logos. Now, I agree with Williams that there must have been enough plain metal to go\
  \ around, but if the kids wanted to have some fun, who am I to argue? Hot mechanics are a rare\
  \ gift, so cut them some slack.\
  <br>\
  <br>"We left them alone because there weren't enough tools for everyone. And besides, Williams is\
  \ totally inept at repairs, but don't quote me. When we got back, Krieger was gone. Farber was\
  \ there, laughing, and asked how we liked the new design.\
  <br>\
  <br>"Down my Wolverine's arms, it read 'SpamSpamSpam SpamSpamSpamSpamSpam'. Kilmer's Warhammer\
  \ looked OK until you walked around it, and the whole rear torso, in big yellow letters, screamed\
  \ 'LARD.'"\
  <br>\
  <br>"We were both laughing, but Williams took one look, grabbed Farber's wrench, and chased her\
  \ until we grabbed him. Up and down both his 'Mek's legs and on its right torso, like a badge,\
  \ it read 'Processed Chicken.'"\
  <br><i>Unknown MekWarrior\
  <br>3rd Succession War</i>
deathTab.title=Death
deathTab.border="School didn't teach me how to explode; I just learn fast."\
  <br><i>Sergeant Pete "Wildfire" Watson\
  <br>The Shenanigans Squadron</i>
educationTab.title=Education
educationTab.border="It's a sad comment on urban living when you see a Battle Master mug a Phoenix\
  \ Hawk in a blind alley."\
  <br><i>Unknown MekWarrior\
  <br>3rd Succession War</i>
nameAndPortraitGenerationTab.title=Name & Portraits
nameAndPortraitGenerationTab.border="Look at the bright side, kid. You get to keep all the money."\
  <br><i>Unknown MekWarrior\
  <br>2nd Succession War</i>
rankTab.title=Rank Systems
rankTab.border="Rank isn't about authority \u2014 it's about responsibility. Every step up means you're\
  \ carrying more than your own survival."\
  <br><i>Kommandant Clara "Demo" Bertsimas\
  <br>Herc's Jerks</i>
# createGeneralTab
lblBiographyGeneralTab.text=General Options \u270E
lblUseDylansRandomXP.text=Use Random XP
lblUseDylansRandomXP.tooltip=Use Dylan's optional random XP on creation of a new person (20% chance\
  \ each of zero, 1, 2, 3, and randomized between 1 and 8 XP)
lblGender.text=Percent Female
lblGender.tooltip=What percentage of personnel generated should be female
lblNonBinaryDiceSize.text=Non-Binary Personnel Chance: \u26A0 1 in
lblNonBinaryDiceSize.tooltip=This is the number of sides on the die rolled to determine whether a\
  \ character's random gender is 'other.'\
  <br>\
  <br>A character will identify as a gender other than Male or Female on a roll of 1. Set to 0 to\
  \ disable non-binary characters.\
  <br>\
  <br>The default value is based on the 2022 US Census and gives a result of around 1.6%.
lblFamilyDisplayLevel.text=Family Display Depth \u26A0
lblFamilyDisplayLevel.tooltip=This setting is the relation to the selected character that MekHQ will\
  \ display up to, including the previous levels.\
  <br>\
  <br><b>Warning:</b> Higher levels require more processing when loading a character.
lblUseAgeEffects.text=Character Age Affects Skills \u26A0 \u270E
lblUseAgeEffects.tooltip=Based on ATOW, As a character ages, their skills improve and decrease (mostly decrease).
# createAnniversariesPanel
lblAnniversariesPanel.text=Anniversaries
lblAnnounceBirthdays.text=Announce Birthdays
lblAnnounceBirthdays.tooltip=A daily report notification will occur whenever a character celebrates\
  \ their birthday.
lblAnnounceRecruitmentAnniversaries.text=Announce Recruitment Anniversaries
lblAnnounceRecruitmentAnniversaries.tooltip=A daily report notification will occur whenever a\
  \ character celebrates a recruitment anniversary.
lblAnnounceOfficersOnly.text=Officers Only
lblAnnounceOfficersOnly.tooltip=Only report officer anniversaries.
lblAnnounceChildBirthdays.text=Always Announce Child Birthdays \u26A0 <span style="color:#7FCF43;">\u2606</span>
lblAnnounceChildBirthdays.tooltip=If enabled, the birthdays of children will always be announced.\
  <br>\
  <br><b>Warning:</b> Enabling this option will override any other settings.
# createLifeEventsPanel
lblLifeEventsPanel.text=Life Events
lblShowLifeEventDialogBirths.text=Personnel Giving Birth
lblShowLifeEventDialogBirths.tooltip=Whenever a child is born, an in character dialog will appear announcing the event.
lblShowLifeEventDialogComingOfAge.text=Children Coming of Age
lblShowLifeEventDialogComingOfAge.tooltip=Whenever a child turns 16, an in character dialog will appear announcing the\
  \ event and informing you that they can now be assigned to a profession.
lblShowLifeEventDialogCelebrations.text=Annual Celebrations
lblShowLifeEventDialogCelebrations.tooltip=On certain dates an in character dialog will appear announcing and describing\
  \ the celebration.
# createBackgroundsTab
lblBackgroundsTab.text=Background Options \u270E
# createRandomBackgroundsPanel
lblRandomBackgroundsPanel.text=Random Backgrounds
lblUseRandomPersonalities.text=Assign Random Personalities \u2318
lblUseRandomPersonalities.tooltip=Personnel are generated with random personality traits, quirks\
  \, and talent.\
  <br>\
  <br>Talent affects a character's ability to graduate from education module academies.
lblUseRandomPersonalityReputation.text=Personality Influences Reputation
lblUseRandomPersonalityReputation.tooltip=If enabled, the personality of the campaign commander\
  \ will impact the unit's Reputation.
lblUseReasoningXpMultiplier.text=Talent Influences XP Costs
lblUseReasoningXpMultiplier.tooltip=If enabled, a character's Talent score will influence all XP\
  \ costs.
lblUseSimulatedRelationships.text=Simulate Background Relationships \u26A0
lblUseSimulatedRelationships.tooltip=Personnel are generated with a random relationship history. Any\
  \ children and current spouses will travel alongside the unit.\
  <br>\
  <br>This option uses your settings for marriage, procreation, and divorce to generate the\
  \ character's relationship history.
# createRandomOriginOptionsPanel
lblRandomOriginOptionsPanel.text=Origins
lblRandomizeOrigin.text=Randomize Origin
lblRandomizeOrigin.tooltip=This option determines whether new characters should randomize their\
  \ origins based on campaign faction and planet.
lblRandomizeDependentsOrigin.text=Randomize Civilian Origins
lblRandomizeDependentsOrigin.tooltip=Civilians have their origins randomized so that they do\
  \ not come from the current planet and the campaign's faction but instead have origins randomized\
  \ in the same way as standard personnel.
lblRandomizeAroundSpecifiedPlanet.text=Randomize Around Specific Planet
lblRandomizeAroundSpecifiedPlanet.tooltip=This causes new personnel to always generate around a specific planet \
  (chosen below).
lblSpecifiedSystemFactionSpecific.text=Limit System Options by Campaign Faction \u26A0
lblSpecifiedSystemFactionSpecific.tooltip=Temporarily limit the system options based on faction.\
  <br>\
  <br><b>Warning:</b> Must be toggled off-and-on again if you change faction after enabling this option.
lblSpecifiedSystem.text=System
lblSpecifiedSystem.tooltip=This is the system from which to select the specified planet around\
  \ which origin planet and faction are randomized.
lblSpecifiedPlanet.text=Planet
lblSpecifiedPlanet.tooltip=This randomizes the personnel around a specified planet instead of the\
  \ current planet, which allows one to have a company generated from within a specified region\
  \ around that planet.
lblOriginSearchRadius.text=Random Origin Radius
lblOriginSearchRadius.tooltip=This is the radius in light years from the current planet to search\
  \ for possible origin planets and factions.
lblOriginDistanceScale.text=Distance Scale \u26A0
lblOriginDistanceScale.tooltip=A scaling factor to apply to planetary distances during weighting\
  \ when randomizing the faction and planetary origins.\
  <br>\
  <br>Values above 1.0 prefer the current location, while values closer to 0.1 spread out the\
  \ faction selection.
lblAllowClanOrigins.text=Allow Clan Origins
lblAllowClanOrigins.tooltip=Generate Clan origin factions for factions that aren't tagged as Clan.
lblExtraRandomOrigin.text=Extra Random Origins
lblExtraRandomOrigin.tooltip=Random origin is randomized to the planetary level when selected,\
  \ rather than just randomizing to the system level (with the planet being the primary planet).
# createDeathTab
lblDeathTab.text=Death Options \u270E
lblUseRandomDeathSuicideCause.text=Enable Cause of Death: Suicide
lblUseRandomDeathSuicideCause.tooltip=This includes suicide as a potential cause for a random death.
lblRandomDeathMultiplier.text=Random Death Multiplier \u2318 \u26A0
lblRandomDeathMultiplier.tooltip=This multiplier is applied directly to a character's chance to\
  \ randomly die. The higher this value, the more likely characters will die from random causes.\
  <br>\
  <br><b>Warning:</b> Setting this to 0 disables Random Death. The default value of 1.0 gives an\
  \ average life expectancy of 84 for men and 89 for women.
# createDeathAgeGroupsPanel
lblDeathAgeGroupsPanel.text=Death by Age Group
# createEducationTab
lblEducationTab.text=Education Options \u270E \u2318
lblUseEducationModule.text=Enable Education Module
lblUseEducationModule.tooltip=Enables the Education Module.
lblCurriculumXpRate.text=Base XP Rate
lblCurriculumXpRate.tooltip=Some curriculum award xp (outside monthly random xp). This setting\
  \ determines how much XP should be gained per education level.
lblMaximumJumpCount.text=Maximum Jump Radius
lblMaximumJumpCount.tooltip=The maximum distance when searching for academies.
lblUseReeducationCamps.text=Enable Faction Changes
lblUseReeducationCamps.tooltip=Should reeducation camps change a students' origin faction to match\
  \ the campaign faction?
lblEnableOverrideRequirements.text=Override Requirements \u26A0
lblEnableOverrideRequirements.tooltip=Overrides the requirements for attending academies.\
  <br>\
  <br><b>Warning:</b> Included for testing purposes and not intended for general play.
lblShowIneligibleAcademies.text=Show Ineligible Academies
lblShowIneligibleAcademies.tooltip=Displays academies a character is ineligible to attend.
lblEntranceExamBaseTargetNumber.text=Entrance Exam Target Number \u26A0
lblEntranceExamBaseTargetNumber.tooltip=The base target number for Prestigious Academy entrance exams.\
  <br>\
  <br>The final TN is this value minus Faculty Skill, opposed by 2d6 + Talent/4 or just 2d6 (if personalities are disabled)
# createEnableStandardSetsPanel
lblEnableStandardSetsPanel.text=Enable Academy Sets
lblEnableLocalAcademies.text=Local Academies
lblEnableLocalAcademies.tooltip=Allows personnel to enroll in local, planet-side academies.
lblEnablePrestigiousAcademies.text=Prestigious Academies
lblEnablePrestigiousAcademies.tooltip=Allows personnel to enroll in named, canonical, academies.
lblEnableUnitEducation.text=Unit Education
lblEnableUnitEducation.tooltip=Allows personnel to enroll in education and training conducted by\
  \ the unit. These are generally inferior to prestigious or local academies.
# createXpAndSkillBonusesPanel
lblXpAndSkillBonusesPanel.text=Faculty XP & Skill Bonuses
lblEnableBonuses.text=Enable Graduation Bonuses
lblEnableBonuses.tooltip=Enables the chance of gaining a permanent skill bonus when graduating.
lblFacultyXpMultiplier.text=Faculty XP Multiplier
lblFacultyXpMultiplier.tooltip=This value multiplies the number of XP gained when completing (or\
  \ partially completing) a qualification.\
  <br>\
  <br>Setting this to zero disables faculty XP.
# createDropoutChancePanel
lblDropoutChancePanel.text=Weekly Dropout Chances
lblAdultDropoutChance.text=Adult Dropout Chance: 1 in
lblAdultDropoutChance.tooltip=The number of sides on the die used to determine random weekly\
  \ dropouts. A dropout occurs on a roll of 1.\
  <br>\
  <br>Setting this to 0 disables random dropouts.
lblChildrenDropoutChance.text=Child Dropout Chance: 1 in
lblChildrenDropoutChance.tooltip=The number of sides on the die used to determine random weekly\
  \ dropouts. A dropout occurs on a roll of 1.\
  <br>\
  <br>Setting this to 0 disables random dropouts.
# createAccidentsAndEventsPanel
lblAccidentsAndEventsPanel.text=Weekly Accidents & Events
lblAllAges.text=All Ages Affected
lblAllAges.tooltip=If enabled, children will not always survive training accidents\
  \ or negative events.
lblMilitaryAcademyAccidents.text=Military Accidents Chance: 1 in
lblMilitaryAcademyAccidents.tooltip=The number of sides on the die used to determine random weekly\
  \ (potentially fatal) accidents. An accident occurs on a roll of 1.\
  <br>\
  <br>Setting this to 0 disables random accidents.
# createNameAndPortraitGenerationTab
lblNameAndPortraitGenerationTab.text=Name and Portrait Generation Options \u270E \u2318
lblUseOriginFactionForNames.text=Assign Names Based on Origin Faction
lblUseOriginFactionForNames.tooltip=The random name generator uses the person's origin faction to\
  \ assign their name.
lblFactionNames.text=Fixed Faction
lblFactionNames.tooltip=All names will be generated based on the selected faction.
lblAssignPortraitOnRoleChange.text=Reassign Portrait on Role Change
lblAssignPortraitOnRoleChange.tooltip=With this enabled, a person without a portrait will\
  \ automatically gain a random portrait when their primary role is changed switched.
lblAllowDuplicatePortraits.text=Allow Duplicate Portraits
lblAllowDuplicatePortraits.tooltip=With this enabled, random portraits are no longer unique\
  \ and several different people can have the same portrait.
# createRandomPortraitPanel
lblRandomPortraitPanel.text=Portrait Assignment
lblEnableAllPortraits.text=Enable All
lblEnableAllPortraits.tooltip=Enable all portrait assignment options
lblDisableAllPortraits.text=Disable All
lblDisableAllPortraits.tooltip=Disable all portrait assignment options
lblCivilian.tooltip=Civilian professions are many and varied.
# createRankTab
lblRankTab.text=Rank Systems \u2318
lblRankTabBody.text=<p>You can use the table below to assign ranks for your campaign. Choose one of\
  \ the preset rank systems from the dropdown menu, or create your own by designing a custom rank\
  \ system.</p>\
  \
  <ul>\
      <li>A single rank system can be saved as part of the campaign.</li>\
      <li>Additional custom rank systems will be stored in the user data file. Any extra rank\
          \ systems specific to the campaign will be deleted.</li>\
  </ul>\
  \
  <p>You can also assign custom salary multipliers. These multipliers are independent of the officer\
  \ multiplier, which is addressed elsewhere.</p>\
  \<br>\
  <h3><b>Important Notes:</b></h3>\
  \
  <ol>\
      <li>\
          <b>Custom Rank System Deletion:</b>\
          <br>This dialog doesn't provide a warning about the deletion of campaign-specific custom\
             \ rank systems that aren't selected for the current campaign.\
      </li>\
      <li>\
          <b>Rank Revalidation:</b>\
          <br>When changes are made, all personnel ranks will be revalidated to align with the new\
            \ rank system.\
      </li>\
  <li>\
      <b>Data Validation:</b>\
      <br>This dialog doesn't validate the data, so:\
              <ul>\
                  <li>Avoid circular logic.</li>\
                  <li>Ensure you have a valid E0 rank:\
                  <ul>\
                      <li>At least one E0 rank must exist, with a name like "None" or "Grunt."</li>\
                      <li>The "None" rank is handled in the code to display as a blank string when\
                        \ the rank name is shown.</li>\
                  </ul>\
              </li>\
          </ul>\
      </li>\
  </ol>
# Turnover and Rention Tab
turnoverAndRetentionContentTabs.title=Turnover & Retention
turnoverTab.title=Turnover
turnoverTab.border="For a MekWarrior, retirement is a strange thing. We spend our lives in battle,\
  \ and when the guns go silent, we find out who we are without them."\
  <br><i>Colonel Sofia "Whisper" Talon\
  <br>Ark's Bonked Battalion</i>
fatigueTab.title=Fatigue
fatigueTab.border="I say to Hell with Information! Ammunition is Ammunition!"\
  <br><i>Unknown Mercenary\
  <br>Clan Invasion</i>
# createTurnoverTab
lblTurnoverTab.text=Turnover Options \u270E \u2318
lblTurnoverTabBody.text=Turnover is a reasonably complex system. It is highly recommended that you\
  \ read through the documentation: <i>MekHQ/docs/Personnel Modules/Turnover and Retention.pdf</i>
lblUseRandomRetirement.text=Enable Random Turnover
lblUseRandomRetirement.tooltip=Determines whether personnel will randomly leave the unit.
# createSettingsPanel
lblSettingsPanel.text=Settings
lblTurnoverFixedTargetNumber.text=Target Number
lblTurnoverFixedTargetNumber.tooltip=The base target number for turnover checks.
lblTurnoverFrequency.text=Frequency \u2714
lblTurnoverFrequency.tooltip=How frequently should Turnover checks be prompted?\
  <br>\
  <br><b>Recommended:</b> Turnover is an important balancing mechanic designed to slow power\
  \ progression. It is recommended to use the default value of 'monthly.'
lblUseContractCompletionRandomRetirement.text=Enable End of Contract Turnover
lblUseContractCompletionRandomRetirement.tooltip=Make a Turnover check for all active personnel at\
  \ the end of a contract.
lblUseRandomFounderTurnover.text=Enable Founder Turnover
lblUseRandomFounderTurnover.tooltip=Allow Founders to randomly leave the unit (founders can still\
  \ retire).
lblTrackOriginalUnit.text=Track Original Unit
lblTrackOriginalUnit.tooltip=Personnel, who have their own unit when recruited, will take the same\
  \ unit when they go if it is still available.
lblAeroRecruitsHaveUnits.text=AeroTek Recruits Have Units
lblAeroRecruitsHaveUnits.tooltip=AeroSpace pilot recruits can have fighters, and those that do will\
  \ take a fighter with them when leaving the unit.
lblUseSubContractSoldiers.text=Sub-Contract Soldiers
lblUseSubContractSoldiers.tooltip=Infantry commanders make Turnover rolls for all soldiers in their\
  \ unit. This means they will defect, resign, and retire as a unit.
lblServiceContractDuration.text=Service Contract Duration
lblServiceContractDuration.tooltip=Once recruited, this is the minimum amount of months personnel\
  \ will remain with the unit (set to 0 to disable service contracts).
lblServiceContractModifier.text=Service Contract Modifier
lblServiceContractModifier.tooltip=While personnel are under contract, this value reduces their\
  \ Turnover target number.
lblPayBonusDefault.text=Automate Retention Bonuses
lblPayBonusDefault.tooltip=Personnel with a turnover target number equal (or exceeding) the below\
  \ threshold will have their retention bonus paid by default.
lblPayBonusDefaultThreshold.text=Bonus Threshold
lblPayBonusDefaultThreshold.tooltip=This option sets the threshold for default bonus payouts (if\
  \ the above option is enabled).
# createModifiersPanel
lblTurnoverModifiersPanel.text=Modifiers
lblUseCustomRetirementModifiers.text=Custom
lblUseCustomRetirementModifiers.tooltip=Allows you to manually provide additional modifiers to the\
  \ Turnover check.
lblUseFatigueModifiers.text=Fatigue Modifiers
lblUseFatigueModifiers.tooltip=If enabled, fatigued personnel have a higher turnover target number.
lblUseSkillModifiers.text=Desirability
lblUseSkillModifiers.tooltip=If enabled, better skilled personnel have a higher turnover target\
  \ number.
lblUseAgeModifiers.text=Age
lblUseAgeModifiers.tooltip=If enabled, the age of personnel will influence their turnover target\
  \ number.
lblUseUnitRatingModifiers.text=Unit Reputation
lblUseUnitRatingModifiers.tooltip=If enabled, the reputation of the unit will influence the turnover\
  \ target number for all personnel.
lblUseFactionModifiers.text=Faction
lblUseFactionModifiers.tooltip=If enabled, campaign and personnel factions may influence the\
  \ turnover target number.
lblUseMissionStatusModifiers.text=Mission Status
lblUseMissionStatusModifiers.tooltip=Allows mission failure; success; and contract breaches to\
  \ influence the turnover target number.
lblUseHostileTerritoryModifiers.text=Hostile Territory
lblUseHostileTerritoryModifiers.tooltip=If StratCon or AtB is enabled, personnel will reduce their\
  \ turnover target numbers while not on a defensive contract.
lblUseFamilyModifiers.text=Family
lblUseFamilyModifiers.tooltip=Marriage to active personnel, or having adult children among active\
  \ personnel, will influence the turnover target number.
lblUseLoyaltyModifiers.text=Loyalty
lblUseLoyaltyModifiers.tooltip=If enabled, personnel have a random loyalty rating that influences\
  \ their Turnover target number.
lblUseHideLoyalty.text=Hide Loyalty
lblUseHideLoyalty.tooltip=If enabled, loyalty modifiers will be hidden.
# createPayoutsPanel
lblPayoutsPanel.text=Payouts
lblPayoutRateOfficer.text=Officer Rate
lblPayoutRateOfficer.tooltip=The number of months' pay officers get when resigning from the unit.
lblPayoutRateEnlisted.text=Enlisted Rate
lblPayoutRateEnlisted.tooltip=The number of months' pay enlisted personnel get when resigning from\
  \ the unit.
lblPayoutRetirementMultiplier.text=Retirement Multiplier
lblPayoutRetirementMultiplier.tooltip=The number of months to multiply payout rate, when personnel\
  \ retire.
lblUsePayoutServiceBonus.text=Enable Service Bonuses
lblUsePayoutServiceBonus.tooltip=If enabled, personnel increase their payouts based on years of\
  \ service.
lblPayoutServiceBonusRate.text=Bonus %
lblPayoutServiceBonusRate.tooltip=This sets the payout percentage increase per year of service,\
  \ applied when personnel resign or retire.
# createUnitCohesionPanel
lblUnitCohesionPanel.text=Unit Cohesion
lblUseHRStrain.text=Enable HR Strain
lblUseHRStrain.tooltip=This option limits the number of personnel that can be in the\
  \ unit before incurring a Turnover penalty (based on the combined ranks of all Admin/HR personnel).
lblUseManagementSkill.text=Enable Management Skill
lblUseManagementSkill.tooltip=This option applies a modifier to turnover checks based on the\
  \ Leadership of commanding personnel.
# createHRStrainPanel
lblHRStrain.text=HR Strain
lblHRCapacity.text=HR Capacity
lblHRCapacity.tooltip=How many personnel can be supported per combined rank in\
  \ Administration?
lblMultiCrewStrainDivider.text=Multi-Crew Strain Divider
lblMultiCrewStrainDivider.tooltip=For multi-crew units (and ProtoMeks) divide crew size by this\
  \ value. This value is doubled for civilians and prisoners.
# createManagementSkill
lblManagementSkill.text=Management Skill
lblUseCommanderLeadershipOnly.text=Use Commander's Leadership Only
lblUseCommanderLeadershipOnly.tooltip=Personnel only use the Leadership skill of whoever has the\
  \ overall Commander flag. If disabled, personnel will use the Leadership of their profession\
  \ group commander.
lblManagementSkillPenalty.text=Unskilled Penalty
lblManagementSkillPenalty.tooltip=The unskilled modifier to turnover target numbers. Each rank in\
  \ Leadership reduces this number by 1.
# createFatigueTab
lblFatigueTab.text=Fatigue Options
lblFatigueTabBody.text=The rules for Fatigue can be found in Campaign Operations. With our\
  \ implementation covered in the Turnover and Retention documentation.
lblUseFatigue.text=Enable Fatigue
lblUseFatigue.tooltip=If enabled, combat personnel will gain Fatigue whenever they're deployed to\
  \ a Scenario or entering an unexplored StratCon hex.
lblFatigueRate.text=Fatigue Rate \u26A0
lblFatigueRate.tooltip=How many fatigue points should be gained per Scenario or unexplored StratCon\
  \ hex?\
  <br>\
  <br>Forces with the Patrol role only count the first unexplored hex when deploying.
lblUseInjuryFatigue.text=Injuries Increase Fatigue \u270E
lblUseInjuryFatigue.tooltip=If enabled, personnel gain fatigue whenever they suffer injuries during\
  \ a scenario.
lblFieldKitchenCapacity.text=Field Kitchen Capacity
lblFieldKitchenCapacity.tooltip=How many personnel can be served per Field Kitchen? Reduces\
  \ effective Fatigue by 1.
lblFieldKitchenIgnoreNonCombatants.text=Ignore Non-Combatants
lblFieldKitchenIgnoreNonCombatants.tooltip=If enabled, non-combatants will not count towards the\
  \ number of personnel being served by a field kitchen.
lblFatigueLeaveThreshold.text=Automatic Leave Threshold \u270E \u26A0
lblFatigueLeaveThreshold.tooltip=Automatically assign personnel to Leave status once fatigue\
  \ (including modifiers) has reached this value.\
  <br>\
  <br>Personnel heal fatigue twice as fast while on leave and will automatically return to active\
  \ duty once their fatigue has returned to 0.\
  <br>\
  <br>Set to 0 to disable.
## Relationships Tab
relationshipsContentTabs.title=Relationships
marriageTab.title=Marriage
marriageTab.border="My love, I give you the Capellan Confederation!"\
  <br><i>Hanse Davion to Melissa Steiner-Davion at their wedding reception on Terra\
  <br>August 20, 3028</i>
divorceTab.title=Divorce
divorceTab.border="Whoever said 'never shoot a man in the back' never saw the front a Hunchback."\
  <br><i>Unknown Mercenary\
  <br>First Succession War</i>
procreationTab.title=Procreation
procreationTab.border="They've requested LRMs. I'm pretty sure they mean Living Room Modules."\
  <br><i>Unknown Logistics Tech</i>
# createMarriageTab
lblMarriageTab.text=Marriage Options \u270E
lblUseManualMarriages.text=Enable Manual Marriages
lblUseManualMarriages.tooltip=This allows the player to disable the Choose Spouse (Mate) option in\
  \ the personnel table mouse adapter.
lblUseClanPersonnelMarriages.text=Enable Clan Marriages
lblUseClanPersonnelMarriages.tooltip=Allow clan-origin personnel to marry other personnel.
lblUsePrisonerMarriages.text=Enable Prisoner Marriages
lblUsePrisonerMarriages.tooltip=Allow prisoners to marry other prisoners, and manually marrying a\
  \ prisoner to a free member of the force. Bondsmen are treated as free personnel when it comes to\
  \ this option, and are thus not affected by it.
lblNoInterestInMarriageDiceSize.text=No Interest in Marriage Chance : 1 in
lblNoInterestInMarriageDiceSize.tooltip=This is the number of sides on the die rolled to determine\
  \ whether a character has no interest in marriage. This die is rolled when a character is\
  \ created, with no interest in marriage being determined on a roll of 1. This can be overridden\
  \ by right-clicking on the character and changing their 'Interested in Marriage' flag.
lblCheckMutualAncestorsDepth.text=Minimum Ancestor Depth
lblCheckMutualAncestorsDepth.tooltip=This is the depth to which the ancestry of two people is\
  \ checked for mutual ancestors to determine if they can marry.\
  <br>\
  <br>Set to 0 to disable the ancestry check.
lblLogMarriageNameChanges.text=Log Name Changes
lblLogMarriageNameChanges.tooltip=This enables the addition of a personnel log entry whenever a\
  \ name is changed during marriage.
# createRandomMarriagePanel
lblRandomMarriages.text=Random Marriages
lblRandomMarriageMethod.text=Random Marriage Method
lblRandomMarriageMethod.tooltip=This is the method used to determine if an eligible person randomly\
  \ marries.
lblUseRandomClanPersonnelMarriages.text=Enable Random Clan Marriages
lblUseRandomClanPersonnelMarriages.tooltip=Allow clan-origin personnel to randomly marry other personnel.
lblUseRandomPrisonerMarriages.text=Enable Random Prisoner Marriages
lblUseRandomPrisonerMarriages.tooltip=Allow random divorce when one or both of the couple are\
  \ currently prisoners. Bondsmen are treated as free personnel when it comes to this option, and\
  \ are thus not affected by it.
lblRandomMarriageAgeRange.text=Random Marriage Age Band
lblRandomMarriageAgeRange.tooltip=This plus/minus age forms the possible range of ages for spouses\
  \ in the forming of a random marriage.
# createPercentageRandomMarriagePanel
lblPercentageRandomMarriagePanel.text=Marriage Dice
lblRandomMarriageOppositeSexDiceSize.text=Marriage Chance : 1 in
lblRandomMarriageOppositeSexDiceSize.tooltip=This determines the number of sides on the die rolled\
  \ to determine whether a character gets married. Marriage occurs on a roll of 1.
lblRandomSameSexMarriageDiceSize.text=Same-Sex Marriage Chance \u26A0 : 1 in
lblRandomSameSexMarriageDiceSize.tooltip=This is the likelihood a random marriage will be same-sex.\
  <br>\
  <br>Set this value to 0 to disable same-sex marriages.\
  <br>\
  <br>The default value is based on real world data.
lblRandomNewDependentMarriage.text=Intra-Unit Marriage Chance : 1 in
lblRandomNewDependentMarriage.tooltip=This determines the number of sides on the die rolled to\
  \ determine whether a marriage is to another character in the campaign unit. Intra-unit marriage\
  \ occurs on a roll of 1.\
  <br>\
  <br>Set this value to 0 to disable intra-unit marriages, or 1 to disable the creation of new\
  \ civilians via marriage.
# createDivorceTab
lblDivorceTab.text=Divorce Options \u270E
lblUseManualDivorce.text=Enable Manual Divorce
lblUseManualDivorce.tooltip=This allows you to disable the Remove Spouse option in the\
  \ personnel table mouse adapter.
lblUseClanPersonnelDivorce.text=Enable Manual Clan Divorce
lblUseClanPersonnelDivorce.tooltip=Allow clan-origin personnel to divorce, whether as the origin or the spouse.
lblUsePrisonerDivorce.text=Enable Manual Prisoner Divorce
lblUsePrisonerDivorce.tooltip=Allow divorce when one or both of the couple are currently prisoners.\
  \ Bondsmen are treated as free personnel when it comes to this option, and are thus not affected\
  \ by it.
# createRandomDivorcePanel
lblRandomDivorcePanel.text=Random Divorce
lblRandomDivorceMethod.text=Random Divorce Method
lblRandomDivorceMethod.tooltip=This is the method used to determine if an eligible person randomly\
  \ divorces.
lblUseRandomOppositeSexDivorce.text=Use Random Opposite Sex Divorce
lblUseRandomOppositeSexDivorce.tooltip=This enables random divorce for members of your force with\
  \ opposite sex spouses.
lblUseRandomSameSexDivorce.text=Use Random Same Sex Divorce
lblUseRandomSameSexDivorce.tooltip=This enables random divorce for members of your force with same\
  \ sex spouses.
lblUseRandomClanPersonnelDivorce.text=Use Random Clan Divorce
lblUseRandomClanPersonnelDivorce.tooltip=Allow clan-origin personnel to randomly divorce, whether\
  \ as the origin or the spouse.
lblUseRandomPrisonerDivorce.text=Use Random Prisoner Divorce
lblUseRandomPrisonerDivorce.tooltip=Allow random divorce when one or both of the couple are\
  \ currently prisoners. Bondsmen are treated as free personnel when it comes to this option, and\
  \ are thus not affected by it.
lblRandomDivorceDiceSize.text=Random Divorce Chance:  1 in
lblRandomDivorceDiceSize.tooltip=This is the number of sides featured on the weekly dice rolled to\
  \ see whether a marriage ends in divorce. Divorce occurs on a roll of 1.\
  <br>\
  <br>Set to 0 to disable random divorces for all personnel.
# createProcreationTab
lblProcreationTab.text=Procreation Options \u270E
# createProcreationGeneralOptionsPanel
lblUseManualProcreation.text=Enable Manual Procreation
lblUseManualProcreation.tooltip=This allows you to disable the Add/Remove Pregnancy options in the\
  \ personnel table mouse adapter.
lblUseClanPersonnelProcreation.text=Enable Clan Procreation
lblUseClanPersonnelProcreation.tooltip=Allow clan-origin personnel to procreate.
lblUsePrisonerProcreation.text=Enable Prisoner Procreation
lblUsePrisonerProcreation.tooltip=Allow prisoners to procreate. Bondsmen are treated as free\
  \ personnel when it comes to this option, and are thus not affected by it.
lblMultiplePregnancyOccurrences.text=Multiple Pregnancy Chance: 1 in
lblMultiplePregnancyOccurrences.tooltip=Multiple Pregnancies (like twins, sextuplets, decuplets)\
  \ occur 1 in X pregnancies, with each additional child after the first being a 1 in X check,\
  \ up to a maximum of 10 children per pregnancy.\
  <br>\
  <br>Hellin's Law says it is 1 in 89 births. However, the default is 1 in 50 births to not make it\
  \ appear too seldom.
lblBabySurnameStyle.text=Baby Surname Style
lblBabySurnameStyle.tooltip=This is the style for how a baby's surname will be selected.
lblAssignNonPrisonerBabiesFounderTag.text=Non-Prisoner Babies are Founders
lblAssignNonPrisonerBabiesFounderTag.tooltip=Automatically have the Founder tag assigned to al\
  l babies that aren't prisoners. Bondsmen are treated as free members of the force when it comes\
  \ to this option, and thus their children will be assigned the founder flag if this is enabled.
lblAssignChildrenOfFoundersFounderTag.text=Children of Founders are Founders
lblAssignChildrenOfFoundersFounderTag.tooltip=Automatically have the Founder tag assigned to all\
  \ babies that have at least one parent who is a founder.\
  <br>\
  <br>This check will occur even if the baby is born a prisoner.
lblDetermineFatherAtBirth.text=Determine Father at Birth
lblDetermineFatherAtBirth.tooltip=The father of a child will be determined based on the spouse at\
  \ the birth of the child, followed by the spouse at time of conception, followed by nobody.\
  <br>\
  <br>This is opposed to just using the spouse, if any, at the time of conception.
lblDisplayTrueDueDate.text=Display True Due Date
lblDisplayTrueDueDate.tooltip=This displays the actual date the baby will be delivered on the\
  \ mother's personnel sheet instead of an estimated due date.
lblNoInterestInChildrenDiceSize.text=No Interest in Children Chance : 1 in
lblNoInterestInChildrenDiceSize.tooltip=This is the number of sides on the die rolled to determine\
  \ whether a character has no interest in children. This die is rolled when creating the\
  \ character, with no interest occurring on a roll of 1. The results of this roll can be changed\
  \ by right-clicking on the character and changing the 'Interested in Children' flag.\
  <br>\
  <br>Changing this value to 1 will mean all characters are interested in children.
lblUseMaternityLeave.text=Enable Automatic Maternity Leave
lblUseMaternityLeave.tooltip=If enabled, pregnant personnel will be placed on maternity leave 20\
  \ weeks before they give birth and will not return to active duty until after they have given\
  \ birth.
lblLogProcreation.text=Log Procreation
lblLogProcreation.tooltip=This enables logging the date of conception and birth in a person's logs.
# createRandomProcreationPanel
lblRandomProcreationPanel.text=Random Procreation
lblRandomProcreationMethod.text=Random Procreation Method
lblRandomProcreationMethod.tooltip=This is the method used to determine if an eligible person\
  \ randomly procreates.
lblUseRelationshiplessRandomProcreation.text=Enable Random Relationshipless Procreation
lblUseRelationshiplessRandomProcreation.tooltip=This enables random procreation for female members\
  \ of your force not in a relationship.
lblUseRandomClanPersonnelProcreation.text=Enable Random Clan Procreation
lblUseRandomClanPersonnelProcreation.tooltip=Allow clan-origin personnel to randomly procreate.
lblUseRandomPrisonerProcreation.text=Enable Random Prisoner Procreation
lblUseRandomPrisonerProcreation.tooltip=Allow prisoners to randomly procreate. Bondsmen are treated\
  \ as free personnel when it comes to this option, and are thus not affected by it.
lblRandomProcreationRelationshipDiceSize.text=Normal Procreation Chance : 1 in
lblRandomProcreationRelationshipDiceSize.tooltip=This is the number of sides on the dice rolled\
  \ weekly to determine whether a woman in a relationship will fall pregnant. A roll of 1 results\
  \ in a pregnancy.
lblRandomProcreationRelationshiplessDiceSize.text=Relationshipless Procreation Chance : 1 in
lblRandomProcreationRelationshiplessDiceSize.tooltip=This is the number of sides on the dice rolled\
  \ weekly to determine whether a woman not in a relationship will fall pregnant. A roll of 1\
  \ results in a pregnancy.
# Finances Tab
financesContentTabs.title=Finances
financesGeneralTab.title=General
financesGeneralTab.border="War is expensive. If the enemy doesn't kill you, the repair bills might."\
  <br><i>Sergeant Tara "Grease" Hall\
  <br>Vogel's Fumble Force
priceMultipliersTab.title=Price Multipliers
priceMultipliersTab.border="The used parts market is where dreams are built \u2014 and nightmares are patched\
  \ together. Just make sure the part you're buying doesn't come with someone else's curse."\
  <br><i>Captain Nia "Jackal" Thorne\
  <br>The Stormbringer J\u00E4gers</i>
# createFinancesGeneralOptionsTab
lblFinancesGeneralTab.text=General Options
# createPaymentsPanel
lblPaymentsPanel.text=Payments
lblPayForPartsBox.text=Pay For Parts
lblPayForPartsBox.tooltip=Pay the cost of any replacement parts.
lblPayForRepairsBox.text=Pay For Repairs
lblPayForRepairsBox.tooltip=Repairs cost 20% of a part's list price. This is for equipment repairs\
  \ only and doesn't count armor repairs.\
  <br>\
  <br>This is reimbursed by Battle Loss Compensation.
lblPayForUnitsBox.text=Pay For Units
lblPayForUnitsBox.tooltip=Pay the cost for any new units.
lblPayForSalariesBox.text=Pay For Salaries
lblPayForSalariesBox.tooltip=Pay the monthly salaries of all personnel.
lblPayForOverheadBox.text=Pay For Overhead (FM:Mr)
lblPayForOverheadBox.tooltip=Pay 5% of monthly personnel salaries.
lblPayForMaintainBox.text=Pay For Maintenance (FM:Mr)
lblPayForMaintainBox.tooltip=Pay weekly unit maintenance costs.
lblPayForTransportBox.text=Transport
lblPayForTransportBox.tooltip=Pay for excess transportation needs.
lblPayForRecruitmentBox.text=Recruitment (FM:Mr)
lblPayForRecruitmentBox.tooltip=Pay a two-month salary to new recruits.
lblPayForFoodBox.text=Food (A Time of War) \u26A0
lblPayForFoodBox.tooltip=Each month funds are deducted based on the number of active (or in-unit students) personnel in\
  \ your campaign and their status or rank.\
  <br>\
  <br>Each prisoner and dependent consume 120 C-Bills of food per month. Consumption for Enlisted personnel is 240\
  \ C-Bills/month. While Officers (including Warrant Officers) consume 480 C-Bills/month.
lblPayForHousingBox.text=Housing (A Time of War) \u26A0
lblPayForHousingBox.tooltip=Each month, while not in transit, funds are deducted based on the number of active (or\
  \ in-unit students) personnel in your campaign and their status or rank.\
  <br>\
  <br>Each prisoner and dependent requires 228 C-Bills of housing per month. Housing for Enlisted personnel is 312\
  \ C-Bills/month. While housing each Officer (including Warrant Officers) requires 780 C-Bills/month.\
  <br>\
  <br>These values have been extrapolated from those found in <i>A Time of War</i> and include all necessary utilities\
  \ and services. Crew of JumpShips, WarShips, and Space Stations are exempt from housing costs.
# createGeneralOptionsPanel
lblUseLoanLimitsBox.text=Available Loans Based on Unit Reputation \u270E
lblUseLoanLimitsBox.tooltip=Put limits on interest, collateral, and length.
lblUsePercentageMaintenanceBox.text=Enable Percentage-Based Maintenance Costs \u270E
lblUsePercentageMaintenanceBox.tooltip=Maintenance costs based upon the value of the unit instead\
  \ of the unit type. This makes maintenance costs more impactful.
lblUseExtendedPartsModifierBox.text=Enabled Extended Spare Parts Modifiers
lblUseExtendedPartsModifierBox.tooltip=Use the Campaign Operations expanded spare parts modifiers.
lblUsePeacetimeCostBox.text=Enable Peacetime Operating Costs
lblUsePeacetimeCostBox.tooltip=Includes salaries, spare parts, fuel, and peacetime ammo consumption.\
  \ 75% is added to base contract amount when using Campaign Operations reputation rating.
lblShowPeacetimeCostBox.text=Breakdown Operating Costs
lblShowPeacetimeCostBox.tooltip=Displays a breakdown of peacetime costs in the daily log.
lblFinancialYearDuration.text=Financial Year Duration \u26A0
lblFinancialYearDuration.tooltip=This changes the Financial Term, which is when the finance table\
  \ resets.\
  <br>\
  <br><b>Warning:</b> Any settings longer than biennially are not recommended.
lblNewFinancialYearFinancesToCSVExportBox.text=Export Finances as CSV Table on Term End
lblNewFinancialYearFinancesToCSVExportBox.tooltip=This writes the finance table to a CSV file on\
  \ the first day of a new financial term, right before the table is carried over to the next period.
lblSimulateGrayMonday.text=Simulate Gray Monday
lblSimulateGrayMonday.tooltip=Simulate the economic and social upheaval of Gray Monday.
# createSalesPanel
lblSalesPanel.text=Sales
lblSellUnitsBox.text=Enable the Sale of Units
lblSellUnitsBox.tooltip=Units can be sold.
lblSellPartsBox.text=Enable the Sale of Parts
lblSellPartsBox.tooltip=Parts can be sold.
# createTaxesPanel
lblTaxesPanel.text=Taxes \u270E
lblUseTaxesBox.text=Enable Taxes
lblUseTaxesBox.tooltip=If enabled, taxes will be paid at the end of each financial term.\
  <br>\
  <br>Tax amount is based on profits recorded at the end of the financial term. Profits are\
  \ calculated by comparing current funds against those from the prior financial term.\
  <br>\
  <br>Starting Capital and End of Term Carryover sums are excluded from profit calculations.
lblTaxesPercentage.text=Tax Percentage
lblTaxesPercentage.tooltip=The percentage of profits paid as taxes.
# createSharesPanel
lblSharesPanel.text=Shares \u270E
lblUseShareSystem.text=Enable Shares
lblUseShareSystem.tooltip=Gives personnel a stake in the unit. This system lowers profits but can\
  \ increase retention.
lblSharesForAll.text=All Personnel Have Shares
lblSharesForAll.tooltip=All combat and support personnel have shares rather than just MekWarriors.
# createFinancesGeneralOptionsTab
lblPriceMultipliersTab.text=Price Multiplier Options
lblPriceMultipliersTabBody.text=It's important to remember that the qualities (A-F) under <b>Used\
  \ Parts</b> do not update based on whether you have <b>Reverse Quality Names</b> enabled.\
  <br>\
  <br>This means <b>A</b> is the worst quality and <b>F</b> is the best.
# createGeneralMultipliersPanel
lblGeneralMultipliersPanel.text=General
lblCommonPartPriceMultiplier.text=Common Parts
lblCommonPartPriceMultiplier.tooltip=Multiplies the buy/sell price of common tech parts by the\
  \ specified value.
lblInnerSphereUnitPriceMultiplier.text=Inner Sphere Units
lblInnerSphereUnitPriceMultiplier.tooltip=Multiplies the buy/sell price of Inner Sphere tech units\
  \ by the specified value.
lblInnerSpherePartPriceMultiplier.text=Inner Sphere Parts
lblInnerSpherePartPriceMultiplier.tooltip=Multiplies the buy/sell price of Inner Sphere tech parts\
  \ by the specified value.
lblClanUnitPriceMultiplier.text=Clan Units
lblClanUnitPriceMultiplier.tooltip=Multiplies the buy/sell price of Clan tech units by the\
  \ specified value.
lblClanPartPriceMultiplier.text=Clan Parts
lblClanPartPriceMultiplier.tooltip=Multiplies the buy/sell price of Clan tech parts by the\
  \ specified value.
lblMixedTechUnitPriceMultiplier.text=Mixed Units
lblMixedTechUnitPriceMultiplier.tooltip=Multiplies the buy/sell price of Mixed Tech units by the\
  \ specified value.
# createUsedPartsMultiplierPanel
lblUsedPartsMultiplierPanel.text=Used Parts
# createOtherMultipliersPanel
lblOtherMultipliersPanel.text=Other
lblDamagedPartsValueMultiplier.text=Damaged Parts
lblDamagedPartsValueMultiplier.tooltip=Multiplies the value and thus the sell price of damaged\
  \ parts by the specified value.
lblUnrepairablePartsValueMultiplier.text=Irreparable Parts
lblUnrepairablePartsValueMultiplier.tooltip=Multiplies the value and thus the sell price of\
  \ unrepairable damaged parts by the specified value.
lblCancelledOrderRefundMultiplier.text=Cancelled Order Refund
lblCancelledOrderRefundMultiplier.tooltip=The decimal percentage of the original purchase price\
  \ that is refunded when an order is canceled.
# Systems Tab
systemsContentTabs.title=Systems
atowTab.title=A Time of War
lblATimeOfWarTab.text=A Time of War Options
atowTab.border="It is only those who have neither fired a shot nor heard the shrieks and groans of the wounded who \
  cry aloud for blood, more vengeance, more desolation. War is hell."\
  <br><i>General William Sherman\
  <br>Address at the Michigan Military Academy, June 19th 1879</i>
lblATOWAttributesPanel.text=Traits and Attributes
lblUseAttributes.text=Use Attributes \u26A0
lblUseAttributes.tooltip=If checked, characters will be generated with <i>A Time of War</i> Attribute scores.\
  <br>\
  <br><b>Warning:</b> If enabled (or disabled) mid-campaign, you need to navigate to the personnel tab, and (while in\
  \ GM Mode) you should use the right-click menu to reset attribute scores for all personnel.
lblRandomizeAttributes.text=Random Attributes
lblRandomizeAttributes.tooltip=If checked, a d6 is rolled for each of the character's ATOW Attributes.\
  <br>\
  <br>On a roll of a 6 the Attribute is increased by 1. On a roll of a 1 the Attribute is decreased\
  \ by 1.
lblDisplayAllAttributes.text=Display All Attributes <span style="color:#C344C3;">\u2605</span>
lblDisplayAllAttributes.tooltip=If checked, a character's profile will display all of their ATOW Attributes. \
  Otherwise, only those attributes with a skill check modifier will be displayed. Even if this option is disabled, \
  all attributes can be seen by selecting the 'attributes' filter in the personnel table.
lblRandomizeTraits.text=Randomize Traits
lblRandomizeTraits.tooltip=If checked, a newly created character's Connections, Wealth, Reputation, Unlucky, and \
  Bloodmark scores are randomized.\
  <br>\
  <br>- For <b>Connections</b> there is a 1-in-6 chance the character has rank 1.\
  <br>- For <b>Wealth</b> and <b>Reputation</b> there is a 1-in-6 chance the character has rank 1 and 1-in-6 they have \
  rank -1.\
  <br>- For <b>Unlucky</b> there is a 1-in-20 chance the character has rank 1\
  <br>- For <b>Bloodmark</b> there is a 1-in-100 chance the character has rank 1. Increased to 1-in-50 for pirates.
lblAllowMonthlyReinvestment.text=Allow Monthly Reinvestment of Wealth
lblAllowMonthlyReinvestment.tooltip=Each month the campaign commander will use their Wealth trait to\
  \ reinvest money back into the campaign.\
  <br>\
  <br>This is based on the Wealth Trait Check rules from the A Time of War:Companion.
lblAllowMonthlyConnections.text=Allow Monthly Connections Checks <span style="color:#7FCF43;">\u2606</span>
lblAllowMonthlyConnections.tooltip=Each month the campaign commander will use their Connections trait to\
  \ generate money for the campaign. If the new Personnel Market is enabled, Connections will also be used to increase\
  \ the number of recruits each month. A check can result in the character temporarily losing their levels in \
  Connections. See the Glossary for more information.
reputationTab.title=CamOps Force Reputation
lblReputationTab.text=CamOps Force Reputation Options
reputationTab.border="Reputation opens doors\u2014or gets them slammed in your face. In this business, it's as\
  \ valuable as armor and twice as hard to repair."\
  <br><i>Colonel Mira "Silverbrand" Tanaka\
  <br>Dustblade Mercenaries</i>
lblManualUnitRatingModifier.text=Manual Modifier
lblManualUnitRatingModifier.tooltip=This allows you to manually adjust your reputation rating.
lblResetCriminalRecord.text=Reset Criminal Record \u26A0
lblResetCriminalRecord.tooltip=Reset date of last crime and all penalties to Reputation from crime.\
  <br>\
  <br><b>Warning:</b> The Reputation report won't update to reflect this change until the next Monday.
lblClampReputationPayMultiplier.text=Clamp Reputation Pay Multiplier \u26A0 \u2714
lblClampReputationPayMultiplier.tooltip=When using CamOps Reputation your unit's reputation score\
  \ affects contract pay. This option clamps the reputation-based multiplier between 50 and 200%.\
  <br>\
  <br><b>Warning:</b> As CamOps Reputation has no maximum or minimum value disabling this option\
  \ will result in contract pay becoming increasingly inflated as the campaign progresses. This is\
  \ particularly a problem for generational campaigns expected to last decades or longer.\
  <br>\
  <br><b>Recommended</b>: Leave enabled.
lblReduceReputationPerformanceModifier.text=Reduce Mission Performance Score \u26A0 \u2714
lblReduceReputationPerformanceModifier.tooltip=When using CamOps Reputation your unit's past\
  \ contract performance affects contract pay. This option reduces the impact of successes,\
  \ failures, and breaches by 80%.\
  <br>\
  <br><b>Warning:</b> CamOps was never designed for the kind of contract tempo we can achieve\
  \ through MekHQ. Resulting in longer campaigns reaching astronomical heights in terms of\
  \ Reputation. This has knock-on effects whenever Reputation is used to influence a system.\
  <br>\
  <br><b>Recommended</b>: This option helps slow growth to more sane levels. Leave enabled.
lblReputationPerformanceModifierCutOff.text=Ignore Old Missions \u26A0 \u2714
lblReputationPerformanceModifierCutOff.tooltip=When using CamOps Reputation all past contracts\
  \ affect future contract pay. This option tells MekHQ to ignore any contracts that were completed\
  \ over a decade ago. Only Legacy AtB and StratCon contracts are affected.\
  <br>\
  <br><b>Warning:</b> CamOps was never designed for campaigns lasting as long as those enjoyed by\
  \ many users of MekHQ. This results in progressive Reputation bloat over a long enough period.\
  <br>\
  <br><b>Recommended</b>: This option helps ensure Force Reputation doesn't spiral out of control. Leave\
  \ enabled.
factionStandingTab.title=Faction Standing
lblFactionStandingTab.text=Faction Standing Options
factionStandingTab.border="Here a question arises: whether it is better to be loved than feared or the reverse. The answer\
  \ is, of course, that it would be best to be both loved and feared. But since the two rarely come together, anyone\
  \ compelled to choose will find greater security in being feared than in being loved."\
  <br><i>Niccolo Machiavelli,\
  <br>The Prince</i>
lblTrackFactionStanding.text=Enable Faction Standing \u270E \u2318 <span style="color:#7FCF43;">\u2606</span>
lblTrackFactionStanding.tooltip=This option enables the tracking of Faction Standing. Faction Standing represents how\
  \ liked you are across the Inner Sphere. Actions such as taking contracts can increase or deminish your Standing. Full\
  \ documentation can be found in the docs folder.
lblTrackClimateRegardChanges.text=Enable Verbose Climate Regard <span style="color:#7FCF43;">\u2606</span>
lblTrackClimateRegardChanges.tooltip=When enabled, the Climate Regard of each faction will be logged in the daily log\
  \ on the 1st of each month.
lblRegardMultiplier.text=Regard Gain Multiplier <span style="color:#7FCF43;">\u2606</span>
lblRegardMultiplier.tooltip=Faction Standing is balanced for a slow burn over multiple years. If you \
  find Regard gains to be too slow (or fast) this option applies a multiplier to all gains and losses. For example, \
  setting this option to 0.1 will reduce all progress to one 10th speed, while 2.0 will double the speed of all \
  progress.
lblUseFactionStandingNegotiation.text=Standing Affects Negotiations <span style="color:#7FCF43;">\u2606</span>
lblUseFactionStandingNegotiation.tooltip=If enabled, contract negotiations will be influenced by your Standing with the\
  \ employing Faction.
lblUseFactionStandingResupply.text=Standings Affects Resupplies <span style="color:#7FCF43;">\u2606</span>
lblUseFactionStandingResupply.tooltip=If enabled, the size of monthly Resupplies will be influenced by your Standing\
  \ with your employer.
lblUseFactionStandingCommandCircuit.text=Enable Command Circuit <span style="color:#7FCF43;">\u2606</span>
lblUseFactionStandingCommandCircuit.tooltip=At high enough Standing, you will be granted access to a faction's Command\
  \ Circuit. This significantly decreases travel time while in their territory.
lblUseFactionStandingOutlawed.text=Enable Outlawing <span style="color:#7FCF43;">\u2606</span>
lblUseFactionStandingOutlawed.tooltip=At very low Standing, a faction may declare you an Outlaw, preventing you from\
  \ landing on their planets (unless on a contract against them).
lblUseFactionStandingBatchallRestrictions.text=Enable Batchall Restrictions <span style="color:#7FCF43;">\u2606</span>
lblUseFactionStandingBatchallRestrictions.tooltip=If your Standing with a Clan faction falls low enough, they will stop\
  \ offering you Batchalls.
lblUseFactionStandingRecruitment.text=Standings Affects Recruitment <span style="color:#7FCF43;">\u2606</span>
lblUseFactionStandingRecruitment.tooltip=Your Standing with a faction influences how willing their people are to join\
  \ your campaign and the number of recruits available on their planets.
lblUseFactionStandingBarracksCosts.text=Standing Affects Food & Housing <span style="color:#7FCF43;">\u2606</span>
lblUseFactionStandingBarracksCosts.tooltip=Your Standing with a faction influences the cost of food and housing while on\
  \ their planets and while performing contracts for them.
lblUseFactionStandingUnitMarket.text=Standing Affects the Unit Market <span style="color:#7FCF43;">\u2606</span>
lblUseFactionStandingUnitMarket.tooltip=Standing with a faction influences how many units appear in the 'Employer Market'\
  \ portion of the Unit Market.
lblUseFactionStandingContractPay.text=Standing Affects Contract Pay <span style="color:#7FCF43;">\u2606</span>
lblUseFactionStandingContractPay.tooltip=If enabled, Standing will slightly affect contract pay.
lblUseFactionStandingSupportPoints.text=Standing Affects Support Points <span style="color:#7FCF43;">\u2606</span>
lblUseFactionStandingSupportPoints.tooltip=If enabled, your Standing with a faction influences Support Point generation\
  \ while on contract for that faction.
# Markets Tab
marketsContentTabs.title=Markets
personnelMarketTab.title=Personnel
personnelMarketTab.border=\u2014 Toilet Paper 22 Tons\
  <br>\u2014 Soap 1.2 Tons\
  <br>\u2014 Dress Uniform Gloves (white, left) 150\
  <br>\u2014 Tires (reconditioned) 2,000\
  <br>\u2014 Food (12-31-3015) 96 Tons\
  <br>\u2014 Entrenching Tools 100\
  <br>\u2014 Ammunition (.22 cal air gun pellets) 15 Tons\
  <br>\u2014 Medical Supplies (Prozac, hand directly to Chancellor) 1 case\
  <br>\u2014 Morale Package (Hunky Hanse and Bellissima Melissa Dolls) 1 crate\
  <br><i>Unknown Resupply Shipment\
  <br>Fourth Succession War</i>
unitMarketTab.title=Units
unitMarketTab.border="Buying a new 'Mek is exciting \u2014 right up until you see the repair bill after\
  \ your first mission. Then it's just another hole in your wallet."\
  <br><i>Sergeant Kyle "Scrapheap" Carter\
  <br>The Blacksmiths</i>
contractMarketTab.title=Contracts
contractMarketTab.border="So there I was, between rock and a hard place, when suddenly I thought,\
  \ 'What am I doing on this side of the rock?'"\
  <br><i>Star Commander Karra\
  <br>Clan Ghost Bear, Constance, Apr 3050</i>
# createPersonnelMarketTab
lblPersonnelMarketTab.text=Personnel Market Options
# createPersonnelMarketGeneralOptionsPanel
lblPersonnelMarketStyle.text=Market Style \u26A0 \u2714 <span style="color:#7FCF43;">\u2606</span>
lblPersonnelMarketStyle.tooltip=If enabled, each month personnel will apply to join your campaign.\
  <br>\
  <br><b>None</b> means the new personnel markets are disabled. If you want to continue using a deprecated market method,\
  \ you must set market style to this open.\
  <br><b>MekHQ</b> is designed to specifically support MekHQ campaigns and is the <b>Recommended</b> option for <b>most</b>\
  \ players.\
  <br><b>CamOps (Revised)</b> follows the rules outlined in Campaign Operations but includes additional coverage for\
  \ LAM Pilots and Admin personnel. This is recommended for players who want the rules as written but modified to work\
  \ with mekHQ.\
  <br><b>CamOps (Strict)</b> follows the rules outlined in Campaign Operations. This is recommended for GMs using MekHQ\
  \ to manage their CamOps campaigns.
lblPersonnelMarketType.text=Market Method (Deprecated)
lblPersonnelMarketType.tooltip=This is the type of personnel market used to generate and remove new\
  \ personnel for the campaign.
lblPersonnelMarketDylansWeight.text=Common Unit Type Weight (Deprecated)
lblPersonnelMarketDylansWeight.tooltip=This is the weight between 0 and 1 used by Dylan's Method to\
  \ create a person with a primary role based on the most common unit type within the force's\
  \ hangar, instead of creating a person with a randomly determined role.
lblPersonnelMarketReportRefresh.text=Post Report on Market Refresh
lblPersonnelMarketReportRefresh.tooltip=Adds a report to the daily log when the personnel market\
  \ refreshes.
lblUsePersonnelHireHiringHallOnly.text=Hiring Halls & Capitals Only \u270E
lblUsePersonnelHireHiringHallOnly.tooltip=Enabling this option disables the personnel market\
  \ outside of hiring halls or capital planets.
# createPersonnelMarketRemovalOptionsPanel
lblPersonnelMarketRemovalOptionsPanel.text=Removal Target Numbers (Deprecated)
# createUnitMarketTab
lblUnitMarketTab.text=Unit Market Options \u270E \u2318
lblUnitMarketMethod.text=Market Method
lblUnitMarketMethod.tooltip=This is the method of unit market used to generate new units for the\
  \ market.
lblUnitMarketRegionalMekVariations.text=Enable Faction 'Mek Weight Variance
lblUnitMarketRegionalMekVariations.tooltip=This adds some regional variation to the weight\
  \ generated for BattleMeks based on the generating faction.
lblUnitMarketArtilleryUnitChance.text=Artillery Vehicle Chance: 1 in
lblUnitMarketArtilleryUnitChance.tooltip=This setting determines the probability of artillery, vehicles appearing in \
  the market. The chance is calculated for each vehicle added to the market.\
  <br>\
  <br>Set this to 0 to prevent artillery units from appearing in the unit market.
lblUnitMarketRarityModifier.text=Unit Rarity Modifier
lblUnitMarketRarityModifier.tooltip=This setting increases or decreases the rolls made to determine\
  \ how many units appear on the unit market.
lblInstantUnitMarketDelivery.text=Enable Instant Deliveries
lblInstantUnitMarketDelivery.tooltip=Units bought from the unit market appear in the hangar\
  \ immediately rather than having to wait for delivery.
lblMothballUnitMarketDeliveries.text=Deliver Units Mothballed
lblMothballUnitMarketDeliveries.tooltip=Units bought from the unit market will arrive in a\
  \ mothballed state.
lblUnitMarketReportRefresh.text=Post Report on Market Refresh
lblUnitMarketReportRefresh.tooltip=Adds a report to the daily log when the unit market refreshes.
# createContractMarketTab
lblContractMarketTab.text=Contract Market Options
# createContractMarketGeneralOptionsPanel
lblContractMarketMethod.text=Market Method
lblContractMarketMethod.tooltip=This is the method of contract market used to generate new\
  \ contracts to select.
lblContractSearchRadius.text=Search Radius
lblContractSearchRadius.tooltip=Limits the location of contract offers to systems which are within\
  \ this radius of the current system.\
  <br>\
  <br><b>Warning:</b> the larger this number, the more time spent in transit between contracts.
lblVariableContractLength.text=Vary Contract Lengths
lblVariableContractLength.tooltip=The length of the contract has a duration variance instead of\
  \ just using the constant base length for the mission type.
lblUseDynamicDifficulty.text=Dynamically Adjust Contract Difficulty
lblUseDynamicDifficulty.tooltip=The difficulty of random contracts is adjusted based on the average skill level of combat\
  \ personnel in your campaign. The higher skilled you are, the more challenging - and potentially rewarding - contracts\
  \ will be.
lblContractMarketReportRefresh.text=Post Report on Market Refresh
lblContractMarketReportRefresh.tooltip=Adds a report to the daily log when the contract market\
  \ refreshes.
lblContractMaxSalvagePercentage.text=Max Salvage Percent
lblContractMaxSalvagePercentage.tooltip=Used to limit the salvage roll when creating a new contract.
lblDropShipBonusPercentage.text=DropShip Bonus Percent
lblDropShipBonusPercentage.tooltip=It is not possible to salvage DropShips from ground maps.\
  \ Setting this option above 0 will instead pay a percentage of the DropShip's value as a 'bounty.'
# createMercenaryPanel
lblContractPayPanel.text=Contract Pay
lblContractEquipment.text=TO&E Value Influences Pay (CamOps)
lblContractEquipment.tooltip=Contract pay is based on the total value of units in the TO&E.
lblEquipContractSaleValue.text=Base on Sale Value
lblEquipContractSaleValue.tooltip=Use the unit's sale value instead of its buy value when \
  determining the value of the unit for contract pay purposes.
lblEquipPercent.text=Combat Unit %
lblEquipPercent.tooltip=What percentage of combat unit value should contract pay be based on.
lblDropShipPercent.text=DropShip %
lblDropShipPercent.tooltip=What percentage of DropShip value should contract pay be based on.
lblJumpShipPercent.text=JumpShip Percent
lblJumpShipPercent.tooltip=What percentage of JumpShip value should contract pay be based on.
lblWarShipPercent.text=WarShip Percent
lblWarShipPercent.tooltip=What percentage of WarShip value should contract pay be based on.
lblContractPersonnel.text=Payroll Influences Pay (FM:Mr)
lblContractPersonnel.tooltip=Base contract pay is derived from the salaries of all employed personnel.
lblBLCSaleValue.text=Battle Loss Compensation uses Sale Value
lblBLCSaleValue.tooltip=When determining Battle Loss Compensation, base the value on the unit's\
  \ Sale value, instead of its buy value.
lblUseInfantryDoseNotCountBox.text=Infantry Not Counted Towards Contract Pay
lblUseInfantryDoseNotCountBox.tooltip=When this option is selected, infantry will not count for\
  \ contract pay
lblMercSizeLimited.text=Mercenary Campaign Size Impacts Pay
lblMercSizeLimited.tooltip=Mercenary units that exceed a certain size relative to unit rating\
  \ suffer penalties to contract clause rolls.
lblOverageRepaymentInFinalPayment.text=Repay Salvage Overages on Contract End
lblOverageRepaymentInFinalPayment.tooltip=This is an unofficial addition that has you repay any\
  \ overages from your salvage percent as part of the final payment, which may take that into a\
  \ debit.
# Markets Tab
rulesetsContentTabs.title=Digital GMs
stratConGeneralTab.title=General
stratConGeneralTab.border="Strategy is just a fancy way of saying, 'I'm going to send you in first\
  \ and see what happens.'"\
  <br><i>Sergeant Milo "Wildcard" Trent\
  <br>The Tridents</i>
legacyTab.title=Legacy Options
legacyTab.border="You know, for 5-tons, I'd expect more than 256 colors!"\
  <br><i>Colonel Elias "Warhound" Drake\
  <br>Impetus Alliance\
  <br>Comments made following a Targeting Computer retrofit</i>
# substantializeUniversalOptions
lblSkillLevel.text=Difficulty \u2714
lblSkillLevel.tooltip=<html>This is the difficulty level for generated scenarios.\
  <br>\
  <br><b>Recommended:</b> New players are recommended to start with Green or Ultra-Green.</html>
# Callsigns
lblAutoGeneratedCallSignsPanel.text=Auto-Generated OpFor Call Signs
lblAutoGenerateOpForCallSigns.text=Enable Auto-generated OpFor Call Signs
lblAutoGenerateOpForCallSigns.tooltip=Turn auto-generated OpFor call signs on or off.  If enabled, \
  \ units with skill levels at or above the selected level will be assigned randomly-generated \
  \ callsigns.
lblMinimumCallsignSkillLevel.text=Lowest Skill with Call Signs
lblMinimumCallsignSkillLevel.tooltip=Call signs will be randomly assigned to crews with this skill \
  \ level or higher.  Everyone else will be treated as faceless mooks, hoi polloi, nameless minions!
lblOpForLanceTypeMeks.text=Meks
lblOpForLanceTypeMeks.tooltip=What ratio of enemy forces should be Mek forces?
lblOpForLanceTypeMixed.text=Mixed
lblOpForLanceTypeMixed.tooltip=What ratio of enemy forces should be forces that include both Meks\
  \ and vehicles?
lblOpForLanceTypeVehicle.text=Vehicles
lblOpForLanceTypeVehicle.tooltip=What ratio of enemy forces should be vehicle forces?
lblUseDropShips.text=Use Player DropShips
lblUseDropShips.tooltip=Some scenarios may require the player to deploy with a combat drop. If the\
  \ player doesn't have a DropShip, the employer will provide one.
lblOpForUsesVTOLs.text=Enable OpFor VTOLs
lblOpForUsesVTOLs.tooltip=The Princess may use VTOLS in its vehicle forces.
lblClanVehicles.text=Enable Clan Vehicles
lblClanVehicles.tooltip=Clan opposing forces have a small chance of fielding vehicle Stars. The\
  \ lower the unit rating, the higher the chance of encountering vehicles.
lblRegionalMekVariations.text=Faction Influences Mek Weights
lblRegionalMekVariations.tooltip=Use alternate weight class distributions for some factions.
lblAttachedPlayerCamouflage.text=Attached Units use Campaign Camouflage
lblAttachedPlayerCamouflage.tooltip=Any attached units will have their camouflage changed to match\
  \ the scheme used by your campaign.
lblPlayerControlsAttachedUnits.text=Player Controls Attached Units
lblPlayerControlsAttachedUnits.tooltip=All attached units are placed under your command for the\
  \ duration of the scenario.
lblSPAUpgradeIntensity.text=SPA Chance
lblSPAUpgradeIntensity.tooltip=How likely it is that regular+ OpFor pilots will receive SPAs. -1\
  \ indicates never, 3 indicates always.
lblAutoConfigMunitions.text=OpFor Equips Special Munitions \u270E \u2318
lblAutoConfigMunitions.tooltip=Use semi-intelligent configuration of allied and enemy munitions,\
  \ tailored to each scenario.
lblScenarioModMax.text=Maximum Count
lblScenarioModMax.tooltip=This is the maximum number of random scenario mods that can spawn on for\
  \ a single scenario. Excludes StratCon facility modifiers.
lblScenarioModChance.text=Chance
lblScenarioModChance.tooltip=This is the percentage chance for a random scenario mod to appear for\
  \ a scenario. Excludes StratCon facility modifiers.
lblScenarioModBV.text=Battle Value Percent
lblScenarioModBV.tooltip=This is the percentage of total BV that can be used for each scenario mods.\
  \ This affects StratCon facility modifiers, but can be overridden by certain modifiers.
lblUseWeatherConditions.text=Enable Weather Conditions
lblUseWeatherConditions.tooltip=Generate weather conditions when generating a scenario.
lblUseLightConditions.text=Enable Light Conditions
lblUseLightConditions.tooltip=Determine light conditions when generating a scenario.
lblUsePlanetaryConditions.text=Enable Planetary Conditions
lblUsePlanetaryConditions.tooltip=Set gravity and atmosphere based on the contract location.
lblFixedMapChance.text=User-Made Map Chance
lblFixedMapChance.tooltip=The likelihood, in percent, that a fixed user-made map will be used in\
  \ place of a generated map.
lblRestrictPartsByMission.text=Missions Influence Availability
lblRestrictPartsByMission.tooltip=The availability of parts is limited based on the mission type of\
  \ the current contract.
# createUniversalScenarioGenerationPanel
lblUniversalScenarioGenerationPanel.text=Scenario Generation
# createUniversalUnitRatioPanel
lblUniversalUnitRatioPanel.text=Unit Ratios
# createUniversalModifiersPanel
lblUniversalModifiersPanel.text=Random Modifiers
# createUniversalMapGenerationPanel
lblUniversalMapGenerationPanel.text=Map Generation
# createUniversalPartsPanel
lblUniversalPartsPanel.text=Parts Availability
# createStratConTab
lblStratConTab.text=General Options \u270E
lblUseStratCon.text=Enable StratCon (Digital GM) \u2318 \u26A0
lblUseStratCon.tooltip=StratCon, short for Strategic Context, is a ruleset that emphasizes\
  \ managing and deploying military units across large-scale sectors, giving context to the weekly\
  \ scenarios that occur while on a contract. StratCon was introduced in 2021 and officially\
  \ replaced Legacy AtB in 2024, alongside the release of v50.02.\
  <br>\
  <br><b>Warning:</b> If StratCon is enabled, all Legacy options are ignored.
lblUseAdvancedScouting.text=Enable Advanced Scouting \u270E <span style="color:#7FCF43;">\u2606</span>
lblUseAdvancedScouting.tooltip=If enabled, when scouting the Area of Operations characters will use the highest \
  Scouting skill to reveal hexes. Primarily used by Combat Teams assigned to the Patrol role. See the Advanced Scouting\
  \ Glossary entry for more information.
lblUseGenericBattleValue.text=Enable Force Generation 3
lblUseGenericBattleValue.tooltip=Bot forces are balanced used Generic Battle Value, an estimation\
  \ of the average battle value for a unit of that type and weight. This ignores pilot skill,\
  \ meaning contracts against Green and Elite OpFors should feel fundamentally different. Similarly,\
  \ OpFors with higher or lower than average equipment (such as Clans or Pirates) will present\
  \ higher or lower difficulty scenarios.
lblUseVerboseBidding.text=Enable Verbose Clan Bidding
lblUseVerboseBidding.tooltip=When Generic BV is in use, Clan OpFors will engage in bidding prior\
  \ to the scenario. If this option is enabled, a list of all units bid away will be provided.
# initializeLegacyTab
lblLegacyTab.text=Legacy Options \u270E
lblLegacyTabBody.text=This tab includes options for <b>Legacy AtB: Against the Bot</b>. All options\
  \ included here should be considered <b>Deprecated</b> and are not used by <b>StratCon</b>.
lblUseAtB.text=Enable Legacy AtB: Against the Bot (Digital GM) \u2318 \u26A0
lblUseAtB.tooltip=AtB was MekHQ's first attempt at a Digital GM. It creates randomized contracts\
  \ and scenarios, allowing you to experience being a mercenary commander in the Inner Sphere.\
  \ Support for Legacy AtB ended in 2025 with v50.02.\
  <br>\
  <br><b>Warning:</b> If StratCon is enabled, all Legacy options are ignored.
# createAutoResolvePanel
lblAutoResolvePanel.text=AutoResolve \u270E \u2318
lblAutoResolveMethod.text=AutoResolve Method \u26A0
lblAutoResolveMethod.tooltip=<b>Princess</b> \u2014 Princess plays the scenario on your behalf.\
  <br><b>ACAR: Abstract Combat Auto Resolution</b> \u2014 A complex simulation that completes the entire\
  \ scenario in seconds.
lblAutoResolveNumberOfScenarios.text=Prediction Accuracy \u26A0
lblAutoResolveNumberOfScenarios.tooltip=The number of times ACAR will run when determining the\
  \ chance of victory. Increases how long ACAR will take to make its prediction, but will increase\
  \ accuracy.\
  <br>\
  <br><b>Requirement:</b> Requires ACAR.
lblAutoResolveVictoryChanceEnabled.text=Display Chance of Victory \u26A0
lblAutoResolveVictoryChanceEnabled.tooltip=Determines whether MekHQ should tell you your chance of\
  \ success before resolving the scenario.\
  <br>\
  <br><b>Requirement:</b> Requires ACAR.
lblAutoResolveExperimentalPacarGuiEnabled.text=Experimental Commander's Interface for PACAR \u26A0
lblAutoResolveExperimentalPacarGuiEnabled.tooltip=A lightweight graphical interface for PACAR.\
  \ <b>Warning:</b> This is an experimental feature and may not work as expected. It's intended for solo play only.
lblMinimapTheme.text=Strategic View Theme \u26A0
lblMinimapTheme.tooltip=Select a theme for the strategic view screen on the Commander's Interface
# createLegacyOpForGenerationPanel
lblLegacyOpForGenerationPanel.text=Force Generation
lblUseVehicles.text=Enable NPC Vehicles
lblUseVehicles.tooltip=Enemy forces can include vehicles.
lblDoubleVehicles.text=Double NPC Vehicles
lblDoubleVehicles.tooltip=Clan opposing forces have a small chance of fielding vehicle Stars. The\
  \ lower the unit rating, the higher the chance of encountering vehicles.
lblOpForUsesAero.text=Enable NPC Aerospace Fighters
lblOpForUsesAero.tooltip=The bot may reinforce its units with aircraft.
lblOpForAeroChance.text=Aerospace Chance
lblOpForAeroChance.tooltip=The chance of an OpFor being reinforced with aircraft, determined with a\
  \ 1d6 roll.
lblOpForUsesLocalForces.text=Enable NPC Infantry & Turrets
lblOpForUsesLocalForces.tooltip=The bot may introduce turrets, infantry, and battle armor in\
  \ defensive scenarios with appropriate terrain.
lblAdjustPlayerVehicles.text=Treat Player Vehicles as Half Weight
lblAdjustPlayerVehicles.tooltip=Vehicles deployed by the player only count half their weight to the\
  \ lance weight class to compensate for enemy force generation designed to oppose player Meks.
# createLegacyScenarioGenerationPanel
lblLegacyScenarioGenerationPanel.text=Scenario Generation
lblGenerateChases.text=Generate Chase Scenarios
lblGenerateChases.tooltip=If selected, AtB chase scenarios will be generated. Otherwise, they will\
  \ be replaced with other scenario formats depending on the lance role in question.
lblAtBBattleIntensity.text=Battle Frequency
lblAtBBattleIntensity.tooltip=How intense should contracts be? Lower these values for easier contracts.
lblIntensityUpdate.text=Update Intensity
lblIntensityUpdate.tooltip=Update intensity based on the current battle chance values.
## Advancement Tab
awardsAndRandomizationContentTabs.title=Awards & Randomization
1xpAwardsTab.title=Experience Awards
1xpAwardsTab.border="It is possible to commit no mistakes and still lose. That is not a weakness;\
  \ that is life."\
  <br><i>Captain Jean Stuart, The Voyagers\
  <br>Date Unknown</i>
0randomizationTab.title=Randomization
0randomizationTab.border="Every skill has its moment. What seems trivial today may save lives tomorrow,\
  \ because out in the stars, survival favors the adaptable."\
  <br><i>Colonel Drake "Ironjaw" Valen\
  <br>The Missed Connection Militia</i>
2recruitmentBonusesTab.title=Recruitment Bonuses
2recruitmentBonusesTab.border="You don't own a 'Mek. You inherit it, you bleed for it, and if you're lucky, you die in it\
  \ before someone strips you for parts."\
  <br><i>MekWarrior David\
  <br>Jade Solahma Cluster</i>
# xpAwardsTab
lblXpAwardsTab.text=Experience Award Options
lblXpCostMultiplier.text=Advancement Multiplier \u26A0
lblXpCostMultiplier.tooltip=This value multiplies the XP costs of all SPAs, Edge purchases, and\
  \ Skill Levels.\
  <br>\
  <br><b>Warning:</b> This option updates costs while you play and not the options shown here.
# createTasksPanel
lblTasksPanel.text=Tasks
lblTaskXP.text=XP per
lblTaskXP.tooltip=How much experience should be awarded every time a task milestone is met?\
  <br>\
  <br><b>Warning:</b> This option disproportionately benefits characters that make a lot of skill\
  \ checks. Usually Admin characters, or those making acquisition checks.\
  <br>\
  <br><b>Recommended:</b> Keep this disabled
lblNTasksXP.text=Successful Tasks \u270E \u26A0 \u2714
lblNTasksXP.tooltip=How many successful tasks need to be completed before experience is awarded?\
  <br>\
  <br><b>Warning:</b> This option disproportionately benefits characters that make a lot of skill\
  \ checks. Usually Admin characters, or those making acquisition checks.\
  <br>\
  <br><b>Recommended:</b> Keep this disabled
lblSuccessXP.text=XP per Successful Natural 12 \u26A0 \u2714
lblSuccessXP.tooltip=How much experience should be awarded whenever an unmodified 12 is rolled for\
  \ a skill check?\
  <br>\
  <br><b>Warning:</b> This option disproportionately benefits characters that make a lot of skill\
  \ checks. Usually Admin characters, or those making acquisition checks.\
  <br>\
  <br><b>Recommended:</b> Keep this disabled
lblMistakeXP.text=XP per Unsuccessful Natural 2 (Deprecated) \u26A0 \u2714
lblMistakeXP.tooltip=How much experience should be awarded whenever an unsuccessful, unmodified 2\
  \ is rolled for a skill check?\
  <br>\
  <br><b>Warning:</b> This option disproportionately benefits characters that make a lot of skill\
  \ checks. Usually Admin characters, or those making acquisition checks.\
  <br>\
  <br><b>Recommended:</b> Keep this disabled.
# createScenariosPanel
lblScenariosPanel.text=Scenarios \u270E
lblScenarioXP.text=XP per Scenario
lblScenarioXP.tooltip=How much experience should be awarded per scenario?
lblKillXP.text=XP per
lblKillXP.tooltip=How much experience should be awarded per kill?
lblKills.text=Kills
lblKills.tooltip=How many kills need to be scored before experience is awarded?
# createMissionsPanel
lblMissionsPanel.text=Missions
lblVocationalXP.text=Vocational XP per \u26A0
lblVocationalXP.tooltip=How much experience should be awarded per vocational experience check? This\
  \ value is doubled while on any contract not classified as 'Garrison Type' (any contract that\
  \ ends in 'Duty,' other than 'Relief Duty').
lblVocationalXPFrequency.text=Months
lblVocationalXPFrequency.tooltip=How many months occur between vocational experience checks?\
  \ Characters will make a vocational experience check every time this many months has passed.
lblVocationalXPTargetNumber.text=Vocational XP Target Number
lblVocationalXPTargetNumber.tooltip=What is the 2d6 target number a character must beat to be\
  \ awarded vocational experience?
lblMissionXpFail.text=Failure
lblMissionXpFail.tooltip=How much experience is awarded for a failed contract? This is granted to\
  \ all active personnel.
lblMissionXpSuccess.text=Success
lblMissionXpSuccess.tooltip=How much experience is awarded for a successful contract? This is\
  \ granted to all active personnel.
lblMissionXpOutstandingSuccess.text=Outstanding Success (StratCon Only)
lblMissionXpOutstandingSuccess.tooltip=Experience points awarded when successfully concluding a\
  \ mission with 3+ campaign victory points.
# createAdministratorsPanel
lblAdministratorsXpPanel.text=Administrators (Deprecated) \u270E \u26A0 \u2714
lblAdminWeeklyXP.text=XP per
lblAdminWeeklyXP.tooltip=How much experience is awarded to Admin personnel every period?\
  <br>\
  <br><b>Warning:</b> This option is responsible for <i>significantly</i> increasing the experience\
  \ gains of admin personnel.\
  <br>\
  <br><b>Recommended:</b> Keep this disabled.
lblAdminWeeklyXPPeriod.text=Weeks \u26A0 \u2714
lblAdminWeeklyXPPeriod.tooltip=How much time needs to pass between admin experience being awarded?\
  <br>\
  <br><b>Warning:</b> This option is responsible for <i>significantly</i> increasing the experience\
  \ gains of admin personnel.\
  <br>\
  <br><b>Recommended:</b> Keep this disabled.
lblContractNegotiationXP.text=XP to Negotiator \u26A0 \u2714
lblContractNegotiationXP.tooltip=How much experience does a contract negotiator receive for each\
  \ negotiated contract?\
  <br>\
  <br><b>Warning:</b> This option is responsible for <i>significantly</i> increasing the experience\
  \ gains of admin personnel.\
  <br>\
  <br><b>Recommended:</b> Keep this disabled.
# skillRandomizationTab
lblSkillRandomizationTab.text=Skill Randomization Options \u270E
lblExtraRandomness.text=Extra Random Skills \u26A0
lblExtraRandomness.tooltip=If checked, an additional 1d6 will be rolled per skill possessed by a\
  \ newly created character. On a 1, the skill will be lowered, and on a 6 the skill will be raised.\
  <br>\
  <br><b>Warning:</b> Due to the way experience levels are calculated, enabling this option will\
  \ more frequently have characters created with slightly lower than normal experience levels.
lblComingOfAgePanel.text=Coming of Age & Veterancy
lblVeterancySPAs.text=Award Veterancy Awards \u2714 <span style="color:#C344C3;">\u2605</span>
lblVeterancySPAs.tooltip=If checked, a character will receive an SPA or Flaw upon reaching Veteran in their \
  primary profession. These rewards ignore skill requirements, allowing characters to get SPAs they might otherwise be\
  \ ineligible for. Characters are three times more likely to receive an SPA than a Flaw.\
  <br>\
  <br><b>Recommendation:</b> This was balanced around the inclusion of Flaws and ATOW SPAs. If you are working with a \
  smaller SPA pool due to disabling those SPAs or have Flaws disabled, you might want to leave this off.
lblComingOfAgeAbilities.text=Award Coming of Age SPAs \u2714
lblComingOfAgeAbilities.tooltip=If checked, all characters will be awarded a single SPA when they turn 16.\
  <br>\
<<<<<<< HEAD
  <br><b>Recommendation:</b> This was balanced around the inclusion of Flaws and ATOW SPAs. If you are working with a \
  smaller SPA pool due to disabling those SPAs or have Flaws disabled, you might want to leave this off.
lblComingOfAgeRPSkills.text=Award Coming of Age RP Skills \u26A0 <span style="color:#C344C3;">\u2605</span>
=======
  <br><b>Recommendation:</b> This was balanced around the pool of SPAs being rather large, due to the addition of ATOW\
  \ SPAs. If you are working with a smaller SPA pool, perhaps due to disabling those SPAs, you might want to leave\
  \ this off.
lblComingOfAgeRPSkills.text=Award Coming of Age RP Skills \u26A0 <span style="color:#7FCF43;">\u2606</span>
>>>>>>> 75c203ea
lblComingOfAgeRPSkills.tooltip=If checked, all characters will be awarded random RP skills SPA when they turn 16.\
  <br>\
  <br><b>Warning:</b> This option relies on the RP skill chances found in the 'Secondary Skills' panel.
lblPhenotypesPanel.text=Clan Trueborn Percentages
lblMekWarrior.text=MekWarrior
lblMekWarrior.tooltip=What percentage of Clan MekWarriors should have a Trueborn phenotype?
lblElemental.text=Elemental
lblElemental.tooltip=What percentage of Clan Battle Armor should have a Trueborn phenotype?
lblAerospace.text=Aerospace
lblAerospace.tooltip=What percentage of Clan Aerospace pilots should have a Trueborn phenotype?
lblVehicle.text=Vehicle
lblVehicle.tooltip=What percentage of Vehicle Crew should have a Trueborn phenotype?
lblProtoMek.text=ProtoMek
lblProtoMek.tooltip=What percentage of ProtoMek pilots should have a Trueborn phenotype?
lblNaval.text=Naval
lblNaval.tooltip=What percentage of Naval crew should have a Trueborn phenotype?
lblAbilityPanel.text=Random SPA Chances
lblAbilityUltraGreen.text=Ultra-Green \u26A0
lblAbilityUltraGreen.tooltip=Modifier to the 2d6 roll used to determine whether a character is created\
  \ already possessing SPAs. Only relevant if SPAs are enabled.\
  <br>\
  <br><b><9:</b> 0 SPAs\
  <br><b>10-11:</b> 1 SPA\
  <br><b>12+:</b> 2 SPAs
lblAbilityGreen.text=Green \u26A0
lblAbilityGreen.tooltip=Modifier to the 2d6 roll used to determine whether a character is created\
  \ already possessing SPAs. Only relevant if SPAs are enabled.\
  <br>\
  <br><b><9:</b> 0 SPAs\
  <br><b>10-11:</b> 1 SPA\
  <br><b>12+:</b> 2 SPAs
lblAbilityRegular.text=Regular \u26A0
lblAbilityRegular.tooltip=Modifier to the 2d6 roll used to determine whether a character is created\
  \ already possessing SPAs. Only relevant if SPAs are enabled.\
  <br>\
  <br><b><9:</b> 0 SPAs\
  <br><b>10-11:</b> 1 SPA\
  <br><b>12+:</b> 2 SPAs
lblAbilityVeteran.text=Veteran \u26A0
lblAbilityVeteran.tooltip=Modifier to the 2d6 roll used to determine whether a character is created\
  \ already possessing SPAs. Only relevant if SPAs are enabled.\
  <br>\
  <br><b><9:</b> 0 SPAs\
  <br><b>10-11:</b> 1 SPA\
  <br><b>12+:</b> 2 SPAs
lblAbilityElite.text=Elite \u26A0
lblAbilityElite.tooltip=Modifier to the 2d6 roll used to determine whether a character is created\
  \ already possessing SPAs. Only relevant if SPAs are enabled.\
  <br>\
  <br><b><9:</b> 0 SPAs\
  <br><b>10-11:</b> 1 SPA\
  <br><b>12+:</b> 2 SPAs
lblAbilityHeroic.text=Heroic \u26A0
lblAbilityHeroic.tooltip=Modifier to the 2d6 roll used to determine whether a character is created\
  \ already possessing SPAs. Only relevant if SPAs are enabled.\
  <br>\
  <br><b><9:</b> 0 SPAs\
  <br><b>10-11:</b> 1 SPA\
  <br><b>12+:</b> 2 SPAs
lblAbilityLegendary.text=Legendary \u26A0
lblAbilityLegendary.tooltip=Modifier to the 2d6 roll used to determine whether a character is created\
  \ already possessing SPAs. Only relevant if SPAs are enabled.\
  <br>\
  <br><b><9:</b> 0 SPAs\
  <br><b>10-11:</b> 1 SPA\
  <br><b>12+:</b> 2 SPAs
lblCommandSkillsPanel.text=Command Skills
lblCommandSkillsUltraGreen.text=Ultra Green \u26A0
lblCommandSkillsUltraGreen.tooltip=Modifier made to the 2d6 roll used to determine whether a character is created\
  \ with points in one (or more) of the four command skills: Leadership, Strategy, Tactics or Training.\
  <br>\
  <br><b>1:</b> Ultra-Green\
  <br><b>2-5:</b> Green\
  <br><b>6-9:</b> Regular\
  <br><b>10-11:</b> Veteran\
  <br><b>12+:</b> Elite
lblCommandSkillsGreen.text=Green \u26A0
lblCommandSkillsGreen.tooltip=Modifier made to the 2d6 roll used to determine whether a character is created\
  \ with points in one (or more) of the four command skills: Leadership, Strategy, Tactics or Training.\
  <br>\
  <br><b>1:</b> Ultra-Green\
  <br><b>2-5:</b> Green\
  <br><b>6-9:</b> Regular\
  <br><b>10-11:</b> Veteran\
  <br><b>12+:</b> Elite
lblCommandSkillsRegular.text=Regular \u26A0
lblCommandSkillsRegular.tooltip=Modifier made to the 2d6 roll used to determine whether a character is created\
  \ with points in one (or more) of the four command skills: Leadership, Strategy, Tactics or Training.\
  <br>\
  <br><b>1:</b> Ultra-Green\
  <br><b>2-5:</b> Green\
  <br><b>6-9:</b> Regular\
  <br><b>10-11:</b> Veteran\
  <br><b>12+:</b> Elite
lblCommandSkillsVeteran.text=Veteran \u26A0
lblCommandSkillsVeteran.tooltip=Modifier made to the 2d6 roll used to determine whether a character is created\
  \ with points in one (or more) of the four command skills: Leadership, Strategy, Tactics or Training.\
  <br>\
  <br><b>1:</b> Ultra-Green\
  <br><b>2-5:</b> Green\
  <br><b>6-9:</b> Regular\
  <br><b>10-11:</b> Veteran\
  <br><b>12+:</b> Elite
lblCommandSkillsElite.text=Elite \u26A0
lblCommandSkillsElite.tooltip=Modifier made to the 2d6 roll used to determine whether a character is created\
  \ with points in one (or more) of the four command skills: Leadership, Strategy, Tactics or Training.\
  <br>\
  <br><b>1:</b> Ultra-Green\
  <br><b>2-5:</b> Green\
  <br><b>6-9:</b> Regular\
  <br><b>10-11:</b> Veteran\
  <br><b>12+:</b> Elite
lblCommandSkillsHeroic.text=Heroic \u26A0
lblCommandSkillsHeroic.tooltip=Modifier made to the 2d6 roll used to determine whether a character is created\
  \ with points in one (or more) of the four command skills: Leadership, Strategy, Tactics or Training.\
  <br>\
  <br><b>1:</b> Ultra-Green\
  <br><b>2-5:</b> Green\
  <br><b>6-9:</b> Regular\
  <br><b>10-11:</b> Veteran\
  <br><b>12+:</b> Elite
lblCommandSkillsLegendary.text=Legendary \u26A0
lblCommandSkillsLegendary.tooltip=Modifier made to the 2d6 roll used to determine whether a character is created\
  \ with points in one (or more) of the four command skills: Leadership, Strategy, Tactics or Training.\
  <br>\
  <br><b>1:</b> Ultra-Green\
  <br><b>2-5:</b> Green\
  <br><b>6-9:</b> Regular\
  <br><b>10-11:</b> Veteran\
  <br><b>12+:</b> Elite
lblUtilitySkillsPanel.text=Utility Skills
lblUtilitySkillsUltraGreen.text=Ultra Green \u26A0
lblUtilitySkillsUltraGreen.tooltip=Modifier made to the 2d6 roll used to determine whether a character is created\
  \ with points in one (or more) of the non-command Utility skills.\
  <br>\
  <br><b>1:</b> Ultra-Green\
  <br><b>2-5:</b> Green\
  <br><b>6-9:</b> Regular\
  <br><b>10-11:</b> Veteran\
  <br><b>12+:</b> Elite
lblUtilitySkillsGreen.text=Green \u26A0
lblUtilitySkillsGreen.tooltip=Modifier made to the 2d6 roll used to determine whether a character is created\
  \ with points in one (or more) of the non-command Utility skills.\
  <br>\
  <br><b>1:</b> Ultra-Green\
  <br><b>2-5:</b> Green\
  <br><b>6-9:</b> Regular\
  <br><b>10-11:</b> Veteran\
  <br><b>12+:</b> Elite
lblUtilitySkillsRegular.text=Regular \u26A0
lblUtilitySkillsRegular.tooltip=Modifier made to the 2d6 roll used to determine whether a character is created\
  \ with points in one (or more) of the non-command Utility skills.\
  <br>\
  <br><b>1:</b> Ultra-Green\
  <br><b>2-5:</b> Green\
  <br><b>6-9:</b> Regular\
  <br><b>10-11:</b> Veteran\
  <br><b>12+:</b> Elite
lblUtilitySkillsVeteran.text=Veteran \u26A0
lblUtilitySkillsVeteran.tooltip=Modifier made to the 2d6 roll used to determine whether a character is created\
  \ with points in one (or more) of the non-command Utility skills.\
  <br>\
  <br><b>1:</b> Ultra-Green\
  <br><b>2-5:</b> Green\
  <br><b>6-9:</b> Regular\
  <br><b>10-11:</b> Veteran\
  <br><b>12+:</b> Elite
lblUtilitySkillsElite.text=Elite \u26A0
lblUtilitySkillsElite.tooltip=Modifier made to the 2d6 roll used to determine whether a character is created\
  \ with points in one (or more) of the non-command Utility skills.\
  <br>\
  <br><b>1:</b> Ultra-Green\
  <br><b>2-5:</b> Green\
  <br><b>6-9:</b> Regular\
  <br><b>10-11:</b> Veteran\
  <br><b>12+:</b> Elite
lblUtilitySkillsHeroic.text=Heroic \u26A0
lblUtilitySkillsHeroic.tooltip=Modifier made to the 2d6 roll used to determine whether a character is created\
  \ with points in one (or more) of the non-command Utility skills.\
  <br>\
  <br><b>1:</b> Ultra-Green\
  <br><b>2-5:</b> Green\
  <br><b>6-9:</b> Regular\
  <br><b>10-11:</b> Veteran\
  <br><b>12+:</b> Elite
lblUtilitySkillsLegendary.text=Legendary \u26A0
lblUtilitySkillsLegendary.tooltip=Modifier made to the 2d6 roll used to determine whether a character is created\
  \ with points in one (or more) of the non-command Utility skills.\
  <br>\
  <br><b>1:</b> Ultra-Green\
  <br><b>2-5:</b> Green\
  <br><b>6-9:</b> Regular\
  <br><b>10-11:</b> Veteran\
  <br><b>12+:</b> Elite
lblRoleplaySkillsModifier.text=Roleplay Skills \u26A0
lblRoleplaySkillsModifier.tooltip=Modifier made to the 2d6 roll used to determine whether a character is created\
  \ with points in one (or more) of the roleplay skills.\
  <br>\
  <br><b>1:</b> Ultra-Green\
  <br><b>2-5:</b> Green\
  <br><b>6-9:</b> Regular\
  <br><b>10-11:</b> Veteran\
  <br><b>12+:</b> Elite\
  <br>\
  <br>Setting this to -12 will disable Roleplay skills.\
  <br>\
  <br><b>Recommended:</b> -8
lblSmallArmsPanel.text=Small Arms
lblCombatSmallArms.text=Combatants
lblCombatSmallArms.tooltip=The skill level modifier applied to the Small Arms skill of\
  \ newly created characters with a combat role. Excludes infantry.
lblNonCombatSmallArms.text=Non-Combatants
lblNonCombatSmallArms.tooltip=The skill level modifier applied to the Small Arms skill of\
  \ newly created characters with a non-combat role.
lblArtilleryPanel.text=Artillery
lblArtilleryChance.text=Percent
lblArtilleryChance.tooltip=The percentage chance a MekWarrior, Vehicle Crew, or Conventional\
  \ Infantry character has of being created with the Artillery skill (if that option is enabled).
lblArtilleryBonus.text=Modifier
lblArtilleryBonus.tooltip=The skill level modifier applied to the skill (if present).
lblSecondarySkillPanel.text=Secondary Skills
lblAntiMekChance.text=Anti-Mek Percent
lblAntiMekChance.tooltip=The percentage chance a conventional infantry character has of being\
  \ created with the Anti-Mek skill.
lblSecondarySkillChance.text=Secondary Skill Percent
lblSecondarySkillChance.tooltip=The percentage chance a character has of being created with a random combat or support \
  skill.
lblSecondarySkillBonus.text=Modifier
lblSecondarySkillBonus.tooltip=The skill level modifier applied to the skill (if present).
## Recruitment Bonuses Tab
lblRecruitmentBonusesTab.text=Recruitment Modifiers
lblRecruitmentBonusesTabBody.text=When a character is generated, a 2d6 is rolled to determine their experience level (Green,\
  \ Regular, etc.). These options allow you to apply a modifier to those rolls, specific to each profession.
lblRecruitmentBonusesCombatPanel.text=Combat Roles
lblRecruitmentBonusesSupportPanel.text=Support Roles
## Advancement Tab
skillsContentTabs.title=Skills
0gunnerySkillsTab.title=Gunnery Skills
0gunnerySkillsTab.border="Every skill you master is another weapon in your arsenal. Out here, the\
  \ better you fight, the longer you live."\
  <br><i>Sergeant Mick "Crash" Lannister\
  <br>The Enforcers</i>
1pilotingSkillsTab.title=Piloting Skills
1pilotingSkillsTab.border="Victory or debt!"\
  <br><i>The Mercenary's Battle Cry</i>
2supportSkillsTab.title=Support Skills
2supportSkillsTab.border="Support staff are like the coolant system in a 'Mek \u2014 nobody notices them\
  \ until they're gone, and then everyone's screaming."\
  <br><i>Sergeant Leo "Gears" Malone\
  <br>The Panther Corsairs</i>
3utilitySkillsTab.title=Utility Skills
3utilitySkillsTab.border="Turns out the guy who can cook a five-course meal in a field kitchen is also deadly with a \
  targeting computer. Who knew?"\
  <br><i>Captain Nia "Rusthound" Calders\
  <br>Rusthound's Irregulars</i>
4roleplaySkillsTab.title=Roleplay Skills
4roleplaySkillsTab.border="War doesn't just change planets and politics \u2014 it changes us. The person you\
  \ are doesn't survive who you become."\
  <br><i>Colonel Erik "Warhound" Voss\
  <br>The Scion Saviors</i>
btnToggle.text=Toggle Advanced Options
btnHideAll.text=Hide All Advanced Options
btnDisplayAll.text=Display All Advanced Options
btnCopy.text=Copy
btnPaste.text=Paste
lblSkillPanelTargetNumber.text=Base Target Number
lblSkillPanelTargetNumber.tooltip=The base target number used by this skill. All target numbers,\
  \ for uses of this skill are derived from this value.
lblSkillLevel0.text=0
lblSkillLevel1.text=1
lblSkillLevel2.text=2
lblSkillLevel3.text=3
lblSkillLevel4.text=4
lblSkillLevel5.text=5
lblSkillLevel6.text=6
lblSkillLevel7.text=7
lblSkillLevel8.text=8
lblSkillLevel9.text=9
lblSkillLevel10.text=10
# Combat Skills Tab
lblGunnerySkillsTab.text=Gunnery Skill Options
lblPilotingSkillsTab.text=Piloting Skill Options
lblSupportSkillsTab.text=Support Skill Options
lblUtilitySkillsTab.text=Utility Skill Options
lblRoleplaySkillsTab.text=Roleplay Skill Options
## Advancement Tab
abilityContentTabs.title=Abilities
0combatAbilitiesTab.title=Combat Abilities
0combatAbilitiesTab.border="Abilities only matter if you know how to use them. A sharp blade is\
  \ useless in the hands of someone who doesn't know how to wield it."\
  <br><i>Captain Elena "Ironshadow" Kane\
  <br>Problem, Meet Solution</i>
1maneuveringAbilitiesTab.title=Maneuvering Abilities
1maneuveringAbilitiesTab.border="Talent without discipline is like a fusion engine without a 'Mek\
  \ \u2014 powerful, but going nowhere."\
  <br><i>Colonel Liana "Shadow" Voss\
  <br>Axis Innovations</i>
2utilityAbilitiesTab.title=Utility Abilities
2utilityAbilitiesTab.border="Unique abilities? Yeah, I've got one: breaking everything I touch."\
  <br><i>Technician Cole "Scrapheap" Drayton\
  <br>The Bulwarks</i>
3characterFlawsTab.title=Flaws
3characterFlawsTab.border="They say replacing flesh with metal makes you stronger. I say it just makes you louder when you fall\
  \ over."\
  <br><i>Sergeant Tessa "Karen" Quinn\
  <br>Bob's Bastards</i>
4characterCreationOnlyTab.title=Origins
4characterCreationOnlyTab.border="My origins? Let's just say I wasn't born to pilot a 100-ton death machine, but life's\
  \ funny like that."\
  <br><i>Lord Hans von Strudel\
  <br>The Seven Sons</i>
lblCombatAbilitiesTab.text=Combat Ability Options \u2318
lblManeuveringAbilitiesTab.text=Maneuvering Ability Options \u2318
lblUtilityAbilitiesTab.text=Utility Ability Options \u2318
lblCharacterFlawsTab.text=Character Flaw Options \u2318
lblCharacterCreationOnlyTab.text=Origin Options \u2318
lblEdgeCostPanel.text=Edge Cost
lblEdgeCost.text=Cost
lblEdgeCost.tooltip=The cost per rank of Edge.
lblAddAllCurrent.text=Enable All (Current Tab)
lblAddAllCurrent.tooltip=Enable all SPAs across all SPA tabs.
lblRemoveAllCurrent.text=Disable All (Current Tab)
lblRemoveAllCurrent.tooltip=Disable all SPAs across all SPA tabs.
lblAddAll.text=Enable All (Global)
lblAddAll.tooltip=Enable all SPAs across all SPA tabs.
lblRemoveAll.text=Disable All (Global)
lblRemoveAll.tooltip=Disable all SPAs across all SPA tabs.
abilityEnable.text=Enable Ability
abilityCost.text=XP Cost: %s
prerequisites.text=<b>Prerequisites</b><br>
incompatible.text=<b>Incompatible</b><br>
removes.text=<b>Removes</b><br>
lblCustomizeAbility.text=Customize Ability
lblCustomizeAbility.tooltip=Launch the 'customize SPA' dialog, allowing you to change cost,\
  \ requirements, and other options.
## StratCon Notice
stratConPromo.title=++INCOMING TRANSMISSION++
stratConPromo.message=<html><body style='width: 500px'><br><div style='text-align: center;'>\
  <span style='font-size: 20px;'>Welcome to StratCon, Commander!</span></div>\
  <br>This isn't just about firing a few lasers; it's about controlling the entire battlefield.\
  \ Deploy your units wisely across diverse terrains \u2014 icy wastelands, scorching deserts, you name\
  \ it. Use the hex grid to outmaneuver and out think the enemy.\
  <br>\
  <br><b>Key Features:\
  <br>Unit Management:</b> Keep your lances in top fighting shape. Deploy smartly, handle repairs,\
  \, and ensure your warriors are ready for the next engagement. A well-prepared lance is a winning\
  \ lance.\
  <br>\
  <br><b>Scouting:</b> Send out scouts to reveal enemy positions and trigger scenarios. Sometimes,\
  \ the best move is to cut your losses and keep those scouts alive for future intel. Trust me, a\
  \ live scout today means a victory tomorrow.\
  <br>\
  <br><b>Strategic Command:</b> Deploy your forces across the map to capture key objectives and\
  \ manage multiple tracks. Keep your personnel and machines combat-ready at all times. Remember,\
  \ deployed units take time to return-plan your deployments carefully to avoid being caught off-guard.\
  <br>\
  <br><b>Dynamic Scenarios:</b> You'll face everything from recon missions to base defenses and\
  \ full-blown assaults. Expect to encounter Meks, tanks, DropShips, and even aerospace fighters.\
  \ Be prepared for anything.\
  <br>\
  <br><b>Managing Victory Points:</b> It's not just about winning battles; it's about winning the\
  \ war. Focus on your Contract Victory Points (CVP) to keep your contract score high. These\
  \ determine if you'll succeed on the contract. Scenario Victory Points (SVP) are only for winning\
  \ individual battles. Keep your CVP high to ensure ultimate victory, while managing SVPs to\
  \ succeed in the here and now.\
  <br>\
  <br>Remember, Commander, victory isn't just about firepower; it's about strategy, foresight, and\
  \ making every decision count.</body></html>
stratConPromo.button=Proceed
##end StratCon Notice<|MERGE_RESOLUTION|>--- conflicted
+++ resolved
@@ -1992,16 +1992,9 @@
 lblComingOfAgeAbilities.text=Award Coming of Age SPAs \u2714
 lblComingOfAgeAbilities.tooltip=If checked, all characters will be awarded a single SPA when they turn 16.\
   <br>\
-<<<<<<< HEAD
   <br><b>Recommendation:</b> This was balanced around the inclusion of Flaws and ATOW SPAs. If you are working with a \
   smaller SPA pool due to disabling those SPAs or have Flaws disabled, you might want to leave this off.
 lblComingOfAgeRPSkills.text=Award Coming of Age RP Skills \u26A0 <span style="color:#C344C3;">\u2605</span>
-=======
-  <br><b>Recommendation:</b> This was balanced around the pool of SPAs being rather large, due to the addition of ATOW\
-  \ SPAs. If you are working with a smaller SPA pool, perhaps due to disabling those SPAs, you might want to leave\
-  \ this off.
-lblComingOfAgeRPSkills.text=Award Coming of Age RP Skills \u26A0 <span style="color:#7FCF43;">\u2606</span>
->>>>>>> 75c203ea
 lblComingOfAgeRPSkills.tooltip=If checked, all characters will be awarded random RP skills SPA when they turn 16.\
   <br>\
   <br><b>Warning:</b> This option relies on the RP skill chances found in the 'Secondary Skills' panel.
