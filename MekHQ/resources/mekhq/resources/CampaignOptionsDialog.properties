--- conflicted
+++ resolved
@@ -440,17 +440,11 @@
 chkUseRandomPersonalities.text=Use Random Personalities
 chkUseRandomPersonalities.toolTipText=<html>Personnel are generated with random personality traits, quirks and intelligence.\
   <br>\
-<<<<<<< HEAD
   <br>Intelligence affects a character's ability to graduate from education module academies.</html>
 chkUseIntelligenceXpMultiplier.text=Use Intelligence XP Modifiers
 chkUseIntelligenceXpMultiplier.toolTipText=If enabled, a character's intelligence will influence all XP costs.
-=======
-  <br>Intelligence affects a character's ability to graduate from education module academies.\
-  <br>\
-  <br>While traits and quirks do not currently have a mechanical effect, they will be used by the upcoming Random Events module.</html>
 chkUseRandomPersonalityReputation.text=Personalities Influence Unit Reputation
 chkUseRandomPersonalityReputation.toolTipText=if enabled, the personality of the campaign commander will impact the unit's Reputation.
->>>>>>> f5b2532c
 
 # Family
 familyPanel.title=Family (Unofficial)
