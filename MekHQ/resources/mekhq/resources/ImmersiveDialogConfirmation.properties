# Copyright (C) 2005-2025 The MegaMek Team. All Rights Reserved.
#
# This file is part of MekHQ.
#
# MekHQ is free software: you can redistribute it and/or modify
# it under the terms of the GNU General Public License (GPL),
# version 3 or (at your option) any later version,
# as published by the Free Software Foundation.
#
# MekHQ is distributed in the hope that it will be useful,
# but WITHOUT ANY WARRANTY; without even the implied warranty
# of MERCHANTABILITY or FITNESS FOR A PARTICULAR PURPOSE.
# See the GNU General Public License for more details.
#
# A copy of the GPL should have been included with this project;
# if not, see <https://www.gnu.org/licenses/>.
#
# NOTICE: The MegaMek organization is a non-profit group of volunteers
# creating free software for the BattleTech community.
#
# MechWarrior, BattleMech, `Mech and AeroTech are registered trademarks
# of The Topps Company, Inc. All Rights Reserved.
#
# Catalyst Game Labs and the Catalyst Game Labs logo are trademarks of
# InMediaRes Productions, LLC.
#
# MechWarrior Copyright Microsoft Corporation. MegaMek was created under
# Microsoft's "Game Content Usage Rules"
# <https://www.xbox.com/en-US/developers/rules> and it is not endorsed by or
# affiliated with Microsoft.
# suppress inspection "UnusedProperty" for the whole file
ImmersiveDialogConfirmation.text.secondary=If you accidentally disable this notice, it can be re-enabled in MekHQ \
  Client Options.
ImmersiveDialogConfirmation.button.no=Go Back
ImmersiveDialogConfirmation.button.yes=Confirm
#### ACTUAL ENTRIES
ImmersiveDialogConfirmation.confirmationContractRental.text.primary=You will not get another chance to tell your \
  employer what facilities you want to rent.
ImmersiveDialogConfirmation.confirmationBeginTransit.text.primary=If you select 'confirm,' the funds for the entire \
  journey will be deducted from your account.
ImmersiveDialogConfirmation.confirmationStratConBatchallBreach.text.primary=If you select 'confirm,' the terms of \
  your batchall will be broken. The Clan OpFor will no longer bid for the duration of the contract. If you have \
  Faction Standings enabled, your standing with the Clan will be negatively affected.
ImmersiveDialogConfirmation.confirmationStratConDeploy.text.primary=This is a point of no return. If you select \
  'confirm,' the force cannot be undeployed without resetting the entire scenario.
ImmersiveDialogConfirmation.confirmationFactionStandingsUltimatum.text.primary=This is a point of no return. If you \
  select 'confirm,' the consequences of your decision cannot be reversed.
<<<<<<< HEAD
ImmersiveDialogConfirmation.confirmationNewLifePath.text.primary=If you select 'confirm,' any unsaved changes will be\
  \ overwritten and a brand new Life Path will be readied.
ImmersiveDialogConfirmation.confirmationRegenPathId.text.primary=If you select 'confirm,' the current Life Path's \
  unique ID will be regenerated. This will break all existing 'links' between this Life Path and others and should \
  only be done when creating a copy of the Life Path (for affiliation variants, for example).
ImmersiveDialogConfirmation.confirmationUpgradeLifePaths.text.primary=If you select 'confirm,' all Life Paths will be\
  \ resaved and any required compatibility changes performed.\
  <p><b>This cannot be reversed.</b></p>
=======
ImmersiveDialogConfirmation.confirmationAbandonUnits.text.primary=If you select 'confirm,' all non-jump capable units\
  \ will be permanently abandoned or sold (depending on the chosen option). This cannot be reversed.
>>>>>>> dbc85b3f
<|MERGE_RESOLUTION|>--- conflicted
+++ resolved
@@ -45,7 +45,8 @@
   'confirm,' the force cannot be undeployed without resetting the entire scenario.
 ImmersiveDialogConfirmation.confirmationFactionStandingsUltimatum.text.primary=This is a point of no return. If you \
   select 'confirm,' the consequences of your decision cannot be reversed.
-<<<<<<< HEAD
+ImmersiveDialogConfirmation.confirmationAbandonUnits.text.primary=If you select 'confirm,' all non-jump capable units\
+  \ will be permanently abandoned or sold (depending on the chosen option). This cannot be reversed.
 ImmersiveDialogConfirmation.confirmationNewLifePath.text.primary=If you select 'confirm,' any unsaved changes will be\
   \ overwritten and a brand new Life Path will be readied.
 ImmersiveDialogConfirmation.confirmationRegenPathId.text.primary=If you select 'confirm,' the current Life Path's \
@@ -53,8 +54,4 @@
   only be done when creating a copy of the Life Path (for affiliation variants, for example).
 ImmersiveDialogConfirmation.confirmationUpgradeLifePaths.text.primary=If you select 'confirm,' all Life Paths will be\
   \ resaved and any required compatibility changes performed.\
-  <p><b>This cannot be reversed.</b></p>
-=======
-ImmersiveDialogConfirmation.confirmationAbandonUnits.text.primary=If you select 'confirm,' all non-jump capable units\
-  \ will be permanently abandoned or sold (depending on the chosen option). This cannot be reversed.
->>>>>>> dbc85b3f
+  <p><b>This cannot be reversed.</b></p>